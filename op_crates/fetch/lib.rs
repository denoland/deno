// Copyright 2018-2020 the Deno authors. All rights reserved. MIT license.

#![deny(warnings)]

use deno_core::error::bad_resource_id;
use deno_core::error::type_error;
use deno_core::error::AnyError;
use deno_core::serde_json;
use deno_core::serde_json::json;
use deno_core::serde_json::Value;
use deno_core::url::Url;
use deno_core::AsyncRefCell;
use deno_core::BufVec;
use deno_core::CancelFuture;
use deno_core::CancelHandle;
use deno_core::JsRuntime;
use deno_core::OpState;
use deno_core::RcRef;
use deno_core::Resource;
use deno_core::ZeroCopyBuf;

use reqwest::header::HeaderName;
use reqwest::header::HeaderValue;
use reqwest::redirect::Policy;
use reqwest::Client;
use reqwest::Method;
use reqwest::Response;
use serde::Deserialize;
use std::borrow::Cow;
use std::cell::RefCell;
use std::convert::From;
use std::fs::File;
use std::io::Read;
use std::path::PathBuf;
use std::rc::Rc;
use tokio_compat_02::FutureExt;

pub use reqwest; // Re-export reqwest

/// Execute this crates' JS source files.
pub fn init(isolate: &mut JsRuntime) {
  let files = vec![
    (
      "deno:op_crates/fetch/01_fetch_util.js",
      include_str!("01_fetch_util.js"),
    ),
    (
      "deno:op_crates/fetch/03_dom_iterable.js",
      include_str!("03_dom_iterable.js"),
    ),
    (
      "deno:op_crates/fetch/11_streams.js",
      include_str!("11_streams.js"),
    ),
    (
      "deno:op_crates/fetch/20_headers.js",
      include_str!("20_headers.js"),
    ),
    (
      "deno:op_crates/fetch/26_fetch.js",
      include_str!("26_fetch.js"),
    ),
  ];
  for (url, source_code) in files {
    isolate.execute(url, source_code).unwrap();
  }
}

pub trait FetchPermissions {
  fn check_net_url(&self, _url: &Url) -> Result<(), AnyError>;
  fn check_read(&self, _p: &PathBuf) -> Result<(), AnyError>;
}

/// For use with `op_fetch` when the user does not want permissions.
pub struct NoFetchPermissions;

impl FetchPermissions for NoFetchPermissions {
  fn check_net_url(&self, _url: &Url) -> Result<(), AnyError> {
    Ok(())
  }

  fn check_read(&self, _p: &PathBuf) -> Result<(), AnyError> {
    Ok(())
  }
}

pub fn get_declaration() -> PathBuf {
  PathBuf::from(env!("CARGO_MANIFEST_DIR")).join("lib.deno_fetch.d.ts")
}

pub async fn op_fetch<FP>(
  state: Rc<RefCell<OpState>>,
  args: Value,
  data: BufVec,
) -> Result<Value, AnyError>
where
  FP: FetchPermissions + 'static,
{
  #[derive(Deserialize)]
  #[serde(rename_all = "camelCase")]
  struct FetchArgs {
    method: Option<String>,
    url: String,
    base_url: Option<String>,
    headers: Vec<(String, String)>,
    client_rid: Option<u32>,
  }

  let args: FetchArgs = serde_json::from_value(args)?;

  let client = if let Some(rid) = args.client_rid {
    let state_ = state.borrow();
    let r = state_
      .resource_table
      .get::<HttpClientResource>(rid)
      .ok_or_else(bad_resource_id)?;
    r.client.clone()
  } else {
    let state_ = state.borrow();
    let client = state_.borrow::<reqwest::Client>();
    client.clone()
  };

  let method = match args.method {
    Some(method_str) => Method::from_bytes(method_str.as_bytes())?,
    None => Method::GET,
  };

  let base_url = match args.base_url {
    Some(base_url) => Some(Url::parse(&base_url)?),
    _ => None,
  };
  let url = Url::options()
    .base_url(base_url.as_ref())
    .parse(&args.url)?;

  // Check scheme before asking for net permission
  let scheme = url.scheme();
  if scheme != "http" && scheme != "https" {
    return Err(type_error(format!("scheme '{}' not supported", scheme)));
  }

  {
    let state_ = state.borrow();
    let permissions = state_.borrow::<FP>();
    permissions.check_net_url(&url)?;
  }

  let mut request = client.request(method, url);

  match data.len() {
    0 => {}
    1 => request = request.body(Vec::from(&*data[0])),
    _ => panic!("Invalid number of arguments"),
  }

  for (key, value) in args.headers {
    let name = HeaderName::from_bytes(key.as_bytes()).unwrap();
    let v = HeaderValue::from_str(&value).unwrap();
    request = request.header(name, v);
  }
  //debug!("Before fetch {}", url);

<<<<<<< HEAD
  let res = request.send().compat().await?;
=======
  let res = match request.send().await {
    Ok(res) => res,
    Err(e) => return Err(type_error(e.to_string())),
  };
>>>>>>> 43618954

  //debug!("Fetch response {}", url);
  let status = res.status();
  let mut res_headers = Vec::new();
  for (key, val) in res.headers().iter() {
    let key_string = key.to_string();

    if val.as_bytes().is_ascii() {
      res_headers.push((key_string, val.to_str().unwrap().to_owned()))
    } else {
      res_headers.push((
        key_string,
        val
          .as_bytes()
          .iter()
          .map(|&c| c as char)
          .collect::<String>(),
      ));
    }
  }

  let rid = state.borrow_mut().resource_table.add(HttpBodyResource {
    response: AsyncRefCell::new(res),
    cancel: Default::default(),
  });

  Ok(json!({
    "bodyRid": rid,
    "status": status.as_u16(),
    "statusText": status.canonical_reason().unwrap_or(""),
    "headers": res_headers
  }))
}

pub async fn op_fetch_read(
  state: Rc<RefCell<OpState>>,
  args: Value,
  _data: BufVec,
) -> Result<Value, AnyError> {
  #[derive(Deserialize)]
  #[serde(rename_all = "camelCase")]
  struct Args {
    rid: u32,
  }

  let args: Args = serde_json::from_value(args)?;
  let rid = args.rid;

  let resource = state
    .borrow()
    .resource_table
    .get::<HttpBodyResource>(rid as u32)
    .ok_or_else(bad_resource_id)?;
  let mut response = RcRef::map(&resource, |r| &r.response).borrow_mut().await;
  let cancel = RcRef::map(resource, |r| &r.cancel);
  let maybe_chunk = (&mut *response)
    .chunk()
    .compat()
    .or_cancel(cancel)
    .await??;
  if let Some(chunk) = maybe_chunk {
    // TODO(ry) This is terribly inefficient. Make this zero-copy.
    Ok(json!({ "chunk": &*chunk }))
  } else {
    Ok(json!({ "chunk": null }))
  }
}

struct HttpBodyResource {
  response: AsyncRefCell<Response>,
  cancel: CancelHandle,
}

impl Resource for HttpBodyResource {
  fn name(&self) -> Cow<str> {
    "httpBody".into()
  }
}

struct HttpClientResource {
  client: Client,
}

impl Resource for HttpClientResource {
  fn name(&self) -> Cow<str> {
    "httpClient".into()
  }
}

impl HttpClientResource {
  fn new(client: Client) -> Self {
    Self { client }
  }
}

pub fn op_create_http_client<FP>(
  state: &mut OpState,
  args: Value,
  _zero_copy: &mut [ZeroCopyBuf],
) -> Result<Value, AnyError>
where
  FP: FetchPermissions + 'static,
{
  #[derive(Deserialize, Default, Debug)]
  #[serde(rename_all = "camelCase")]
  #[serde(default)]
  struct CreateHttpClientOptions {
    ca_file: Option<String>,
    ca_data: Option<String>,
  }

  let args: CreateHttpClientOptions = serde_json::from_value(args)?;

  if let Some(ca_file) = args.ca_file.clone() {
    let permissions = state.borrow::<FP>();
    permissions.check_read(&PathBuf::from(ca_file))?;
  }

  let client =
    create_http_client(args.ca_file.as_deref(), args.ca_data.as_deref())
      .unwrap();

  let rid = state.resource_table.add(HttpClientResource::new(client));
  Ok(json!(rid))
}

/// Create new instance of async reqwest::Client. This client supports
/// proxies and doesn't follow redirects.
fn create_http_client(
  ca_file: Option<&str>,
  ca_data: Option<&str>,
) -> Result<Client, AnyError> {
  let mut builder = Client::builder().redirect(Policy::none()).use_rustls_tls();
  if let Some(ca_data) = ca_data {
    let ca_data_vec = ca_data.as_bytes().to_vec();
    let cert = reqwest::Certificate::from_pem(&ca_data_vec)?;
    builder = builder.add_root_certificate(cert);
  } else if let Some(ca_file) = ca_file {
    let mut buf = Vec::new();
    File::open(ca_file)?.read_to_end(&mut buf)?;
    let cert = reqwest::Certificate::from_pem(&buf)?;
    builder = builder.add_root_certificate(cert);
  }
  builder
    .build()
    .map_err(|_| deno_core::error::generic_error("Unable to build http client"))
}<|MERGE_RESOLUTION|>--- conflicted
+++ resolved
@@ -161,14 +161,10 @@
   }
   //debug!("Before fetch {}", url);
 
-<<<<<<< HEAD
-  let res = request.send().compat().await?;
-=======
   let res = match request.send().await {
     Ok(res) => res,
     Err(e) => return Err(type_error(e.to_string())),
   };
->>>>>>> 43618954
 
   //debug!("Fetch response {}", url);
   let status = res.status();
