--- conflicted
+++ resolved
@@ -44,17 +44,14 @@
     ($id:expr => $global:ident.$method:ident( $($param:expr),* ) => $state:expr, $rc:expr) => {{
       let (val, maybe_err) = gfx_select!($id => $global.$method($($param),*));
       let rid = $state.resource_table.add($rc(val));
-      Ok(json!({
-        "rid": rid,
-        "err": maybe_err.map(WebGpuError::from),
-      }))
+      Ok(WebGpuResult::rid_err(rid, maybe_err))
     }};
   }
 
   macro_rules! gfx_ok {
     ($id:expr => $global:ident.$method:ident( $($param:expr),* )) => {{
       let maybe_err = gfx_select!($id => $global.$method($($param),*)).err();
-      Ok(json!({ "err": maybe_err.map(WebGpuError::from) }))
+      Ok(WebGpuResult::maybe_err(maybe_err))
     }};
   }
 }
@@ -551,13 +548,5 @@
     device,
     &descriptor,
     std::marker::PhantomData
-<<<<<<< HEAD
   ) => state, WebGpuQuerySet)
-=======
-  ));
-
-  let rid = state.resource_table.add(WebGpuQuerySet(query_set));
-
-  Ok(WebGpuResult::rid_err(rid, maybe_err))
->>>>>>> cbaa0541
 }