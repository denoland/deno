// Copyright 2018-2021 the Deno authors. All rights reserved. MIT license.

use deno_core::error::bad_resource_id;
use deno_core::error::null_opbuf;
use deno_core::error::AnyError;
use deno_core::ResourceId;
use deno_core::ZeroCopyBuf;
use deno_core::{OpState, Resource};
use serde::Deserialize;
use std::borrow::Cow;
use std::cell::RefCell;
use std::rc::Rc;

use super::error::WebGpuResult;
use super::texture::serialize_texture_format;

struct WebGpuRenderBundleEncoder(
  RefCell<wgpu_core::command::RenderBundleEncoder>,
);
impl Resource for WebGpuRenderBundleEncoder {
  fn name(&self) -> Cow<str> {
    "webGPURenderBundleEncoder".into()
  }
}

pub(crate) struct WebGpuRenderBundle(pub(crate) wgpu_core::id::RenderBundleId);
impl Resource for WebGpuRenderBundle {
  fn name(&self) -> Cow<str> {
    "webGPURenderBundle".into()
  }
}

#[derive(Deserialize)]
#[serde(rename_all = "camelCase")]
pub struct CreateRenderBundleEncoderArgs {
  device_rid: ResourceId,
  label: Option<String>,
  color_formats: Vec<String>,
  depth_stencil_format: Option<String>,
  sample_count: Option<u32>,
}

pub fn op_webgpu_create_render_bundle_encoder(
  state: &mut OpState,
  args: CreateRenderBundleEncoderArgs,
  _zero_copy: Option<ZeroCopyBuf>,
) -> Result<WebGpuResult, AnyError> {
  let device_resource = state
    .resource_table
    .get::<super::WebGpuDevice>(args.device_rid)
    .ok_or_else(bad_resource_id)?;
  let device = device_resource.0;

  let mut color_formats = vec![];

  for format in &args.color_formats {
    color_formats.push(serialize_texture_format(format)?);
  }

  let descriptor = wgpu_core::command::RenderBundleEncoderDescriptor {
    label: args.label.map(Cow::from),
    color_formats: Cow::from(color_formats),
    depth_stencil_format: args
      .depth_stencil_format
      .map(|s| serialize_texture_format(&s))
      .transpose()?,
    sample_count: args.sample_count.unwrap_or(1),
  };

  let res =
    wgpu_core::command::RenderBundleEncoder::new(&descriptor, device, None);
  let (render_bundle_encoder, maybe_err) = match res {
    Ok(encoder) => (encoder, None),
    Err(e) => (
      wgpu_core::command::RenderBundleEncoder::dummy(device),
      Some(e),
    ),
  };

  let rid = state
    .resource_table
    .add(WebGpuRenderBundleEncoder(RefCell::new(
      render_bundle_encoder,
    )));

  Ok(WebGpuResult::rid_err(rid, maybe_err))
}

#[derive(Deserialize)]
#[serde(rename_all = "camelCase")]
pub struct RenderBundleEncoderFinishArgs {
  render_bundle_encoder_rid: ResourceId,
  label: Option<String>,
}

pub fn op_webgpu_render_bundle_encoder_finish(
  state: &mut OpState,
  args: RenderBundleEncoderFinishArgs,
  _zero_copy: Option<ZeroCopyBuf>,
) -> Result<WebGpuResult, AnyError> {
  let render_bundle_encoder_resource = state
    .resource_table
    .take::<WebGpuRenderBundleEncoder>(args.render_bundle_encoder_rid)
    .ok_or_else(bad_resource_id)?;
  let render_bundle_encoder = Rc::try_unwrap(render_bundle_encoder_resource)
    .ok()
    .expect("unwrapping render_bundle_encoder_resource should succeed")
    .0
    .into_inner();
  let instance = state.borrow::<super::Instance>();

  gfx_put!(render_bundle_encoder.parent() => instance.render_bundle_encoder_finish(
    render_bundle_encoder,
    &wgpu_core::command::RenderBundleDescriptor {
      label: args.label.map(Cow::from),
    },
    std::marker::PhantomData
<<<<<<< HEAD
  ) => state, WebGpuRenderBundle)
=======
  ));

  let rid = state.resource_table.add(WebGpuRenderBundle(render_bundle));

  Ok(WebGpuResult::rid_err(rid, maybe_err))
>>>>>>> cbaa0541
}

#[derive(Deserialize)]
#[serde(rename_all = "camelCase")]
pub struct RenderBundleEncoderSetBindGroupArgs {
  render_bundle_encoder_rid: ResourceId,
  index: u32,
  bind_group: u32,
  dynamic_offsets_data: Option<Vec<u32>>,
  dynamic_offsets_data_start: usize,
  dynamic_offsets_data_length: usize,
}

pub fn op_webgpu_render_bundle_encoder_set_bind_group(
  state: &mut OpState,
  args: RenderBundleEncoderSetBindGroupArgs,
  zero_copy: Option<ZeroCopyBuf>,
) -> Result<WebGpuResult, AnyError> {
  let zero_copy = zero_copy.ok_or_else(null_opbuf)?;

  let bind_group_resource = state
    .resource_table
    .get::<super::binding::WebGpuBindGroup>(args.bind_group)
    .ok_or_else(bad_resource_id)?;
  let render_bundle_encoder_resource = state
    .resource_table
    .get::<WebGpuRenderBundleEncoder>(args.render_bundle_encoder_rid)
    .ok_or_else(bad_resource_id)?;

  // I know this might look like it can be easily deduplicated, but it can not
  // be due to the lifetime of the args.dynamic_offsets_data slice. Because we
  // need to use a raw pointer here the slice can be freed before the pointer
  // is used in wgpu_render_pass_set_bind_group. See
  // https://matrix.to/#/!XFRnMvAfptAHthwBCx:matrix.org/$HgrlhD-Me1DwsGb8UdMu2Hqubgks8s7ILwWRwigOUAg
  match args.dynamic_offsets_data {
    Some(data) => unsafe {
      wgpu_core::command::bundle_ffi::wgpu_render_bundle_set_bind_group(
        &mut render_bundle_encoder_resource.0.borrow_mut(),
        args.index,
        bind_group_resource.0,
        data.as_slice().as_ptr(),
        args.dynamic_offsets_data_length,
      );
    },
    None => {
      let (prefix, data, suffix) = unsafe { zero_copy.align_to::<u32>() };
      assert!(prefix.is_empty());
      assert!(suffix.is_empty());
      unsafe {
        wgpu_core::command::bundle_ffi::wgpu_render_bundle_set_bind_group(
          &mut render_bundle_encoder_resource.0.borrow_mut(),
          args.index,
          bind_group_resource.0,
          data[args.dynamic_offsets_data_start..].as_ptr(),
          args.dynamic_offsets_data_length,
        );
      }
    }
  };

  Ok(WebGpuResult::empty())
}

#[derive(Deserialize)]
#[serde(rename_all = "camelCase")]
pub struct RenderBundleEncoderPushDebugGroupArgs {
  render_bundle_encoder_rid: ResourceId,
  group_label: String,
}

pub fn op_webgpu_render_bundle_encoder_push_debug_group(
  state: &mut OpState,
  args: RenderBundleEncoderPushDebugGroupArgs,
  _zero_copy: Option<ZeroCopyBuf>,
) -> Result<WebGpuResult, AnyError> {
  let render_bundle_encoder_resource = state
    .resource_table
    .get::<WebGpuRenderBundleEncoder>(args.render_bundle_encoder_rid)
    .ok_or_else(bad_resource_id)?;

  unsafe {
    let label = std::ffi::CString::new(args.group_label).unwrap();
    wgpu_core::command::bundle_ffi::wgpu_render_bundle_push_debug_group(
      &mut render_bundle_encoder_resource.0.borrow_mut(),
      label.as_ptr(),
    );
  }

  Ok(WebGpuResult::empty())
}

#[derive(Deserialize)]
#[serde(rename_all = "camelCase")]
pub struct RenderBundleEncoderPopDebugGroupArgs {
  render_bundle_encoder_rid: ResourceId,
}

pub fn op_webgpu_render_bundle_encoder_pop_debug_group(
  state: &mut OpState,
  args: RenderBundleEncoderPopDebugGroupArgs,
  _zero_copy: Option<ZeroCopyBuf>,
) -> Result<WebGpuResult, AnyError> {
  let render_bundle_encoder_resource = state
    .resource_table
    .get::<WebGpuRenderBundleEncoder>(args.render_bundle_encoder_rid)
    .ok_or_else(bad_resource_id)?;

  unsafe {
    wgpu_core::command::bundle_ffi::wgpu_render_bundle_pop_debug_group(
      &mut render_bundle_encoder_resource.0.borrow_mut(),
    );
  }

  Ok(WebGpuResult::empty())
}

#[derive(Deserialize)]
#[serde(rename_all = "camelCase")]
pub struct RenderBundleEncoderInsertDebugMarkerArgs {
  render_bundle_encoder_rid: ResourceId,
  marker_label: String,
}

pub fn op_webgpu_render_bundle_encoder_insert_debug_marker(
  state: &mut OpState,
  args: RenderBundleEncoderInsertDebugMarkerArgs,
  _zero_copy: Option<ZeroCopyBuf>,
) -> Result<WebGpuResult, AnyError> {
  let render_bundle_encoder_resource = state
    .resource_table
    .get::<WebGpuRenderBundleEncoder>(args.render_bundle_encoder_rid)
    .ok_or_else(bad_resource_id)?;

  unsafe {
    let label = std::ffi::CString::new(args.marker_label).unwrap();
    wgpu_core::command::bundle_ffi::wgpu_render_bundle_insert_debug_marker(
      &mut render_bundle_encoder_resource.0.borrow_mut(),
      label.as_ptr(),
    );
  }

  Ok(WebGpuResult::empty())
}

#[derive(Deserialize)]
#[serde(rename_all = "camelCase")]
pub struct RenderBundleEncoderSetPipelineArgs {
  render_bundle_encoder_rid: ResourceId,
  pipeline: u32,
}

pub fn op_webgpu_render_bundle_encoder_set_pipeline(
  state: &mut OpState,
  args: RenderBundleEncoderSetPipelineArgs,
  _zero_copy: Option<ZeroCopyBuf>,
) -> Result<WebGpuResult, AnyError> {
  let render_pipeline_resource = state
    .resource_table
    .get::<super::pipeline::WebGpuRenderPipeline>(args.pipeline)
    .ok_or_else(bad_resource_id)?;
  let render_bundle_encoder_resource = state
    .resource_table
    .get::<WebGpuRenderBundleEncoder>(args.render_bundle_encoder_rid)
    .ok_or_else(bad_resource_id)?;

  wgpu_core::command::bundle_ffi::wgpu_render_bundle_set_pipeline(
    &mut render_bundle_encoder_resource.0.borrow_mut(),
    render_pipeline_resource.0,
  );

  Ok(WebGpuResult::empty())
}

#[derive(Deserialize)]
#[serde(rename_all = "camelCase")]
pub struct RenderBundleEncoderSetIndexBufferArgs {
  render_bundle_encoder_rid: ResourceId,
  buffer: u32,
  index_format: String,
  offset: u64,
  size: u64,
}

pub fn op_webgpu_render_bundle_encoder_set_index_buffer(
  state: &mut OpState,
  args: RenderBundleEncoderSetIndexBufferArgs,
  _zero_copy: Option<ZeroCopyBuf>,
) -> Result<WebGpuResult, AnyError> {
  let buffer_resource = state
    .resource_table
    .get::<super::buffer::WebGpuBuffer>(args.buffer)
    .ok_or_else(bad_resource_id)?;
  let render_bundle_encoder_resource = state
    .resource_table
    .get::<WebGpuRenderBundleEncoder>(args.render_bundle_encoder_rid)
    .ok_or_else(bad_resource_id)?;

  render_bundle_encoder_resource
    .0
    .borrow_mut()
    .set_index_buffer(
      buffer_resource.0,
      super::pipeline::serialize_index_format(args.index_format),
      args.offset,
      std::num::NonZeroU64::new(args.size),
    );

  Ok(WebGpuResult::empty())
}

#[derive(Deserialize)]
#[serde(rename_all = "camelCase")]
pub struct RenderBundleEncoderSetVertexBufferArgs {
  render_bundle_encoder_rid: ResourceId,
  slot: u32,
  buffer: u32,
  offset: u64,
  size: u64,
}

pub fn op_webgpu_render_bundle_encoder_set_vertex_buffer(
  state: &mut OpState,
  args: RenderBundleEncoderSetVertexBufferArgs,
  _zero_copy: Option<ZeroCopyBuf>,
) -> Result<WebGpuResult, AnyError> {
  let buffer_resource = state
    .resource_table
    .get::<super::buffer::WebGpuBuffer>(args.buffer)
    .ok_or_else(bad_resource_id)?;
  let render_bundle_encoder_resource = state
    .resource_table
    .get::<WebGpuRenderBundleEncoder>(args.render_bundle_encoder_rid)
    .ok_or_else(bad_resource_id)?;

  wgpu_core::command::bundle_ffi::wgpu_render_bundle_set_vertex_buffer(
    &mut render_bundle_encoder_resource.0.borrow_mut(),
    args.slot,
    buffer_resource.0,
    args.offset,
    std::num::NonZeroU64::new(args.size),
  );

  Ok(WebGpuResult::empty())
}

#[derive(Deserialize)]
#[serde(rename_all = "camelCase")]
pub struct RenderBundleEncoderDrawArgs {
  render_bundle_encoder_rid: ResourceId,
  vertex_count: u32,
  instance_count: u32,
  first_vertex: u32,
  first_instance: u32,
}

pub fn op_webgpu_render_bundle_encoder_draw(
  state: &mut OpState,
  args: RenderBundleEncoderDrawArgs,
  _zero_copy: Option<ZeroCopyBuf>,
) -> Result<WebGpuResult, AnyError> {
  let render_bundle_encoder_resource = state
    .resource_table
    .get::<WebGpuRenderBundleEncoder>(args.render_bundle_encoder_rid)
    .ok_or_else(bad_resource_id)?;

  wgpu_core::command::bundle_ffi::wgpu_render_bundle_draw(
    &mut render_bundle_encoder_resource.0.borrow_mut(),
    args.vertex_count,
    args.instance_count,
    args.first_vertex,
    args.first_instance,
  );

  Ok(WebGpuResult::empty())
}

#[derive(Deserialize)]
#[serde(rename_all = "camelCase")]
pub struct RenderBundleEncoderDrawIndexedArgs {
  render_bundle_encoder_rid: ResourceId,
  index_count: u32,
  instance_count: u32,
  first_index: u32,
  base_vertex: i32,
  first_instance: u32,
}

pub fn op_webgpu_render_bundle_encoder_draw_indexed(
  state: &mut OpState,
  args: RenderBundleEncoderDrawIndexedArgs,
  _zero_copy: Option<ZeroCopyBuf>,
) -> Result<WebGpuResult, AnyError> {
  let render_bundle_encoder_resource = state
    .resource_table
    .get::<WebGpuRenderBundleEncoder>(args.render_bundle_encoder_rid)
    .ok_or_else(bad_resource_id)?;

  wgpu_core::command::bundle_ffi::wgpu_render_bundle_draw_indexed(
    &mut render_bundle_encoder_resource.0.borrow_mut(),
    args.index_count,
    args.instance_count,
    args.first_index,
    args.base_vertex,
    args.first_instance,
  );

  Ok(WebGpuResult::empty())
}

#[derive(Deserialize)]
#[serde(rename_all = "camelCase")]
pub struct RenderBundleEncoderDrawIndirectArgs {
  render_bundle_encoder_rid: ResourceId,
  indirect_buffer: u32,
  indirect_offset: u64,
}

pub fn op_webgpu_render_bundle_encoder_draw_indirect(
  state: &mut OpState,
  args: RenderBundleEncoderDrawIndirectArgs,
  _zero_copy: Option<ZeroCopyBuf>,
) -> Result<WebGpuResult, AnyError> {
  let buffer_resource = state
    .resource_table
    .get::<super::buffer::WebGpuBuffer>(args.indirect_buffer)
    .ok_or_else(bad_resource_id)?;
  let render_bundle_encoder_resource = state
    .resource_table
    .get::<WebGpuRenderBundleEncoder>(args.render_bundle_encoder_rid)
    .ok_or_else(bad_resource_id)?;

  wgpu_core::command::bundle_ffi::wgpu_render_bundle_draw_indirect(
    &mut render_bundle_encoder_resource.0.borrow_mut(),
    buffer_resource.0,
    args.indirect_offset,
  );

  Ok(WebGpuResult::empty())
}<|MERGE_RESOLUTION|>--- conflicted
+++ resolved
@@ -115,15 +115,7 @@
       label: args.label.map(Cow::from),
     },
     std::marker::PhantomData
-<<<<<<< HEAD
   ) => state, WebGpuRenderBundle)
-=======
-  ));
-
-  let rid = state.resource_table.add(WebGpuRenderBundle(render_bundle));
-
-  Ok(WebGpuResult::rid_err(rid, maybe_err))
->>>>>>> cbaa0541
 }
 
 #[derive(Deserialize)]
