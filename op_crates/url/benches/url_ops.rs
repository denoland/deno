--- conflicted
+++ resolved
@@ -9,18 +9,6 @@
     extensions: vec![deno_url::init()],
     ..Default::default()
   });
-
-<<<<<<< HEAD
-  runtime
-    .execute(
-      "bootstrap",
-      "globalThis.__bootstrap = (globalThis.__bootstrap || {});",
-    )
-    .unwrap();
-=======
-  runtime.init_extension_js().unwrap();
-  runtime.init_extension_ops().unwrap();
->>>>>>> 8922639c
 
   runtime
     .execute("setup", "const { URL } = globalThis.__bootstrap.url;")
