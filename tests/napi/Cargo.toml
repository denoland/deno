--- conflicted
+++ resolved
@@ -13,13 +13,8 @@
 crate-type = ["cdylib"]
 
 [dependencies]
-<<<<<<< HEAD
-libuv-sys-lite = "=1.48.3"
-napi-sys = { version = "=2.2.2", default-features = false, features = ["napi7"] }
-=======
 libuv-sys-lite.workspace = true
 napi-sys = { workspace = true, features = ["napi7"] }
->>>>>>> 560e8cf0
 
 [dev-dependencies]
 test_util.workspace = true
