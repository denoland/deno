// Copyright 2018-2025 the Deno authors. MIT license.
import { DatabaseSync } from "node:sqlite";
import { assert, assertEquals, assertThrows } from "@std/assert";

Deno.test("[node/sqlite] in-memory databases", () => {
  const db1 = new DatabaseSync(":memory:");
  const db2 = new DatabaseSync(":memory:");
  db1.exec("CREATE TABLE data(key INTEGER PRIMARY KEY);");
  db1.exec("INSERT INTO data (key) VALUES (1);");

  db2.exec("CREATE TABLE data(key INTEGER PRIMARY KEY);");
  db2.exec("INSERT INTO data (key) VALUES (1);");

  assertEquals(db1.prepare("SELECT * FROM data").all(), [{
    key: 1,
    __proto__: null,
  }]);
  assertEquals(db2.prepare("SELECT * FROM data").all(), [{
    key: 1,
    __proto__: null,
  }]);
});

Deno.test("[node/sqlite] Errors originating from SQLite should be thrown", () => {
  const db = new DatabaseSync(":memory:");
  db.exec(`
    CREATE TABLE test(
      key INTEGER PRIMARY KEY
    ) STRICT;
  `);
  const stmt = db.prepare("INSERT INTO test(key) VALUES(?)");
  assertEquals(stmt.run(1), { lastInsertRowid: 1, changes: 1 });

  assertThrows(() => stmt.run(1), Error);
});

Deno.test(
  {
    permissions: { read: true, write: true },
    name: "[node/sqlite] PRAGMAs are supported",
  },
  () => {
    const tempDir = Deno.makeTempDirSync();
    const db = new DatabaseSync(`${tempDir}/test.db`);

    assertEquals(db.prepare("PRAGMA journal_mode = WAL").get(), {
      journal_mode: "wal",
      __proto__: null,
    });

    db.close();
  },
);

Deno.test("[node/sqlite] StatementSync bind bigints", () => {
  const db = new DatabaseSync(":memory:");
  db.exec("CREATE TABLE data(key INTEGER PRIMARY KEY);");

  const stmt = db.prepare("INSERT INTO data (key) VALUES (?)");
  assertEquals(stmt.run(100n), { lastInsertRowid: 100, changes: 1 });
  db.close();
});

Deno.test("[node/sqlite] StatementSync read bigints are supported", () => {
  const db = new DatabaseSync(":memory:");
  db.exec("CREATE TABLE data(key INTEGER PRIMARY KEY);");
  db.exec("INSERT INTO data (key) VALUES (1);");

  const stmt = db.prepare("SELECT * FROM data");
  assertEquals(stmt.get(), { key: 1, __proto__: null });

  stmt.setReadBigInts(true);
  assertEquals(stmt.get(), { key: 1n, __proto__: null });
});

<<<<<<< HEAD
Deno.test("[node/sqlite] createSession and changesets", () => {
  const db = new DatabaseSync(":memory:");
  // @ts-expect-error: types aint typing yet
  const session = db.createSession();

  db.exec("CREATE TABLE test (id INTEGER PRIMARY KEY, name TEXT)");
  db.exec("INSERT INTO test (name) VALUES ('foo')");

  assert(session.changeset() instanceof Uint8Array);
  assert(session.patchset() instanceof Uint8Array);

  assert(session.changeset().byteLength > 0);
  assert(session.patchset().byteLength > 0);

  session.close();

  // Use after close shoud throw.
  assertThrows(() => session.changeset(), Error, "Session is already closed");
  // Close after close should throw.
  assertThrows(() => session.close(), Error, "Session is already closed");
=======
Deno.test("[node/sqlite] StatementSync integer too large", () => {
  const db = new DatabaseSync(":memory:");
  db.exec("CREATE TABLE data(key INTEGER PRIMARY KEY);");
  db.prepare("INSERT INTO data (key) VALUES (?)").run(
    Number.MAX_SAFE_INTEGER + 1,
  );

  assertThrows(() => db.prepare("SELECT * FROM data").get());
});

Deno.test("[node/sqlite] StatementSync blob are Uint8Array", () => {
  const db = new DatabaseSync(":memory:");
  const obj = db.prepare("select cast('test' as blob)").all();

  assertEquals(obj.length, 1);
  const row = obj[0] as Record<string, Uint8Array>;
  assert(row["cast('test' as blob)"] instanceof Uint8Array);
>>>>>>> 7d196682
});<|MERGE_RESOLUTION|>--- conflicted
+++ resolved
@@ -73,7 +73,6 @@
   assertEquals(stmt.get(), { key: 1n, __proto__: null });
 });
 
-<<<<<<< HEAD
 Deno.test("[node/sqlite] createSession and changesets", () => {
   const db = new DatabaseSync(":memory:");
   // @ts-expect-error: types aint typing yet
@@ -94,7 +93,8 @@
   assertThrows(() => session.changeset(), Error, "Session is already closed");
   // Close after close should throw.
   assertThrows(() => session.close(), Error, "Session is already closed");
-=======
+});
+
 Deno.test("[node/sqlite] StatementSync integer too large", () => {
   const db = new DatabaseSync(":memory:");
   db.exec("CREATE TABLE data(key INTEGER PRIMARY KEY);");
@@ -112,5 +112,4 @@
   assertEquals(obj.length, 1);
   const row = obj[0] as Record<string, Uint8Array>;
   assert(row["cast('test' as blob)"] instanceof Uint8Array);
->>>>>>> 7d196682
 });