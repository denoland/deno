// Copyright 2018-2025 the Deno authors. MIT license.
import sqlite, { DatabaseSync } from "node:sqlite";
import { assert, assertEquals, assertThrows } from "@std/assert";

const tempDir = Deno.makeTempDirSync();

Deno.test("[node/sqlite] in-memory databases", () => {
  const db1 = new DatabaseSync(":memory:");
  const db2 = new DatabaseSync(":memory:");
  db1.exec("CREATE TABLE data(key INTEGER PRIMARY KEY);");
  db1.exec("INSERT INTO data (key) VALUES (1);");

  db2.exec("CREATE TABLE data(key INTEGER PRIMARY KEY);");
  db2.exec("INSERT INTO data (key) VALUES (1);");

  assertEquals(db1.prepare("SELECT * FROM data").all(), [{
    key: 1,
    __proto__: null,
  }]);
  assertEquals(db2.prepare("SELECT * FROM data").all(), [{
    key: 1,
    __proto__: null,
  }]);
});

Deno.test("[node/sqlite] Errors originating from SQLite should be thrown", () => {
  const db = new DatabaseSync(":memory:");
  db.exec(`
    CREATE TABLE test(
      key INTEGER PRIMARY KEY
    ) STRICT;
  `);
  const stmt = db.prepare("INSERT INTO test(key) VALUES(?)");
  assertEquals(stmt.run(1), { lastInsertRowid: 1, changes: 1 });

  assertThrows(() => stmt.run(1), Error);
});

Deno.test(
  {
    permissions: { read: true, write: true },
    name: "[node/sqlite] PRAGMAs are supported",
  },
  () => {
    const db = new DatabaseSync(`${tempDir}/test.db`);

    assertEquals(db.prepare("PRAGMA journal_mode = WAL").get(), {
      journal_mode: "wal",
      __proto__: null,
    });

    db.close();
  },
);

Deno.test("[node/sqlite] StatementSync bind bigints", () => {
  const db = new DatabaseSync(":memory:");
  db.exec("CREATE TABLE data(key INTEGER PRIMARY KEY);");

  const stmt = db.prepare("INSERT INTO data (key) VALUES (?)");
  assertEquals(stmt.run(100n), { lastInsertRowid: 100, changes: 1 });
  db.close();
});

Deno.test("[node/sqlite] StatementSync read bigints are supported", () => {
  const db = new DatabaseSync(":memory:");
  db.exec("CREATE TABLE data(key INTEGER PRIMARY KEY);");
  db.exec("INSERT INTO data (key) VALUES (1);");

  const stmt = db.prepare("SELECT * FROM data");
  assertEquals(stmt.get(), { key: 1, __proto__: null });

  stmt.setReadBigInts(true);
  assertEquals(stmt.get(), { key: 1n, __proto__: null });

  assertEquals(stmt.sourceSQL, "SELECT * FROM data");
  assertEquals(stmt.expandedSQL, "SELECT * FROM data");
});

Deno.test("[node/sqlite] createSession and changesets", () => {
  const db = new DatabaseSync(":memory:");
  const session = db.createSession();

  db.exec("CREATE TABLE test (id INTEGER PRIMARY KEY, name TEXT)");
  db.exec("INSERT INTO test (name) VALUES ('foo')");

  assert(session.changeset() instanceof Uint8Array);
  assert(session.patchset() instanceof Uint8Array);

  assert(session.changeset().byteLength > 0);
  assert(session.patchset().byteLength > 0);

  session.close();

  // Use after close shoud throw.
  assertThrows(() => session.changeset(), Error, "Session is already closed");
  // Close after close should throw.
  assertThrows(() => session.close(), Error, "Session is already closed");

  db.close();
  assertThrows(() => session.close(), Error, "Database is already closed");
});

Deno.test("[node/sqlite] StatementSync integer too large", () => {
  const db = new DatabaseSync(":memory:");
  db.exec("CREATE TABLE data(key INTEGER PRIMARY KEY);");
  db.prepare("INSERT INTO data (key) VALUES (?)").run(
    Number.MAX_SAFE_INTEGER + 1,
  );

  assertThrows(() => db.prepare("SELECT * FROM data").get());
});

Deno.test("[node/sqlite] StatementSync blob are Uint8Array", () => {
  const db = new DatabaseSync(":memory:");
  const obj = db.prepare("select cast('test' as blob)").all();

  assertEquals(obj.length, 1);
  const row = obj[0] as Record<string, Uint8Array>;
  assert(row["cast('test' as blob)"] instanceof Uint8Array);
});

Deno.test({
  name: "[node/sqlite] sqlite permissions",
  permissions: { read: false, write: false },
  fn() {
    assertThrows(() => {
      new DatabaseSync("test.db");
    }, Deno.errors.NotCapable);
    assertThrows(() => {
      new DatabaseSync("test.db", { readOnly: true });
    }, Deno.errors.NotCapable);
  },
});

Deno.test({
  name: "[node/sqlite] readOnly database",
  permissions: { read: true, write: true },
  fn() {
    {
      const db = new DatabaseSync(`${tempDir}/test3.db`);
      db.exec("CREATE TABLE foo (id INTEGER PRIMARY KEY)");
      db.close();
    }
    {
      const db = new DatabaseSync(`${tempDir}/test3.db`, { readOnly: true });
      assertThrows(
        () => {
          db.exec("CREATE TABLE test(key INTEGER PRIMARY KEY)");
        },
        Error,
        "attempt to write a readonly database",
      );
      db.close();
    }
  },
});

Deno.test("[node/sqlite] applyChangeset across databases", () => {
  const sourceDb = new DatabaseSync(":memory:");
  const targetDb = new DatabaseSync(":memory:");

  sourceDb.exec("CREATE TABLE data(key INTEGER PRIMARY KEY, value TEXT)");
  targetDb.exec("CREATE TABLE data(key INTEGER PRIMARY KEY, value TEXT)");

  const session = sourceDb.createSession();

  const insert = sourceDb.prepare(
    "INSERT INTO data (key, value) VALUES (?, ?)",
  );
  insert.run(1, "hello");
  insert.run(2, "world");

  const changeset = session.changeset();
  targetDb.applyChangeset(changeset, {
    filter: (e) => e === "data",
    // @ts-ignore: types are not up to date
    onConflict: () => sqlite.constants.SQLITE_CHANGESET_ABORT,
  });

  const stmt = targetDb.prepare("SELECT * FROM data");
  assertEquals(stmt.all(), [
    { key: 1, value: "hello", __proto__: null },
    { key: 2, value: "world", __proto__: null },
  ]);
});

Deno.test("[node/sqlite] exec should execute batch statements", () => {
  const db = new DatabaseSync(":memory:");
  db.exec(`CREATE TABLE one(id int PRIMARY KEY) STRICT;
CREATE TABLE two(id int PRIMARY KEY) STRICT;`);

  const table = db.prepare(
    `SELECT name FROM sqlite_master WHERE type='table'`,
  ).all();
  assertEquals(table.length, 2);

  db.close();
});

Deno.test("[node/sqlite] query should handle mixed positional and named parameters", () => {
  const db = new DatabaseSync(":memory:");
<<<<<<< HEAD
  db.exec(`CREATE TABLE one(variable1 TEXT, variable2 INT, variable3 INT);`);

  db.exec(`INSERT INTO one (variable1, variable2, variable3) VALUES 
    ('test1', 1, 100), 
    ('test2', 2, NULL), 
    ('test3', -1, 300),
    ('test4', 0, 400),
    ('test5', 5, 500);`);

  const namedQuery =
    "SELECT * FROM one WHERE variable1 = :var1 AND variable2 = :var2";
  const namedResult = db.prepare(namedQuery).all({ var1: "test1", var2: 1 });

  assertEquals(namedResult, [{
    __proto__: null,
    variable1: "test1",
    variable2: 1,
    variable3: 100,
  }]);

  const positionalQuery =
    "SELECT * FROM one WHERE variable2 = ? AND variable3 = ?";
  const positionalResult = db.prepare(positionalQuery).all(-1, 300);

  assertEquals(positionalResult, [{
    __proto__: null,
    variable1: "test3",
    variable2: -1,
    variable3: 300,
  }]);

  const mixedQuery =
    "SELECT * FROM one WHERE variable1 = :var1 OR variable2 = ?";
  const mixedResult = db.prepare(mixedQuery).all({ var1: "test4" }, 5);

  assertEquals(mixedResult, [
    {
      __proto__: null,
      variable1: "test4",
      variable2: 0,
      variable3: 400,
    },
    {
      __proto__: null,
      variable1: "test5",
      variable2: 5,
      variable3: 500,
    },
  ]);

  const mixedQuery2 =
    "SELECT * FROM one WHERE variable3 = :var3 AND variable2 = ? AND variable1 = :var1";
  const mixedResult2 = db.prepare(mixedQuery2).all(
    { var1: "test4", var3: 400 },
    0,
  );

  assertEquals(mixedResult2, [
    {
      __proto__: null,
      variable1: "test4",
      variable2: 0,
      variable3: 400,
    },
  ]);
=======
  db.exec(`CREATE TABLE one(variable1 TEXT, variable2 INT, variable3 INT)`);
  db.exec(
    `INSERT INTO one (variable1, variable2, variable3) VALUES ("test", 1 , 2);`,
  );

  const query = "SELECT * FROM one WHERE variable1=:var1 AND variable2=:var2 ";
  const result = db.prepare(query).all({ var1: "test", var2: 1 });
  assertEquals(result, [{
    __proto__: null,
    variable1: "test",
    variable2: 1,
    variable3: 2,
  }]);

  db.close();
});

Deno.test("[node/sqlite] StatementSync#iterate", () => {
  const db = new DatabaseSync(":memory:");
  const stmt = db.prepare("SELECT 1 UNION ALL SELECT 2 UNION ALL SELECT 3");
  // @ts-ignore: types are not up to date
  const iter = stmt.iterate();

  const result = [];
  for (const row of iter) {
    result.push(row);
  }

  assertEquals(result, stmt.all());

  const { done, value } = iter.next();
  assertEquals(done, true);
  assertEquals(value, undefined);
>>>>>>> 64abe902

  db.close();
});<|MERGE_RESOLUTION|>--- conflicted
+++ resolved
@@ -200,7 +200,6 @@
 
 Deno.test("[node/sqlite] query should handle mixed positional and named parameters", () => {
   const db = new DatabaseSync(":memory:");
-<<<<<<< HEAD
   db.exec(`CREATE TABLE one(variable1 TEXT, variable2 INT, variable3 INT);`);
 
   db.exec(`INSERT INTO one (variable1, variable2, variable3) VALUES 
@@ -266,7 +265,7 @@
       variable3: 400,
     },
   ]);
-=======
+
   db.exec(`CREATE TABLE one(variable1 TEXT, variable2 INT, variable3 INT)`);
   db.exec(
     `INSERT INTO one (variable1, variable2, variable3) VALUES ("test", 1 , 2);`,
@@ -300,7 +299,6 @@
   const { done, value } = iter.next();
   assertEquals(done, true);
   assertEquals(value, undefined);
->>>>>>> 64abe902
 
   db.close();
 });