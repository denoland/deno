// Copyright 2018-2025 the Deno authors. MIT license.
import { DatabaseSync } from "node:sqlite";
import { assert, assertEquals, assertThrows } from "@std/assert";

Deno.test("[node/sqlite] in-memory databases", () => {
  const db1 = new DatabaseSync(":memory:");
  const db2 = new DatabaseSync(":memory:");
  db1.exec("CREATE TABLE data(key INTEGER PRIMARY KEY);");
  db1.exec("INSERT INTO data (key) VALUES (1);");

  db2.exec("CREATE TABLE data(key INTEGER PRIMARY KEY);");
  db2.exec("INSERT INTO data (key) VALUES (1);");

  assertEquals(db1.prepare("SELECT * FROM data").all(), [{
    key: 1,
    __proto__: null,
  }]);
  assertEquals(db2.prepare("SELECT * FROM data").all(), [{
    key: 1,
    __proto__: null,
  }]);
});

Deno.test("[node/sqlite] Errors originating from SQLite should be thrown", () => {
  const db = new DatabaseSync(":memory:");
  db.exec(`
    CREATE TABLE test(
      key INTEGER PRIMARY KEY
    ) STRICT;
  `);
  const stmt = db.prepare("INSERT INTO test(key) VALUES(?)");
  assertEquals(stmt.run(1), { lastInsertRowid: 1, changes: 1 });

  assertThrows(() => stmt.run(1), Error);
});

Deno.test(
  {
    permissions: { read: true, write: true },
    name: "[node/sqlite] PRAGMAs are supported",
  },
  () => {
    const tempDir = Deno.makeTempDirSync();
    const db = new DatabaseSync(`${tempDir}/test.db`);

    assertEquals(db.prepare("PRAGMA journal_mode = WAL").get(), {
      journal_mode: "wal",
      __proto__: null,
    });

    db.close();
  },
);

Deno.test("[node/sqlite] StatementSync bind bigints", () => {
  const db = new DatabaseSync(":memory:");
  db.exec("CREATE TABLE data(key INTEGER PRIMARY KEY);");

  const stmt = db.prepare("INSERT INTO data (key) VALUES (?)");
  assertEquals(stmt.run(100n), { lastInsertRowid: 100, changes: 1 });
  db.close();
});

Deno.test("[node/sqlite] StatementSync read bigints are supported", () => {
  const db = new DatabaseSync(":memory:");
  db.exec("CREATE TABLE data(key INTEGER PRIMARY KEY);");
  db.exec("INSERT INTO data (key) VALUES (1);");

  const stmt = db.prepare("SELECT * FROM data");
  assertEquals(stmt.get(), { key: 1, __proto__: null });

  stmt.setReadBigInts(true);
  assertEquals(stmt.get(), { key: 1n, __proto__: null });
<<<<<<< HEAD

  assertEquals(stmt.sourceSQL, "SELECT * FROM data");
  assertEquals(stmt.expandedSQL, "SELECT * FROM data");
=======
});

Deno.test("[node/sqlite] StatementSync integer too large", () => {
  const db = new DatabaseSync(":memory:");
  db.exec("CREATE TABLE data(key INTEGER PRIMARY KEY);");
  db.prepare("INSERT INTO data (key) VALUES (?)").run(
    Number.MAX_SAFE_INTEGER + 1,
  );

  assertThrows(() => db.prepare("SELECT * FROM data").get());
});

Deno.test("[node/sqlite] StatementSync blob are Uint8Array", () => {
  const db = new DatabaseSync(":memory:");
  const obj = db.prepare("select cast('test' as blob)").all();

  assertEquals(obj.length, 1);
  const row = obj[0] as Record<string, Uint8Array>;
  assert(row["cast('test' as blob)"] instanceof Uint8Array);
>>>>>>> 7d196682
});<|MERGE_RESOLUTION|>--- conflicted
+++ resolved
@@ -71,11 +71,9 @@
 
   stmt.setReadBigInts(true);
   assertEquals(stmt.get(), { key: 1n, __proto__: null });
-<<<<<<< HEAD
 
   assertEquals(stmt.sourceSQL, "SELECT * FROM data");
   assertEquals(stmt.expandedSQL, "SELECT * FROM data");
-=======
 });
 
 Deno.test("[node/sqlite] StatementSync integer too large", () => {
@@ -95,5 +93,4 @@
   assertEquals(obj.length, 1);
   const row = obj[0] as Record<string, Uint8Array>;
   assert(row["cast('test' as blob)"] instanceof Uint8Array);
->>>>>>> 7d196682
 });