// deno-lint-ignore-file no-explicit-any

// Copyright 2018-2024 the Deno authors. All rights reserved. MIT license.
import {
  createECDH,
  createHmac,
  createPrivateKey,
  createPublicKey,
  createSecretKey,
  createSign,
  generateKeyPair,
  generateKeyPairSync,
  KeyObject,
  randomBytes,
} from "node:crypto";
import { promisify } from "node:util";
import { Buffer } from "node:buffer";
import { assert, assertEquals, assertThrows } from "@std/assert";

const RUN_SLOW_TESTS = Deno.env.get("SLOW_TESTS") === "1";

const generateKeyPairAsync = promisify(
  (
    type: any,
    options: any,
    callback: (
      err: Error | null,
      key: { publicKey: KeyObject; privateKey: KeyObject },
    ) => void,
  ) =>
    generateKeyPair(
      type,
      options,
      (err: Error | null, publicKey: KeyObject, privateKey: KeyObject) => {
        callback(err, { publicKey, privateKey });
      },
    ),
);

Deno.test({
  name: "create secret key",
  fn() {
    const key = createSecretKey(Buffer.alloc(0));
    assertEquals(key.type, "secret");
    assertEquals(key.asymmetricKeyType, undefined);
    assertEquals(key.symmetricKeySize, 0);
  },
});

Deno.test({
  name: "export secret key",
  fn() {
    const material = Buffer.from(randomBytes(32));
    const key = createSecretKey(material);
    assertEquals(Buffer.from(key.export()), material);
  },
});

Deno.test({
  name: "export jwk secret key",
  fn() {
    const material = Buffer.from("secret");
    const key = createSecretKey(material);
    assertEquals(key.export({ format: "jwk" }), {
      kty: "oct",
      k: "c2VjcmV0",
    });
  },
});

Deno.test({
  name: "createHmac with secret key",
  fn() {
    const key = createSecretKey(Buffer.from("secret"));
    assertEquals(
      createHmac("sha256", key).update("hello").digest().toString("hex"),
      "88aab3ede8d3adf94d26ab90d3bafd4a2083070c3bcce9c014ee04a443847c0b",
    );
  },
});

const modulusLengths = RUN_SLOW_TESTS ? [2048, 3072] : [2048];

for (const type of ["rsa", "rsa-pss", "dsa"]) {
  for (const modulusLength of modulusLengths) {
    Deno.test({
      name: `generate ${type} key ${modulusLength}`,
      fn() {
        const { publicKey, privateKey } = generateKeyPairSync(type as any, {
          modulusLength,
        });

        assertEquals(publicKey.type, "public");
        assertEquals(privateKey.type, "private");
      },
    });

    Deno.test({
      name: `generate ${type} key async ${modulusLength}`,
      async fn() {
        const x = await generateKeyPairAsync(type as any, {
          modulusLength,
        });
        const { publicKey, privateKey } = x;
        assertEquals(publicKey.type, "public");
        assertEquals(privateKey.type, "private");
      },
    });
  }
}

for (
  const namedCurve of [
    "P-384",
    "prime384v1",
    "secp384r1",
    "P-256",
    "prime256v1",
    "secp256r1",
  ]
) {
  Deno.test({
    name: `generate ec key ${namedCurve}`,
    fn() {
      const { publicKey, privateKey } = generateKeyPairSync("ec", {
        namedCurve,
      });

      assertEquals(publicKey.type, "public");
      assertEquals(privateKey.type, "private");
    },
  });

  Deno.test({
    name: `generate ec key ${namedCurve} async`,
    async fn() {
      const { publicKey, privateKey } = await generateKeyPairAsync("ec", {
        namedCurve,
      });

      assertEquals(publicKey.type, "public");
      assertEquals(privateKey.type, "private");
    },
  });

  Deno.test({
    name: `generate ec key ${namedCurve} paramEncoding=explicit fails`,
    fn() {
      assertThrows(() => {
        // @ts-ignore: @types/node is broken?
        generateKeyPairSync("ec", {
          namedCurve,
          paramEncoding: "explicit",
        });
      });
    },
  });
}

for (
  const groupName of ["modp5", "modp14", "modp15", "modp16", "modp17", "modp18"]
) {
  Deno.test({
    name: `generate dh key ${groupName}`,
    fn() {
      // @ts-ignore: @types/node is broken?
      const { publicKey, privateKey } = generateKeyPairSync("dh", {
        group: groupName,
      });

      assertEquals(publicKey.type, "public");
      assertEquals(privateKey.type, "private");
    },
  });

  Deno.test({
    name: `generate dh key ${groupName} async`,
    async fn() {
      // @ts-ignore: @types/node is broken?
      const { publicKey, privateKey } = await generateKeyPairAsync("dh", {
        group: groupName,
      });

      assertEquals(publicKey.type, "public");
      assertEquals(privateKey.type, "private");
    },
  });
}

const primeLengths = RUN_SLOW_TESTS ? [1024, 2048, 4096] : [1024];

for (const primeLength of primeLengths) {
  Deno.test({
    name: `generate dh key ${primeLength}`,
    fn() {
      // @ts-ignore: @types/node is broken?
      const { publicKey, privateKey } = generateKeyPairSync("dh", {
        primeLength,
        generator: 2,
      });

      assertEquals(publicKey.type, "public");
      assertEquals(privateKey.type, "private");
    },
  });

  Deno.test({
    name: `generate dh key ${primeLength} async`,
    async fn() {
      // @ts-ignore: @types/node is broken?
      const { publicKey, privateKey } = await generateKeyPairAsync("dh", {
        primeLength,
        generator: 2,
      });

      assertEquals(publicKey.type, "public");
      assertEquals(privateKey.type, "private");
    },
  });
}

const rsaPrivateKey = Deno.readTextFileSync(
  new URL("../testdata/rsa_private.pem", import.meta.url),
);

Deno.test("createPrivateKey rsa", function () {
  const key = createPrivateKey(rsaPrivateKey);
  assertEquals(key.type, "private");
  assertEquals(key.asymmetricKeyType, "rsa");
  assertEquals(key.asymmetricKeyDetails?.modulusLength, 2048);
  assertEquals(key.asymmetricKeyDetails?.publicExponent, 65537n);
});

Deno.test("createPrivateKey dh", function () {
  // 1.2.840.113549.1.3.1
  const pem = "-----BEGIN PRIVATE KEY-----\n" +
    "MIIBoQIBADCB1QYJKoZIhvcNAQMBMIHHAoHBAP//////////yQ/aoiFowjTExmKL\n" +
    "gNwc0SkCTgiKZ8x0Agu+pjsTmyJRSgh5jjQE3e+VGbPNOkMbMCsKbfJfFDdP4TVt\n" +
    "bVHCReSFtXZiXn7G9ExC6aY37WsL/1y29Aa37e44a/taiZ+lrp8kEXxLH+ZJKGZR\n" +
    "7ORbPcIAfLihY78FmNpINhxV05ppFj+o/STPX4NlXSPco62WHGLzViCFUrue1SkH\n" +
    "cJaWbWcMNU5KvJgE8XRsCMojcyf//////////wIBAgSBwwKBwHxnT7Zw2Ehh1vyw\n" +
    "eolzQFHQzyuT0y+3BF+FxK2Ox7VPguTp57wQfGHbORJ2cwCdLx2mFM7gk4tZ6COS\n" +
    "E3Vta85a/PuhKXNLRdP79JgLnNtVtKXB+ePDS5C2GgXH1RHvqEdJh7JYnMy7Zj4P\n" +
    "GagGtIy3dV5f4FA0B/2C97jQ1pO16ah8gSLQRKsNpTCw2rqsZusE0rK6RaYAef7H\n" +
    "y/0tmLIsHxLIn+WK9CANqMbCWoP4I178BQaqhiOBkNyNZ0ndqA==\n" +
    "-----END PRIVATE KEY-----";
  const key = createPrivateKey(pem);
  assertEquals(key.type, "private");
  assertEquals(key.asymmetricKeyType, "dh");
});

Deno.test("createPublicKey dh", function () {
  // 1.2.840.113549.1.3.1
  const pem = "-----BEGIN PUBLIC KEY-----\n" +
    "MIIBnzCB1QYJKoZIhvcNAQMBMIHHAoHBAP//////////yQ/aoiFowjTExmKLgNwc\n" +
    "0SkCTgiKZ8x0Agu+pjsTmyJRSgh5jjQE3e+VGbPNOkMbMCsKbfJfFDdP4TVtbVHC\n" +
    "ReSFtXZiXn7G9ExC6aY37WsL/1y29Aa37e44a/taiZ+lrp8kEXxLH+ZJKGZR7ORb\n" +
    "PcIAfLihY78FmNpINhxV05ppFj+o/STPX4NlXSPco62WHGLzViCFUrue1SkHcJaW\n" +
    "bWcMNU5KvJgE8XRsCMojcyf//////////wIBAgOBxAACgcBR7+iL5qx7aOb9K+aZ\n" +
    "y2oLt7ST33sDKT+nxpag6cWDDWzPBKFDCJ8fr0v7yW453px8N4qi4R7SYYxFBaYN\n" +
    "Y3JvgDg1ct2JC9sxSuUOLqSFn3hpmAjW7cS0kExIVGfdLlYtIqbhhuo45cTEbVIM\n" +
    "rDEz8mjIlnvbWpKB9+uYmbjfVoc3leFvUBqfG2In2m23Md1swsPxr3n7g68H66JX\n" +
    "iBJKZLQMqNdbY14G9rdKmhhTJrQjC+i7Q/wI8JPhOFzHIGA=\n" +
    "-----END PUBLIC KEY-----";
  const key = createPublicKey(pem);
  assertEquals(key.type, "public");
  assertEquals(key.asymmetricKeyType, "dh");
});

// openssl ecparam -name secp256r1 -genkey -noout -out a.pem
// openssl pkcs8 -topk8 -nocrypt -in a.pem -out b.pem
const ecPrivateKey = Deno.readTextFileSync(
  new URL("./ec_private_secp256r1.pem", import.meta.url),
);

Deno.test("createPrivateKey ec", function () {
  const key = createPrivateKey(ecPrivateKey);
  assertEquals(key.type, "private");
  assertEquals(key.asymmetricKeyType, "ec");
  assertEquals(key.asymmetricKeyDetails?.namedCurve, "p256");
});

const rsaPublicKey = Deno.readTextFileSync(
  new URL("../testdata/rsa_public.pem", import.meta.url),
);

Deno.test("createPublicKey() RSA", () => {
  const key = createPublicKey(rsaPublicKey);
  assertEquals(key.type, "public");
  assertEquals(key.asymmetricKeyType, "rsa");
  assertEquals(key.asymmetricKeyDetails?.modulusLength, 2048);
  assertEquals(key.asymmetricKeyDetails?.publicExponent, 65537n);
});

// openssl ecparam -name prime256v1 -genkey -noout -out a.pem
// openssl ec -in a.pem -pubout -out b.pem
const ecPublicKey = Deno.readTextFileSync(
  new URL("../testdata/ec_prime256v1_public.pem", import.meta.url),
);

Deno.test("createPublicKey() EC", function () {
  const key = createPublicKey(ecPublicKey);
  assertEquals(key.type, "public");
  assertEquals(key.asymmetricKeyType, "ec");
  assertEquals(key.asymmetricKeyDetails?.namedCurve, "p256");
});

Deno.test("createPublicKey SPKI for DH", async function () {
  const { publicKey, privateKey } = await crypto.subtle.generateKey(
    {
      name: "ECDH",
      namedCurve: "P-384",
    },
    true,
    ["deriveKey", "deriveBits"],
  );

  const exportedPublicKey = await crypto.subtle.exportKey("spki", publicKey);
  const exportedPrivateKey = await crypto.subtle.exportKey("pkcs8", privateKey);

  const pubKey = createPublicKey({
    key: Buffer.from(exportedPublicKey),
    format: "der",
    type: "spki",
  });

  const privKey = createPrivateKey({
    key: Buffer.from(exportedPrivateKey),
    format: "der",
    type: "pkcs8",
  });

  assertEquals(pubKey.asymmetricKeyType, "ec");
  assertEquals(privKey.asymmetricKeyType, "ec");
});

Deno.test("ECDH generateKeys compressed", function () {
  const ecdh = createECDH("secp256k1");
  const publicKey = ecdh.generateKeys("binary", "compressed");
  assertEquals(publicKey.length, 33);

  const uncompressedKey = ecdh.generateKeys("binary");
  assertEquals(uncompressedKey.length, 65);
});

Deno.test("ECDH getPublicKey compressed", function () {
  const ecdh = createECDH("secp256k1");
  for (const format of ["compressed", "uncompressed"] as const) {
    ecdh.generateKeys("binary", format);

    const compressedKey = ecdh.getPublicKey("binary", "compressed");
    assertEquals(compressedKey.length, 33);

    const uncompressedKey = ecdh.getPublicKey("binary");
    assertEquals(uncompressedKey.length, 65);
  }
});

// https://github.com/denoland/deno/issues/20938
Deno.test("rsa jwt signer", function () {
  const token = `-----BEGIN PRIVATE KEY-----
MIIEvAIBADANBgkqhkiG9w0BAQEFAASCBKYwggSiAgEAAoIBAQCVoKHiWLQKlnCG
oR4d8g+OSGXoJ3yY+BFubB+1TSaCvWGLkqHjYAA0UCgOoaazE2YnXhVlO4tLDLn/
5R6PJrsxksnup+AWnEbur+CuaeQqizGTQXA0nUrsza/QJxb05GSMW9kupzI5BXBi
1R8Tmo5I0CpmXDi1yF+nL2NeDXHB999tXcRSrN/Ai11G1HFoYVs36+cm/Jw71BB1
KsokwFuzvxTFL9bOXDy8/8MlF8QSBFaWBN1tNZ40+oLf/rYeNXpZAFywvC9rc/Ud
B7J9InYHJQaq+vzuWNq7l0LnkJK+/Mq3AYl5yStjBie6tXC3LCmQ5MmLdzHE+SBQ
7tUIL6fvAgMBAAECggEAMSMJRp2+smNpHK04iLj/ZshbvvuIrWt5vfuABjgJ15F9
wSosQ9E4//T60qM/bTuHppH9ELuXKNRLGMATYwtjGgqMifVTX9l+adAURvK7XUVM
yIEK6hxliJKblA3iOhXu9zEKh4mcsqEYoTw/8l4lL8A8zFSowvnEf9DOHwrnOr09
bV6+6BZbLgugLqtOB7i5agnviiCV4Z4llWdhP3zW3c8/PUQyTsqebTkY0DB4FnI0
vC0kQU/v/7MCueH0FA4fMEY9CWuzL3809I9rvUPIBgqSkpXEoWxoGUJxIHGYK6fG
+HHjZQp87Sfz5G4g/Qrq2Gqc2Mb7I0QS2zgBu1tx0QKBgQDH3EyxQ6W9r2S1WqEm
w2B32AuemWwIdxaeLf4est0rO0G0ihAsx4vNZElKO7weYDypp8AjeYfjuriweyQA
R8KDWonn9jA2QQfNNkXDIq+d5+zFbfdOFGqQEThLtpi5pPh0+NeUGQQZIb07jqLF
giuZgOmPVFwru8jYLO04GTZoEwKBgQC/qCP74LHI3/35Ftx5l9CnM5Zr84ByoI5B
3xt2Sd9OsxULxY/omvcB2EdBZSTVKunGmF2a7MDpOn0r/7FdSuuuqzrMwRqbzRFA
GSO06vnoA/k6llcfXKqLZqjHuHEAUNpEeAuzNUKP2DgvnHRtXSkBpFb+IUTMlL9y
O55+g570NQKBgBZiSgSgevOfrTvShrH8t9U0UTjWHg9kpxfYNtnhVnv9CwLZY65g
Ovwp+zthLVSJmsG1lANlHR8YTo8Ve5a8csCbZ06feA7bgbAuH+oW/GxHCXGjO0t3
Zef0xcVVEg3YuCsBo8NmedsGuFbvRrOwPInYsk/nNtt/EKOFhJv/1uQZAoGAdaYb
YLTPrcWCO/PCp4l/9gN+5Ql24eaZLOpuCzDRuZfI5Y8DBgCKfEFtjEEwWQKcuuIx
I7cNvJ3A1M+C6wfgoTpPP/2R/e3mFvjXqGlNuxUlWseK95+EuUntdZxNEaqQMdOX
Kw0YrQBHjUJ3XeMAFxfwptN5TjRJSTA73OGjI7kCgYBtw1LmjFd6wJFyqLEsBnqO
gnVnpxf1DMeMUFpNr+M14P3ETa5UaqiMvCD6VGOzCYv1F7JhnS9TFsYY+FV+L3Nh
1+bZIPY4D4seyPgH0cCycBSVfqdAHJlfxf/Pm7lHCNxTGEfBWri4Ga1bW+zQpWY7
SogaIHQjE81ZkmNtU5gM5Q==
-----END PRIVATE KEY-----`;

  const key = createPrivateKey(token);
  assertEquals(key.type, "private");
  assertEquals(key.asymmetricKeyType, "rsa");
  assertEquals(key.asymmetricKeyDetails?.modulusLength, 2048);
  assertEquals(key.asymmetricKeyDetails?.publicExponent, 65537n);

  const signer = createSign("RSA-SHA256");
  signer.update("hello");
  const signature = signer.sign(key, "base64");

  assertEquals(
    signature,
    `jEwckJ/d5GkF/8TTm+wllq2JNghG/m2JYJIW7vS8Vms53zCTTNSSegTSoIVoxWymwTPw2dTtZi41Lg0O271/WvEmQhiWD2dnjz6D/0F4eyn+QUhcmGCadDFyfp7+8x1XOppSw2YB8vL5WCL0QDdp3TAa/rWI0Hn4OftHMa6HPvatkGs+8XlQOGCCfd3TLg+t1UROgpgmetjoAM67mlwxXMGGu/Tr/EbXnnINKeB0iuSmD1FCxlrgFuYWDKxd79n2jZ74FrS/zto+bqWSI5uUa4Ar7yvXtek1Cu1OFM6vgdN9Y6Po2UD9+IT04EhU03LUDY5paYOO8yohz7p7kqHvpA==`,
  );
});

Deno.test("generate rsa export public key", async function () {
  const { publicKey } = await generateKeyPairAsync("rsa", {
    modulusLength: 2048,
  });

  const spkiPem = publicKey.export({ format: "pem", type: "spki" });
  assert(typeof spkiPem === "string");
  assert(spkiPem.startsWith("-----BEGIN PUBLIC KEY-----"));

  const der = publicKey.export({ format: "der", type: "spki" });
  assert(der instanceof Uint8Array);
});

Deno.test("create public key with invalid utf-8 string", function () {
  // This is an invalid UTF-8 string because it contains a lone utf-16 surrogate.
  const invalidPem = Buffer.from(new Uint8Array([0xE2, 0x28, 0xA1]));
  assertThrows(
    () => {
      createPublicKey(invalidPem);
    },
    Error,
    "not valid utf8",
  );
});

Deno.test("create private key with invalid utf-8 string", function () {
  // This is an invalid UTF-8 string because it contains a lone utf-16 surrogate.
  const invalidPem = Buffer.from(new Uint8Array([0xE2, 0x28, 0xA1]));
  assertThrows(
    () => {
      createPrivateKey(invalidPem);
    },
    Error,
    "not valid utf8",
  );
});

Deno.test("Ed25519 import jwk public key #1", function () {
  const key = {
    "kty": "OKP",
    "crv": "Ed25519",
    "d": "nWGxne_9WmC6hEr0kuwsxERJxWl7MmkZcDusAxyuf2A",
    "x": "11qYAYKxCrfVS_7TyWQHOg7hcvPapiMlrwIaaPcHURo",
  };
  const keyObject = createPublicKey({ key, format: "jwk" });

  assertEquals(keyObject.type, "public");
  const spkiActual = keyObject.export({ type: "spki", format: "pem" });

  const spkiExpected = `-----BEGIN PUBLIC KEY-----
MCowBQYDK2VwAyEA11qYAYKxCrfVS/7TyWQHOg7hcvPapiMlrwIaaPcHURo=
-----END PUBLIC KEY-----
`;

  assertEquals(spkiActual, spkiExpected);
});

Deno.test("Ed25519 import jwk public key #2", function () {
  const key = {
    "kty": "OKP",
    "crv": "Ed25519",
    "x": "11qYAYKxCrfVS_7TyWQHOg7hcvPapiMlrwIaaPcHURo",
  };

  const keyObject = createPublicKey({ key, format: "jwk" });
  assertEquals(keyObject.type, "public");

  const spki = keyObject.export({ type: "spki", format: "pem" });
  const spkiExpected = `-----BEGIN PUBLIC KEY-----
MCowBQYDK2VwAyEA11qYAYKxCrfVS/7TyWQHOg7hcvPapiMlrwIaaPcHURo=
-----END PUBLIC KEY-----
`;
  assertEquals(spki, spkiExpected);
});

Deno.test("Ed25519 import jwk private key", function () {
  const key = {
    "kty": "OKP",
    "crv": "Ed25519",
    "d": "nWGxne_9WmC6hEr0kuwsxERJxWl7MmkZcDusAxyuf2A",
    "x": "11qYAYKxCrfVS_7TyWQHOg7hcvPapiMlrwIaaPcHURo",
  };

  const keyObject = createPrivateKey({ key, format: "jwk" });
  assertEquals(keyObject.type, "private");

  const pkcs8Actual = keyObject.export({ type: "pkcs8", format: "pem" });
  const pkcs8Expected = `-----BEGIN PRIVATE KEY-----
MC4CAQAwBQYDK2VwBCIEIJ1hsZ3v/VpguoRK9JLsLMREScVpezJpGXA7rAMcrn9g
-----END PRIVATE KEY-----
`;

  assertEquals(pkcs8Actual, pkcs8Expected);
});

<<<<<<< HEAD
Deno.test("RSA export public JWK", async function () {
  const importKey = "-----BEGIN PUBLIC KEY-----\n" +
    "MIICIjANBgkqhkiG9w0BAQEFAAOCAg8AMIICCgKCAgEAqF66soiDvuqUB7ufWtuV\n" +
    "5a1nZIw90m9qHEl2MeNt66HeEjG2GeHDfF5a4uplutnAh3dwpFweHqGIyB16POTI\n" +
    "YysJ/rMPKoWZFQ1LEcr23rSgmL49YpifDetl5V/UR+zEygL3UzzZmbdjuyZz+Sjt\n" +
    "FY+SAoZ9XPCqIaNha9uVFcurW44MvAkhzQR/yy5NWPaJ/yv4oI/exvuZnUwwBHvH\n" +
    "gwVchfr7Jh5LRmYTPeyuI1lUOovVzE+0Ty/2tFfrm2hpedqYXvEuVu+yJzfuNoLf\n" +
    "TGfz15J76eoRdFTCTdaG/MQnrzxZnIlmIpdpTPl0xVOwjKRpeYK06GS7EAa7cS9D\n" +
    "dnsHkF/Mr9Yys5jw/49fXqh9BH3Iy0p5YmeQIMep04CUDFj7MZ+3SK8b0mA4SscH\n" +
    "dIraZZynLZ1crM0ECAJBldM4TKqIDACYGU7XyRV+419cPJvYybHys5m7thS3QI7E\n" +
    "LTpMV+WoYtZ5xeBCm7z5i3iPY6eSh2JtTu6oa3ALwwnXPAaZqDIFer8SoQNyVb0v\n" +
    "EU8bVDeGXm1ha5gcC5KxqqnadO/WDD6Jke79Ji04sBEKTTodSOARyTGpGFEcC3Nn\n" +
    "xSSScGCxMrGJuTDtnz+Eh6l6ysT+Nei9ZRMxNu8sZKAR43XkVXxF/OdSCbftFOAs\n" +
    "wyPJtyhQALGPcK5cWPQS2sUCAwEAAQ==\n" +
    "-----END PUBLIC KEY-----\n";
  const publicKey = createPublicKey(importKey);

  const jwk = publicKey.export({ format: "jwk" });
  assertEquals(jwk, {
    kty: "RSA",
    n: "qF66soiDvuqUB7ufWtuV5a1nZIw90m9qHEl2MeNt66HeEjG2GeHDfF5a4uplutnAh3dwpFweHqGIyB16POTIYysJ_rMPKoWZFQ1LEcr23rSgmL49YpifDetl5V_UR-zEygL3UzzZmbdjuyZz-SjtFY-SAoZ9XPCqIaNha9uVFcurW44MvAkhzQR_yy5NWPaJ_yv4oI_exvuZnUwwBHvHgwVchfr7Jh5LRmYTPeyuI1lUOovVzE-0Ty_2tFfrm2hpedqYXvEuVu-yJzfuNoLfTGfz15J76eoRdFTCTdaG_MQnrzxZnIlmIpdpTPl0xVOwjKRpeYK06GS7EAa7cS9DdnsHkF_Mr9Yys5jw_49fXqh9BH3Iy0p5YmeQIMep04CUDFj7MZ-3SK8b0mA4SscHdIraZZynLZ1crM0ECAJBldM4TKqIDACYGU7XyRV-419cPJvYybHys5m7thS3QI7ELTpMV-WoYtZ5xeBCm7z5i3iPY6eSh2JtTu6oa3ALwwnXPAaZqDIFer8SoQNyVb0vEU8bVDeGXm1ha5gcC5KxqqnadO_WDD6Jke79Ji04sBEKTTodSOARyTGpGFEcC3NnxSSScGCxMrGJuTDtnz-Eh6l6ysT-Nei9ZRMxNu8sZKAR43XkVXxF_OdSCbftFOAswyPJtyhQALGPcK5cWPQS2sU",
    e: "AQAB",
  });
});

Deno.test("EC export public jwk", async function () {
  const key = "-----BEGIN PUBLIC KEY-----\n" +
    "MFkwEwYHKoZIzj0CAQYIKoZIzj0DAQcDQgAEVEEIrFEZ+40Pk90LtKBQ3r7FGAPl\n" +
    "v4bvX9grC8bNiNiVAcyEKs+QZKQj/0/CUPJV10AmavrUoPk/7Wy0sejopQ==\n" +
    "-----END PUBLIC KEY-----\n";
  const publicKey = createPublicKey(key);

  const jwk = publicKey.export({ format: "jwk" });
  assertEquals(jwk, {
    kty: "EC",
    x: "VEEIrFEZ-40Pk90LtKBQ3r7FGAPlv4bvX9grC8bNiNg",
    y: "lQHMhCrPkGSkI_9PwlDyVddAJmr61KD5P-1stLHo6KU",
    crv: "P-256",
  });
});

Deno.test("Ed25519 export public jwk", async function () {
  const key = "-----BEGIN PUBLIC KEY-----\n" +
    "MCowBQYDK2VwAyEAKCVFOD6Le61XM7HbN/MB/N06mX5bti2p50qjLvT1mzE=\n" +
    "-----END PUBLIC KEY-----\n";
  const publicKey = createPublicKey(key);

  const jwk = publicKey.export({ format: "jwk" });
  assertEquals(jwk, {
    crv: "Ed25519",
    x: "KCVFOD6Le61XM7HbN_MB_N06mX5bti2p50qjLvT1mzE",
    kty: "OKP",
  });
=======
Deno.test("EC import jwk public key", function () {
  const publicKey = createPublicKey({
    key: {
      kty: "EC",
      x: "_GGuz19zab5J70zyiUK6sAM5mHqUbsY8H6U2TnVlt-k",
      y: "TcZG5efXZDIhNGDp6XuujoJqOEJU2D2ckjG9nOnSPIQ",
      crv: "P-256",
    },
    format: "jwk",
  });

  const publicSpki = publicKey.export({ type: "spki", format: "pem" });
  const spkiExpected = `-----BEGIN PUBLIC KEY-----
MFkwEwYHKoZIzj0CAQYIKoZIzj0DAQcDQgAE/GGuz19zab5J70zyiUK6sAM5mHqU
bsY8H6U2TnVlt+lNxkbl59dkMiE0YOnpe66Ogmo4QlTYPZySMb2c6dI8hA==
-----END PUBLIC KEY-----
`;

  assertEquals(publicSpki, spkiExpected);
});

Deno.test("EC import jwk private key", function () {
  const privateKey = createPrivateKey({
    key: {
      kty: "EC",
      x: "_GGuz19zab5J70zyiUK6sAM5mHqUbsY8H6U2TnVlt-k",
      y: "TcZG5efXZDIhNGDp6XuujoJqOEJU2D2ckjG9nOnSPIQ",
      crv: "P-256",
      d: "Wobjne0GqlB_1NynKu19rsw7zBHa94tKcWIxwIb88m8",
    },
    format: "jwk",
  });

  const privatePkcs8 = privateKey.export({ type: "pkcs8", format: "pem" });

  const pkcs8Expected = `-----BEGIN PRIVATE KEY-----
MIGHAgEAMBMGByqGSM49AgEGCCqGSM49AwEHBG0wawIBAQQgWobjne0GqlB/1Nyn
Ku19rsw7zBHa94tKcWIxwIb88m+hRANCAAT8Ya7PX3NpvknvTPKJQrqwAzmYepRu
xjwfpTZOdWW36U3GRuXn12QyITRg6el7ro6CajhCVNg9nJIxvZzp0jyE
-----END PRIVATE KEY-----
`;

  assertEquals(privatePkcs8, pkcs8Expected);
>>>>>>> 553bd7de
});<|MERGE_RESOLUTION|>--- conflicted
+++ resolved
@@ -498,7 +498,6 @@
   assertEquals(pkcs8Actual, pkcs8Expected);
 });
 
-<<<<<<< HEAD
 Deno.test("RSA export public JWK", async function () {
   const importKey = "-----BEGIN PUBLIC KEY-----\n" +
     "MIICIjANBgkqhkiG9w0BAQEFAAOCAg8AMIICCgKCAgEAqF66soiDvuqUB7ufWtuV\n" +
@@ -552,7 +551,8 @@
     x: "KCVFOD6Le61XM7HbN_MB_N06mX5bti2p50qjLvT1mzE",
     kty: "OKP",
   });
-=======
+});
+
 Deno.test("EC import jwk public key", function () {
   const publicKey = createPublicKey({
     key: {
@@ -596,5 +596,4 @@
 `;
 
   assertEquals(privatePkcs8, pkcs8Expected);
->>>>>>> 553bd7de
 });