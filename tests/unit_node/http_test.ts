--- conflicted
+++ resolved
@@ -1946,7 +1946,6 @@
   await server.finished;
 });
 
-<<<<<<< HEAD
 Deno.test("[node/http] `request` requires net permission to host and port", {
   permissions: { net: ["localhost:4545"] },
 }, async () => {
@@ -1988,7 +1987,7 @@
     await promise;
   },
 );
-=======
+
 Deno.test("[node/http] 'close' event is emitted when request finished", async () => {
   const { promise, resolve } = Promise.withResolvers<void>();
   let socketCloseEmitted = false;
@@ -2041,5 +2040,4 @@
   await promise;
   await new Promise((resolve) => server.close(resolve));
   assert(responseCloseEmitted);
-});
->>>>>>> 9a28f0ee
+});