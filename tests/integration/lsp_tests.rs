// Copyright 2018-2024 the Deno authors. All rights reserved. MIT license.

use deno_ast::ModuleSpecifier;
use deno_core::serde::Deserialize;
use deno_core::serde_json;
use deno_core::serde_json::json;
use deno_core::serde_json::Value;
use deno_core::url::Url;
use pretty_assertions::assert_eq;
use std::fs;
use std::str::FromStr;
use test_util::assert_starts_with;
use test_util::assertions::assert_json_subset;
use test_util::deno_cmd_with_deno_dir;
use test_util::env_vars_for_npm_tests;
use test_util::lsp::range_of;
use test_util::lsp::source_file;
use test_util::lsp::LspClient;
use test_util::testdata_path;
use test_util::TestContextBuilder;
use tower_lsp::lsp_types as lsp;

#[test]
fn lsp_startup_shutdown() {
  let context = TestContextBuilder::new().use_temp_cwd().build();
  let mut client = context.new_lsp_command().build();
  client.initialize_default();
  client.shutdown();
}

#[test]
fn lsp_init_tsconfig() {
  let context = TestContextBuilder::new().use_temp_cwd().build();
  let temp_dir = context.temp_dir();

  temp_dir.write(
    "lib.tsconfig.json",
    r#"{
  "compilerOptions": {
    "lib": ["deno.ns", "deno.unstable", "dom"]
  }
}"#,
  );

  let mut client = context.new_lsp_command().build();
  client.initialize(|builder| {
    builder.set_config("lib.tsconfig.json");
  });

  let diagnostics = client.did_open(json!({
    "textDocument": {
      "uri": "file:///a/file.ts",
      "languageId": "typescript",
      "version": 1,
      "text": "location.pathname;\n"
    }
  }));

  assert_eq!(diagnostics.all().len(), 0);

  client.shutdown();
}

#[test]
fn lsp_tsconfig_types() {
  let context = TestContextBuilder::new().use_temp_cwd().build();
  let temp_dir = context.temp_dir();

  temp_dir.write(
    "types.tsconfig.json",
    r#"{
  "compilerOptions": {
    "types": ["./a.d.ts"]
  },
  "lint": {
    "rules": {
      "tags": []
    }
  }
}"#,
  );
  let a_dts = "// deno-lint-ignore-file no-var\ndeclare var a: string;";
  temp_dir.write("a.d.ts", a_dts);

  let mut client = context.new_lsp_command().build();
  client.initialize(|builder| {
    builder
      .set_config("types.tsconfig.json")
      // avoid finding the declaration file via the document preload
      .set_preload_limit(0);
  });

  let diagnostics = client.did_open(json!({
    "textDocument": {
      "uri": temp_dir.url().join("test.ts").unwrap(),
      "languageId": "typescript",
      "version": 1,
      "text": "console.log(a);\n"
    }
  }));

  assert_eq!(json!(diagnostics.all()), json!([]));

  client.shutdown();
}

#[test]
fn lsp_tsconfig_types_config_sub_dir() {
  let context = TestContextBuilder::new().use_temp_cwd().build();
  let temp_dir = context.temp_dir();

  let sub_dir = temp_dir.path().join("sub_dir");
  sub_dir.create_dir_all();
  sub_dir.join("types.tsconfig.json").write(
    r#"{
  "compilerOptions": {
    "types": ["./a.d.ts"]
  },
  "lint": {
    "rules": {
      "tags": []
    }
  }
}"#,
  );
  let a_dts = "// deno-lint-ignore-file no-var\ndeclare var a: string;";
  sub_dir.join("a.d.ts").write(a_dts);
  temp_dir.write("deno.json", "{}");

  let mut client = context.new_lsp_command().build();
  client.initialize(|builder| {
    builder
      .set_config("sub_dir/types.tsconfig.json")
      // avoid finding the declaration file via the document preload
      .set_preload_limit(0);
  });

  let diagnostics = client.did_open(json!({
    "textDocument": {
      "uri": temp_dir.url().join("test.ts").unwrap(),
      "languageId": "typescript",
      "version": 1,
      "text": "console.log(a);\n"
    }
  }));

  assert_eq!(json!(diagnostics.all()), json!([]));

  client.shutdown();
}

#[test]
fn lsp_triple_slash_types() {
  let context = TestContextBuilder::new().use_temp_cwd().build();
  let temp_dir = context.temp_dir();
  let a_dts = "// deno-lint-ignore-file no-var\ndeclare var a: string;";
  temp_dir.write("a.d.ts", a_dts);
  let mut client = context.new_lsp_command().build();
  client.initialize_default();

  let diagnostics = client.did_open(json!({
    "textDocument": {
      "uri": temp_dir.url().join("test.ts").unwrap(),
      "languageId": "typescript",
      "version": 1,
      "text": "/// <reference types=\"./a.d.ts\" />\n\nconsole.log(a);\n"
    }
  }));

  assert_eq!(diagnostics.all().len(), 0);

  client.shutdown();
}

#[test]
fn unadded_dependency_message_with_import_map() {
  let context = TestContextBuilder::new()
    .use_http_server()
    .use_temp_cwd()
    .build();
  let temp_dir = context.temp_dir();
  temp_dir.write(
    "import_map.json",
    json!({
      "imports": {

      }
    })
    .to_string(),
  );
  temp_dir.write(
    "deno.json",
    json!({
      "importMap": "import_map.json".to_string(),
    })
    .to_string(),
  );
  temp_dir.write(
    "file.ts",
    r#"
        import * as x from "@std/fs";
      "#,
  );
  let mut client = context.new_lsp_command().build();
  client.initialize_default();
  client.write_request(
    "workspace/executeCommand",
    json!({
      "command": "deno.cache",
      "arguments": [[], temp_dir.url().join("file.ts").unwrap()],
    }),
  );

  let diagnostics = client.did_open(json!({
    "textDocument": {
      "uri": temp_dir.url().join("file.ts").unwrap(),
      "languageId": "typescript",
      "version": 1,
      "text": temp_dir.read_to_string("file.ts"),
    }
  }));
  // expected lsp_messages don't include the file path
  let mut expected_lsp_messages = Vec::from(["`x` is never used\nIf this is intentional, prefix it with an underscore like `_x`",
  "'x' is declared but its value is never read.",
  "Relative import path \"@std/fs\" not prefixed with / or ./ or ../ and not in import map from \" Hint: Use [deno add @std/fs] to add the dependency."]);
  expected_lsp_messages.sort();
  let all_diagnostics = diagnostics.all();
  let mut correct_lsp_messages = all_diagnostics
    .iter()
    .map(|d| d.message.as_str())
    .collect::<Vec<&str>>();
  correct_lsp_messages.sort();
  let part1 = correct_lsp_messages[1].split("file").collect::<Vec<_>>()[0];
  let part2 = correct_lsp_messages[1].split('\n').collect::<Vec<_>>()[1];
  let file_path_removed_from_message = format!("{} {}", part1, part2);
  correct_lsp_messages[1] = file_path_removed_from_message.as_str();
  assert_eq!(correct_lsp_messages, expected_lsp_messages);
  client.shutdown();
}

#[test]
fn unadded_dependency_message() {
  let context = TestContextBuilder::new()
    .use_http_server()
    .use_temp_cwd()
    .build();
  let temp_dir = context.temp_dir();
  temp_dir.write(
    "deno.json",
    json!({
        "imports": {

    }
      })
    .to_string(),
  );
  temp_dir.write(
    "file.ts",
    r#"
        import * as x from "@std/fs";
      "#,
  );
  let mut client = context.new_lsp_command().build();
  client.initialize_default();
  client.write_request(
    "workspace/executeCommand",
    json!({
      "command": "deno.cache",
      "arguments": [[], temp_dir.url().join("file.ts").unwrap()],
    }),
  );

  let diagnostics = client.did_open(json!({
    "textDocument": {
      "uri": temp_dir.url().join("file.ts").unwrap(),
      "languageId": "typescript",
      "version": 1,
      "text": temp_dir.read_to_string("file.ts"),
    }
  }));
  // expected lsp_messages don't include the file path
  let mut expected_lsp_messages = Vec::from(["`x` is never used\nIf this is intentional, prefix it with an underscore like `_x`",
  "'x' is declared but its value is never read.",
  "Relative import path \"@std/fs\" not prefixed with / or ./ or ../ and not in import map from \" Hint: Use [deno add @std/fs] to add the dependency."]);
  expected_lsp_messages.sort();
  let all_diagnostics = diagnostics.all();
  let mut correct_lsp_messages = all_diagnostics
    .iter()
    .map(|d| d.message.as_str())
    .collect::<Vec<&str>>();
  correct_lsp_messages.sort();
  let part1 = correct_lsp_messages[1].split("file").collect::<Vec<_>>()[0];
  let part2 = correct_lsp_messages[1].split('\n').collect::<Vec<_>>()[1];
  let file_path_removed_from_message = format!("{} {}", part1, part2);
  correct_lsp_messages[1] = file_path_removed_from_message.as_str();
  assert_eq!(correct_lsp_messages, expected_lsp_messages);
  client.shutdown();
}

#[test]
fn lsp_import_map() {
  let context = TestContextBuilder::new().use_temp_cwd().build();
  let temp_dir = context.temp_dir();
  let import_map = r#"{
  "imports": {
    "/~/": "./lib/"
  }
}"#;
  temp_dir.write("import-map.json", import_map);
  temp_dir.create_dir_all("lib");
  temp_dir.write("lib/b.ts", r#"export const b = "b";"#);

  let mut client = context.new_lsp_command().build();
  client.initialize(|builder| {
    builder.set_import_map("import-map.json");
  });

  let uri = temp_dir.url().join("a.ts").unwrap();

  let diagnostics = client.did_open(json!({
    "textDocument": {
      "uri": uri,
      "languageId": "typescript",
      "version": 1,
      "text": "import { b } from \"/~/b.ts\";\n\nconsole.log(b);\n"
    }
  }));

  assert_eq!(json!(diagnostics.all()), json!([]));

  let res = client.write_request(
    "textDocument/hover",
    json!({
      "textDocument": {
        "uri": uri
      },
      "position": { "line": 2, "character": 12 }
    }),
  );
  assert_eq!(
    res,
    json!({
      "contents": [
        {
          "language": "typescript",
          "value":"(alias) const b: \"b\"\nimport b"
        },
        ""
      ],
      "range": {
        "start": { "line": 2, "character": 12 },
        "end": { "line": 2, "character": 13 }
      }
    })
  );
  client.shutdown();
}

#[test]
fn lsp_import_map_remote() {
  let context = TestContextBuilder::new()
    .use_http_server()
    .use_temp_cwd()
    .build();
  let temp_dir = context.temp_dir();
  temp_dir.write(
    "file.ts",
    r#"
      import { printHello } from "print_hello";
      printHello();
    "#,
  );
  let mut client = context.new_lsp_command().build();
  client.initialize(|builder| {
    builder.set_import_map(
      "http://localhost:4545/import_maps/import_map_remote.json",
    );
  });
  client.write_request(
    "workspace/executeCommand",
    json!({
      "command": "deno.cache",
      "arguments": [[], temp_dir.url().join("file.ts").unwrap()],
    }),
  );

  let diagnostics = client.did_open(json!({
    "textDocument": {
      "uri": temp_dir.url().join("file.ts").unwrap(),
      "languageId": "typescript",
      "version": 1,
      "text": temp_dir.read_to_string("file.ts"),
    }
  }));
  assert_eq!(diagnostics.all(), vec![]);
  client.shutdown();
}

#[test]
fn lsp_import_map_data_url() {
  let context = TestContextBuilder::new().use_temp_cwd().build();
  let temp_dir = context.temp_dir();
  let mut client = context.new_lsp_command().build();
  client.initialize(|builder| {
    builder.set_import_map("data:application/json;utf8,{\"imports\": { \"example\": \"https://deno.land/x/example/mod.ts\" }}");
  });
  let diagnostics = client.did_open(json!({
    "textDocument": {
      "uri": temp_dir.url().join("file.ts").unwrap(),
      "languageId": "typescript",
      "version": 1,
      "text": "import example from \"example\";\n"
    }
  }));

  // This indicates that the import map is applied correctly.
  assert!(diagnostics.all().iter().any(|diagnostic| diagnostic.code
    == Some(lsp::NumberOrString::String("no-cache".to_string()))
    && diagnostic
      .message
      .contains("https://deno.land/x/example/mod.ts")));
  client.shutdown();
}

#[test]
fn lsp_import_map_config_file() {
  let context = TestContextBuilder::new().use_temp_cwd().build();
  let temp_dir = context.temp_dir();
  temp_dir.write(
    "deno.import_map.jsonc",
    r#"{
  "importMap": "import-map.json"
}"#,
  );
  temp_dir.write(
    "import-map.json",
    r#"{
  "imports": {
    "/~/": "./lib/"
  }
}"#,
  );
  temp_dir.create_dir_all("lib");
  temp_dir.write("lib/b.ts", r#"export const b = "b";"#);

  let mut client = context.new_lsp_command().build();
  client.initialize(|builder| {
    builder.set_config("./deno.import_map.jsonc");
  });

  let uri = temp_dir.url().join("a.ts").unwrap();

  let diagnostics = client.did_open(json!({
    "textDocument": {
      "uri": uri,
      "languageId": "typescript",
      "version": 1,
      "text": "import { b } from \"/~/b.ts\";\n\nconsole.log(b);\n"
    }
  }));

  assert_eq!(diagnostics.all().len(), 0);

  let res = client.write_request(
    "textDocument/hover",
    json!({
      "textDocument": {
        "uri": uri
      },
      "position": { "line": 2, "character": 12 }
    }),
  );
  assert_eq!(
    res,
    json!({
      "contents": [
        {
          "language": "typescript",
          "value":"(alias) const b: \"b\"\nimport b"
        },
        ""
      ],
      "range": {
        "start": { "line": 2, "character": 12 },
        "end": { "line": 2, "character": 13 }
      }
    })
  );
  client.shutdown();
}

#[test]
fn lsp_import_map_embedded_in_config_file() {
  let context = TestContextBuilder::new().use_temp_cwd().build();
  let temp_dir = context.temp_dir();
  temp_dir.write(
    "deno.embedded_import_map.jsonc",
    r#"{
  // some comment
  "imports": {
    "/~/": "./lib/"
  }
}"#,
  );
  temp_dir.create_dir_all("lib");
  temp_dir.write("lib/b.ts", r#"export const b = "b";"#);

  let mut client = context.new_lsp_command().build();
  client.initialize(|builder| {
    builder.set_config("./deno.embedded_import_map.jsonc");
  });

  let uri = temp_dir.url().join("a.ts").unwrap();

  let diagnostics = client.did_open(json!({
    "textDocument": {
      "uri": uri,
      "languageId": "typescript",
      "version": 1,
      "text": "import { b } from \"/~/b.ts\";\n\nconsole.log(b);\n"
    }
  }));

  assert_eq!(diagnostics.all().len(), 0);

  let res = client.write_request(
    "textDocument/hover",
    json!({
      "textDocument": {
        "uri": uri
      },
      "position": { "line": 2, "character": 12 }
    }),
  );
  assert_eq!(
    res,
    json!({
      "contents": [
        {
          "language": "typescript",
          "value":"(alias) const b: \"b\"\nimport b"
        },
        ""
      ],
      "range": {
        "start": { "line": 2, "character": 12 },
        "end": { "line": 2, "character": 13 }
      }
    })
  );
  client.shutdown();
}

#[test]
fn lsp_import_map_embedded_in_config_file_after_initialize() {
  let context = TestContextBuilder::new().use_temp_cwd().build();
  let temp_dir = context.temp_dir();
  temp_dir.write("deno.embedded_import_map.jsonc", "{}");
  temp_dir.create_dir_all("lib");
  temp_dir.write("lib/b.ts", r#"export const b = "b";"#);

  let mut client = context.new_lsp_command().build();
  client.initialize(|builder| {
    builder.set_config("./deno.embedded_import_map.jsonc");
  });

  let uri = temp_dir.url().join("a.ts").unwrap();

  let diagnostics = client.did_open(json!({
    "textDocument": {
      "uri": uri,
      "languageId": "typescript",
      "version": 1,
      "text": "import { b } from \"/~/b.ts\";\n\nconsole.log(b);\n"
    }
  }));

  assert_eq!(diagnostics.all().len(), 1);

  // update the import map
  temp_dir.write(
    "deno.embedded_import_map.jsonc",
    r#"{
  "imports": {
    "/~/": "./lib/"
  }
}"#,
  );

  client.did_change_watched_files(json!({
    "changes": [{
      "uri": temp_dir.url().join("deno.embedded_import_map.jsonc").unwrap(),
      "type": 2
    }]
  }));

  assert_eq!(json!(client.read_diagnostics().all()), json!([]));

  let res = client.write_request(
    "textDocument/hover",
    json!({
      "textDocument": {
        "uri": uri
      },
      "position": { "line": 2, "character": 12 }
    }),
  );
  assert_eq!(
    res,
    json!({
      "contents": [
        {
          "language": "typescript",
          "value":"(alias) const b: \"b\"\nimport b"
        },
        ""
      ],
      "range": {
        "start": { "line": 2, "character": 12 },
        "end": { "line": 2, "character": 13 }
      }
    })
  );
  client.shutdown();
}

#[test]
fn lsp_import_map_config_file_auto_discovered() {
  let context = TestContextBuilder::new().use_temp_cwd().build();
  let temp_dir = context.temp_dir();
  temp_dir.create_dir_all("lib");
  temp_dir.write("lib/b.ts", r#"export const b = "b";"#);

  let mut client = context.new_lsp_command().capture_stderr().build();
  client.initialize_default();

  // add the deno.json
  temp_dir.write("deno.jsonc", r#"{ "imports": { "/~/": "./lib/" } }"#);
  client.did_change_watched_files(json!({
    "changes": [{
      "uri": temp_dir.url().join("deno.jsonc").unwrap(),
      "type": 2
    }]
  }));
  client.wait_until_stderr_line(|line| {
    line.contains("  Resolved Deno configuration file:")
  });

  let uri = temp_dir.url().join("a.ts").unwrap();

  let diagnostics = client.did_open(json!({
    "textDocument": {
      "uri": uri,
      "languageId": "typescript",
      "version": 1,
      "text": "import { b } from \"/~/b.ts\";\n\nconsole.log(b);\n"
    }
  }));

  assert_eq!(diagnostics.all().len(), 0);

  let res = client.write_request(
    "textDocument/hover",
    json!({
      "textDocument": {
        "uri": uri
      },
      "position": { "line": 2, "character": 12 }
    }),
  );
  assert_eq!(
    res,
    json!({
      "contents": [
        {
          "language": "typescript",
          "value":"(alias) const b: \"b\"\nimport b"
        },
        ""
      ],
      "range": {
        "start": { "line": 2, "character": 12 },
        "end": { "line": 2, "character": 13 }
      }
    })
  );

  // now cause a syntax error
  temp_dir.write("deno.jsonc", r#",,#,#,,"#);
  client.did_change_watched_files(json!({
    "changes": [{
      "uri": temp_dir.url().join("deno.jsonc").unwrap(),
      "type": 2
    }]
  }));
  assert_eq!(client.read_diagnostics().all().len(), 1);

  // now fix it, and things should work again
  temp_dir.write("deno.jsonc", r#"{ "imports": { "/~/": "./lib/" } }"#);
  client.did_change_watched_files(json!({
    "changes": [{
      "uri": temp_dir.url().join("deno.jsonc").unwrap(),
      "type": 2
    }]
  }));
  client.wait_until_stderr_line(|line| {
    line.contains("  Resolved Deno configuration file:")
  });
  let res = client.write_request(
    "textDocument/hover",
    json!({
      "textDocument": {
        "uri": uri
      },
      "position": { "line": 2, "character": 12 }
    }),
  );
  assert_eq!(
    res,
    json!({
      "contents": [
        {
          "language": "typescript",
          "value":"(alias) const b: \"b\"\nimport b"
        },
        ""
      ],
      "range": {
        "start": { "line": 2, "character": 12 },
        "end": { "line": 2, "character": 13 }
      }
    })
  );
  assert_eq!(client.read_diagnostics().all().len(), 0);

  client.shutdown();
}

#[test]
fn lsp_import_map_config_file_auto_discovered_symlink() {
  let context = TestContextBuilder::new()
    // DO NOT COPY THIS CODE. Very rare case where we want to force the temp
    // directory on the CI to not be a symlinked directory because we are
    // testing a scenario with a symlink to a non-symlink in the same directory
    // tree. Generally you want to ensure your code works in symlinked directories
    // so don't use this unless you have a similar scenario.
    .temp_dir_path(std::env::temp_dir().canonicalize().unwrap())
    .use_temp_cwd()
    .build();
  let temp_dir = context.temp_dir();
  temp_dir.create_dir_all("lib");
  temp_dir.write("lib/b.ts", r#"export const b = "b";"#);

  let mut client = context.new_lsp_command().capture_stderr().build();
  client.initialize_default();

  // now create a symlink in the current directory to a subdir/deno.json
  // and ensure the watched files notification still works
  temp_dir.create_dir_all("subdir");
  temp_dir.write("subdir/deno.json", r#"{ }"#);
  temp_dir.symlink_file(
    temp_dir.path().join("subdir").join("deno.json"),
    temp_dir.path().join("deno.json"),
  );
  client.did_change_watched_files(json!({
    "changes": [{
      // the client will give a watched file changed event for the symlink's target
      "uri": temp_dir.path().join("subdir/deno.json").canonicalize().url_file(),
      "type": 2
    }]
  }));

  // this will discover the deno.json in the root
  let search_line = format!(
    "  Resolved Deno configuration file: \"{}\"",
    temp_dir.url().join("deno.json").unwrap().as_str()
  );
  client.wait_until_stderr_line(|line| line.contains(&search_line));

  // now open a file which will cause a diagnostic because the import map is empty
  let diagnostics = client.did_open(json!({
    "textDocument": {
      "uri": temp_dir.url().join("a.ts").unwrap(),
      "languageId": "typescript",
      "version": 1,
      "text": "import { b } from \"/~/b.ts\";\n\nconsole.log(b);\n"
    }
  }));
  assert_eq!(diagnostics.all().len(), 1);

  // update the import map to have the imports now
  temp_dir.write("subdir/deno.json", r#"{ "imports": { "/~/": "./lib/" } }"#);
  client.did_change_watched_files(json!({
    "changes": [{
      // now still say that the target path has changed
      "uri": temp_dir.path().join("subdir/deno.json").canonicalize().url_file(),
      "type": 2
    }]
  }));
  assert_eq!(client.read_diagnostics().all().len(), 0);

  client.shutdown();
}

#[test]
fn lsp_deno_json_imports_comments_cache() {
  let context = TestContextBuilder::new()
    .use_http_server()
    .use_temp_cwd()
    .build();
  let temp_dir = context.temp_dir();
  temp_dir.write(
    "deno.jsonc",
    r#"{
      // comment
      "imports": {
        "print_hello": "http://localhost:4545/import_maps/print_hello.ts",
      },
    }"#,
  );
  temp_dir.write(
    "file.ts",
    r#"
      import { printHello } from "print_hello";
      printHello();
    "#,
  );
  let mut client = context.new_lsp_command().build();
  client.initialize_default();
  client.write_request(
    "workspace/executeCommand",
    json!({
      "command": "deno.cache",
      "arguments": [[], temp_dir.url().join("file.ts").unwrap()],
    }),
  );

  let diagnostics = client.did_open(json!({
    "textDocument": {
      "uri": temp_dir.url().join("file.ts").unwrap(),
      "languageId": "typescript",
      "version": 1,
      "text": temp_dir.read_to_string("file.ts"),
    }
  }));
  assert_eq!(diagnostics.all(), vec![]);
  client.shutdown();
}

#[test]
fn lsp_import_map_node_specifiers() {
  let context = TestContextBuilder::for_npm().use_temp_cwd().build();
  let temp_dir = context.temp_dir();

  temp_dir.write("deno.json", r#"{ "imports": { "fs": "node:fs" } }"#);

  // cache @types/node
  context
    .new_command()
    .args("cache npm:@types/node")
    .run()
    .skip_output_check()
    .assert_exit_code(0);

  let mut client = context.new_lsp_command().build();
  client.initialize(|builder| {
    builder.set_config("./deno.json");
  });

  let diagnostics = client.did_open(json!({
    "textDocument": {
      "uri": temp_dir.url().join("a.ts").unwrap(),
      "languageId": "typescript",
      "version": 1,
      "text": "import fs from \"fs\";\nconsole.log(fs);"
    }
  }));
  assert_eq!(diagnostics.all(), vec![]);

  client.shutdown();
}

#[test]
fn lsp_format_vendor_path() {
  let context = TestContextBuilder::new()
    .use_http_server()
    .use_temp_cwd()
    .build();

  // put this dependency in the global cache
  context
    .new_command()
    .args("cache --allow-import http://localhost:4545/run/002_hello.ts")
    .run()
    .skip_output_check();

  let temp_dir = context.temp_dir();
  temp_dir.write("deno.json", json!({ "vendor": true }).to_string());
  let mut client = context.new_lsp_command().build();
  client.initialize_default();
  let diagnostics = client.did_open(json!({
    "textDocument": {
      "uri": temp_dir.url().join("file.ts").unwrap(),
      "languageId": "typescript",
      "version": 1,
      "text": r#"import "http://localhost:4545/run/002_hello.ts";"#,
    },
  }));
  // copying from the global cache to the local cache requires explicitly
  // running the cache command so that the checksums can be verified
  assert_eq!(
    diagnostics
      .all()
      .iter()
      .map(|d| d.message.as_str())
      .collect::<Vec<_>>(),
    vec![
      "Uncached or missing remote URL: http://localhost:4545/run/002_hello.ts"
    ]
  );
  client.write_request(
    "workspace/executeCommand",
    json!({
      "command": "deno.cache",
      "arguments": [[], temp_dir.url().join("file.ts").unwrap()],
    }),
  );
  assert!(temp_dir
    .path()
    .join("vendor/http_localhost_4545/run/002_hello.ts")
    .exists());
  client.did_open(json!({
    "textDocument": {
      "uri": temp_dir.url().join("vendor/http_localhost_4545/run/002_hello.ts").unwrap(),
      "languageId": "typescript",
      "version": 1,
      "text": r#"console.log("Hello World");"#,
    },
  }));
  let res = client.write_request(
    "textDocument/formatting",
    json!({
      "textDocument": {
        "uri": temp_dir.url().join("vendor/http_localhost_4545/run/002_hello.ts").unwrap(),
      },
      "options": {
        "tabSize": 2,
        "insertSpaces": true,
      }
    }),
  );
  assert_eq!(
    res,
    json!([{
      "range": {
        "start": {
          "line": 0,
          "character": 27,
        },
        "end": {
          "line": 0,
          "character": 27,
        },
      },
      "newText": "\n",
    }]),
  );
  client.shutdown();
}

// Regression test for https://github.com/denoland/deno/issues/19802.
// Disable the `workspace/configuration` capability. Ensure the LSP falls back
// to using `enablePaths` from the `InitializationOptions`.
#[test]
fn lsp_workspace_enable_paths_no_workspace_configuration() {
  let context = TestContextBuilder::new().use_temp_cwd().build();
  let temp_dir = context.temp_dir();
  temp_dir.write("main_disabled.ts", "Date.now()");
  temp_dir.write("main_enabled.ts", "Date.now()");

  let mut client = context.new_lsp_command().build();
  client.initialize(|builder| {
    builder.with_capabilities(|capabilities| {
      capabilities.workspace.as_mut().unwrap().configuration = Some(false);
    });
    builder.set_workspace_folders(vec![lsp::WorkspaceFolder {
      uri: temp_dir.uri(),
      name: "project".to_string(),
    }]);
    builder.set_root_uri(temp_dir.url());
    builder.set_enable_paths(vec!["./main_enabled.ts".to_string()]);
  });

  client.did_open(json!({
    "textDocument": {
      "uri": temp_dir.url().join("main_disabled.ts").unwrap(),
      "languageId": "typescript",
      "version": 1,
      "text": temp_dir.read_to_string("main_disabled.ts"),
    }
  }));

  client.did_open(json!({
    "textDocument": {
      "uri": temp_dir.url().join("main_enabled.ts").unwrap(),
      "languageId": "typescript",
      "version": 1,
      "text": temp_dir.read_to_string("main_enabled.ts"),
    }
  }));

  let res = client.write_request(
    "textDocument/hover",
    json!({
      "textDocument": {
        "uri": temp_dir.url().join("main_disabled.ts").unwrap(),
      },
      "position": { "line": 0, "character": 5 }
    }),
  );
  assert_eq!(res, json!(null));

  let res = client.write_request(
    "textDocument/hover",
    json!({
      "textDocument": {
        "uri": temp_dir.url().join("main_enabled.ts").unwrap(),
      },
      "position": { "line": 0, "character": 5 }
    }),
  );
  assert_eq!(
    res,
    json!({
      "contents": [
        {
          "language": "typescript",
          "value": "(method) DateConstructor.now(): number",
        },
        "Returns the number of milliseconds elapsed since midnight, January 1, 1970 Universal Coordinated Time (UTC)."
      ],
      "range": {
        "start": { "line": 0, "character": 5, },
        "end": { "line": 0, "character": 8, }
      }
    })
  );

  client.shutdown();
}

#[test]
fn lsp_did_refresh_deno_configuration_tree_notification() {
  let context = TestContextBuilder::new().use_temp_cwd().build();
  let temp_dir = context.temp_dir();
  temp_dir.create_dir_all("workspace/member1");
  temp_dir.create_dir_all("workspace/member2");
  temp_dir.create_dir_all("non_workspace1");
  temp_dir.create_dir_all("non_workspace2");
  temp_dir.write(
    "workspace/deno.json",
    json!({
      "workspace": [
        "member1",
        "member2",
      ],
    })
    .to_string(),
  );
  temp_dir.write("workspace/member1/deno.json", json!({}).to_string());
  temp_dir.write("workspace/member1/package.json", json!({}).to_string());
  temp_dir.write("workspace/member2/package.json", json!({}).to_string());
  temp_dir.write("non_workspace1/deno.json", json!({}).to_string());
  let mut client = context.new_lsp_command().build();
  client.initialize_default();
  let res = client
    .read_notification_with_method::<Value>(
      "deno/didRefreshDenoConfigurationTree",
    )
    .unwrap();
  assert_eq!(
    res,
    json!({
      "data": [
        {
          "scopeUri": temp_dir.url().join("non_workspace1/").unwrap(),
          "workspaceRootScopeUri": null,
          "denoJson": {
            "uri": temp_dir.url().join("non_workspace1/deno.json").unwrap(),
          },
          "packageJson": null,
        },
        {
          "scopeUri": temp_dir.url().join("workspace/").unwrap(),
          "workspaceRootScopeUri": null,
          "denoJson": {
            "uri": temp_dir.url().join("workspace/deno.json").unwrap(),
          },
          "packageJson": null,
        },
        {
          "scopeUri": temp_dir.url().join("workspace/member1/").unwrap(),
          "workspaceRootScopeUri": temp_dir.url().join("workspace/").unwrap(),
          "denoJson": {
            "uri": temp_dir.url().join("workspace/member1/deno.json").unwrap(),
          },
          "packageJson": {
            "uri": temp_dir.url().join("workspace/member1/package.json").unwrap(),
          },
        },
        {
          "scopeUri": temp_dir.url().join("workspace/member2/").unwrap(),
          "workspaceRootScopeUri": temp_dir.url().join("workspace/").unwrap(),
          "denoJson": null,
          "packageJson": {
            "uri": temp_dir.url().join("workspace/member2/package.json").unwrap(),
          },
        },
      ],
    }),
  );
  temp_dir.write("non_workspace2/deno.json", json!({}).to_string());
  client.did_change_watched_files(json!({
    "changes": [{
      "uri": temp_dir.url().join("non_workspace2/deno.json").unwrap(),
      "type": 1,
    }],
  }));
  let res = client
    .read_notification_with_method::<Value>(
      "deno/didRefreshDenoConfigurationTree",
    )
    .unwrap();
  assert_eq!(
    res,
    json!({
      "data": [
        {
          "scopeUri": temp_dir.url().join("non_workspace1/").unwrap(),
          "workspaceRootScopeUri": null,
          "denoJson": {
            "uri": temp_dir.url().join("non_workspace1/deno.json").unwrap(),
          },
          "packageJson": null,
        },
        {
          "scopeUri": temp_dir.url().join("non_workspace2/").unwrap(),
          "workspaceRootScopeUri": null,
          "denoJson": {
            "uri": temp_dir.url().join("non_workspace2/deno.json").unwrap(),
          },
          "packageJson": null,
        },
        {
          "scopeUri": temp_dir.url().join("workspace/").unwrap(),
          "workspaceRootScopeUri": null,
          "denoJson": {
            "uri": temp_dir.url().join("workspace/deno.json").unwrap(),
          },
          "packageJson": null,
        },
        {
          "scopeUri": temp_dir.url().join("workspace/member1/").unwrap(),
          "workspaceRootScopeUri": temp_dir.url().join("workspace/").unwrap(),
          "denoJson": {
            "uri": temp_dir.url().join("workspace/member1/deno.json").unwrap(),
          },
          "packageJson": {
            "uri": temp_dir.url().join("workspace/member1/package.json").unwrap(),
          },
        },
        {
          "scopeUri": temp_dir.url().join("workspace/member2/").unwrap(),
          "workspaceRootScopeUri": temp_dir.url().join("workspace/").unwrap(),
          "denoJson": null,
          "packageJson": {
            "uri": temp_dir.url().join("workspace/member2/package.json").unwrap(),
          },
        },
      ],
    }),
  );
  client.change_configuration(json!({
    "deno": {
      "disablePaths": ["non_workspace1"],
    },
  }));
  let res = client
    .read_notification_with_method::<Value>(
      "deno/didRefreshDenoConfigurationTree",
    )
    .unwrap();
  assert_eq!(
    res,
    json!({
      "data": [
        {
          "scopeUri": temp_dir.url().join("non_workspace2/").unwrap(),
          "workspaceRootScopeUri": null,
          "denoJson": {
            "uri": temp_dir.url().join("non_workspace2/deno.json").unwrap(),
          },
          "packageJson": null,
        },
        {
          "scopeUri": temp_dir.url().join("workspace/").unwrap(),
          "workspaceRootScopeUri": null,
          "denoJson": {
            "uri": temp_dir.url().join("workspace/deno.json").unwrap(),
          },
          "packageJson": null,
        },
        {
          "scopeUri": temp_dir.url().join("workspace/member1/").unwrap(),
          "workspaceRootScopeUri": temp_dir.url().join("workspace/").unwrap(),
          "denoJson": {
            "uri": temp_dir.url().join("workspace/member1/deno.json").unwrap(),
          },
          "packageJson": {
            "uri": temp_dir.url().join("workspace/member1/package.json").unwrap(),
          },
        },
        {
          "scopeUri": temp_dir.url().join("workspace/member2/").unwrap(),
          "workspaceRootScopeUri": temp_dir.url().join("workspace/").unwrap(),
          "denoJson": null,
          "packageJson": {
            "uri": temp_dir.url().join("workspace/member2/package.json").unwrap(),
          },
        },
      ],
    }),
  );
  client.shutdown();
}

#[test]
fn lsp_did_change_deno_configuration_notification() {
  let context = TestContextBuilder::new().use_temp_cwd().build();
  let temp_dir = context.temp_dir();
  temp_dir.write("deno.json", json!({}).to_string());
  temp_dir.write("package.json", json!({}).to_string());
  let mut client = context.new_lsp_command().build();
  client.initialize_default();

  let res = client
    .read_notification_with_method::<Value>("deno/didChangeDenoConfiguration");
  assert_eq!(
    res,
    Some(json!({
      "changes": [
        {
          "scopeUri": temp_dir.url(),
          "fileUri": temp_dir.url().join("deno.json").unwrap(),
          "type": "added",
          "configurationType": "denoJson"
        },
        {
          "scopeUri": temp_dir.url(),
          "fileUri": temp_dir.url().join("package.json").unwrap(),
          "type": "added",
          "configurationType": "packageJson"
        },
      ],
    }))
  );

  temp_dir.write(
    "deno.json",
    json!({ "fmt": { "semiColons": false } }).to_string(),
  );
  client.did_change_watched_files(json!({
    "changes": [{
      "uri": temp_dir.url().join("deno.json").unwrap(),
      "type": 2,
    }],
  }));
  let res = client
    .read_notification_with_method::<Value>("deno/didChangeDenoConfiguration");
  assert_eq!(
    res,
    Some(json!({
      "changes": [{
        "scopeUri": temp_dir.url(),
        "fileUri": temp_dir.url().join("deno.json").unwrap(),
        "type": "changed",
        "configurationType": "denoJson"
      }],
    }))
  );

  temp_dir.remove_file("deno.json");
  client.did_change_watched_files(json!({
    "changes": [{
      "uri": temp_dir.url().join("deno.json").unwrap(),
      "type": 3,
    }],
  }));
  let res = client
    .read_notification_with_method::<Value>("deno/didChangeDenoConfiguration");
  assert_eq!(
    res,
    Some(json!({
      "changes": [{
        "scopeUri": temp_dir.url(),
        "fileUri": temp_dir.url().join("deno.json").unwrap(),
        "type": "removed",
        "configurationType": "denoJson"
      }],
    }))
  );

  temp_dir.write("package.json", json!({ "type": "module" }).to_string());
  client.did_change_watched_files(json!({
    "changes": [{
      "uri": temp_dir.url().join("package.json").unwrap(),
      "type": 2,
    }],
  }));
  let res = client
    .read_notification_with_method::<Value>("deno/didChangeDenoConfiguration");
  assert_eq!(
    res,
    Some(json!({
      "changes": [{
        "scopeUri": temp_dir.url(),
        "fileUri": temp_dir.url().join("package.json").unwrap(),
        "type": "changed",
        "configurationType": "packageJson"
      }],
    }))
  );

  temp_dir.remove_file("package.json");
  client.did_change_watched_files(json!({
    "changes": [{
      "uri": temp_dir.url().join("package.json").unwrap(),
      "type": 3,
    }],
  }));
  let res = client
    .read_notification_with_method::<Value>("deno/didChangeDenoConfiguration");
  assert_eq!(
    res,
    Some(json!({
      "changes": [{
        "scopeUri": temp_dir.url(),
        "fileUri": temp_dir.url().join("package.json").unwrap(),
        "type": "removed",
        "configurationType": "packageJson"
      }],
    }))
  );
  client.shutdown();
}

#[test]
fn lsp_deno_task() {
  let context = TestContextBuilder::new().use_temp_cwd().build();
  let temp_dir = context.temp_dir();
  temp_dir.write(
    "deno.jsonc",
    json!({
      "tasks": {
        "build": "deno test",
        "serve": {
          "description": "Start the dev server",
          "command": "deno run -RN server.ts",
        },
      },
    })
    .to_string(),
  );
  let mut client = context.new_lsp_command().build();
  client.initialize_default();
  let res = client.write_request("deno/taskDefinitions", json!(null));
  assert_eq!(
    res,
    json!([
      {
        "name": "build",
        "command": "deno test",
        "sourceUri": temp_dir.url().join("deno.jsonc").unwrap(),
      },
      {
        "name": "serve",
        "command": "deno run -RN server.ts",
        "sourceUri": temp_dir.url().join("deno.jsonc").unwrap(),
      }
    ])
  );
  client.shutdown();
}

#[test]
fn lsp_reload_import_registries_command() {
  let context = TestContextBuilder::new().use_temp_cwd().build();
  let mut client = context.new_lsp_command().build();
  client.initialize_default();
  let res = client.write_request(
    "workspace/executeCommand",
    json!({ "command": "deno.reloadImportRegistries" }),
  );
  assert_eq!(res, json!(true));
  client.shutdown();
}

#[test]
fn lsp_import_attributes() {
  let context = TestContextBuilder::new().use_temp_cwd().build();
  let mut client = context.new_lsp_command().build();
  client.initialize(|builder| {
    builder.set_import_map("data:application/json;utf8,{\"imports\": { \"example\": \"https://deno.land/x/example/mod.ts\" }}");
  });
  client.change_configuration(json!({
    "deno": {
      "enable": true,
      "codeLens": {
        "test": true,
      },
    },
  }));

  client.did_open(json!({
    "textDocument": {
      "uri": "file:///a/test.json",
      "languageId": "json",
      "version": 1,
      "text": "{\"a\":1}",
    },
  }));

  let diagnostics = client.did_open(json!({
    "textDocument": {
      "uri": "file:///a/a.ts",
      "languageId": "typescript",
      "version": 1,
      "text": "import a from \"./test.json\";\n\nconsole.log(a);\n"
    }
  }));

  assert_eq!(
    json!(
      diagnostics
        .messages_with_file_and_source("file:///a/a.ts", "deno")
        .diagnostics
    ),
    json!([
      {
        "range": {
          "start": { "line": 0, "character": 14 },
          "end": { "line": 0, "character": 27 }
        },
        "severity": 1,
        "code": "no-attribute-type",
        "source": "deno",
        "message": "The module is a JSON module and not being imported with an import attribute. Consider adding `with { type: \"json\" }` to the import statement."
      }
    ])
  );

  let res = client
    .write_request(
      "textDocument/codeAction",
      json!({
        "textDocument": {
          "uri": "file:///a/a.ts"
        },
        "range": {
          "start": { "line": 0, "character": 14 },
          "end": { "line": 0, "character": 27 }
        },
        "context": {
          "diagnostics": [{
            "range": {
              "start": { "line": 0, "character": 14 },
              "end": { "line": 0, "character": 27 }
            },
            "severity": 1,
            "code": "no-attribute-type",
            "source": "deno",
            "message": "The module is a JSON module and not being imported with an import attribute. Consider adding `with { type: \"json\" }` to the import statement."
          }],
          "only": ["quickfix"]
        }
      }),
    );
  assert_eq!(
    res,
    json!([{
      "title": "Insert import attribute.",
      "kind": "quickfix",
      "diagnostics": [
        {
          "range": {
            "start": { "line": 0, "character": 14 },
            "end": { "line": 0, "character": 27 }
          },
          "severity": 1,
          "code": "no-attribute-type",
          "source": "deno",
          "message": "The module is a JSON module and not being imported with an import attribute. Consider adding `with { type: \"json\" }` to the import statement."
        }
      ],
      "edit": {
        "changes": {
          "file:///a/a.ts": [
            {
              "range": {
                "start": { "line": 0, "character": 27 },
                "end": { "line": 0, "character": 27 }
              },
              "newText": " with { type: \"json\" }"
            }
          ]
        }
      }
    }])
  );
  client.shutdown();
}

#[test]
fn lsp_import_map_import_completions() {
  let context = TestContextBuilder::new().use_temp_cwd().build();
  let temp_dir = context.temp_dir();
  temp_dir.write(
    "deno.json",
    json!({
      "imports": {
        "/~/": "./lib/",
        "/#/": "./src/",
        "fs": "https://example.com/fs/index.js",
        "std/": "https://example.com/std@0.123.0/",
        "lib/": "./lib/",
      },
      "scopes": {
        "file:///": {
          "file": "./file.ts",
        },
      },
    })
    .to_string(),
  );
  temp_dir.create_dir_all("lib");
  temp_dir.write("lib/b.ts", r#"export const b = "b";"#);

  let mut client = context.new_lsp_command().build();
  client.initialize_default();

  let uri = temp_dir.url().join("a.ts").unwrap();

  client.did_open(json!({
    "textDocument": {
      "uri": uri,
      "languageId": "typescript",
      "version": 1,
      "text": r#"
        import * as b from "";
        import * as b from "/~/";
        import * as b from "lib/";
      "#,
    },
  }));

  let res = client.get_completion(
    &uri,
    (1, 28),
    json!({ "triggerKind": 2, "triggerCharacter": "\"" }),
  );
  assert_eq!(
    json!(res),
    json!({
      "isIncomplete": false,
      "items": [
        {
          "label": ".",
          "kind": 19,
          "detail": "(local)",
          "sortText": "1",
          "insertText": ".",
          "commitCharacters": ["\"", "'"],
        }, {
          "label": "..",
          "kind": 19,
          "detail": "(local)",
          "sortText": "1",
          "insertText": "..",
          "commitCharacters": ["\"", "'"],
        }, {
          "label": "file",
          "kind": 17,
          "detail": "(import map)",
          "sortText": "file",
          "insertText": "file",
          "commitCharacters": ["\"", "'"],
        },  {
          "label": "std",
          "kind": 19,
          "detail": "(import map)",
          "sortText": "std",
          "insertText": "std",
          "commitCharacters": ["\"", "'"],
        }, {
          "label": "lib",
          "kind": 19,
          "detail": "(import map)",
          "sortText": "lib",
          "insertText": "lib",
          "commitCharacters": ["\"", "'"],
        }, {
          "label": "fs",
          "kind": 17,
          "detail": "(import map)",
          "sortText": "fs",
          "insertText": "fs",
          "commitCharacters": ["\"", "'"],
        }, {
          "label": "/~",
          "kind": 19,
          "detail": "(import map)",
          "sortText": "/~",
          "insertText": "/~",
          "commitCharacters": ["\"", "'"],
        }, {
          "label": "/#",
          "kind": 19,
          "detail": "(import map)",
          "sortText": "/#",
          "insertText": "/#",
          "commitCharacters": ["\"", "'"],
        },
      ]
    })
  );

  let res = client.get_completion(
    &uri,
    (2, 31),
    json!({ "triggerKind": 2, "triggerCharacter": "/" }),
  );
  assert_eq!(
    json!(res),
    json!({
      "isIncomplete": false,
      "items": [
        {
          "label": "b.ts",
          "kind": 17,
          "detail": "(local)",
          "sortText": "1",
          "filterText": "/~/b.ts",
          "textEdit": {
            "range": {
              "start": { "line": 2, "character": 28 },
              "end": { "line": 2, "character": 31 },
            },
            "newText": "/~/b.ts",
          },
          "commitCharacters": ["\"", "'"],
        },
      ],
    }),
  );

  let res = client.get_completion(
    &uri,
    (3, 32),
    json!({ "triggerKind": 2, "triggerCharacter": "/" }),
  );
  assert_eq!(
    json!(res),
    json!({
      "isIncomplete": false,
      "items": [
        {
          "label": "b.ts",
          "kind": 17,
          "detail": "(local)",
          "sortText": "1",
          "filterText": "lib/b.ts",
          "textEdit": {
            "range": {
              "start": { "line": 3, "character": 28 },
              "end": { "line": 3, "character": 32 },
            },
            "newText": "lib/b.ts",
          },
          "commitCharacters": ["\"", "'"],
        },
      ],
    }),
  );

  client.shutdown();
}

#[test]
fn lsp_hover() {
  let context = TestContextBuilder::new().use_temp_cwd().build();
  let mut client = context.new_lsp_command().build();
  client.initialize_default();
  client.did_open(json!({
    "textDocument": {
      "uri": "file:///a/file.ts",
      "languageId": "typescript",
      "version": 1,
      "text": "console.log(Deno.args);\n"
    }
  }));
  let res = client.write_request(
    "textDocument/hover",
    json!({
      "textDocument": {
        "uri": "file:///a/file.ts"
      },
      "position": { "line": 0, "character": 19 }
    }),
  );
  assert_eq!(
    res,
    json!({
      "contents": [
        {
          "language": "typescript",
          "value": "const Deno.args: string[]"
        },
        "Returns the script arguments to the program.\n\nGive the following command line invocation of Deno:\n\n```sh\ndeno run --allow-read https://examples.deno.land/command-line-arguments.ts Sushi\n```\n\nThen `Deno.args` will contain:\n\n```ts\n[ \"Sushi\" ]\n```\n\nIf you are looking for a structured way to parse arguments, there is\n[`parseArgs()`](https://jsr.io/@std/cli/doc/parse-args/~/parseArgs) from\nthe Deno Standard Library.",
        "\n\n*@category* - Runtime",
      ],
      "range": {
        "start": { "line": 0, "character": 17 },
        "end": { "line": 0, "character": 21 }
      }
    })
  );
  client.shutdown();
}

#[test]
fn lsp_hover_asset() {
  let context = TestContextBuilder::new().use_temp_cwd().build();
  let temp_dir = context.temp_dir();
  temp_dir.write("deno.json", json!({}).to_string());
  let mut client = context.new_lsp_command().build();
  client.initialize_default();
  client.did_open(json!({
    "textDocument": {
      "uri": temp_dir.url().join("file.ts").unwrap(),
      "languageId": "typescript",
      "version": 1,
      "text": "console.log(Date.now());\n"
    }
  }));
  client.write_request(
    "textDocument/definition",
    json!({
      "textDocument": {
        "uri": temp_dir.url().join("file.ts").unwrap()
      },
      "position": { "line": 0, "character": 14 }
    }),
  );
  client.write_request(
    "deno/virtualTextDocument",
    json!({
      "textDocument": {
        "uri": "deno:/asset/lib.deno.shared_globals.d.ts"
      }
    }),
  );
  let res = client.write_request(
    "textDocument/hover",
    json!({
      "textDocument": {
        "uri": "deno:/asset/lib.es2015.symbol.wellknown.d.ts"
      },
      "position": { "line": 111, "character": 13 }
    }),
  );
  assert_eq!(
    res,
    json!({
      "contents": [
        {
          "language": "typescript",
          "value": "interface Date",
        },
        "Enables basic storage and retrieval of dates and times.",
        "\n\n*@category* - Temporal  \n\n*@experimental*"
      ],
      "range": {
        "start": { "line": 111, "character": 10, },
        "end": { "line": 111, "character": 14, }
      }
    })
  );
  client.shutdown();
}

#[test]
fn lsp_hover_disabled() {
  let context = TestContextBuilder::new().use_temp_cwd().build();
  let mut client = context.new_lsp_command().build();
  client.initialize(|builder| {
    builder.set_deno_enable(false);
  });
  client.change_configuration(json!({ "deno": { "enable": false } }));
  client.did_open(json!({
    "textDocument": {
      "uri": "file:///a/file.ts",
      "languageId": "typescript",
      "version": 1,
      "text": "console.log(Date.now());\n",
    },
  }));

  let res = client.write_request(
    "textDocument/hover",
    json!({
      "textDocument": {
        "uri": "file:///a/file.ts"
      },
      "position": { "line": 0, "character": 19 }
    }),
  );
  assert_eq!(res, json!(null));
  client.shutdown();
}

#[test]
fn lsp_inlay_hints() {
  let context = TestContextBuilder::new().use_temp_cwd().build();
  let mut client = context.new_lsp_command().build();
  client.initialize_default();
  client.change_configuration(json!({
    "deno": {
      "enable": true,
    },
    "typescript": {
      "inlayHints": {
        "parameterNames": {
          "enabled": "all",
        },
        "parameterTypes": {
          "enabled": true,
        },
        "variableTypes": {
          "enabled": true,
        },
        "propertyDeclarationTypes": {
          "enabled": true,
        },
        "functionLikeReturnTypes": {
          "enabled": true,
        },
        "enumMemberValues": {
          "enabled": true,
        },
      },
    },
  }));
  client.did_open(json!({
    "textDocument": {
      "uri": "file:///a/file.ts",
      "languageId": "typescript",
      "version": 1,
      "text": r#"
        function a(b: string) {
          return b;
        }

        a("foo");

        enum C {
          A,
        }

        parseInt("123", 8);

        const d = Date.now();

        class E {
          f = Date.now();
        }

        ["a"].map((v) => v + v);

        interface Bar {
          someField: string;
        }
        function getBar(): Bar {
          return { someField: "foo" };
        }
        // This shouldn't have a type hint because the variable name makes it
        // redundant.
        const bar = getBar();
        const someValue = getBar();
      "#,
    },
  }));
  let res = client.write_request(
    "textDocument/inlayHint",
    json!({
      "textDocument": {
        "uri": "file:///a/file.ts",
      },
      "range": {
        "start": { "line": 1, "character": 0 },
        "end": { "line": 31, "character": 0, },
      },
    }),
  );
  assert_eq!(
    res,
    json!([
      {
        "position": { "line": 1, "character": 29 },
        "label": [{ "value": ": " }, { "value": "string" }],
        "kind": 1,
        "paddingLeft": true,
      }, {
        "position": { "line": 5, "character": 10 },
        "label": [
          {
            "value": "b",
            "location": {
              "uri": "file:///a/file.ts",
              "range": {
                "start": { "line": 1, "character": 19 },
                "end": { "line": 1, "character": 20 },
              },
            },
          },
          { "value": ":" },
        ],
        "kind": 2,
        "paddingRight": true,
      }, {
        "position": { "line": 8, "character": 11 },
        "label": "= 0",
        "paddingLeft": true,
      }, {
        "position": { "line": 11, "character": 17 },
        "label": [
          {
            "value": "string",
            "location": {
              "uri": "deno:/asset/lib.es5.d.ts",
              "range": {
                "start": { "line": 41, "character": 26 },
                "end": { "line": 41, "character": 32 },
              },
            },
          },
          { "value": ":" },
        ],
        "kind": 2,
        "paddingRight": true,
      }, {
        "position": { "line": 11, "character": 24 },
        "label": [
          {
            "value": "radix",
            "location": {
              "uri": "deno:/asset/lib.es5.d.ts",
              "range": {
                "start": { "line": 41, "character": 42 },
                "end": { "line": 41, "character": 47 },
              },
            },
          },
          { "value": ":" },
        ],
        "kind": 2,
        "paddingRight": true,
      }, {
        "position": { "line": 13, "character": 15 },
        "label": [{ "value": ": " }, { "value": "number" }],
        "kind": 1,
        "paddingLeft": true,
      }, {
        "position": { "line": 16, "character": 11 },
        "label": [{ "value": ": " }, { "value": "number" }],
        "kind": 1,
        "paddingLeft": true,
      }, {
        "position": { "line": 19, "character": 18 },
        "label": [
          {
            "value": "callbackfn",
            "location": {
              "uri": "deno:/asset/lib.es5.d.ts",
              "range": {
                "start": { "line": 1462, "character": 11 },
                "end": { "line": 1462, "character": 21 },
              },
            },
          },
          { "value": ":" },
        ],
        "kind": 2,
        "paddingRight": true,
      }, {
        "position": { "line": 19, "character": 20 },
        "label": [{ "value": ": " }, { "value": "string" }],
        "kind": 1,
        "paddingLeft": true,
      }, {
        "position": { "line": 19, "character": 21 },
        "label": [{ "value": ": " }, { "value": "string" }],
        "kind": 1,
        "paddingLeft": true,
      }, {
        "position": { "line": 30, "character": 23 },
        "label": [
          { "value": ": " },
          {
            "value": "Bar",
            "location": {
              "uri": "file:///a/file.ts",
              "range": {
                "start": { "line": 21, "character": 18 },
                "end": { "line": 21, "character": 21 },
              },
            },
          },
        ],
        "kind": 1,
        "paddingLeft": true,
      },
    ]),
  );
  client.shutdown();
}

#[test]
fn lsp_inlay_hints_not_enabled() {
  let context = TestContextBuilder::new().use_temp_cwd().build();
  let mut client = context.new_lsp_command().build();
  client.initialize_default();
  client.did_open(json!({
    "textDocument": {
      "uri": "file:///a/file.ts",
      "languageId": "typescript",
      "version": 1,
      "text": r#"function a(b: string) {
          return b;
        }

        a("foo");

        enum C {
          A,
        }

        parseInt("123", 8);

        const d = Date.now();

        class E {
          f = Date.now();
        }

        ["a"].map((v) => v + v);
        "#
    }
  }));
  let res = client.write_request(
    "textDocument/inlayHint",
    json!({
      "textDocument": {
        "uri": "file:///a/file.ts",
      },
      "range": {
        "start": { "line": 0, "character": 0 },
        "end": { "line": 19, "character": 0, }
      }
    }),
  );
  assert_eq!(res, json!(null));
  client.shutdown();
}

#[test]
fn lsp_suggestion_actions_disabled() {
  let context = TestContextBuilder::new().use_temp_cwd().build();
  let temp_dir = context.temp_dir();
  let mut client = context.new_lsp_command().build();
  client.initialize_default();
  client.change_configuration(json!({
    "deno": {
      "enable": true,
      "lint": false,
    },
    "typescript": {
      "suggestionActions": {
        "enabled": false,
      },
    },
  }));
  client.read_diagnostics();
  let diagnostics = client.did_open(json!({
    "textDocument": {
      "uri": temp_dir.url().join("file.ts").unwrap(),
      "languageId": "typescript",
      "version": 1,
      "text": r#"
        // The settings should disable the suggestion for this to be async.
        function asyncLikeFunction() {
          return new Promise((r) => r(null)).then((v) => v);
        }
        console.log(asyncLikeFunction);

        // Deprecated warnings should remain.
        /** @deprecated */
        function deprecatedFunction() {}
        console.log(deprecatedFunction);

        // Unused warnings should remain.
        const unsusedVariable = 1;
      "#,
    },
  }));
  assert_eq!(
    json!(diagnostics.all()),
    json!([
      {
        "range": {
          "start": { "line": 10, "character": 20 },
          "end": { "line": 10, "character": 38 },
        },
        "severity": 4,
        "code": 6385,
        "source": "deno-ts",
        "message": "'deprecatedFunction' is deprecated.",
        "relatedInformation": [
          {
            "location": {
              "uri": temp_dir.url().join("file.ts").unwrap(),
              "range": {
                "start": { "line": 8, "character": 12 },
                "end": { "line": 8, "character": 24 },
              },
            },
            "message": "The declaration was marked as deprecated here.",
          },
        ],
        "tags": [2],
      },
      {
        "range": {
          "start": { "line": 13, "character": 14 },
          "end": { "line": 13, "character": 29 },
        },
        "severity": 4,
        "code": 6133,
        "source": "deno-ts",
        "message": "'unsusedVariable' is declared but its value is never read.",
        "tags": [1],
      },
    ]),
  );
  client.shutdown();
}

#[test]
fn lsp_workspace_disable_enable_paths() {
  fn run_test(use_trailing_slash: bool) {
    let context = TestContextBuilder::new().use_temp_cwd().build();
    let temp_dir = context.temp_dir();
    temp_dir.create_dir_all("worker");
    temp_dir.write("worker/shared.ts", "export const a = 1");
    temp_dir.write("worker/other.ts", "import { a } from './shared.ts';\na;");
    temp_dir.write("worker/node.ts", "Buffer.alloc(1);");

    let root_specifier = temp_dir.url();

    let mut client = context.new_lsp_command().build();
    client.initialize_with_config(
      |builder| {
        builder
          .set_disable_paths(vec!["./worker/node.ts".to_string()])
          .set_enable_paths(vec!["./worker".to_string()])
          .set_root_uri(root_specifier.clone())
          .set_workspace_folders(vec![lsp::WorkspaceFolder {
            uri: if use_trailing_slash {
              lsp::Uri::from_str(root_specifier.as_str()).unwrap()
            } else {
              lsp::Uri::from_str(
                root_specifier.as_str().strip_suffix('/').unwrap(),
              )
              .unwrap()
            },
            name: "project".to_string(),
          }]);
      },
      json!({ "deno": {
        "disablePaths": ["./worker/node.ts"],
        "enablePaths": ["./worker"],
      } }),
    );

    client.did_open(json!({
      "textDocument": {
        "uri": root_specifier.join("./file.ts").unwrap(),
        "languageId": "typescript",
        "version": 1,
        "text": "console.log(Date.now());\n"
      }
    }));

    client.did_open(json!({
      "textDocument": {
        "uri": root_specifier.join("./other/file.ts").unwrap(),
        "languageId": "typescript",
        "version": 1,
        "text": "console.log(Date.now());\n"
      }
    }));

    client.did_open(json!({
      "textDocument": {
        "uri": root_specifier.join("./worker/file.ts").unwrap(),
        "languageId": "typescript",
        "version": 1,
        "text": concat!(
          "console.log(Date.now());\n",
          "import { a } from './shared.ts';\n",
          "a;\n",
        ),
      }
    }));

    client.did_open(json!({
      "textDocument": {
        "uri": root_specifier.join("./worker/subdir/file.ts").unwrap(),
        "languageId": "typescript",
        "version": 1,
        "text": "console.log(Date.now());\n"
      }
    }));

    let res = client.write_request(
      "textDocument/hover",
      json!({
        "textDocument": {
          "uri": root_specifier.join("./file.ts").unwrap(),
        },
        "position": { "line": 0, "character": 19 }
      }),
    );
    assert_eq!(res, json!(null));

    let res = client.write_request(
      "textDocument/hover",
      json!({
        "textDocument": {
          "uri": root_specifier.join("./other/file.ts").unwrap(),
        },
        "position": { "line": 0, "character": 19 }
      }),
    );
    assert_eq!(res, json!(null));

    let res = client.write_request(
      "textDocument/hover",
      json!({
        "textDocument": {
          "uri": root_specifier.join("./worker/node.ts").unwrap(),
        },
        "position": { "line": 0, "character": 0 }
      }),
    );
    assert_eq!(res, json!(null));

    let res = client.write_request(
      "textDocument/hover",
      json!({
        "textDocument": {
          "uri": root_specifier.join("./worker/file.ts").unwrap(),
        },
        "position": { "line": 0, "character": 19 }
      }),
    );
    assert_eq!(
      res,
      json!({
        "contents": [
          {
            "language": "typescript",
            "value": "(method) DateConstructor.now(): number",
          },
          "Returns the number of milliseconds elapsed since midnight, January 1, 1970 Universal Coordinated Time (UTC)."
        ],
        "range": {
          "start": { "line": 0, "character": 17, },
          "end": { "line": 0, "character": 20, }
        }
      })
    );

    let res = client.write_request(
      "textDocument/hover",
      json!({
        "textDocument": {
          "uri": root_specifier.join("./worker/subdir/file.ts").unwrap(),
        },
        "position": { "line": 0, "character": 19 }
      }),
    );
    assert_eq!(
      res,
      json!({
        "contents": [
          {
            "language": "typescript",
            "value": "(method) DateConstructor.now(): number",
          },
          "Returns the number of milliseconds elapsed since midnight, January 1, 1970 Universal Coordinated Time (UTC)."
        ],
        "range": {
          "start": { "line": 0, "character": 17, },
          "end": { "line": 0, "character": 20, }
        }
      })
    );

    // check that the file system documents were auto-discovered
    // via the enabled paths
    let res = client.write_request(
      "textDocument/references",
      json!({
        "textDocument": {
          "uri": root_specifier.join("./worker/file.ts").unwrap(),
        },
        "position": { "line": 2, "character": 0 },
        "context": {
          "includeDeclaration": true
        }
      }),
    );

    assert_eq!(
      res,
      json!([{
        "uri": root_specifier.join("./worker/file.ts").unwrap(),
        "range": {
          "start": { "line": 1, "character": 9 },
          "end": { "line": 1, "character": 10 }
        }
      }, {
        "uri": root_specifier.join("./worker/file.ts").unwrap(),
        "range": {
          "start": { "line": 2, "character": 0 },
          "end": { "line": 2, "character": 1 }
        }
      }, {
        "uri": root_specifier.join("./worker/shared.ts").unwrap(),
        "range": {
          "start": { "line": 0, "character": 13 },
          "end": { "line": 0, "character": 14 }
        }
      }, {
        "uri": root_specifier.join("./worker/other.ts").unwrap(),
        "range": {
          "start": { "line": 0, "character": 9 },
          "end": { "line": 0, "character": 10 }
        }
      }, {
        "uri": root_specifier.join("./worker/other.ts").unwrap(),
        "range": {
          "start": { "line": 1, "character": 0 },
          "end": { "line": 1, "character": 1 }
        }
      }])
    );

    client.shutdown();
  }

  run_test(true);
  run_test(false);
}

#[test]
fn lsp_exclude_config() {
  let context = TestContextBuilder::new().use_temp_cwd().build();
  let temp_dir = context.temp_dir();
  temp_dir.create_dir_all("other");
  temp_dir.write(
    "other/shared.ts",
    // this should not be found in the "find references" since this file is excluded
    "import { a } from '../worker/shared.ts'; console.log(a);",
  );
  temp_dir.create_dir_all("worker");
  temp_dir.write("worker/shared.ts", "export const a = 1");
  temp_dir.write(
    "deno.json",
    r#"{
  "exclude": ["other"],
}"#,
  );
  let root_specifier = temp_dir.url();

  let mut client = context.new_lsp_command().build();
  client.initialize_default();

  client.did_open(json!({
    "textDocument": {
      "uri": root_specifier.join("./other/file.ts").unwrap(),
      "languageId": "typescript",
      "version": 1,
      "text": "console.log(Date.now());\n"
    }
  }));

  client.did_open(json!({
    "textDocument": {
      "uri": root_specifier.join("./worker/file.ts").unwrap(),
      "languageId": "typescript",
      "version": 1,
      "text": concat!(
        "console.log(Date.now());\n",
        "import { a } from './shared.ts';\n",
        "a;\n",
      ),
    }
  }));

  client.did_open(json!({
    "textDocument": {
      "uri": root_specifier.join("./worker/subdir/file.ts").unwrap(),
      "languageId": "typescript",
      "version": 1,
      "text": "console.log(Date.now());\n"
    }
  }));

  let res = client.write_request(
    "textDocument/hover",
    json!({
      "textDocument": {
        "uri": root_specifier.join("./other/file.ts").unwrap(),
      },
      "position": { "line": 0, "character": 19 }
    }),
  );
  assert_eq!(res, json!(null));

  let res = client.write_request(
    "textDocument/hover",
    json!({
      "textDocument": {
        "uri": root_specifier.join("./worker/file.ts").unwrap(),
      },
      "position": { "line": 0, "character": 19 }
    }),
  );
  assert_eq!(
    res,
    json!({
      "contents": [
        {
          "language": "typescript",
          "value": "(method) DateConstructor.now(): number",
        },
        "Returns the number of milliseconds elapsed since midnight, January 1, 1970 Universal Coordinated Time (UTC)."
      ],
      "range": {
        "start": { "line": 0, "character": 17, },
        "end": { "line": 0, "character": 20, }
      }
    })
  );

  // check that the file system documents were auto-discovered
  let res = client.write_request(
    "textDocument/references",
    json!({
      "textDocument": {
        "uri": root_specifier.join("./worker/file.ts").unwrap(),
      },
      "position": { "line": 2, "character": 0 },
      "context": {
        "includeDeclaration": true
      }
    }),
  );

  assert_eq!(
    res,
    json!([{
      "uri": root_specifier.join("./worker/file.ts").unwrap(),
      "range": {
        "start": { "line": 1, "character": 9 },
        "end": { "line": 1, "character": 10 }
      }
    }, {
      "uri": root_specifier.join("./worker/file.ts").unwrap(),
      "range": {
        "start": { "line": 2, "character": 0 },
        "end": { "line": 2, "character": 1 }
      }
    }, {
      "uri": root_specifier.join("./worker/shared.ts").unwrap(),
      "range": {
        "start": { "line": 0, "character": 13 },
        "end": { "line": 0, "character": 14 }
      }
    }])
  );

  client.shutdown();
}

#[test]
fn lsp_hover_unstable_always_enabled() {
  let context = TestContextBuilder::new().use_temp_cwd().build();
  let mut client = context.new_lsp_command().build();
  client.initialize_default();
  client.did_open(json!({
    "textDocument": {
      "uri": "file:///a/file.ts",
      "languageId": "typescript",
      "version": 1,
      // IMPORTANT: If you change this API due to stabilization, also change it
      // in the enabled test below.
      "text": "type _ = Deno.DatagramConn;\n"
    }
  }));
  let res = client.write_request(
    "textDocument/hover",
    json!({
      "textDocument": {
        "uri": "file:///a/file.ts"
      },
      "position": { "line": 0, "character": 14 }
    }),
  );
  assert_eq!(
    res,
    json!({
      "contents":[
        {
          "language":"typescript",
          "value":"interface Deno.DatagramConn"
        },
        "**UNSTABLE**: New API, yet to be vetted.\n\nA generic transport listener for message-oriented protocols.",
        "\n\n*@category* - Network  \n\n*@experimental*",
      ],
      "range":{
        "start":{ "line":0, "character":14 },
        "end":{ "line":0, "character":26 }
      }
    })
  );
  client.shutdown();
}

#[test]
fn lsp_hover_unstable_enabled() {
  let context = TestContextBuilder::new().use_temp_cwd().build();
  let mut client = context.new_lsp_command().build();
  client.initialize(|builder| {
    // NOTE(bartlomieju): this is effectively not used anymore.
    builder.set_unstable(true);
  });
  client.did_open(json!({
    "textDocument": {
      "uri": "file:///a/file.ts",
      "languageId": "typescript",
      "version": 1,
      "text": "type _ = Deno.DatagramConn;\n"
    }
  }));
  let res = client.write_request(
    "textDocument/hover",
    json!({
      "textDocument": {
        "uri": "file:///a/file.ts"
      },
      "position": { "line": 0, "character": 14 }
    }),
  );
  assert_eq!(
    res,
    json!({
      "contents":[
        {
          "language":"typescript",
          "value":"interface Deno.DatagramConn"
        },
        "**UNSTABLE**: New API, yet to be vetted.\n\nA generic transport listener for message-oriented protocols.",
        "\n\n*@category* - Network  \n\n*@experimental*",
      ],
      "range":{
        "start":{ "line":0, "character":14 },
        "end":{ "line":0, "character":26 }
      }
    })
  );
  client.shutdown();
}

#[test]
fn lsp_hover_change_mbc() {
  let context = TestContextBuilder::new().use_temp_cwd().build();
  let mut client = context.new_lsp_command().build();
  client.initialize_default();
  client.did_open(
    json!({
      "textDocument": {
        "uri": "file:///a/file.ts",
        "languageId": "typescript",
        "version": 1,
        "text": "const a = `编写软件很难`;\nconst b = `👍🦕😃`;\nconsole.log(a, b);\n"
      }
    }),
  );
  client.write_notification(
    "textDocument/didChange",
    json!({
      "textDocument": {
        "uri": "file:///a/file.ts",
        "version": 2
      },
      "contentChanges": [
        {
          "range": {
            "start": { "line": 1, "character": 11 },
            "end": {
              "line": 1,
              // the LSP uses utf16 encoded characters indexes, so
              // after the deno emoji is character index 15
              "character": 15
            }
          },
          "text": ""
        }
      ]
    }),
  );
  let res = client.write_request(
    "textDocument/hover",
    json!({
      "textDocument": {
        "uri": "file:///a/file.ts"
      },
      "position": { "line": 2, "character": 15 }
    }),
  );
  assert_eq!(
    res,
    json!({
      "contents": [
        {
          "language": "typescript",
          "value": "const b: \"😃\"",
        },
        "",
      ],
      "range": {
        "start": { "line": 2, "character": 15, },
        "end": { "line": 2, "character": 16, },
      }
    })
  );
  client.shutdown();
}

#[test]
fn lsp_hover_closed_document() {
  let context = TestContextBuilder::new().use_temp_cwd().build();
  let temp_dir = context.temp_dir();
  temp_dir.write("a.ts", r#"export const a = "a";"#);
  temp_dir.write("b.ts", r#"export * from "./a.ts";"#);
  temp_dir.write("c.ts", "import { a } from \"./b.ts\";\nconsole.log(a);\n");

  let b_specifier = temp_dir.url().join("b.ts").unwrap();
  let c_specifier = temp_dir.url().join("c.ts").unwrap();

  let mut client = context.new_lsp_command().build();
  client.initialize_default();
  client.did_open(json!({
    "textDocument": {
      "uri": b_specifier,
      "languageId": "typescript",
      "version": 1,
      "text": r#"export * from "./a.ts";"#
    }
  }));

  client.did_open(json!({
    "textDocument": {
      "uri": c_specifier,
      "languageId": "typescript",
      "version": 1,
      "text": "import { a } from \"./b.ts\";\nconsole.log(a);\n",
    }
  }));

  let res = client.write_request(
    "textDocument/hover",
    json!({
      "textDocument": {
        "uri": c_specifier,
      },
      "position": { "line": 0, "character": 10 }
    }),
  );
  assert_eq!(
    res,
    json!({
      "contents": [
        {
          "language": "typescript",
          "value": "(alias) const a: \"a\"\nimport a"
        },
        ""
      ],
      "range": {
        "start": { "line": 0, "character": 9 },
        "end": { "line": 0, "character": 10 }
      }
    })
  );
  client.write_notification(
    "textDocument/didClose",
    json!({
      "textDocument": {
        "uri": b_specifier,
      }
    }),
  );
  let res = client.write_request(
    "textDocument/hover",
    json!({
      "textDocument": {
        "uri": c_specifier,
      },
      "position": { "line": 0, "character": 10 }
    }),
  );
  assert_eq!(
    res,
    json!({
      "contents": [
        {
          "language": "typescript",
          "value": "(alias) const a: \"a\"\nimport a"
        },
        ""
      ],
      "range": {
        "start": { "line": 0, "character": 9 },
        "end": { "line": 0, "character": 10 }
      }
    })
  );
  client.shutdown();
}

#[test]
fn lsp_hover_dependency() {
  let context = TestContextBuilder::new()
    .use_http_server()
    .use_temp_cwd()
    .build();
  let mut client = context.new_lsp_command().build();
  client.initialize_default();
  client.did_open(json!({
    "textDocument": {
      "uri": "file:///a/file_01.ts",
      "languageId": "typescript",
      "version": 1,
      "text": "export const a = \"a\";\n",
    }
  }));
  client.did_open(
    json!({
      "textDocument": {
        "uri": "file:///a/file.ts",
        "languageId": "typescript",
        "version": 1,
        "text": "import * as a from \"http://127.0.0.1:4545/xTypeScriptTypes.js\";\n// @ts-types=\"http://127.0.0.1:4545/type_definitions/foo.d.ts\"\nimport * as b from \"http://127.0.0.1:4545/type_definitions/foo.js\";\nimport * as c from \"http://127.0.0.1:4545/subdir/type_reference.js\";\nimport * as d from \"http://127.0.0.1:4545/subdir/mod1.ts\";\nimport * as e from \"data:application/typescript;base64,ZXhwb3J0IGNvbnN0IGEgPSAiYSI7CgpleHBvcnQgZW51bSBBIHsKICBBLAogIEIsCiAgQywKfQo=\";\nimport * as f from \"./file_01.ts\";\nimport * as g from \"http://localhost:4545/x/a/mod.ts\";\nimport * as h from \"./mod🦕.ts\";\n\nconsole.log(a, b, c, d, e, f, g, h);\n"
      }
    }),
  );
  client.write_request(
    "workspace/executeCommand",
    json!({
      "command": "deno.cache",
      "arguments": [[], "file:///a/file.ts"],
    }),
  );
  let res = client.write_request(
    "textDocument/hover",
    json!({
      "textDocument": {
        "uri": "file:///a/file.ts",
      },
      "position": { "line": 0, "character": 28 }
    }),
  );
  assert_eq!(
    res,
    json!({
      "contents": {
        "kind": "markdown",
        "value": "**Resolved Dependency**\n\n**Code**: http&#8203;://127.0.0.1:4545/xTypeScriptTypes.js\n\n**Types**: http&#8203;://127.0.0.1:4545/xTypeScriptTypes.d.ts\n"
      },
      "range": {
        "start": { "line": 0, "character": 19 },
        "end":{ "line": 0, "character": 62 }
      }
    })
  );
  let res = client.write_request(
    "textDocument/hover",
    json!({
      "textDocument": {
        "uri": "file:///a/file.ts",
      },
      "position": { "line": 3, "character": 28 }
    }),
  );
  assert_eq!(
    res,
    json!({
      "contents": {
        "kind": "markdown",
        "value": "**Resolved Dependency**\n\n**Code**: http&#8203;://127.0.0.1:4545/subdir/type_reference.js\n\n**Types**: http&#8203;://127.0.0.1:4545/subdir/type_reference.d.ts\n"
      },
      "range": {
        "start": { "line": 3, "character": 19 },
        "end":{ "line": 3, "character": 67 }
      }
    })
  );
  let res = client.write_request(
    "textDocument/hover",
    json!({
      "textDocument": {
        "uri": "file:///a/file.ts",
      },
      "position": { "line": 4, "character": 28 }
    }),
  );
  assert_eq!(
    res,
    json!({
      "contents": {
        "kind": "markdown",
        "value": "**Resolved Dependency**\n\n**Code**: http&#8203;://127.0.0.1:4545/subdir/mod1.ts\n"
      },
      "range": {
        "start": { "line": 4, "character": 19 },
        "end":{ "line": 4, "character": 57 }
      }
    })
  );
  let res = client.write_request(
    "textDocument/hover",
    json!({
      "textDocument": {
        "uri": "file:///a/file.ts",
      },
      "position": { "line": 5, "character": 28 }
    }),
  );
  assert_eq!(
    res,
    json!({
      "contents": {
        "kind": "markdown",
        "value": "**Resolved Dependency**\n\n**Code**: _(a data url)_\n"
      },
      "range": {
        "start": { "line": 5, "character": 19 },
        "end":{ "line": 5, "character": 132 }
      }
    })
  );
  let res = client.write_request(
    "textDocument/hover",
    json!({
      "textDocument": {
        "uri": "file:///a/file.ts",
      },
      "position": { "line": 6, "character": 28 }
    }),
  );
  assert_eq!(
    res,
    json!({
      "contents": {
        "kind": "markdown",
        "value": "**Resolved Dependency**\n\n**Code**: file&#8203;:///a/file_01.ts\n"
      },
      "range": {
        "start": { "line": 6, "character": 19 },
        "end":{ "line": 6, "character": 33 }
      }
    })
  );
  let res = client.write_request(
    "textDocument/hover",
    json!({
      "textDocument": {
        "uri": "file:///a/file.ts",
      },
      "position": { "line": 8, "character": 28 }
    }),
  );
  assert_eq!(
    res,
    json!({
      "contents": {
        "kind": "markdown",
        "value": "**Resolved Dependency**\n\n**Code**: file&#8203;:///a/mod🦕.ts\n"
      },
      "range": {
        "start": { "line": 8, "character": 19 },
        "end":{ "line": 8, "character": 30 }
      }
    })
  );
  client.shutdown();
}

// This tests for a regression covered by denoland/deno#12753 where the lsp was
// unable to resolve dependencies when there was an invalid syntax in the module
#[test]
fn lsp_hover_deps_preserved_when_invalid_parse() {
  let context = TestContextBuilder::new().use_temp_cwd().build();
  let mut client = context.new_lsp_command().build();
  client.initialize_default();
  client.did_open(json!({
    "textDocument": {
      "uri": "file:///a/file1.ts",
      "languageId": "typescript",
      "version": 1,
      "text": "export type Foo = { bar(): string };\n"
    }
  }));
  client.did_open(json!({
    "textDocument": {
      "uri": "file:///a/file2.ts",
      "languageId": "typescript",
      "version": 1,
      "text": "import { Foo } from './file1.ts'; declare const f: Foo; f\n"
    }
  }));
  let res = client.write_request(
    "textDocument/hover",
    json!({
      "textDocument": {
        "uri": "file:///a/file2.ts"
      },
      "position": { "line": 0, "character": 56 }
    }),
  );
  assert_eq!(
    res,
    json!({
      "contents": [
        {
          "language": "typescript",
          "value": "const f: Foo",
        },
        ""
      ],
      "range": {
        "start": { "line": 0, "character": 56, },
        "end": { "line": 0, "character": 57, }
      }
    })
  );
  client.write_notification(
    "textDocument/didChange",
    json!({
      "textDocument": {
        "uri": "file:///a/file2.ts",
        "version": 2
      },
      "contentChanges": [
        {
          "range": {
            "start": { "line": 0, "character": 57 },
            "end": { "line": 0, "character": 58 }
          },
          "text": "."
        }
      ]
    }),
  );
  let res = client.write_request(
    "textDocument/hover",
    json!({
      "textDocument": {
        "uri": "file:///a/file2.ts"
      },
      "position": { "line": 0, "character": 56 }
    }),
  );
  assert_eq!(
    res,
    json!({
      "contents": [
        {
          "language": "typescript",
          "value": "const f: Foo",
        },
        ""
      ],
      "range": {
        "start": { "line": 0, "character": 56, },
        "end": { "line": 0, "character": 57, }
      }
    })
  );
  client.shutdown();
}

// Regression test for https://github.com/denoland/vscode_deno/issues/1068.
#[test]
fn lsp_rename_synbol_file_scheme_edits_only() {
  let context = TestContextBuilder::new()
    .use_http_server()
    .use_temp_cwd()
    .build();
  let temp_dir = context.temp_dir();
  let mut client = context.new_lsp_command().build();
  client.initialize_default();
  client.did_open(json!({
    "textDocument": {
      "uri": temp_dir.url().join("file.ts").unwrap(),
      "languageId": "typescript",
      "version": 1,
      "text": r#"
        import { SEPARATOR } from "http://localhost:4545/subdir/exports.ts";
        console.log(SEPARATOR);
      "#,
    },
  }));
  let res = client.write_request(
    "textDocument/rename",
    json!({
      "textDocument": {
        "uri": temp_dir.url().join("file.ts").unwrap(),
      },
      "position": { "line": 1, "character": 17 },
      "newName": "PATH_SEPARATOR",
    }),
  );
  assert_eq!(
    res,
    json!({
      "documentChanges": [
        {
          "textDocument": {
            "uri": temp_dir.url().join("file.ts").unwrap(),
            "version": 1,
          },
          "edits": [
            {
              "range": {
                "start": { "line": 1, "character": 17 },
                "end": { "line": 1, "character": 26 },
              },
              "newText": "PATH_SEPARATOR",
            },
            {
              "range": {
                "start": { "line": 2, "character": 20 },
                "end": { "line": 2, "character": 29 },
              },
              "newText": "PATH_SEPARATOR",
            },
          ],
        }
      ],
    })
  );
  client.shutdown();
}

// Regression test for https://github.com/denoland/deno/issues/23121.
#[test]
fn lsp_document_preload_limit_zero_deno_json_detection() {
  let context = TestContextBuilder::new()
    .use_http_server()
    .use_temp_cwd()
    .build();
  let temp_dir = context.temp_dir();
  temp_dir.write("deno.json", json!({}).to_string());
  let mut client = context.new_lsp_command().build();
  client.initialize(|builder| {
    builder.set_preload_limit(0);
  });
  let res = client
    .read_notification_with_method::<Value>("deno/didChangeDenoConfiguration");
  assert_eq!(
    res,
    Some(json!({
      "changes": [{
        "scopeUri": temp_dir.url(),
        "fileUri": temp_dir.url().join("deno.json").unwrap(),
        "type": "added",
        "configurationType": "denoJson",
      }],
    }))
  );
  client.shutdown();
}

// Regression test for https://github.com/denoland/deno/issues/23141.
#[test]
fn lsp_import_map_setting_with_deno_json() {
  let context = TestContextBuilder::new()
    .use_http_server()
    .use_temp_cwd()
    .build();
  let temp_dir = context.temp_dir();
  temp_dir.write("deno.json", json!({}).to_string());
  temp_dir.write(
    "import_map.json",
    json!({
      "imports": {
        "file2": "./file2.ts",
      },
    })
    .to_string(),
  );
  temp_dir.write("file2.ts", "");
  let mut client = context.new_lsp_command().build();
  client.initialize(|builder| {
    builder.set_import_map("import_map.json");
  });
  let diagnostics = client.did_open(json!({
    "textDocument": {
      "uri": temp_dir.url().join("file.ts").unwrap(),
      "languageId": "typescript",
      "version": 1,
      "text": "import \"file2\";\n",
    },
  }));
  assert_eq!(json!(diagnostics.all()), json!([]));
  client.shutdown();
}

#[test]
fn lsp_hover_typescript_types() {
  let context = TestContextBuilder::new()
    .use_http_server()
    .use_temp_cwd()
    .build();
  let mut client = context.new_lsp_command().build();
  client.initialize_default();
  client.did_open(
    json!({
      "textDocument": {
        "uri": "file:///a/file.ts",
        "languageId": "typescript",
        "version": 1,
        "text": "import * as a from \"http://127.0.0.1:4545/xTypeScriptTypes.js\";\n\nconsole.log(a.foo);\n",
      }
    }),
  );
  client.write_request(
    "workspace/executeCommand",
    json!({
      "command": "deno.cache",
      "arguments": [
        ["http://127.0.0.1:4545/xTypeScriptTypes.js"],
        "file:///a/file.ts",
      ],
    }),
  );
  let res = client.write_request(
    "textDocument/hover",
    json!({
      "textDocument": {
        "uri": "file:///a/file.ts"
      },
      "position": { "line": 0, "character": 24 }
    }),
  );
  assert_eq!(
    res,
    json!({
      "contents": {
        "kind": "markdown",
        "value": "**Resolved Dependency**\n\n**Code**: http&#8203;://127.0.0.1:4545/xTypeScriptTypes.js\n\n**Types**: http&#8203;://127.0.0.1:4545/xTypeScriptTypes.d.ts\n"
      },
      "range": {
        "start": { "line": 0, "character": 19 },
        "end": { "line": 0, "character": 62 }
      }
    })
  );
  client.shutdown();
}

#[test]
fn lsp_hover_jsr() {
  let context = TestContextBuilder::new()
    .use_http_server()
    .use_temp_cwd()
    .build();
  let temp_dir = context.temp_dir();
  let mut client = context.new_lsp_command().build();
  client.initialize_default();
  client.did_open(json!({
    "textDocument": {
      "uri": temp_dir.url().join("file.ts").unwrap(),
      "languageId": "typescript",
      "version": 1,
      "text": "import \"jsr:@denotest/add@1.0.0\";\n",
    }
  }));
  client.write_request(
    "workspace/executeCommand",
    json!({
      "command": "deno.cache",
      "arguments": [[], temp_dir.url().join("file.ts").unwrap()],
    }),
  );
  let res = client.write_request(
    "textDocument/hover",
    json!({
      "textDocument": {
        "uri": temp_dir.url().join("file.ts").unwrap(),
      },
      "position": { "line": 0, "character": 7 },
    }),
  );
  assert_eq!(
    res,
    json!({
      "contents": {
        "kind": "markdown",
        "value": "**Resolved Dependency**\n\n**Code**: jsr&#8203;:&#8203;@denotest/add&#8203;@1.0.0 (<http://127.0.0.1:4250/@denotest/add/1.0.0/mod.ts>)\n",
      },
      "range": {
        "start": { "line": 0, "character": 7 },
        "end": { "line": 0, "character": 32 },
      },
    }),
  );
  client.shutdown();
}

#[test]
fn lsp_hover_jsdoc_symbol_link() {
  let context = TestContextBuilder::new().use_temp_cwd().build();
  let mut client = context.new_lsp_command().build();
  client.initialize_default();
  client.did_open(json!({
    "textDocument": {
      "uri": "file:///a/b.ts",
      "languageId": "typescript",
      "version": 1,
      "text": "export function hello() {}\n"
    }
  }));
  client.did_open(
    json!({
      "textDocument": {
        "uri": "file:///a/file.ts",
        "languageId": "typescript",
        "version": 1,
        "text": "import { hello } from \"./b.ts\";\n\nhello();\n\nconst b = \"b\";\n\n/** JSDoc {@link hello} and {@linkcode b} */\nfunction a() {}\n"
      }
    }),
  );
  let res = client.write_request(
    "textDocument/hover",
    json!({
      "textDocument": {
        "uri": "file:///a/file.ts"
      },
      "position": { "line": 7, "character": 10 }
    }),
  );
  assert_eq!(
    res,
    json!({
      "contents": [
        {
          "language": "typescript",
          "value": "function a(): void"
        },
        "JSDoc [hello](file:///a/b.ts#L1,1) and [`b`](file:///a/file.ts#L5,7)"
      ],
      "range": {
        "start": { "line": 7, "character": 9 },
        "end": { "line": 7, "character": 10 }
      }
    })
  );
  client.shutdown();
}

#[test]
fn lsp_goto_type_definition() {
  let context = TestContextBuilder::new().use_temp_cwd().build();
  let mut client = context.new_lsp_command().build();
  client.initialize_default();
  client.did_open(
    json!({
      "textDocument": {
        "uri": "file:///a/file.ts",
        "languageId": "typescript",
        "version": 1,
        "text": "interface A {\n  a: string;\n}\n\nexport class B implements A {\n  a = \"a\";\n  log() {\n    console.log(this.a);\n  }\n}\n\nconst b = new B();\nb;\n",
      }
    }),
  );
  let res = client.write_request(
    "textDocument/typeDefinition",
    json!({
      "textDocument": {
        "uri": "file:///a/file.ts"
      },
      "position": { "line": 12, "character": 1 }
    }),
  );
  assert_eq!(
    res,
    json!([
      {
        "targetUri": "file:///a/file.ts",
        "targetRange": {
          "start": { "line": 4, "character": 0 },
          "end": { "line": 9, "character": 1 }
        },
        "targetSelectionRange": {
          "start": { "line": 4, "character": 13 },
          "end": { "line": 4, "character": 14 }
        }
      }
    ])
  );
  client.shutdown();
}

#[test]
fn lsp_call_hierarchy() {
  let context = TestContextBuilder::new().use_temp_cwd().build();
  let mut client = context.new_lsp_command().build();
  client.initialize_default();
  client.did_open(
    json!({
      "textDocument": {
        "uri": "file:///a/file.ts",
        "languageId": "typescript",
        "version": 1,
        "text": "function foo() {\n  return false;\n}\n\nclass Bar {\n  baz() {\n    return foo();\n  }\n}\n\nfunction main() {\n  const bar = new Bar();\n  bar.baz();\n}\n\nmain();"
      }
    }),
  );
  let res = client.write_request(
    "textDocument/prepareCallHierarchy",
    json!({
      "textDocument": {
        "uri": "file:///a/file.ts"
      },
      "position": { "line": 5, "character": 3 }
    }),
  );
  assert_eq!(
    res,
    json!([{
      "name": "baz",
      "kind": 6,
      "detail": "Bar",
      "uri": "file:///a/file.ts",
      "range": {
        "start": { "line": 5, "character": 2 },
        "end": { "line": 7, "character": 3 }
      },
      "selectionRange": {
        "start": { "line": 5, "character": 2 },
        "end": { "line": 5, "character": 5 }
      }
    }])
  );
  let res = client.write_request(
    "callHierarchy/incomingCalls",
    json!({
      "item": {
        "name": "baz",
        "kind": 6,
        "detail": "Bar",
        "uri": "file:///a/file.ts",
        "range": {
          "start": { "line": 5, "character": 2 },
          "end": { "line": 7, "character": 3 }
        },
        "selectionRange": {
          "start": { "line": 5, "character": 2 },
          "end": { "line": 5, "character": 5 }
        }
      }
    }),
  );
  assert_eq!(
    res,
    json!([{
      "from": {
        "name": "main",
        "kind": 12,
        "detail": "",
        "uri": "file:///a/file.ts",
        "range": {
          "start": { "line": 10, "character": 0 },
          "end": { "line": 13, "character": 1 }
        },
        "selectionRange": {
          "start": { "line": 10, "character": 9 },
          "end": { "line": 10, "character": 13 }
        }
      },
      "fromRanges": [
        {
          "start": { "line": 12, "character": 6 },
          "end": { "line": 12, "character": 9 }
        }
      ]
    }])
  );
  let res = client.write_request(
    "callHierarchy/outgoingCalls",
    json!({
      "item": {
        "name": "baz",
        "kind": 6,
        "detail": "Bar",
        "uri": "file:///a/file.ts",
        "range": {
          "start": { "line": 5, "character": 2 },
          "end": { "line": 7, "character": 3 }
        },
        "selectionRange": {
          "start": { "line": 5, "character": 2 },
          "end": { "line": 5, "character": 5 }
        }
      }
    }),
  );
  assert_eq!(
    res,
    json!([{
      "to": {
        "name": "foo",
        "kind": 12,
        "detail": "",
        "uri": "file:///a/file.ts",
        "range": {
          "start": { "line": 0, "character": 0 },
          "end": { "line": 2, "character": 1 }
        },
        "selectionRange": {
          "start": { "line": 0, "character": 9 },
          "end": { "line": 0, "character": 12 }
        }
      },
      "fromRanges": [{
        "start": { "line": 6, "character": 11 },
        "end": { "line": 6, "character": 14 }
      }]
    }])
  );
  client.shutdown();
}

#[test]
fn lsp_large_doc_changes() {
  let context = TestContextBuilder::new().use_temp_cwd().build();
  let mut client = context.new_lsp_command().build();
  client.initialize_default();
  let large_file_text =
    fs::read_to_string(testdata_path().join("lsp").join("large_file.txt"))
      .unwrap();
  client.did_open(json!({
    "textDocument": {
      "uri": "file:///a/file.ts",
      "languageId": "javascript",
      "version": 1,
      "text": large_file_text,
    }
  }));
  client.write_notification(
    "textDocument/didChange",
    json!({
      "textDocument": {
        "uri": "file:///a/file.ts",
        "version": 2
      },
      "contentChanges": [
        {
          "range": {
            "start": { "line": 444, "character": 11 },
            "end": { "line": 444, "character": 14 }
          },
          "text": "+++"
        }
      ]
    }),
  );
  client.write_notification(
    "textDocument/didChange",
    json!({
      "textDocument": {
        "uri": "file:///a/file.ts",
        "version": 2
      },
      "contentChanges": [
        {
          "range": {
            "start": { "line": 445, "character": 4 },
            "end": { "line": 445, "character": 4 }
          },
          "text": "// "
        }
      ]
    }),
  );
  client.write_notification(
    "textDocument/didChange",
    json!({
      "textDocument": {
        "uri": "file:///a/file.ts",
        "version": 2
      },
      "contentChanges": [
        {
          "range": {
            "start": { "line": 477, "character": 4 },
            "end": { "line": 477, "character": 9 }
          },
          "text": "error"
        }
      ]
    }),
  );
  client.write_request(
    "textDocument/hover",
    json!({
      "textDocument": {
        "uri": "file:///a/file.ts"
      },
      "position": { "line": 421, "character": 30 }
    }),
  );
  client.write_request(
    "textDocument/hover",
    json!({
      "textDocument": {
        "uri": "file:///a/file.ts"
      },
      "position": { "line": 444, "character": 6 }
    }),
  );
  client.write_request(
    "textDocument/hover",
    json!({
      "textDocument": {
        "uri": "file:///a/file.ts"
      },
      "position": { "line": 461, "character": 34 }
    }),
  );
  client.shutdown();

  assert!(client.duration().as_millis() <= 15000);
}

#[test]
fn lsp_document_symbol() {
  let context = TestContextBuilder::new().use_temp_cwd().build();
  let mut client = context.new_lsp_command().build();
  client.initialize_default();
  client.did_open(
    json!({
      "textDocument": {
        "uri": "file:///a/file.ts",
        "languageId": "typescript",
        "version": 1,
        "text": "interface IFoo {\n  foo(): boolean;\n}\n\nclass Bar implements IFoo {\n  constructor(public x: number) { }\n  foo() { return true; }\n  /** @deprecated */\n  baz() { return false; }\n  get value(): number { return 0; }\n  set value(_newValue: number) { return; }\n  static staticBar = new Bar(0);\n  private static getStaticBar() { return Bar.staticBar; }\n}\n\nenum Values { value1, value2 }\n\nvar bar: IFoo = new Bar(3);"
      }
    }),
  );
  let res = client.write_request(
    "textDocument/documentSymbol",
    json!({
      "textDocument": {
        "uri": "file:///a/file.ts"
      }
    }),
  );
  assert_eq!(
    res,
    json!([{
      "name": "bar",
      "kind": 13,
      "range": {
        "start": { "line": 17, "character": 4 },
        "end": { "line": 17, "character": 26 }
      },
      "selectionRange": {
        "start": { "line": 17, "character": 4 },
        "end": { "line": 17, "character": 7 }
      }
    }, {
      "name": "Bar",
      "kind": 5,
      "range": {
        "start": { "line": 4, "character": 0 },
        "end": { "line": 13, "character": 1 }
      },
      "selectionRange": {
        "start": { "line": 4, "character": 6 },
        "end": { "line": 4, "character": 9 }
      },
      "children": [{
        "name": "constructor",
        "kind": 9,
        "range": {
          "start": { "line": 5, "character": 2 },
          "end": { "line": 5, "character": 35 }
        },
        "selectionRange": {
          "start": { "line": 5, "character": 2 },
          "end": { "line": 5, "character": 35 }
        }
      }, {
        "name": "baz",
        "kind": 6,
        "tags": [1],
        "range": {
          "start": { "line": 8, "character": 2 },
          "end": { "line": 8, "character": 25 }
        },
        "selectionRange": {
          "start": { "line": 8, "character": 2 },
          "end": { "line": 8, "character": 5 }
        }
      }, {
        "name": "foo",
        "kind": 6,
        "range": {
          "start": { "line": 6, "character": 2 },
          "end": { "line": 6, "character": 24 }
        },
        "selectionRange": {
          "start": { "line": 6, "character": 2 },
          "end": { "line": 6, "character": 5 }
        }
      }, {
        "name": "getStaticBar",
        "kind": 6,
        "range": {
          "start": { "line": 12, "character": 2 },
          "end": { "line": 12, "character": 57 }
        },
        "selectionRange": {
          "start": { "line": 12, "character": 17 },
          "end": { "line": 12, "character": 29 }
        }
      }, {
        "name": "staticBar",
        "kind": 8,
        "range": {
          "start": { "line": 11, "character": 2 },
          "end": { "line": 11, "character": 32 }
        },
        "selectionRange": {
          "start": { "line": 11, "character": 9 },
          "end": { "line": 11, "character": 18 }
        }
      }, {
        "name": "(get) value",
        "kind": 8,
        "range": {
          "start": { "line": 9, "character": 2 },
          "end": { "line": 9, "character": 35 }
        },
        "selectionRange": {
          "start": { "line": 9, "character": 6 },
          "end": { "line": 9, "character": 11 }
        }
      }, {
        "name": "(set) value",
        "kind": 8,
        "range": {
          "start": { "line": 10, "character": 2 },
          "end": { "line": 10, "character": 42 }
        },
        "selectionRange": {
          "start": { "line": 10, "character": 6 },
          "end": { "line": 10, "character": 11 }
        }
      }, {
        "name": "x",
        "kind": 8,
        "range": {
          "start": { "line": 5, "character": 14 },
          "end": { "line": 5, "character": 30 }
        },
        "selectionRange": {
          "start": { "line": 5, "character": 21 },
          "end": { "line": 5, "character": 22 }
        }
      }]
    }, {
      "name": "IFoo",
      "kind": 11,
      "range": {
        "start": { "line": 0, "character": 0 },
        "end": { "line": 2, "character": 1 }
      },
      "selectionRange": {
        "start": { "line": 0, "character": 10 },
        "end": { "line": 0, "character": 14 }
      },
      "children": [{
        "name": "foo",
        "kind": 6,
        "range": {
          "start": { "line": 1, "character": 2 },
          "end": { "line": 1, "character": 17 }
        },
        "selectionRange": {
          "start": { "line": 1, "character": 2 },
          "end": { "line": 1, "character": 5 }
        }
      }]
    }, {
      "name": "Values",
      "kind": 10,
      "range": {
        "start": { "line": 15, "character": 0 },
        "end": { "line": 15, "character": 30 }
      },
      "selectionRange": {
        "start": { "line": 15, "character": 5 },
        "end": { "line": 15, "character": 11 }
      },
      "children": [{
        "name": "value1",
        "kind": 22,
        "range": {
          "start": { "line": 15, "character": 14 },
          "end": { "line": 15, "character": 20 }
        },
        "selectionRange": {
          "start": { "line": 15, "character": 14 },
          "end": { "line": 15, "character": 20 }
        }
      }, {
        "name": "value2",
        "kind": 22,
        "range": {
          "start": { "line": 15, "character": 22 },
          "end": { "line": 15, "character": 28 }
        },
        "selectionRange": {
          "start": { "line": 15, "character": 22 },
          "end": { "line": 15, "character": 28 }
        }
      }]
    }]
    )
  );
  client.shutdown();
}

#[test]
fn lsp_folding_range() {
  let context = TestContextBuilder::new().use_temp_cwd().build();
  let mut client = context.new_lsp_command().build();
  client.initialize_default();
  client.did_open(
    json!({
      "textDocument": {
        "uri": "file:///a/file.ts",
        "languageId": "typescript",
        "version": 1,
        "text": "// #region 1\n/*\n * Some comment\n */\nclass Foo {\n  bar(a, b) {\n    if (a === b) {\n      return true;\n    }\n    return false;\n  }\n}\n// #endregion"
      }
    }),
  );
  let res = client.write_request(
    "textDocument/foldingRange",
    json!({
      "textDocument": {
        "uri": "file:///a/file.ts"
      }
    }),
  );
  assert_eq!(
    res,
    json!([{
      "startLine": 0,
      "endLine": 12,
      "kind": "region"
    }, {
      "startLine": 1,
      "endLine": 3,
      "kind": "comment"
    }, {
      "startLine": 4,
      "endLine": 10
    }, {
      "startLine": 5,
      "endLine": 9
    }, {
      "startLine": 6,
      "endLine": 7
    }])
  );
  client.shutdown();
}

#[test]
fn lsp_rename() {
  let context = TestContextBuilder::new().use_temp_cwd().build();
  let mut client = context.new_lsp_command().build();
  client.initialize_default();
  client.did_open(
    json!({
      "textDocument": {
        "uri": "file:///a/file.ts",
        "languageId": "typescript",
        "version": 1,
        // this should not rename in comments and strings
        "text": "let variable = 'a'; // variable\nconsole.log(variable);\n\"variable\";\n"
      }
    }),
  );
  let res = client.write_request(
    "textDocument/rename",
    json!({
      "textDocument": {
        "uri": "file:///a/file.ts"
      },
      "position": { "line": 0, "character": 4 },
      "newName": "variable_modified"
    }),
  );
  assert_eq!(
    res,
    json!({
      "documentChanges": [{
        "textDocument": {
          "uri": "file:///a/file.ts",
          "version": 1
        },
        "edits": [{
          "range": {
            "start": { "line": 0, "character": 4 },
            "end": { "line": 0, "character": 12 }
          },
          "newText": "variable_modified"
        }, {
          "range": {
            "start": { "line": 1, "character": 12 },
            "end": { "line": 1, "character": 20 }
          },
          "newText": "variable_modified"
        }]
      }]
    })
  );
  client.shutdown();
}

#[test]
fn lsp_selection_range() {
  let context = TestContextBuilder::new().use_temp_cwd().build();
  let mut client = context.new_lsp_command().build();
  client.initialize_default();
  client.did_open(
    json!({
      "textDocument": {
        "uri": "file:///a/file.ts",
        "languageId": "typescript",
        "version": 1,
        "text": "class Foo {\n  bar(a, b) {\n    if (a === b) {\n      return true;\n    }\n    return false;\n  }\n}"
      }
    }),
  );
  let res = client.write_request(
    "textDocument/selectionRange",
    json!({
      "textDocument": {
        "uri": "file:///a/file.ts"
      },
      "positions": [{ "line": 2, "character": 8 }]
    }),
  );
  assert_eq!(
    res,
    json!([{
      "range": {
        "start": { "line": 2, "character": 8 },
        "end": { "line": 2, "character": 9 }
      },
      "parent": {
        "range": {
          "start": { "line": 2, "character": 8 },
          "end": { "line": 2, "character": 15 }
        },
        "parent": {
          "range": {
            "start": { "line": 2, "character": 4 },
            "end": { "line": 4, "character": 5 }
          },
          "parent": {
            "range": {
              "start": { "line": 1, "character": 13 },
              "end": { "line": 6, "character": 2 }
            },
            "parent": {
              "range": {
                "start": { "line": 1, "character": 12 },
                "end": { "line": 6, "character": 3 }
              },
              "parent": {
                "range": {
                  "start": { "line": 1, "character": 2 },
                  "end": { "line": 6, "character": 3 }
                },
                "parent": {
                  "range": {
                    "start": { "line": 0, "character": 11 },
                    "end": { "line": 7, "character": 0 }
                  },
                  "parent": {
                    "range": {
                      "start": { "line": 0, "character": 0 },
                      "end": { "line": 7, "character": 1 }
                    }
                  }
                }
              }
            }
          }
        }
      }
    }])
  );
  client.shutdown();
}

#[test]
fn lsp_semantic_tokens() {
  let context = TestContextBuilder::new().use_temp_cwd().build();
  let mut client = context.new_lsp_command().build();
  client.initialize_default();
  client.did_open(
    json!({
      "textDocument": {
        "uri": "file:///a/file.ts",
        "languageId": "typescript",
        "version": 1,
        "text": "enum Values { value1, value2 }\n\nasync function baz(s: string): Promise<string> {\n  const r = s.slice(0);\n  return r;\n}\n\ninterface IFoo {\n  readonly x: number;\n  foo(): boolean;\n}\n\nclass Bar implements IFoo {\n  constructor(public readonly x: number) { }\n  foo() { return true; }\n  static staticBar = new Bar(0);\n  private static getStaticBar() { return Bar.staticBar; }\n}\n"
      }
    }),
  );
  let res = client.write_request(
    "textDocument/semanticTokens/full",
    json!({
      "textDocument": {
        "uri": "file:///a/file.ts"
      }
    }),
  );
  assert_eq!(
    res,
    json!({
      "data": [
        0, 5, 6, 1, 1, 0, 9, 6, 8, 9, 0, 8, 6, 8, 9, 2, 15, 3, 10, 5, 0, 4, 1,
        6, 1, 0, 12, 7, 2, 16, 1, 8, 1, 7, 41, 0, 4, 1, 6, 0, 0, 2, 5, 11, 16,
        1, 9, 1, 7, 40, 3, 10, 4, 2, 1, 1, 11, 1, 9, 9, 1, 2, 3, 11, 1, 3, 6, 3,
        0, 1, 0, 15, 4, 2, 0, 1, 30, 1, 6, 9, 1, 2, 3, 11,1, 1, 9, 9, 9, 3, 0,
        16, 3, 0, 0, 1, 17, 12, 11, 3, 0, 24, 3, 0, 0, 0, 4, 9, 9, 2
      ]
    })
  );
  let res = client.write_request(
    "textDocument/semanticTokens/range",
    json!({
      "textDocument": {
        "uri": "file:///a/file.ts"
      },
      "range": {
        "start": { "line": 0, "character": 0 },
        "end": { "line": 6, "character": 0 }
      }
    }),
  );
  assert_eq!(
    res,
    json!({
      "data": [
        0, 5, 6, 1, 1, 0, 9, 6, 8, 9, 0, 8, 6, 8, 9, 2, 15, 3, 10, 5, 0, 4, 1,
        6, 1, 0, 12, 7, 2, 16, 1, 8, 1, 7, 41, 0, 4, 1, 6, 0, 0, 2, 5, 11, 16,
        1, 9, 1, 7, 40
      ]
    })
  );
  client.shutdown();
}

#[test]
fn lsp_code_lens_references() {
  let context = TestContextBuilder::new().use_temp_cwd().build();
  let mut client = context.new_lsp_command().build();
  client.initialize_default();
  client.change_configuration(json!({
    "deno": {
      "enable": true,
      "codeLens": {
        "references": true,
      }
    },
  }));
  client.did_open(json!({
    "textDocument": {
      "uri": "file:///a/file.ts",
      "languageId": "typescript",
      "version": 1,
      "text": concat!(
        "class A {\n",
        "  a = \"a\";\n",
        "\n",
        "  b() {\n",
        "    console.log(this.a);\n",
        "  }\n",
        "\n",
        "  c() {\n",
        "    this.a = \"c\";\n",
        "  }\n",
        "}\n",
        "\n",
        "const a = new A();\n",
        "a.b();\n",
        "const b = 2;\n",
        "const c = 3;\n",
        "c; c;",
      ),
    }
  }));
  let res = client.write_request(
    "textDocument/codeLens",
    json!({
      "textDocument": {
        "uri": "file:///a/file.ts"
      }
    }),
  );
  assert_eq!(
    res,
    json!([{
      "range": {
        "start": { "line": 0, "character": 6 },
        "end": { "line": 0, "character": 7 }
      },
      "data": {
        "specifier": "file:///a/file.ts",
        "source": "references"
      }
    }, {
      "range": {
        "start": { "line": 1, "character": 2 },
        "end": { "line": 1, "character": 3 }
      },
      "data": {
        "specifier": "file:///a/file.ts",
        "source": "references"
      }
    }, {
      "range": {
        "start": { "line": 3, "character": 2 },
        "end": { "line": 3, "character": 3 }
      },
      "data": {
        "specifier": "file:///a/file.ts",
        "source": "references"
      }
    }, {
      "range": {
        "start": { "line": 7, "character": 2 },
        "end": { "line": 7, "character": 3 }
      },
      "data": {
        "specifier": "file:///a/file.ts",
        "source": "references"
      }
    }])
  );
  let res = client.write_request(
    "codeLens/resolve",
    json!({
      "range": {
        "start": { "line": 0, "character": 6 },
        "end": { "line": 0, "character": 7 }
      },
      "data": {
        "specifier": "file:///a/file.ts",
        "source": "references"
      }
    }),
  );
  assert_eq!(
    res,
    json!({
      "range": {
        "start": { "line": 0, "character": 6 },
        "end": { "line": 0, "character": 7 }
      },
      "command": {
        "title": "1 reference",
        "command": "deno.client.showReferences",
        "arguments": [
          "file:///a/file.ts",
          { "line": 0, "character": 6 },
          [{
            "uri": "file:///a/file.ts",
            "range": {
              "start": { "line": 12, "character": 14 },
              "end": { "line": 12, "character": 15 }
            }
          }]
        ]
      }
    })
  );

  // 0 references
  let res = client.write_request(
    "codeLens/resolve",
    json!({
      "range": {
        "start": { "line": 14, "character": 6 },
        "end": { "line": 14, "character": 7 }
      },
      "data": {
        "specifier": "file:///a/file.ts",
        "source": "references"
      }
    }),
  );
  assert_eq!(
    res,
    json!({
      "range": {
        "start": { "line": 14, "character": 6 },
        "end": { "line": 14, "character": 7 }
      },
      "command": {
        "title": "0 references",
        "command": "",
      }
    })
  );

  // 2 references
  let res = client.write_request(
    "codeLens/resolve",
    json!({
      "range": {
        "start": { "line": 15, "character": 6 },
        "end": { "line": 15, "character": 7 }
      },
      "data": {
        "specifier": "file:///a/file.ts",
        "source": "references"
      }
    }),
  );
  assert_eq!(
    res,
    json!({
      "range": {
        "start": { "line": 15, "character": 6 },
        "end": { "line": 15, "character": 7 }
      },
      "command": {
        "title": "2 references",
        "command": "deno.client.showReferences",
        "arguments": [
          "file:///a/file.ts",
          { "line": 15, "character": 6 },
          [{
            "uri": "file:///a/file.ts",
            "range": {
              "start": { "line": 16, "character": 0 },
              "end": { "line": 16, "character": 1 }
            }
          },{
            "uri": "file:///a/file.ts",
            "range": {
              "start": { "line": 16, "character": 3 },
              "end": { "line": 16, "character": 4 }
            }
          }]
        ]
      }
    })
  );

  client.shutdown();
}

#[test]
fn lsp_code_lens_implementations() {
  let context = TestContextBuilder::new().use_temp_cwd().build();
  let mut client = context.new_lsp_command().build();
  client.initialize_default();
  client.change_configuration(json!({
    "deno": {
      "enable": true,
      "codeLens": {
        "implementations": true,
        "references": true,
      }
    },
  }));
  client.did_open(
    json!({
      "textDocument": {
        "uri": "file:///a/file.ts",
        "languageId": "typescript",
        "version": 1,
        "text": "interface A {\n  b(): void;\n}\n\nclass B implements A {\n  b() {\n    console.log(\"b\");\n  }\n}\n\ninterface C {\n  c: string;\n}\n"
      }
    }),
  );
  let res = client.write_request(
    "textDocument/codeLens",
    json!({
      "textDocument": {
        "uri": "file:///a/file.ts"
      }
    }),
  );
  assert_eq!(
    res,
    json!([ {
      "range": {
        "start": { "line": 0, "character": 10 },
        "end": { "line": 0, "character": 11 }
      },
      "data": {
        "specifier": "file:///a/file.ts",
        "source": "implementations"
      }
    }, {
      "range": {
        "start": { "line": 0, "character": 10 },
        "end": { "line": 0, "character": 11 }
      },
      "data": {
        "specifier": "file:///a/file.ts",
        "source": "references"
      }
    }, {
      "range": {
        "start": { "line": 1, "character": 2 },
        "end": { "line": 1, "character": 3 }
      },
      "data": {
        "specifier": "file:///a/file.ts",
        "source": "references"
      }
    }, {
      "range": {
        "start": { "line": 4, "character": 6 },
        "end": { "line": 4, "character": 7 }
      },
      "data": {
        "specifier": "file:///a/file.ts",
        "source": "references"
      }
    }, {
      "range": {
        "start": { "line": 5, "character": 2 },
        "end": { "line": 5, "character": 3 }
      },
      "data": {
        "specifier": "file:///a/file.ts",
        "source": "references"
      }
    }, {
      "range": {
        "start": { "line": 10, "character": 10 },
        "end": { "line": 10, "character": 11 }
      },
      "data": {
        "specifier": "file:///a/file.ts",
        "source": "implementations"
      }
    }, {
      "range": {
        "start": { "line": 10, "character": 10 },
        "end": { "line": 10, "character": 11 }
      },
      "data": {
        "specifier": "file:///a/file.ts",
        "source": "references"
      }
    }, {
      "range": {
        "start": { "line": 11, "character": 2 },
        "end": { "line": 11, "character": 3 }
      },
      "data": {
        "specifier": "file:///a/file.ts",
        "source": "references"
      }
    }])
  );
  let res = client.write_request(
    "codeLens/resolve",
    json!({
      "range": {
        "start": { "line": 0, "character": 10 },
        "end": { "line": 0, "character": 11 }
      },
      "data": {
        "specifier": "file:///a/file.ts",
        "source": "implementations"
      }
    }),
  );
  assert_eq!(
    res,
    json!({
      "range": {
        "start": { "line": 0, "character": 10 },
        "end": { "line": 0, "character": 11 }
      },
      "command": {
        "title": "1 implementation",
        "command": "deno.client.showReferences",
        "arguments": [
          "file:///a/file.ts",
          { "line": 0, "character": 10 },
          [{
            "uri": "file:///a/file.ts",
            "range": {
              "start": { "line": 4, "character": 6 },
              "end": { "line": 4, "character": 7 }
            }
          }]
        ]
      }
    })
  );
  let res = client.write_request(
    "codeLens/resolve",
    json!({
      "range": {
        "start": { "line": 10, "character": 10 },
        "end": { "line": 10, "character": 11 }
      },
      "data": {
        "specifier": "file:///a/file.ts",
        "source": "implementations"
      }
    }),
  );
  assert_eq!(
    res,
    json!({
      "range": {
        "start": { "line": 10, "character": 10 },
        "end": { "line": 10, "character": 11 }
      },
      "command": {
        "title": "0 implementations",
        "command": ""
      }
    })
  );
  client.shutdown();
}

#[test]
fn lsp_code_lens_test() {
  let context = TestContextBuilder::new().use_temp_cwd().build();
  let mut client = context.new_lsp_command().build();
  client.initialize(|builder| {
    builder.disable_testing_api().set_code_lens(None);
  });
  client.did_open(
    json!({
      "textDocument": {
        "uri": "file:///a/file.ts",
        "languageId": "typescript",
        "version": 1,
        "text": "const { test } = Deno;\nconst { test: test2 } = Deno;\nconst test3 = Deno.test;\n\nDeno.test(\"test a\", () => {});\nDeno.test({\n  name: \"test b\",\n  fn() {},\n});\ntest({\n  name: \"test c\",\n  fn() {},\n});\ntest(\"test d\", () => {});\ntest2({\n  name: \"test e\",\n  fn() {},\n});\ntest2(\"test f\", () => {});\ntest3({\n  name: \"test g\",\n  fn() {},\n});\ntest3(\"test h\", () => {});\n"
      }
    }),
  );
  let res = client.write_request(
    "textDocument/codeLens",
    json!({
      "textDocument": {
        "uri": "file:///a/file.ts"
      }
    }),
  );
  assert_eq!(
    res,
    json!([{
      "range": {
        "start": { "line": 4, "character": 5 },
        "end": { "line": 4, "character": 9 }
      },
      "command": {
        "title": "▶︎ Run Test",
        "command": "deno.client.test",
        "arguments": [
          "file:///a/file.ts",
          "test a",
          { "inspect": false }
        ]
      }
    }, {
      "range": {
        "start": { "line": 4, "character": 5 },
        "end": { "line": 4, "character": 9 }
      },
      "command": {
        "title": "Debug",
        "command": "deno.client.test",
        "arguments": [
          "file:///a/file.ts",
          "test a",
          { "inspect": true }
        ]
      }
    }, {
      "range": {
        "start": { "line": 5, "character": 5 },
        "end": { "line": 5, "character": 9 }
      },
      "command": {
        "title": "▶︎ Run Test",
        "command": "deno.client.test",
        "arguments": [
          "file:///a/file.ts",
          "test b",
          { "inspect": false }
        ]
      }
    }, {
      "range": {
        "start": { "line": 5, "character": 5 },
        "end": { "line": 5, "character": 9 }
      },
      "command": {
        "title": "Debug",
        "command": "deno.client.test",
        "arguments": [
          "file:///a/file.ts",
          "test b",
          { "inspect": true }
        ]
      }
    }, {
      "range": {
        "start": { "line": 9, "character": 0 },
        "end": { "line": 9, "character": 4 }
      },
      "command": {
        "title": "▶︎ Run Test",
        "command": "deno.client.test",
        "arguments": [
          "file:///a/file.ts",
          "test c",
          { "inspect": false }
        ]
      }
    }, {
      "range": {
        "start": { "line": 9, "character": 0 },
        "end": { "line": 9, "character": 4 }
      },
      "command": {
        "title": "Debug",
        "command": "deno.client.test",
        "arguments": [
          "file:///a/file.ts",
          "test c",
          { "inspect": true }
        ]
      }
    }, {
      "range": {
        "start": { "line": 13, "character": 0 },
        "end": { "line": 13, "character": 4 }
      },
      "command": {
        "title": "▶︎ Run Test",
        "command": "deno.client.test",
        "arguments": [
          "file:///a/file.ts",
          "test d",
          { "inspect": false }
        ]
      }
    }, {
      "range": {
        "start": { "line": 13, "character": 0 },
        "end": { "line": 13, "character": 4 }
      },
      "command": {
        "title": "Debug",
        "command": "deno.client.test",
        "arguments": [
          "file:///a/file.ts",
          "test d",
          { "inspect": true }
        ]
      }
    }, {
      "range": {
        "start": { "line": 14, "character": 0 },
        "end": { "line": 14, "character": 5 }
      },
      "command": {
        "title": "▶︎ Run Test",
        "command": "deno.client.test",
        "arguments": [
          "file:///a/file.ts",
          "test e",
          { "inspect": false }
        ]
      }
    }, {
      "range": {
        "start": { "line": 14, "character": 0 },
        "end": { "line": 14, "character": 5 }
      },
      "command": {
        "title": "Debug",
        "command": "deno.client.test",
        "arguments": [
          "file:///a/file.ts",
          "test e",
          { "inspect": true }
        ]
      }
    }, {
      "range": {
        "start": { "line": 18, "character": 0 },
        "end": { "line": 18, "character": 5 }
      },
      "command": {
        "title": "▶︎ Run Test",
        "command": "deno.client.test",
        "arguments": [
          "file:///a/file.ts",
          "test f",
          { "inspect": false }
        ]
      }
    }, {
      "range": {
        "start": { "line": 18, "character": 0 },
        "end": { "line": 18, "character": 5 }
      },
      "command": {
        "title": "Debug",
        "command": "deno.client.test",
        "arguments": [
          "file:///a/file.ts",
          "test f",
          { "inspect": true }
        ]
      }
    }, {
      "range": {
        "start": { "line": 19, "character": 0 },
        "end": { "line": 19, "character": 5 }
      },
      "command": {
        "title": "▶︎ Run Test",
        "command": "deno.client.test",
        "arguments": [
          "file:///a/file.ts",
          "test g",
          { "inspect": false }
        ]
      }
    }, {
      "range": {
        "start": { "line": 19, "character": 0 },
        "end": { "line": 19, "character": 5 }
      },
      "command": {
        "title": "Debug",
        "command": "deno.client.test",
        "arguments": [
          "file:///a/file.ts",
          "test g",
          { "inspect": true }
        ]
      }
    }, {
      "range": {
        "start": { "line": 23, "character": 0 },
        "end": { "line": 23, "character": 5 }
      },
      "command": {
        "title": "▶︎ Run Test",
        "command": "deno.client.test",
        "arguments": [
          "file:///a/file.ts",
          "test h",
          { "inspect": false }
        ]
      }
    }, {
      "range": {
        "start": { "line": 23, "character": 0 },
        "end": { "line": 23, "character": 5 }
      },
      "command": {
        "title": "Debug",
        "command": "deno.client.test",
        "arguments": [
          "file:///a/file.ts",
          "test h",
          { "inspect": true }
        ]
      }
    }])
  );
  client.shutdown();
}

#[test]
fn lsp_code_lens_test_disabled() {
  let context = TestContextBuilder::new().use_temp_cwd().build();
  let mut client = context.new_lsp_command().build();
  client.initialize(|builder| {
    builder.disable_testing_api().set_code_lens(Some(json!({
      "implementations": true,
      "references": true,
      "test": false
    })));
  });
  client.change_configuration(json!({
    "deno": {
      "enable": true,
      "codeLens": {
        "test": false,
      },
    },
  }));
  client.did_open(json!({
    "textDocument": {
      "uri": "file:///a/file.ts",
      "languageId": "typescript",
      "version": 1,
      "text": "const { test } = Deno;\nconst { test: test2 } = Deno;\nconst test3 = Deno.test;\n\nDeno.test(\"test a\", () => {});\nDeno.test({\n  name: \"test b\",\n  fn() {},\n});\ntest({\n  name: \"test c\",\n  fn() {},\n});\ntest(\"test d\", () => {});\ntest2({\n  name: \"test e\",\n  fn() {},\n});\ntest2(\"test f\", () => {});\ntest3({\n  name: \"test g\",\n  fn() {},\n});\ntest3(\"test h\", () => {});\n"
    },
  }));
  let res = client.write_request(
    "textDocument/codeLens",
    json!({
      "textDocument": {
        "uri": "file:///a/file.ts"
      }
    }),
  );
  assert_eq!(res, json!(null));
  client.shutdown();
}

#[test]
fn lsp_code_lens_non_doc_nav_tree() {
  let context = TestContextBuilder::new().use_temp_cwd().build();
  let mut client = context.new_lsp_command().build();
  client.initialize_default();
  client.change_configuration(json!({
    "deno": {
      "enable": true,
      "codeLens": {
        "implementations": true,
        "references": true,
      }
    },
  }));
  client.did_open(json!({
    "textDocument": {
      "uri": "file:///a/file.ts",
      "languageId": "typescript",
      "version": 1,
      "text": "console.log(Date.now());\n"
    }
  }));
  client.write_request(
    "textDocument/references",
    json!({
      "textDocument": {
        "uri": "file:///a/file.ts"
      },
      "position": { "line": 0, "character": 3 },
      "context": {
        "includeDeclaration": true
      }
    }),
  );
  client.write_request(
    "deno/virtualTextDocument",
    json!({
      "textDocument": {
        "uri": "deno:/asset/lib.deno.shared_globals.d.ts"
      }
    }),
  );
  let res = client.write_request_with_res_as::<Vec<lsp::CodeLens>>(
    "textDocument/codeLens",
    json!({
      "textDocument": {
        "uri": "deno:/asset/lib.deno.shared_globals.d.ts"
      }
    }),
  );
  assert!(res.len() > 50);
  client.write_request_with_res_as::<lsp::CodeLens>(
    "codeLens/resolve",
    json!({
      "range": {
        "start": { "line": 416, "character": 12 },
        "end": { "line": 416, "character": 19 }
      },
      "data": {
        "specifier": "asset:///lib.deno.shared_globals.d.ts",
        "source": "references"
      }
    }),
  );
  client.shutdown();
}

#[test]
fn lsp_nav_tree_updates() {
  let context = TestContextBuilder::new().use_temp_cwd().build();
  let mut client = context.new_lsp_command().build();
  client.initialize_default();
  client.change_configuration(json!({
    "deno": {
      "enable": true,
      "codeLens": {
        "implementations": true,
        "references": true,
      }
    },
  }));
  client.did_open(
    json!({
      "textDocument": {
        "uri": "file:///a/file.ts",
        "languageId": "typescript",
        "version": 1,
        "text": "interface A {\n  b(): void;\n}\n\nclass B implements A {\n  b() {\n    console.log(\"b\");\n  }\n}\n\ninterface C {\n  c: string;\n}\n"
      }
    }),
  );
  let res = client.write_request(
    "textDocument/codeLens",
    json!({
      "textDocument": {
        "uri": "file:///a/file.ts"
      }
    }),
  );
  assert_eq!(
    res,
    json!([ {
      "range": {
        "start": { "line": 0, "character": 10 },
        "end": { "line": 0, "character": 11 }
      },
      "data": {
        "specifier": "file:///a/file.ts",
        "source": "implementations"
      }
    }, {
      "range": {
        "start": { "line": 0, "character": 10 },
        "end": { "line": 0, "character": 11 }
      },
      "data": {
        "specifier": "file:///a/file.ts",
        "source": "references"
      }
    }, {
      "range": {
        "start": { "line": 1, "character": 2 },
        "end": { "line": 1, "character": 3 }
      },
      "data": {
        "specifier": "file:///a/file.ts",
        "source": "references"
      }
    }, {
      "range": {
        "start": { "line": 4, "character": 6 },
        "end": { "line": 4, "character": 7 }
      },
      "data": {
        "specifier": "file:///a/file.ts",
        "source": "references"
      }
    }, {
      "range": {
        "start": { "line": 5, "character": 2 },
        "end": { "line": 5, "character": 3 }
      },
      "data": {
        "specifier": "file:///a/file.ts",
        "source": "references"
      }
    }, {
      "range": {
        "start": { "line": 10, "character": 10 },
        "end": { "line": 10, "character": 11 }
      },
      "data": {
        "specifier": "file:///a/file.ts",
        "source": "implementations"
      }
    }, {
      "range": {
        "start": { "line": 10, "character": 10 },
        "end": { "line": 10, "character": 11 }
      },
      "data": {
        "specifier": "file:///a/file.ts",
        "source": "references"
      }
    }, {
      "range": {
        "start": { "line": 11, "character": 2 },
        "end": { "line": 11, "character": 3 }
      },
      "data": {
        "specifier": "file:///a/file.ts",
        "source": "references"
      }
    }])
  );
  client.write_notification(
    "textDocument/didChange",
    json!({
      "textDocument": {
        "uri": "file:///a/file.ts",
        "version": 2
      },
      "contentChanges": [
        {
          "range": {
            "start": { "line": 10, "character": 0 },
            "end": { "line": 13, "character": 0 }
          },
          "text": ""
        }
      ]
    }),
  );
  let res = client.write_request(
    "textDocument/codeLens",
    json!({
      "textDocument": {
        "uri": "file:///a/file.ts"
      }
    }),
  );
  assert_eq!(
    res,
    json!([{
      "range": {
        "start": { "line": 0, "character": 10 },
        "end": { "line": 0, "character": 11 }
      },
      "data": {
        "specifier": "file:///a/file.ts",
        "source": "implementations"
      }
    }, {
      "range": {
        "start": { "line": 0, "character": 10 },
        "end": { "line": 0, "character": 11 }
      },
      "data": {
        "specifier": "file:///a/file.ts",
        "source": "references"
      }
    }, {
      "range": {
        "start": { "line": 1, "character": 2 },
        "end": { "line": 1, "character": 3 }
      },
      "data": {
        "specifier": "file:///a/file.ts",
        "source": "references"
      }
    }, {
      "range": {
        "start": { "line": 4, "character": 6 },
        "end": { "line": 4, "character": 7 }
      },
      "data": {
        "specifier": "file:///a/file.ts",
        "source": "references"
      }
    }, {
      "range": {
        "start": { "line": 5, "character": 2 },
        "end": { "line": 5, "character": 3 }
      },
      "data": {
        "specifier": "file:///a/file.ts",
        "source": "references"
      }
    }])
  );
  client.shutdown();
}

#[test]
fn lsp_find_references() {
  let context = TestContextBuilder::new().use_temp_cwd().build();
  let mut client = context.new_lsp_command().build();
  client.initialize_default();
  client.did_open(json!({
    "textDocument": {
      "uri": "file:///a/mod.ts",
      "languageId": "typescript",
      "version": 1,
      "text": r"export const a = 1;\nconst b = 2;"
    }
  }));
  client.did_open(json!({
    "textDocument": {
      "uri": "file:///a/mod.test.ts",
      "languageId": "typescript",
      "version": 1,
      "text": r#"import { a } from './mod.ts'; console.log(a);"#
    }
  }));

  // test without including the declaration
  let res = client.write_request(
    "textDocument/references",
    json!({
      "textDocument": {
        "uri": "file:///a/mod.ts",
      },
      "position": { "line": 0, "character": 13 },
      "context": {
        "includeDeclaration": false
      }
    }),
  );

  assert_eq!(
    res,
    json!([{
      "uri": "file:///a/mod.test.ts",
      "range": {
        "start": { "line": 0, "character": 9 },
        "end": { "line": 0, "character": 10 }
      }
    }, {
      "uri": "file:///a/mod.test.ts",
      "range": {
        "start": { "line": 0, "character": 42 },
        "end": { "line": 0, "character": 43 }
      }
    }])
  );

  // test with including the declaration
  let res = client.write_request(
    "textDocument/references",
    json!({
      "textDocument": {
        "uri": "file:///a/mod.ts",
      },
      "position": { "line": 0, "character": 13 },
      "context": {
        "includeDeclaration": true
      }
    }),
  );

  assert_eq!(
    res,
    json!([{
      "uri": "file:///a/mod.ts",
      "range": {
        "start": { "line": 0, "character": 13 },
        "end": { "line": 0, "character": 14 }
      }
    }, {
      "uri": "file:///a/mod.test.ts",
      "range": {
        "start": { "line": 0, "character": 9 },
        "end": { "line": 0, "character": 10 }
      }
    }, {
      "uri": "file:///a/mod.test.ts",
      "range": {
        "start": { "line": 0, "character": 42 },
        "end": { "line": 0, "character": 43 }
      }
    }])
  );

  // test 0 references
  let res = client.write_request(
    "textDocument/references",
    json!({
      "textDocument": {
        "uri": "file:///a/mod.ts",
      },
      "position": { "line": 1, "character": 6 },
      "context": {
        "includeDeclaration": false
      }
    }),
  );

  assert_eq!(res, json!(null)); // seems it always returns null for this, which is ok

  client.shutdown();
}

#[test]
fn lsp_signature_help() {
  let context = TestContextBuilder::new().use_temp_cwd().build();
  let mut client = context.new_lsp_command().build();
  client.initialize_default();
  client.did_open(
    json!({
      "textDocument": {
        "uri": "file:///a/file.ts",
        "languageId": "typescript",
        "version": 1,
        "text": "/**\n * Adds two numbers.\n * @param a This is a first number.\n * @param b This is a second number.\n */\nfunction add(a: number, b: number) {\n  return a + b;\n}\n\nadd("
      }
    }),
  );
  let res = client.write_request(
    "textDocument/signatureHelp",
    json!({
      "textDocument": {
        "uri": "file:///a/file.ts"
      },
      "position": { "character": 4, "line": 9 },
      "context": {
        "triggerKind": 2,
        "triggerCharacter": "(",
        "isRetrigger": false
      }
    }),
  );
  assert_eq!(
    res,
    json!({
      "signatures": [
        {
          "label": "add(a: number, b: number): number",
          "documentation": {
            "kind": "markdown",
            "value": "Adds two numbers."
          },
          "parameters": [
            {
              "label": "a: number",
              "documentation": {
                "kind": "markdown",
                "value": "This is a first number."
              }
            }, {
              "label": "b: number",
              "documentation": {
                "kind": "markdown",
                "value": "This is a second number."
              }
            }
          ]
        }
      ],
      "activeSignature": 0,
      "activeParameter": 0
    })
  );
  client.write_notification(
    "textDocument/didChange",
    json!({
      "textDocument": {
        "uri": "file:///a/file.ts",
        "version": 2
      },
      "contentChanges": [
        {
          "range": {
            "start": { "line": 9, "character": 4 },
            "end": { "line": 9, "character": 4 }
          },
          "text": "123, "
        }
      ]
    }),
  );
  let res = client.write_request(
    "textDocument/signatureHelp",
    json!({
      "textDocument": {
        "uri": "file:///a/file.ts"
      },
      "position": { "character": 8, "line": 9 }
    }),
  );
  assert_eq!(
    res,
    json!({
      "signatures": [
        {
          "label": "add(a: number, b: number): number",
          "documentation": {
            "kind": "markdown",
            "value": "Adds two numbers."
          },
          "parameters": [
            {
              "label": "a: number",
              "documentation": {
                "kind": "markdown",
                "value": "This is a first number."
              }
            }, {
              "label": "b: number",
              "documentation": {
                "kind": "markdown",
                "value": "This is a second number."
              }
            }
          ]
        }
      ],
      "activeSignature": 0,
      "activeParameter": 1
    })
  );
  client.shutdown();
}

#[test]
fn lsp_code_actions() {
  let context = TestContextBuilder::new().use_temp_cwd().build();
  let mut client = context.new_lsp_command().build();
  client.initialize_default();
  client.did_open(
    json!({
      "textDocument": {
        "uri": "file:///a/file.ts",
        "languageId": "typescript",
        "version": 1,
        "text": "export function a(): void {\n  await Promise.resolve(\"a\");\n}\n\nexport function b(): void {\n  await Promise.resolve(\"b\");\n}\n"
      }
    }),
  );
  let res = client
    .write_request(      "textDocument/codeAction",
      json!({
        "textDocument": {
          "uri": "file:///a/file.ts"
        },
        "range": {
          "start": { "line": 1, "character": 2 },
          "end": { "line": 1, "character": 7 }
        },
        "context": {
          "diagnostics": [{
            "range": {
              "start": { "line": 1, "character": 2 },
              "end": { "line": 1, "character": 7 }
            },
            "severity": 1,
            "code": 1308,
            "source": "deno-ts",
            "message": "'await' expressions are only allowed within async functions and at the top levels of modules.",
            "relatedInformation": []
          }],
          "only": ["quickfix"]
        }
      }),
    )
    ;
  assert_eq!(
    res,
    json!([{
      "title": "Add async modifier to containing function",
      "kind": "quickfix",
      "diagnostics": [{
        "range": {
          "start": { "line": 1, "character": 2 },
          "end": { "line": 1, "character": 7 }
        },
        "severity": 1,
        "code": 1308,
        "source": "deno-ts",
        "message": "'await' expressions are only allowed within async functions and at the top levels of modules.",
        "relatedInformation": []
      }],
      "edit": {
        "documentChanges": [{
          "textDocument": {
            "uri": "file:///a/file.ts",
            "version": 1
          },
          "edits": [{
            "range": {
              "start": { "line": 0, "character": 7 },
              "end": { "line": 0, "character": 7 }
            },
            "newText": "async "
          }, {
            "range": {
              "start": { "line": 0, "character": 21 },
              "end": { "line": 0, "character": 25 }
            },
            "newText": "Promise<void>"
          }]
        }]
      }
    }, {
      "title": "Add all missing 'async' modifiers",
      "kind": "quickfix",
      "diagnostics": [{
        "range": {
          "start": { "line": 1, "character": 2 },
          "end": { "line": 1, "character": 7 }
        },
        "severity": 1,
        "code": 1308,
        "source": "deno-ts",
        "message": "'await' expressions are only allowed within async functions and at the top levels of modules.",
        "relatedInformation": []
      }],
      "data": {
        "specifier": "file:///a/file.ts",
        "fixId": "fixAwaitInSyncFunction"
      }
    }])
  );
  let res = client
    .write_request(
      "codeAction/resolve",
      json!({
        "title": "Add all missing 'async' modifiers",
        "kind": "quickfix",
        "diagnostics": [{
          "range": {
            "start": { "line": 1, "character": 2 },
            "end": { "line": 1, "character": 7 }
          },
          "severity": 1,
          "code": 1308,
          "source": "deno-ts",
          "message": "'await' expressions are only allowed within async functions and at the top levels of modules.",
          "relatedInformation": []
        }],
        "data": {
          "specifier": "file:///a/file.ts",
          "fixId": "fixAwaitInSyncFunction"
        }
      }),
    );
  assert_eq!(
    res,
    json!({
      "title": "Add all missing 'async' modifiers",
      "kind": "quickfix",
      "diagnostics": [
        {
          "range": {
            "start": {
              "line": 1,
              "character": 2
            },
            "end": {
              "line": 1,
              "character": 7
            }
          },
          "severity": 1,
          "code": 1308,
          "source": "deno-ts",
          "message": "'await' expressions are only allowed within async functions and at the top levels of modules.",
          "relatedInformation": []
        }
      ],
      "edit": {
        "documentChanges": [{
          "textDocument": {
            "uri": "file:///a/file.ts",
            "version": 1
          },
          "edits": [{
            "range": {
              "start": { "line": 0, "character": 7 },
              "end": { "line": 0, "character": 7 }
            },
            "newText": "async "
          }, {
            "range": {
              "start": { "line": 0, "character": 21 },
              "end": { "line": 0, "character": 25 }
            },
            "newText": "Promise<void>"
          }, {
            "range": {
              "start": { "line": 4, "character": 7 },
              "end": { "line": 4, "character": 7 }
            },
            "newText": "async "
          }, {
            "range": {
              "start": { "line": 4, "character": 21 },
              "end": { "line": 4, "character": 25 }
            },
            "newText": "Promise<void>"
          }]
        }]
      },
      "data": {
        "specifier": "file:///a/file.ts",
        "fixId": "fixAwaitInSyncFunction"
      }
    })
  );
  client.shutdown();
}

#[test]
fn test_lsp_code_actions_ordering() {
  let context = TestContextBuilder::new().use_temp_cwd().build();
  let mut client = context.new_lsp_command().build();
  client.initialize_default();
  let diagnostics = client.did_open(json!({
    "textDocument": {
      "uri": "file:///a/file.ts",
      "languageId": "typescript",
      "version": 1,
      "text": r#"
          import "https://deno.land/x/a/mod.ts";
          let a = "a";
          console.log(a);
          export function b(): void {
            await Promise.resolve("b");
          }
        "#
    }
  }));
  let res = client.write_request(
    "textDocument/codeAction",
    json!({
      "textDocument": {
        "uri": "file:///a/file.ts"
      },
      "range": {
        "start": { "line": 1, "character": 11 },
        "end": { "line": 6, "character": 12 }
      },
      "context": {
        "diagnostics": diagnostics.all(),
        "only": ["quickfix"]
      }
    }),
  );

  // Simplify the serialization to `{ title, source }` for this test.
  let mut actions: Vec<Value> = serde_json::from_value(res).unwrap();
  for action in &mut actions {
    let action = action.as_object_mut().unwrap();
    let title = action.get("title").unwrap().as_str().unwrap().to_string();
    let diagnostics = action.get("diagnostics").unwrap().as_array().unwrap();
    let diagnostic = diagnostics.first().unwrap().as_object().unwrap();
    let source = diagnostic.get("source").unwrap();
    let source = source.as_str().unwrap().to_string();
    action.clear();
    action.insert("title".to_string(), serde_json::to_value(title).unwrap());
    action.insert("source".to_string(), serde_json::to_value(source).unwrap());
  }
  let res = serde_json::to_value(actions).unwrap();

  // Ensure ordering is "deno" -> "deno-ts" -> "deno-lint".
  assert_eq!(
    res,
    json!([
      {
        "title": "Cache \"https://deno.land/x/a/mod.ts\" and its dependencies.",
        "source": "deno",
      },
      {
        "title": "Add async modifier to containing function",
        "source": "deno-ts",
      },
      {
        "title": "Disable prefer-const for this line",
        "source": "deno-lint",
      },
      {
        "title": "Disable prefer-const for the entire file",
        "source": "deno-lint",
      },
      {
        "title": "Ignore lint errors for the entire file",
        "source": "deno-lint",
      },
      {
        "title": "Disable no-await-in-sync-fn for this line",
        "source": "deno-lint",
      },
      {
        "title": "Disable no-await-in-sync-fn for the entire file",
        "source": "deno-lint",
      },
      {
        "title": "Ignore lint errors for the entire file",
        "source": "deno-lint",
      },
    ])
  );
  client.shutdown();
}

#[test]
fn lsp_status_file() {
  let context = TestContextBuilder::new().use_temp_cwd().build();
  let mut client = context.new_lsp_command().build();
  client.initialize_default();

  let res = client.write_request(
    "deno/virtualTextDocument",
    json!({
      "textDocument": {
        "uri": "deno:/status.md"
      }
    }),
  );
  let res = res.as_str().unwrap().to_string();
  assert!(res.starts_with("# Deno Language Server Status"));

  let res = client.write_request(
    "deno/virtualTextDocument",
    json!({
      "textDocument": {
        "uri": "deno:/status.md?1"
      }
    }),
  );
  let res = res.as_str().unwrap().to_string();
  assert!(res.starts_with("# Deno Language Server Status"));
  client.shutdown();
}

#[test]
fn lsp_code_actions_deno_cache() {
  let context = TestContextBuilder::new().use_temp_cwd().build();
  let mut client = context.new_lsp_command().build();
  client.initialize_default();
  let diagnostics = client.did_open(json!({
      "textDocument": {
        "uri": "file:///a/file.ts",
        "languageId": "typescript",
        "version": 1,
        "text": "import * as a from \"https://deno.land/x/a/mod.ts\";\n\nconsole.log(a);\n"
      }
    }));
  assert_eq!(
    diagnostics.messages_with_source("deno"),
    serde_json::from_value(json!({
      "uri": "file:///a/file.ts",
      "diagnostics": [{
        "range": {
          "start": { "line": 0, "character": 19 },
          "end": { "line": 0, "character": 49 }
        },
        "severity": 1,
        "code": "no-cache",
        "source": "deno",
        "message": "Uncached or missing remote URL: https://deno.land/x/a/mod.ts",
        "data": { "specifier": "https://deno.land/x/a/mod.ts" }
      }],
      "version": 1
    })).unwrap()
  );

  let res =
    client
    .write_request(
      "textDocument/codeAction",
      json!({
        "textDocument": {
          "uri": "file:///a/file.ts"
        },
        "range": {
          "start": { "line": 0, "character": 19 },
          "end": { "line": 0, "character": 49 }
        },
        "context": {
          "diagnostics": [{
            "range": {
              "start": { "line": 0, "character": 19 },
              "end": { "line": 0, "character": 49 }
            },
            "severity": 1,
            "code": "no-cache",
            "source": "deno",
            "message": "Unable to load the remote module: \"https://deno.land/x/a/mod.ts\".",
            "data": {
              "specifier": "https://deno.land/x/a/mod.ts"
            }
          }],
          "only": ["quickfix"]
        }
      }),
    );
  assert_eq!(
    res,
    json!([{
      "title": "Cache \"https://deno.land/x/a/mod.ts\" and its dependencies.",
      "kind": "quickfix",
      "diagnostics": [{
        "range": {
          "start": { "line": 0, "character": 19 },
          "end": { "line": 0, "character": 49 }
        },
        "severity": 1,
        "code": "no-cache",
        "source": "deno",
        "message": "Unable to load the remote module: \"https://deno.land/x/a/mod.ts\".",
        "data": {
          "specifier": "https://deno.land/x/a/mod.ts"
        }
      }],
      "command": {
        "title": "",
        "command": "deno.cache",
        "arguments": [["https://deno.land/x/a/mod.ts"], "file:///a/file.ts"]
      }
    }])
  );
  client.shutdown();
}

#[test]
fn lsp_code_actions_deno_cache_jsr() {
  let context = TestContextBuilder::new()
    .use_http_server()
    .use_temp_cwd()
    .build();
  let temp_dir = context.temp_dir();
  let mut client = context.new_lsp_command().build();
  client.initialize_default();
  let diagnostics = client.did_open(json!({
    "textDocument": {
      "uri": temp_dir.url().join("file.ts").unwrap(),
      "languageId": "typescript",
      "version": 1,
      "text": r#"
        import { add } from "jsr:@denotest/add@1";
        console.log(add(1, 2));
      "#,
    },
  }));
  assert_eq!(
    json!(diagnostics.messages_with_source("deno")),
    json!({
      "uri": temp_dir.url().join("file.ts").unwrap(),
      "diagnostics": [{
        "range": {
          "start": { "line": 1, "character": 28 },
          "end": { "line": 1, "character": 49 },
        },
        "severity": 1,
        "code": "not-installed-jsr",
        "source": "deno",
        "message": "JSR package \"@denotest/add@1\" is not installed or doesn't exist.",
        "data": { "specifier": "jsr:@denotest/add@1" },
      }],
      "version": 1,
    })
  );
  let res = client.write_request(
    "textDocument/codeAction",
    json!({
      "textDocument": { "uri": temp_dir.url().join("file.ts").unwrap() },
      "range": {
        "start": { "line": 1, "character": 28 },
        "end": { "line": 1, "character": 49 },
      },
      "context": {
        "diagnostics": [{
          "range": {
            "start": { "line": 1, "character": 28 },
            "end": { "line": 1, "character": 49 },
          },
          "severity": 1,
          "code": "not-installed-jsr",
          "source": "deno",
          "message": "JSR package \"@denotest/add@1\" is not installed or doesn't exist.",
          "data": { "specifier": "jsr:@denotest/add@1" },
        }],
        "only": ["quickfix"],
      }
    }),
  );
  assert_eq!(
    res,
    json!([{
      "title": "Install \"jsr:@denotest/add@1\" and its dependencies.",
      "kind": "quickfix",
      "diagnostics": [{
        "range": {
          "start": { "line": 1, "character": 28 },
          "end": { "line": 1, "character": 49 },
        },
        "severity": 1,
        "code": "not-installed-jsr",
        "source": "deno",
        "message": "JSR package \"@denotest/add@1\" is not installed or doesn't exist.",
        "data": { "specifier": "jsr:@denotest/add@1" },
      }],
      "command": {
        "title": "",
        "command": "deno.cache",
        "arguments": [
          ["jsr:@denotest/add@1"],
          temp_dir.url().join("file.ts").unwrap(),
        ],
      },
    }])
  );
  client.write_request(
    "workspace/executeCommand",
    json!({
      "command": "deno.cache",
      "arguments": [
        ["jsr:@denotest/add@1"],
        temp_dir.url().join("file.ts").unwrap(),
      ],
    }),
  );
  let diagnostics = client.read_diagnostics();
  assert_eq!(json!(diagnostics.all()), json!([]));
  client.shutdown();
}

#[test]
fn lsp_jsr_lockfile() {
  let context = TestContextBuilder::for_jsr().use_temp_cwd().build();
  let temp_dir = context.temp_dir();
  temp_dir.write("./deno.json", json!({}).to_string());
  let lockfile = temp_dir.path().join("deno.lock");
  let integrity = context.get_jsr_package_integrity("@denotest/add/0.2.0");
  lockfile.write_json(&json!({
    "version": "3",
    "packages": {
      "specifiers": {
        // This is an old version of the package which exports `sum()` instead
        // of `add()`.
        "jsr:@denotest/add": "jsr:@denotest/add@0.2.0",
      },
      "jsr": {
        "@denotest/add@0.2.0": {
          "integrity": integrity
        }
      }
    },
    "remote": {},
  }));
  let mut client = context.new_lsp_command().build();
  client.initialize_default();
  client.did_open(json!({
    "textDocument": {
      "uri": temp_dir.url().join("file.ts").unwrap(),
      "languageId": "typescript",
      "version": 1,
      "text": r#"
        import { sum } from "jsr:@denotest/add";
        console.log(sum(1, 2));
      "#,
    },
  }));
  client.write_request(
    "workspace/executeCommand",
    json!({
      "command": "deno.cache",
      "arguments": [
        [],
        temp_dir.url().join("file.ts").unwrap(),
      ],
    }),
  );
  let diagnostics = client.read_diagnostics();
  assert_eq!(json!(diagnostics.all()), json!([]));
  client.shutdown();
}

#[test]
fn lsp_jsr_auto_import_completion() {
  let context = TestContextBuilder::new()
    .use_http_server()
    .use_temp_cwd()
    .build();
  let temp_dir = context.temp_dir();
  temp_dir.write(
    "main.ts",
    r#"
      import "jsr:@denotest/add@1";
    "#,
  );
  let mut client = context.new_lsp_command().build();
  client.initialize_default();
  client.write_request(
    "workspace/executeCommand",
    json!({
      "command": "deno.cache",
      "arguments": [
        [],
        temp_dir.url().join("main.ts").unwrap(),
      ],
    }),
  );
  client.did_open(json!({
    "textDocument": {
      "uri": temp_dir.url().join("file.ts").unwrap(),
      "languageId": "typescript",
      "version": 1,
      "text": r#"add"#,
    }
  }));
  let list = client.get_completion_list(
    temp_dir.url().join("file.ts").unwrap(),
    (0, 3),
    json!({ "triggerKind": 1 }),
  );
  assert!(!list.is_incomplete);
  assert_eq!(list.items.len(), 268);
  let item = list.items.iter().find(|i| i.label == "add").unwrap();
  assert_eq!(&item.label, "add");
  assert_eq!(
    json!(&item.label_details),
    json!({ "description": "jsr:@denotest/add@1" })
  );

  let res = client.write_request("completionItem/resolve", json!(item));
  assert_eq!(
    res,
    json!({
      "label": "add",
      "labelDetails": { "description": "jsr:@denotest/add@1" },
      "kind": 3,
      "detail": "function add(a: number, b: number): number",
      "documentation": { "kind": "markdown", "value": "" },
      "sortText": "\u{ffff}16_1",
      "additionalTextEdits": [
        {
          "range": {
            "start": { "line": 0, "character": 0 },
            "end": { "line": 0, "character": 0 },
          },
          "newText": "import { add } from \"jsr:@denotest/add@1\";\n\n",
        },
      ],
    })
  );
  client.shutdown();
}

#[test]
fn lsp_jsr_auto_import_completion_import_map() {
  let context = TestContextBuilder::new()
    .use_http_server()
    .use_temp_cwd()
    .build();
  let temp_dir = context.temp_dir();
  temp_dir.write(
    "deno.json",
    json!({
      "imports": {
        "add": "jsr:@denotest/add@^1.0",
      },
    })
    .to_string(),
  );
  temp_dir.write(
    "main.ts",
    r#"
      import "jsr:@denotest/add@1";
    "#,
  );
  let mut client = context.new_lsp_command().build();
  client.initialize_default();
  client.write_request(
    "workspace/executeCommand",
    json!({
      "command": "deno.cache",
      "arguments": [
        [],
        temp_dir.url().join("main.ts").unwrap(),
      ],
    }),
  );
  client.did_open(json!({
    "textDocument": {
      "uri": temp_dir.url().join("file.ts").unwrap(),
      "languageId": "typescript",
      "version": 1,
      "text": r#"add"#,
    }
  }));
  let list = client.get_completion_list(
    temp_dir.url().join("file.ts").unwrap(),
    (0, 3),
    json!({ "triggerKind": 1 }),
  );
  assert!(!list.is_incomplete);
  assert_eq!(list.items.len(), 268);
  let item = list.items.iter().find(|i| i.label == "add").unwrap();
  assert_eq!(&item.label, "add");
  assert_eq!(json!(&item.label_details), json!({ "description": "add" }));

  let res = client.write_request("completionItem/resolve", json!(item));
  assert_eq!(
    res,
    json!({
      "label": "add",
      "labelDetails": { "description": "add" },
      "kind": 3,
      "detail": "function add(a: number, b: number): number",
      "documentation": { "kind": "markdown", "value": "" },
      "sortText": "\u{ffff}16_0",
      "additionalTextEdits": [
        {
          "range": {
            "start": { "line": 0, "character": 0 },
            "end": { "line": 0, "character": 0 },
          },
          "newText": "import { add } from \"add\";\n\n",
        },
      ],
    })
  );
  client.shutdown();
}

#[test]
fn lsp_jsr_auto_import_completion_import_map_sub_path() {
  let context = TestContextBuilder::new()
    .use_http_server()
    .use_temp_cwd()
    .build();
  let temp_dir = context.temp_dir();
  temp_dir.write(
    "deno.json",
    json!({
      "imports": {
        "@std/path": "jsr:@std/path@^0.220.1",
      },
    })
    .to_string(),
  );
  let file = source_file(
    temp_dir.path().join("file.ts"),
    r#"
      // Adds jsr:@std/path@^0.220.1/normalize to the module graph.
      import "jsr:@std/url@^0.220.1/normalize";
      normalize
    "#,
  );
  let mut client = context.new_lsp_command().build();
  client.initialize_default();
  client.write_request(
    "workspace/executeCommand",
    json!({
      "command": "deno.cache",
      "arguments": [[], file.url()],
    }),
  );
  client.read_diagnostics();
  client.did_open_file(&file);
  let list = client.get_completion_list(
    file.url(),
    (3, 15),
    json!({ "triggerKind": 1 }),
  );
  let item = list
    .items
    .iter()
    .find(|i| {
      i.label == "normalize"
        && json!(&i.label_details)
          .to_string()
          .contains("\"@std/path/posix/normalize\"")
    })
    .unwrap();
  let res = client.write_request("completionItem/resolve", json!(item));
  assert_eq!(
    res,
    json!({
      "label": "normalize",
      "labelDetails": { "description": "@std/path/posix/normalize" },
      "kind": 3,
      "detail": "function normalize(path: string): string",
      "documentation": { "kind": "markdown", "value": "Normalize the `path`, resolving `'..'` and `'.'` segments.\nNote that resolving these segments does not necessarily mean that all will be eliminated.\nA `'..'` at the top-level will be preserved, and an empty path is canonically `'.'`.\n\n*@param* - path to be normalized" },
      "sortText": "\u{ffff}16_0",
      "additionalTextEdits": [
        {
          "range": {
            "start": { "line": 2, "character": 6 },
            "end": { "line": 2, "character": 6 },
          },
          "newText": "import { normalize } from \"@std/path/posix/normalize\";\n",
        },
      ],
    }),
  );
  client.shutdown();
}

#[test]
fn lsp_jsr_code_action_missing_declaration() {
  let context = TestContextBuilder::new()
    .use_http_server()
    .use_temp_cwd()
    .build();
  let temp_dir = context.temp_dir();
  let file = source_file(
    temp_dir.path().join("file.ts"),
    r#"
      import { someFunction } from "jsr:@denotest/types-file";
      assertReturnType(someFunction());
    "#,
  );
  let mut client = context.new_lsp_command().build();
  client.initialize_default();
  client.write_request(
    "workspace/executeCommand",
    json!({
      "command": "deno.cache",
      "arguments": [[], file.url()],
    }),
  );
  client.did_open_file(&file);
  let res = client.write_request(
    "textDocument/codeAction",
    json!({
      "textDocument": {
        "uri": file.url(),
      },
      "range": {
        "start": { "line": 2, "character": 6 },
        "end": { "line": 2, "character": 22 },
      },
      "context": {
        "diagnostics": [
          {
            "range": {
              "start": { "line": 2, "character": 6 },
              "end": { "line": 2, "character": 22 },
            },
            "severity": 8,
            "code": 2304,
            "source": "deno-ts",
            "message": "Cannot find name 'assertReturnType'.",
            "relatedInformation": [],
          },
        ],
        "only": ["quickfix"],
      },
    }),
  );
  assert_eq!(
    res,
    json!([
      {
        "title": "Add missing function declaration 'assertReturnType'",
        "kind": "quickfix",
        "diagnostics": [
          {
            "range": {
              "start": {
                "line": 2,
                "character": 6,
              },
              "end": {
                "line": 2,
                "character": 22,
              },
            },
            "severity": 8,
            "code": 2304,
            "source": "deno-ts",
            "message": "Cannot find name 'assertReturnType'.",
            "relatedInformation": [],
          },
        ],
        "edit": {
          "documentChanges": [
            {
              "textDocument": {
                "uri": file.url(),
                "version": 1,
              },
              "edits": [
                {
                  "range": {
                    "start": {
                      "line": 1,
                      "character": 6,
                    },
                    "end": {
                      "line": 1,
                      "character": 6,
                    },
                  },
                  "newText": "import { ReturnType } from \"jsr:@denotest/types-file/types\";\n",
                },
                {
                  "range": {
                    "start": {
                      "line": 3,
                      "character": 0,
                    },
                    "end": {
                      "line": 3,
                      "character": 0,
                    },
                  },
                  "newText": "\n      function assertReturnType(arg0: ReturnType) {\n        throw new Error(\"Function not implemented.\");\n      }\n",
                },
              ],
            },
          ],
        },
      },
    ])
  );
}

#[test]
fn lsp_jsr_code_action_move_to_new_file() {
  let context = TestContextBuilder::new()
    .use_http_server()
    .use_temp_cwd()
    .build();
  let temp_dir = context.temp_dir();
  let file = source_file(
    temp_dir.path().join("file.ts"),
    r#"
      import { someFunction } from "jsr:@denotest/types-file";
      export const someValue = someFunction();
    "#,
  );
  let mut client = context.new_lsp_command().build();
  client.initialize_default();
  client.write_request(
    "workspace/executeCommand",
    json!({
      "command": "deno.cache",
      "arguments": [[], file.url()],
    }),
  );
  client.did_open_file(&file);
  let list = client
    .write_request_with_res_as::<Option<lsp::CodeActionResponse>>(
      "textDocument/codeAction",
      json!({
        "textDocument": { "uri": file.url() },
        "range": {
          "start": { "line": 2, "character": 19 },
          "end": { "line": 2, "character": 28 },
        },
        "context": { "diagnostics": [] },
      }),
    )
    .unwrap();
  let action = list
    .iter()
    .find_map(|c| match c {
      lsp::CodeActionOrCommand::CodeAction(a)
        if &a.title == "Move to a new file" =>
      {
        Some(a)
      }
      _ => None,
    })
    .unwrap();
  let res = client.write_request("codeAction/resolve", json!(action));
  assert_eq!(
    res,
    json!({
      "title": "Move to a new file",
      "kind": "refactor.move.newFile",
      "edit": {
        "documentChanges": [
          {
            "textDocument": { "uri": file.url(), "version": 1 },
            "edits": [
              {
                "range": {
                  "start": { "line": 1, "character": 6 },
                  "end": { "line": 2, "character": 0 },
                },
                "newText": "",
              },
              {
                "range": {
                  "start": { "line": 2, "character": 0 },
                  "end": { "line": 3, "character": 4 },
                },
                "newText": "",
              },
            ],
          },
          {
            "kind": "create",
            "uri": file.url().join("someValue.ts").unwrap(),
            "options": {
              "ignoreIfExists": true,
            },
          },
          {
            "textDocument": {
              "uri": file.url().join("someValue.ts").unwrap(),
              "version": null,
            },
            "edits": [
              {
                "range": {
                  "start": { "line": 0, "character": 0 },
                  "end": { "line": 0, "character": 0 },
                },
                "newText": "import { someFunction } from \"jsr:@denotest/types-file\";\n\nexport const someValue = someFunction();\n",
              },
            ],
          },
        ],
      },
      "isPreferred": false,
      "data": {
        "specifier": file.url(),
        "range": {
          "start": { "line": 2, "character": 19 },
          "end": { "line": 2, "character": 28 },
        },
        "refactorName": "Move to a new file",
        "actionName": "Move to a new file",
      },
    }),
  );
}

#[test]
fn lsp_code_actions_deno_cache_npm() {
  let context = TestContextBuilder::new().use_temp_cwd().build();
  let mut client = context.new_lsp_command().build();
  client.initialize_default();
  let diagnostics = client.did_open(json!({
    "textDocument": {
      "uri": "file:///a/file.ts",
      "languageId": "typescript",
      "version": 1,
      "text": "import chalk from \"npm:chalk\";\n\nconsole.log(chalk.green);\n"
    }
  }));
  assert_eq!(
    diagnostics.messages_with_source("deno"),
    serde_json::from_value(json!({
      "uri": "file:///a/file.ts",
      "diagnostics": [{
        "range": {
          "start": { "line": 0, "character": 18 },
          "end": { "line": 0, "character": 29 }
        },
        "severity": 1,
        "code": "not-installed-npm",
        "source": "deno",
        "message": "npm package \"chalk\" is not installed or doesn't exist.",
        "data": { "specifier": "npm:chalk" }
      }],
      "version": 1
    }))
    .unwrap()
  );

  let res = client.write_request(
    "textDocument/codeAction",
    json!({
      "textDocument": {
        "uri": "file:///a/file.ts"
      },
      "range": {
        "start": { "line": 0, "character": 18 },
        "end": { "line": 0, "character": 29 }
      },
      "context": {
        "diagnostics": [{
          "range": {
            "start": { "line": 0, "character": 18 },
            "end": { "line": 0, "character": 29 }
          },
          "severity": 1,
          "code": "not-installed-npm",
          "source": "deno",
          "message": "npm package \"chalk\" is not installed or doesn't exist.",
          "data": { "specifier": "npm:chalk" }
        }],
        "only": ["quickfix"]
      }
    }),
  );
  assert_eq!(
    res,
    json!([{
      "title": "Install \"npm:chalk\" and its dependencies.",
      "kind": "quickfix",
      "diagnostics": [{
        "range": {
          "start": { "line": 0, "character": 18 },
          "end": { "line": 0, "character": 29 }
        },
        "severity": 1,
        "code": "not-installed-npm",
        "source": "deno",
        "message": "npm package \"chalk\" is not installed or doesn't exist.",
        "data": { "specifier": "npm:chalk" }
      }],
      "command": {
        "title": "",
        "command": "deno.cache",
        "arguments": [["npm:chalk"], "file:///a/file.ts"]
      }
    }])
  );
  client.shutdown();
}

#[test]
fn lsp_code_actions_deno_cache_all() {
  let context = TestContextBuilder::new().use_temp_cwd().build();
  let mut client = context.new_lsp_command().build();
  client.initialize_default();
  let diagnostics = client.did_open(json!({
    "textDocument": {
      "uri": "file:///a/file.ts",
      "languageId": "typescript",
      "version": 1,
      "text": r#"
        import * as a from "https://deno.land/x/a/mod.ts";
        import chalk from "npm:chalk";
        console.log(a);
        console.log(chalk);
      "#,
    }
  }));
  assert_eq!(
    diagnostics.messages_with_source("deno"),
    serde_json::from_value(json!({
      "uri": "file:///a/file.ts",
      "diagnostics": [
        {
          "range": {
            "start": { "line": 1, "character": 27 },
            "end": { "line": 1, "character": 57 },
          },
          "severity": 1,
          "code": "no-cache",
          "source": "deno",
          "message": "Uncached or missing remote URL: https://deno.land/x/a/mod.ts",
          "data": { "specifier": "https://deno.land/x/a/mod.ts" },
        },
        {
          "range": {
            "start": { "line": 2, "character": 26 },
            "end": { "line": 2, "character": 37 },
          },
          "severity": 1,
          "code": "not-installed-npm",
          "source": "deno",
          "message": "npm package \"chalk\" is not installed or doesn't exist.",
          "data": { "specifier": "npm:chalk" },
        },
      ],
      "version": 1,
    })).unwrap()
  );

  let res =
    client
    .write_request(
      "textDocument/codeAction",
      json!({
        "textDocument": {
          "uri": "file:///a/file.ts",
        },
        "range": {
          "start": { "line": 1, "character": 27 },
          "end": { "line": 1, "character": 57 },
        },
        "context": {
          "diagnostics": [{
            "range": {
              "start": { "line": 1, "character": 27 },
              "end": { "line": 1, "character": 57 },
            },
            "severity": 1,
            "code": "no-cache",
            "source": "deno",
            "message": "Uncached or missing remote URL: https://deno.land/x/a/mod.ts",
            "data": {
              "specifier": "https://deno.land/x/a/mod.ts",
            },
          }],
          "only": ["quickfix"],
        }
      }),
    );
  assert_eq!(
    res,
    json!([
      {
        "title": "Cache \"https://deno.land/x/a/mod.ts\" and its dependencies.",
        "kind": "quickfix",
        "diagnostics": [{
          "range": {
            "start": { "line": 1, "character": 27 },
            "end": { "line": 1, "character": 57 },
          },
          "severity": 1,
          "code": "no-cache",
          "source": "deno",
          "message": "Uncached or missing remote URL: https://deno.land/x/a/mod.ts",
          "data": {
            "specifier": "https://deno.land/x/a/mod.ts",
          },
        }],
        "command": {
          "title": "",
          "command": "deno.cache",
          "arguments": [["https://deno.land/x/a/mod.ts"], "file:///a/file.ts"],
        }
      },
      {
        "title": "Cache all dependencies of this module.",
        "kind": "quickfix",
        "diagnostics": [
          {
            "range": {
              "start": { "line": 1, "character": 27 },
              "end": { "line": 1, "character": 57 },
            },
            "severity": 1,
            "code": "no-cache",
            "source": "deno",
            "message": "Uncached or missing remote URL: https://deno.land/x/a/mod.ts",
            "data": {
              "specifier": "https://deno.land/x/a/mod.ts",
            },
          },
          {
            "range": {
              "start": { "line": 2, "character": 26 },
              "end": { "line": 2, "character": 37 },
            },
            "severity": 1,
            "code": "not-installed-npm",
            "source": "deno",
            "message": "npm package \"chalk\" is not installed or doesn't exist.",
            "data": { "specifier": "npm:chalk" },
          },
        ],
        "command": {
          "title": "",
          "command": "deno.cache",
          "arguments": [[], "file:///a/file.ts"],
        }
      },
    ])
  );
  client.shutdown();
}

#[test]
fn lsp_code_actions_deno_types_for_npm() {
  let context = TestContextBuilder::new()
    .use_http_server()
    .use_temp_cwd()
    .add_npm_env_vars()
    .build();
  let temp_dir = context.temp_dir();
  temp_dir.write("deno.json", json!({}).to_string());
  temp_dir.write(
    "package.json",
    json!({
      "dependencies": {
        "react": "^18.2.0",
        "@types/react": "^18.3.10",
      },
    })
    .to_string(),
  );
  temp_dir.create_dir_all("managed_node_modules");
  temp_dir.write(
    "managed_node_modules/deno.json",
    json!({
      "nodeModulesDir": false,
    })
    .to_string(),
  );
  context.run_npm("install");
  let mut client = context.new_lsp_command().build();
  client.initialize_default();
  client.did_open(json!({
    "textDocument": {
      "uri": temp_dir.url().join("file.ts").unwrap(),
      "languageId": "typescript",
      "version": 1,
      "text": "import \"react\";\n",
    }
  }));
  let res = client.write_request(
    "textDocument/codeAction",
    json!({
      "textDocument": {
        "uri": temp_dir.url().join("file.ts").unwrap(),
      },
      "range": {
        "start": { "line": 0, "character": 7 },
        "end": { "line": 0, "character": 7 },
      },
      "context": { "diagnostics": [], "only": ["quickfix"] },
    }),
  );
  assert_eq!(
    res,
    json!([
      {
        "title": "Add @ts-types directive for \"@types/react\"",
        "kind": "quickfix",
        "edit": {
          "changes": {
            temp_dir.url().join("file.ts").unwrap(): [
              {
                "range": {
                  "start": { "line": 0, "character": 0 },
                  "end": { "line": 0, "character": 0 },
                },
                "newText": "// @ts-types=\"@types/react\"\n",
              },
            ],
          },
        },
      },
    ]),
  );
  client.did_open(json!({
    "textDocument": {
      "uri": temp_dir.url().join("managed_node_modules/file.ts").unwrap(),
      "languageId": "typescript",
      "version": 1,
      "text": "import \"npm:react\";\n",
    }
  }));
  client.write_request(
    "workspace/executeCommand",
    json!({
      "command": "deno.cache",
      "arguments": [
        [],
        temp_dir.url().join("managed_node_modules/file.ts").unwrap(),
      ],
    }),
  );
  let res = client.write_request(
    "textDocument/codeAction",
    json!({
      "textDocument": {
        "uri": temp_dir.url().join("managed_node_modules/file.ts").unwrap(),
      },
      "range": {
        "start": { "line": 0, "character": 7 },
        "end": { "line": 0, "character": 7 },
      },
      "context": { "diagnostics": [], "only": ["quickfix"] },
    }),
  );
  assert_eq!(
    res,
    json!([
      {
        "title": "Add @ts-types directive for \"npm:@types/react@^18.3.10\"",
        "kind": "quickfix",
        "edit": {
          "changes": {
            temp_dir.url().join("managed_node_modules/file.ts").unwrap(): [
              {
                "range": {
                  "start": { "line": 0, "character": 0 },
                  "end": { "line": 0, "character": 0 },
                },
                "newText": "// @ts-types=\"npm:@types/react@^18.3.10\"\n",
              },
            ],
          },
        },
      },
    ]),
  );
  client.shutdown();
}

#[test]
fn lsp_cache_on_save() {
  let context = TestContextBuilder::new()
    .use_http_server()
    .use_temp_cwd()
    .build();
  let temp_dir = context.temp_dir();
  temp_dir.write(
    "file.ts",
    r#"
      import { printHello } from "http://localhost:4545/subdir/print_hello.ts";
      printHello();
    "#,
  );
  let mut client = context.new_lsp_command().build();
  client.initialize_default();
  client.change_configuration(json!({
    "deno": {
      "enable": true,
      "cacheOnSave": true,
    },
  }));

  let diagnostics = client.did_open(json!({
    "textDocument": {
      "uri": temp_dir.url().join("file.ts").unwrap(),
      "languageId": "typescript",
      "version": 1,
      "text": temp_dir.read_to_string("file.ts"),
    }
  }));
  assert_eq!(
    diagnostics.messages_with_source("deno"),
    serde_json::from_value(json!({
      "uri": temp_dir.url().join("file.ts").unwrap(),
      "diagnostics": [{
        "range": {
          "start": { "line": 1, "character": 33 },
          "end": { "line": 1, "character": 78 }
        },
        "severity": 1,
        "code": "no-cache",
        "source": "deno",
        "message": "Uncached or missing remote URL: http://localhost:4545/subdir/print_hello.ts",
        "data": { "specifier": "http://localhost:4545/subdir/print_hello.ts" }
      }],
      "version": 1
    }))
    .unwrap()
  );
  client.did_save(json!({
    "textDocument": { "uri": temp_dir.url().join("file.ts").unwrap() },
  }));
  assert_eq!(client.read_diagnostics().all(), vec![]);

  client.shutdown();
}

// Regression test for https://github.com/denoland/deno/issues/25999.
#[test]
fn lsp_asset_document_dom_code_action() {
  let context = TestContextBuilder::new().use_temp_cwd().build();
  let temp_dir = context.temp_dir();
  temp_dir.write(
    "deno.json",
    json!({
      "compilerOptions": {
        "lib": ["deno.window", "dom"],
      },
    })
    .to_string(),
  );
  let mut client = context.new_lsp_command().build();
  client.initialize_default();
  client.did_open(json!({
    "textDocument": {
      "uri": temp_dir.url().join("file.ts").unwrap(),
      "languageId": "typescript",
      "version": 1,
      "text": r#""#,
    },
  }));
  let res = client.write_request(
    "textDocument/codeAction",
    json!({
      "textDocument": { "uri": "asset:///lib.dom.d.ts" },
      "range": {
        "start": { "line": 0, "character": 0 },
        "end": { "line": 0, "character": 0 },
      },
      "context": { "diagnostics": [], "only": ["quickfix"] },
    }),
  );
  assert_eq!(res, json!(null));
  client.shutdown();
}

// Regression test for https://github.com/denoland/deno/issues/22122.
#[test]
fn lsp_cache_then_definition() {
  let context = TestContextBuilder::new()
    .use_http_server()
    .use_temp_cwd()
    .build();
  let temp_dir = context.temp_dir();
  let mut client = context.new_lsp_command().build();
  client.initialize_default();
  client.did_open(json!({
    "textDocument": {
      "uri": temp_dir.url().join("file.ts").unwrap(),
      "languageId": "typescript",
      "version": 1,
      "text": r#"import "http://localhost:4545/run/002_hello.ts";"#,
    },
  }));
  // Prior to the fix, this would cause a faulty memoization that maps the
  // URL "http://localhost:4545/run/002_hello.ts" to itself, preventing it from
  // being reverse-mapped to "deno:/http/localhost%3A4545/run/002_hello.ts" on
  // "textDocument/definition" request.
  client.write_request(
    "workspace/executeCommand",
    json!({
      "command": "deno.cache",
      "arguments": [
        ["http://localhost:4545/run/002_hello.ts"],
        temp_dir.url().join("file.ts").unwrap(),
      ],
    }),
  );
  let res = client.write_request(
    "textDocument/definition",
    json!({
      "textDocument": { "uri": temp_dir.url().join("file.ts").unwrap() },
      "position": { "line": 0, "character": 8 },
    }),
  );
  assert_eq!(
    res,
    json!([{
      "targetUri": "deno:/http/localhost%3A4545/run/002_hello.ts",
      "targetRange": {
        "start": {
          "line": 0,
          "character": 0,
        },
        "end": {
          "line": 1,
          "character": 0,
        },
      },
      "targetSelectionRange": {
        "start": {
          "line": 0,
          "character": 0,
        },
        "end": {
          "line": 1,
          "character": 0,
        },
      },
    }]),
  );
  client.shutdown();
}

#[test]
fn lsp_code_actions_imports() {
  let context = TestContextBuilder::new().use_temp_cwd().build();
  let mut client = context.new_lsp_command().build();
  client.initialize_default();
  client.change_configuration(json!({
    "deno": {
      "enable": true,
    },
    "typescript": {
      "preferences": {
        "preferTypeOnlyAutoImports": true,
      },
    },
  }));
  client.did_open(json!({
      "textDocument": {
        "uri": "file:///a/file00.ts",
        "languageId": "typescript",
        "version": 1,
        "text": r#"export interface MallardDuckConfigOptions extends DuckConfigOptions {
  kind: "mallard";
}

export class MallardDuckConfig extends DuckConfig {
  constructor(options: MallardDuckConfigOptions) {
    super(options);
  }
}
"#
      }
    }));
  client.did_open(json!({
    "textDocument": {
      "uri": "file:///a/file01.ts",
      "languageId": "typescript",
      "version": 1,
      "text": r#"import { DuckConfigOptions } from "./file02.ts";

export class DuckConfig {
  readonly kind;
  constructor(options: DuckConfigOptions) {
    this.kind = options.kind;
  }
}
"#
    }
  }));
  client.did_open(json!({
    "textDocument": {
      "uri": "file:///a/file02.ts",
      "languageId": "typescript",
      "version": 1,
      "text": r#"export interface DuckConfigOptions {
  kind: string;
  quacks: boolean;
}
"#
    }
  }));

  let res = client.write_request(
    "textDocument/codeAction",
    json!({
      "textDocument": {
        "uri": "file:///a/file00.ts"
      },
      "range": {
        "start": { "line": 0, "character": 0 },
        "end": { "line": 6, "character": 0 }
      },
      "context": {
        "diagnostics": [{
          "range": {
            "start": { "line": 0, "character": 50 },
            "end": { "line": 0, "character": 67 }
          },
          "severity": 1,
          "code": 2304,
          "source": "deno-ts",
          "message": "Cannot find name 'DuckConfigOptions'."
        }, {
          "range": {
            "start": { "line": 4, "character": 39 },
            "end": { "line": 4, "character": 49 }
          },
          "severity": 1,
          "code": 2304,
          "source": "deno-ts",
          "message": "Cannot find name 'DuckConfig'."
        }],
        "only": ["quickfix"]
      }
    }),
  );
  assert_eq!(
    res,
    json!([{
      "title": "Add import from \"./file02.ts\"",
      "kind": "quickfix",
      "diagnostics": [{
        "range": {
          "start": { "line": 0, "character": 50 },
          "end": { "line": 0, "character": 67 }
        },
        "severity": 1,
        "code": 2304,
        "source": "deno-ts",
        "message": "Cannot find name 'DuckConfigOptions'."
      }],
      "edit": {
        "documentChanges": [{
          "textDocument": {
            "uri": "file:///a/file00.ts",
            "version": 1
          },
          "edits": [{
            "range": {
              "start": { "line": 0, "character": 0 },
              "end": { "line": 0, "character": 0 }
            },
            "newText": "import type { DuckConfigOptions } from \"./file02.ts\";\n\n"
          }]
        }]
      }
    }, {
      "title": "Add all missing imports",
      "kind": "quickfix",
      "diagnostics": [{
        "range": {
          "start": { "line": 0, "character": 50 },
          "end": { "line": 0, "character": 67 }
        },
        "severity": 1,
        "code": 2304,
        "source": "deno-ts",
        "message": "Cannot find name 'DuckConfigOptions'."
      }],
      "data": {
        "specifier": "file:///a/file00.ts",
        "fixId": "fixMissingImport"
      }
    }, {
      "title": "Add import from \"./file01.ts\"",
      "kind": "quickfix",
      "diagnostics": [{
        "range": {
          "start": { "line": 4, "character": 39 },
          "end": { "line": 4, "character": 49 }
        },
        "severity": 1,
        "code": 2304,
        "source": "deno-ts",
        "message": "Cannot find name 'DuckConfig'."
      }],
      "edit": {
        "documentChanges": [{
          "textDocument": {
            "uri": "file:///a/file00.ts",
            "version": 1
          },
          "edits": [{
            "range": {
              "start": { "line": 0, "character": 0 },
              "end": { "line": 0, "character": 0 }
            },
            "newText": "import { DuckConfig } from \"./file01.ts\";\n\n"
          }]
        }]
      }
    }])
  );
  let res = client.write_request(
    "codeAction/resolve",
    json!({
      "title": "Add all missing imports",
      "kind": "quickfix",
      "diagnostics": [{
        "range": {
          "start": { "line": 0, "character": 50 },
          "end": { "line": 0, "character": 67 }
        },
        "severity": 1,
        "code": 2304,
        "source": "deno-ts",
        "message": "Cannot find name 'DuckConfigOptions'."
      }, {
        "range": {
          "start": { "line": 4, "character": 39 },
          "end": { "line": 4, "character": 49 }
        },
        "severity": 1,
        "code": 2304,
        "source": "deno-ts",
        "message": "Cannot find name 'DuckConfig'."
      }],
      "data": {
        "specifier": "file:///a/file00.ts",
        "fixId": "fixMissingImport"
      }
    }),
  );
  assert_eq!(
    res,
    json!({
      "title": "Add all missing imports",
      "kind": "quickfix",
      "diagnostics": [{
        "range": {
          "start": { "line": 0, "character": 50 },
          "end": { "line": 0, "character": 67 }
        },
        "severity": 1,
        "code": 2304,
        "source": "deno-ts",
        "message": "Cannot find name 'DuckConfigOptions'."
      }, {
        "range": {
          "start": { "line": 4, "character": 39 },
          "end": { "line": 4, "character": 49 }
        },
        "severity": 1,
        "code": 2304,
        "source": "deno-ts",
        "message": "Cannot find name 'DuckConfig'."
      }],
      "edit": {
        "documentChanges": [{
          "textDocument": {
            "uri": "file:///a/file00.ts",
            "version": 1
          },
          "edits": [{
            "range": {
              "start": { "line": 0, "character": 0 },
              "end": { "line": 0, "character": 0 }
            },
            "newText": "import { DuckConfig } from \"./file01.ts\";\nimport type { DuckConfigOptions } from \"./file02.ts\";\n\n"
          }]
        }]
      },
      "data": {
        "specifier": "file:///a/file00.ts",
        "fixId": "fixMissingImport"
      }
    })
  );

  client.shutdown();
}

#[test]
fn lsp_code_actions_imports_dts() {
  let context = TestContextBuilder::new().use_temp_cwd().build();
  let temp_dir = context.temp_dir();
  source_file(
    temp_dir.path().join("decl.d.ts"),
    "export type SomeType = 1;\n",
  );
  let mut client = context.new_lsp_command().build();
  client.initialize_default();
  let diagnostics = client.did_open(json!({
    "textDocument": {
      "uri": temp_dir.url().join("file.ts").unwrap(),
      "languageId": "typescript",
      "version": 1,
      "text": r#"
        const a: SomeType = 1;
        console.log(a);
      "#,
    }
  }));
  let res = client.write_request(
    "textDocument/codeAction",
    json!({
      "textDocument": {
        "uri": temp_dir.url().join("file.ts").unwrap(),
      },
      "range": {
        "start": { "line": 1, "character": 17 },
        "end": { "line": 1, "character": 25 },
      },
      "context": {
        "diagnostics": diagnostics.all(),
        "only": ["quickfix"],
      },
    }),
  );
  assert_eq!(
    res,
    json!([{
      "title": "Add import from \"./decl.d.ts\"",
      "kind": "quickfix",
      "diagnostics": [{
        "range": {
          "start": { "line": 1, "character": 17 },
          "end": { "line": 1, "character": 25 },
        },
        "severity": 1,
        "code": 2304,
        "source": "deno-ts",
        "message": "Cannot find name 'SomeType'.",
      }],
      "edit": {
        "documentChanges": [{
          "textDocument": {
            "uri": temp_dir.url().join("file.ts").unwrap(),
            "version": 1,
          },
          "edits": [{
            "range": {
              "start": { "line": 0, "character": 0 },
              "end": { "line": 0, "character": 0 },
            },
            "newText": "import { SomeType } from \"./decl.d.ts\";\n",
          }],
        }],
      },
    }])
  );
  client.shutdown();
}

#[test]
fn lsp_code_actions_import_map_remap() {
  let context = TestContextBuilder::new().use_temp_cwd().build();
  let temp_dir = context.temp_dir();
  temp_dir.write(
    "deno.json",
    json!({
      "imports": {
        "foo": "./foo.ts",
        "bar": "./bar.ts",
      },
    })
    .to_string(),
  );
  temp_dir.write("foo.ts", "");
  temp_dir.write("bar.ts", "");
  let mut client = context.new_lsp_command().build();
  client.initialize_default();
  let diagnostics = client.did_open(json!({
    "textDocument": {
      "uri": temp_dir.url().join("file.ts").unwrap(),
      "languageId": "typescript",
      "version": 1,
      "text": r#"
        import "./foo.ts";
        import type {} from "./bar.ts";
      "#,
    }
  }));
  let res = client.write_request(
    "textDocument/codeAction",
    json!({
      "textDocument": { "uri": temp_dir.url().join("file.ts").unwrap() },
      "range": {
        "start": { "line": 0, "character": 0 },
        "end": { "line": 3, "character": 0 },
      },
      "context": {
        "diagnostics": diagnostics.all(),
        "only": ["quickfix"],
      },
    }),
  );
  assert_eq!(
    res,
    json!([
      {
        "title": "Update \"./foo.ts\" to \"foo\" to use import map.",
        "kind": "quickfix",
        "diagnostics": [
          {
            "range": {
              "start": { "line": 1, "character": 15 },
              "end": { "line": 1, "character": 25 },
            },
            "severity": 4,
            "code": "import-map-remap",
            "source": "deno",
            "message": "The import specifier can be remapped to \"foo\" which will resolve it via the active import map.",
            "data": { "from": "./foo.ts", "to": "foo" },
          },
        ],
        "edit": {
          "changes": {
            temp_dir.url().join("file.ts").unwrap(): [
              {
                "range": {
                  "start": { "line": 1, "character": 15 },
                  "end": { "line": 1, "character": 25 },
                },
                "newText": "\"foo\"",
              },
            ],
          },
        },
      },
      {
        "title": "Update \"./bar.ts\" to \"bar\" to use import map.",
        "kind": "quickfix",
        "diagnostics": [
          {
            "range": {
              "start": { "line": 2, "character": 28 },
              "end": { "line": 2, "character": 38 },
            },
            "severity": 4,
            "code": "import-map-remap",
            "source": "deno",
            "message": "The import specifier can be remapped to \"bar\" which will resolve it via the active import map.",
            "data": { "from": "./bar.ts", "to": "bar" },
          },
        ],
        "edit": {
          "changes": {
            temp_dir.url().join("file.ts").unwrap(): [
              {
                "range": {
                  "start": { "line": 2, "character": 28 },
                  "end": { "line": 2, "character": 38 },
                },
                "newText": "\"bar\"",
              },
            ],
          },
        },
      },
    ]),
  );
  client.shutdown();
}

#[test]
fn lsp_code_actions_refactor() {
  let context = TestContextBuilder::new().use_temp_cwd().build();
  let mut client = context.new_lsp_command().build();
  client.initialize_default();
  client.did_open(json!({
    "textDocument": {
      "uri": "file:///a/file.ts",
      "languageId": "typescript",
      "version": 1,
      "text": "var x: { a?: number; b?: string } = {};\n"
    }
  }));
  let res = client.write_request(
    "textDocument/codeAction",
    json!({
      "textDocument": {
        "uri": "file:///a/file.ts"
      },
      "range": {
        "start": { "line": 0, "character": 0 },
        "end": { "line": 1, "character": 0 }
      },
      "context": {
        "diagnostics": [],
        "only": ["refactor"]
      }
    }),
  );
  assert_eq!(
    res,
    json!([{
      "title": "Move to a new file",
      "kind": "refactor.move.newFile",
      "isPreferred": false,
      "data": {
        "specifier": "file:///a/file.ts",
        "range": {
          "start": { "line": 0, "character": 0 },
          "end": { "line": 1, "character": 0 }
        },
        "refactorName": "Move to a new file",
        "actionName": "Move to a new file"
      }
    }, {
      "title": "Extract to function in module scope",
      "kind": "refactor.extract.function",
      "isPreferred": false,
      "data": {
        "specifier": "file:///a/file.ts",
        "range": {
          "start": { "line": 0, "character": 0 },
          "end": { "line": 1, "character": 0 }
        },
        "refactorName": "Extract Symbol",
        "actionName": "function_scope_0"
      }
    }, {
      "title": "Extract to constant in enclosing scope",
      "kind": "refactor.extract.constant",
      "isPreferred": false,
      "data": {
        "specifier": "file:///a/file.ts",
        "range": {
          "start": { "line": 0, "character": 0 },
          "end": { "line": 1, "character": 0 }
        },
        "refactorName": "Extract Symbol",
        "actionName": "constant_scope_0"
      }
    }, {
      "title": "Convert default export to named export",
      "kind": "refactor.rewrite.export.named",
      "isPreferred": false,
      "disabled": {
        "reason": "This file already has a default export"
      },
      "data": {
        "specifier": "file:///a/file.ts",
        "range": {
          "start": { "line": 0, "character": 0 },
          "end": { "line": 1, "character": 0 }
        },
        "refactorName": "Convert export",
        "actionName": "Convert default export to named export"
      }
    }, {
      "title": "Convert named export to default export",
      "kind": "refactor.rewrite.export.default",
      "isPreferred": false,
      "disabled": {
        "reason": "This file already has a default export"
      },
      "data": {
        "specifier": "file:///a/file.ts",
        "range": {
          "start": { "line": 0, "character": 0 },
          "end": { "line": 1, "character": 0 }
        },
        "refactorName": "Convert export",
        "actionName": "Convert named export to default export"
      }
    }, {
      "title": "Convert namespace import to named imports",
      "kind": "refactor.rewrite.import.named",
      "isPreferred": false,
      "disabled": {
        "reason": "Selection is not an import declaration."
      },
      "data": {
        "specifier": "file:///a/file.ts",
        "range": {
          "start": { "line": 0, "character": 0 },
          "end": { "line": 1, "character": 0 }
        },
        "refactorName": "Convert import",
        "actionName": "Convert namespace import to named imports"
      }
    }, {
      "title": "Convert named imports to default import",
      "kind": "refactor.rewrite.import.default",
      "isPreferred": false,
      "disabled": {
        "reason": "Selection is not an import declaration."
      },
      "data": {
        "specifier": "file:///a/file.ts",
        "range": {
          "start": { "line": 0, "character": 0 },
          "end": { "line": 1, "character": 0 }
        },
        "refactorName": "Convert import",
        "actionName": "Convert named imports to default import"
      }
    }, {
      "title": "Convert named imports to namespace import",
      "kind": "refactor.rewrite.import.namespace",
      "isPreferred": false,
      "disabled": {
        "reason": "Selection is not an import declaration."
      },
      "data": {
        "specifier": "file:///a/file.ts",
        "range": {
          "start": { "line": 0, "character": 0 },
          "end": { "line": 1, "character": 0 }
        },
        "refactorName": "Convert import",
        "actionName": "Convert named imports to namespace import"
      }
    }])
  );
  let res = client.write_request(
    "codeAction/resolve",
    json!({
      "title": "Extract to interface",
      "kind": "refactor.extract.interface",
      "isPreferred": true,
      "data": {
        "specifier": "file:///a/file.ts",
        "range": {
          "start": { "line": 0, "character": 7 },
          "end": { "line": 0, "character": 33 }
        },
        "refactorName": "Extract type",
        "actionName": "Extract to interface"
      }
    }),
  );
  assert_eq!(
    res,
    json!({
      "title": "Extract to interface",
      "kind": "refactor.extract.interface",
      "edit": {
        "documentChanges": [{
          "textDocument": {
            "uri": "file:///a/file.ts",
            "version": 1
          },
          "edits": [{
            "range": {
              "start": { "line": 0, "character": 0 },
              "end": { "line": 0, "character": 0 }
            },
            "newText": "interface NewType {\n  a?: number;\n  b?: string;\n}\n\n"
          }, {
            "range": {
              "start": { "line": 0, "character": 7 },
              "end": { "line": 0, "character": 33 }
            },
            "newText": "NewType"
          }]
        }]
      },
      "isPreferred": true,
      "data": {
        "specifier": "file:///a/file.ts",
        "range": {
          "start": { "line": 0, "character": 7 },
          "end": { "line": 0, "character": 33 }
        },
        "refactorName": "Extract type",
        "actionName": "Extract to interface"
      }
    })
  );
  client.shutdown();
}

#[test]
fn lsp_code_actions_imports_respects_fmt_config() {
  let context = TestContextBuilder::new().use_temp_cwd().build();
  let temp_dir = context.temp_dir();
  temp_dir.write(
    "./deno.jsonc",
    json!({
      "fmt": {
        "semiColons": false,
        "singleQuote": true,
      }
    })
    .to_string(),
  );
  temp_dir.write(
    "file00.ts",
    r#"
    export interface MallardDuckConfigOptions extends DuckConfigOptions {
      kind: "mallard";
    }
  "#,
  );
  temp_dir.write(
    "file01.ts",
    r#"
    export interface DuckConfigOptions {
      kind: string;
      quacks: boolean;
    }
  "#,
  );
  let mut client = context.new_lsp_command().build();
  client.initialize_default();
  client.did_open(json!({
    "textDocument": {
      "uri": temp_dir.url().join("file00.ts").unwrap(),
      "languageId": "typescript",
      "version": 1,
      "text": temp_dir.read_to_string("file00.ts"),
    }
  }));
  client.did_open(json!({
    "textDocument": {
      "uri": temp_dir.url().join("file01.ts").unwrap(),
      "languageId": "typescript",
      "version": 1,
      "text": temp_dir.read_to_string("file01.ts"),
    }
  }));

  let res = client.write_request(
    "textDocument/codeAction",
    json!({
      "textDocument": {
        "uri": temp_dir.url().join("file00.ts").unwrap()
      },
      "range": {
        "start": { "line": 0, "character": 0 },
        "end": { "line": 4, "character": 0 }
      },
      "context": {
        "diagnostics": [{
          "range": {
            "start": { "line": 1, "character": 55 },
            "end": { "line": 1, "character": 64 }
          },
          "severity": 1,
          "code": 2304,
          "source": "deno-ts",
          "message": "Cannot find name 'DuckConfigOptions'."
        }],
        "only": ["quickfix"]
      }
    }),
  );
  assert_eq!(
    res,
    json!([{
      "title": "Add import from \"./file01.ts\"",
      "kind": "quickfix",
      "diagnostics": [{
        "range": {
          "start": { "line": 1, "character": 55 },
          "end": { "line": 1, "character": 64 }
        },
        "severity": 1,
        "code": 2304,
        "source": "deno-ts",
        "message": "Cannot find name 'DuckConfigOptions'."
      }],
      "edit": {
        "documentChanges": [{
          "textDocument": {
            "uri": temp_dir.url().join("file00.ts").unwrap(),
            "version": 1
          },
          "edits": [{
            "range": {
              "start": { "line": 0, "character": 0 },
              "end": { "line": 0, "character": 0 }
            },
            "newText": "import { DuckConfigOptions } from './file01.ts'\n"
          }]
        }]
      }
    }])
  );
  let res = client.write_request(
    "codeAction/resolve",
    json!({
      "title": "Add all missing imports",
      "kind": "quickfix",
      "diagnostics": [{
        "range": {
          "start": { "line": 1, "character": 55 },
          "end": { "line": 1, "character": 64 }
        },
        "severity": 1,
        "code": 2304,
        "source": "deno-ts",
        "message": "Cannot find name 'DuckConfigOptions'."
      }],
      "data": {
        "specifier": temp_dir.url().join("file00.ts").unwrap(),
        "fixId": "fixMissingImport"
      }
    }),
  );
  assert_eq!(
    res,
    json!({
      "title": "Add all missing imports",
      "kind": "quickfix",
      "diagnostics": [{
        "range": {
          "start": { "line": 1, "character": 55 },
          "end": { "line": 1, "character": 64 }
        },
        "severity": 1,
        "code": 2304,
        "source": "deno-ts",
        "message": "Cannot find name 'DuckConfigOptions'."
      }],
      "edit": {
        "documentChanges": [{
          "textDocument": {
            "uri": temp_dir.url().join("file00.ts").unwrap(),
            "version": 1
          },
          "edits": [{
            "range": {
              "start": { "line": 0, "character": 0 },
              "end": { "line": 0, "character": 0 }
            },
            "newText": "import { DuckConfigOptions } from './file01.ts'\n"
          }]
        }]
      },
      "data": {
        "specifier": temp_dir.url().join("file00.ts").unwrap(),
        "fixId": "fixMissingImport"
      }
    })
  );

  client.shutdown();
}

#[test]
fn lsp_quote_style_from_workspace_settings() {
  let context = TestContextBuilder::new().use_temp_cwd().build();
  let temp_dir = context.temp_dir();
  temp_dir.write(
    "file00.ts",
    r#"
      export interface MallardDuckConfigOptions extends DuckConfigOptions {
        kind: "mallard";
      }
    "#,
  );
  temp_dir.write(
    "file01.ts",
    r#"
      export interface DuckConfigOptions {
        kind: string;
        quacks: boolean;
      }
    "#,
  );
  let mut client = context.new_lsp_command().build();
  client.initialize_default();
  client.change_configuration(json!({
    "deno": {
      "enable": true,
    },
    "typescript": {
      "preferences": {
        "quoteStyle": "single",
      },
    },
  }));

  let code_action_params = json!({
    "textDocument": {
      "uri": temp_dir.url().join("file00.ts").unwrap(),
    },
    "range": {
      "start": { "line": 0, "character": 0 },
      "end": { "line": 4, "character": 0 },
    },
    "context": {
      "diagnostics": [{
        "range": {
          "start": { "line": 1, "character": 56 },
          "end": { "line": 1, "character": 73 },
        },
        "severity": 1,
        "code": 2304,
        "source": "deno-ts",
        "message": "Cannot find name 'DuckConfigOptions'.",
      }],
      "only": ["quickfix"],
    },
  });

  let res =
    client.write_request("textDocument/codeAction", code_action_params.clone());
  // Expect single quotes in the auto-import.
  assert_eq!(
    res,
    json!([{
      "title": "Add import from \"./file01.ts\"",
      "kind": "quickfix",
      "diagnostics": [{
        "range": {
          "start": { "line": 1, "character": 56 },
          "end": { "line": 1, "character": 73 },
        },
        "severity": 1,
        "code": 2304,
        "source": "deno-ts",
        "message": "Cannot find name 'DuckConfigOptions'.",
      }],
      "edit": {
        "documentChanges": [{
          "textDocument": {
            "uri": temp_dir.url().join("file00.ts").unwrap(),
            "version": null,
          },
          "edits": [{
            "range": {
              "start": { "line": 0, "character": 0 },
              "end": { "line": 0, "character": 0 },
            },
            "newText": "import { DuckConfigOptions } from './file01.ts';\n",
          }],
        }],
      },
    }]),
  );

  // It should ignore the workspace setting if a `deno.json` is present.
  temp_dir.write("./deno.json", json!({}).to_string());
  client.did_change_watched_files(json!({
    "changes": [{
      "uri": temp_dir.url().join("deno.json").unwrap(),
      "type": 1,
    }],
  }));

  let res = client.write_request("textDocument/codeAction", code_action_params);
  // Expect double quotes in the auto-import.
  assert_eq!(
    res,
    json!([{
      "title": "Add import from \"./file01.ts\"",
      "kind": "quickfix",
      "diagnostics": [{
        "range": {
          "start": { "line": 1, "character": 56 },
          "end": { "line": 1, "character": 73 },
        },
        "severity": 1,
        "code": 2304,
        "source": "deno-ts",
        "message": "Cannot find name 'DuckConfigOptions'.",
      }],
      "edit": {
        "documentChanges": [{
          "textDocument": {
            "uri": temp_dir.url().join("file00.ts").unwrap(),
            "version": null,
          },
          "edits": [{
            "range": {
              "start": { "line": 0, "character": 0 },
              "end": { "line": 0, "character": 0 },
            },
            "newText": "import { DuckConfigOptions } from \"./file01.ts\";\n",
          }],
        }],
      },
    }]),
  );
  client.shutdown();
}

#[test]
fn lsp_code_actions_refactor_no_disabled_support() {
  let context = TestContextBuilder::new().use_temp_cwd().build();
  let mut client = context.new_lsp_command().build();
  client.initialize(|builder| {
    builder.with_capabilities(|c| {
      let doc = c.text_document.as_mut().unwrap();
      let code_action = doc.code_action.as_mut().unwrap();
      code_action.disabled_support = Some(false);
    });
  });
  client.did_open(
    json!({
      "textDocument": {
        "uri": "file:///a/file.ts",
        "languageId": "typescript",
        "version": 1,
        "text": "interface A {\n  a: string;\n}\n\ninterface B {\n  b: string;\n}\n\nclass AB implements A, B {\n  a = \"a\";\n  b = \"b\";\n}\n\nnew AB().a;\n"
      }
    }),
  );
  let res = client.write_request(
    "textDocument/codeAction",
    json!({
      "textDocument": {
        "uri": "file:///a/file.ts"
      },
      "range": {
        "start": { "line": 0, "character": 0 },
        "end": { "line": 14, "character": 0 }
      },
      "context": {
        "diagnostics": [],
        "only": ["refactor"]
      }
    }),
  );
  assert_eq!(
    res,
    json!([{
      "title": "Move to a new file",
      "kind": "refactor.move.newFile",
      "isPreferred": false,
      "data": {
        "specifier": "file:///a/file.ts",
        "range": {
          "start": { "line": 0, "character": 0 },
          "end": { "line": 14, "character": 0 }
        },
        "refactorName": "Move to a new file",
        "actionName": "Move to a new file"
      }
    }, {
      "title": "Extract to function in module scope",
      "kind": "refactor.extract.function",
      "isPreferred": false,
      "data": {
        "specifier": "file:///a/file.ts",
        "range": {
          "start": { "line": 0, "character": 0 },
          "end": { "line": 14, "character": 0 }
        },
        "refactorName": "Extract Symbol",
        "actionName": "function_scope_0"
      }
    }])
  );
  client.shutdown();
}

#[test]
fn lsp_code_actions_deadlock() {
  let context = TestContextBuilder::new().use_temp_cwd().build();
  let mut client = context.new_lsp_command().build();
  client.initialize_default();
  let large_file_text =
    fs::read_to_string(testdata_path().join("lsp").join("large_file.txt"))
      .unwrap();
  client.did_open(json!({
    "textDocument": {
      "uri": "file:///a/file.ts",
      "languageId": "javascript",
      "version": 1,
      "text": large_file_text,
    }
  }));
  client.write_request(
    "textDocument/semanticTokens/full",
    json!({
      "textDocument": {
        "uri": "file:///a/file.ts"
      }
    }),
  );
  client.write_notification(
    "textDocument/didChange",
    json!({
      "textDocument": {
        "uri": "file:///a/file.ts",
        "version": 2
      },
      "contentChanges": [
        {
          "range": {
            "start": { "line": 444, "character": 11 },
            "end": { "line": 444, "character": 14 }
          },
          "text": "+++"
        }
      ]
    }),
  );
  client.write_notification(
    "textDocument/didChange",
    json!({
      "textDocument": {
        "uri": "file:///a/file.ts",
        "version": 2
      },
      "contentChanges": [
        {
          "range": {
            "start": { "line": 445, "character": 4 },
            "end": { "line": 445, "character": 4 }
          },
          "text": "// "
        }
      ]
    }),
  );
  client.write_notification(
    "textDocument/didChange",
    json!({
      "textDocument": {
        "uri": "file:///a/file.ts",
        "version": 2
      },
      "contentChanges": [
        {
          "range": {
            "start": { "line": 477, "character": 4 },
            "end": { "line": 477, "character": 9 }
          },
          "text": "error"
        }
      ]
    }),
  );
  // diagnostics only trigger after changes have elapsed in a separate thread,
  // so we need to delay the next messages a little bit to attempt to create a
  // potential for a deadlock with the codeAction
  std::thread::sleep(std::time::Duration::from_millis(50));
  client.write_request(
    "textDocument/hover",
    json!({
      "textDocument": {
        "uri": "file:///a/file.ts",
      },
      "position": { "line": 609, "character": 33, }
    }),
  );
  client.write_request(
    "textDocument/codeAction",
    json!({
      "textDocument": {
        "uri": "file:///a/file.ts"
      },
      "range": {
        "start": { "line": 441, "character": 33 },
        "end": { "line": 441, "character": 42 }
      },
      "context": {
        "diagnostics": [{
          "range": {
            "start": { "line": 441, "character": 33 },
            "end": { "line": 441, "character": 42 }
          },
          "severity": 1,
          "code": 7031,
          "source": "deno-ts",
          "message": "Binding element 'debugFlag' implicitly has an 'any' type."
        }],
        "only": [ "quickfix" ]
      }
    }),
  );

  client.read_diagnostics();

  client.shutdown();
}

#[test]
fn lsp_completions() {
  let context = TestContextBuilder::new().use_temp_cwd().build();
  let mut client = context.new_lsp_command().build();
  client.initialize_default();
  client.did_open(json!({
    "textDocument": {
      "uri": "file:///a/file.ts",
      "languageId": "typescript",
      "version": 1,
      "text": "Deno."
    }
  }));

  let list = client.get_completion_list(
    "file:///a/file.ts",
    (0, 5),
    json!({
      "triggerKind": 2,
      "triggerCharacter": "."
    }),
  );
  assert!(!list.is_incomplete);
  assert!(list.items.len() > 90);

  let res = client.write_request(
    "completionItem/resolve",
    json!({
      "label": "build",
      "kind": 6,
      "sortText": "1",
      "insertTextFormat": 1,
      "data": {
        "tsc": {
          "specifier": "file:///a/file.ts",
          "position": 5,
          "name": "build",
          "useCodeSnippet": false
        }
      }
    }),
  );
  assert_eq!(
    res,
    json!({
      "label": "build",
      "kind": 6,
      "detail": "const Deno.build: {\n    target: string;\n    arch: \"x86_64\" | \"aarch64\";\n    os: \"darwin\" | \"linux\" | \"android\" | \"windows\" | \"freebsd\" | \"netbsd\" | \"aix\" | \"solaris\" | \"illumos\";\n    vendor: string;\n    env?: string;\n}",
      "documentation": {
        "kind": "markdown",
        "value": "Information related to the build of the current Deno runtime.\n\nUsers are discouraged from code branching based on this information, as\nassumptions about what is available in what build environment might change\nover time. Developers should specifically sniff out the features they\nintend to use.\n\nThe intended use for the information is for logging and debugging purposes.\n\n*@category* - Runtime"
      },
      "sortText": "1",
      "insertTextFormat": 1
    })
  );
  client.shutdown();
}

#[test]
fn lsp_completions_private_fields() {
  let context = TestContextBuilder::new().use_temp_cwd().build();
  let mut client = context.new_lsp_command().build();
  client.initialize_default();
  client.did_open(json!({
    "textDocument": {
      "uri": "file:///a/file.ts",
      "languageId": "typescript",
      "version": 1,
      "text": r#"class Foo { #myProperty = "value"; constructor() { this.# } }"#
    }
  }));
  let list = client.get_completion_list(
    "file:///a/file.ts",
    (0, 57),
    json!({ "triggerKind": 1 }),
  );
  assert_eq!(list.items.len(), 1);
  let item = &list.items[0];
  assert_eq!(item.label, "#myProperty");
  assert!(!list.is_incomplete);
  client.shutdown();
}

#[test]
fn lsp_completions_optional() {
  let context = TestContextBuilder::new().use_temp_cwd().build();
  let mut client = context.new_lsp_command().build();
  client.initialize_default();
  client.did_open(
    json!({
      "textDocument": {
        "uri": "file:///a/file.ts",
        "languageId": "typescript",
        "version": 1,
        "text": "interface A {\n  b?: string;\n}\n\nconst o: A = {};\n\nfunction c(s: string) {}\n\nc(o.)"
      }
    }),
  );
  let res = client.get_completion(
    "file:///a/file.ts",
    (8, 4),
    json!({
      "triggerKind": 2,
      "triggerCharacter": "."
    }),
  );
  assert_eq!(
    json!(res),
    json!({
      "isIncomplete": false,
      "items": [
        {
          "label": "b?",
          "kind": 5,
          "sortText": "11",
          "filterText": "b",
          "insertText": "b",
          "commitCharacters": [".", ",", ";", "("],
          "data": {
            "tsc": {
              "specifier": "file:///a/file.ts",
              "position": 79,
              "name": "b",
              "useCodeSnippet": false
            }
          }
        }
      ]
    })
  );
  let res = client.write_request(
    "completionItem/resolve",
    json!({
      "label": "b?",
      "kind": 5,
      "sortText": "1",
      "filterText": "b",
      "insertText": "b",
      "data": {
        "tsc": {
          "specifier": "file:///a/file.ts",
          "position": 79,
          "name": "b",
          "useCodeSnippet": false
        }
      }
    }),
  );
  assert_eq!(
    res,
    json!({
      "label": "b?",
      "kind": 5,
      "detail": "(property) A.b?: string | undefined",
      "documentation": {
        "kind": "markdown",
        "value": ""
      },
      "sortText": "1",
      "filterText": "b",
      "insertText": "b"
    })
  );
  client.shutdown();
}

#[test]
fn lsp_completions_auto_import() {
  let context = TestContextBuilder::new().use_temp_cwd().build();
  let mut client = context.new_lsp_command().build();
  client.initialize_default();
  client.did_open(json!({
    "textDocument": {
      "uri": Url::parse("file:///a/🦕.ts").unwrap(),
      "languageId": "typescript",
      "version": 1,
      "text": "/**\n *\n * @example\n * ```ts\n * const result = add(1, 2);\n * console.log(result); // 3\n * ```\n *\n * @param {number} a - The first number\n * @param {number} b - The second number\n */\nexport function add(a: number, b: number) {\n  return a + b;\n}",
    }
  }));
  client.did_open(json!({
    "textDocument": {
      "uri": "file:///a/file.ts",
      "languageId": "typescript",
      "version": 1,
      "text": "const result = add(1, 2);\n",
    }
  }));
  let list = client.get_completion_list(
    "file:///a/file.ts",
    (0, 18),
    json!({ "triggerKind": 1 }),
  );
  assert!(!list.is_incomplete);
  let item = list.items.iter().find(|item| item.label == "add");
  let Some(item) = item else {
    panic!("completions items missing 'add' symbol");
  };
  let res = client.write_request("completionItem/resolve", json!(item));
  assert_eq!(
    res,
    json!({
      "label": "add",
      "labelDetails": {
        "description": "./🦕.ts",
      },
      "kind": 3,
      "detail": "function add(a: number, b: number): number",
      "documentation": {
        "kind": "markdown",
        "value": "\n\n*@example*  \n```ts\nconst result = add(1, 2);\nconsole.log(result); // 3\n```  \n\n*@param* - a - The first number  \n\n*@param* - b - The second number"
      },
      "sortText": "￿16_0",
      "additionalTextEdits": [
        {
          "range": {
            "start": { "line": 0, "character": 0 },
            "end": { "line": 0, "character": 0 }
          },
          "newText": "import { add } from \"./🦕.ts\";\n\n"
        }
      ]
    })
  );
  client.shutdown();
}

#[test]
fn lsp_completions_auto_import_node_builtin() {
  let context = TestContextBuilder::new()
    .use_http_server()
    .use_temp_cwd()
    .build();
  let temp_dir = context.temp_dir();
  let mut client = context.new_lsp_command().build();
  client.initialize_default();
  client.did_open(json!({
    "textDocument": {
      "uri": temp_dir.url().join("file.ts").unwrap(),
      "languageId": "typescript",
      "version": 1,
      "text": r#"
        import "npm:@types/node";
        pathToFileURL
      "#,
    }
  }));
  client.write_request(
    "workspace/executeCommand",
    json!({
      "command": "deno.cache",
      "arguments": [[], temp_dir.url().join("file.ts").unwrap()],
    }),
  );
  let list = client.get_completion_list(
    temp_dir.url().join("file.ts").unwrap(),
    (2, 21),
    json!({ "triggerKind": 2 }),
  );
  assert!(!list.is_incomplete);
  let item = list
    .items
    .iter()
    .find(|item| item.label == "pathToFileURL")
    .unwrap();
  let res = client.write_request("completionItem/resolve", json!(item));
  assert_eq!(
    res,
    json!({
      "label": "pathToFileURL",
      "labelDetails": {
        "description": "node:url",
      },
      "kind": 3,
      "detail": "function pathToFileURL(path: string, options?: PathToFileUrlOptions): URL",
      "documentation": {
        "kind": "markdown",
        "value": "This function ensures that `path` is resolved absolutely, and that the URL\ncontrol characters are correctly encoded when converting into a File URL.\n\n```js\nimport { pathToFileURL } from 'node:url';\n\nnew URL('/foo#1', 'file:');           // Incorrect: file:///foo#1\npathToFileURL('/foo#1');              // Correct:   file:///foo#1 (POSIX)\n\nnew URL('/some/path%.c', 'file:');    // Incorrect: file:///some/path%.c\npathToFileURL('/some/path%.c');       // Correct:   file:///some/path%.c (POSIX)\n```\n\n*@since* - v10.12.0  \n\n*@param* - path The path to convert to a File URL.  \n\n*@return* - The file URL object.",
      },
      "sortText": "￿16_1",
      "additionalTextEdits": [
        {
          "range": {
            "start": { "line": 2, "character": 0 },
            "end": { "line": 2, "character": 0 },
          },
          "newText": "        import { pathToFileURL } from \"node:url\";\n",
        },
      ],
    }),
  );
  client.shutdown();
}

#[test]
fn lsp_npm_completions_auto_import_and_quick_fix_no_import_map() {
  let context = TestContextBuilder::new()
    .use_http_server()
    .use_temp_cwd()
    .build();
  let mut client = context.new_lsp_command().build();
  client.initialize_default();
  client.did_open(
    json!({
      "textDocument": {
        "uri": "file:///a/file.ts",
        "languageId": "typescript",
        "version": 1,
        "text": "import {getClient} from 'npm:@denotest/types-exports-subpaths@1/client';import chalk from 'npm:chalk@5.0';\n\n",
      }
    }),
  );
  client.write_request(
    "workspace/executeCommand",
    json!({
      "command": "deno.cache",
      "arguments": [
        ["npm:@denotest/types-exports-subpaths@1/client", "npm:chalk@5.0"],
        "file:///a/file.ts",
      ],
    }),
  );

  // try auto-import with path
  client.did_open(json!({
    "textDocument": {
      "uri": "file:///a/a.ts",
      "languageId": "typescript",
      "version": 1,
      "text": "getClie",
    }
  }));
  let list = client.get_completion_list(
    "file:///a/a.ts",
    (0, 7),
    json!({ "triggerKind": 1 }),
  );
  assert!(!list.is_incomplete);
  let item = list
    .items
    .iter()
    .find(|item| item.label == "getClient")
    .unwrap();

  let res = client.write_request("completionItem/resolve", item);
  assert_eq!(
    res,
    json!({
      "label": "getClient",
      "labelDetails": {
        "description": "npm:@denotest/types-exports-subpaths@1/client",
      },
      "kind": 3,
      "detail": "function getClient(): 5",
      "documentation": {
        "kind": "markdown",
        "value": ""
      },
      "sortText": "￿16_1",
      "additionalTextEdits": [
        {
          "range": {
            "start": { "line": 0, "character": 0 },
            "end": { "line": 0, "character": 0 }
          },
          "newText": "import { getClient } from \"npm:@denotest/types-exports-subpaths@1/client\";\n\n"
        }
      ]
    })
  );

  // try quick fix with path
  let diagnostics = client.did_open(json!({
    "textDocument": {
      "uri": "file:///a/b.ts",
      "languageId": "typescript",
      "version": 1,
      "text": "getClient",
    }
  }));
  let diagnostics = diagnostics
    .messages_with_file_and_source("file:///a/b.ts", "deno-ts")
    .diagnostics;
  let res = client.write_request(
    "textDocument/codeAction",
    json!(json!({
      "textDocument": {
        "uri": "file:///a/b.ts"
      },
      "range": {
        "start": { "line": 0, "character": 0 },
        "end": { "line": 0, "character": 9 }
      },
      "context": {
        "diagnostics": diagnostics,
        "only": ["quickfix"]
      }
    })),
  );
  assert_eq!(
    res,
    json!([{
      "title": "Add import from \"npm:@denotest/types-exports-subpaths@1/client\"",
      "kind": "quickfix",
      "diagnostics": [
        {
          "range": {
            "start": { "line": 0, "character": 0 },
            "end": { "line": 0, "character": 9 }
          },
          "severity": 1,
          "code": 2304,
          "source": "deno-ts",
          "message": "Cannot find name 'getClient'.",
        }
      ],
      "edit": {
        "documentChanges": [{
            "textDocument": {
              "uri": "file:///a/b.ts",
              "version": 1,
            },
            "edits": [{
              "range": {
                "start": { "line": 0, "character": 0 },
                "end": { "line": 0, "character": 0 }
              },
              "newText": "import { getClient } from \"npm:@denotest/types-exports-subpaths@1/client\";\n\n"
            }]
        }]
      }
    }])
  );

  // try auto-import without path
  client.did_open(json!({
    "textDocument": {
      "uri": "file:///a/c.ts",
      "languageId": "typescript",
      "version": 1,
      "text": "chal",
    }
  }));

  let list = client.get_completion_list(
    "file:///a/c.ts",
    (0, 4),
    json!({ "triggerKind": 1 }),
  );
  assert!(!list.is_incomplete);
  let item = list
    .items
    .iter()
    .find(|item| item.label == "chalk")
    .unwrap();

  let mut res = client.write_request("completionItem/resolve", item);
  let obj = res.as_object_mut().unwrap();
  obj.remove("detail"); // not worth testing these
  obj.remove("documentation");
  assert_eq!(
    res,
    json!({
      "label": "chalk",
      "labelDetails": {
        "description": "npm:chalk@5.0",
      },
      "kind": 6,
      "sortText": "￿16_1",
      "additionalTextEdits": [
        {
          "range": {
            "start": { "line": 0, "character": 0 },
            "end": { "line": 0, "character": 0 }
          },
          "newText": "import chalk from \"npm:chalk@5.0\";\n\n"
        }
      ]
    })
  );

  // try quick fix without path
  let diagnostics = client.did_open(json!({
    "textDocument": {
      "uri": "file:///a/d.ts",
      "languageId": "typescript",
      "version": 1,
      "text": "chalk",
    }
  }));
  let diagnostics = diagnostics
    .messages_with_file_and_source("file:///a/d.ts", "deno-ts")
    .diagnostics;
  let res = client.write_request(
    "textDocument/codeAction",
    json!(json!({
      "textDocument": {
        "uri": "file:///a/d.ts"
      },
      "range": {
        "start": { "line": 0, "character": 0 },
        "end": { "line": 0, "character": 5 }
      },
      "context": {
        "diagnostics": diagnostics,
        "only": ["quickfix"]
      }
    })),
  );
  assert_eq!(
    res,
    json!([{
      "title": "Add import from \"npm:chalk@5.0\"",
      "kind": "quickfix",
      "diagnostics": [
        {
          "range": {
            "start": { "line": 0, "character": 0 },
            "end": { "line": 0, "character": 5 }
          },
          "severity": 1,
          "code": 2304,
          "source": "deno-ts",
          "message": "Cannot find name 'chalk'.",
        }
      ],
      "edit": {
        "documentChanges": [{
            "textDocument": {
              "uri": "file:///a/d.ts",
              "version": 1,
            },
            "edits": [{
              "range": {
                "start": { "line": 0, "character": 0 },
                "end": { "line": 0, "character": 0 }
              },
              "newText": "import chalk from \"npm:chalk@5.0\";\n\n"
            }]
        }]
      }
    }])
  );
  client.shutdown();
}

#[test]
fn lsp_npm_auto_import_and_quick_fix_byonm() {
  let context = TestContextBuilder::new()
    .use_http_server()
    .use_temp_cwd()
    .add_npm_env_vars()
    .build();
  let temp_dir = context.temp_dir();
  temp_dir.write("deno.json", json!({}).to_string());
  temp_dir.write(
    "package.json",
    json!({
      "dependencies": {
        "cowsay": "*",
      },
    })
    .to_string(),
  );
  context
    .new_command()
    .args("install")
    .run()
    .skip_output_check();
  temp_dir.write("other.ts", "import \"cowsay\";\n");
  let mut client = context.new_lsp_command().build();
  client.initialize_default();
  let diagnostics = client.did_open(json!({
    "textDocument": {
      "uri": temp_dir.url().join("file.ts").unwrap(),
      "languageId": "typescript",
      "version": 1,
      "text": "think({ text: \"foo\" });\n",
    },
  }));
  let list = client.get_completion_list(
    temp_dir.url().join("file.ts").unwrap(),
    (0, 5),
    json!({ "triggerKind": 1 }),
  );
  assert!(!list.is_incomplete);
  let item = list
    .items
    .iter()
    .find(|item| item.label == "think")
    .unwrap();
  let res = client.write_request("completionItem/resolve", item);
  assert_eq!(
    res,
    json!({
      "label": "think",
      "labelDetails": {
        "description": "cowsay",
      },
      "kind": 3,
      "detail": "function think(options: IOptions): string",
      "documentation": {
        "kind": "markdown",
        "value": "\n\n*@param*  \noptions ## Face :\nEither choose a mode (set the value as true) **_or_**\nset your own defined eyes and tongue to `e` and `T`.\n- ### `e` : eyes\n- ### `T` : tongue\n\n## Cow :\nEither specify a cow name (e.g. \"fox\") **_or_**\nset the value of `r` to true which selects a random cow.\n- ### `r` : random selection\n- ### `f` : cow name - from `cows` folder\n\n## Modes :\nModes are just ready-to-use faces, here's their list:\n- #### `b` : borg\n- #### `d` : dead      \n- #### `g` : greedy\n- #### `p` : paranoia\n- #### `s` : stoned\n- #### `t` : tired\n- #### `w` : youthful\n- #### `y` : wired  \n\n*@example*  \n```\n// custom cow and face\ncowsay.think({\n    text: 'Hello world!',\n    e: '^^', // eyes\n    T: 'U ', // tongue\n    f: 'USA' // name of the cow from `cows` folder\n})\n\n// using a random cow\ncowsay.think({\n    text: 'Hello world!',\n    e: 'xx', // eyes\n    r: true, // random mode - use a random cow.\n})\n\n// using a mode\ncowsay.think({\n    text: 'Hello world!',\n    y: true, // using y mode - youthful mode\n})\n```",
      },
      "sortText": "￿16_0",
      "additionalTextEdits": [
        {
          "range": {
            "start": { "line": 0, "character": 0 },
            "end": { "line": 0, "character": 0 },
          },
          "newText": "import { think } from \"cowsay\";\n\n",
        },
      ],
    }),
  );
  let diagnostics = diagnostics
    .messages_with_file_and_source(
      temp_dir.url().join("file.ts").unwrap().as_str(),
      "deno-ts",
    )
    .diagnostics;
  let res = client.write_request(
    "textDocument/codeAction",
    json!(json!({
      "textDocument": {
        "uri": temp_dir.url().join("file.ts").unwrap(),
      },
      "range": {
        "start": { "line": 0, "character": 0 },
        "end": { "line": 0, "character": 5 },
      },
      "context": {
        "diagnostics": &diagnostics,
        "only": ["quickfix"],
      },
    })),
  );
  assert_eq!(
    res,
    json!([
      {
        "title": "Add import from \"cowsay\"",
        "kind": "quickfix",
        "diagnostics": &diagnostics,
        "edit": {
          "documentChanges": [{
            "textDocument": {
              "uri": temp_dir.url().join("file.ts").unwrap(),
              "version": 1,
            },
            "edits": [{
              "range": {
                "start": { "line": 0, "character": 0 },
                "end": { "line": 0, "character": 0 },
              },
              "newText": "import { think } from \"cowsay\";\n\n",
            }],
          }],
        },
      },
      {
        "title": "Add missing function declaration 'think'",
        "kind": "quickfix",
        "diagnostics": &diagnostics,
        "edit": {
          "documentChanges": [
            {
              "textDocument": {
                "uri": temp_dir.url().join("file.ts").unwrap(),
                "version": 1,
              },
              "edits": [
                {
                  "range": {
                    "start": { "line": 1, "character": 0 },
                    "end": { "line": 1, "character": 0 },
                  },
                  "newText": "\nfunction think(arg0: { text: string; }) {\n  throw new Error(\"Function not implemented.\");\n}\n",
                },
              ],
            },
          ],
        },
      },
    ]),
  );
  client.shutdown();
}

#[test]
fn lsp_npm_auto_import_with_deno_types() {
  let context = TestContextBuilder::new()
    .use_http_server()
    .use_temp_cwd()
    .add_npm_env_vars()
    .build();
  let temp_dir = context.temp_dir();
  temp_dir.write(
    "deno.json",
    json!({
      "compilerOptions": {
        "jsx": "react-jsx",
        "jsxImportSource": "react",
        "jsxImportSourceTypes": "@types/react",
      },
    })
    .to_string(),
  );
  temp_dir.write(
    "package.json",
    json!({
      "dependencies": {
        "react": "*",
        "@types/react": "*",
        "lz-string": "1.3",
        "@types/lz-string": "1.3",
      },
    })
    .to_string(),
  );
  context.run_npm("install");
  temp_dir.write(
    "other.ts",
    r#"
      // @ts-types="@types/lz-string"
      import "lz-string";
    "#,
  );
  let mut client = context.new_lsp_command().build();
  client.initialize_default();
  client.did_open(json!({
    "textDocument": {
      "uri": temp_dir.url().join("file.ts").unwrap(),
      "languageId": "typescript",
      "version": 1,
      "text": r#"
        compressToBase64();
        createRef();
      "#,
    },
  }));
  let list = client.get_completion_list(
    temp_dir.url().join("file.ts").unwrap(),
    (1, 24),
    json!({ "triggerKind": 1 }),
  );
  let item = list
    .items
    .iter()
    .find(|item| item.label == "compressToBase64")
    .unwrap();
  let res = client.write_request("completionItem/resolve", item);
  assert_eq!(
    res,
    json!({
      "label": "compressToBase64",
      "labelDetails": {
        "description": "lz-string",
      },
      "kind": 2,
      "detail": "(method) LZString.LZStringStatic.compressToBase64(uncompressed: string): string",
      "documentation": {
        "kind": "markdown",
        "value": "Compresses input string producing an instance of a ASCII UTF-16 string,\nwhich represents the original string encoded in Base64.\nThe result can be safely transported outside the browser with a\nguarantee that none of the characters produced need to be URL-encoded.\n\n*@param* - uncompressed A string which should be compressed.",
      },
      "sortText": "￿16_0",
      "additionalTextEdits": [
        {
          "range": {
            "start": { "line": 0, "character": 0 },
            "end": { "line": 0, "character": 0 },
          },
          "newText": "// @ts-types=\"@types/lz-string\"\nimport { compressToBase64 } from \"lz-string\";\n",
        },
      ],
    }),
  );
  let list = client.get_completion_list(
    temp_dir.url().join("file.ts").unwrap(),
    (2, 17),
    json!({ "triggerKind": 1 }),
  );
  let item = list
    .items
    .iter()
    .find(|item| item.label == "createRef")
    .unwrap();
  let res = client.write_request("completionItem/resolve", item);
  assert_eq!(
    res,
    json!({
      "label": "createRef",
      "labelDetails": {
        "description": "react",
      },
      "kind": 3,
      "detail": "function React.createRef<T>(): React.RefObject<T>",
      "documentation": { "kind": "markdown", "value": "" },
      "sortText": "￿16_0",
      "additionalTextEdits": [
        {
          "range": {
            "start": { "line": 0, "character": 0 },
            "end": { "line": 0, "character": 0 },
          },
          "newText": "// @ts-types=\"@types/react\"\nimport { createRef } from \"react\";\n",
        },
      ],
    }),
  );
  client.shutdown();
}

#[test]
fn lsp_completions_node_specifier() {
  let context = TestContextBuilder::new().use_temp_cwd().build();
  let temp_dir = context.temp_dir();
  let mut client = context.new_lsp_command().build();
  client.initialize_default();
  client.did_open(json!({
    "textDocument": {
      "uri": temp_dir.url().join("file.ts").unwrap(),
      "languageId": "typescript",
      "version": 1,
      "text": "import fs from \"node:as\";\n",
    },
  }));
  let list = client.get_completion_list(
    temp_dir.url().join("file.ts").unwrap(),
    (0, 23),
    json!({
      "triggerKind": 2,
      "triggerCharacter": ".",
    }),
  );
  assert!(!list.is_incomplete);
  assert_eq!(
    list
      .items
      .iter()
      .map(|i| i.label.as_str())
      .collect::<Vec<_>>(),
    vec![
      "node:assert",
      "node:assert/strict",
      "node:async_hooks",
      "node:buffer",
      "node:child_process",
      "node:cluster",
      "node:console",
      "node:constants",
      "node:crypto",
      "node:dgram",
      "node:diagnostics_channel",
      "node:dns",
      "node:dns/promises",
      "node:domain",
      "node:events",
      "node:fs",
      "node:fs/promises",
      "node:http",
      "node:http2",
      "node:https",
      "node:inspector",
      "node:inspector/promises",
      "node:module",
      "node:net",
      "node:os",
      "node:path",
      "node:path/posix",
      "node:path/win32",
      "node:perf_hooks",
      "node:process",
      "node:punycode",
      "node:querystring",
      "node:readline",
      "node:readline/promises",
<<<<<<< HEAD
      "node:sqlite",
=======
      "node:repl",
>>>>>>> 88bd5f09
      "node:stream",
      "node:stream/consumers",
      "node:stream/promises",
      "node:stream/web",
      "node:string_decoder",
      "node:sys",
      "node:test",
      "node:timers",
      "node:timers/promises",
      "node:tls",
      "node:tty",
      "node:url",
      "node:util",
      "node:util/types",
      "node:v8",
      "node:vm",
      "node:wasi",
      "node:worker_threads",
      "node:zlib",
    ],
  );
  for item in &list.items {
    let specifier = item.label.as_str();
    assert_eq!(
      json!(item),
      json!({
        "label": specifier,
        "kind": 17,
        "detail": "(node)",
        "textEdit": {
          "range": {
            "start": { "line": 0, "character": 16 },
            "end": { "line": 0, "character": 23 },
          },
          "newText": specifier,
        },
        "commitCharacters": ["\"", "'"],
      }),
    );
  }
  client.shutdown();
}

#[test]
fn lsp_infer_return_type() {
  let context = TestContextBuilder::new().use_temp_cwd().build();
  let temp_dir = context.temp_dir();
  temp_dir.write("deno.json", json!({}).to_string());
  temp_dir.write(
    "types.d.ts",
    r#"
      export interface SomeInterface {
        someField: number;
      }
      declare global {
        export function someFunction(): SomeInterface;
      }
    "#,
  );
  let file = source_file(
    temp_dir.path().join("file.ts"),
    r#"
      function foo() {
        return someFunction();
      }
      foo();
    "#,
  );
  let mut client = context.new_lsp_command().build();
  client.initialize_default();
  let res = client.write_request(
    "textDocument/codeAction",
    json!({
      "textDocument": { "uri": file.url() },
      "range": {
        "start": { "line": 1, "character": 15 },
        "end": { "line": 1, "character": 18 },
      },
      "context": {
        "diagnostics": [],
        "only": ["refactor.rewrite.function.returnType"],
      }
    }),
  );
  assert_eq!(
    &res,
    &json!([
      {
        "title": "Infer function return type",
        "kind": "refactor.rewrite.function.returnType",
        "isPreferred": false,
        "data": {
          "specifier": file.url(),
          "range": {
            "start": { "line": 1, "character": 15 },
            "end": { "line": 1, "character": 18 },
          },
          "refactorName": "Infer function return type",
          "actionName": "Infer function return type",
        },
      }
    ]),
  );
  let code_action = res.as_array().unwrap().first().unwrap();
  let res = client.write_request("codeAction/resolve", code_action);
  assert_eq!(
    &res,
    &json!({
      "title": "Infer function return type",
      "kind": "refactor.rewrite.function.returnType",
      "isPreferred": false,
      "data": {
        "specifier": file.url(),
        "range": {
          "start": { "line": 1, "character": 15 },
          "end": { "line": 1, "character": 18 },
        },
        "refactorName": "Infer function return type",
        "actionName": "Infer function return type",
      },
      "edit": {
        "documentChanges": [
          {
            "textDocument": { "uri": file.url(), "version": null },
            "edits": [
              {
                "range": {
                  "start": { "line": 1, "character": 20 },
                  "end": { "line": 1, "character": 20 },
                },
                "newText": ": import(\"./types.d.ts\").SomeInterface",
              },
            ],
          },
        ],
      },
    }),
  );
  client.shutdown();
}

// Regression test for https://github.com/denoland/deno/issues/23895.
#[test]
fn lsp_npm_types_nested_js_dts() {
  let context = TestContextBuilder::new()
    .use_http_server()
    .use_temp_cwd()
    .build();
  let temp_dir = context.temp_dir();
  let file = source_file(
    temp_dir.path().join("file.ts"),
    r#"
      import { someString } from "npm:@denotest/types-nested-js-dts";
      const someNumber: number = someString;
      console.log(someNumber);
    "#,
  );
  let mut client = context.new_lsp_command().build();
  client.initialize_default();
  client.write_request(
    "workspace/executeCommand",
    json!({
      "command": "deno.cache",
      "arguments": [[], file.url()],
    }),
  );
  let diagnostics = client.did_open_file(&file);
  assert_eq!(
    json!(diagnostics.all()),
    json!([
      {
        "range": {
          "start": {
            "line": 2,
            "character": 12,
          },
          "end": {
            "line": 2,
            "character": 22,
          },
        },
        "severity": 1,
        "code": 2322,
        "source": "deno-ts",
        "message": "Type 'string' is not assignable to type 'number'.",
      },
    ])
  );
}

#[test]
fn lsp_completions_using_decl() {
  let context = TestContextBuilder::new().use_temp_cwd().build();
  let mut client = context.new_lsp_command().build();
  client.initialize_default();
  client.did_open(json!({
    "textDocument": {
      "uri": "file:///a/file.ts",
      "languageId": "typescript",
      "version": 1,
      "text": r#"function makeResource() {
  return {
    [Symbol.dispose]() {
    },
  };
}

using resource = makeResource();

res"#
    }
  }));

  let list = client.get_completion_list(
    "file:///a/file.ts",
    (9, 3),
    json!({
      "triggerKind": 2,
      "triggerCharacter": "."
    }),
  );
  assert!(list.items.iter().any(|i| i.label == "resource"));
  assert!(!list.is_incomplete);

  client.shutdown();
}

#[test]
fn lsp_npm_always_caches() {
  // npm specifiers should always be cached even when not specified
  // because they affect the resolution of each other
  let context = TestContextBuilder::new()
    .use_http_server()
    .use_temp_cwd()
    .build();
  let temp_dir_path = context.temp_dir().path();

  // this file should be auto-discovered by the lsp
  let not_opened_file = temp_dir_path.join("not_opened.ts");
  not_opened_file.write("import chalk from 'npm:chalk@5.0';\n");

  // create the lsp and cache a different npm specifier
  let mut client = context.new_lsp_command().build();
  client.initialize_default();
  let opened_file_uri = temp_dir_path.join("file.ts").url_file();
  client.did_open(
    json!({
      "textDocument": {
        "uri": opened_file_uri,
        "languageId": "typescript",
        "version": 1,
        "text": "import {getClient} from 'npm:@denotest/types-exports-subpaths@1/client';\n",
      }
    }),
  );
  client.write_request(
    "workspace/executeCommand",
    json!({
      "command": "deno.cache",
      "arguments": [
        ["npm:@denotest/types-exports-subpaths@1/client"],
        opened_file_uri,
      ],
    }),
  );

  // now open a new file and chalk should be working
  let new_file_uri = temp_dir_path.join("new_file.ts").url_file();
  client.did_open(json!({
    "textDocument": {
      "uri": new_file_uri,
      "languageId": "typescript",
      "version": 1,
      "text": "import chalk from 'npm:chalk@5.0';\nchalk.",
    }
  }));

  let list = client.get_completion_list(
    new_file_uri,
    (1, 6),
    json!({
      "triggerKind": 2,
      "triggerCharacter": "."
    }),
  );
  assert!(!list.is_incomplete);
  assert!(list.items.iter().any(|i| i.label == "green"));
  assert!(list.items.iter().any(|i| i.label == "red"));

  client.shutdown();
}

#[test]
fn lsp_semantic_tokens_for_disabled_module() {
  let context = TestContextBuilder::new()
    .use_http_server()
    .use_temp_cwd()
    .build();
  let mut client = context.new_lsp_command().build();
  client.initialize_with_config(
    |builder| {
      builder.set_deno_enable(false);
    },
    json!({ "deno": {
      "enable": false
    } }),
  );
  client.did_open(json!({
    "textDocument": {
      "uri": "file:///a/file.ts",
      "languageId": "typescript",
      "version": 1,
      "text": "const someConst = 1; someConst"
    }
  }));
  let res = client.write_request(
    "textDocument/semanticTokens/full",
    json!({
      "textDocument": {
        "uri": "file:///a/file.ts"
      }
    }),
  );
  assert_eq!(
    res,
    json!({
      "data": [0, 6, 9, 7, 9, 0, 15, 9, 7, 8],
    })
  );
  client.shutdown();
}

#[test]
fn lsp_completions_auto_import_and_quick_fix_with_import_map() {
  let context = TestContextBuilder::new()
    .use_http_server()
    .use_temp_cwd()
    .build();
  let temp_dir = context.temp_dir();
  let import_map = r#"{
    "imports": {
      "print_hello": "http://localhost:4545/subdir/print_hello.ts",
      "chalk": "npm:chalk@~5",
      "nested/": "npm:/@denotest/types-exports-subpaths@1/nested/",
      "types-exports-subpaths/": "npm:/@denotest/types-exports-subpaths@1/"
    }
  }"#;
  temp_dir.write("import_map.json", import_map);

  let mut client = context.new_lsp_command().build();
  client.initialize(|builder| {
    builder.set_import_map("import_map.json");
  });
  client.did_open(
    json!({
      "textDocument": {
        "uri": temp_dir.url().join("file.ts").unwrap(),
        "languageId": "typescript",
        "version": 1,
        "text": concat!(
          "import {getClient} from 'npm:@denotest/types-exports-subpaths@1/client';\n",
          "import _test1 from 'npm:chalk@^5.0';\n",
          "import chalk from 'npm:chalk@~5';\n",
          "import chalk from 'npm:chalk@~5';\n",
          "import {entryB} from 'npm:@denotest/types-exports-subpaths@1/nested/entry-b';\n",
          "import {printHello} from 'print_hello';\n",
          "\n",
        ),
      }
    }),
  );
  client.write_request(
    "workspace/executeCommand",
    json!({
      "command": "deno.cache",
      "arguments": [
        [
          "npm:@denotest/types-exports-subpaths@1/client",
          "npm:@denotest/types-exports-subpaths@1/nested/entry-b",
          "npm:chalk@^5.0",
          "npm:chalk@~5",
          "http://localhost:4545/subdir/print_hello.ts",
        ],
        temp_dir.url().join("file.ts").unwrap(),
      ],
    }),
  );

  // try auto-import with path
  client.did_open(json!({
    "textDocument": {
      "uri": temp_dir.url().join("a.ts").unwrap(),
      "languageId": "typescript",
      "version": 1,
      "text": "getClie",
    }
  }));
  let list = client.get_completion_list(
    temp_dir.url().join("a.ts").unwrap(),
    (0, 7),
    json!({ "triggerKind": 1 }),
  );
  assert!(!list.is_incomplete);
  let item = list
    .items
    .iter()
    .find(|item| item.label == "getClient")
    .unwrap();

  let res = client.write_request("completionItem/resolve", item);
  assert_eq!(
    res,
    json!({
      "label": "getClient",
      "labelDetails": {
        "description": "types-exports-subpaths/client",
      },
      "kind": 3,
      "detail": "function getClient(): 5",
      "documentation": {
        "kind": "markdown",
        "value": ""
      },
      "sortText": "￿16_0",
      "additionalTextEdits": [
        {
          "range": {
            "start": { "line": 0, "character": 0 },
            "end": { "line": 0, "character": 0 }
          },
          "newText": "import { getClient } from \"types-exports-subpaths/client\";\n\n"
        }
      ]
    })
  );

  // try quick fix with path
  let diagnostics = client.did_open(json!({
    "textDocument": {
      "uri": temp_dir.url().join("b.ts").unwrap(),
      "languageId": "typescript",
      "version": 1,
      "text": "getClient",
    }
  }));
  let diagnostics = diagnostics
    .messages_with_file_and_source(
      temp_dir.url().join("b.ts").unwrap().as_str(),
      "deno-ts",
    )
    .diagnostics;
  let res = client.write_request(
    "textDocument/codeAction",
    json!(json!({
      "textDocument": {
        "uri": temp_dir.url().join("b.ts").unwrap()
      },
      "range": {
        "start": { "line": 0, "character": 0 },
        "end": { "line": 0, "character": 9 }
      },
      "context": {
        "diagnostics": diagnostics,
        "only": ["quickfix"]
      }
    })),
  );
  assert_eq!(
    res,
    json!([{
      "title": "Add import from \"types-exports-subpaths/client\"",
      "kind": "quickfix",
      "diagnostics": [
        {
          "range": {
            "start": { "line": 0, "character": 0 },
            "end": { "line": 0, "character": 9 }
          },
          "severity": 1,
          "code": 2304,
          "source": "deno-ts",
          "message": "Cannot find name 'getClient'.",
        }
      ],
      "edit": {
        "documentChanges": [{
            "textDocument": {
              "uri": temp_dir.url().join("b.ts").unwrap(),
              "version": 1,
            },
            "edits": [{
              "range": {
                "start": { "line": 0, "character": 0 },
                "end": { "line": 0, "character": 0 }
              },
              "newText": "import { getClient } from \"types-exports-subpaths/client\";\n\n"
            }]
        }]
      }
    }])
  );

  // try auto-import without path
  client.did_open(json!({
    "textDocument": {
      "uri": temp_dir.url().join("c.ts").unwrap(),
      "languageId": "typescript",
      "version": 1,
      "text": "chal",
    }
  }));

  let list = client.get_completion_list(
    temp_dir.url().join("c.ts").unwrap(),
    (0, 4),
    json!({ "triggerKind": 1 }),
  );
  assert!(!list.is_incomplete);
  let item = list
    .items
    .iter()
    .find(|item| item.label == "chalk")
    .unwrap();

  let mut res = client.write_request("completionItem/resolve", item);
  let obj = res.as_object_mut().unwrap();
  obj.remove("detail"); // not worth testing these
  obj.remove("documentation");
  assert_eq!(
    res,
    json!({
      "label": "chalk",
      "labelDetails": {
        "description": "chalk",
      },
      "kind": 6,
      "sortText": "￿16_0",
      "additionalTextEdits": [
        {
          "range": {
            "start": { "line": 0, "character": 0 },
            "end": { "line": 0, "character": 0 }
          },
          "newText": "import chalk from \"chalk\";\n\n"
        }
      ]
    })
  );

  // try quick fix without path
  let diagnostics = client.did_open(json!({
    "textDocument": {
      "uri": temp_dir.url().join("d.ts").unwrap(),
      "languageId": "typescript",
      "version": 1,
      "text": "chalk",
    }
  }));
  let diagnostics = diagnostics
    .messages_with_file_and_source(
      temp_dir.url().join("d.ts").unwrap().as_str(),
      "deno-ts",
    )
    .diagnostics;
  let res = client.write_request(
    "textDocument/codeAction",
    json!(json!({
      "textDocument": {
        "uri": temp_dir.url().join("d.ts").unwrap()
      },
      "range": {
        "start": { "line": 0, "character": 0 },
        "end": { "line": 0, "character": 5 }
      },
      "context": {
        "diagnostics": diagnostics,
        "only": ["quickfix"]
      }
    })),
  );
  assert_eq!(
    res,
    json!([{
      "title": "Add import from \"chalk\"",
      "kind": "quickfix",
      "diagnostics": [
        {
          "range": {
            "start": { "line": 0, "character": 0 },
            "end": { "line": 0, "character": 5 }
          },
          "severity": 1,
          "code": 2304,
          "source": "deno-ts",
          "message": "Cannot find name 'chalk'.",
        }
      ],
      "edit": {
        "documentChanges": [{
            "textDocument": {
              "uri": temp_dir.url().join("d.ts").unwrap(),
              "version": 1,
            },
            "edits": [{
              "range": {
                "start": { "line": 0, "character": 0 },
                "end": { "line": 0, "character": 0 }
              },
              "newText": "import chalk from \"chalk\";\n\n"
            }]
        }]
      }
    }])
  );

  // try auto-import with http import map
  client.did_open(json!({
    "textDocument": {
      "uri": temp_dir.url().join("e.ts").unwrap(),
      "languageId": "typescript",
      "version": 1,
      "text": "printH",
    }
  }));

  let list = client.get_completion_list(
    temp_dir.url().join("e.ts").unwrap(),
    (0, 6),
    json!({ "triggerKind": 1 }),
  );
  assert!(!list.is_incomplete);
  let item = list
    .items
    .iter()
    .find(|item| item.label == "printHello")
    .unwrap();

  let mut res = client.write_request("completionItem/resolve", item);
  let obj = res.as_object_mut().unwrap();
  obj.remove("detail"); // not worth testing these
  obj.remove("documentation");
  assert_eq!(
    res,
    json!({
      "label": "printHello",
      "labelDetails": {
        "description": "print_hello",
      },
      "kind": 3,
      "sortText": "￿16_0",
      "additionalTextEdits": [
        {
          "range": {
            "start": { "line": 0, "character": 0 },
            "end": { "line": 0, "character": 0 }
          },
          "newText": "import { printHello } from \"print_hello\";\n\n"
        }
      ]
    })
  );

  // try quick fix with http import
  let diagnostics = client.did_open(json!({
    "textDocument": {
      "uri": temp_dir.url().join("f.ts").unwrap(),
      "languageId": "typescript",
      "version": 1,
      "text": "printHello",
    }
  }));
  let diagnostics = diagnostics
    .messages_with_file_and_source(
      temp_dir.url().join("f.ts").unwrap().as_str(),
      "deno-ts",
    )
    .diagnostics;
  let res = client.write_request(
    "textDocument/codeAction",
    json!(json!({
      "textDocument": {
        "uri": temp_dir.url().join("f.ts").unwrap()
      },
      "range": {
        "start": { "line": 0, "character": 0 },
        "end": { "line": 0, "character": 10 }
      },
      "context": {
        "diagnostics": diagnostics,
        "only": ["quickfix"]
      }
    })),
  );
  assert_eq!(
    res,
    json!([{
      "title": "Add import from \"print_hello\"",
      "kind": "quickfix",
      "diagnostics": [
        {
          "range": {
            "start": { "line": 0, "character": 0 },
            "end": { "line": 0, "character": 10 }
          },
          "severity": 1,
          "code": 2304,
          "source": "deno-ts",
          "message": "Cannot find name 'printHello'.",
        }
      ],
      "edit": {
        "documentChanges": [{
            "textDocument": {
              "uri": temp_dir.url().join("f.ts").unwrap(),
              "version": 1,
            },
            "edits": [{
              "range": {
                "start": { "line": 0, "character": 0 },
                "end": { "line": 0, "character": 0 }
              },
              "newText": "import { printHello } from \"print_hello\";\n\n"
            }]
        }]
      }
    }])
  );

  // try auto-import with npm package with sub-path on value side of import map
  client.did_open(json!({
    "textDocument": {
      "uri": temp_dir.url().join("nested_path.ts").unwrap(),
      "languageId": "typescript",
      "version": 1,
      "text": "entry",
    }
  }));
  let list = client.get_completion_list(
    temp_dir.url().join("nested_path.ts").unwrap(),
    (0, 5),
    json!({ "triggerKind": 1 }),
  );
  assert!(!list.is_incomplete);
  let item = list
    .items
    .iter()
    .find(|item| item.label == "entryB")
    .unwrap();

  let res = client.write_request("completionItem/resolve", item);
  assert_eq!(
    res,
    json!({
      "label": "entryB",
      "labelDetails": {
        "description": "nested/entry-b",
      },
      "kind": 3,
      "detail": "function entryB(): \"b\"",
      "documentation": {
        "kind": "markdown",
        "value": ""
      },
      "sortText": "￿16_0",
      "additionalTextEdits": [
        {
          "range": {
            "start": { "line": 0, "character": 0 },
            "end": { "line": 0, "character": 0 }
          },
          "newText": "import { entryB } from \"nested/entry-b\";\n\n"
        }
      ]
    })
  );
  client.shutdown();
}

// Regression test for https://github.com/denoland/deno/issues/25775.
#[test]
fn lsp_quick_fix_missing_import_exclude_bare_node_builtins() {
  let context = TestContextBuilder::new()
    .use_http_server()
    .use_temp_cwd()
    .add_npm_env_vars()
    .build();
  let temp_dir = context.temp_dir();
  temp_dir.write(
    "package.json",
    json!({
      "dependencies": {
        "@types/node": "*",
      },
    })
    .to_string(),
  );
  context.run_npm("install");
  let mut client = context.new_lsp_command().build();
  client.initialize_default();
  let diagnostics = client.did_open(json!({
    "textDocument": {
      "uri": temp_dir.url().join("file.ts").unwrap(),
      "languageId": "typescript",
      "version": 1,
      // Include node:buffer import to ensure @types/node is in the dep graph.
      "text": "import \"node:buffer\";\nassert();\n",
    },
  }));
  let diagnostic = diagnostics
    .all()
    .into_iter()
    .find(|d| d.message == "Cannot find name 'assert'.")
    .unwrap();
  let res = client.write_request(
    "textDocument/codeAction",
    json!({
      "textDocument": {
        "uri": temp_dir.url().join("file.ts").unwrap(),
      },
      "range": {
        "start": { "line": 1, "character": 0 },
        "end": { "line": 1, "character": 6 },
      },
      "context": {
        "diagnostics": [&diagnostic],
        "only": ["quickfix"],
      },
    }),
  );
  let code_actions =
    serde_json::from_value::<Vec<lsp::CodeAction>>(res).unwrap();
  let titles = code_actions
    .iter()
    .map(|a| a.title.clone())
    .collect::<Vec<_>>();
  assert_eq!(
    json!(titles),
    json!([
      "Add import from \"node:assert\"",
      "Add import from \"node:console\"",
      "Add missing function declaration 'assert'",
    ]),
  );
  client.shutdown();
}

#[test]
fn lsp_completions_snippet() {
  let context = TestContextBuilder::new().use_temp_cwd().build();
  let mut client = context.new_lsp_command().build();
  client.initialize_default();
  client.did_open(
    json!({
      "textDocument": {
        "uri": "file:///a/a.tsx",
        "languageId": "typescriptreact",
        "version": 1,
        "text": "function A({ type }: { type: string }) {\n  return type;\n}\n\nfunction B() {\n  return <A t\n}",
      }
    }),
  );
  let list = client.get_completion_list(
    "file:///a/a.tsx",
    (5, 13),
    json!({ "triggerKind": 1 }),
  );
  assert_eq!(
    json!(list),
    json!({
      "isIncomplete": false,
      "items": [
        {
          "label": "type",
          "kind": 5,
          "sortText": "11",
          "filterText": "type=\"$1\"",
          "insertText": "type=\"$1\"",
          "insertTextFormat": 2,
          "commitCharacters": [
            ".",
            ",",
            ";",
            "("
          ],
          "data": {
            "tsc": {
              "specifier": "file:///a/a.tsx",
              "position": 87,
              "name": "type",
              "useCodeSnippet": false
            }
          }
        }
      ]
    })
  );

  let res = client.write_request(
    "completionItem/resolve",
    json!({
      "label": "type",
      "kind": 5,
      "sortText": "11",
      "filterText": "type=\"$1\"",
      "insertText": "type=\"$1\"",
      "insertTextFormat": 2,
      "commitCharacters": [
        ".",
        ",",
        ";",
        "("
      ],
      "data": {
        "tsc": {
          "specifier": "file:///a/a.tsx",
          "position": 87,
          "name": "type",
          "useCodeSnippet": false
        }
      }
    }),
  );
  assert_eq!(
    res,
    json!({
      "label": "type",
      "kind": 5,
      "detail": "(property) type: string",
      "documentation": {
        "kind": "markdown",
        "value": ""
      },
      "sortText": "11",
      "filterText": "type=\"$1\"",
      "insertText": "type=\"$1\"",
      "insertTextFormat": 2
    })
  );
  client.shutdown();
}

#[test]
fn lsp_completions_no_snippet() {
  let context = TestContextBuilder::new().use_temp_cwd().build();
  let mut client = context.new_lsp_command().build();
  client.initialize(|builder| {
    builder.with_capabilities(|c| {
      let doc = c.text_document.as_mut().unwrap();
      doc.completion = None;
    });
  });
  client.did_open(
    json!({
      "textDocument": {
        "uri": "file:///a/a.tsx",
        "languageId": "typescriptreact",
        "version": 1,
        "text": "function A({ type }: { type: string }) {\n  return type;\n}\n\nfunction B() {\n  return <A t\n}",
      }
    }),
  );
  let list = client.get_completion_list(
    "file:///a/a.tsx",
    (5, 13),
    json!({ "triggerKind": 1 }),
  );
  assert!(!list.is_incomplete);
  assert_eq!(
    json!(list),
    json!({
      "isIncomplete": false,
      "items": [
        {
          "label": "type",
          "kind": 5,
          "sortText": "11",
          "commitCharacters": [
            ".",
            ",",
            ";",
            "("
          ],
          "data": {
            "tsc": {
              "specifier": "file:///a/a.tsx",
              "position": 87,
              "name": "type",
              "useCodeSnippet": false
            }
          }
        }
      ]
    })
  );
  client.shutdown();
}

#[test]
fn lsp_completions_npm() {
  let context = TestContextBuilder::new()
    .use_http_server()
    .use_temp_cwd()
    .build();
  let mut client = context.new_lsp_command().build();
  client.initialize_default();
  client.did_open(
    json!({
      "textDocument": {
        "uri": "file:///a/file.ts",
        "languageId": "typescript",
        "version": 1,
        "text": "import cjsDefault from 'npm:@denotest/cjs-default-export';import chalk from 'npm:chalk';\n\n",
      }
    }),
  );
  client.write_request(
    "workspace/executeCommand",
    json!({
      "command": "deno.cache",
      "arguments": [
        ["npm:@denotest/cjs-default-export", "npm:chalk"],
        "file:///a/file.ts",
      ],
    }),
  );

  // check importing a cjs default import
  client.write_notification(
    "textDocument/didChange",
    json!({
      "textDocument": {
        "uri": "file:///a/file.ts",
        "version": 2
      },
      "contentChanges": [
        {
          "range": {
            "start": { "line": 2, "character": 0 },
            "end": { "line": 2, "character": 0 }
          },
          "text": "cjsDefault."
        }
      ]
    }),
  );
  let diagnostics = client.read_diagnostics();
  assert_eq!(
    diagnostics
      .all()
      .iter()
      .map(|d| d.message.as_str())
      .collect::<Vec<_>>(),
    vec![
      "'chalk' is declared but its value is never read.",
      "Identifier expected."
    ]
  );

  let list = client.get_completion_list(
    "file:///a/file.ts",
    (2, 11),
    json!({
      "triggerKind": 2,
      "triggerCharacter": "."
    }),
  );
  assert!(!list.is_incomplete);
  assert_eq!(
    list
      .items
      .iter()
      .map(|i| i.label.as_str())
      .collect::<Vec<_>>(),
    vec!["default", "MyClass", "named"]
  );

  let res = client.write_request(
    "completionItem/resolve",
    json!({
      "label": "MyClass",
      "kind": 6,
      "sortText": "1",
      "insertTextFormat": 1,
      "data": {
        "tsc": {
          "specifier": "file:///a/file.ts",
          "position": 69,
          "name": "MyClass",
          "useCodeSnippet": false
        }
      }
    }),
  );
  assert_eq!(
    res,
    json!({
      "label": "MyClass",
      "kind": 6,
      "sortText": "1",
      "insertTextFormat": 1,
      "data": {
        "tsc": {
          "specifier": "file:///a/file.ts",
          "position": 69,
          "name": "MyClass",
          "useCodeSnippet": false
        }
      }
    })
  );

  // now check chalk, which is esm
  client.write_notification(
    "textDocument/didChange",
    json!({
      "textDocument": {
        "uri": "file:///a/file.ts",
        "version": 3
      },
      "contentChanges": [
        {
          "range": {
            "start": { "line": 2, "character": 0 },
            "end": { "line": 2, "character": 11 }
          },
          "text": "chalk."
        }
      ]
    }),
  );
  client.read_diagnostics();

  let list = client.get_completion_list(
    "file:///a/file.ts",
    (2, 6),
    json!({
      "triggerKind": 2,
      "triggerCharacter": "."
    }),
  );
  assert!(!list.is_incomplete);
  assert!(list.items.iter().any(|i| i.label == "green"));
  assert!(list.items.iter().any(|i| i.label == "red"));

  client.shutdown();
}

#[test]
fn lsp_auto_imports_npm_auto() {
  let context = TestContextBuilder::for_npm().use_temp_cwd().build();
  let temp_dir_path = context.temp_dir().path();
  temp_dir_path.join("deno.json").write_json(&json!({
    "nodeModulesDir": "auto",
    "imports": {
      "preact": "npm:preact@^10.19.6",
    },
  }));
  // add a file that uses the import so that typescript knows about it
  temp_dir_path
    .join("mod.ts")
    .write("import { useEffect } from 'preact/hooks'; console.log(useEffect);");
  context.run_deno("cache mod.ts");
  let mut client = context.new_lsp_command().build();
  client.initialize_default();
  let file_uri = temp_dir_path.join("file.ts").url_file();
  let mut diagnostics = client
    .did_open(json!({
      "textDocument": {
        "uri": file_uri,
        "languageId": "typescript",
        "version": 1,
        "text": "useEffect",
      }
    }))
    .all();
  assert_eq!(diagnostics.len(), 1);
  let diagnostic = diagnostics.remove(0);
  let res = client.write_request(
    "textDocument/codeAction",
    json!({
      "textDocument": {
        "uri": file_uri,
      },
      "range": {
        "start": { "line": 0, "character": 0 },
        "end": { "line": 0, "character": 9 }
      },
      "context": {
        "diagnostics": [diagnostic],
        "only": ["quickfix"]
      }
    }),
  );
  assert_eq!(
    res
      .as_array()
      .unwrap()
      .first()
      .unwrap()
      .as_object()
      .unwrap()
      .get("title")
      .unwrap()
      .as_str()
      .unwrap(),
    "Add import from \"preact/hooks\""
  );
  client.shutdown();
}

#[test]
fn lsp_npm_specifier_unopened_file() {
  let context = TestContextBuilder::new()
    .use_http_server()
    .use_temp_cwd()
    .build();
  let temp_dir = context.temp_dir();
  // create other.ts, which re-exports an npm specifier
  temp_dir.write(
    "other.ts",
    "export { default as chalk } from 'npm:chalk@5';",
  );
  let mut client = context.new_lsp_command().build();
  client.initialize_default();

  // cache the other.ts file to the DENO_DIR
  let deno = deno_cmd_with_deno_dir(client.deno_dir())
    .current_dir(temp_dir.path())
    .arg("cache")
    .arg("--quiet")
    .arg("other.ts")
    .envs(env_vars_for_npm_tests())
    .piped_output()
    .spawn()
    .unwrap();
  let output = deno.wait_with_output().unwrap();
  assert!(output.status.success());
  assert_eq!(output.status.code(), Some(0));

  let stdout = String::from_utf8(output.stdout).unwrap();
  assert_eq!(stdout.as_str(), "");
  let stderr = String::from_utf8(output.stderr).unwrap();
  assert_eq!(stderr.as_str(), "");

  // open main.ts, which imports other.ts (unopened)
  client.did_open(json!({
    "textDocument": {
      "uri": temp_dir.url().join("main.ts").unwrap(),
      "languageId": "typescript",
      "version": 1,
      "text": "import { chalk } from './other.ts';\n\n",
    }
  }));

  client.write_notification(
    "textDocument/didChange",
    json!({
      "textDocument": {
        "uri": temp_dir.url().join("main.ts").unwrap(),
        "version": 2
      },
      "contentChanges": [
        {
          "range": {
            "start": { "line": 2, "character": 0 },
            "end": { "line": 2, "character": 0 }
          },
          "text": "chalk."
        }
      ]
    }),
  );
  client.read_diagnostics();

  // now ensure completions work
  let list = client.get_completion_list(
    temp_dir.url().join("main.ts").unwrap(),
    (2, 6),
    json!({
      "triggerKind": 2,
      "triggerCharacter": "."
    }),
  );
  assert!(!list.is_incomplete);
  assert_eq!(list.items.len(), 63);
  assert!(list.items.iter().any(|i| i.label == "ansi256"));
  client.shutdown();
}

#[test]
fn lsp_completions_node_builtin() {
  let context = TestContextBuilder::new()
    .use_http_server()
    .use_temp_cwd()
    .build();
  let mut client = context.new_lsp_command().build();
  client.initialize_default();
  let diagnostics = client.did_open(json!({
    "textDocument": {
      "uri": "file:///a/file.ts",
      "languageId": "typescript",
      "version": 1,
      "text": "import fs from 'node:non-existent';\n\n",
    }
  }));

  let non_existent_diagnostics = diagnostics
    .messages_with_file_and_source("file:///a/file.ts", "deno")
    .diagnostics
    .into_iter()
    .filter(|d| {
      d.code == Some(lsp::NumberOrString::String("resolver-error".to_string()))
    })
    .collect::<Vec<_>>();
  assert_eq!(
    json!(non_existent_diagnostics),
    json!([
      {
        "range": {
          "start": { "line": 0, "character": 15 },
          "end": { "line": 0, "character": 34 },
        },
        "severity": 1,
        "code": "resolver-error",
        "source": "deno",
        "message": "Unknown Node built-in module: non-existent"
      }
    ])
  );

  // update to have fs import
  client.write_notification(
    "textDocument/didChange",
    json!({
      "textDocument": {
        "uri": "file:///a/file.ts",
        "version": 2
      },
      "contentChanges": [
        {
          "range": {
            "start": { "line": 0, "character": 16 },
            "end": { "line": 0, "character": 33 },
          },
          "text": "fs"
        }
      ]
    }),
  );
  let diagnostics = client.read_diagnostics();
  let diagnostics = diagnostics
    .messages_with_file_and_source("file:///a/file.ts", "deno")
    .diagnostics
    .into_iter()
    .filter(|d| {
      d.code
        == Some(lsp::NumberOrString::String(
          "import-node-prefix-missing".to_string(),
        ))
    })
    .collect::<Vec<_>>();

  // get the quick fixes
  let res = client.write_request(
    "textDocument/codeAction",
    json!({
      "textDocument": {
        "uri": "file:///a/file.ts"
      },
      "range": {
        "start": { "line": 0, "character": 16 },
        "end": { "line": 0, "character": 18 },
      },
      "context": {
        "diagnostics": json!(diagnostics),
        "only": ["quickfix"]
      }
    }),
  );
  assert_eq!(
    res,
    json!([{
      "title": "Update specifier to node:fs",
      "kind": "quickfix",
      "diagnostics": [
        {
          "range": {
            "start": { "line": 0, "character": 15 },
            "end": { "line": 0, "character": 19 }
          },
          "severity": 1,
          "code": "import-node-prefix-missing",
          "source": "deno",
          "message": "Relative import path \"fs\" not prefixed with / or ./ or ../\n  \u{1b}[0m\u{1b}[36mhint:\u{1b}[0m If you want to use a built-in Node module, add a \"node:\" prefix (ex. \"node:fs\").",
          "data": {
            "specifier": "fs"
          },
        }
      ],
      "edit": {
        "changes": {
          "file:///a/file.ts": [
            {
              "range": {
                "start": { "line": 0, "character": 15 },
                "end": { "line": 0, "character": 19 }
              },
              "newText": "\"node:fs\""
            }
          ]
        }
      }
    }])
  );

  // update to have node:fs import
  client.write_notification(
    "textDocument/didChange",
    json!({
      "textDocument": {
        "uri": "file:///a/file.ts",
        "version": 3,
      },
      "contentChanges": [
        {
          "range": {
            "start": { "line": 0, "character": 15 },
            "end": { "line": 0, "character": 19 },
          },
          "text": "\"node:fs\"",
        }
      ]
    }),
  );

  let diagnostics = client.read_diagnostics();
  let cache_diagnostics = diagnostics
    .messages_with_file_and_source("file:///a/file.ts", "deno")
    .diagnostics
    .into_iter()
    .filter(|d| {
      d.code
        == Some(lsp::NumberOrString::String("not-installed-npm".to_string()))
    })
    .collect::<Vec<_>>();

  assert_eq!(
    json!(cache_diagnostics),
    json!([
      {
        "range": {
          "start": { "line": 0, "character": 15 },
          "end": { "line": 0, "character": 24 }
        },
        "data": {
          "specifier": "npm:@types/node",
        },
        "severity": 1,
        "code": "not-installed-npm",
        "source": "deno",
        "message": "npm package \"@types/node\" is not installed or doesn't exist."
      }
    ])
  );

  client.write_request(
    "workspace/executeCommand",
    json!({
      "command": "deno.cache",
      "arguments": [["npm:@types/node"], "file:///a/file.ts"],
    }),
  );

  client.write_notification(
    "textDocument/didChange",
    json!({
      "textDocument": {
        "uri": "file:///a/file.ts",
        "version": 4
      },
      "contentChanges": [
        {
          "range": {
            "start": { "line": 2, "character": 0 },
            "end": { "line": 2, "character": 0 }
          },
          "text": "fs."
        }
      ]
    }),
  );
  client.read_diagnostics();

  let list = client.get_completion_list(
    "file:///a/file.ts",
    (2, 3),
    json!({
      "triggerKind": 2,
      "triggerCharacter": "."
    }),
  );
  assert!(!list.is_incomplete);
  assert!(list.items.iter().any(|i| i.label == "writeFile"));
  assert!(list.items.iter().any(|i| i.label == "writeFileSync"));

  client.shutdown();
}

#[test]
fn lsp_completions_node_specifier_node_modules_dir() {
  let context = TestContextBuilder::new()
    .use_http_server()
    .use_temp_cwd()
    .build();
  let temp_dir = context.temp_dir();
  temp_dir.write(
    temp_dir.path().join("deno.json"),
    json!({
      "nodeModulesDir": "auto",
    })
    .to_string(),
  );
  let mut client = context.new_lsp_command().build();
  client.initialize_default();
  client.did_open(json!({
    "textDocument": {
      "uri": temp_dir.url().join("file.ts").unwrap(),
      "languageId": "typescript",
      "version": 1,
      "text": "import fs from \"node:fs\";\n",
    },
  }));
  client.write_request(
    "workspace/executeCommand",
    json!({
      "command": "deno.cache",
      "arguments": [[], temp_dir.url().join("file.ts").unwrap()],
    }),
  );
  client.write_notification(
    "textDocument/didChange",
    json!({
      "textDocument": {
        "uri": temp_dir.url().join("file.ts").unwrap(),
        "version": 2,
      },
      "contentChanges": [
        {
          "range": {
            "start": { "line": 1, "character": 0 },
            "end": { "line": 1, "character": 0 },
          },
          "text": "fs.",
        },
      ],
    }),
  );
  let list = client.get_completion_list(
    temp_dir.url().join("file.ts").unwrap(),
    (1, 3),
    json!({
      "triggerKind": 2,
      "triggerCharacter": ".",
    }),
  );
  assert!(!list.is_incomplete);
  assert!(list.items.iter().any(|i| i.label == "writeFile"));
  assert!(list.items.iter().any(|i| i.label == "writeFileSync"));
  client.shutdown();
}

#[test]
fn lsp_completions_registry() {
  let context = TestContextBuilder::new()
    .use_http_server()
    .use_temp_cwd()
    .build();
  let mut client = context.new_lsp_command().build();
  client.initialize(|builder| {
    builder.add_test_server_suggestions();
  });
  client.did_open(json!({
    "textDocument": {
      "uri": "file:///a/file.ts",
      "languageId": "typescript",
      "version": 1,
      "text": "import * as a from \"http://localhost:4545/x/a@\""
    }
  }));
  let list = client.get_completion_list(
    "file:///a/file.ts",
    (0, 46),
    json!({
      "triggerKind": 2,
      "triggerCharacter": "@"
    }),
  );
  assert!(!list.is_incomplete);
  assert_eq!(list.items.len(), 3);

  let res = client.write_request(
    "completionItem/resolve",
    json!({
      "label": "v2.0.0",
      "kind": 19,
      "detail": "(version)",
      "sortText": "0000000003",
      "filterText": "http://localhost:4545/x/a@v2.0.0",
      "textEdit": {
        "range": {
          "start": { "line": 0, "character": 20 },
          "end": { "line": 0, "character": 46 }
        },
        "newText": "http://localhost:4545/x/a@v2.0.0"
      }
    }),
  );
  assert_eq!(
    res,
    json!({
      "label": "v2.0.0",
      "kind": 19,
      "detail": "(version)",
      "sortText": "0000000003",
      "filterText": "http://localhost:4545/x/a@v2.0.0",
      "textEdit": {
        "range": {
          "start": { "line": 0, "character": 20 },
          "end": { "line": 0, "character": 46 }
        },
        "newText": "http://localhost:4545/x/a@v2.0.0"
      }
    })
  );
  client.shutdown();
}

#[test]
fn lsp_completions_registry_empty() {
  let context = TestContextBuilder::new()
    .use_http_server()
    .use_temp_cwd()
    .build();
  let mut client = context.new_lsp_command().build();
  client.initialize(|builder| {
    builder.add_test_server_suggestions();
  });
  client.did_open(json!({
    "textDocument": {
      "uri": "file:///a/file.ts",
      "languageId": "typescript",
      "version": 1,
      "text": "import * as a from \"\""
    }
  }));
  let res = client.get_completion(
    "file:///a/file.ts",
    (0, 20),
    json!({
      "triggerKind": 2,
      "triggerCharacter": "\""
    }),
  );
  assert_eq!(
    json!(res),
    json!({
      "isIncomplete": false,
      "items": [{
        "label": ".",
        "kind": 19,
        "detail": "(local)",
        "sortText": "1",
        "insertText": ".",
        "commitCharacters": ["\"", "'"]
      }, {
        "label": "..",
        "kind": 19,
        "detail": "(local)",
        "sortText": "1",
        "insertText": "..",
        "commitCharacters": ["\"", "'" ]
      }, {
        "label": "http://localhost:4545",
        "kind": 19,
        "detail": "(registry)",
        "sortText": "2",
        "textEdit": {
          "range": {
            "start": { "line": 0, "character": 20 },
            "end": { "line": 0, "character": 20 }
          },
          "newText": "http://localhost:4545"
        },
        "commitCharacters": ["\"", "'"]
      }]
    })
  );
  client.shutdown();
}

#[test]
fn lsp_auto_discover_registry() {
  let context = TestContextBuilder::new()
    .use_http_server()
    .use_temp_cwd()
    .build();
  let mut client = context.new_lsp_command().build();
  client.initialize_default();
  client.did_open(json!({
    "textDocument": {
      "uri": "file:///a/file.ts",
      "languageId": "typescript",
      "version": 1,
      "text": "import * as a from \"http://localhost:4545/x/a@\""
    }
  }));
  client.get_completion(
    "file:///a/file.ts",
    (0, 46),
    json!({
      "triggerKind": 2,
      "triggerCharacter": "@"
    }),
  );
  let res = client
    .read_notification_with_method::<Value>("deno/registryState")
    .unwrap();
  assert_eq!(
    res,
    json!({
      "origin": "http://localhost:4545",
      "suggestions": true,
    }),
  );
  client.shutdown();
}

#[test]
fn lsp_cache_location() {
  let context = TestContextBuilder::new()
    .use_http_server()
    .use_temp_cwd()
    .build();
  let temp_dir = context.temp_dir();
  let mut client = context.new_lsp_command().build();
  client.initialize(|builder| {
    builder.set_cache(".cache").add_test_server_suggestions();
  });

  client.did_open(json!({
    "textDocument": {
      "uri": "file:///a/file_01.ts",
      "languageId": "typescript",
      "version": 1,
      "text": "export const a = \"a\";\n",
    }
  }));
  let diagnostics =
    client.did_open(json!({
      "textDocument": {
        "uri": "file:///a/file.ts",
        "languageId": "typescript",
        "version": 1,
        "text": "import * as a from \"http://127.0.0.1:4545/xTypeScriptTypes.js\";\n// @ts-types=\"http://127.0.0.1:4545/type_definitions/foo.d.ts\"\nimport * as b from \"http://127.0.0.1:4545/type_definitions/foo.js\";\nimport * as c from \"http://127.0.0.1:4545/subdir/type_reference.js\";\nimport * as d from \"http://127.0.0.1:4545/subdir/mod1.ts\";\nimport * as e from \"data:application/typescript;base64,ZXhwb3J0IGNvbnN0IGEgPSAiYSI7CgpleHBvcnQgZW51bSBBIHsKICBBLAogIEIsCiAgQywKfQo=\";\nimport * as f from \"./file_01.ts\";\nimport * as g from \"http://localhost:4545/x/a/mod.ts\";\n\nconsole.log(a, b, c, d, e, f, g);\n"
      }
    }));
  assert_eq!(diagnostics.all().len(), 6);
  client.write_request(
    "workspace/executeCommand",
    json!({
      "command": "deno.cache",
      "arguments": [[], "file:///a/file.ts"],
    }),
  );
  let res = client.write_request(
    "textDocument/hover",
    json!({
      "textDocument": {
        "uri": "file:///a/file.ts",
      },
      "position": { "line": 0, "character": 28 }
    }),
  );
  assert_eq!(
    res,
    json!({
      "contents": {
        "kind": "markdown",
        "value": "**Resolved Dependency**\n\n**Code**: http&#8203;://127.0.0.1:4545/xTypeScriptTypes.js\n\n**Types**: http&#8203;://127.0.0.1:4545/xTypeScriptTypes.d.ts\n"
      },
      "range": {
        "start": { "line": 0, "character": 19 },
        "end": { "line": 0, "character": 62 }
      }
    })
  );
  let res = client.write_request(
    "textDocument/hover",
    json!({
      "textDocument": {
        "uri": "file:///a/file.ts",
      },
      "position": { "line": 7, "character": 28 }
    }),
  );
  assert_eq!(
    res,
    json!({
      "contents": {
        "kind": "markdown",
        "value": "**Resolved Dependency**\n\n**Code**: http&#8203;://localhost:4545/x/a/mod.ts\n\n\n---\n\n**a**\n\nmod.ts"
      },
      "range": {
        "start": { "line": 7, "character": 19 },
        "end": { "line": 7, "character": 53 }
      }
    })
  );
  let cache_path = temp_dir.path().join(".cache");
  assert!(cache_path.is_dir());
  assert!(!cache_path.join("gen").is_dir()); // not created because no emitting has occurred
  client.shutdown();
}

/// Sets the TLS root certificate on startup, which allows the LSP to connect to
/// the custom signed test server and be able to retrieve the registry config
/// and cache files.
#[test]
fn lsp_tls_cert() {
  let context = TestContextBuilder::new()
    .use_http_server()
    .use_temp_cwd()
    .build();
  let mut client = context.new_lsp_command().build();
  client.initialize(|builder| {
    builder
      .set_suggest_imports_hosts(vec![
        ("http://localhost:4545/".to_string(), true),
        ("https://localhost:5545/".to_string(), true),
      ])
      .set_tls_certificate("");
  });

  client.did_open(json!({
    "textDocument": {
      "uri": "file:///a/file_01.ts",
      "languageId": "typescript",
      "version": 1,
      "text": "export const a = \"a\";\n",
    }
  }));
  let diagnostics = client.did_open(json!({
    "textDocument": {
      "uri": "file:///a/file.ts",
      "languageId": "typescript",
      "version": 1,
      "text": "import * as a from \"https://localhost:5545/xTypeScriptTypes.js\";\n// @ts-types=\"https://localhost:5545/type_definitions/foo.d.ts\"\nimport * as b from \"https://localhost:5545/type_definitions/foo.js\";\nimport * as c from \"https://localhost:5545/subdir/type_reference.js\";\nimport * as d from \"https://localhost:5545/subdir/mod1.ts\";\nimport * as e from \"data:application/typescript;base64,ZXhwb3J0IGNvbnN0IGEgPSAiYSI7CgpleHBvcnQgZW51bSBBIHsKICBBLAogIEIsCiAgQywKfQo=\";\nimport * as f from \"./file_01.ts\";\nimport * as g from \"http://localhost:4545/x/a/mod.ts\";\n\nconsole.log(a, b, c, d, e, f, g);\n"
    }
  }));
  let diagnostics = diagnostics.all();
  assert_eq!(diagnostics.len(), 6);
  client.write_request(
    "workspace/executeCommand",
    json!({
      "command": "deno.cache",
      "arguments": [[], "file:///a/file.ts"],
    }),
  );
  let res = client.write_request(
    "textDocument/hover",
    json!({
      "textDocument": {
        "uri": "file:///a/file.ts",
      },
      "position": { "line": 0, "character": 28 }
    }),
  );
  assert_eq!(
    res,
    json!({
      "contents": {
        "kind": "markdown",
        "value": "**Resolved Dependency**\n\n**Code**: https&#8203;://localhost:5545/xTypeScriptTypes.js\n"
      },
      "range": {
        "start": { "line": 0, "character": 19 },
        "end": { "line": 0, "character": 63 }
      }
    })
  );
  let res = client.write_request(
    "textDocument/hover",
    json!({
      "textDocument": {
        "uri": "file:///a/file.ts",
      },
      "position": { "line": 7, "character": 28 }
    }),
  );
  assert_eq!(
    res,
    json!({
      "contents": {
        "kind": "markdown",
        "value": "**Resolved Dependency**\n\n**Code**: http&#8203;://localhost:4545/x/a/mod.ts\n\n\n---\n\n**a**\n\nmod.ts"
      },
      "range": {
        "start": { "line": 7, "character": 19 },
        "end": { "line": 7, "character": 53 }
      }
    })
  );
  client.shutdown();
}

#[test]
fn lsp_npmrc() {
  let context = TestContextBuilder::new()
    .use_http_server()
    .use_temp_cwd()
    .add_npm_env_vars()
    .build();
  let temp_dir = context.temp_dir();
  temp_dir.write(
    temp_dir.path().join("deno.json"),
    json!({
      "nodeModulesDir": "auto",
    })
    .to_string(),
  );
  temp_dir.write(
    temp_dir.path().join("package.json"),
    json!({
      "name": "npmrc_test",
      "version": "0.0.1",
      "dependencies": {
        "@denotest/basic": "1.0.0",
      },
    })
    .to_string(),
  );
  temp_dir.write(
    temp_dir.path().join(".npmrc"),
    "\
@denotest:registry=http://localhost:4261/
//localhost:4261/:_authToken=private-reg-token
",
  );
  let file = source_file(
    temp_dir.path().join("main.ts"),
    r#"
      import { getValue, setValue } from "@denotest/basic";
      setValue(42);
      const n: string = getValue();
      console.log(n);
    "#,
  );
  let mut client = context.new_lsp_command().build();
  client.initialize_default();
  client.write_request(
    "workspace/executeCommand",
    json!({
      "command": "deno.cache",
      "arguments": [[], file.url()],
    }),
  );
  let diagnostics = client.did_open_file(&file);
  assert_eq!(
    json!(diagnostics.all()),
    json!([
      {
        "range": {
          "start": {
            "line": 3,
            "character": 12,
          },
          "end": {
            "line": 3,
            "character": 13,
          },
        },
        "severity": 1,
        "code": 2322,
        "source": "deno-ts",
        "message": "Type 'number' is not assignable to type 'string'.",
      },
    ]),
  );
  client.shutdown();
}

#[test]
fn lsp_diagnostics_warn_redirect() {
  let context = TestContextBuilder::new()
    .use_http_server()
    .use_temp_cwd()
    .build();
  let mut client = context.new_lsp_command().build();
  client.initialize_default();
  client.did_open(
    json!({
      "textDocument": {
        "uri": "file:///a/file.ts",
        "languageId": "typescript",
        "version": 1,
        "text": "import * as a from \"http://127.0.0.1:4545/x_deno_warning.js\";\n\nconsole.log(a)\n",
      },
    }),
  );
  client.write_request(
    "workspace/executeCommand",
    json!({
      "command": "deno.cache",
      "arguments": [
        ["http://127.0.0.1:4545/x_deno_warning.js"],
        "file:///a/file.ts",
      ],
    }),
  );
  let diagnostics = client.read_diagnostics();
  assert_eq!(
    diagnostics.messages_with_source("deno"),
    lsp::PublishDiagnosticsParams {
      uri: lsp::Uri::from_str("file:///a/file.ts").unwrap(),
      diagnostics: vec![
        lsp::Diagnostic {
          range: lsp::Range {
            start: lsp::Position {
              line: 0,
              character: 19
            },
            end: lsp::Position {
              line: 0,
              character: 60
            }
          },
          severity: Some(lsp::DiagnosticSeverity::WARNING),
          code: Some(lsp::NumberOrString::String("deno-warn".to_string())),
          source: Some("deno".to_string()),
          message: "foobar".to_string(),
          ..Default::default()
        },
        lsp::Diagnostic {
          range: lsp::Range {
            start: lsp::Position {
              line: 0,
              character: 19
            },
            end: lsp::Position {
              line: 0,
              character: 60
            }
          },
          severity: Some(lsp::DiagnosticSeverity::INFORMATION),
          code: Some(lsp::NumberOrString::String("redirect".to_string())),
          source: Some("deno".to_string()),
          message: "The import of \"http://127.0.0.1:4545/x_deno_warning.js\" was redirected to \"http://127.0.0.1:4545/lsp/x_deno_warning_redirect.js\".".to_string(),
          data: Some(json!({"specifier": "http://127.0.0.1:4545/x_deno_warning.js", "redirect": "http://127.0.0.1:4545/lsp/x_deno_warning_redirect.js"})),
          ..Default::default()
        }
      ],
      version: Some(1),
    }
  );
  client.shutdown();
}

#[test]
fn lsp_redirect_quick_fix() {
  let context = TestContextBuilder::new()
    .use_http_server()
    .use_temp_cwd()
    .build();
  let mut client = context.new_lsp_command().build();
  client.initialize_default();
  client.did_open(
    json!({
      "textDocument": {
        "uri": "file:///a/file.ts",
        "languageId": "typescript",
        "version": 1,
        "text": "import * as a from \"http://127.0.0.1:4545/x_deno_warning.js\";\n\nconsole.log(a)\n",
      },
    }),
  );
  client.write_request(
    "workspace/executeCommand",
    json!({
      "command": "deno.cache",
      "arguments": [
        ["http://127.0.0.1:4545/x_deno_warning.js"],
        "file:///a/file.ts",
      ],
    }),
  );
  let diagnostics = client
    .read_diagnostics()
    .messages_with_source("deno")
    .diagnostics;
  let res = client.write_request(
    "textDocument/codeAction",
    json!(json!({
      "textDocument": {
        "uri": "file:///a/file.ts"
      },
      "range": {
        "start": { "line": 0, "character": 19 },
        "end": { "line": 0, "character": 60 }
      },
      "context": {
        "diagnostics": diagnostics,
        "only": ["quickfix"]
      }
    })),
  );
  assert_eq!(
    res,
    json!([{
      "title": "Update specifier to its redirected specifier.",
      "kind": "quickfix",
      "diagnostics": [
        {
          "range": {
            "start": { "line": 0, "character": 19 },
            "end": { "line": 0, "character": 60 }
          },
          "severity": 3,
          "code": "redirect",
          "source": "deno",
          "message": "The import of \"http://127.0.0.1:4545/x_deno_warning.js\" was redirected to \"http://127.0.0.1:4545/lsp/x_deno_warning_redirect.js\".",
          "data": {
            "specifier": "http://127.0.0.1:4545/x_deno_warning.js",
            "redirect": "http://127.0.0.1:4545/lsp/x_deno_warning_redirect.js"
          }
        }
      ],
      "edit": {
        "changes": {
          "file:///a/file.ts": [
            {
              "range": {
                "start": { "line": 0, "character": 19 },
                "end": { "line": 0, "character": 60 }
              },
              "newText": "\"http://127.0.0.1:4545/lsp/x_deno_warning_redirect.js\""
            }
          ]
        }
      }
    }])
  );
  client.shutdown();
}

#[test]
fn lsp_lockfile_redirect_resolution() {
  let context = TestContextBuilder::new()
    .use_http_server()
    .use_temp_cwd()
    .build();
  let temp_dir = context.temp_dir();
  temp_dir.write("deno.json", json!({}).to_string());
  temp_dir.write("deno.lock", json!({
    "version": "3",
    "redirects": {
      "http://localhost:4545/subdir/mod1.ts": "http://localhost:4545/subdir/mod2.ts",
    },
    "remote": {},
  }).to_string());
  let mut client = context.new_lsp_command().build();
  client.initialize_default();
  client.did_open(json!({
    "textDocument": {
      "uri": temp_dir.url().join("file.ts").unwrap(),
      "languageId": "typescript",
      "version": 1,
      "text": "import \"http://localhost:4545/subdir/mod1.ts\";\n",
    },
  }));
  client.write_request(
    "workspace/executeCommand",
    json!({
      "command": "deno.cache",
      "arguments": [[], temp_dir.url().join("file.ts").unwrap()],
    }),
  );
  client.read_diagnostics();
  let res = client.write_request(
    "textDocument/definition",
    json!({
      "textDocument": { "uri": temp_dir.url().join("file.ts").unwrap() },
      "position": { "line": 0, "character": 7 },
    }),
  );
  assert_eq!(
    res,
    json!([{
      "targetUri": "deno:/http/localhost%3A4545/subdir/mod2.ts",
      "targetRange": {
        "start": { "line": 0, "character": 0 },
        "end": { "line": 1, "character": 0 },
      },
      "targetSelectionRange": {
        "start": { "line": 0, "character": 0 },
        "end": { "line": 1, "character": 0 },
      },
    }]),
  );
  client.shutdown();
}

// Regression test for https://github.com/denoland/vscode_deno/issues/1157.
#[test]
fn lsp_diagnostics_brackets_in_file_name() {
  let context = TestContextBuilder::new().use_temp_cwd().build();
  let mut client = context.new_lsp_command().build();
  client.initialize_default();
  let diagnostics = client.did_open(json!({
    "textDocument": {
      "uri": "file:///a/%5Bfile%5D.ts",
      "languageId": "typescript",
      "version": 1,
      "text": "/** @deprecated */\nexport const a = \"a\";\n\na;\n",
    },
  }));
  assert_eq!(
    json!(diagnostics.all()),
    json!([
      {
        "range": {
          "start": { "line": 3, "character": 0 },
          "end": { "line": 3, "character": 1 },
        },
        "severity": 4,
        "code": 6385,
        "source": "deno-ts",
        "message": "'a' is deprecated.",
        "relatedInformation": [
          {
            "location": {
              "uri": "file:///a/%5Bfile%5D.ts",
              "range": {
                "start": { "line": 0, "character": 4 },
                "end": { "line": 0, "character": 16 },
              },
            },
            "message": "The declaration was marked as deprecated here.",
          },
        ],
        "tags": [2],
      },
    ]),
  );
  client.shutdown();
}

#[test]
fn lsp_diagnostics_deprecated() {
  let context = TestContextBuilder::new().use_temp_cwd().build();
  let mut client = context.new_lsp_command().build();
  client.initialize_default();
  let diagnostics = client.did_open(json!({
    "textDocument": {
      "uri": "file:///a/file.ts",
      "languageId": "typescript",
      "version": 1,
      "text": "/** @deprecated */\nexport const a = \"a\";\n\na;\n",
    },
  }));
  assert_eq!(
    json!(diagnostics.all_messages()),
    json!([{
      "uri": "file:///a/file.ts",
      "diagnostics": [
        {
          "range": {
            "start": { "line": 3, "character": 0 },
            "end": { "line": 3, "character": 1 }
          },
          "severity": 4,
          "code": 6385,
          "source": "deno-ts",
          "message": "'a' is deprecated.",
          "relatedInformation": [
            {
              "location": {
                "uri": "file:///a/file.ts",
                "range": {
                  "start": {
                    "line": 0,
                    "character": 4,
                  },
                  "end": {
                    "line": 0,
                    "character": 16,
                  },
                },
              },
              "message": "The declaration was marked as deprecated here.",
            },
          ],
          "tags": [2]
        }
      ],
      "version": 1
    }])
  );
  client.shutdown();
}

#[test]
fn lsp_diagnostics_deno_types() {
  let context = TestContextBuilder::new().use_temp_cwd().build();
  let mut client = context.new_lsp_command().build();
  client.initialize_default();
  let diagnostics = client
    .did_open(json!({
        "textDocument": {
          "uri": "file:///a/file.ts",
          "languageId": "typescript",
          "version": 1,
          "text": "/// <reference types=\"https://example.com/a/b.d.ts\" />\n/// <reference path=\"https://example.com/a/c.ts\"\n\n// @ts-types=https://example.com/a/d.d.ts\nimport * as d from \"https://example.com/a/d.js\";\n\n// @ts-types=\"https://example.com/a/e.d.ts\"\nimport * as e from \"https://example.com/a/e.js\";\n\nconsole.log(d, e);\n"
        }
      }),
    );

  client.write_request(
    "textDocument/documentSymbol",
    json!({
      "textDocument": {
        "uri": "file:///a/file.ts"
      }
    }),
  );
  assert_eq!(diagnostics.all().len(), 4);
  client.shutdown();
}

#[test]
fn lsp_root_with_global_reference_types() {
  let context = TestContextBuilder::new()
    .use_http_server()
    .use_temp_cwd()
    .build();
  let temp_dir = context.temp_dir();
  let file = source_file(
    temp_dir.path().join("file.ts"),
    "import 'http://localhost:4545/subdir/foo_types.d.ts'; Foo.bar;",
  );
  let file2 = source_file(
    temp_dir.path().join("file2.ts"),
    r#"/// <reference types="http://localhost:4545/subdir/foo_types.d.ts" />"#,
  );
  let mut client = context.new_lsp_command().build();
  client.initialize_default();
  client.write_request(
    "workspace/executeCommand",
    json!({
      "command": "deno.cache",
      "arguments": [[], file2.url()],
    }),
  );
  let diagnostics = client.did_open_file(&file);
  assert_eq!(json!(diagnostics.all()), json!([]));
}

#[test]
fn lsp_diagnostics_refresh_dependents() {
  let context = TestContextBuilder::new().use_temp_cwd().build();
  let mut client = context.new_lsp_command().build();
  client.initialize_default();
  client.did_open(json!({
    "textDocument": {
      "uri": "file:///a/file_00.ts",
      "languageId": "typescript",
      "version": 1,
      "text": "export const a = \"a\";\n",
    },
  }));
  client.did_open(json!({
    "textDocument": {
      "uri": "file:///a/file_01.ts",
      "languageId": "typescript",
      "version": 1,
      "text": "export * from \"./file_00.ts\";\n",
    },
  }));
  let diagnostics = client.did_open(json!({
    "textDocument": {
      "uri": "file:///a/file_02.ts",
      "languageId": "typescript",
      "version": 1,
      "text": "import { a, b } from \"./file_01.ts\";\n\nconsole.log(a, b);\n"
    }
  }));
  assert_eq!(
    json!(diagnostics
      .messages_with_file_and_source("file:///a/file_02.ts", "deno-ts")),
    json!({
      "uri": "file:///a/file_02.ts",
      "diagnostics": [
        {
          "range": {
            "start": { "line": 0, "character": 12 },
            "end": { "line": 0, "character": 13 }
          },
          "severity": 1,
          "code": 2305,
          "source": "deno-ts",
          "message": "Module '\"./file_01.ts\"' has no exported member 'b'."
        }
      ],
      "version": 1
    })
  );

  // fix the code causing the diagnostic
  client.write_notification(
    "textDocument/didChange",
    json!({
      "textDocument": {
        "uri": "file:///a/file_00.ts",
        "version": 2
      },
      "contentChanges": [
        {
          "range": {
            "start": { "line": 1, "character": 0 },
            "end": { "line": 1, "character": 0 }
          },
          "text": "export const b = \"b\";\n"
        }
      ]
    }),
  );
  let diagnostics = client.read_diagnostics();
  assert_eq!(json!(diagnostics.all()), json!([])); // no diagnostics now

  client.shutdown();
}

// Regression test for https://github.com/denoland/deno/issues/10897.
#[test]
fn lsp_ts_diagnostics_refresh_on_lsp_version_reset() {
  let context = TestContextBuilder::new().use_temp_cwd().build();
  let temp_dir = context.temp_dir();
  temp_dir.write("file.ts", r#"Deno.readTextFileSync(1);"#);
  let mut client = context.new_lsp_command().build();
  client.initialize_default();
  let diagnostics = client.did_open(json!({
    "textDocument": {
      "uri": temp_dir.url().join("file.ts").unwrap(),
      "languageId": "typescript",
      "version": 1,
      "text": temp_dir.read_to_string("file.ts"),
    },
  }));
  assert_eq!(diagnostics.all().len(), 1);
  client.write_notification(
    "textDocument/didClose",
    json!({
      "textDocument": {
        "uri": temp_dir.url().join("file.ts").unwrap(),
      },
    }),
  );
  temp_dir.remove_file("file.ts");
  // VSCode opens with `version: 1` again because the file was deleted. Ensure
  // diagnostics are still refreshed.
  client.did_open_raw(json!({
    "textDocument": {
      "uri": temp_dir.url().join("file.ts").unwrap(),
      "languageId": "typescript",
      "version": 1,
      "text": "",
    },
  }));
  temp_dir.write("file.ts", r#""#);
  client.did_save(json!({
    "textDocument": {
      "uri": temp_dir.url().join("file.ts").unwrap(),
    },
  }));
  let diagnostics = client.read_diagnostics();
  assert_eq!(diagnostics.all(), vec![]);
  client.shutdown();
}

#[test]
fn lsp_diagnostics_none_for_resolving_types() {
  let context = TestContextBuilder::for_npm().use_temp_cwd().build();
  context
    .temp_dir()
    .write("deno.json", r#"{ "unstable": ["byonm"] }"#);
  context.temp_dir().write(
    "package.json",
    r#"{ "dependencies": { "@denotest/monaco-editor": "*" } }"#,
  );
  context.run_npm("install");

  let mut client = context.new_lsp_command().build();
  client.initialize_default();
  // The types for this package will succeed, but the code will fail
  // because the package is only made for bundling and not meant to
  // run in Deno or Node.
  let diagnostics = client.did_open(json!({
    "textDocument": {
      "uri": context.temp_dir().path().join("file.ts").url_file(),
      "languageId": "typescript",
      "version": 1,
      "text": concat!(
        "import * as a from \"@denotest/monaco-editor\";\n",
        "console.log(new a.Editor())\n",
      )
    },
  }));
  let diagnostics = diagnostics.all();
  assert!(diagnostics.is_empty(), "{:?}", diagnostics);
  client.shutdown();
}

#[test]
fn lsp_jupyter_diagnostics() {
  let context = TestContextBuilder::new().use_temp_cwd().build();
  let mut client = context.new_lsp_command().build();
  client.initialize_default();
  let diagnostics = client.did_open(json!({
    "textDocument": {
      "uri": "deno-notebook-cell:/a/file.ts#abc",
      "languageId": "typescript",
      "version": 1,
      "text": "Deno.readTextFileSync(1234);",
    },
  }));
  assert_eq!(
    json!(diagnostics.all_messages()),
    json!([
      {
        "uri": "deno-notebook-cell:/a/file.ts#abc",
        "diagnostics": [
          {
            "range": {
              "start": {
                "line": 0,
                "character": 22,
              },
              "end": {
                "line": 0,
                "character": 26,
              },
            },
            "severity": 1,
            "code": 2345,
            "source": "deno-ts",
            "message": "Argument of type 'number' is not assignable to parameter of type 'string | URL'.",
          },
        ],
        "version": 1,
      },
    ])
  );
  client.shutdown();
}

#[test]
fn lsp_untitled_file_diagnostics() {
  let context = TestContextBuilder::new().use_temp_cwd().build();
  let mut client = context.new_lsp_command().build();
  client.initialize_default();
  let diagnostics = client.did_open(json!({
    "textDocument": {
      "uri": "untitled:///a/file.ts",
      "languageId": "typescript",
      "version": 1,
      "text": "Deno.readTextFileSync(1234);",
    },
  }));
  assert_eq!(
    json!(diagnostics.all_messages()),
    json!([
      {
        "uri": "untitled:///a/file.ts",
        "diagnostics": [
          {
            "range": {
              "start": {
                "line": 0,
                "character": 22,
              },
              "end": {
                "line": 0,
                "character": 26,
              },
            },
            "severity": 1,
            "code": 2345,
            "source": "deno-ts",
            "message": "Argument of type 'number' is not assignable to parameter of type 'string | URL'.",
          },
        ],
        "version": 1,
      },
    ])
  );
  client.shutdown();
}

#[derive(Debug, Deserialize)]
#[serde(rename_all = "camelCase")]
pub struct PerformanceAverage {
  pub name: String,
}

#[derive(Debug, Deserialize)]
#[serde(rename_all = "camelCase")]
struct PerformanceAverages {
  averages: Vec<PerformanceAverage>,
}

#[test]
fn lsp_performance() {
  let context = TestContextBuilder::new().use_temp_cwd().build();
  let mut client = context.new_lsp_command().build();
  client.initialize_default();
  client.did_open(json!({
    "textDocument": {
      "uri": "file:///a/file.ts",
      "languageId": "typescript",
      "version": 1,
      "text": "console.log(Deno.args);\n"
    }
  }));
  client.write_request(
    "textDocument/hover",
    json!({
      "textDocument": {
        "uri": "file:///a/file.ts"
      },
      "position": { "line": 0, "character": 19 }
    }),
  );
  let res = client.write_request_with_res_as::<PerformanceAverages>(
    "deno/performance",
    json!(null),
  );
  let mut averages = res
    .averages
    .iter()
    .map(|a| a.name.as_str())
    .collect::<Vec<_>>();
  averages.sort();
  assert_eq!(
    averages,
    vec![
      "lsp.did_open",
      "lsp.hover",
      "lsp.initialize",
      "lsp.testing_update",
      "lsp.update_cache",
      "lsp.update_diagnostics_deps",
      "lsp.update_diagnostics_lint",
      "lsp.update_diagnostics_ts",
      "lsp.update_global_cache",
      "tsc.host.$getAssets",
      "tsc.host.$getDiagnostics",
      "tsc.host.$getSupportedCodeFixes",
      "tsc.host.getQuickInfoAtPosition",
      "tsc.op.op_is_node_file",
      "tsc.op.op_load",
      "tsc.op.op_script_names",
      "tsc.request.$getAssets",
      "tsc.request.$getSupportedCodeFixes",
      "tsc.request.getQuickInfoAtPosition",
    ]
  );
  client.shutdown();
}

#[test]
fn lsp_format_no_changes() {
  let context = TestContextBuilder::new().use_temp_cwd().build();
  let mut client = context.new_lsp_command().build();
  client.initialize_default();
  client.did_open(json!({
    "textDocument": {
      "uri": "file:///a/file.ts",
      "languageId": "typescript",
      "version": 1,
      "text": "console;\n"
    }
  }));
  let res = client.write_request(
    "textDocument/formatting",
    json!({
      "textDocument": {
        "uri": "file:///a/file.ts"
      },
      "options": {
        "tabSize": 2,
        "insertSpaces": true
      }
    }),
  );
  assert_eq!(res, json!(null));
  client.assert_no_notification("window/showMessage");
  client.shutdown();
}

#[test]
fn lsp_format_error() {
  let context = TestContextBuilder::new().use_temp_cwd().build();
  let mut client = context.new_lsp_command().build();
  client.initialize_default();
  client.did_open(json!({
    "textDocument": {
      "uri": "file:///a/file.ts",
      "languageId": "typescript",
      "version": 1,
      "text": "console test test\n"
    }
  }));
  let res = client.write_request(
    "textDocument/formatting",
    json!({
      "textDocument": {
        "uri": "file:///a/file.ts"
      },
      "options": {
        "tabSize": 2,
        "insertSpaces": true
      }
    }),
  );
  assert_eq!(res, json!(null));
  client.shutdown();
}

#[test]
fn lsp_format_mbc() {
  let context = TestContextBuilder::new().use_temp_cwd().build();
  let mut client = context.new_lsp_command().build();
  client.initialize_default();
  client.did_open(json!({
    "textDocument": {
      "uri": "file:///a/file.ts",
      "languageId": "typescript",
      "version": 1,
      "text": "const bar = '👍🇺🇸😃'\nconsole.log('hello deno')\n"
    }
  }));
  let res = client.write_request(
    "textDocument/formatting",
    json!({
      "textDocument": {
        "uri": "file:///a/file.ts"
      },
      "options": {
        "tabSize": 2,
        "insertSpaces": true
      }
    }),
  );
  assert_eq!(
    res,
    json!([{
      "range": {
        "start": { "line": 0, "character": 12 },
        "end": { "line": 0, "character": 13 }
      },
      "newText": "\""
    }, {
      "range": {
        "start": { "line": 0, "character": 21 },
        "end": { "line": 0, "character": 22 }
      },
      "newText": "\";"
    }, {
      "range": {
        "start": { "line": 1, "character": 12 },
        "end": { "line": 1, "character": 13 }
      },
      "newText": "\""
    }, {
      "range": {
        "start": { "line": 1, "character": 23 },
        "end": { "line": 1, "character": 25 }
      },
      "newText": "\");"
    }])
  );
  client.shutdown();
}

#[test]
fn lsp_format_exclude_with_config() {
  let context = TestContextBuilder::new().use_temp_cwd().build();
  let temp_dir = context.temp_dir();

  temp_dir.write(
    "deno.fmt.jsonc",
    r#"{
    "fmt": {
      "exclude": ["ignored.ts"],
      "options": {
        "useTabs": true,
        "lineWidth": 40,
        "indentWidth": 8,
        "singleQuote": true,
        "proseWrap": "always"
      }
    }
  }"#,
  );

  let mut client = context.new_lsp_command().build();
  client.initialize(|builder| {
    builder.set_config("./deno.fmt.jsonc");
  });

  let file_uri = temp_dir.url().join("ignored.ts").unwrap();
  client.did_open(json!({
    "textDocument": {
      "uri": file_uri,
      "languageId": "typescript",
      "version": 1,
      "text": "function   myFunc(){}"
    }
  }));
  let res = client.write_request(
    "textDocument/formatting",
    json!({
      "textDocument": {
        "uri": file_uri
      },
      "options": {
        "tabSize": 2,
        "insertSpaces": true
      }
    }),
  );
  assert_eq!(res, json!(null));
  client.shutdown();
}

#[test]
fn lsp_format_exclude_default_config() {
  let context = TestContextBuilder::new().use_temp_cwd().build();
  let temp_dir = context.temp_dir();

  temp_dir.write(
    "deno.fmt.jsonc",
    r#"{
    "fmt": {
      "exclude": ["ignored.ts"],
      "options": {
        "useTabs": true,
        "lineWidth": 40,
        "indentWidth": 8,
        "singleQuote": true,
        "proseWrap": "always"
      }
    }
  }"#,
  );

  let mut client = context.new_lsp_command().build();
  client.initialize(|builder| {
    builder.set_config("./deno.fmt.jsonc");
  });

  let file_uri = temp_dir.url().join("ignored.ts").unwrap();
  client.did_open(json!({
    "textDocument": {
      "uri": file_uri,
      "languageId": "typescript",
      "version": 1,
      "text": "function   myFunc(){}"
    }
  }));
  let res = client.write_request(
    "textDocument/formatting",
    json!({
      "textDocument": {
        "uri": file_uri
      },
      "options": {
        "tabSize": 2,
        "insertSpaces": true
      }
    }),
  );
  assert_eq!(res, json!(null));
  client.shutdown();
}

#[test]
fn lsp_format_json() {
  let context = TestContextBuilder::new().use_temp_cwd().build();
  let temp_dir = context.temp_dir();
  let json_file =
    source_file(temp_dir.path().join("file.json"), "{\"key\":\"value\"}");
  let mut client = context.new_lsp_command().build();
  client.initialize_default();

  let res = client.write_request(
    "textDocument/formatting",
    json!({
      "textDocument": {
        "uri": json_file.url(),
      },
      "options": {
        "tabSize": 2,
        "insertSpaces": true
      }
    }),
  );

  assert_eq!(
    res,
    json!([
      {
        "range": {
          "start": { "line": 0, "character": 1 },
          "end": { "line": 0, "character": 1 }
        },
        "newText": " "
      }, {
        "range": {
          "start": { "line": 0, "character": 7 },
          "end": { "line": 0, "character": 7 }
        },
        "newText": " "
      }, {
        "range": {
          "start": { "line": 0, "character": 14 },
          "end": { "line": 0, "character": 15 }
        },
        "newText": " }\n"
      }
    ])
  );
  client.shutdown();
}

#[test]
fn lsp_format_editor_options() {
  let context = TestContextBuilder::new().use_temp_cwd().build();
  let temp_dir = context.temp_dir();
  let file = source_file(
    temp_dir.path().join("file.ts"),
    "if (true) {\n  console.log();\n}\n",
  );
  let mut client = context.new_lsp_command().build();
  client.initialize_default();
  let res = client.write_request(
    "textDocument/formatting",
    json!({
      "textDocument": {
        "uri": file.url(),
      },
      "options": {
        "tabSize": 4,
        "insertSpaces": true,
      },
    }),
  );
  assert_eq!(
    res,
    json!([
      {
        "range": {
          "start": { "line": 1, "character": 0 },
          "end": { "line": 1, "character": 0 },
        },
        "newText": "  ",
      },
    ])
  );
  let res = client.write_request(
    "textDocument/formatting",
    json!({
      "textDocument": {
        "uri": file.url(),
      },
      "options": {
        "tabSize": 2,
        "insertSpaces": false,
      },
    }),
  );
  assert_eq!(
    res,
    json!([
      {
        "range": {
          "start": { "line": 1, "character": 0 },
          "end": { "line": 1, "character": 2 },
        },
        "newText": "\t",
      },
    ])
  );
  client.shutdown();
}

#[test]
fn lsp_json_no_diagnostics() {
  let context = TestContextBuilder::new().use_temp_cwd().build();
  let mut client = context.new_lsp_command().build();
  client.initialize_default();
  client.did_open_raw(json!({
    "textDocument": {
      "uri": "file:///a/file.json",
      "languageId": "json",
      "version": 1,
      "text": "{\"key\":\"value\"}"
    }
  }));

  let res = client.write_request(
    "textDocument/semanticTokens/full",
    json!({
      "textDocument": {
        "uri": "file:///a/file.json"
      }
    }),
  );
  assert_eq!(res, json!(null));

  let res = client.write_request(
    "textDocument/hover",
    json!({
      "textDocument": {
        "uri": "file:///a/file.json"
      },
      "position": { "line": 0, "character": 3 }
    }),
  );
  assert_eq!(res, json!(null));

  client.shutdown();
}

#[test]
fn lsp_json_import_with_query_string() {
  let context = TestContextBuilder::new().use_temp_cwd().build();
  let temp_dir = context.temp_dir();
  temp_dir.write("data.json", r#"{"k": "v"}"#);
  temp_dir.write(
    "main.ts",
    r#"
      import data from "./data.json?1" with { type: "json" };
      console.log(data);
    "#,
  );
  let mut client = context.new_lsp_command().build();
  client.initialize_default();
  client.did_open_raw(json!({
    "textDocument": {
      "uri": temp_dir.url().join("data.json").unwrap(),
      "languageId": "json",
      "version": 1,
      "text": temp_dir.read_to_string("data.json"),
    }
  }));
  let diagnostics = client.did_open(json!({
    "textDocument": {
      "uri": temp_dir.url().join("main.ts").unwrap(),
      "languageId": "typescript",
      "version": 1,
      "text": temp_dir.read_to_string("main.ts"),
    }
  }));
  assert_eq!(diagnostics.all(), vec![]);
  client.shutdown();
}

#[test]
fn lsp_format_markdown() {
  let context = TestContextBuilder::new().use_temp_cwd().build();
  let temp_dir = context.temp_dir();
  let file = source_file(temp_dir.path().join("file.md"), "#   Hello World");
  let mut client = context.new_lsp_command().build();
  client.initialize_default();

  let res = client.write_request(
    "textDocument/formatting",
    json!({
      "textDocument": {
        "uri": file.url()
      },
      "options": {
        "tabSize": 2,
        "insertSpaces": true
      }
    }),
  );

  assert_eq!(
    res,
    json!([
      {
        "range": {
          "start": { "line": 0, "character": 1 },
          "end": { "line": 0, "character": 3 }
        },
        "newText": ""
      }, {
        "range": {
          "start": { "line": 0, "character": 15 },
          "end": { "line": 0, "character": 15 }
        },
        "newText": "\n"
      }
    ])
  );
  client.shutdown();
}

#[test]
fn lsp_format_html() {
  let context = TestContextBuilder::new().use_temp_cwd().build();
  let temp_dir = context.temp_dir();
  let file = source_file(temp_dir.path().join("file.html"), "  <html></html>");
  let mut client = context.new_lsp_command().build();
  client.initialize_default();
  let res = client.write_request(
    "textDocument/formatting",
    json!({
      "textDocument": { "uri": file.url() },
      "options": {
        "tabSize": 2,
        "insertSpaces": true,
      },
    }),
  );
  assert_eq!(
    res,
    json!([
      {
        "range": {
          "start": { "line": 0, "character": 0 },
          "end": { "line": 0, "character": 2 },
        },
        "newText": "",
      },
      {
        "range": {
          "start": { "line": 0, "character": 15 },
          "end": { "line": 0, "character": 15 },
        },
        "newText": "\n",
      },
    ]),
  );
  client.shutdown();
}

#[test]
fn lsp_format_css() {
  let context = TestContextBuilder::new().use_temp_cwd().build();
  let temp_dir = context.temp_dir();
  let file = source_file(temp_dir.path().join("file.css"), "  foo {}");
  let mut client = context.new_lsp_command().build();
  client.initialize_default();
  let res = client.write_request(
    "textDocument/formatting",
    json!({
      "textDocument": { "uri": file.url() },
      "options": {
        "tabSize": 2,
        "insertSpaces": true,
      },
    }),
  );
  assert_eq!(
    res,
    json!([
      {
        "range": {
          "start": { "line": 0, "character": 0 },
          "end": { "line": 0, "character": 2 },
        },
        "newText": "",
      },
      {
        "range": {
          "start": { "line": 0, "character": 8 },
          "end": { "line": 0, "character": 8 },
        },
        "newText": "\n",
      },
    ]),
  );
  client.shutdown();
}

#[test]
fn lsp_format_yaml() {
  let context = TestContextBuilder::new().use_temp_cwd().build();
  let temp_dir = context.temp_dir();
  let file = source_file(temp_dir.path().join("file.yaml"), "  foo: 1");
  let mut client = context.new_lsp_command().build();
  client.initialize_default();
  let res = client.write_request(
    "textDocument/formatting",
    json!({
      "textDocument": { "uri": file.url() },
      "options": {
        "tabSize": 2,
        "insertSpaces": true,
      },
    }),
  );
  assert_eq!(
    res,
    json!([
      {
        "range": {
          "start": { "line": 0, "character": 0 },
          "end": { "line": 0, "character": 2 },
        },
        "newText": "",
      },
      {
        "range": {
          "start": { "line": 0, "character": 8 },
          "end": { "line": 0, "character": 8 },
        },
        "newText": "\n",
      },
    ]),
  );
  client.shutdown();
}

#[test]
fn lsp_format_sql() {
  let context = TestContextBuilder::new().use_temp_cwd().build();
  let temp_dir = context.temp_dir();
  temp_dir.write(
    "deno.json",
    json!({
      "unstable": ["fmt-sql"],
    })
    .to_string(),
  );
  let file = source_file(
    temp_dir.path().join("file.sql"),
    "  CREATE TABLE item (id int NOT NULL IDENTITY(1, 1))",
  );
  let mut client = context.new_lsp_command().build();
  client.initialize_default();
  let res = client.write_request(
    "textDocument/formatting",
    json!({
      "textDocument": { "uri": file.url() },
      "options": {
        "tabSize": 2,
        "insertSpaces": true,
      },
    }),
  );
  assert_eq!(
    res,
    json!([
      {
        "range": {
          "start": { "line": 0, "character": 0 },
          "end": { "line": 0, "character": 2 },
        },
        "newText": "",
      },
      {
        "range": {
          "start": { "line": 0, "character": 52 },
          "end": { "line": 0, "character": 52 },
        },
        "newText": "\n",
      },
    ]),
  );
  client.shutdown();
}

#[test]
fn lsp_format_component() {
  let context = TestContextBuilder::new().use_temp_cwd().build();
  let temp_dir = context.temp_dir();
  temp_dir.write(
    "deno.json",
    json!({
      "unstable": ["fmt-component"],
    })
    .to_string(),
  );
  let svelte_file = source_file(
    temp_dir.path().join("file.svelte"),
    "  <script module>\n  // foo\n</script>\n",
  );
  let vue_file = source_file(
    temp_dir.path().join("file.vue"),
    "  <script setup>\n// foo\n</script>\n",
  );
  let astro_file = source_file(
    temp_dir.path().join("file.astro"),
    "  ---\n// foo\n---\n<html></html>\n",
  );
  let vento_file = source_file(
    temp_dir.path().join("file.vto"),
    "  {{ layout \"foo.vto\" }}\n  <h1>Foo!</h1>\n{{ /layout }}\n",
  );
  let nunjucks_file = source_file(
    temp_dir.path().join("file.njk"),
    "  {% block header %}\n  Foo\n{% endblock %}\n",
  );
  let mut client = context.new_lsp_command().build();
  client.initialize_default();
  let res = client.write_request(
    "textDocument/formatting",
    json!({
      "textDocument": { "uri": svelte_file.url() },
      "options": {
        "tabSize": 2,
        "insertSpaces": true,
      },
    }),
  );
  assert_eq!(
    res,
    json!([
      {
        "range": {
          "start": { "line": 0, "character": 0 },
          "end": { "line": 0, "character": 2 },
        },
        "newText": "",
      },
    ]),
  );
  let res = client.write_request(
    "textDocument/formatting",
    json!({
      "textDocument": { "uri": vue_file.url() },
      "options": {
        "tabSize": 2,
        "insertSpaces": true,
      },
    }),
  );
  assert_eq!(
    res,
    json!([
      {
        "range": {
          "start": { "line": 0, "character": 0 },
          "end": { "line": 0, "character": 2 },
        },
        "newText": "",
      },
    ]),
  );
  let res = client.write_request(
    "textDocument/formatting",
    json!({
      "textDocument": { "uri": astro_file.url() },
      "options": {
        "tabSize": 2,
        "insertSpaces": true,
      },
    }),
  );
  assert_eq!(
    res,
    json!([
      {
        "range": {
          "start": { "line": 0, "character": 0 },
          "end": { "line": 0, "character": 2 },
        },
        "newText": "",
      },
    ]),
  );
  let res = client.write_request(
    "textDocument/formatting",
    json!({
      "textDocument": { "uri": vento_file.url() },
      "options": {
        "tabSize": 2,
        "insertSpaces": true,
      },
    }),
  );
  assert_eq!(
    res,
    json!([
      {
        "range": {
          "start": { "line": 0, "character": 0 },
          "end": { "line": 0, "character": 2 },
        },
        "newText": "",
      },
    ]),
  );
  let res = client.write_request(
    "textDocument/formatting",
    json!({
      "textDocument": { "uri": nunjucks_file.url() },
      "options": {
        "tabSize": 2,
        "insertSpaces": true,
      },
    }),
  );
  assert_eq!(
    res,
    json!([
      {
        "range": {
          "start": { "line": 0, "character": 0 },
          "end": { "line": 0, "character": 2 },
        },
        "newText": "",
      },
    ]),
  );
  client.shutdown();
}

#[test]
fn lsp_format_with_config() {
  let context = TestContextBuilder::new().use_temp_cwd().build();
  let temp_dir = context.temp_dir();
  temp_dir.write(
    "deno.fmt.jsonc",
    r#"{
    "fmt": {
      "options": {
        "useTabs": true,
        "lineWidth": 40,
        "indentWidth": 8,
        "singleQuote": true,
        "proseWrap": "always"
      }
    }
  }
  "#,
  );

  let mut client = context.new_lsp_command().build();
  client.initialize(|builder| {
    builder.set_config("./deno.fmt.jsonc");
  });

  let ts_file = temp_dir.path().join("file.ts");
  client
    .did_open(
      json!({
        "textDocument": {
          "uri": ts_file.url_file(),
          "languageId": "typescript",
          "version": 1,
          "text": "export async function someVeryLongFunctionName() {\nconst response = fetch(\"http://localhost:4545/some/non/existent/path.json\");\nconsole.log(response.text());\nconsole.log(\"finished!\")\n}"
        }
      }),
    );

  // The options below should be ignored in favor of configuration from config file.
  let res = client.write_request(
    "textDocument/formatting",
    json!({
      "textDocument": {
        "uri": ts_file.url_file()
      },
      "options": {
        "tabSize": 2,
        "insertSpaces": true,
      }
    }),
  );

  assert_eq!(
    res,
    json!([{
        "range": {
          "start": { "line": 1, "character": 0 },
          "end": { "line": 1, "character": 0 }
        },
        "newText": "\t"
      }, {
        "range": {
          "start": { "line": 1, "character": 23 },
          "end": { "line": 1, "character": 24 }
        },
        "newText": "\n\t\t'"
      }, {
        "range": {
          "start": { "line": 1, "character": 73 },
          "end": { "line": 1, "character": 74 }
        },
        "newText": "',\n\t"
      }, {
        "range": {
          "start": { "line": 2, "character": 0 },
          "end": { "line": 2, "character": 0 }
        },
        "newText": "\t"
      }, {
        "range": {
          "start": { "line": 3, "character": 0 },
          "end": { "line": 3, "character": 0 }
        },
        "newText": "\t"
      }, {
        "range": {
          "start": { "line": 3, "character": 12 },
          "end": { "line": 3, "character": 13 }
        },
        "newText": "'"
      }, {
        "range": {
          "start": { "line": 3, "character": 22 },
          "end": { "line": 3, "character": 24 }
        },
        "newText": "');"
      }, {
        "range": {
          "start": { "line": 4, "character": 1 },
          "end": { "line": 4, "character": 1 }
        },
        "newText": "\n"
      }]
    )
  );
  client.shutdown();
}

#[test]
fn lsp_markdown_no_diagnostics() {
  let context = TestContextBuilder::new().use_temp_cwd().build();
  let mut client = context.new_lsp_command().build();
  client.initialize_default();
  client.did_open_raw(json!({
    "textDocument": {
      "uri": "file:///a/file.md",
      "languageId": "markdown",
      "version": 1,
      "text": "# Hello World"
    }
  }));

  let res = client.write_request(
    "textDocument/semanticTokens/full",
    json!({
      "textDocument": {
        "uri": "file:///a/file.md"
      }
    }),
  );
  assert_eq!(res, json!(null));

  let res = client.write_request(
    "textDocument/hover",
    json!({
      "textDocument": {
        "uri": "file:///a/file.md"
      },
      "position": { "line": 0, "character": 3 }
    }),
  );
  assert_eq!(res, json!(null));

  client.shutdown();
}

#[test]
fn lsp_configuration_did_change() {
  let context = TestContextBuilder::new()
    .use_http_server()
    .use_temp_cwd()
    .build();
  let mut client = context.new_lsp_command().build();
  client.initialize_default();
  client.did_open(json!({
    "textDocument": {
      "uri": "file:///a/file.ts",
      "languageId": "typescript",
      "version": 1,
      "text": "import * as a from \"http://localhost:4545/x/a@\""
    }
  }));
  client.change_configuration(json!({ "deno": {
    "enable": true,
    "codeLens": {
      "implementations": true,
      "references": true,
    },
    "importMap": null,
    "lint": true,
    "suggest": {
      "autoImports": true,
      "completeFunctionCalls": false,
      "names": true,
      "paths": true,
      "imports": {
        "hosts": {
          "http://localhost:4545/": true,
        },
      },
    },
    "unstable": [],
  } }));

  let list = client.get_completion_list(
    "file:///a/file.ts",
    (0, 46),
    json!({
      "triggerKind": 2,
      "triggerCharacter": "@"
    }),
  );
  assert!(!list.is_incomplete);
  assert_eq!(list.items.len(), 3);

  let res = client.write_request(
    "completionItem/resolve",
    json!({
      "label": "v2.0.0",
      "kind": 19,
      "detail": "(version)",
      "sortText": "0000000003",
      "filterText": "http://localhost:4545/x/a@v2.0.0",
      "textEdit": {
        "range": {
          "start": { "line": 0, "character": 20 },
          "end": { "line": 0, "character": 46 }
        },
        "newText": "http://localhost:4545/x/a@v2.0.0"
      }
    }),
  );
  assert_eq!(
    res,
    json!({
      "label": "v2.0.0",
      "kind": 19,
      "detail": "(version)",
      "sortText": "0000000003",
      "filterText": "http://localhost:4545/x/a@v2.0.0",
      "textEdit": {
        "range": {
          "start": { "line": 0, "character": 20 },
          "end": { "line": 0, "character": 46 }
        },
        "newText": "http://localhost:4545/x/a@v2.0.0"
      }
    })
  );
  client.shutdown();
}

#[test]
fn lsp_completions_complete_function_calls() {
  let context = TestContextBuilder::new()
    .use_http_server()
    .use_temp_cwd()
    .build();
  let mut client = context.new_lsp_command().build();
  client.initialize_default();
  client.did_open(json!({
    "textDocument": {
      "uri": "file:///a/file.ts",
      "languageId": "typescript",
      "version": 1,
      "text": "[]."
    }
  }));
  client.change_configuration(json!({
    "deno": {
      "enable": true,
    },
    "typescript": {
      "suggest": {
        "completeFunctionCalls": true,
      },
    },
  }));

  let list = client.get_completion_list(
    "file:///a/file.ts",
    (0, 3),
    json!({
      "triggerKind": 2,
      "triggerCharacter": ".",
    }),
  );
  assert!(!list.is_incomplete);

  let res = client.write_request(
    "completionItem/resolve",
    json!({
      "label": "map",
      "kind": 2,
      "sortText": "1",
      "insertTextFormat": 1,
      "data": {
        "tsc": {
          "specifier": "file:///a/file.ts",
          "position": 3,
          "name": "map",
          "useCodeSnippet": true
        }
      }
    }),
  );
  assert_eq!(
    res,
    json!({
      "label": "map",
      "kind": 2,
      "detail": "(method) Array<never>.map<U>(callbackfn: (value: never, index: number, array: never[]) => U, thisArg?: any): U[]",
      "documentation": {
        "kind": "markdown",
        "value": "Calls a defined callback function on each element of an array, and returns an array that contains the results.\n\n*@param* - callbackfn A function that accepts up to three arguments. The map method calls the callbackfn function one time for each element in the array.  \n\n*@param* - thisArg An object to which the this keyword can refer in the callbackfn function. If thisArg is omitted, undefined is used as the this value."
      },
      "sortText": "1",
      "insertText": "map(${1:callbackfn})",
      "insertTextFormat": 2,
    })
  );
  client.shutdown();
}

#[test]
fn lsp_workspace_symbol() {
  let context = TestContextBuilder::new().use_temp_cwd().build();
  let mut client = context.new_lsp_command().build();
  client.initialize_default();
  client.did_open(json!({
    "textDocument": {
      "uri": "file:///a/file.ts",
      "languageId": "typescript",
      "version": 1,
      "text": "export class A {\n  fieldA: string;\n  fieldB: string;\n}\n",
    }
  }));
  client.did_open(json!({
    "textDocument": {
      "uri": "file:///a/file_01.ts",
      "languageId": "typescript",
      "version": 1,
      "text": "export class B {\n  fieldC: string;\n  fieldD: string;\n}\n",
    }
  }));
  let mut res = client.write_request(
    "workspace/symbol",
    json!({
      "query": "field"
    }),
  );

  // Replace `range` fields with `null` values. These are not important
  // for assertion and require to be updated if we change unstable APIs.
  for obj in res.as_array_mut().unwrap().iter_mut() {
    *obj
      .as_object_mut()
      .unwrap()
      .get_mut("location")
      .unwrap()
      .as_object_mut()
      .unwrap()
      .get_mut("range")
      .unwrap() = Value::Null;
  }

  assert_eq!(
    res,
    json!([
      {
        "name": "fieldA",
        "kind": 8,
        "location": {
          "uri": "file:///a/file.ts",
          "range": null,
        },
        "containerName": "A"
      },
      {
        "name": "fieldB",
        "kind": 8,
        "location": {
          "uri": "file:///a/file.ts",
          "range": null,
        },
        "containerName": "A"
      },
      {
        "name": "fieldC",
        "kind": 8,
        "location": {
          "uri": "file:///a/file_01.ts",
          "range": null,
        },
        "containerName": "B"
      },
      {
        "name": "fieldD",
        "kind": 8,
        "location": {
          "uri": "file:///a/file_01.ts",
          "range": null,
        },
        "containerName": "B"
      },
      {
        "name": "ClassFieldDecoratorContext",
        "kind": 11,
        "location": {
          "uri": "deno:/asset/lib.decorators.d.ts",
          "range": null,
        },
        "containerName": ""
      },
    ])
  );
  client.shutdown();
}

#[test]
fn lsp_code_actions_ignore_lint() {
  let context = TestContextBuilder::new().use_temp_cwd().build();
  let mut client = context.new_lsp_command().build();
  client.initialize_default();
  client.did_open(json!({
    "textDocument": {
      "uri": "file:///a/file.ts",
      "languageId": "typescript",
      "version": 1,
      "text": "let message = 'Hello, Deno!';\nconsole.log(message);\n"
    }
  }));
  let res = client.write_request(
    "textDocument/codeAction",
    json!({
      "textDocument": {
        "uri": "file:///a/file.ts"
      },
      "range": {
        "start": { "line": 1, "character": 5 },
        "end": { "line": 1, "character": 12 }
      },
      "context": {
        "diagnostics": [
          {
            "range": {
              "start": { "line": 1, "character": 5 },
              "end": { "line": 1, "character": 12 }
            },
            "severity": 1,
            "code": "prefer-const",
            "source": "deno-lint",
            "message": "'message' is never reassigned\nUse 'const' instead",
            "relatedInformation": []
          }
        ],
        "only": ["quickfix"]
      }
    }),
  );
  assert_eq!(
    res,
    json!([{
      "title": "Disable prefer-const for this line",
      "kind": "quickfix",
      "diagnostics": [{
        "range": {
          "start": { "line": 1, "character": 5 },
          "end": { "line": 1, "character": 12 }
        },
        "severity": 1,
        "code": "prefer-const",
        "source": "deno-lint",
        "message": "'message' is never reassigned\nUse 'const' instead",
        "relatedInformation": []
      }],
      "edit": {
        "changes": {
          "file:///a/file.ts": [{
            "range": {
              "start": { "line": 1, "character": 0 },
              "end": { "line": 1, "character": 0 }
            },
            "newText": "// deno-lint-ignore prefer-const\n"
          }]
        }
      }
    }, {
      "title": "Disable prefer-const for the entire file",
      "kind": "quickfix",
      "diagnostics": [{
        "range": {
          "start": { "line": 1, "character": 5 },
          "end": { "line": 1, "character": 12 }
        },
        "severity": 1,
        "code": "prefer-const",
        "source": "deno-lint",
        "message": "'message' is never reassigned\nUse 'const' instead",
        "relatedInformation": []
      }],
      "edit": {
        "changes": {
          "file:///a/file.ts": [{
            "range": {
              "start": { "line": 0, "character": 0 },
              "end": { "line": 0, "character": 0 }
            },
            "newText": "// deno-lint-ignore-file prefer-const\n"
          }]
        }
      }
    }, {
      "title": "Ignore lint errors for the entire file",
      "kind": "quickfix",
      "diagnostics": [{
        "range": {
          "start": { "line": 1, "character": 5 },
          "end": { "line": 1, "character": 12 }
        },
        "severity": 1,
        "code": "prefer-const",
        "source": "deno-lint",
        "message": "'message' is never reassigned\nUse 'const' instead",
        "relatedInformation": []
      }],
      "edit": {
        "changes": {
          "file:///a/file.ts": [{
            "range": {
              "start": { "line": 0, "character": 0 },
              "end": { "line": 0, "character": 0 }
            },
            "newText": "// deno-lint-ignore-file\n"
          }]
        }
      }
    }])
  );
  client.shutdown();
}

/// This test exercises updating an existing deno-lint-ignore-file comment.
#[test]
fn lsp_code_actions_update_ignore_lint() {
  let context = TestContextBuilder::new().use_temp_cwd().build();
  let mut client = context.new_lsp_command().build();
  client.initialize_default();
  client.did_open(json!({
    "textDocument": {
      "uri": "file:///a/file.ts",
      "languageId": "typescript",
      "version": 1,
      "text":
"#!/usr/bin/env -S deno run
// deno-lint-ignore-file camelcase
let snake_case = 'Hello, Deno!';
console.log(snake_case);
",
    }
  }));
  let res = client.write_request(
    "textDocument/codeAction",
    json!({
      "textDocument": {
        "uri": "file:///a/file.ts"
      },
      "range": {
        "start": { "line": 3, "character": 5 },
        "end": { "line": 3, "character": 15 }
      },
      "context": {
        "diagnostics": [{
          "range": {
            "start": { "line": 3, "character": 5 },
            "end": { "line": 3, "character": 15 }
          },
          "severity": 1,
          "code": "prefer-const",
          "source": "deno-lint",
          "message": "'snake_case' is never reassigned\nUse 'const' instead",
          "relatedInformation": []
        }],
        "only": ["quickfix"]
      }
    }),
  );
  assert_eq!(
    res,
    json!([{
      "title": "Disable prefer-const for this line",
      "kind": "quickfix",
      "diagnostics": [{
        "range": {
          "start": { "line": 3, "character": 5 },
          "end": { "line": 3, "character": 15 }
        },
        "severity": 1,
        "code": "prefer-const",
        "source": "deno-lint",
        "message": "'snake_case' is never reassigned\nUse 'const' instead",
        "relatedInformation": []
      }],
      "edit": {
        "changes": {
          "file:///a/file.ts": [{
            "range": {
              "start": { "line": 3, "character": 0 },
              "end": { "line": 3, "character": 0 }
            },
            "newText": "// deno-lint-ignore prefer-const\n"
          }]
        }
      }
    }, {
      "title": "Disable prefer-const for the entire file",
      "kind": "quickfix",
      "diagnostics": [{
        "range": {
          "start": { "line": 3, "character": 5 },
          "end": { "line": 3, "character": 15 }
        },
        "severity": 1,
        "code": "prefer-const",
        "source": "deno-lint",
        "message": "'snake_case' is never reassigned\nUse 'const' instead",
        "relatedInformation": []
      }],
      "edit": {
        "changes": {
          "file:///a/file.ts": [{
            "range": {
              "start": { "line": 1, "character": 34 },
              "end": { "line": 1, "character": 34 }
            },
            "newText": " prefer-const"
          }]
        }
      }
    }, {
      "title": "Ignore lint errors for the entire file",
      "kind": "quickfix",
      "diagnostics": [{
        "range": {
          "start": { "line": 3, "character": 5 },
          "end": { "line": 3, "character": 15 }
        },
        "severity": 1,
        "code": "prefer-const",
        "source": "deno-lint",
        "message": "'snake_case' is never reassigned\nUse 'const' instead",
        "relatedInformation": []
      }],
      "edit": {
        "changes": {
          "file:///a/file.ts": [{
            "range": {
              "start": { "line": 0, "character": 0 },
              "end": { "line": 0, "character": 0 }
            },
            "newText": "// deno-lint-ignore-file\n"
          }]
        }
      }
    }])
  );
  client.shutdown();
}

#[test]
fn lsp_code_actions_lint_fixes() {
  let context = TestContextBuilder::new().use_temp_cwd().build();
  let mut client = context.new_lsp_command().build();
  client.initialize_default();
  let diagnostics = client.did_open(json!({
    "textDocument": {
      "uri": "file:///a/file.ts",
      "languageId": "typescript",
      "version": 1,
      "text": "window;",
    }
  }));
  let diagnostics = diagnostics.all();
  let diagnostic = &diagnostics[0];
  let res = client.write_request(
    "textDocument/codeAction",
    json!({
      "textDocument": {
        "uri": "file:///a/file.ts"
      },
      "range": {
        "start": { "line": 0, "character": 0 },
        "end": { "line": 0, "character": 6 }
      },
      "context": {
        "diagnostics": [diagnostic],
        "only": ["quickfix"]
      }
    }),
  );
  assert_eq!(
    res,
    json!([{
      "title": "Rename window to globalThis",
      "kind": "quickfix",
      "diagnostics": [diagnostic],
      "edit": {
        "changes": {
          "file:///a/file.ts": [{
            "range": {
              "start": { "line": 0, "character": 0 },
              "end": { "line": 0, "character": 6 }
            },
            "newText": "globalThis"
          }]
        }
      }
    }, {
      "title": "Disable no-window for this line",
      "kind": "quickfix",
      "diagnostics": [diagnostic],
      "edit": {
        "changes": {
          "file:///a/file.ts": [{
            "range": {
              "start": { "line": 0, "character": 0 },
              "end": { "line": 0, "character": 0 }
            },
            "newText": "// deno-lint-ignore no-window\n"
          }]
        }
      }
    }, {
      "title": "Disable no-window for the entire file",
      "kind": "quickfix",
      "diagnostics": [diagnostic],
      "edit": {
        "changes": {
          "file:///a/file.ts": [{
            "range": {
              "start": { "line": 0, "character": 0 },
              "end": { "line": 0, "character": 0 }
            },
            "newText": "// deno-lint-ignore-file no-window\n"
          }]
        }
      }
    }, {
      "title": "Ignore lint errors for the entire file",
      "kind": "quickfix",
      "diagnostics": [diagnostic],
      "edit": {
        "changes": {
          "file:///a/file.ts": [{
            "range": {
              "start": { "line": 0, "character": 0 },
              "end": { "line": 0, "character": 0 }
            },
            "newText": "// deno-lint-ignore-file\n"
          }]
        }
      }
    }])
  );
  client.shutdown();
}

#[test]
fn lsp_lint_with_config() {
  let context = TestContextBuilder::new().use_temp_cwd().build();
  let temp_dir = context.temp_dir();

  temp_dir.write(
    "deno.lint.jsonc",
    r#"{
    "lint": {
      "rules": {
        "exclude": ["camelcase"],
        "include": ["ban-untagged-todo"],
        "tags": []
      }
    }
  }
  "#,
  );

  let mut client = context.new_lsp_command().build();
  client.initialize(|builder| {
    builder.set_config("./deno.lint.jsonc");
  });

  let diagnostics = client.did_open(json!({
    "textDocument": {
      "uri": temp_dir.url().join("file.ts").unwrap(),
      "languageId": "typescript",
      "version": 1,
      "text": "// TODO: fixme\nexport async function non_camel_case() {\nconsole.log(\"finished!\")\n}"
    }
  }));
  let diagnostics = diagnostics.all();
  assert_eq!(diagnostics.len(), 1);
  assert_eq!(
    diagnostics[0].code,
    Some(lsp::NumberOrString::String("ban-untagged-todo".to_string()))
  );
  client.shutdown();
}

#[test]
fn lsp_lint_exclude_with_config() {
  let context = TestContextBuilder::new().use_temp_cwd().build();
  let temp_dir = context.temp_dir();

  temp_dir.write(
    "deno.lint.jsonc",
    r#"{
      "lint": {
        "exclude": ["ignored.ts"],
        "rules": {
          "exclude": ["camelcase"],
          "include": ["ban-untagged-todo"],
          "tags": []
        }
      }
    }"#,
  );

  let mut client = context.new_lsp_command().build();
  client.initialize(|builder| {
    builder.set_config("./deno.lint.jsonc");
  });

  let diagnostics = client.did_open(
    json!({
      "textDocument": {
        "uri": ModuleSpecifier::from_file_path(temp_dir.path().join("ignored.ts")).unwrap().to_string(),
        "languageId": "typescript",
        "version": 1,
        "text": "// TODO: fixme\nexport async function non_camel_case() {\nconsole.log(\"finished!\")\n}"
      }
    }),
  );
  let diagnostics = diagnostics.all();
  assert_eq!(diagnostics, Vec::new());
  client.shutdown();
}

#[test]
fn lsp_jsx_import_source_pragma() {
  let context = TestContextBuilder::new()
    .use_http_server()
    .use_temp_cwd()
    .build();
  let mut client = context.new_lsp_command().build();
  client.initialize_default();
  client.did_open(json!({
    "textDocument": {
      "uri": "file:///a/file.tsx",
      "languageId": "typescriptreact",
      "version": 1,
      "text":
"/** @jsxImportSource http://localhost:4545/jsx */

function A() {
  return \"hello\";
}

export function B() {
  return <A></A>;
}
",
    }
  }));
  client.write_request(
    "workspace/executeCommand",
    json!({
      "command": "deno.cache",
      "arguments": [
        ["http://127.0.0.1:4545/jsx/jsx-runtime"],
        "file:///a/file.tsx",
      ],
    }),
  );
  let res = client.write_request(
    "textDocument/hover",
    json!({
      "textDocument": {
        "uri": "file:///a/file.tsx"
      },
      "position": { "line": 0, "character": 25 }
    }),
  );
  assert_eq!(
    res,
    json!({
      "contents": {
        "kind": "markdown",
        "value": "**Resolved Dependency**\n\n**Code**: http&#8203;://localhost:4545/jsx/jsx-runtime\n",
      },
      "range": {
        "start": { "line": 0, "character": 21 },
        "end": { "line": 0, "character": 46 }
      }
    })
  );

  let diagnostics = client.read_diagnostics();
  println!("{:?}", diagnostics);

  client.shutdown();
}

#[ignore = "https://github.com/denoland/deno/issues/21770"]
#[test]
fn lsp_jsx_import_source_config_file_automatic_cache() {
  let context = TestContextBuilder::new()
    .use_http_server()
    .use_temp_cwd()
    .build();
  let temp_dir = context.temp_dir();
  temp_dir.write(
    "deno.json",
    json!({
      "compilerOptions": {
        "jsx": "react-jsx",
        "jsxImportSource": "http://localhost:4545/jsx",
      },
    })
    .to_string(),
  );
  let mut client = context.new_lsp_command().build();
  client.initialize_default();
  let mut diagnostics = client.did_open(json!({
    "textDocument": {
      "uri": temp_dir.url().join("file.tsx").unwrap(),
      "languageId": "typescriptreact",
      "version": 1,
      "text": "
        export function Foo() {
          return <div></div>;
        }
      ",
    },
  }));
  // The caching is done on an asynchronous task spawned after init, so there's
  // a chance it wasn't done in time and we need to wait for another batch of
  // diagnostics.
  let mut version = 1;
  while !diagnostics.all().is_empty() {
    std::thread::sleep(std::time::Duration::from_millis(50));
    // The post-cache diagnostics update triggers inconsistently on CI for some
    // reason. Force it with this notification.
    version += 1;
    client.write_notification(
      "textDocument/didChange",
      json!({
        "textDocument": {
          "uri": temp_dir.url().join("file.tsx").unwrap(),
          "version": version,
        },
        "contentChanges": [
          {
            "range": {
              "start": { "line": 0, "character": 0 },
              "end": { "line": 0, "character": 0 },
            },
            "text": "",
          },
        ],
      }),
    );
    diagnostics = client.read_diagnostics();
  }
  assert_eq!(diagnostics.all(), vec![]);
  client.shutdown();
}

#[ignore = "https://github.com/denoland/deno/issues/21770"]
#[test]
fn lsp_jsx_import_source_package_json_automatic_cache() {
  let context = TestContextBuilder::new()
    .use_http_server()
    .use_temp_cwd()
    .build();
  let temp_dir = context.temp_dir();
  temp_dir.write(
    "deno.json",
    json!({
      "compilerOptions": {
        "jsx": "react-jsx",
        "jsxImportSource": "preact",
      },
      "nodeModulesDir": false,
    })
    .to_string(),
  );
  temp_dir.write(
    "package.json",
    json!({
      "dependencies": {
        "preact": "^10.19.6",
      },
    })
    .to_string(),
  );
  let mut client = context.new_lsp_command().build();
  client.initialize_default();
  let mut diagnostics = client.did_open(json!({
    "textDocument": {
      "uri": temp_dir.url().join("file.tsx").unwrap(),
      "languageId": "typescriptreact",
      "version": 1,
      "text": "
        export function Foo() {
          return <div></div>;
        }
      ",
    },
  }));
  // The caching is done on an asynchronous task spawned after init, so there's
  // a chance it wasn't done in time and we need to wait for another batch of
  // diagnostics.
  let mut version = 1;
  while !diagnostics.all().is_empty() {
    std::thread::sleep(std::time::Duration::from_millis(50));
    // The post-cache diagnostics update triggers inconsistently on CI for some
    // reason. Force it with this notification.
    version += 1;
    client.write_notification(
      "textDocument/didChange",
      json!({
        "textDocument": {
          "uri": temp_dir.url().join("file.tsx").unwrap(),
          "version": version,
        },
        "contentChanges": [
          {
            "range": {
              "start": { "line": 0, "character": 0 },
              "end": { "line": 0, "character": 0 },
            },
            "text": "",
          },
        ],
      }),
    );
    diagnostics = client.read_diagnostics();
  }
  assert_eq!(json!(diagnostics.all()), json!([]));
  client.shutdown();
}

#[test]
fn lsp_jsx_import_source_byonm_preact() {
  let context = TestContextBuilder::new()
    .use_http_server()
    .use_temp_cwd()
    .add_npm_env_vars()
    .build();
  let temp_dir = context.temp_dir();
  temp_dir.write(
    "deno.json",
    json!({
      "compilerOptions": {
        "jsx": "react-jsx",
        "jsxImportSource": "npm:preact@^10.19.6"
      },
      "unstable": ["byonm"],
    })
    .to_string(),
  );
  temp_dir.write(
    "package.json",
    json!({
      "dependencies": {
        "preact": "^10.19.6",
      },
    })
    .to_string(),
  );
  let file = source_file(temp_dir.path().join("file.tsx"), r#"<div></div>;"#);
  context.run_npm("install");
  let mut client = context.new_lsp_command().build();
  client.initialize_default();
  let diagnostics = client.did_open_file(&file);
  assert_eq!(json!(diagnostics.all()), json!([]));
  let res = client.write_request(
    "textDocument/hover",
    json!({
      "textDocument": { "uri": file.url() },
      "position": { "line": 0, "character": 1 },
    }),
  );
  assert_eq!(
    res,
    json!({
      "contents": [
        {
          "language": "typescript",
          "value": "(property) JSXInternal.IntrinsicElements.div: JSXInternal.HTMLAttributes<HTMLDivElement>",
        },
        "",
      ],
      "range": {
        "start": { "line": 0, "character": 1 },
        "end": { "line": 0, "character": 4 },
      },
    }),
  );
  client.shutdown();
}

#[test]
fn lsp_jsx_import_source_types_pragma() {
  let context = TestContextBuilder::new()
    .use_http_server()
    .use_temp_cwd()
    .build();
  let mut client = context.new_lsp_command().build();
  client.initialize_default();
  client.did_open(json!({
    "textDocument": {
      "uri": "file:///a/file.tsx",
      "languageId": "typescriptreact",
      "version": 1,
      "text":
"/** @jsxImportSource http://localhost:4545/jsx */
/** @jsxImportSourceTypes http://localhost:4545/jsx-types */
/** @jsxRuntime automatic */

function A() {
  return <a>Hello</a>;
}

export function B() {
  return <A></A>;
}
",
    }
  }));
  client.write_request(
    "workspace/executeCommand",
    json!({
      "command": "deno.cache",
      "arguments": [
        [],
        "file:///a/file.tsx",
      ],
    }),
  );

  let diagnostics = client.read_diagnostics();
  assert_eq!(json!(diagnostics.all()), json!([]));

  let res = client.write_request(
    "textDocument/hover",
    json!({
      "textDocument": {
        "uri": "file:///a/file.tsx"
      },
      "position": { "line": 0, "character": 25 }
    }),
  );
  assert_eq!(
    res,
    json!({
      "contents": {
        "kind": "markdown",
        "value": "**Resolved Dependency**\n\n**Code**: http&#8203;://localhost:4545/jsx/jsx-runtime\n\n**Types**: http&#8203;://localhost:4545/jsx-types/jsx-runtime\n",
      },
      "range": {
        "start": { "line": 0, "character": 21 },
        "end": { "line": 0, "character": 46 }
      }
    })
  );

  client.shutdown();
}

#[derive(Debug, Clone, Deserialize, PartialEq)]
#[serde(rename_all = "camelCase")]
struct TestData {
  id: String,
  label: String,
  steps: Option<Vec<TestData>>,
  range: Option<lsp::Range>,
}

#[derive(Debug, Deserialize, PartialEq)]
#[serde(rename_all = "camelCase")]
enum TestModuleNotificationKind {
  Insert,
  Replace,
}

#[derive(Debug, Deserialize)]
#[serde(rename_all = "camelCase")]
struct TestModuleNotificationParams {
  text_document: lsp::TextDocumentIdentifier,
  kind: TestModuleNotificationKind,
  label: String,
  tests: Vec<TestData>,
}

#[derive(Debug, Deserialize)]
#[serde(rename_all = "camelCase")]
struct EnqueuedTestModule {
  text_document: lsp::TextDocumentIdentifier,
  ids: Vec<String>,
}

#[derive(Debug, Deserialize)]
#[serde(rename_all = "camelCase")]
struct TestRunResponseParams {
  enqueued: Vec<EnqueuedTestModule>,
}

#[test]
fn lsp_testing_api() {
  let context = TestContextBuilder::new().use_temp_cwd().build();
  let temp_dir = context.temp_dir();

  let contents = r#"
Deno.test({
  name: "test a",
  async fn(t) {
    console.log("test a");
    await t.step("step of test a", () => {});
    const kv = await Deno.openKv();
    kv.close();
  }
});
"#;
  temp_dir.write("./test.ts", contents);
  temp_dir.write("./deno.jsonc", "{}");
  let specifier = temp_dir.url().join("test.ts").unwrap();

  let mut client = context.new_lsp_command().build();
  client.initialize_default();
  client.change_configuration(json!({
    "deno": {
      "enable": true,
      "unstable": ["kv"],
    },
  }));

  client.did_open(json!({
    "textDocument": {
      "uri": specifier,
      "languageId": "typescript",
      "version": 1,
      "text": contents,
    }
  }));

  let notification =
    client.read_notification_with_method::<Value>("deno/testModule");
  let params: TestModuleNotificationParams =
    serde_json::from_value(notification.unwrap()).unwrap();
  assert_eq!(params.text_document.uri.as_str(), specifier.as_str());
  assert_eq!(params.kind, TestModuleNotificationKind::Replace);
  assert_eq!(params.label, "test.ts");
  assert_eq!(params.tests.len(), 1);
  let test = &params.tests[0];
  assert_eq!(test.label, "test a");
  assert_eq!(
    test.range,
    Some(lsp::Range {
      start: lsp::Position {
        line: 1,
        character: 5,
      },
      end: lsp::Position {
        line: 1,
        character: 9,
      }
    })
  );
  let steps = test.steps.as_ref().unwrap();
  assert_eq!(steps.len(), 1);
  let step = &steps[0];
  assert_eq!(step.label, "step of test a");
  assert_eq!(
    step.range,
    Some(lsp::Range {
      start: lsp::Position {
        line: 5,
        character: 12,
      },
      end: lsp::Position {
        line: 5,
        character: 16,
      }
    })
  );

  let res = client.write_request_with_res_as::<TestRunResponseParams>(
    "deno/testRun",
    json!({
      "id": 1,
      "kind": "run",
    }),
  );
  assert_eq!(res.enqueued.len(), 1);
  assert_eq!(
    res.enqueued[0].text_document.uri.as_str(),
    specifier.as_str()
  );
  assert_eq!(res.enqueued[0].ids.len(), 1);
  let id = res.enqueued[0].ids[0].clone();
  let notification =
    client.read_notification_with_method::<Value>("deno/testRunProgress");
  assert_eq!(
    notification,
    Some(json!({
      "id": 1,
      "message": {
        "type": "started",
        "test": {
          "textDocument": {
            "uri": specifier,
          },
          "id": id,
        },
      }
    }))
  );

  let notification =
    client.read_notification_with_method::<Value>("deno/testRunProgress");
  let notification_value = notification
    .as_ref()
    .unwrap()
    .as_object()
    .unwrap()
    .get("message")
    .unwrap()
    .as_object()
    .unwrap()
    .get("value")
    .unwrap()
    .as_str()
    .unwrap();
  // deno test's output capturing flushes with a zero-width space in order to
  // synchronize the output pipes. Occasionally this zero width space
  // might end up in the output so strip it from the output comparison here.
  assert_eq!(notification_value.replace('\u{200B}', ""), "test a\r\n");
  assert_eq!(
    notification,
    Some(json!({
      "id": 1,
      "message": {
        "type": "output",
        "value": notification_value,
        "test": {
          "textDocument": {
            "uri": specifier,
          },
          "id": id,
        },
      }
    }))
  );

  let notification =
    client.read_notification_with_method::<Value>("deno/testRunProgress");
  assert_eq!(
    notification,
    Some(json!({
      "id": 1,
      "message": {
        "type": "started",
        "test": {
          "textDocument": {
            "uri": specifier,
          },
          "id": id,
          "stepId": step.id,
        },
      }
    }))
  );

  let notification =
    client.read_notification_with_method::<Value>("deno/testRunProgress");
  let mut notification = notification.unwrap();
  let duration = notification
    .as_object_mut()
    .unwrap()
    .get_mut("message")
    .unwrap()
    .as_object_mut()
    .unwrap()
    .remove("duration");
  assert!(duration.is_some());
  assert_eq!(
    notification,
    json!({
      "id": 1,
      "message": {
        "type": "passed",
        "test": {
          "textDocument": {
            "uri": specifier,
          },
          "id": id,
          "stepId": step.id,
        },
      }
    })
  );

  let notification =
    client.read_notification_with_method::<Value>("deno/testRunProgress");
  let notification = notification.unwrap();
  let obj = notification.as_object().unwrap();
  assert_eq!(obj.get("id"), Some(&json!(1)));
  let message = obj.get("message").unwrap().as_object().unwrap();
  match message.get("type").and_then(|v| v.as_str()) {
    Some("passed") => {
      assert_eq!(
        message.get("test"),
        Some(&json!({
          "textDocument": {
            "uri": specifier
          },
          "id": id,
        }))
      );
      assert!(message.contains_key("duration"));

      let notification =
        client.read_notification_with_method::<Value>("deno/testRunProgress");
      assert_eq!(
        notification,
        Some(json!({
          "id": 1,
          "message": {
            "type": "end",
          }
        }))
      );
    }
    // sometimes on windows, the messages come out of order, but it actually is
    // working, so if we do get the end before the passed, we will simply let
    // the test pass
    Some("end") => (),
    _ => panic!("unexpected message {}", json!(notification)),
  }

  // Regression test for https://github.com/denoland/vscode_deno/issues/899.
  temp_dir.write("./test.ts", "");
  client.write_notification(
    "textDocument/didChange",
    json!({
      "textDocument": {
        "uri": temp_dir.url().join("test.ts").unwrap(),
        "version": 2
      },
      "contentChanges": [{ "text": "" }],
    }),
  );

  assert_eq!(client.read_diagnostics().all().len(), 0);

  let notification =
    client.read_notification_with_method::<Value>("deno/testModuleDelete");
  assert_eq!(
    notification,
    Some(json!({
      "textDocument": {
        "uri": temp_dir.url().join("test.ts").unwrap()
      }
    }))
  );

  client.shutdown();
}

#[test]
fn lsp_closed_file_find_references() {
  let context = TestContextBuilder::new().use_temp_cwd().build();
  let temp_dir = context.temp_dir();
  temp_dir.write("./mod.ts", "export const a = 5;");
  temp_dir.write(
    "./mod.test.ts",
    "import { a } from './mod.ts'; console.log(a);",
  );
  let temp_dir_url = temp_dir.url();
  let mut client = context.new_lsp_command().build();
  client.initialize_default();
  client.did_open(json!({
    "textDocument": {
      "uri": temp_dir_url.join("mod.ts").unwrap(),
      "languageId": "typescript",
      "version": 1,
      "text": r#"export const a = 5;"#
    }
  }));
  let res = client.write_request(
    "textDocument/references",
    json!({
      "textDocument": {
        "uri": temp_dir_url.join("mod.ts").unwrap(),
      },
      "position": { "line": 0, "character": 13 },
      "context": {
        "includeDeclaration": false
      }
    }),
  );

  assert_eq!(
    res,
    json!([{
      "uri": temp_dir_url.join("mod.test.ts").unwrap(),
      "range": {
        "start": { "line": 0, "character": 9 },
        "end": { "line": 0, "character": 10 }
      }
    }, {
      "uri": temp_dir_url.join("mod.test.ts").unwrap(),
      "range": {
        "start": { "line": 0, "character": 42 },
        "end": { "line": 0, "character": 43 }
      }
    }])
  );

  client.shutdown();
}

#[test]
fn lsp_closed_file_find_references_low_document_pre_load() {
  let context = TestContextBuilder::new().use_temp_cwd().build();
  let temp_dir = context.temp_dir();
  temp_dir.create_dir_all("sub_dir");
  temp_dir.write("./other_file.ts", "export const b = 5;");
  temp_dir.write("./sub_dir/mod.ts", "export const a = 5;");
  temp_dir.write(
    "./sub_dir/mod.test.ts",
    "import { a } from './mod.ts'; console.log(a);",
  );
  let temp_dir_url = temp_dir.url();
  let mut client = context.new_lsp_command().build();
  client.initialize(|builder| {
    builder.set_preload_limit(1);
  });
  client.did_open(json!({
    "textDocument": {
      "uri": temp_dir_url.join("sub_dir/mod.ts").unwrap(),
      "languageId": "typescript",
      "version": 1,
      "text": r#"export const a = 5;"#
    }
  }));
  let res = client.write_request(
    "textDocument/references",
    json!({
      "textDocument": {
        "uri": temp_dir_url.join("sub_dir/mod.ts").unwrap(),
      },
      "position": { "line": 0, "character": 13 },
      "context": {
        "includeDeclaration": false
      }
    }),
  );

  // won't have results because the document won't be pre-loaded
  assert_eq!(res, json!([]));

  client.shutdown();
}

#[test]
fn lsp_closed_file_find_references_excluded_path() {
  // we exclude any files or folders in the "exclude" part of
  // the config file from being pre-loaded
  let context = TestContextBuilder::new().use_temp_cwd().build();
  let temp_dir = context.temp_dir();
  temp_dir.create_dir_all("sub_dir");
  temp_dir.create_dir_all("other_dir/sub_dir");
  temp_dir.write("./sub_dir/mod.ts", "export const a = 5;");
  temp_dir.write(
    "./sub_dir/mod.test.ts",
    "import { a } from './mod.ts'; console.log(a);",
  );
  temp_dir.write(
    "./other_dir/sub_dir/mod.test.ts",
    "import { a } from '../../sub_dir/mod.ts'; console.log(a);",
  );
  temp_dir.write(
    "deno.json",
    r#"{
  "exclude": [
    "./sub_dir/mod.test.ts",
    "./other_dir/sub_dir",
  ]
}"#,
  );
  let temp_dir_url = temp_dir.url();
  let mut client = context.new_lsp_command().build();
  client.initialize_default();
  client.did_open(json!({
    "textDocument": {
      "uri": temp_dir_url.join("sub_dir/mod.ts").unwrap(),
      "languageId": "typescript",
      "version": 1,
      "text": r#"export const a = 5;"#
    }
  }));
  let res = client.write_request(
    "textDocument/references",
    json!({
      "textDocument": {
        "uri": temp_dir_url.join("sub_dir/mod.ts").unwrap(),
      },
      "position": { "line": 0, "character": 13 },
      "context": {
        "includeDeclaration": false
      }
    }),
  );

  // won't have results because the documents won't be pre-loaded
  assert_eq!(res, json!([]));

  client.shutdown();
}

#[test]
fn lsp_data_urls_with_jsx_compiler_option() {
  let context = TestContextBuilder::new().use_temp_cwd().build();
  let temp_dir = context.temp_dir();
  temp_dir.write(
    "deno.json",
    r#"{ "compilerOptions": { "jsx": "react-jsx" } }"#,
  );

  let mut client = context.new_lsp_command().build();
  client.initialize_default();

  let uri = temp_dir.url().join("main.ts").unwrap();

  let diagnostics = client.did_open(json!({
    "textDocument": {
      "uri": uri,
      "languageId": "typescript",
      "version": 1,
      "text": "import a from \"data:application/typescript,export default 5;\";\na;"
    }
  })).all();

  assert_eq!(diagnostics.len(), 0);

  let res: Value = client.write_request(
    "textDocument/references",
    json!({
      "textDocument": {
        "uri": uri
      },
      "position": { "line": 1, "character": 1 },
      "context": {
        "includeDeclaration": false
      }
    }),
  );

  assert_eq!(
    res,
    json!([{
      "uri": uri,
      "range": {
        "start": { "line": 0, "character": 7 },
        "end": { "line": 0, "character": 8 }
      }
    }, {
      "uri": uri,
      "range": {
        "start": { "line": 1, "character": 0 },
        "end": { "line": 1, "character": 1 }
      }
    }, {
      "uri": "deno:/ed0224c51f7e2a845dfc0941ed6959675e5e3e3d2a39b127f0ff569c1ffda8d8/data_url.ts",
      "range": {
        "start": { "line": 0, "character": 7 },
        "end": {"line": 0, "character": 14 },
      },
    }])
  );

  client.shutdown();
}

#[test]
fn lsp_node_modules_dir() {
  let context = TestContextBuilder::new()
    .use_http_server()
    .use_temp_cwd()
    .build();
  let temp_dir = context.temp_dir();
  temp_dir.write(
    "deno.json",
    json!({
      "nodeModulesDir": "none",
    })
    .to_string(),
  );

  // having a package.json should have no effect on whether
  // a node_modules dir is created
  temp_dir.write("package.json", "{}");

  let mut client = context.new_lsp_command().build();
  client.initialize_default();
  let file_uri = temp_dir.url().join("file.ts").unwrap();
  client.did_open(json!({
    "textDocument": {
      "uri": file_uri,
      "languageId": "typescript",
      "version": 1,
      "text": "import chalk from 'npm:chalk';\nimport path from 'node:path';\n\nconsole.log(chalk.green(path.join('a', 'b')));",
    }
  }));
  let cache = |client: &mut LspClient| {
    client.write_request(
      "workspace/executeCommand",
      json!({
        "command": "deno.cache",
        "arguments": [["npm:chalk", "npm:@types/node"], file_uri],
      }),
    );
  };

  cache(&mut client);

  assert!(!temp_dir.path().join("node_modules").exists());

  // a lockfile will be created here because someone did an explicit cache
  let lockfile_path = temp_dir.path().join("deno.lock");
  assert!(lockfile_path.exists());
  lockfile_path.remove_file();

  temp_dir.write(
    temp_dir.path().join("deno.json"),
    "{ \"nodeModulesDir\": \"auto\", \"lock\": false }\n",
  );
  let refresh_config = |client: &mut LspClient| {
    client.change_configuration(json!({ "deno": {
      "enable": true,
      "config": "./deno.json",
      "codeLens": {
        "implementations": true,
        "references": true,
      },
      "importMap": null,
      "lint": false,
      "suggest": {
        "autoImports": true,
        "completeFunctionCalls": false,
        "names": true,
        "paths": true,
        "imports": {},
      },
      "unstable": [],
    } }));
  };
  refresh_config(&mut client);

  let diagnostics = client.read_diagnostics();
  assert_eq!(diagnostics.all().len(), 2, "{:#?}", diagnostics); // not cached

  cache(&mut client);

  assert!(temp_dir.path().join("node_modules/chalk").exists());
  assert!(temp_dir.path().join("node_modules/@types/node").exists());
  assert!(!lockfile_path.exists()); // was disabled

  // now add a lockfile and cache
  temp_dir.write(
    temp_dir.path().join("deno.json"),
    "{ \"nodeModulesDir\": \"auto\" }\n",
  );
  refresh_config(&mut client);
  cache(&mut client);

  let diagnostics = client.read_diagnostics();
  assert_eq!(diagnostics.all().len(), 0, "{:#?}", diagnostics);

  assert!(lockfile_path.exists());

  // the declaration should be found in the node_modules directory
  let res = client.write_request(
    "textDocument/references",
    json!({
      "textDocument": {
        "uri": file_uri,
      },
      "position": { "line": 0, "character": 7 }, // chalk
      "context": {
        "includeDeclaration": false
      }
    }),
  );

  // ensure that it's using the node_modules directory
  let references = res.as_array().unwrap();
  assert_eq!(references.len(), 2, "references: {:#?}", references);
  let uri = references[1]
    .as_object()
    .unwrap()
    .get("uri")
    .unwrap()
    .as_str()
    .unwrap();
  // canonicalize for mac
  let path = temp_dir.path().join("node_modules").canonicalize();
  assert_starts_with!(
    uri,
    ModuleSpecifier::from_file_path(&path).unwrap().as_str()
  );

  client.shutdown();
}

#[test]
fn lsp_vendor_dir() {
  let context = TestContextBuilder::new()
    .use_http_server()
    .use_temp_cwd()
    .build();
  let temp_dir = context.temp_dir();

  let mut client = context.new_lsp_command().build();
  client.initialize_default();
  let local_file_uri = temp_dir.url().join("file.ts").unwrap();
  client.did_open(json!({
    "textDocument": {
      "uri": local_file_uri,
      "languageId": "typescript",
      "version": 1,
      "text": "import { returnsHi } from 'http://localhost:4545/subdir/mod1.ts';\nconst test: string = returnsHi();\nconsole.log(test);",
    }
  }));
  let cache = |client: &mut LspClient| {
    client.write_request(
      "workspace/executeCommand",
      json!({
        "command": "deno.cache",
        "arguments": [["http://localhost:4545/subdir/mod1.ts"], local_file_uri],
      }),
    );
  };

  cache(&mut client);

  assert!(!temp_dir.path().join("vendor").exists());

  // read the diagnostic update after caching
  let diagnostics = client.read_diagnostics();
  assert_eq!(diagnostics.all().len(), 0);

  temp_dir.write(
    temp_dir.path().join("deno.json"),
    "{ \"vendor\": true, \"lock\": false }\n",
  );
  client.change_configuration(json!({ "deno": {
    "enable": true,
    "config": "./deno.json",
    "codeLens": {
      "implementations": true,
      "references": true,
    },
    "importMap": null,
    "lint": false,
    "suggest": {
      "autoImports": true,
      "completeFunctionCalls": false,
      "names": true,
      "paths": true,
      "imports": {},
    },
    "unstable": [],
  } }));

  let diagnostics = client.read_diagnostics();
  // won't be cached until a manual cache occurs
  assert_eq!(
    diagnostics
      .all()
      .iter()
      .map(|d| d.message.as_str())
      .collect::<Vec<_>>(),
    vec![
      "Uncached or missing remote URL: http://localhost:4545/subdir/mod1.ts"
    ]
  );

  assert!(!temp_dir
    .path()
    .join("vendor/http_localhost_4545/subdir/mod1.ts")
    .exists());

  // now cache
  cache(&mut client);
  let diagnostics = client.read_diagnostics();
  assert_eq!(diagnostics.all().len(), 0, "{:#?}", diagnostics); // cached
  assert!(temp_dir
    .path()
    .join("vendor/http_localhost_4545/subdir/mod1.ts")
    .exists());

  // the declaration should be found in the vendor directory
  let res = client.write_request(
    "textDocument/references",
    json!({
      "textDocument": {
        "uri": local_file_uri,
      },
      "position": { "line": 0, "character": 9 }, // returnsHi
      "context": {
        "includeDeclaration": false
      }
    }),
  );

  // ensure that it's using the vendor directory
  let references = res.as_array().unwrap();
  assert_eq!(references.len(), 2, "references: {:#?}", references);
  let uri = references[1]
    .as_object()
    .unwrap()
    .get("uri")
    .unwrap()
    .as_str()
    .unwrap();
  let file_path = temp_dir
    .path()
    .join("vendor/http_localhost_4545/subdir/mod1.ts");
  let remote_file_uri = file_path.url_file();
  assert_eq!(uri, remote_file_uri.as_str());

  let file_text = file_path.read_to_string();
  let diagnostics = client.did_open(json!({
    "textDocument": {
      "uri": remote_file_uri,
      "languageId": "typescript",
      "version": 1,
      "text": file_text,
    }
  }));
  assert_eq!(diagnostics.all(), Vec::new());

  client.write_notification(
    "textDocument/didChange",
    json!({
      "textDocument": {
        "uri": remote_file_uri,
        "version": 2
      },
      "contentChanges": [
        {
          "range": {
            "start": { "line": 0, "character": 0 },
            "end": { "line": 17, "character": 0 },
          },
          "text": "export function returnsHi(): number { return new Date(); }"
        }
      ]
    }),
  );

  let diagnostics = client.read_diagnostics();

  assert_eq!(
    json!(
      diagnostics
        .messages_with_file_and_source(remote_file_uri.as_str(), "deno-ts")
        .diagnostics
    ),
    json!([
      {
        "range": {
          "start": { "line": 0, "character": 38 },
          "end": { "line": 0, "character": 44 }
        },
        "severity": 1,
        "code": 2322,
        "source": "deno-ts",
        "message": "Type 'Date' is not assignable to type 'number'."
      }
    ]),
  );

  assert_eq!(
    json!(
      diagnostics
        .messages_with_file_and_source(local_file_uri.as_str(), "deno-ts")
        .diagnostics
    ),
    json!([
      {
        "range": {
          "start": { "line": 1, "character": 6 },
          "end": { "line": 1, "character": 10 }
        },
        "severity": 1,
        "code": 2322,
        "source": "deno-ts",
        "message": "Type 'number' is not assignable to type 'string'."
      }
    ]),
  );
  assert_eq!(diagnostics.all().len(), 2);

  // now try doing a relative import into the vendor directory
  client.write_notification(
    "textDocument/didChange",
    json!({
      "textDocument": {
        "uri": local_file_uri,
        "version": 2
      },
      "contentChanges": [
        {
          "range": {
            "start": { "line": 0, "character": 0 },
            "end": { "line": 2, "character": 0 },
          },
          "text": "import { returnsHi } from './vendor/subdir/mod1.ts';\nconst test: string = returnsHi();\nconsole.log(test);"
        }
      ]
    }),
  );

  let diagnostics = client.read_diagnostics();

  assert_eq!(
    json!(
      diagnostics
        .messages_with_file_and_source(local_file_uri.as_str(), "deno")
        .diagnostics
    ),
    json!([
      {
        "range": {
          "start": { "line": 0, "character": 26 },
          "end": { "line": 0, "character": 51 }
        },
        "severity": 1,
        "code": "resolver-error",
        "source": "deno",
        "message": "Importing from the vendor directory is not permitted. Use a remote specifier instead or disable vendoring."
      }
    ]),
  );

  client.shutdown();
}

#[test]
fn lsp_deno_json_scopes_import_map() {
  let context = TestContextBuilder::new().use_temp_cwd().build();
  let temp_dir = context.temp_dir();
  temp_dir.create_dir_all("project1");
  temp_dir.create_dir_all("project2/project3");
  temp_dir.write(
    "project1/deno.json",
    json!({
      "imports": {
        "foo": "./foo1.ts",
      },
    })
    .to_string(),
  );
  temp_dir.write("project1/foo1.ts", "");
  temp_dir.write(
    "project2/deno.json",
    json!({
      "imports": {
        "foo": "./foo2.ts",
      },
    })
    .to_string(),
  );
  temp_dir.write("project2/foo2.ts", "");
  temp_dir.write(
    "project2/project3/deno.json",
    json!({
      "imports": {
        "foo": "./foo3.ts",
      },
    })
    .to_string(),
  );
  temp_dir.write("project2/project3/foo3.ts", "");
  let mut client = context.new_lsp_command().build();
  client.initialize_default();
  client.did_open(json!({
    "textDocument": {
      "uri": temp_dir.url().join("project1/file.ts").unwrap(),
      "languageId": "typescript",
      "version": 1,
      "text": "import \"foo\";\n",
    },
  }));
  let res = client.write_request(
    "textDocument/hover",
    json!({
      "textDocument": {
        "uri": temp_dir.url().join("project1/file.ts").unwrap(),
      },
      "position": { "line": 0, "character": 7 },
    }),
  );
  assert_eq!(
    res,
    json!({
      "contents": {
        "kind": "markdown",
        "value": format!("**Resolved Dependency**\n\n**Code**: file&#8203;{}\n", temp_dir.url().join("project1/foo1.ts").unwrap().as_str().trim_start_matches("file")),
      },
      "range": {
        "start": { "line": 0, "character": 7 },
        "end": { "line": 0, "character": 12 },
      },
    })
  );
  client.did_open(json!({
    "textDocument": {
      "uri": temp_dir.url().join("project2/file.ts").unwrap(),
      "languageId": "typescript",
      "version": 1,
      "text": "import \"foo\";\n",
    },
  }));
  let res = client.write_request(
    "textDocument/hover",
    json!({
      "textDocument": {
        "uri": temp_dir.url().join("project2/file.ts").unwrap(),
      },
      "position": { "line": 0, "character": 7 },
    }),
  );
  assert_eq!(
    res,
    json!({
      "contents": {
        "kind": "markdown",
        "value": format!("**Resolved Dependency**\n\n**Code**: file&#8203;{}\n", temp_dir.url().join("project2/foo2.ts").unwrap().as_str().trim_start_matches("file")),
      },
      "range": {
        "start": { "line": 0, "character": 7 },
        "end": { "line": 0, "character": 12 },
      },
    })
  );
  client.did_open(json!({
    "textDocument": {
      "uri": temp_dir.url().join("project2/project3/file.ts").unwrap(),
      "languageId": "typescript",
      "version": 1,
      "text": "import \"foo\";\n",
    },
  }));
  let res = client.write_request(
    "textDocument/hover",
    json!({
      "textDocument": {
        "uri": temp_dir.url().join("project2/project3/file.ts").unwrap(),
      },
      "position": { "line": 0, "character": 7 },
    }),
  );
  assert_eq!(
    res,
    json!({
      "contents": {
        "kind": "markdown",
        "value": format!("**Resolved Dependency**\n\n**Code**: file&#8203;{}\n", temp_dir.url().join("project2/project3/foo3.ts").unwrap().as_str().trim_start_matches("file")),
      },
      "range": {
        "start": { "line": 0, "character": 7 },
        "end": { "line": 0, "character": 12 },
      },
    })
  );
  client.shutdown();
}

#[test]
fn lsp_deno_json_scopes_vendor_dir() {
  let context = TestContextBuilder::new()
    .use_http_server()
    .use_temp_cwd()
    .build();
  let temp_dir = context.temp_dir();
  temp_dir.create_dir_all("project1");
  temp_dir.create_dir_all("project2/project3");
  temp_dir.write(
    "project1/deno.json",
    json!({
      "vendor": true,
    })
    .to_string(),
  );
  temp_dir.write(
    "project2/deno.json",
    json!({
      "vendor": true,
    })
    .to_string(),
  );
  temp_dir.write(
    "project2/project3/deno.json",
    json!({
      "vendor": true,
    })
    .to_string(),
  );
  let mut client = context.new_lsp_command().build();
  client.initialize_default();
  client.did_open(json!({
    "textDocument": {
      "uri": temp_dir.url().join("project1/file.ts").unwrap(),
      "languageId": "typescript",
      "version": 1,
      "text": "import \"http://localhost:4545/subdir/mod1.ts\";\n",
    },
  }));
  client.write_request(
    "workspace/executeCommand",
    json!({
      "command": "deno.cache",
      "arguments": [[], temp_dir.url().join("project1/file.ts").unwrap()],
    }),
  );
  let res = client.write_request(
    "textDocument/definition",
    json!({
      "textDocument": {
        "uri": temp_dir.url().join("project1/file.ts").unwrap(),
      },
      "position": { "line": 0, "character": 7 },
    }),
  );
  assert_eq!(
    res,
    json!([{
      "targetUri": temp_dir.url().join("project1/vendor/http_localhost_4545/subdir/mod1.ts").unwrap(),
      "targetRange": {
        "start": {
          "line": 0,
          "character": 0,
        },
        "end": {
          "line": 17,
          "character": 0,
        },
      },
      "targetSelectionRange": {
        "start": {
          "line": 0,
          "character": 0,
        },
        "end": {
          "line": 17,
          "character": 0,
        },
      },
    }]),
  );
  client.did_open(json!({
    "textDocument": {
      "uri": temp_dir.url().join("project2/file.ts").unwrap(),
      "languageId": "typescript",
      "version": 1,
      "text": "import \"http://localhost:4545/subdir/mod2.ts\";\n",
    },
  }));
  client.write_request(
    "workspace/executeCommand",
    json!({
      "command": "deno.cache",
      "arguments": [[], temp_dir.url().join("project2/file.ts").unwrap()],
    }),
  );
  let res = client.write_request(
    "textDocument/definition",
    json!({
      "textDocument": {
        "uri": temp_dir.url().join("project2/file.ts").unwrap(),
      },
      "position": { "line": 0, "character": 7 },
    }),
  );
  assert_eq!(
    res,
    json!([{
      "targetUri": temp_dir.url().join("project2/vendor/http_localhost_4545/subdir/mod2.ts").unwrap(),
      "targetRange": {
        "start": {
          "line": 0,
          "character": 0,
        },
        "end": {
          "line": 1,
          "character": 0,
        },
      },
      "targetSelectionRange": {
        "start": {
          "line": 0,
          "character": 0,
        },
        "end": {
          "line": 1,
          "character": 0,
        },
      },
    }]),
  );
  client.did_open(json!({
    "textDocument": {
      "uri": temp_dir.url().join("project2/project3/file.ts").unwrap(),
      "languageId": "typescript",
      "version": 1,
      "text": "import \"http://localhost:4545/subdir/mod3.js\";\n",
    },
  }));
  client.write_request(
    "workspace/executeCommand",
    json!({
      "command": "deno.cache",
      "arguments": [[], temp_dir.url().join("project2/project3/file.ts").unwrap()],
    }),
  );
  let res = client.write_request(
    "textDocument/definition",
    json!({
      "textDocument": {
        "uri": temp_dir.url().join("project2/project3/file.ts").unwrap(),
      },
      "position": { "line": 0, "character": 7 },
    }),
  );
  assert_eq!(
    res,
    json!([{
      "targetUri": temp_dir.url().join("project2/project3/vendor/http_localhost_4545/subdir/mod3.js").unwrap(),
      "targetRange": {
        "start": {
          "line": 0,
          "character": 0,
        },
        "end": {
          "line": 1,
          "character": 0,
        },
      },
      "targetSelectionRange": {
        "start": {
          "line": 0,
          "character": 0,
        },
        "end": {
          "line": 1,
          "character": 0,
        },
      },
    }]),
  );
  client.shutdown();
}

#[test]
fn lsp_deno_json_scopes_node_modules_dir() {
  let context = TestContextBuilder::new()
    .use_http_server()
    .use_temp_cwd()
    .build();
  let temp_dir = context.temp_dir();
  temp_dir.create_dir_all("project1");
  temp_dir.create_dir_all("project2/project3");
  temp_dir.write(
    "project1/deno.json",
    json!({
      "nodeModulesDir": "auto",
    })
    .to_string(),
  );
  temp_dir.write(
    "project2/deno.json",
    json!({
      "nodeModulesDir": "auto",
    })
    .to_string(),
  );
  temp_dir.write(
    "project2/project3/deno.json",
    json!({
      "nodeModulesDir": "auto",
    })
    .to_string(),
  );
  let mut client = context.new_lsp_command().build();
  client.initialize_default();
  client.did_open(json!({
    "textDocument": {
      "uri": temp_dir.url().join("project1/file.ts").unwrap(),
      "languageId": "typescript",
      "version": 1,
      "text": "import \"npm:@denotest/add@1\";\n",
    },
  }));
  client.write_request(
    "workspace/executeCommand",
    json!({
      "command": "deno.cache",
      "arguments": [[], temp_dir.url().join("project1/file.ts").unwrap()],
    }),
  );
  let res = client.write_request(
    "textDocument/definition",
    json!({
      "textDocument": {
        "uri": temp_dir.url().join("project1/file.ts").unwrap(),
      },
      "position": { "line": 0, "character": 7 },
    }),
  );
  // The temp dir is symlinked in macos, and `node_modules` is canonicalized.
  let canon_temp_dir =
    Url::from_directory_path(temp_dir.path().canonicalize()).unwrap();
  assert_eq!(
    res,
    json!([{
      "targetUri": canon_temp_dir.join("project1/node_modules/.deno/@denotest+add@1.0.0/node_modules/@denotest/add/index.d.ts").unwrap(),
      "targetRange": {
        "start": {
          "line": 0,
          "character": 0,
        },
        "end": {
          "line": 1,
          "character": 0,
        },
      },
      "targetSelectionRange": {
        "start": {
          "line": 0,
          "character": 0,
        },
        "end": {
          "line": 1,
          "character": 0,
        },
      },
    }]),
  );
  client.did_open(json!({
    "textDocument": {
      "uri": temp_dir.url().join("project2/file.ts").unwrap(),
      "languageId": "typescript",
      "version": 1,
      "text": "import \"npm:@denotest/add@1\";\n",
    },
  }));
  client.write_request(
    "workspace/executeCommand",
    json!({
      "command": "deno.cache",
      "arguments": [[], temp_dir.url().join("project2/file.ts").unwrap()],
    }),
  );
  let res = client.write_request(
    "textDocument/definition",
    json!({
      "textDocument": {
        "uri": temp_dir.url().join("project2/file.ts").unwrap(),
      },
      "position": { "line": 0, "character": 7 },
    }),
  );
  assert_eq!(
    res,
    json!([{
      "targetUri": canon_temp_dir.join("project2/node_modules/.deno/@denotest+add@1.0.0/node_modules/@denotest/add/index.d.ts").unwrap(),
      "targetRange": {
        "start": {
          "line": 0,
          "character": 0,
        },
        "end": {
          "line": 1,
          "character": 0,
        },
      },
      "targetSelectionRange": {
        "start": {
          "line": 0,
          "character": 0,
        },
        "end": {
          "line": 1,
          "character": 0,
        },
      },
    }]),
  );
  client.did_open(json!({
    "textDocument": {
      "uri": temp_dir.url().join("project2/project3/file.ts").unwrap(),
      "languageId": "typescript",
      "version": 1,
      "text": "import \"npm:@denotest/add@1\";\n",
    },
  }));
  client.write_request(
    "workspace/executeCommand",
    json!({
      "command": "deno.cache",
      "arguments": [[], temp_dir.url().join("project2/project3/file.ts").unwrap()],
    }),
  );
  let res = client.write_request(
    "textDocument/definition",
    json!({
      "textDocument": {
        "uri": temp_dir.url().join("project2/project3/file.ts").unwrap(),
      },
      "position": { "line": 0, "character": 7 },
    }),
  );
  assert_eq!(
    res,
    json!([{
      "targetUri": canon_temp_dir.join("project2/project3/node_modules/.deno/@denotest+add@1.0.0/node_modules/@denotest/add/index.d.ts").unwrap(),
      "targetRange": {
        "start": {
          "line": 0,
          "character": 0,
        },
        "end": {
          "line": 1,
          "character": 0,
        },
      },
      "targetSelectionRange": {
        "start": {
          "line": 0,
          "character": 0,
        },
        "end": {
          "line": 1,
          "character": 0,
        },
      },
    }]),
  );
  client.shutdown();
}

#[test]
fn lsp_deno_json_scopes_ts_config() {
  let context = TestContextBuilder::new().use_temp_cwd().build();
  let temp_dir = context.temp_dir();
  temp_dir.create_dir_all("project1");
  temp_dir.create_dir_all("project2");
  temp_dir.write("project1/deno.json", json!({}).to_string());
  temp_dir.write(
    "project2/deno.json",
    json!({
      "compilerOptions": {
        "lib": ["deno.worker"],
      },
    })
    .to_string(),
  );
  let mut client = context.new_lsp_command().build();
  client.initialize_default();
  client.did_open(json!({
    "textDocument": {
      "uri": temp_dir.url().join("project1/file.ts").unwrap(),
      "languageId": "typescript",
      "version": 1,
      "text": "Window;\nWorkerGlobalScope;\n",
    },
  }));
  let diagnostics = client.did_open(json!({
    "textDocument": {
      "uri": temp_dir.url().join("project2/file.ts").unwrap(),
      "languageId": "typescript",
      "version": 1,
      "text": "Window;\nWorkerGlobalScope;\n",
    },
  }));
  assert_eq!(
    json!(diagnostics.all_messages()),
    json!([
      {
        "uri": temp_dir.url().join("project2/file.ts").unwrap(),
        "version": 1,
        "diagnostics": [
          {
            "range": {
              "start": { "line": 0, "character": 0 },
              "end": { "line": 0, "character": 6 },
            },
            "severity": 1,
            "code": 2304,
            "source": "deno-ts",
            "message": "Cannot find name 'Window'.",
          },
        ],
      },
      {
        "uri": temp_dir.url().join("project1/file.ts").unwrap(),
        "version": 1,
        "diagnostics": [
          {
            "range": {
              "start": { "line": 1, "character": 0 },
              "end": { "line": 1, "character": 17 },
            },
            "severity": 1,
            "code": 2304,
            "source": "deno-ts",
            "message": "Cannot find name 'WorkerGlobalScope'.",
          },
        ],
      }
    ]),
  );
  client.shutdown();
}

#[test]
fn lsp_deno_json_scopes_declaration_files() {
  let context = TestContextBuilder::new().use_temp_cwd().build();
  let temp_dir = context.temp_dir();
  temp_dir.create_dir_all("project1");
  temp_dir.create_dir_all("project2");
  temp_dir.write("project1/deno.json", json!({}).to_string());
  temp_dir.write("project2/deno.json", json!({}).to_string());
  temp_dir.write("project1/foo.d.ts", "declare type Foo = number;\n");
  temp_dir.write("project2/bar.d.ts", "declare type Bar = number;\n");
  let mut client = context.new_lsp_command().build();
  client.initialize_default();
  client.did_open(json!({
    "textDocument": {
      "uri": temp_dir.url().join("project1/file.ts").unwrap(),
      "languageId": "typescript",
      "version": 1,
      "text": "export const foo: Foo = 1;\nexport const bar: Bar = 1;\n",
    },
  }));
  let diagnostics = client.did_open(json!({
    "textDocument": {
      "uri": temp_dir.url().join("project2/file.ts").unwrap(),
      "languageId": "typescript",
      "version": 1,
      "text": "export const foo: Foo = 1;\nexport const bar: Bar = 1;\n",
    },
  }));
  assert_eq!(
    json!(diagnostics.all_messages()),
    json!([
      {
        "uri": temp_dir.url().join("project2/file.ts").unwrap(),
        "version": 1,
        "diagnostics": [
          {
            "range": {
              "start": { "line": 0, "character": 18 },
              "end": { "line": 0, "character": 21 },
            },
            "severity": 1,
            "code": 2304,
            "source": "deno-ts",
            "message": "Cannot find name 'Foo'.",
          },
        ],
      },
      {
        "uri": temp_dir.url().join("project1/file.ts").unwrap(),
        "version": 1,
        "diagnostics": [
          {
            "range": {
              "start": { "line": 1, "character": 18 },
              "end": { "line": 1, "character": 21 },
            },
            "severity": 1,
            "code": 2304,
            "source": "deno-ts",
            "message": "Cannot find name 'Bar'.",
          },
        ],
      }
    ]),
  );
  client.shutdown();
}

#[test]
fn lsp_deno_json_scopes_find_references() {
  let context = TestContextBuilder::new().use_temp_cwd().build();
  let temp_dir = context.temp_dir();
  temp_dir.create_dir_all("project1");
  temp_dir.create_dir_all("project2");
  temp_dir.write("project1/deno.json", json!({}).to_string());
  temp_dir.write("project2/deno.json", json!({}).to_string());
  let file1 = source_file(
    temp_dir.path().join("project1/file.ts"),
    "export const foo = 1;\n",
  );
  let file2 = source_file(
    temp_dir.path().join("project2/file.ts"),
    "export { foo } from \"../project1/file.ts\";\n",
  );
  let mut client = context.new_lsp_command().build();
  client.initialize_default();
  let res = client.write_request(
    "textDocument/references",
    json!({
      "textDocument": file1.identifier(),
      "position": file1.range_of("foo").start,
      "context": {
        "includeDeclaration": true,
      },
    }),
  );
  assert_eq!(
    res,
    json!([
      {
        "uri": file1.url(),
        "range": file1.range_of("foo"),
      },
      {
        "uri": file2.url(),
        "range": file2.range_of("foo"),
      },
    ]),
  );
  client.shutdown();
}

#[test]
fn lsp_deno_json_scopes_file_rename_import_edits() {
  let context = TestContextBuilder::new().use_temp_cwd().build();
  let temp_dir = context.temp_dir();
  temp_dir.create_dir_all("project1");
  temp_dir.create_dir_all("project2");
  temp_dir.write("project1/deno.json", json!({}).to_string());
  temp_dir.write("project2/deno.json", json!({}).to_string());
  let file1 = source_file(temp_dir.path().join("project1/file.ts"), "");
  let file2 = source_file(
    temp_dir.path().join("project2/file.ts"),
    "import \"../project1/file.ts\";\n",
  );
  let mut client = context.new_lsp_command().build();
  client.initialize_default();
  let res = client.write_request(
    "workspace/willRenameFiles",
    json!({
      "files": [
        {
          "oldUri": file1.url(),
          "newUri": file1.url().join("file_renamed.ts").unwrap(),
        },
      ],
    }),
  );
  assert_eq!(
    res,
    json!({
      "documentChanges": [
        {
          "textDocument": {
            "uri": file2.url(),
            "version": null,
          },
          "edits": [
            {
              "range": file2.range_of("../project1/file.ts"),
              "newText": "../project1/file_renamed.ts",
            },
          ],
        },
      ],
    }),
  );
  client.shutdown();
}

#[test]
fn lsp_deno_json_scopes_goto_implementations() {
  let context = TestContextBuilder::new().use_temp_cwd().build();
  let temp_dir = context.temp_dir();
  temp_dir.create_dir_all("project1");
  temp_dir.create_dir_all("project2");
  temp_dir.write("project1/deno.json", json!({}).to_string());
  temp_dir.write("project2/deno.json", json!({}).to_string());
  let file1 = source_file(
    temp_dir.path().join("project1/file.ts"),
    "export interface Foo {}\n",
  );
  let file2 = source_file(
    temp_dir.path().join("project2/file.ts"),
    r#"
      import type { Foo } from "../project1/file.ts";
      export class SomeFoo implements Foo {}
    "#,
  );
  let mut client = context.new_lsp_command().build();
  client.initialize_default();
  let res = client.write_request(
    "textDocument/implementation",
    json!({
      "textDocument": file1.identifier(),
      "position": file1.range_of("Foo").start,
    }),
  );
  assert_eq!(
    res,
    json!([
      {
        "targetUri": file2.url(),
        "targetRange": file2.range_of("export class SomeFoo implements Foo {}"),
        "targetSelectionRange": file2.range_of("SomeFoo"),
      },
    ]),
  );
  client.shutdown();
}

#[test]
fn lsp_deno_json_scopes_call_hierarchy() {
  let context = TestContextBuilder::new().use_temp_cwd().build();
  let temp_dir = context.temp_dir();
  temp_dir.create_dir_all("project1");
  temp_dir.create_dir_all("project2");
  temp_dir.create_dir_all("project3");
  temp_dir.write("project1/deno.json", json!({}).to_string());
  temp_dir.write("project2/deno.json", json!({}).to_string());
  temp_dir.write("project3/deno.json", json!({}).to_string());
  let file1 = source_file(
    temp_dir.path().join("project1/file.ts"),
    r#"
      export function foo() {}
    "#,
  );
  let file2 = source_file(
    temp_dir.path().join("project2/file.ts"),
    r#"
      import { foo } from "../project1/file.ts";
      export function bar() {
        foo();
      }
    "#,
  );
  let file3 = source_file(
    temp_dir.path().join("project3/file.ts"),
    r#"
      import { bar } from "../project2/file.ts";
      bar();
    "#,
  );
  let mut client = context.new_lsp_command().build();
  client.initialize_default();
  let res = client.write_request(
    "textDocument/prepareCallHierarchy",
    json!({
      "textDocument": file2.identifier(),
      "position": file2.range_of("bar").start,
    }),
  );
  assert_eq!(
    &res,
    &json!([
      {
        "name": "bar",
        "kind": 12,
        "detail": "",
        "uri": file2.url(),
        "range": {
          "start": { "line": 2, "character": 6 },
          "end": { "line": 4, "character": 7 },
        },
        "selectionRange": file2.range_of("bar"),
      },
    ]),
  );
  let item = res.as_array().unwrap().first().unwrap();
  let res = client
    .write_request("callHierarchy/incomingCalls", json!({ "item": item }));
  assert_eq!(
    res,
    json!([
      {
        "from": {
          "name": "file.ts",
          "kind": 2,
          "detail": "project3",
          "uri": file3.url(),
          "range": {
            "start": { "line": 1, "character": 6 },
            "end": { "line": 3, "character": 4 },
          },
          "selectionRange": {
            "start": { "line": 0, "character": 0 },
            "end": { "line": 0, "character": 0 },
          },
        },
        "fromRanges": [
          {
            "start": { "line": 2, "character": 6 },
            "end": { "line": 2, "character": 9 },
          },
        ],
      },
    ]),
  );
  let res = client
    .write_request("callHierarchy/outgoingCalls", json!({ "item": item }));
  assert_eq!(
    res,
    json!([
      {
        "to": {
          "name": "foo",
          "kind": 12,
          "detail": "",
          "uri": file1.url(),
          "range": file1.range_of("export function foo() {}"),
          "selectionRange": file1.range_of("foo"),
        },
        "fromRanges": [
          {
            "start": { "line": 3, "character": 8 },
            "end": { "line": 3, "character": 11 },
          },
        ],
      },
    ]),
  );
  client.shutdown();
}

#[test]
fn lsp_deno_json_scopes_rename_symbol() {
  let context = TestContextBuilder::new().use_temp_cwd().build();
  let temp_dir = context.temp_dir();
  temp_dir.create_dir_all("project1");
  temp_dir.create_dir_all("project2");
  temp_dir.write("project1/deno.json", json!({}).to_string());
  temp_dir.write("project2/deno.json", json!({}).to_string());
  let file1 = source_file(
    temp_dir.path().join("project1/file.ts"),
    "export const foo = 1;\n",
  );
  let file2 = source_file(
    temp_dir.path().join("project2/file.ts"),
    "export { foo } from \"../project1/file.ts\";\n",
  );
  let mut client = context.new_lsp_command().build();
  client.initialize_default();
  let res = client.write_request(
    "textDocument/rename",
    json!({
      "textDocument": file1.identifier(),
      "position": file1.range_of("foo").start,
      "newName": "bar",
    }),
  );
  assert_eq!(
    res,
    json!({
      "documentChanges": [
        {
          "textDocument": {
            "uri": file1.url(),
            "version": null,
          },
          "edits": [
            {
              "range": file1.range_of("foo"),
              "newText": "bar",
            },
          ],
        },
        {
          "textDocument": {
            "uri": file2.url(),
            "version": null,
          },
          "edits": [
            {
              "range": file2.range_of("foo"),
              "newText": "bar",
            },
          ],
        },
      ],
    }),
  );
  client.shutdown();
}

#[test]
fn lsp_deno_json_scopes_search_symbol() {
  let context = TestContextBuilder::new().use_temp_cwd().build();
  let temp_dir = context.temp_dir();
  temp_dir.create_dir_all("project1");
  temp_dir.create_dir_all("project2");
  temp_dir.write("project1/deno.json", json!({}).to_string());
  temp_dir.write("project2/deno.json", json!({}).to_string());
  let file1 = source_file(
    temp_dir.path().join("project1/file.ts"),
    "export const someSymbol1 = 1;\n",
  );
  let file2 = source_file(
    temp_dir.path().join("project2/file.ts"),
    "export const someSymbol2 = 2;\n",
  );
  let mut client = context.new_lsp_command().build();
  client.initialize_default();
  let res =
    client.write_request("workspace/symbol", json!({ "query": "someSymbol" }));
  assert_eq!(
    res,
    json!([
      {
        "name": "someSymbol1",
        "kind": 13,
        "location": {
          "uri": file1.url(),
          "range": file1.range_of("someSymbol1 = 1"),
        },
        "containerName": "",
      },
      {
        "name": "someSymbol2",
        "kind": 13,
        "location": {
          "uri": file2.url(),
          "range": file2.range_of("someSymbol2 = 2"),
        },
        "containerName": "",
      },
    ]),
  );
  client.shutdown();
}

#[test]
fn lsp_deno_json_workspace_fmt_config() {
  let context = TestContextBuilder::new().use_temp_cwd().build();
  let temp_dir = context.temp_dir();
  temp_dir.write(
    "deno.json",
    json!({
      "workspace": ["project1", "project2"],
      "fmt": {
        "semiColons": false,
      },
    })
    .to_string(),
  );
  temp_dir.create_dir_all("project1");
  temp_dir.write(
    "project1/deno.json",
    json!({
      "fmt": {
        "singleQuote": true,
      },
    })
    .to_string(),
  );
  temp_dir.create_dir_all("project2");
  temp_dir.write("project2/deno.json", json!({}).to_string());
  let mut client = context.new_lsp_command().build();
  client.initialize_default();
  client.did_open(json!({
    "textDocument": {
      "uri": temp_dir.url().join("file.ts").unwrap(),
      "languageId": "typescript",
      "version": 1,
      "text": "console.log(\"\");\n",
    },
  }));
  let res = client.write_request(
    "textDocument/formatting",
    json!({
      "textDocument": {
        "uri": temp_dir.url().join("file.ts").unwrap(),
      },
      "options": {
        "tabSize": 2,
        "insertSpaces": true,
      },
    }),
  );
  assert_eq!(
    res,
    json!([{
      "range": {
        "start": { "line": 0, "character": 15 },
        "end": { "line": 0, "character": 16 },
      },
      "newText": "",
    }])
  );
  client.did_open(json!({
    "textDocument": {
      "uri": temp_dir.url().join("project1/file.ts").unwrap(),
      "languageId": "typescript",
      "version": 1,
      "text": "console.log(\"\");\n",
    },
  }));
  let res = client.write_request(
    "textDocument/formatting",
    json!({
      "textDocument": {
        "uri": temp_dir.url().join("project1/file.ts").unwrap(),
      },
      "options": {
        "tabSize": 2,
        "insertSpaces": true,
      },
    }),
  );
  assert_eq!(
    res,
    json!([{
      "range": {
        "start": { "line": 0, "character": 12 },
        "end": { "line": 0, "character": 16 },
      },
      "newText": "'')",
    }])
  );
  // `project2/file.ts` should use the fmt settings from `deno.json`, since it
  // has no fmt field.
  client.did_open(json!({
    "textDocument": {
      "uri": temp_dir.url().join("project2/file.ts").unwrap(),
      "languageId": "typescript",
      "version": 1,
      "text": "console.log(\"\");\n",
    },
  }));
  let res = client.write_request(
    "textDocument/formatting",
    json!({
      "textDocument": {
        "uri": temp_dir.url().join("project2/file.ts").unwrap(),
      },
      "options": {
        "tabSize": 2,
        "insertSpaces": true,
      },
    }),
  );
  assert_eq!(
    res,
    json!([{
      "range": {
        "start": { "line": 0, "character": 15 },
        "end": { "line": 0, "character": 16 },
      },
      "newText": "",
    }])
  );
  client.shutdown();
}

#[test]
fn lsp_deno_json_workspace_lint_config() {
  let context = TestContextBuilder::new().use_temp_cwd().build();
  let temp_dir = context.temp_dir();
  temp_dir.write(
    "deno.json",
    json!({
      "workspace": ["project1", "project2"],
      "lint": {
        "rules": {
          "include": ["camelcase"],
        },
      },
    })
    .to_string(),
  );
  temp_dir.create_dir_all("project1");
  temp_dir.write(
    "project1/deno.json",
    json!({
      "lint": {
        "rules": {
          "include": ["ban-untagged-todo"],
        },
      },
    })
    .to_string(),
  );
  temp_dir.create_dir_all("project2");
  temp_dir.write("project2/deno.json", json!({}).to_string());
  let mut client = context.new_lsp_command().build();
  client.initialize_default();
  let diagnostics = client.did_open(json!({
    "textDocument": {
      "uri": temp_dir.url().join("file.ts").unwrap(),
      "languageId": "typescript",
      "version": 1,
      "text": r#"
        // TODO: Unused var
        const snake_case_var = 1;
        console.log(snake_case_var);
      "#,
    },
  }));
  assert_eq!(
    json!(diagnostics.messages_with_source("deno-lint")),
    json!({
      "uri": temp_dir.url().join("file.ts").unwrap(),
      "diagnostics": [{
        "range": {
          "start": { "line": 2, "character": 14 },
          "end": { "line": 2, "character": 28 },
        },
        "severity": 2,
        "code": "camelcase",
        "source": "deno-lint",
        "message": "Identifier 'snake_case_var' is not in camel case.\nConsider renaming `snake_case_var` to `snakeCaseVar`",
      }],
      "version": 1,
    })
  );
  client.write_notification(
    "textDocument/didClose",
    json!({
      "textDocument": {
        "uri": temp_dir.url().join("file.ts").unwrap(),
      },
    }),
  );
  let diagnostics = client.did_open(json!({
    "textDocument": {
      "uri": temp_dir.url().join("project1/file.ts").unwrap(),
      "languageId": "typescript",
      "version": 1,
      "text": r#"
        // TODO: Unused var
        const snake_case_var = 1;
        console.log(snake_case_var);
      "#,
    },
  }));
  assert_eq!(
    json!(diagnostics.messages_with_source("deno-lint")),
    json!({
      "uri": temp_dir.url().join("project1/file.ts").unwrap(),
      "diagnostics": [{
        "range": {
          "start": { "line": 1, "character": 8 },
          "end": { "line": 1, "character": 27 },
        },
        "severity": 2,
        "code": "ban-untagged-todo",
        "source": "deno-lint",
        "message": "TODO should be tagged with (@username) or (#issue)\nAdd a user tag or issue reference to the TODO comment, e.g. TODO(@djones), TODO(djones), TODO(#123)",
      }, {
        "range": {
          "start": { "line": 2, "character": 14 },
          "end": { "line": 2, "character": 28 },
        },
        "severity": 2,
        "code": "camelcase",
        "source": "deno-lint",
        "message": "Identifier 'snake_case_var' is not in camel case.\nConsider renaming `snake_case_var` to `snakeCaseVar`",
      }],
      "version": 1,
    })
  );
  client.write_notification(
    "textDocument/didClose",
    json!({
      "textDocument": {
        "uri": temp_dir.url().join("project1/file.ts").unwrap(),
      },
    }),
  );
  // `project2/file.ts` should use the lint settings from `deno.json`, since it
  // has no lint field.
  let diagnostics = client.did_open(json!({
    "textDocument": {
      "uri": temp_dir.url().join("project2/file.ts").unwrap(),
      "languageId": "typescript",
      "version": 1,
      "text": r#"
        // TODO: Unused var
        const snake_case_var = 1;
        console.log(snake_case_var);
      "#,
    },
  }));
  assert_eq!(
    json!(diagnostics.messages_with_source("deno-lint")),
    json!({
      "uri": temp_dir.url().join("project2/file.ts").unwrap(),
      "diagnostics": [{
        "range": {
          "start": { "line": 2, "character": 14 },
          "end": { "line": 2, "character": 28 },
        },
        "severity": 2,
        "code": "camelcase",
        "source": "deno-lint",
        "message": "Identifier 'snake_case_var' is not in camel case.\nConsider renaming `snake_case_var` to `snakeCaseVar`",
      }],
      "version": 1,
    })
  );
  client.shutdown();
}

#[test]
fn lsp_deno_json_workspace_import_map() {
  let context = TestContextBuilder::new().use_temp_cwd().build();
  let temp_dir = context.temp_dir();
  temp_dir.create_dir_all("project1/project2");
  temp_dir.write(
    "project1/deno.json",
    json!({
      "workspace": ["project2"],
      "imports": {
        "foo": "./foo1.ts",
      },
    })
    .to_string(),
  );
  temp_dir.write("project1/foo1.ts", "");
  temp_dir.write(
    "project1/project2/deno.json",
    json!({
      // should overwrite the "foo" entry in the parent for this scope
      "imports": {
        "foo": "./foo2.ts",
      },
    })
    .to_string(),
  );
  temp_dir.write("project1/project2/foo2.ts", "");
  let mut client = context.new_lsp_command().build();
  client.initialize_default();

  // project1 resolution
  {
    client.did_open(json!({
      "textDocument": {
        "uri": temp_dir.url().join("project1/file.ts").unwrap(),
        "languageId": "typescript",
        "version": 1,
        "text": "import \"foo\";\n",
      },
    }));
    let res = client.write_request(
      "textDocument/hover",
      json!({
        "textDocument": {
          "uri": temp_dir.url().join("project1/file.ts").unwrap(),
        },
        "position": { "line": 0, "character": 7 },
      }),
    );
    assert_eq!(
      res,
      json!({
        "contents": {
          "kind": "markdown",
          "value": format!("**Resolved Dependency**\n\n**Code**: file&#8203;{}\n", temp_dir.url().join("project1/foo1.ts").unwrap().as_str().trim_start_matches("file")),
        },
        "range": {
          "start": { "line": 0, "character": 7 },
          "end": { "line": 0, "character": 12 },
        },
      })
    );
  }

  // project1/project2 resolution
  {
    client.did_open(json!({
      "textDocument": {
        "uri": temp_dir.url().join("project1/project2/file.ts").unwrap(),
        "languageId": "typescript",
        "version": 1,
        "text": "import \"foo\";\n",
      },
    }));
    let res = client.write_request(
      "textDocument/hover",
      json!({
        "textDocument": {
          "uri": temp_dir.url().join("project1/project2/file.ts").unwrap(),
        },
        "position": { "line": 0, "character": 7 },
      }),
    );
    assert_eq!(
      res,
      json!({
        "contents": {
          "kind": "markdown",
          "value": format!("**Resolved Dependency**\n\n**Code**: file&#8203;{}\n", temp_dir.url().join("project1/project2/foo2.ts").unwrap().as_str().trim_start_matches("file")),
        },
        "range": {
          "start": { "line": 0, "character": 7 },
          "end": { "line": 0, "character": 12 },
        },
      })
    );
  }
  client.shutdown();
}

#[test]
fn lsp_workspace_lockfile() {
  let context = TestContextBuilder::new()
    .use_http_server()
    .use_temp_cwd()
    .build();
  let temp_dir = context.temp_dir();
  temp_dir.create_dir_all("project1/project2");
  temp_dir.write(
    "project1/deno.json",
    json!({
      "workspace": ["project2"],
    })
    .to_string(),
  );
  temp_dir.write("project1/deno.lock", json!({
    "version": "3",
    "redirects": {
      "http://localhost:4545/subdir/mod1.ts": "http://localhost:4545/subdir/mod2.ts",
    },
    "remote": {},
  }).to_string());
  temp_dir.write("project1/project2/deno.json", json!({}).to_string());
  let mut client = context.new_lsp_command().build();
  client.initialize_default();
  client.did_open(json!({
    "textDocument": {
      "uri": temp_dir.url().join("project1/project2/file.ts").unwrap(),
      "languageId": "typescript",
      "version": 1,
      "text": "import \"http://localhost:4545/subdir/mod1.ts\";\n",
    },
  }));
  client.write_request(
    "workspace/executeCommand",
    json!({
      "command": "deno.cache",
      "arguments": [[], temp_dir.url().join("project1/project2/file.ts").unwrap()],
    }),
  );
  client.read_diagnostics();
  let res = client.write_request(
    "textDocument/definition",
    json!({
      "textDocument": { "uri": temp_dir.url().join("project1/project2/file.ts").unwrap() },
      "position": { "line": 0, "character": 7 },
    }),
  );
  assert_eq!(
    res,
    json!([{
      "targetUri": "deno:/http/localhost%3A4545/subdir/mod2.ts",
      "targetRange": {
        "start": { "line": 0, "character": 0 },
        "end": { "line": 1, "character": 0 },
      },
      "targetSelectionRange": {
        "start": { "line": 0, "character": 0 },
        "end": { "line": 1, "character": 0 },
      },
    }]),
  );
  client.shutdown();
}

#[test]
fn lsp_deno_json_workspace_vendor_dir() {
  let context = TestContextBuilder::new()
    .use_http_server()
    .use_temp_cwd()
    .build();
  let temp_dir = context.temp_dir();
  temp_dir.create_dir_all("project1/project2");
  temp_dir.write(
    "project1/deno.json",
    json!({
      "workspace": ["project2"],
      "vendor": true,
    })
    .to_string(),
  );
  temp_dir.write("project1/project2/deno.json", json!({}).to_string());
  let mut client = context.new_lsp_command().build();
  client.initialize_default();
  client.did_open(json!({
    "textDocument": {
      "uri": temp_dir.url().join("project1/project2/file.ts").unwrap(),
      "languageId": "typescript",
      "version": 1,
      "text": "import \"http://localhost:4545/subdir/mod1.ts\";\n",
    },
  }));
  client.write_request(
    "workspace/executeCommand",
    json!({
      "command": "deno.cache",
      "arguments": [[], temp_dir.url().join("project1/project2/file.ts").unwrap()],
    }),
  );
  let res = client.write_request(
    "textDocument/definition",
    json!({
      "textDocument": {
        "uri": temp_dir.url().join("project1/project2/file.ts").unwrap(),
      },
      "position": { "line": 0, "character": 7 },
    }),
  );
  assert_eq!(
    res,
    json!([{
      "targetUri": temp_dir.url().join("project1/vendor/http_localhost_4545/subdir/mod1.ts").unwrap(),
      "targetRange": {
        "start": {
          "line": 0,
          "character": 0,
        },
        "end": {
          "line": 17,
          "character": 0,
        },
      },
      "targetSelectionRange": {
        "start": {
          "line": 0,
          "character": 0,
        },
        "end": {
          "line": 17,
          "character": 0,
        },
      },
    }]),
  );
  client.shutdown();
}

#[test]
fn lsp_deno_json_workspace_node_modules_dir() {
  let context = TestContextBuilder::new()
    .use_http_server()
    .use_temp_cwd()
    .build();
  let temp_dir = context.temp_dir();
  temp_dir.create_dir_all("project1/project2");
  temp_dir.write(
    "project1/deno.json",
    json!({
      "workspace": ["project2"],
      "nodeModulesDir": "auto",
    })
    .to_string(),
  );
  temp_dir.write("project1/project2/deno.json", json!({}).to_string());
  let mut client = context.new_lsp_command().build();
  client.initialize_default();
  client.did_open(json!({
    "textDocument": {
      "uri": temp_dir.url().join("project1/project2/file.ts").unwrap(),
      "languageId": "typescript",
      "version": 1,
      "text": "import \"npm:@denotest/add@1\";\n",
    },
  }));
  client.write_request(
    "workspace/executeCommand",
    json!({
      "command": "deno.cache",
      "arguments": [[], temp_dir.url().join("project1/project2/file.ts").unwrap()],
    }),
  );
  let res = client.write_request(
    "textDocument/definition",
    json!({
      "textDocument": {
        "uri": temp_dir.url().join("project1/project2/file.ts").unwrap(),
      },
      "position": { "line": 0, "character": 7 },
    }),
  );
  // The temp dir is symlinked in macos, and `node_modules` is canonicalized.
  let canon_temp_dir =
    Url::from_directory_path(temp_dir.path().canonicalize()).unwrap();
  assert_eq!(
    res,
    json!([{
      "targetUri": canon_temp_dir.join("project1/node_modules/.deno/@denotest+add@1.0.0/node_modules/@denotest/add/index.d.ts").unwrap(),
      "targetRange": {
        "start": {
          "line": 0,
          "character": 0,
        },
        "end": {
          "line": 1,
          "character": 0,
        },
      },
      "targetSelectionRange": {
        "start": {
          "line": 0,
          "character": 0,
        },
        "end": {
          "line": 1,
          "character": 0,
        },
      },
    }]),
  );
  client.shutdown();
}

#[test]
fn lsp_deno_json_workspace_jsr_resolution() {
  let context = TestContextBuilder::new().use_temp_cwd().build();
  let temp_dir = context.temp_dir();
  temp_dir.write(
    "deno.json",
    json!({
      "workspace": ["project1"],
    })
    .to_string(),
  );
  temp_dir.create_dir_all("project1");
  temp_dir.write(
    "project1/deno.json",
    json!({
      "name": "@org/project1",
      "version": "1.0.0",
      "exports": {
        ".": "./mod.ts",
      },
    })
    .to_string(),
  );
  let mut client = context.new_lsp_command().build();
  client.initialize_default();
  client.did_open(json!({
    "textDocument": {
      "uri": temp_dir.url().join("file.ts").unwrap(),
      "languageId": "typescript",
      "version": 1,
      "text": "import \"jsr:@org/project1@^1.0.0\";\n",
    },
  }));
  let res = client.write_request(
    "textDocument/hover",
    json!({
      "textDocument": {
        "uri": temp_dir.url().join("file.ts").unwrap(),
      },
      "position": { "line": 0, "character": 7 },
    }),
  );
  assert_eq!(
    res,
    json!({
      "contents": {
        "kind": "markdown",
        "value": format!(
          "**Resolved Dependency**\n\n**Code**: file&#8203;://{}\n",
          temp_dir.url().join("project1/mod.ts").unwrap().path(),
        ),
      },
      "range": {
        "start": { "line": 0, "character": 7 },
        "end": { "line": 0, "character": 33 },
      },
    }),
  );
  client.shutdown();
}

#[test]
fn lsp_npm_workspace() {
  let context = TestContextBuilder::new()
    .use_http_server()
    .use_temp_cwd()
    .build();
  let temp_dir = context.temp_dir();
  // TODO(nayeemrmn): Goto definition for local npm package imports should work
  // even with byonm. Remove this when fixed.
  temp_dir.write(
    "deno.json",
    json!({
      "nodeModulesDir": "auto",
    })
    .to_string(),
  );
  temp_dir.write(
    "package.json",
    json!({
      "workspaces": ["packages/*"]
    })
    .to_string(),
  );
  {
    temp_dir.create_dir_all("packages/add");
    temp_dir.write(
      "packages/add/package.json",
      json!({
        "name": "add",
        "version": "1.0.0",
        "exports": "./index.ts"
      })
      .to_string(),
    );
    temp_dir.write(
      "packages/add/index.ts",
      "export function add(a: number, b: number): number { return a + b; }",
    );
  }
  {
    temp_dir.create_dir_all("packages/subtract");
    temp_dir.write(
      "packages/subtract/package.json",
      json!({
        "name": "add",
        "version": "1.0.0",
        "exports": "./index.ts",
        "dependencies": {
          "add": "^1.0.0"
        }
      })
      .to_string(),
    );
  }
  let mut client = context.new_lsp_command().build();
  client.initialize_default();
  let diagnostics = client.did_open(json!({
    "textDocument": {
      "uri": temp_dir.url().join("packages/subtract/index.ts").unwrap(),
      "languageId": "typescript",
      "version": 1,
      "text": "import { add } from 'add';\nexport function subtract(a: number, b: number): number { return add(a, -b); }",
    },
  }));
  assert_eq!(json!(diagnostics.all()), json!([]));
  let res = client.write_request(
    "textDocument/definition",
    json!({
      "textDocument": {
        "uri": temp_dir.url().join("packages/subtract/index.ts").unwrap(),
      },
      "position": { "line": 0, "character": 9 },
    }),
  );
  // The temp dir is symlinked on the CI
  assert_eq!(
    res,
    json!([{
      "targetUri": temp_dir.url().join("packages/add/index.ts").unwrap(),
      "targetRange": {
        "start": {
          "line": 0,
          "character": 0,
        },
        "end": {
          "line": 0,
          "character": 67,
        },
      },
      "targetSelectionRange": {
        "start": {
          "line": 0,
          "character": 16,
        },
        "end": {
          "line": 0,
          "character": 19,
        },
      },
    }]),
  );
  client.shutdown();
}

#[test]
fn lsp_import_unstable_bare_node_builtins_auto_discovered() {
  let context = TestContextBuilder::new().use_temp_cwd().build();
  let temp_dir = context.temp_dir();

  let contents = r#"import path from "path";"#;
  temp_dir.write("main.ts", contents);
  temp_dir.write("deno.json", r#"{ "unstable": ["bare-node-builtins"] }"#);
  let main_script = temp_dir.url().join("main.ts").unwrap();

  let mut client = context.new_lsp_command().capture_stderr().build();
  client.initialize_default();
  let diagnostics = client.did_open(json!({
    "textDocument": {
      "uri": main_script,
      "languageId": "typescript",
      "version": 1,
      "text": contents,
    }
  }));

  let diagnostics = diagnostics
    .messages_with_file_and_source(main_script.as_ref(), "deno")
    .diagnostics
    .into_iter()
    .filter(|d| {
      d.code
        == Some(lsp::NumberOrString::String(
          "import-node-prefix-missing".to_string(),
        ))
    })
    .collect::<Vec<_>>();

  // get the quick fixes
  let res = client.write_request(
    "textDocument/codeAction",
    json!({
      "textDocument": {
        "uri": main_script
      },
      "range": {
        "start": { "line": 0, "character": 16 },
        "end": { "line": 0, "character": 18 },
      },
      "context": {
        "diagnostics": json!(diagnostics),
        "only": ["quickfix"]
      }
    }),
  );
  assert_eq!(
    res,
    json!([{
      "title": "Update specifier to node:path",
      "kind": "quickfix",
      "diagnostics": [
        {
          "range": {
            "start": { "line": 0, "character": 17 },
            "end": { "line": 0, "character": 23 }
          },
          "severity": 2,
          "code": "import-node-prefix-missing",
          "source": "deno",
          "message": "\"path\" is resolved to \"node:path\". If you want to use a built-in Node module, add a \"node:\" prefix.",
          "data": {
            "specifier": "path"
          },
        }
      ],
      "edit": {
        "changes": {
          main_script: [
            {
              "range": {
                "start": { "line": 0, "character": 17 },
                "end": { "line": 0, "character": 23 }
              },
              "newText": "\"node:path\""
            }
          ]
        }
      }
    }])
  );

  client.shutdown();
}

#[test]
fn lsp_jupyter_byonm_diagnostics() {
  let context = TestContextBuilder::for_npm().use_temp_cwd().build();
  let temp_dir = context.temp_dir().path();
  temp_dir.join("package.json").write_json(&json!({
    "dependencies": {
      "@denotest/esm-basic": "*"
    }
  }));
  temp_dir.join("deno.json").write_json(&json!({
    "unstable": ["byonm"]
  }));
  context.run_npm("install");
  let mut client = context.new_lsp_command().build();
  client.initialize_default();
  let notebook_specifier = temp_dir.join("notebook.ipynb").url_file();
  let notebook_specifier = format!(
    "{}#abc",
    notebook_specifier
      .to_string()
      .replace("file://", "deno-notebook-cell:")
  );
  let diagnostics = client.did_open(json!({
    "textDocument": {
      "uri": notebook_specifier,
      "languageId": "typescript",
      "version": 1,
      "text": "import { getValue, nonExistent } from '@denotest/esm-basic';\n console.log(getValue, nonExistent);",
    },
  }));
  assert_eq!(
    json!(diagnostics.all_messages()),
    json!([
      {
        "uri": notebook_specifier,
        "diagnostics": [
          {
            "range": {
              "start": {
                "line": 0,
                "character": 19,
              },
              "end": {
                "line": 0,
                "character": 30,
              },
            },
            "severity": 1,
            "code": 2305,
            "source": "deno-ts",
            "message": "Module '\"@denotest/esm-basic\"' has no exported member 'nonExistent'.",
          },
        ],
        "version": 1,
      },
    ])
  );
  client.shutdown();
}

#[test]
fn lsp_byonm() {
  let context = TestContextBuilder::for_npm().use_temp_cwd().build();
  let temp_dir = context.temp_dir();
  temp_dir.path().join("package.json").write_json(&json!({
    "dependencies": {
      "@denotest/esm-basic": "*",
    },
  }));
  let mut client = context.new_lsp_command().build();
  client.initialize_default();
  let diagnostics = client.did_open(json!({
    "textDocument": {
      "uri": temp_dir.url().join("file.ts").unwrap(),
      "languageId": "typescript",
      "version": 1,
      "text": r#"
        import "npm:chalk";
        import "@denotest/esm-basic";
      "#,
    },
  }));
  assert_eq!(
    json!(diagnostics.all()),
    json!([
      {
        "range": {
          "start": {
            "line": 1,
            "character": 15,
          },
          "end": {
            "line": 1,
            "character": 26,
          },
        },
        "severity": 1,
        "code": "resolver-error",
        "source": "deno",
        "message": "Could not find a matching package for 'npm:chalk' in the node_modules directory. Ensure you have all your JSR and npm dependencies listed in your deno.json or package.json, then run `deno install`. Alternatively, turn on auto-install by specifying `\"nodeModulesDir\": \"auto\"` in your deno.json file.",
      },
      {
        "range": {
          "start": {
            "line": 2,
            "character": 15,
          },
          "end": {
            "line": 2,
            "character": 36,
          },
        },
        "severity": 1,
        "code": "resolver-error",
        "source": "deno",
        "message": "Could not resolve \"@denotest/esm-basic\", but found it in a package.json. Deno expects the node_modules/ directory to be up to date. Did you forget to run `deno install`?",
      },
    ])
  );
  context.run_npm("install");
  client.did_change_watched_files(json!({
    "changes": [{
      "uri": temp_dir.url().join("node_modules/.package-lock.json").unwrap(),
      "type": 1,
    }],
  }));
  let diagnostics = client.read_diagnostics();
  assert_eq!(
    json!(diagnostics.all()),
    json!([
      {
        "range": {
          "start": {
            "line": 1,
            "character": 15,
          },
          "end": {
            "line": 1,
            "character": 26,
          },
        },
        "severity": 1,
        "code": "resolver-error",
        "source": "deno",
        "message": "Could not find a matching package for 'npm:chalk' in the node_modules directory. Ensure you have all your JSR and npm dependencies listed in your deno.json or package.json, then run `deno install`. Alternatively, turn on auto-install by specifying `\"nodeModulesDir\": \"auto\"` in your deno.json file.",
      },
    ])
  );
  client.shutdown();
}

#[test]
fn lsp_sloppy_imports() {
  let context = TestContextBuilder::new().use_temp_cwd().build();
  let temp_dir = context.temp_dir();
  let temp_dir = temp_dir.path();
  temp_dir
    .join("deno.json")
    .write(r#"{ "unstable": ["sloppy-imports"] }"#);
  // for sloppy imports, the file must exist on the file system
  // to be resolved correctly
  temp_dir.join("a.ts").write("export class A {}");
  temp_dir.join("b.ts").write("export class B {}");
  temp_dir.join("c.js").write("export class C {}");
  temp_dir.join("c.d.ts").write("export class C {}");
  let mut client = context.new_lsp_command().build();
  client.initialize(|builder| {
    builder.set_root_uri(temp_dir.url_dir());
  });
  client.did_open(json!({
    "textDocument": {
      "uri": temp_dir.join("b.ts").url_file(),
      "languageId": "typescript",
      "version": 1,
      "text": "export class B {}",
    },
  }));
  client.did_open(json!({
    "textDocument": {
      "uri": temp_dir.join("c.js").url_file(),
      "languageId": "typescript",
      "version": 1,
      "text": "export class C {}",
    },
  }));
  client.did_open(json!({
    "textDocument": {
      "uri": temp_dir.join("c.d.ts").url_file(),
      "languageId": "typescript",
      "version": 1,
      "text": "export class C {}",
    },
  }));
  let diagnostics = client.did_open(json!({
    "textDocument": {
      "uri": temp_dir.join("file.ts").url_file(),
      "languageId": "typescript",
      "version": 1,
      "text": concat!(
        "import * as a from './a';\n",
        "import * as b from './b.js';\n",
        // this one's types resolve to a .d.ts file and we don't
        // bother warning about it because it's a bit complicated
        // to explain to use @ts-types in a diagnostic
        "import * as c from './c.js';\n",
        "console.log(a)\n",
        "console.log(b);\n",
        "console.log(c);\n",
      ),
    },
  }));

  assert_eq!(
    json!(diagnostics.all()),
    json!([{
    "range": {
          "start": { "line": 0, "character": 19 },
          "end": { "line": 0, "character": 24 }
        },
        "severity": 2,
        "code": "no-sloppy-imports",
        "source": "deno-lint",
        "message": "Sloppy imports are not allowed.",
        "data": [{
          "description": "Add a '.ts' extension.",
          "changes": [{
            "range": {
              "start": { "line": 0, "character": 19 },
              "end": { "line": 0, "character": 24 },
            },
           "new_text": "'./a.ts'"
          }]
        }]
    }, {
    "range": {
        "start": { "line": 1, "character": 19 },
        "end": { "line": 1, "character": 27 }
      },
      "severity": 2,
      "code": "no-sloppy-imports",
      "source": "deno-lint",
      "message": "Sloppy imports are not allowed.",
      "data": [{
        "description": "Change the extension to '.ts'.",
        "changes": [{
          "range": {
            "start": { "line": 1, "character": 19 },
            "end": { "line": 1, "character": 27 },
          },
         "new_text": "'./b.ts'"
        }]
      }]
    }, {
    "range": {
        "start": { "line": 2, "character": 19 },
        "end": { "line": 2, "character": 27 }
      },
      "severity": 2,
      "code": "no-sloppy-imports",
      "source": "deno-lint",
      "message": "Sloppy imports are not allowed.",
      "data": [{
        "description": "Change the extension to '.d.ts'.",
        "changes": [{
          "range": {
            "start": { "line": 2, "character": 19 },
            "end": { "line": 2, "character": 27 },
          },
         "new_text": "'./c.d.ts'"
        }]
      }]
    }])
  );

  client.shutdown();
}

#[test]
fn lsp_sloppy_imports_prefers_dts() {
  let context = TestContextBuilder::new().use_temp_cwd().build();
  let temp_dir = context.temp_dir();
  temp_dir.write("deno.json", json!({}).to_string());
  temp_dir.write("a.js", "export const foo: number;");
  let a_dts =
    source_file(temp_dir.path().join("a.d.ts"), "export const foo = 3;");
  let file = source_file(
    temp_dir.path().join("file.ts"),
    "import { foo } from './a.js';\nconsole.log(foo);",
  );
  let mut client: LspClient = context.new_lsp_command().build();
  client.initialize_default();
  client.change_configuration(json!({
    "deno": {
      "enable": true,
      "unstable": ["sloppy-imports"],
    },
  }));

  let diagnostics = client.did_open_file(&file);
  // no other warnings because "a.js" exists
  assert_eq!(
    json!(diagnostics.all()),
    json!([{
      "range": {
        "start": { "line": 0, "character": 20 },
        "end": { "line": 0, "character": 28 }
      },
      "severity": 2,
      "code": "no-sloppy-imports",
      "source": "deno-lint",
      "message": "Sloppy imports are not allowed.",
      "data": [{
        "description": "Change the extension to '.d.ts'.",
        "changes": [{
          "range": {
            "start": { "line": 0, "character": 20 },
            "end": { "line": 0, "character": 28 },
          },
         "new_text": "'./a.d.ts'"
        }]
      }]
    }])
  );

  let diagnostics = client.did_open_file(&a_dts);
  assert_eq!(json!(diagnostics.for_file(&a_dts.url())), json!([]));

  let response = client.write_request(
    "textDocument/references",
    json!({
      "textDocument": a_dts.identifier(),
      "position": a_dts.range_of("foo").start,
      "context": {
        "includeDeclaration": false
      }
    }),
  );
  assert_json_subset(
    response,
    json!([
      {
        "uri": file.url(),
        // the import
        "range": file.range_of("foo"),
      },
      {
        "uri": file.url(),
        // the usage
        "range": file.range_of_nth(1, "foo"),
      }
    ]),
  );
}

#[test]
fn sloppy_imports_not_enabled() {
  let context = TestContextBuilder::new().use_temp_cwd().build();
  let temp_dir = context.temp_dir();
  let temp_dir = temp_dir.path();
  temp_dir.join("deno.json").write(r#"{}"#);
  // The enhanced, more helpful error message is only available
  // when the file exists on the file system at the moment because
  // it's a little more complicated to hook it up otherwise.
  temp_dir.join("a.ts").write("export class A {}");
  let mut client = context.new_lsp_command().build();
  client.initialize(|builder| {
    builder.set_root_uri(temp_dir.url_dir());
  });
  let diagnostics = client.did_open(json!({
    "textDocument": {
      "uri": temp_dir.join("file.ts").url_file(),
      "languageId": "typescript",
      "version": 1,
      "text": "import * as a from './a';\nconsole.log(a)\n",
    },
  }));
  assert_eq!(
    diagnostics.messages_with_source("deno"),
    lsp::PublishDiagnosticsParams {
      uri: temp_dir.join("file.ts").uri_file(),
      diagnostics: vec![lsp::Diagnostic {
        range: lsp::Range {
          start: lsp::Position {
            line: 0,
            character: 19
          },
          end: lsp::Position {
            line: 0,
            character: 24
          }
        },
        severity: Some(lsp::DiagnosticSeverity::ERROR),
        code: Some(lsp::NumberOrString::String("no-local".to_string())),
        source: Some("deno".to_string()),
        message: format!(
          "Unable to load a local module: {}\nMaybe add a '.ts' extension.",
          temp_dir.join("a").url_file(),
        ),
        data: Some(json!({
          "specifier": temp_dir.join("a").url_file(),
          "to": temp_dir.join("a.ts").url_file(),
          "message": "Add a '.ts' extension.",
        })),
        ..Default::default()
      }],
      version: Some(1),
    }
  );
  let res = client.write_request(
    "textDocument/codeAction",
    json!({
      "textDocument": {
        "uri": temp_dir.join("file.ts").url_file()
      },
      "range": {
        "start": { "line": 0, "character": 19 },
        "end": { "line": 0, "character": 24 }
      },
      "context": {
        "diagnostics": [{
          "range": {
            "start": { "line": 0, "character": 19 },
            "end": { "line": 0, "character": 24 }
          },
          "severity": 3,
          "code": "no-local",
          "source": "deno",
          "message": format!(
            "Unable to load a local module: {}\nMaybe add a '.ts' extension.",
            temp_dir.join("a").url_file(),
          ),
          "data": {
            "specifier": temp_dir.join("a").url_file(),
            "to": temp_dir.join("a.ts").url_file(),
            "message": "Add a '.ts' extension.",
          },
        }],
        "only": ["quickfix"]
      }
    }),
  );
  assert_eq!(
    res,
    json!([{
      "title": "Add a '.ts' extension.",
      "kind": "quickfix",
      "diagnostics": [{
        "range": {
          "start": { "line": 0, "character": 19 },
          "end": { "line": 0, "character": 24 }
        },
        "severity": 3,
        "code": "no-local",
        "source": "deno",
        "message": format!(
          "Unable to load a local module: {}\nMaybe add a '.ts' extension.",
          temp_dir.join("a").url_file(),
        ),
        "data": {
          "specifier": temp_dir.join("a").url_file(),
          "to": temp_dir.join("a.ts").url_file(),
          "message": "Add a '.ts' extension.",
        },
      }],
      "edit": {
        "changes": {
          temp_dir.join("file.ts").url_file(): [{
            "range": {
              "start": { "line": 0, "character": 19 },
              "end": { "line": 0, "character": 24 }
            },
            "newText": "\"./a.ts\""
          }]
        }
      }
    }])
  );
  client.shutdown();
}

// Regression test for https://github.com/denoland/deno/issues/24457.
#[test]
fn lsp_byonm_js_import_resolves_to_dts() {
  let context = TestContextBuilder::new()
    .use_http_server()
    .use_temp_cwd()
    .add_npm_env_vars()
    .build();
  let temp_dir = context.temp_dir();
  temp_dir.write(
    "deno.json",
    json!({
      "unstable": ["byonm"],
    })
    .to_string(),
  );
  temp_dir.write(
    "package.json",
    json!({
      "dependencies": {
        "postcss": "*",
      },
    })
    .to_string(),
  );
  context.run_npm("install");
  let mut client = context.new_lsp_command().build();
  client.initialize_default();
  let diagnostics = client.did_open(json!({
    "textDocument": {
      "uri": temp_dir.url().join("node_modules/postcss/lib/comment.d.ts").unwrap(),
      "languageId": "typescript",
      "version": 1,
      "text": temp_dir.path().join("node_modules/postcss/lib/comment.d.ts").read_to_string(),
    }
  }));
  assert_eq!(json!(diagnostics.all()), json!([]));
  client.shutdown();
}

#[test]
fn decorators_tc39() {
  let context = TestContextBuilder::new().use_temp_cwd().build();
  let temp_dir = context.temp_dir();
  temp_dir.write("deno.json", r#"{}"#);

  let mut client = context.new_lsp_command().build();
  client.initialize_default();

  let uri = temp_dir.url().join("main.ts").unwrap();

  let diagnostics = client
    .did_open(json!({
      "textDocument": {
        "uri": uri,
        "languageId": "typescript",
        "version": 1,
        "text": r#"// deno-lint-ignore no-explicit-any
function logged(value: any, { kind, name }: { kind: string; name: string }) {
  if (kind === "method") {
    return function (...args: unknown[]) {
      console.log(`starting ${name} with arguments ${args.join(", ")}`);
      // @ts-ignore this has implicit any type
      const ret = value.call(this, ...args);
      console.log(`ending ${name}`);
      return ret;
    };
  }
}

class C {
  @logged
  m(arg: number) {
    console.log("C.m", arg);
  }
}

new C().m(1);
"#
      }
    }))
    .all();

  assert_eq!(diagnostics.len(), 0);

  client.shutdown();
}

#[test]
fn decorators_ts() {
  let context = TestContextBuilder::new().use_temp_cwd().build();
  let temp_dir = context.temp_dir();
  temp_dir.write(
    "deno.json",
    r#"{ "compilerOptions": { "experimentalDecorators": true } }"#,
  );

  let mut client = context.new_lsp_command().build();
  client.initialize_default();

  let uri = temp_dir.url().join("main.ts").unwrap();

  let diagnostics = client
    .did_open(json!({
      "textDocument": {
        "uri": uri,
        "languageId": "typescript",
        "version": 1,
        "text": r#"// deno-lint-ignore-file
function a() {
  console.log("@A evaluated");
  return function (
    _target: any,
    _propertyKey: string,
    descriptor: PropertyDescriptor,
  ) {
    console.log("@A called");
    const fn = descriptor.value;
    descriptor.value = function () {
      console.log("fn() called from @A");
      fn();
    };
  };
}

class C {
  @a()
  static test() {
    console.log("C.test() called");
  }
}

C.test();
"#
      }
    }))
    .all();

  assert_eq!(json!(diagnostics), json!([]));

  client.shutdown();
}

#[test]
fn lsp_uses_lockfile_for_npm_initialization() {
  let context = TestContextBuilder::for_npm().use_temp_cwd().build();
  let temp_dir = context.temp_dir();
  temp_dir.write("deno.json", "{}");
  // use two npm packages here
  temp_dir.write("main.ts", "import 'npm:@denotest/esm-basic'; import 'npm:@denotest/cjs-default-export';");
  context
    .new_command()
    .args("run main.ts")
    .run()
    .skip_output_check();
  // remove one of the npm packages and let the other one be found via the lockfile
  temp_dir.write("main.ts", "import 'npm:@denotest/esm-basic';");
  assert!(temp_dir.path().join("deno.lock").exists());
  let mut client = context
    .new_lsp_command()
    .capture_stderr()
    .log_debug()
    .build();
  client.initialize_default();
  let mut skipping_count = 0;
  client.wait_until_stderr_line(|line| {
    if line.contains("Skipping npm resolution.") {
      skipping_count += 1;
    }
    assert!(!line.contains("Running npm resolution."), "Line: {}", line);
    line.contains("Server ready.")
  });
  assert_eq!(skipping_count, 2);
  client.shutdown();
}

#[test]
fn lsp_cjs_internal_types_default_export() {
  let context = TestContextBuilder::new()
    .use_http_server()
    .use_temp_cwd()
    .add_npm_env_vars()
    .build();
  let temp_dir = context.temp_dir();
  temp_dir.write("deno.json", r#"{}"#);
  temp_dir.write(
    "package.json",
    r#"{
  "dependencies": {
    "@denotest/cjs-internal-types-default-export": "*"
  }
}"#,
  );
  context.run_npm("install");

  let mut client = context.new_lsp_command().build();
  client.initialize_default();
  // this was previously being resolved as ESM and not correctly as CJS
  let node_modules_index_d_ts = temp_dir.path().join(
    "node_modules/@denotest/cjs-internal-types-default-export/index.d.ts",
  );
  client.did_open(json!({
    "textDocument": {
      "uri": node_modules_index_d_ts.url_file(),
      "languageId": "typescript",
      "version": 1,
      "text": node_modules_index_d_ts.read_to_string(),
    }
  }));
  let main_url = temp_dir.path().join("main.ts").url_file();
  let diagnostics = client.did_open(
    json!({
      "textDocument": {
        "uri": main_url,
        "languageId": "typescript",
        "version": 1,
        "text": "import * as mod from '@denotest/cjs-internal-types-default-export';\nmod.add(1, 2);",
      }
    }),
  );
  // previously, diagnostic about `add` not being callable
  assert_eq!(json!(diagnostics.all()), json!([]));
}

#[test]
fn lsp_cjs_import_dual() {
  let context = TestContextBuilder::new()
    .use_http_server()
    .use_temp_cwd()
    .add_npm_env_vars()
    .build();
  let temp_dir = context.temp_dir();
  temp_dir.write("deno.json", r#"{}"#);
  temp_dir.write(
    "package.json",
    r#"{
  "dependencies": {
    "@denotest/cjs-import-dual": "1"
  }
}"#,
  );
  context.run_npm("install");

  let mut client = context.new_lsp_command().build();
  client.initialize_default();
  let main_url = temp_dir.path().join("main.ts").url_file();
  let diagnostics = client.did_open(
    json!({
      "textDocument": {
        "uri": main_url,
        "languageId": "typescript",
        "version": 1,
        // getKind() should resolve as "cjs" and cause a type checker error
        "text": "import { getKind } from 'npm:@denotest/cjs-import-dual@1';\nconst kind: 'esm' = getKind(); console.log(kind);",
      }
    }),
  );
  assert_eq!(
    json!(diagnostics.all()),
    json!([{
      "range": {
          "start": { "line": 1, "character": 6, },
          "end": { "line": 1, "character": 10, },
      },
      "severity": 1,
      "code": 2322,
      "source": "deno-ts",
      "message": "Type '\"cjs\"' is not assignable to type '\"esm\"'.",
    }])
  );
}

#[test]
fn lsp_type_commonjs() {
  let context = TestContextBuilder::new()
    .use_http_server()
    .use_temp_cwd()
    .add_npm_env_vars()
    .build();
  let temp_dir = context.temp_dir();
  temp_dir.write("deno.json", r#"{}"#);
  temp_dir.write(
    "package.json",
    r#"{
  "type": "commonjs",
  "dependencies": {
    "@denotest/dual-cjs-esm": "1"
  }
}"#,
  );
  context.run_npm("install");

  let mut client = context.new_lsp_command().build();
  client.initialize_default();
  let main_url = temp_dir.path().join("main.ts").url_file();
  let diagnostics = client.did_open(
    json!({
      "textDocument": {
        "uri": main_url,
        "languageId": "typescript",
        "version": 1,
        // getKind() should resolve as "cjs" and cause a type checker error
        "text": "import mod = require('@denotest/dual-cjs-esm');\nconst kind: 'other' = mod.getKind(); console.log(kind);",
      }
    }),
  );
  assert_eq!(
    json!(diagnostics.all()),
    json!([{
      "range": {
          "start": { "line": 1, "character": 6, },
          "end": { "line": 1, "character": 10, },
      },
      "severity": 1,
      "code": 2322,
      "source": "deno-ts",
      "message": "Type '\"cjs\"' is not assignable to type '\"other\"'.",
    }])
  );
}

#[test]
fn lsp_ts_code_fix_any_param() {
  let context = TestContextBuilder::new().use_temp_cwd().build();
  let temp_dir = context.temp_dir();

  let mut client = context.new_lsp_command().build();
  client.initialize_default();

  let src = "export function foo(param) { console.log(param); }";

  let param_def = range_of("param", src);

  let main_url = temp_dir.path().join("main.ts").url_file();
  let diagnostics = client.did_open(json!({
    "textDocument": {
      "uri": main_url,
      "languageId": "typescript",
      "version": 1,
      "text": src,
    }
  }));
  // make sure the "implicit any type" diagnostic is there for "param"
  assert_json_subset(
    json!(diagnostics.all()),
    json!([{
      "range": param_def,
      "code": 7006,
      "message": "Parameter 'param' implicitly has an 'any' type."
    }]),
  );

  // response is array of fixes
  let response = client.write_request(
    "textDocument/codeAction",
    json!({
      "textDocument": {
        "uri": main_url,
      },
      "range": lsp::Range {
        start: param_def.end,
        ..param_def
      },
      "context": {
        "diagnostics": diagnostics.all(),
      }
    }),
  );
  let fixes = response.as_array().unwrap();

  // we're looking for the quick fix that pertains to our diagnostic,
  // specifically the "Infer parameter types from usage" fix
  for fix in fixes {
    let Some(diags) = fix.get("diagnostics") else {
      continue;
    };
    let Some(fix_title) = fix.get("title").and_then(|s| s.as_str()) else {
      continue;
    };
    if diags == &json!(diagnostics.all())
      && fix_title == "Infer parameter types from usage"
    {
      // found it!
      return;
    }
  }

  panic!("failed to find 'Infer parameter types from usage' fix in fixes: {fixes:#?}");
}

#[test]
fn lsp_semantic_token_caching() {
  let context = TestContextBuilder::new().use_temp_cwd().build();
  let temp_dir = context.temp_dir().path();

  let mut client: LspClient = context
    .new_lsp_command()
    .collect_perf()
    .set_root_dir(temp_dir.clone())
    .build();
  client.initialize_default();

  let a = source_file(
    temp_dir.join("a.ts"),
    r#"
    export const a = 1;
    export const b = 2;
    export const bar = () => "bar";
    function foo(fun: (number, number, number) => number, c: number) {
      const double = (x) => x * 2;
      return fun(double(a), b, c);
    }"#,
  );

  client.did_open_file(&a);

  // requesting a range won't cache the tokens, so this will
  // be computed
  let res = client.write_request(
    "textDocument/semanticTokens/range",
    json!({
      "textDocument": a.identifier(),
      "range": {
        "start": a.range_of("const bar").start,
        "end": a.range_of("}").end,
      }
    }),
  );

  assert_eq!(
    client
      .perf_wait_for_measure("lsp.semantic_tokens_range")
      .measure_count("tsc.request.getEncodedSemanticClassifications"),
    1,
  );

  // requesting for the full doc should compute and cache the tokens
  let _full = client.write_request(
    "textDocument/semanticTokens/full",
    json!({
      "textDocument": a.identifier(),
    }),
  );

  assert_eq!(
    client
      .perf_wait_for_measure("lsp.semantic_tokens_full")
      .measure_count("tsc.request.getEncodedSemanticClassifications"),
    2,
  );

  // use the cached tokens
  let res_cached = client.write_request(
    "textDocument/semanticTokens/range",
    json!({
      "textDocument": a.identifier(),
      "range": {
        "start": a.range_of("const bar").start,
        "end": a.range_of("}").end,
      }
    }),
  );

  // make sure we actually used the cache
  assert_eq!(
    client
      .perf_wait_for_measure("lsp.semantic_tokens_range")
      .measure_count("tsc.request.getEncodedSemanticClassifications"),
    2,
  );

  assert_eq!(res, res_cached);
}

#[test]
fn lsp_jsdoc_named_example() {
  let context = TestContextBuilder::new().use_temp_cwd().build();
  let temp_dir = context.temp_dir().path();
  let mut client = context
    .new_lsp_command()
    .set_root_dir(temp_dir.clone())
    .build();
  client.initialize_default();

  let main = source_file(
    temp_dir.join("main.ts"),
    r#"
    /**
     * @example Example1
     * ```ts
     * foo();
     * ```
     */
    export function foo(): number {
      return 1;
    }
    "#,
  );

  let diagnostics = client.did_open_file(&main);
  assert_eq!(diagnostics.all().len(), 0);

  let hover = client.write_request(
    "textDocument/hover",
    json!({
      "textDocument": main.identifier(),
      "position": main.range_of_nth(1, "foo").start,
    }),
  );

  assert_json_subset(
    hover,
    json!({
      "contents": [
        {
          "language": "typescript",
          "value": "function foo(): number"
        },
        "",
        // The example name `Example1` should not be enclosed in backticks
        "\n\n*@example*  \nExample1\n```ts\nfoo();\n```"
      ]
    }),
  );
}

#[test]
fn lsp_wasm_module() {
  let context = TestContextBuilder::new()
    .use_temp_cwd()
    .use_http_server()
    .build();
  let mut client = context.new_lsp_command().build();
  client.initialize_default();
  client.did_open(json!({
    "textDocument": {
      "uri": "file:///a/file.ts",
      "languageId": "typescript",
      "version": 1,
      "text": "import { add } from \"http://localhost:4545/wasm/math.wasm\";\nadd(1, '');\n"
    }
  }));

  client.write_request(
    "workspace/executeCommand",
    json!({
      "command": "deno.cache",
      "arguments": [[], "file:///a/file.ts"],
    }),
  );

  let diagnostics = client.read_diagnostics();
  assert_eq!(
    json!(diagnostics.all()),
    json!([
      {
        "range": {
          "start": { "line": 1, "character": 7 },
          "end": { "line": 1, "character": 9 }
        },
        "severity": 1,
        "code": 2345,
        "source": "deno-ts",
        "message": "Argument of type 'string' is not assignable to parameter of type 'number'."
      }
    ])
  );
  client.shutdown();
}<|MERGE_RESOLUTION|>--- conflicted
+++ resolved
@@ -8725,11 +8725,8 @@
       "node:querystring",
       "node:readline",
       "node:readline/promises",
-<<<<<<< HEAD
+      "node:repl",
       "node:sqlite",
-=======
-      "node:repl",
->>>>>>> 88bd5f09
       "node:stream",
       "node:stream/consumers",
       "node:stream/promises",
