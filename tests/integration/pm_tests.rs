// Copyright 2018-2025 the Deno authors. MIT license.

use std::sync::LazyLock;

use serde_json::json;
use test_util::TestContextBuilder;
use test_util::assert_contains;
use test_util::env_vars_for_jsr_npm_tests;

#[test]
fn add_basic() {
  let starting_deno_json = json!({
    "name": "@foo/bar",
    "version": "1.0.0",
    "exports": "./mod.ts",
  });
  let context = pm_context_builder().build();
  let temp_dir = context.temp_dir().path();
  temp_dir.join("deno.json").write_json(&starting_deno_json);

  let output = context.new_command().args("add jsr:@denotest/add").run();
  output.assert_exit_code(0);
  let output = output.combined_output();
  assert_contains!(output, "Add jsr:@denotest/add");
  temp_dir.join("deno.json").assert_matches_json(json!({
    "name": "@foo/bar",
    "version": "1.0.0",
    "exports": "./mod.ts",
    "imports": {
      "@denotest/add": "jsr:@denotest/add@^1.0.0"
    }
  }));
}

#[test]
fn add_basic_no_deno_json() {
  let context = pm_context_builder().build();
  let temp_dir = context.temp_dir().path();

  let output = context.new_command().args("add jsr:@denotest/add").run();
  output.assert_exit_code(0);
  let output = output.combined_output();
  assert_contains!(output, "Add jsr:@denotest/add");
  // Don't use `assert_matches_json` to ensure the file is properly formatted.
  let expected = r#"{
  "imports": {
    "@denotest/add": "jsr:@denotest/add@^1.0.0"
  }
}
"#;
  temp_dir.join("deno.json").assert_matches_text(expected);
}

#[test]
fn add_basic_with_empty_deno_json() {
  let context = pm_context_builder().build();
  let temp_dir = context.temp_dir();
  temp_dir.write("deno.json", "");

  let output = context.new_command().args("add jsr:@denotest/add").run();
  output.assert_exit_code(0);
  let output = output.combined_output();
  assert_contains!(output, "Add jsr:@denotest/add");
  temp_dir
    .path()
    .join("deno.json")
    .assert_matches_json(json!({
      "imports": {
        "@denotest/add": "jsr:@denotest/add@^1.0.0"
      }
    }));
}

#[test]
fn add_version_contraint() {
  let context = pm_context_builder().build();
  let temp_dir = context.temp_dir().path();

  let output = context.new_command().args("add jsr:@denotest/add@1").run();
  output.assert_exit_code(0);
  let output = output.combined_output();
  assert_contains!(output, "Add jsr:@denotest/add");
  temp_dir.join("deno.json").assert_matches_json(json!({
    "imports": {
      "@denotest/add": "jsr:@denotest/add@^1.0.0"
    }
  }));
}

#[test]
fn add_tilde() {
  let context = pm_context_builder().build();
  let temp_dir = context.temp_dir().path();

  let output = context.new_command().args("add jsr:@denotest/add@~1").run();
  output.assert_exit_code(0);
  let output = output.combined_output();
  assert_contains!(output, "Add jsr:@denotest/add");
  temp_dir.join("deno.json").assert_matches_json(json!({
    "imports": {
      "@denotest/add": "jsr:@denotest/add@~1.0.0"
    }
  }));
}

#[test]
fn add_multiple() {
  let starting_deno_json = json!({
    "name": "@foo/bar",
    "version": "1.0.0",
    "exports": "./mod.ts",
  });
  let context = pm_context_builder().build();
  let temp_dir = context.temp_dir().path();
  temp_dir.join("deno.json").write_json(&starting_deno_json);

  let output = context
    .new_command()
    .args("add jsr:@denotest/add jsr:@denotest/subset-type-graph")
    .run();
  output.assert_exit_code(0);
  let output = output.combined_output();
  assert_contains!(output, "Add jsr:@denotest/add");
  temp_dir.join("deno.json").assert_matches_json(json!({
    "name": "@foo/bar",
    "version": "1.0.0",
    "exports": "./mod.ts",
    "imports": {
      "@denotest/add": "jsr:@denotest/add@^1.0.0",
      "@denotest/subset-type-graph": "jsr:@denotest/subset-type-graph@^0.1.0"
    }
  }));
}

#[test]
fn add_npm() {
  let context = pm_context_builder().build();
  let temp_dir = context.temp_dir().path();

  let output = context.new_command().args("add npm:chalk@4.1").run();
  output.assert_exit_code(0);
  let output = output.combined_output();
  assert_contains!(output, "Add npm:chalk");
  temp_dir.join("deno.json").assert_matches_json(json!({
    "imports": {
      "chalk": "npm:chalk@^4.1.2"
    }
  }));
}

fn pm_context_builder() -> TestContextBuilder {
  TestContextBuilder::new()
    .use_http_server()
    .envs(env_vars_for_jsr_npm_tests())
    .use_temp_cwd()
}

#[test]
fn approve_scripts_basic() {
  if cfg!(windows) && *IS_CI {
    return;
  }
  let context = pm_context_builder().build();
  context
    .temp_dir()
    .write("deno.json", r#"{"nodeModulesDir": "manual"}"#);
  context
    .new_command()
    .args("install npm:@denotest/node-lifecycle-scripts@1.0.0")
    .run()
    .skip_output_check();
  context
    .new_command()
    .args("approve-scripts")
    .with_pty(|mut pty| {
      pty.expect("Select which packages to approve lifecycle scripts for");
      pty.expect("@denotest/node-lifecycle-scripts@1.0.0");
      pty.write_line(" ");
      pty.write_line("\r\n");
      pty.expect("Approved npm:@denotest/node-lifecycle-scripts@1.0.0");
<<<<<<< HEAD
      pty.expect(
        "@denotest/node-lifecycle-scripts@1.0.0: running 'postinstall' script",
      );
      pty.expect("Ran build script npm:@denotest/node-lifecycle-scripts@1.0.0");
=======
      pty.expect("@denotest/node-lifecycle-scripts@1.0.0: running");
>>>>>>> dd0aa99f
    });
  context
    .temp_dir()
    .path()
    .join("deno.json")
    .assert_matches_json(json!({
      "nodeModulesDir": "manual",
      "imports": {
        "@denotest/node-lifecycle-scripts": "npm:@denotest/node-lifecycle-scripts@1.0.0"
      },
      "allowScripts": ["npm:@denotest/node-lifecycle-scripts@1.0.0"],
    }));
}

static IS_CI: LazyLock<bool> = LazyLock::new(|| std::env::var("CI").is_ok());

#[test]
fn approve_scripts_deny_some() {
  if cfg!(windows) && *IS_CI {
    return;
  }
  let context = pm_context_builder().build();
  context
    .temp_dir()
    .write("deno.json", r#"{"nodeModulesDir": "manual"}"#);
  context
    .new_command()
    .args("install npm:@denotest/node-lifecycle-scripts@1.0.0 npm:@denotest/print-npm-user-agent@1.0.0")
    .run()
    .skip_output_check();
  context
    .new_command()
    .args("approve-scripts")
    .with_pty(|mut pty| {
      pty.expect("Select which packages to approve lifecycle scripts for");
      pty.expect("@denotest/node-lifecycle-scripts@1.0.0");
      pty.expect("@denotest/print-npm-user-agent@1.0.0");
      pty.write_line(" ");
      pty.write_line("\r\n");
      pty.expect("Denied npm:@denotest/print-npm-user-agent@1.0.0");
<<<<<<< HEAD
      pty.expect("Approved npm:@denotest/node-lifecycle-scripts@1.0.0");
      pty.expect(
        "@denotest/node-lifecycle-scripts@1.0.0: running 'postinstall' script",
      );
      pty.expect("Ran build script npm:@denotest/node-lifecycle-scripts@1.0.0");
=======
      pty.expect("@denotest/node-lifecycle-scripts@1.0.0: running");
>>>>>>> dd0aa99f
    });
  context.temp_dir().path().join("deno.json").assert_matches_json(json!({
    "nodeModulesDir": "manual",
    "imports": {
      "@denotest/node-lifecycle-scripts": "npm:@denotest/node-lifecycle-scripts@1.0.0",
      "@denotest/print-npm-user-agent": "npm:@denotest/print-npm-user-agent@1.0.0"
    },
    "allowScripts": {
      "allow": ["npm:@denotest/node-lifecycle-scripts@1.0.0"],
      "deny": ["npm:@denotest/print-npm-user-agent@1.0.0"]
    },
  }));
}<|MERGE_RESOLUTION|>--- conflicted
+++ resolved
@@ -178,14 +178,8 @@
       pty.write_line(" ");
       pty.write_line("\r\n");
       pty.expect("Approved npm:@denotest/node-lifecycle-scripts@1.0.0");
-<<<<<<< HEAD
-      pty.expect(
-        "@denotest/node-lifecycle-scripts@1.0.0: running 'postinstall' script",
-      );
+      pty.expect("@denotest/node-lifecycle-scripts@1.0.0: running");
       pty.expect("Ran build script npm:@denotest/node-lifecycle-scripts@1.0.0");
-=======
-      pty.expect("@denotest/node-lifecycle-scripts@1.0.0: running");
->>>>>>> dd0aa99f
     });
   context
     .temp_dir()
@@ -226,15 +220,9 @@
       pty.write_line(" ");
       pty.write_line("\r\n");
       pty.expect("Denied npm:@denotest/print-npm-user-agent@1.0.0");
-<<<<<<< HEAD
       pty.expect("Approved npm:@denotest/node-lifecycle-scripts@1.0.0");
-      pty.expect(
-        "@denotest/node-lifecycle-scripts@1.0.0: running 'postinstall' script",
-      );
+      pty.expect("@denotest/node-lifecycle-scripts@1.0.0: running");
       pty.expect("Ran build script npm:@denotest/node-lifecycle-scripts@1.0.0");
-=======
-      pty.expect("@denotest/node-lifecycle-scripts@1.0.0: running");
->>>>>>> dd0aa99f
     });
   context.temp_dir().path().join("deno.json").assert_matches_json(json!({
     "nodeModulesDir": "manual",
