--- conflicted
+++ resolved
@@ -4739,23 +4739,6 @@
   exit_code: 0,
 });
 
-<<<<<<< HEAD
-=======
-itest!(unstable_temporal_api {
-  args: "run --no-config --unstable-temporal --check run/unstable_temporal_api/main.ts",
-  output: "run/unstable_temporal_api/main.out",
-  http_server: false,
-  exit_code: 0,
-});
-
-itest!(unstable_temporal_api_config_file {
-  args: "run --check run/unstable_temporal_api/main.ts",
-  output: "run/unstable_temporal_api/main.out",
-  http_server: false,
-  exit_code: 0,
-});
-
->>>>>>> c4d08886
 // TODO(bartlomieju): temporary disabled
 // itest!(warn_on_deprecated_api {
 //   args: "run -A run/warn_on_deprecated_api/main.js",
