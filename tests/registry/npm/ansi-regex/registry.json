{
  "name": "ansi-regex",
  "description": "Regular expression for matching ANSI escape codes",
  "dist-tags": {
    "latest": "6.0.1"
  },
  "versions": {
    "6.0.1": {
      "name": "ansi-regex",
      "version": "6.0.1",
      "description": "Regular expression for matching ANSI escape codes",
      "license": "MIT",
      "repository": {
        "type": "git",
        "url": "git+https://github.com/chalk/ansi-regex.git"
      },
      "funding": "https://github.com/chalk/ansi-regex?sponsor=1",
      "author": {
        "name": "Sindre Sorhus",
        "email": "sindresorhus@gmail.com",
        "url": "https://sindresorhus.com"
      },
      "type": "module",
      "exports": "./index.js",
      "engines": {
        "node": ">=12"
      },
      "scripts": {
        "test": "xo && ava && tsd",
        "view-supported": "node fixtures/view-codes.js"
      },
      "devDependencies": {
        "ava": "^3.15.0",
        "tsd": "^0.14.0",
        "xo": "^0.38.2"
      },
      "types": "./index.d.ts",
      "gitHead": "d908492e0070f26552fad1b25e339aff9011ae8b",
      "bugs": {
        "url": "https://github.com/chalk/ansi-regex/issues"
      },
      "_id": "ansi-regex@6.0.1",
      "_nodeVersion": "16.0.0",
      "_npmVersion": "7.23.0",
      "dist": {
        "integrity": "sha512-n5M855fKb2SsfMIiFFoVrABHJC8QtHwVx+mHWP3QcEqBHYienj5dHSgjbxtC0WEZXYt4wcD6zrQElDPhFuZgfA==",
        "shasum": "3183e38fae9a65d7cb5e53945cd5897d0260a06a",
        "tarball": "http://localhost:4260/ansi-regex/ansi-regex-6.0.1.tgz",
        "fileCount": 5,
<<<<<<< HEAD
        "unpackedSize": 5667,
        "npm-signature": "-----BEGIN PGP SIGNATURE-----\r\nVersion: OpenPGP.js v3.0.13\r\nComment: https://openpgpjs.org\r\n\r\nwsFcBAEBCAAQBQJhO78hCRA9TVsSAnZWagAA+F4P/0Xt4D0GoXduv+o147iO\nj3b1oPSNypnmThhmCAUInwB1Xd9SXFEjzuNDNGX/8xeWUQrJssJ+SBEzb5te\nr34P6wPHUeuTa2p1j3ABN9ABP/NPCPkaEDgjx86ImkT++3VI8yNEuSSOsghI\n5Ssvhm6bLJBWzCt/cweIG7x4ZJQPeUbyoWIJmBobCDyNuVgabmk9B2B1RyO0\nf2aounmh5w1fBWsx65MjTi7fu4e/GOP+xscf9Rn1AdRP6rcxJakPjaGTF3HE\naz6UNP9UZCuZ4rb6xOFEfLmiqfNbK31NKNLPrABDXF6NkbJepsUhNmju32cg\nUuo4lSkxfFaVyFXFB1h62RmDdemxZWl9j24fVt+99K4BH6xOiwPmOHHHPJnL\nXNuZ6eCwdcLjPe8Af/0GEsFqdDu591Hwi2Nl8UNAD5hCzcDTITOTL95Dopaw\nGzySTClnDsh17Ud73FWM51FQzVDORa2vOmVzQts3aHlF93ufk9RHtlN9YxAV\nUvM3IxMHx2O8Rc2gSc6t/pJAdFACBLkLDGtcQVhxaFcTpGXrKUr+KN2gFC4D\nXZA/MvK0YXBmrwec20k2wTAdmi7XO5k8HciCPT7MZDJONTBlt9cC/LL41JNc\nvxj0A0loP9R44eVoAJOSbxhpnteeIjw4rwkOySZOqqEsUw5MDFp/peiojlcv\nCOQk\r\n=VRgZ\r\n-----END PGP SIGNATURE-----\r\n",
        "signatures": [
          {
            "keyid": "SHA256:jl3bwswu80PjjokCgh0o2w5c2U4LhQAE57gj9cz1kzA",
            "sig": "MEUCIQCWW/ZEXmQGK500jBFw7uRYczrrcLTzOEnm3uDiNPs6rAIgcKX8SLAOUpBu/tWg+7vPsMA4l7siraEVYPpTETOVqX0="
          }
        ]
=======
        "unpackedSize": 5667
>>>>>>> 8539cacb
      },
      "directories": {},
      "_hasShrinkwrap": false
    },
    "5.0.1": {
      "name": "ansi-regex",
      "version": "5.0.1",
      "description": "Regular expression for matching ANSI escape codes",
      "license": "MIT",
      "repository": {
        "type": "git",
        "url": "git+https://github.com/chalk/ansi-regex.git"
      },
      "author": {
        "name": "Sindre Sorhus",
        "email": "sindresorhus@gmail.com",
        "url": "sindresorhus.com"
      },
      "engines": {
        "node": ">=8"
      },
      "scripts": {
        "test": "xo && ava && tsd",
        "view-supported": "node fixtures/view-codes.js"
      },
      "devDependencies": {
        "ava": "^2.4.0",
        "tsd": "^0.9.0",
        "xo": "^0.25.3"
      },
      "types": "./index.d.ts",
      "readme": "# ansi-regex\n\n> Regular expression for matching [ANSI escape codes](https://en.wikipedia.org/wiki/ANSI_escape_code)\n\n\n## Install\n\n```\n$ npm install ansi-regex\n```\n\n\n## Usage\n\n```js\nconst ansiRegex = require('ansi-regex');\n\nansiRegex().test('\\u001B[4mcake\\u001B[0m');\n//=> true\n\nansiRegex().test('cake');\n//=> false\n\n'\\u001B[4mcake\\u001B[0m'.match(ansiRegex());\n//=> ['\\u001B[4m', '\\u001B[0m']\n\n'\\u001B[4mcake\\u001B[0m'.match(ansiRegex({onlyFirst: true}));\n//=> ['\\u001B[4m']\n\n'\\u001B]8;;https://github.com\\u0007click\\u001B]8;;\\u0007'.match(ansiRegex());\n//=> ['\\u001B]8;;https://github.com\\u0007', '\\u001B]8;;\\u0007']\n```\n\n\n## API\n\n### ansiRegex(options?)\n\nReturns a regex for matching ANSI escape codes.\n\n#### options\n\nType: `object`\n\n##### onlyFirst\n\nType: `boolean`<br>\nDefault: `false` *(Matches any ANSI escape codes in a string)*\n\nMatch only the first ANSI escape.\n\n\n## FAQ\n\n### Why do you test for codes not in the ECMA 48 standard?\n\nSome of the codes we run as a test are codes that we acquired finding various lists of non-standard or manufacturer specific codes. We test for both standard and non-standard codes, as most of them follow the same or similar format and can be safely matched in strings without the risk of removing actual string content. There are a few non-standard control codes that do not follow the traditional format (i.e. they end in numbers) thus forcing us to exclude them from the test because we cannot reliably match them.\n\nOn the historical side, those ECMA standards were established in the early 90's whereas the VT100, for example, was designed in the mid/late 70's. At that point in time, control codes were still pretty ungoverned and engineers used them for a multitude of things, namely to activate hardware ports that may have been proprietary. Somewhere else you see a similar 'anarchy' of codes is in the x86 architecture for processors; there are a ton of \"interrupts\" that can mean different things on certain brands of processors, most of which have been phased out.\n\n\n## Maintainers\n\n- [Sindre Sorhus](https://github.com/sindresorhus)\n- [Josh Junon](https://github.com/qix-)\n\n\n---\n\n<div align=\"center\">\n\t<b>\n\t\t<a href=\"https://tidelift.com/subscription/pkg/npm-ansi-regex?utm_source=npm-ansi-regex&utm_medium=referral&utm_campaign=readme\">Get professional support for this package with a Tidelift subscription</a>\n\t</b>\n\t<br>\n\t<sub>\n\t\tTidelift helps make open source sustainable for maintainers while giving companies<br>assurances about security, maintenance, and licensing for their dependencies.\n\t</sub>\n</div>\n",
      "readmeFilename": "readme.md",
      "gitHead": "a9babce885cf19c363cf1d1c645f834592c3f7a4",
      "bugs": {
        "url": "https://github.com/chalk/ansi-regex/issues"
      },
      "_id": "ansi-regex@5.0.1",
      "_nodeVersion": "16.0.0",
      "_npmVersion": "7.23.0",
      "dist": {
        "integrity": "sha512-quJQXlTSUGL2LH9SUXo8VwsY4soanhgo6LNSm84E1LBcE8s3O0wpdiRzyR9z/ZZJMlMWv37qOOb9pdJlMUEKFQ==",
        "shasum": "082cb2c89c9fe8659a311a53bd6a4dc5301db304",
        "tarball": "http://localhost:4260/ansi-regex/ansi-regex-5.0.1.tgz",
        "fileCount": 5,
<<<<<<< HEAD
        "unpackedSize": 5609,
        "npm-signature": "-----BEGIN PGP SIGNATURE-----\r\nVersion: OpenPGP.js v3.0.13\r\nComment: https://openpgpjs.org\r\n\r\nwsFcBAEBCAAQBQJhQMXnCRA9TVsSAnZWagAADYYP/iz1/gbU0N9EjGpKc+Gm\nnX7qe5zf8TvcOpxBMDSFiCD5ntg/EH4YguqeUhRgW7X/nx58basGjNU2Payd\n6gIBVMEriQUWhS6MllSbiIbxY3ALKRcNhIphqER4kneujLwTqgAMOSjjnOk+\nvhPheetSO9ydRVZvb1UHC45D/4Bl0BJjPuAgF6YJlAae+bon50yImBeBUus4\nSmcbaBKSoCKT+ml4pfNidfUIJn+Zo8u0u8WI/6hfJ5oD9/eerQaSK/Fjt1hZ\nj67NmXWMsMugedkgpKbK3lZX+LucgTrb7L9QJC++LQj6FSRDQBguiODgJ912\nVxqjJN0SSqcpNRVk0dTHhI2IoOn4Mu3HVZolsrVFGXsQDMlNHWxehHUtzZ/h\ne592hb0tqcyIeMFLUMcRhcnaQZrNKTYv7XSMpfPWh73slOk5AaZFOyY/yZ2k\nIqfm7sKVsijHzRgyveZ+n1QyV6CWFMzQbxnj34t7NpnX429VY/F/ZL/E1Yfu\noJhSbp/K0+k8Gp9g9YNDANE7s5jM8pJzlSOo3XUWyaFaujRHMsAtxgtYikZB\n3uzZaYQxryjCkvuvZJFwUBMeLWJP2JKt7bpK3mv7DHvEWTxicBHSPaePhA01\nOfiQ7YzPY3pNI/Fki/jloyJgSazLpvlWv7XWAF/OhvB5G3KQbfDe/hbQg0Yq\nsUn3\r\n=I35d\r\n-----END PGP SIGNATURE-----\r\n",
        "signatures": [
          {
            "keyid": "SHA256:jl3bwswu80PjjokCgh0o2w5c2U4LhQAE57gj9cz1kzA",
            "sig": "MEUCIQCS7XsMq0d29jMXjedcRcP044S7ZelyMVBxKjkUpCShHAIgGyiTNkLoCCh/rpMnXAisLtOsV3SGe2ftVRwhvZTAPyw="
          }
        ]
=======
        "unpackedSize": 5609
>>>>>>> 8539cacb
      },
      "directories": {},
      "_hasShrinkwrap": false
    },
    "3.0.1": {
      "name": "ansi-regex",
      "version": "3.0.1",
      "description": "Regular expression for matching ANSI escape codes",
      "license": "MIT",
      "repository": {
        "type": "git",
        "url": "git+https://github.com/chalk/ansi-regex.git"
      },
      "author": {
        "name": "Sindre Sorhus",
        "email": "sindresorhus@gmail.com",
        "url": "sindresorhus.com"
      },
      "engines": {
        "node": ">=4"
      },
      "scripts": {
        "test": "xo && ava",
        "view-supported": "node fixtures/view-codes.js"
      },
      "devDependencies": {
        "ava": "*",
        "xo": "*"
      },
      "readme": "# ansi-regex [![Build Status](https://travis-ci.org/chalk/ansi-regex.svg?branch=master)](https://travis-ci.org/chalk/ansi-regex)\n\n> Regular expression for matching [ANSI escape codes](https://en.wikipedia.org/wiki/ANSI_escape_code)\n\n\n## Install\n\n```\n$ npm install ansi-regex\n```\n\n\n## Usage\n\n```js\nconst ansiRegex = require('ansi-regex');\n\nansiRegex().test('\\u001B[4mcake\\u001B[0m');\n//=> true\n\nansiRegex().test('cake');\n//=> false\n\n'\\u001B[4mcake\\u001B[0m'.match(ansiRegex());\n//=> ['\\u001B[4m', '\\u001B[0m']\n```\n\n\n## FAQ\n\n### Why do you test for codes not in the ECMA 48 standard?\n\nSome of the codes we run as a test are codes that we acquired finding various lists of non-standard or manufacturer specific codes. We test for both standard and non-standard codes, as most of them follow the same or similar format and can be safely matched in strings without the risk of removing actual string content. There are a few non-standard control codes that do not follow the traditional format (i.e. they end in numbers) thus forcing us to exclude them from the test because we cannot reliably match them.\n\nOn the historical side, those ECMA standards were established in the early 90's whereas the VT100, for example, was designed in the mid/late 70's. At that point in time, control codes were still pretty ungoverned and engineers used them for a multitude of things, namely to activate hardware ports that may have been proprietary. Somewhere else you see a similar 'anarchy' of codes is in the x86 architecture for processors; there are a ton of \"interrupts\" that can mean different things on certain brands of processors, most of which have been phased out.\n\n\n## Maintainers\n\n- [Sindre Sorhus](https://github.com/sindresorhus)\n- [Josh Junon](https://github.com/qix-)\n\n\n## License\n\nMIT\n",
      "readmeFilename": "readme.md",
      "gitHead": "f545bdb80048f527889eddb9ac1a851c6f2a2241",
      "bugs": {
        "url": "https://github.com/chalk/ansi-regex/issues"
      },
      "_id": "ansi-regex@3.0.1",
      "_nodeVersion": "17.3.1",
      "_npmVersion": "8.3.0",
      "dist": {
        "integrity": "sha512-+O9Jct8wf++lXxxFc4hc8LsjaSq0HFzzL7cVsw8pRDIPdjKD2mT4ytDZlLuSBZ4cLKZFXIrMGO7DbQCtMJJMKw==",
        "shasum": "123d6479e92ad45ad897d4054e3c7ca7db4944e1",
        "tarball": "http://localhost:4260/ansi-regex/ansi-regex-3.0.1.tgz",
        "fileCount": 4,
<<<<<<< HEAD
        "unpackedSize": 4054,
        "npm-signature": "-----BEGIN PGP SIGNATURE-----\r\nVersion: OpenPGP.js v4.10.10\r\nComment: https://openpgpjs.org\r\n\r\nwsFzBAEBCAAGBQJiQGbIACEJED1NWxICdlZqFiEECWMYAoorWMhJKdjhPU1b\r\nEgJ2Vmqy/Q//Vh9oKpgDxgXcW+UYZ9DZKYScVldnKzuT5VNYLrGT8mMMPxAC\r\nws4wVRyeWo8WX4jwQqpZaDxr5WlH+X2tbxM+PmwncwkOYTtbTGutmr+cwc16\r\nXaKNwQZt4F5fA32N39Jxyu05sLqje517n3rRFvN6HqzOw21DYIL6N7UpUXeD\r\nFiwNMFOi2S3RMUJgf6EDVNB59MNX7X6W85cvJrjRK8xfUJB50ODx1WfUNG1X\r\nc96t6swskGBdq0riRxtmUTyJgxkgaL4eHnYMpLSad1Xx5rVyHckL9CFajYPo\r\np64kmi2+UHAswdfzDYuQTuIt2vKzpKCGGP74FSZ5trTsQNuljvjhemFePlAw\r\nXOoq2sf/yTGiNu9W+ved2NPpR/nSQO9UnBp7P/pKcfY92rPOwRc3ypBx4JDC\r\nQHANx8/fM7TtRrVUyVJoyEYzMnDxDQnzeGRrYfSneg1oI7oci62HXmgrfxvh\r\n8TPDgsKALJixmkDc6FQgENjmMrblrmU7ZuK2H1meidi+62MJEoTj5lwXKp9d\r\nhay1RKGB4qKHEO5PVIBrYdvkoZIaUyIrN4KgcqHHjrOKWhcWAZDu3A9wwyLD\r\nAOMLQbPqJccQj2FrSMOGrc1ego70swRFGX21xLW0xqr8p65PTLGBKp0+OgC9\r\nlcz8F/xfg1PkqVRZw4TGuEcBE3EHcDFSrr0=\r\n=xF18\r\n-----END PGP SIGNATURE-----\r\n",
        "signatures": [
          {
            "keyid": "SHA256:jl3bwswu80PjjokCgh0o2w5c2U4LhQAE57gj9cz1kzA",
            "sig": "MEUCIGxf4gJU3Ry4fyipshNrDGCYFK/glbif7vsA/O9sywmCAiEAgFdMiI1ykrpU2QunGRKSzrIksQtwFrDpgjgh2uUQKh8="
          }
        ]
=======
        "unpackedSize": 4054
>>>>>>> 8539cacb
      },
      "directories": {},
      "_hasShrinkwrap": false
    }
  },
<<<<<<< HEAD
  "readme": "",
=======
>>>>>>> 8539cacb
  "homepage": "https://github.com/chalk/ansi-regex#readme",
  "repository": {
    "type": "git",
    "url": "git+https://github.com/chalk/ansi-regex.git"
  },
  "author": {
    "name": "Sindre Sorhus",
    "email": "sindresorhus@gmail.com",
    "url": "https://sindresorhus.com"
  },
  "bugs": {
    "url": "https://github.com/chalk/ansi-regex/issues"
  },
  "license": "MIT",
  "readmeFilename": ""
}<|MERGE_RESOLUTION|>--- conflicted
+++ resolved
@@ -47,18 +47,7 @@
         "shasum": "3183e38fae9a65d7cb5e53945cd5897d0260a06a",
         "tarball": "http://localhost:4260/ansi-regex/ansi-regex-6.0.1.tgz",
         "fileCount": 5,
-<<<<<<< HEAD
-        "unpackedSize": 5667,
-        "npm-signature": "-----BEGIN PGP SIGNATURE-----\r\nVersion: OpenPGP.js v3.0.13\r\nComment: https://openpgpjs.org\r\n\r\nwsFcBAEBCAAQBQJhO78hCRA9TVsSAnZWagAA+F4P/0Xt4D0GoXduv+o147iO\nj3b1oPSNypnmThhmCAUInwB1Xd9SXFEjzuNDNGX/8xeWUQrJssJ+SBEzb5te\nr34P6wPHUeuTa2p1j3ABN9ABP/NPCPkaEDgjx86ImkT++3VI8yNEuSSOsghI\n5Ssvhm6bLJBWzCt/cweIG7x4ZJQPeUbyoWIJmBobCDyNuVgabmk9B2B1RyO0\nf2aounmh5w1fBWsx65MjTi7fu4e/GOP+xscf9Rn1AdRP6rcxJakPjaGTF3HE\naz6UNP9UZCuZ4rb6xOFEfLmiqfNbK31NKNLPrABDXF6NkbJepsUhNmju32cg\nUuo4lSkxfFaVyFXFB1h62RmDdemxZWl9j24fVt+99K4BH6xOiwPmOHHHPJnL\nXNuZ6eCwdcLjPe8Af/0GEsFqdDu591Hwi2Nl8UNAD5hCzcDTITOTL95Dopaw\nGzySTClnDsh17Ud73FWM51FQzVDORa2vOmVzQts3aHlF93ufk9RHtlN9YxAV\nUvM3IxMHx2O8Rc2gSc6t/pJAdFACBLkLDGtcQVhxaFcTpGXrKUr+KN2gFC4D\nXZA/MvK0YXBmrwec20k2wTAdmi7XO5k8HciCPT7MZDJONTBlt9cC/LL41JNc\nvxj0A0loP9R44eVoAJOSbxhpnteeIjw4rwkOySZOqqEsUw5MDFp/peiojlcv\nCOQk\r\n=VRgZ\r\n-----END PGP SIGNATURE-----\r\n",
-        "signatures": [
-          {
-            "keyid": "SHA256:jl3bwswu80PjjokCgh0o2w5c2U4LhQAE57gj9cz1kzA",
-            "sig": "MEUCIQCWW/ZEXmQGK500jBFw7uRYczrrcLTzOEnm3uDiNPs6rAIgcKX8SLAOUpBu/tWg+7vPsMA4l7siraEVYPpTETOVqX0="
-          }
-        ]
-=======
         "unpackedSize": 5667
->>>>>>> 8539cacb
       },
       "directories": {},
       "_hasShrinkwrap": false
@@ -104,18 +93,7 @@
         "shasum": "082cb2c89c9fe8659a311a53bd6a4dc5301db304",
         "tarball": "http://localhost:4260/ansi-regex/ansi-regex-5.0.1.tgz",
         "fileCount": 5,
-<<<<<<< HEAD
-        "unpackedSize": 5609,
-        "npm-signature": "-----BEGIN PGP SIGNATURE-----\r\nVersion: OpenPGP.js v3.0.13\r\nComment: https://openpgpjs.org\r\n\r\nwsFcBAEBCAAQBQJhQMXnCRA9TVsSAnZWagAADYYP/iz1/gbU0N9EjGpKc+Gm\nnX7qe5zf8TvcOpxBMDSFiCD5ntg/EH4YguqeUhRgW7X/nx58basGjNU2Payd\n6gIBVMEriQUWhS6MllSbiIbxY3ALKRcNhIphqER4kneujLwTqgAMOSjjnOk+\nvhPheetSO9ydRVZvb1UHC45D/4Bl0BJjPuAgF6YJlAae+bon50yImBeBUus4\nSmcbaBKSoCKT+ml4pfNidfUIJn+Zo8u0u8WI/6hfJ5oD9/eerQaSK/Fjt1hZ\nj67NmXWMsMugedkgpKbK3lZX+LucgTrb7L9QJC++LQj6FSRDQBguiODgJ912\nVxqjJN0SSqcpNRVk0dTHhI2IoOn4Mu3HVZolsrVFGXsQDMlNHWxehHUtzZ/h\ne592hb0tqcyIeMFLUMcRhcnaQZrNKTYv7XSMpfPWh73slOk5AaZFOyY/yZ2k\nIqfm7sKVsijHzRgyveZ+n1QyV6CWFMzQbxnj34t7NpnX429VY/F/ZL/E1Yfu\noJhSbp/K0+k8Gp9g9YNDANE7s5jM8pJzlSOo3XUWyaFaujRHMsAtxgtYikZB\n3uzZaYQxryjCkvuvZJFwUBMeLWJP2JKt7bpK3mv7DHvEWTxicBHSPaePhA01\nOfiQ7YzPY3pNI/Fki/jloyJgSazLpvlWv7XWAF/OhvB5G3KQbfDe/hbQg0Yq\nsUn3\r\n=I35d\r\n-----END PGP SIGNATURE-----\r\n",
-        "signatures": [
-          {
-            "keyid": "SHA256:jl3bwswu80PjjokCgh0o2w5c2U4LhQAE57gj9cz1kzA",
-            "sig": "MEUCIQCS7XsMq0d29jMXjedcRcP044S7ZelyMVBxKjkUpCShHAIgGyiTNkLoCCh/rpMnXAisLtOsV3SGe2ftVRwhvZTAPyw="
-          }
-        ]
-=======
         "unpackedSize": 5609
->>>>>>> 8539cacb
       },
       "directories": {},
       "_hasShrinkwrap": false
@@ -159,27 +137,12 @@
         "shasum": "123d6479e92ad45ad897d4054e3c7ca7db4944e1",
         "tarball": "http://localhost:4260/ansi-regex/ansi-regex-3.0.1.tgz",
         "fileCount": 4,
-<<<<<<< HEAD
-        "unpackedSize": 4054,
-        "npm-signature": "-----BEGIN PGP SIGNATURE-----\r\nVersion: OpenPGP.js v4.10.10\r\nComment: https://openpgpjs.org\r\n\r\nwsFzBAEBCAAGBQJiQGbIACEJED1NWxICdlZqFiEECWMYAoorWMhJKdjhPU1b\r\nEgJ2Vmqy/Q//Vh9oKpgDxgXcW+UYZ9DZKYScVldnKzuT5VNYLrGT8mMMPxAC\r\nws4wVRyeWo8WX4jwQqpZaDxr5WlH+X2tbxM+PmwncwkOYTtbTGutmr+cwc16\r\nXaKNwQZt4F5fA32N39Jxyu05sLqje517n3rRFvN6HqzOw21DYIL6N7UpUXeD\r\nFiwNMFOi2S3RMUJgf6EDVNB59MNX7X6W85cvJrjRK8xfUJB50ODx1WfUNG1X\r\nc96t6swskGBdq0riRxtmUTyJgxkgaL4eHnYMpLSad1Xx5rVyHckL9CFajYPo\r\np64kmi2+UHAswdfzDYuQTuIt2vKzpKCGGP74FSZ5trTsQNuljvjhemFePlAw\r\nXOoq2sf/yTGiNu9W+ved2NPpR/nSQO9UnBp7P/pKcfY92rPOwRc3ypBx4JDC\r\nQHANx8/fM7TtRrVUyVJoyEYzMnDxDQnzeGRrYfSneg1oI7oci62HXmgrfxvh\r\n8TPDgsKALJixmkDc6FQgENjmMrblrmU7ZuK2H1meidi+62MJEoTj5lwXKp9d\r\nhay1RKGB4qKHEO5PVIBrYdvkoZIaUyIrN4KgcqHHjrOKWhcWAZDu3A9wwyLD\r\nAOMLQbPqJccQj2FrSMOGrc1ego70swRFGX21xLW0xqr8p65PTLGBKp0+OgC9\r\nlcz8F/xfg1PkqVRZw4TGuEcBE3EHcDFSrr0=\r\n=xF18\r\n-----END PGP SIGNATURE-----\r\n",
-        "signatures": [
-          {
-            "keyid": "SHA256:jl3bwswu80PjjokCgh0o2w5c2U4LhQAE57gj9cz1kzA",
-            "sig": "MEUCIGxf4gJU3Ry4fyipshNrDGCYFK/glbif7vsA/O9sywmCAiEAgFdMiI1ykrpU2QunGRKSzrIksQtwFrDpgjgh2uUQKh8="
-          }
-        ]
-=======
         "unpackedSize": 4054
->>>>>>> 8539cacb
       },
       "directories": {},
       "_hasShrinkwrap": false
     }
   },
-<<<<<<< HEAD
-  "readme": "",
-=======
->>>>>>> 8539cacb
   "homepage": "https://github.com/chalk/ansi-regex#readme",
   "repository": {
     "type": "git",
