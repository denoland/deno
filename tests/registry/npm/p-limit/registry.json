--- conflicted
+++ resolved
@@ -50,27 +50,12 @@
         "shasum": "3dd33c647a214fdfffd835933eb086da0dc21db1",
         "tarball": "http://localhost:4260/p-limit/p-limit-2.3.0.tgz",
         "fileCount": 5,
-<<<<<<< HEAD
-        "unpackedSize": 7390,
-        "npm-signature": "-----BEGIN PGP SIGNATURE-----\r\nVersion: OpenPGP.js v3.0.4\r\nComment: https://openpgpjs.org\r\n\r\nwsFcBAEBCAAQBQJeifv9CRA9TVsSAnZWagAAC1oQAJgu/ArafOjG7TW97Uxj\n3Y5d+GdiC6Fr40sWDExogt4uS350422jaisNcfU0W0tlucaPqY1OabpASQbe\ntUOGGJWynBIGSgZuLwQslIsXEzcEBxiFj6hC7CtmWAbeFJVuCLAeBIuMXbLS\nBQSzx3z2dJCF/n5ttBJw5CyRSejMKdu/52XgHZzi3Nfdd+IxQMIL9b4Pit2Y\nNljkobCSaSKSKXZE1hd466v5bpifLNjoxQGiag4mFPOPFOvX3uqhvBPyQDLn\nyNCC70Kc4UHGVFA7gnBHgX4YcMyj2HG4FyrrRGtg3OepeOYnIoymKBjHpSzJ\nmLCjN4LO/zaSJC624//GfMzganoYehGNVbz5H080iRa4lashXgEQexQBjdt4\n5Ef0H4FbKbKVyXCBt5gPkdHwhGIVb1iaXysghXQFCkSkCWtjhreVh0VhQ/+D\nOSnoMxeJDLKN5YMpa7GkvNOdxOlkNAKX4ZSA509Bwkx4Y8fKewRjLRNwjsGm\n6vXNVay6B48uhCJvupE0SCXr1+Xe/7aFSrrem80daFyMKAbgGaZ2YBcVjIUJ\na5dfD2Q6bm5L4Zpm0r5qsDgAaqQ93kUZnDRYTe/thkJuJYPO7JiL+OknPk/e\nkgCFHZH/cqeK3YSP0eor+u3UyvhTqG/Jsp261YEtBe1go2gbW6zY/TQrzbrH\n3EKE\r\n=JEtU\r\n-----END PGP SIGNATURE-----\r\n",
-        "signatures": [
-          {
-            "keyid": "SHA256:jl3bwswu80PjjokCgh0o2w5c2U4LhQAE57gj9cz1kzA",
-            "sig": "MEUCIHlt9hYbHxGW7zloRi9Qq0+GXUbc70zfkBA1JDaXzzryAiEA7VoBzXgYGN4f5jYZPmlarzfWIuqRoF0Kn9YzC4aGzNE="
-          }
-        ]
-=======
         "unpackedSize": 7390
->>>>>>> 8539cacb
       },
       "directories": {},
       "_hasShrinkwrap": false
     }
   },
-<<<<<<< HEAD
-  "readme": "# p-limit\n\n> Run multiple promise-returning & async functions with limited concurrency\n\n## Install\n\n```\n$ npm install p-limit\n```\n\n## Usage\n\n```js\nimport pLimit from 'p-limit';\n\nconst limit = pLimit(1);\n\nconst input = [\n\tlimit(() => fetchSomething('foo')),\n\tlimit(() => fetchSomething('bar')),\n\tlimit(() => doSomething())\n];\n\n// Only one promise is run at once\nconst result = await Promise.all(input);\nconsole.log(result);\n```\n\n## API\n\n### pLimit(concurrency)\n\nReturns a `limit` function.\n\n#### concurrency\n\nType: `number`\\\nMinimum: `1`\\\nDefault: `Infinity`\n\nConcurrency limit.\n\n### limit(fn, ...args)\n\nReturns the promise returned by calling `fn(...args)`.\n\n#### fn\n\nType: `Function`\n\nPromise-returning/async function.\n\n#### args\n\nAny arguments to pass through to `fn`.\n\nSupport for passing arguments on to the `fn` is provided in order to be able to avoid creating unnecessary closures. You probably don't need this optimization unless you're pushing a *lot* of functions.\n\n### limit.activeCount\n\nThe number of promises that are currently running.\n\n### limit.pendingCount\n\nThe number of promises that are waiting to run (i.e. their internal `fn` was not called yet).\n\n### limit.clearQueue()\n\nDiscard pending promises that are waiting to run.\n\nThis might be useful if you want to teardown the queue at the end of your program's lifecycle or discard any function calls referencing an intermediary state of your app.\n\nNote: This does not cancel promises that are already running.\n\n## FAQ\n\n### How is this different from the [`p-queue`](https://github.com/sindresorhus/p-queue) package?\n\nThis package is only about limiting the number of concurrent executions, while `p-queue` is a fully featured queue implementation with lots of different options, introspection, and ability to pause the queue.\n\n## Related\n\n- [p-queue](https://github.com/sindresorhus/p-queue) - Promise queue with concurrency control\n- [p-throttle](https://github.com/sindresorhus/p-throttle) - Throttle promise-returning & async functions\n- [p-debounce](https://github.com/sindresorhus/p-debounce) - Debounce promise-returning & async functions\n- [p-all](https://github.com/sindresorhus/p-all) - Run promise-returning & async functions concurrently with optional limited concurrency\n- [More…](https://github.com/sindresorhus/promise-fun)\n\n---\n\n<div align=\"center\">\n\t<b>\n\t\t<a href=\"https://tidelift.com/subscription/pkg/npm-p-limit?utm_source=npm-p-limit&utm_medium=referral&utm_campaign=readme\">Get professional support for this package with a Tidelift subscription</a>\n\t</b>\n\t<br>\n\t<sub>\n\t\tTidelift helps make open source sustainable for maintainers while giving companies<br>assurances about security, maintenance, and licensing for their dependencies.\n\t</sub>\n</div>\n",
-=======
->>>>>>> 8539cacb
   "homepage": "https://github.com/sindresorhus/p-limit#readme",
   "repository": {
     "type": "git",
