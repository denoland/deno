{
  "name": "@babel/parser",
  "dist-tags": {
    "latest": "7.19.0"
  },
  "versions": {
    "7.19.0": {
      "name": "@babel/parser",
      "version": "7.19.0",
      "description": "A JavaScript parser",
      "author": "The Babel Team (https://babel.dev/team)",
      "bugs": "https://github.com/babel/babel/issues?utf8=%E2%9C%93&q=is%3Aissue+label%3A%22pkg%3A+parser+%28babylon%29%22+is%3Aopen",
      "license": "MIT",
      "publishConfig": {
        "access": "public"
      },
      "repository": {
        "type": "git",
        "url": "https://github.com/babel/babel.git",
        "directory": "packages/babel-parser"
      },
      "main": "./lib/index.js",
      "types": "./typings/babel-parser.d.ts",
      "engines": {
        "node": ">=6.0.0"
      },
      "devDependencies": {
        "@babel/code-frame": "^7.18.6",
        "@babel/helper-check-duplicate-nodes": "^7.18.6",
        "@babel/helper-fixtures": "^7.18.6",
        "@babel/helper-string-parser": "^7.18.10",
        "@babel/helper-validator-identifier": "^7.18.6",
        "charcodes": "^0.2.0"
      },
      "bin": "./bin/babel-parser.js",
      "type": "commonjs",
      "_id": "@babel/parser@7.19.0",
      "dist": {
        "shasum": "497fcafb1d5b61376959c1c338745ef0577aa02c",
        "integrity": "sha512-74bEXKX2h+8rrfQUfsBfuZZHzsEs6Eql4pqy/T4Nn6Y9wNPggQOqD6z6pn5Bl8ZfysKouFZT/UXEH94ummEeQw==",
        "tarball": "http://localhost:4260/@babel/parser/parser-7.19.0.tgz",
        "fileCount": 9,
<<<<<<< HEAD
        "unpackedSize": 1926947,
        "signatures": [
          {
            "keyid": "SHA256:jl3bwswu80PjjokCgh0o2w5c2U4LhQAE57gj9cz1kzA",
            "sig": "MEUCIQDLyuxYEcwPpnDSd5zj2aROo6jy2I5H16rb6yp5bNvX6wIgIO6qzfHVZrGoqEI+b73UoltOUMNIGX5xfRipuXpJOvw="
          }
        ],
        "npm-signature": "-----BEGIN PGP SIGNATURE-----\r\nVersion: OpenPGP.js v4.10.10\r\nComment: https://openpgpjs.org\r\n\r\nwsFzBAEBCAAGBQJjFke1ACEJED1NWxICdlZqFiEECWMYAoorWMhJKdjhPU1b\r\nEgJ2Vmr75g//fJSB/F+s79C65oFQclZV5zUctAHp2uUZxhBecOQM6CiVDH0X\r\nrhKpS1pvKH/TwknXHNx8dQfqgYB/fHBmHixftlQ6vcPhrX4R2dxTAbgOj/kJ\r\nB9VDiVVK4rKhm9OuuTLA/xRpWtFE3H18Qlo3Zoxh8SIR8udGSXGj7fYXNUgk\r\nGuZEFZqp5FXDY+Cx34BH0nVfcZGe5HUcOfRjpVc9yn1DrRWVzHKTZEGgiBXo\r\nJmbSzA+eUqIUDjmuCTKz66TPfMNC9hFRPDqcg4usP7bwOOkZ+xx7PNEeO4SI\r\nP53pUPx54CgR5fOoW/ue5Y4aWSIUrrf/txRwgeEaf+tYzegDeSfliUKEgS2h\r\nH3+1BdwymdJKuv3cveInyj5DRdepcmhTCUS2WHH/d4NnXw/lsutspw6PPr5h\r\nFnfMucSyyoHchCTluV9dR9RzTjZjbtU8X6Ad/SbYR5YlETMs0JhHu54/eWpF\r\nv+A5EBeacpscE1EnDrZOIYYFpexRCPiwr/wy0dqHIuI1Z2CoZ5+0SPt472pI\r\nWH5DCEsSn4H/LzDW1lepdyDfaScCNRzurxk6t4GBI/kk/62UqW5UoJ/tOC7u\r\n4dHRQETuK/szceMTuvHL9epnmiKcILvCxPMbSH5yxENdB8P8RqxB5qv77e2j\r\nIVyBYqXWg2l54A734Z86VjtCavQuooWavVQ=\r\n=35HW\r\n-----END PGP SIGNATURE-----\r\n"
=======
        "unpackedSize": 1926947
>>>>>>> 8539cacb
      },
      "directories": {},
      "_hasShrinkwrap": false
    }
  },
  "description": "A JavaScript parser",
  "homepage": "https://babel.dev/docs/en/next/babel-parser",
  "repository": {
    "type": "git",
    "url": "https://github.com/babel/babel.git",
    "directory": "packages/babel-parser"
  },
  "author": "The Babel Team (https://babel.dev/team)",
  "license": "MIT",
<<<<<<< HEAD
  "readme": "",
=======
>>>>>>> 8539cacb
  "readmeFilename": "",
  "bugs": "https://github.com/babel/babel/issues?utf8=%E2%9C%93&q=is%3Aissue+label%3A%22pkg%3A+parser+%28babylon%29%22+is%3Aopen"
}<|MERGE_RESOLUTION|>--- conflicted
+++ resolved
@@ -40,18 +40,7 @@
         "integrity": "sha512-74bEXKX2h+8rrfQUfsBfuZZHzsEs6Eql4pqy/T4Nn6Y9wNPggQOqD6z6pn5Bl8ZfysKouFZT/UXEH94ummEeQw==",
         "tarball": "http://localhost:4260/@babel/parser/parser-7.19.0.tgz",
         "fileCount": 9,
-<<<<<<< HEAD
-        "unpackedSize": 1926947,
-        "signatures": [
-          {
-            "keyid": "SHA256:jl3bwswu80PjjokCgh0o2w5c2U4LhQAE57gj9cz1kzA",
-            "sig": "MEUCIQDLyuxYEcwPpnDSd5zj2aROo6jy2I5H16rb6yp5bNvX6wIgIO6qzfHVZrGoqEI+b73UoltOUMNIGX5xfRipuXpJOvw="
-          }
-        ],
-        "npm-signature": "-----BEGIN PGP SIGNATURE-----\r\nVersion: OpenPGP.js v4.10.10\r\nComment: https://openpgpjs.org\r\n\r\nwsFzBAEBCAAGBQJjFke1ACEJED1NWxICdlZqFiEECWMYAoorWMhJKdjhPU1b\r\nEgJ2Vmr75g//fJSB/F+s79C65oFQclZV5zUctAHp2uUZxhBecOQM6CiVDH0X\r\nrhKpS1pvKH/TwknXHNx8dQfqgYB/fHBmHixftlQ6vcPhrX4R2dxTAbgOj/kJ\r\nB9VDiVVK4rKhm9OuuTLA/xRpWtFE3H18Qlo3Zoxh8SIR8udGSXGj7fYXNUgk\r\nGuZEFZqp5FXDY+Cx34BH0nVfcZGe5HUcOfRjpVc9yn1DrRWVzHKTZEGgiBXo\r\nJmbSzA+eUqIUDjmuCTKz66TPfMNC9hFRPDqcg4usP7bwOOkZ+xx7PNEeO4SI\r\nP53pUPx54CgR5fOoW/ue5Y4aWSIUrrf/txRwgeEaf+tYzegDeSfliUKEgS2h\r\nH3+1BdwymdJKuv3cveInyj5DRdepcmhTCUS2WHH/d4NnXw/lsutspw6PPr5h\r\nFnfMucSyyoHchCTluV9dR9RzTjZjbtU8X6Ad/SbYR5YlETMs0JhHu54/eWpF\r\nv+A5EBeacpscE1EnDrZOIYYFpexRCPiwr/wy0dqHIuI1Z2CoZ5+0SPt472pI\r\nWH5DCEsSn4H/LzDW1lepdyDfaScCNRzurxk6t4GBI/kk/62UqW5UoJ/tOC7u\r\n4dHRQETuK/szceMTuvHL9epnmiKcILvCxPMbSH5yxENdB8P8RqxB5qv77e2j\r\nIVyBYqXWg2l54A734Z86VjtCavQuooWavVQ=\r\n=35HW\r\n-----END PGP SIGNATURE-----\r\n"
-=======
         "unpackedSize": 1926947
->>>>>>> 8539cacb
       },
       "directories": {},
       "_hasShrinkwrap": false
@@ -66,10 +55,6 @@
   },
   "author": "The Babel Team (https://babel.dev/team)",
   "license": "MIT",
-<<<<<<< HEAD
-  "readme": "",
-=======
->>>>>>> 8539cacb
   "readmeFilename": "",
   "bugs": "https://github.com/babel/babel/issues?utf8=%E2%9C%93&q=is%3Aissue+label%3A%22pkg%3A+parser+%28babylon%29%22+is%3Aopen"
 }