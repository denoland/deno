{
  "name": "react-dom",
  "description": "React package for working with the DOM.",
  "dist-tags": {
    "latest": "18.2.0"
  },
  "versions": {
    "18.2.0": {
      "name": "react-dom",
      "version": "18.2.0",
      "description": "React package for working with the DOM.",
      "main": "index.js",
      "repository": {
        "type": "git",
        "url": "git+https://github.com/facebook/react.git",
        "directory": "packages/react-dom"
      },
      "license": "MIT",
      "bugs": {
        "url": "https://github.com/facebook/react/issues"
      },
      "dependencies": {
        "loose-envify": "^1.1.0",
        "scheduler": "^0.23.0"
      },
      "peerDependencies": {
        "react": "^18.2.0"
      },
      "exports": {
        ".": "./index.js",
        "./client": "./client.js",
        "./server": {
          "deno": "./server.browser.js",
          "worker": "./server.browser.js",
          "browser": "./server.browser.js",
          "default": "./server.node.js"
        },
        "./server.browser": "./server.browser.js",
        "./server.node": "./server.node.js",
        "./profiling": "./profiling.js",
        "./test-utils": "./test-utils.js",
        "./package.json": "./package.json"
      },
      "browser": {
        "./server.js": "./server.browser.js"
      },
      "browserify": {
        "transform": [
          "loose-envify"
        ]
      },
      "scripts": {
        "start": "node server.js"
      },
      "gitHead": "be229c5655074642ee664f532f2e7411dd7dccc7",
      "_id": "react-dom@18.2.0",
      "_nodeVersion": "17.1.0",
      "_npmVersion": "8.1.2",
      "dist": {
        "integrity": "sha512-6IMTriUmvsjHUjNtEDudZfuDQUoWXVxKHhlEGSk81n4YFS+r/Kl99wXiwlVXtPBtJenozv2P+hxDsw9eA7Xo6g==",
        "shasum": "22aaf38708db2674ed9ada224ca4aa708d821e3d",
        "tarball": "http://localhost:4260/react-dom/react-dom-18.2.0.tgz",
        "fileCount": 32,
<<<<<<< HEAD
        "unpackedSize": 4502126,
        "signatures": [
          {
            "keyid": "SHA256:jl3bwswu80PjjokCgh0o2w5c2U4LhQAE57gj9cz1kzA",
            "sig": "MEQCIFuONR/ZM75T69/D+wZB2ISrCRRdJpEazmE9z9Q1/85OAiBhXI23GeB2iSHs3KI7A6aCYAnmcmAXQEP5aTonIB2BPQ=="
          }
        ],
        "npm-signature": "-----BEGIN PGP SIGNATURE-----\r\nVersion: OpenPGP.js v4.10.10\r\nComment: https://openpgpjs.org\r\n\r\nwsFzBAEBCAAGBQJiqOWoACEJED1NWxICdlZqFiEECWMYAoorWMhJKdjhPU1b\r\nEgJ2VmpByw//eI6uM3zx7T1rud9wwDH0kxpi626o69cqbgqn76aUXTf4i3ZZ\r\njtwRoOa37r64psShlltZELbaUstMVaWIi4O06hSzbwkn06xCVakNcfnseoBB\r\ncPFne9rMRPWLMpXLyLX04G6TltGKuWadyqDZDP/1MOexfAfWYsuSgUx92pwF\r\neJ2K0INPoyBiPakFPQrzh2wZ3bBbSyw2h+fXlz35Q1lMpDErDoW5r6mOJ9s6\r\nwuApEFlHAhFvh8gF2cDes1BGOKGNc+WqevpftYL9mEOYz/B7ysbHyTolpY+G\r\nbv5q/d/YUrk69qx7rKesEGlpG0REpZxGKcB1XzWIN+6Q50MNis5mSyEobTrG\r\nXbsQCgwUUHpSV2iMyAbcrPklR2l5sRT8gQHvDJvtLNUf5jA4DKqIAxZKlvV6\r\nvLRmFehbTf9AmXB4fNdXz5WjfA8ASx/77Jv4I/0qH7U3y37vFxZTWIzGVEoD\r\nxIDL4n4wtmar+DWs2T6m2tnPFW+Ww/LNebGNCNYm+HTZKWwdMcxDqkyf4aD2\r\ntVtSso5TJjdaDzM+j+E8EUD1sn5ii9BO18d3PFN4BnAbTRHGQzH9u0ovxSOm\r\n5LptPLbJEtmD+BYr+VsUdQ6T9gZFhNRmGxMjDxy8k2Fb2L1ssnvGqdsHJHel\r\ndPZI4W0tZfRuWlM/M4eRhxHosGqSwWaVSyg=\r\n=s0bE\r\n-----END PGP SIGNATURE-----\r\n"
=======
        "unpackedSize": 4502126
>>>>>>> 8539cacb
      },
      "directories": {},
      "_hasShrinkwrap": false
    }
  },
<<<<<<< HEAD
  "readme": "",
=======
>>>>>>> 8539cacb
  "homepage": "https://reactjs.org/",
  "repository": {
    "type": "git",
    "url": "git+https://github.com/facebook/react.git",
    "directory": "packages/react-dom"
  },
  "bugs": {
    "url": "https://github.com/facebook/react/issues"
  },
  "license": "MIT",
  "readmeFilename": ""
}<|MERGE_RESOLUTION|>--- conflicted
+++ resolved
@@ -61,27 +61,12 @@
         "shasum": "22aaf38708db2674ed9ada224ca4aa708d821e3d",
         "tarball": "http://localhost:4260/react-dom/react-dom-18.2.0.tgz",
         "fileCount": 32,
-<<<<<<< HEAD
-        "unpackedSize": 4502126,
-        "signatures": [
-          {
-            "keyid": "SHA256:jl3bwswu80PjjokCgh0o2w5c2U4LhQAE57gj9cz1kzA",
-            "sig": "MEQCIFuONR/ZM75T69/D+wZB2ISrCRRdJpEazmE9z9Q1/85OAiBhXI23GeB2iSHs3KI7A6aCYAnmcmAXQEP5aTonIB2BPQ=="
-          }
-        ],
-        "npm-signature": "-----BEGIN PGP SIGNATURE-----\r\nVersion: OpenPGP.js v4.10.10\r\nComment: https://openpgpjs.org\r\n\r\nwsFzBAEBCAAGBQJiqOWoACEJED1NWxICdlZqFiEECWMYAoorWMhJKdjhPU1b\r\nEgJ2VmpByw//eI6uM3zx7T1rud9wwDH0kxpi626o69cqbgqn76aUXTf4i3ZZ\r\njtwRoOa37r64psShlltZELbaUstMVaWIi4O06hSzbwkn06xCVakNcfnseoBB\r\ncPFne9rMRPWLMpXLyLX04G6TltGKuWadyqDZDP/1MOexfAfWYsuSgUx92pwF\r\neJ2K0INPoyBiPakFPQrzh2wZ3bBbSyw2h+fXlz35Q1lMpDErDoW5r6mOJ9s6\r\nwuApEFlHAhFvh8gF2cDes1BGOKGNc+WqevpftYL9mEOYz/B7ysbHyTolpY+G\r\nbv5q/d/YUrk69qx7rKesEGlpG0REpZxGKcB1XzWIN+6Q50MNis5mSyEobTrG\r\nXbsQCgwUUHpSV2iMyAbcrPklR2l5sRT8gQHvDJvtLNUf5jA4DKqIAxZKlvV6\r\nvLRmFehbTf9AmXB4fNdXz5WjfA8ASx/77Jv4I/0qH7U3y37vFxZTWIzGVEoD\r\nxIDL4n4wtmar+DWs2T6m2tnPFW+Ww/LNebGNCNYm+HTZKWwdMcxDqkyf4aD2\r\ntVtSso5TJjdaDzM+j+E8EUD1sn5ii9BO18d3PFN4BnAbTRHGQzH9u0ovxSOm\r\n5LptPLbJEtmD+BYr+VsUdQ6T9gZFhNRmGxMjDxy8k2Fb2L1ssnvGqdsHJHel\r\ndPZI4W0tZfRuWlM/M4eRhxHosGqSwWaVSyg=\r\n=s0bE\r\n-----END PGP SIGNATURE-----\r\n"
-=======
         "unpackedSize": 4502126
->>>>>>> 8539cacb
       },
       "directories": {},
       "_hasShrinkwrap": false
     }
   },
-<<<<<<< HEAD
-  "readme": "",
-=======
->>>>>>> 8539cacb
   "homepage": "https://reactjs.org/",
   "repository": {
     "type": "git",
