--- conflicted
+++ resolved
@@ -34,26 +34,12 @@
         "tarball": "http://localhost:4260/bcrypt-pbkdf/bcrypt-pbkdf-1.0.2.tgz",
         "fileCount": 5,
         "unpackedSize": 28994,
-<<<<<<< HEAD
-        "integrity": "sha512-qeFIXtP4MSoi6NLqO12WfqARWWuCKi2Rn/9hJLEmtB5yTNr9DqFWkJRCf2qShWzPeAMRnOgCrq0sg/KLv5ES9w==",
-        "signatures": [
-          {
-            "keyid": "SHA256:jl3bwswu80PjjokCgh0o2w5c2U4LhQAE57gj9cz1kzA",
-            "sig": "MEYCIQChYywQjt5fZLC9Rra6lu+zL8cvuTL5dMd2eOEhxappzwIhALDhzEgD/8ch3dt4FJFJIkUGloGoubSOB8uag2TfDxIC"
-          }
-        ]
-=======
         "integrity": "sha512-qeFIXtP4MSoi6NLqO12WfqARWWuCKi2Rn/9hJLEmtB5yTNr9DqFWkJRCf2qShWzPeAMRnOgCrq0sg/KLv5ES9w=="
->>>>>>> 8539cacb
       },
       "directories": {},
       "_hasShrinkwrap": false
     }
   },
-<<<<<<< HEAD
-  "readme": "Port of the OpenBSD `bcrypt_pbkdf` function to pure Javascript. `npm`-ified\nversion of [Devi Mandiri's port](https://github.com/devi/tmp/blob/master/js/bcrypt_pbkdf.js),\nwith some minor performance improvements. The code is copied verbatim (and\nun-styled) from Devi's work.\n\nThis product includes software developed by Niels Provos.\n\n## API\n\n### `bcrypt_pbkdf.pbkdf(pass, passlen, salt, saltlen, key, keylen, rounds)`\n\nDerive a cryptographic key of arbitrary length from a given password and salt,\nusing the OpenBSD `bcrypt_pbkdf` function. This is a combination of Blowfish and\nSHA-512.\n\nSee [this article](http://www.tedunangst.com/flak/post/bcrypt-pbkdf) for\nfurther information.\n\nParameters:\n\n * `pass`, a Uint8Array of length `passlen`\n * `passlen`, an integer Number\n * `salt`, a Uint8Array of length `saltlen`\n * `saltlen`, an integer Number\n * `key`, a Uint8Array of length `keylen`, will be filled with output\n * `keylen`, an integer Number\n * `rounds`, an integer Number, number of rounds of the PBKDF to run\n\n### `bcrypt_pbkdf.hash(sha2pass, sha2salt, out)`\n\nCalculate a Blowfish hash, given SHA2-512 output of a password and salt. Used as\npart of the inner round function in the PBKDF.\n\nParameters:\n\n * `sha2pass`, a Uint8Array of length 64\n * `sha2salt`, a Uint8Array of length 64\n * `out`, a Uint8Array of length 32, will be filled with output\n\n## License\n\nThis source form is a 1:1 port from the OpenBSD `blowfish.c` and `bcrypt_pbkdf.c`.\nAs a result, it retains the original copyright and license. The two files are\nunder slightly different (but compatible) licenses, and are here combined in\none file. For each of the full license texts see `LICENSE`.\n",
-=======
->>>>>>> 8539cacb
   "license": "BSD-3-Clause",
   "readmeFilename": "README.md",
   "homepage": "https://github.com/joyent/node-bcrypt-pbkdf#readme",
