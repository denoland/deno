{
  "name": "supports-color",
  "description": "Detect whether a terminal supports color",
  "dist-tags": {
    "latest": "7.2.0"
  },
  "versions": {
    "7.2.0": {
      "name": "supports-color",
      "version": "7.2.0",
      "description": "Detect whether a terminal supports color",
      "license": "MIT",
      "repository": {
        "type": "git",
        "url": "git+https://github.com/chalk/supports-color.git"
      },
      "author": {
        "name": "Sindre Sorhus",
        "email": "sindresorhus@gmail.com",
        "url": "sindresorhus.com"
      },
      "engines": {
        "node": ">=8"
      },
      "scripts": {
        "test": "xo && ava"
      },
      "dependencies": {
        "has-flag": "^4.0.0"
      },
      "devDependencies": {
        "ava": "^1.4.1",
        "import-fresh": "^3.0.0",
        "xo": "^0.24.0"
      },
      "browser": "browser.js",
      "gitHead": "c5edf46896d1fc1826cb1183a60d61eecb65d749",
      "bugs": {
        "url": "https://github.com/chalk/supports-color/issues"
      },
      "_id": "supports-color@7.2.0",
      "_nodeVersion": "12.18.2",
      "_npmVersion": "6.14.7",
      "dist": {
        "integrity": "sha512-qpCAvRl9stuOHveKsn7HncJRvv501qIacKzQlO/+Lwxc9+0q2wLyv4Dfvt80/DPn2pqOBsJdDiogXGR9+OvwRw==",
        "shasum": "1b7dcdcb32b8138801b3e478ba6a51caa89648da",
        "tarball": "http://localhost:4260/supports-color/supports-color-7.2.0.tgz",
        "fileCount": 5,
<<<<<<< HEAD
        "unpackedSize": 7035,
        "npm-signature": "-----BEGIN PGP SIGNATURE-----\r\nVersion: OpenPGP.js v3.0.4\r\nComment: https://openpgpjs.org\r\n\r\nwsFcBAEBCAAQBQJfSOfPCRA9TVsSAnZWagAA1JEQAKKOOmIj0Pn5/XIGvNlg\nBR4gMIGAAlPuSAJAA7lZQukqIbZxtkepHkTYc0hOR8VIW0R8kr9fuHjlqv5n\n/xt6fGCvmOfzty0wcuuudsxtp710zt3XDKKoTTyiFZxowVldF/9B6hGuagXU\nWV96BUo9o72dfQB/70q9ulPAYqqtotOkO0WhP5/Nom0hZ9htDHTRkDkHnUsF\nAaxNAxGxOORNj2yo/KYjKf9H9g18YJcybhk65MWOA4w5M8H6gAb/qbEo0wTI\nxmvtuZClK8OrIEqbkC2y7W8EGS4Tq0vxCe0z8xaT44sm169+8SwMI4NPEz+B\ntCsKmFHtidQ5Gb3svu508fuaBT0Hjspfd3FA7VfiwLa9/pP7I071+KsXxv9W\nkaMIF0PL0LCx6vlwH15IkRiX1ESJcuF39zKMxRV9W2i9x65LRHU0d4G4r4ND\nBv2j2EvbeE0A2Ec83QLN/YCL+mFxrQsRj4cZtzAtzczk2qHSPD8R4mvaVLAQ\nzzxzJPZ6baYBCXsXhNy/dWLwN+C3DnMZiQPJQHirlNMsfNO0ZNtVEEU/E/VU\nMzzoJ97fZx+tkMB3atmxhM3Kcy6yM0EYqlrsQfR4WLmnD0QXogaQBWUjQpDW\ns/x0bBz693U6LoeLaZtQ0XebdwtRnEmLpY2eu0b4mgDYaJPrlmaQH3SNlor6\nwx3o\r\n=bmle\r\n-----END PGP SIGNATURE-----\r\n",
        "signatures": [
          {
            "keyid": "SHA256:jl3bwswu80PjjokCgh0o2w5c2U4LhQAE57gj9cz1kzA",
            "sig": "MEQCIE0VQZExbPCN/unr9MvTQXP8sE2Dc3/XaR75ek8UW/PdAiBAcA235EKWMIT6eyE5i6OIMFXIX21HdO+KikcpSHdOdQ=="
          }
        ]
=======
        "unpackedSize": 7035
>>>>>>> 8539cacb
      },
      "directories": {},
      "_hasShrinkwrap": false
    }
  },
<<<<<<< HEAD
  "readme": "# supports-color\n\n> Detect whether a terminal supports color\n\n## Install\n\n```\n$ npm install supports-color\n```\n\n## Usage\n\n```js\nimport supportsColor from 'supports-color';\n\nif (supportsColor.stdout) {\n\tconsole.log('Terminal stdout supports color');\n}\n\nif (supportsColor.stdout.has256) {\n\tconsole.log('Terminal stdout supports 256 colors');\n}\n\nif (supportsColor.stderr.has16m) {\n\tconsole.log('Terminal stderr supports 16 million colors (truecolor)');\n}\n```\n\n## API\n\nReturns an `object` with a `stdout` and `stderr` property for testing either streams. Each property is an `Object`, or `false` if color is not supported.\n\nThe `stdout`/`stderr` objects specifies a level of support for color through a `.level` property and a corresponding flag:\n\n- `.level = 1` and `.hasBasic = true`: Basic color support (16 colors)\n- `.level = 2` and `.has256 = true`: 256 color support\n- `.level = 3` and `.has16m = true`: Truecolor support (16 million colors)\n\n### Custom instance\n\nThe package also exposes the named export `createSupportColor` function that takes an arbitrary write stream (for example, `process.stdout`) and an optional options object to (re-)evaluate color support for an arbitrary stream.\n\n```js\nimport {createSupportsColor} from 'supports-color';\n\nconst stdoutSupportsColor = createSupportsColor(process.stdout);\n\nif (stdoutSupportsColor) {\n\tconsole.log('Terminal stdout supports color');\n}\n\n// `stdoutSupportsColor` is the same as `supportsColor.stdout`\n```\n\nThe options object supports a single boolean property `sniffFlags`. By default it is `true`, which instructs the detection to sniff `process.argv` for the multitude of `--color` flags (see _Info_ below). If `false`, then `process.argv` is not considered when determining color support.\n\n## Info\n\nIt obeys the `--color` and `--no-color` CLI flags.\n\nFor situations where using `--color` is not possible, use the environment variable `FORCE_COLOR=1` (level 1), `FORCE_COLOR=2` (level 2), or `FORCE_COLOR=3` (level 3) to forcefully enable color, or `FORCE_COLOR=0` to forcefully disable. The use of `FORCE_COLOR` overrides all other color support checks.\n\nExplicit 256/Truecolor mode can be enabled using the `--color=256` and `--color=16m` flags, respectively.\n\n## Related\n\n- [supports-color-cli](https://github.com/chalk/supports-color-cli) - CLI for this module\n- [chalk](https://github.com/chalk/chalk) - Terminal string styling done right\n- [is-unicode-supported](https://github.com/sindresorhus/is-unicode-supported) - Detect whether the terminal supports Unicode\n- [is-interactive](https://github.com/sindresorhus/is-interactive) - Check if stdout or stderr is interactive\n\n## Maintainers\n\n- [Sindre Sorhus](https://github.com/sindresorhus)\n- [Josh Junon](https://github.com/qix-)\n\n---\n\n<div align=\"center\">\n\t<b>\n\t\t<a href=\"https://tidelift.com/subscription/pkg/npm-supports-color?utm_source=npm-supports-color&utm_medium=referral&utm_campaign=readme\">Get professional support for this package with a Tidelift subscription</a>\n\t</b>\n\t<br>\n\t<sub>\n\t\tTidelift helps make open source sustainable for maintainers while giving companies<br>assurances about security, maintenance, and licensing for their dependencies.\n\t</sub>\n</div>\n\n---\n",
=======
>>>>>>> 8539cacb
  "homepage": "https://github.com/chalk/supports-color#readme",
  "repository": {
    "type": "git",
    "url": "git+https://github.com/chalk/supports-color.git"
  },
  "author": {
    "name": "Sindre Sorhus",
    "email": "sindresorhus@gmail.com",
    "url": "https://sindresorhus.com"
  },
  "bugs": {
    "url": "https://github.com/chalk/supports-color/issues"
  },
  "license": "MIT",
  "readmeFilename": "readme.md"
}<|MERGE_RESOLUTION|>--- conflicted
+++ resolved
@@ -46,27 +46,12 @@
         "shasum": "1b7dcdcb32b8138801b3e478ba6a51caa89648da",
         "tarball": "http://localhost:4260/supports-color/supports-color-7.2.0.tgz",
         "fileCount": 5,
-<<<<<<< HEAD
-        "unpackedSize": 7035,
-        "npm-signature": "-----BEGIN PGP SIGNATURE-----\r\nVersion: OpenPGP.js v3.0.4\r\nComment: https://openpgpjs.org\r\n\r\nwsFcBAEBCAAQBQJfSOfPCRA9TVsSAnZWagAA1JEQAKKOOmIj0Pn5/XIGvNlg\nBR4gMIGAAlPuSAJAA7lZQukqIbZxtkepHkTYc0hOR8VIW0R8kr9fuHjlqv5n\n/xt6fGCvmOfzty0wcuuudsxtp710zt3XDKKoTTyiFZxowVldF/9B6hGuagXU\nWV96BUo9o72dfQB/70q9ulPAYqqtotOkO0WhP5/Nom0hZ9htDHTRkDkHnUsF\nAaxNAxGxOORNj2yo/KYjKf9H9g18YJcybhk65MWOA4w5M8H6gAb/qbEo0wTI\nxmvtuZClK8OrIEqbkC2y7W8EGS4Tq0vxCe0z8xaT44sm169+8SwMI4NPEz+B\ntCsKmFHtidQ5Gb3svu508fuaBT0Hjspfd3FA7VfiwLa9/pP7I071+KsXxv9W\nkaMIF0PL0LCx6vlwH15IkRiX1ESJcuF39zKMxRV9W2i9x65LRHU0d4G4r4ND\nBv2j2EvbeE0A2Ec83QLN/YCL+mFxrQsRj4cZtzAtzczk2qHSPD8R4mvaVLAQ\nzzxzJPZ6baYBCXsXhNy/dWLwN+C3DnMZiQPJQHirlNMsfNO0ZNtVEEU/E/VU\nMzzoJ97fZx+tkMB3atmxhM3Kcy6yM0EYqlrsQfR4WLmnD0QXogaQBWUjQpDW\ns/x0bBz693U6LoeLaZtQ0XebdwtRnEmLpY2eu0b4mgDYaJPrlmaQH3SNlor6\nwx3o\r\n=bmle\r\n-----END PGP SIGNATURE-----\r\n",
-        "signatures": [
-          {
-            "keyid": "SHA256:jl3bwswu80PjjokCgh0o2w5c2U4LhQAE57gj9cz1kzA",
-            "sig": "MEQCIE0VQZExbPCN/unr9MvTQXP8sE2Dc3/XaR75ek8UW/PdAiBAcA235EKWMIT6eyE5i6OIMFXIX21HdO+KikcpSHdOdQ=="
-          }
-        ]
-=======
         "unpackedSize": 7035
->>>>>>> 8539cacb
       },
       "directories": {},
       "_hasShrinkwrap": false
     }
   },
-<<<<<<< HEAD
-  "readme": "# supports-color\n\n> Detect whether a terminal supports color\n\n## Install\n\n```\n$ npm install supports-color\n```\n\n## Usage\n\n```js\nimport supportsColor from 'supports-color';\n\nif (supportsColor.stdout) {\n\tconsole.log('Terminal stdout supports color');\n}\n\nif (supportsColor.stdout.has256) {\n\tconsole.log('Terminal stdout supports 256 colors');\n}\n\nif (supportsColor.stderr.has16m) {\n\tconsole.log('Terminal stderr supports 16 million colors (truecolor)');\n}\n```\n\n## API\n\nReturns an `object` with a `stdout` and `stderr` property for testing either streams. Each property is an `Object`, or `false` if color is not supported.\n\nThe `stdout`/`stderr` objects specifies a level of support for color through a `.level` property and a corresponding flag:\n\n- `.level = 1` and `.hasBasic = true`: Basic color support (16 colors)\n- `.level = 2` and `.has256 = true`: 256 color support\n- `.level = 3` and `.has16m = true`: Truecolor support (16 million colors)\n\n### Custom instance\n\nThe package also exposes the named export `createSupportColor` function that takes an arbitrary write stream (for example, `process.stdout`) and an optional options object to (re-)evaluate color support for an arbitrary stream.\n\n```js\nimport {createSupportsColor} from 'supports-color';\n\nconst stdoutSupportsColor = createSupportsColor(process.stdout);\n\nif (stdoutSupportsColor) {\n\tconsole.log('Terminal stdout supports color');\n}\n\n// `stdoutSupportsColor` is the same as `supportsColor.stdout`\n```\n\nThe options object supports a single boolean property `sniffFlags`. By default it is `true`, which instructs the detection to sniff `process.argv` for the multitude of `--color` flags (see _Info_ below). If `false`, then `process.argv` is not considered when determining color support.\n\n## Info\n\nIt obeys the `--color` and `--no-color` CLI flags.\n\nFor situations where using `--color` is not possible, use the environment variable `FORCE_COLOR=1` (level 1), `FORCE_COLOR=2` (level 2), or `FORCE_COLOR=3` (level 3) to forcefully enable color, or `FORCE_COLOR=0` to forcefully disable. The use of `FORCE_COLOR` overrides all other color support checks.\n\nExplicit 256/Truecolor mode can be enabled using the `--color=256` and `--color=16m` flags, respectively.\n\n## Related\n\n- [supports-color-cli](https://github.com/chalk/supports-color-cli) - CLI for this module\n- [chalk](https://github.com/chalk/chalk) - Terminal string styling done right\n- [is-unicode-supported](https://github.com/sindresorhus/is-unicode-supported) - Detect whether the terminal supports Unicode\n- [is-interactive](https://github.com/sindresorhus/is-interactive) - Check if stdout or stderr is interactive\n\n## Maintainers\n\n- [Sindre Sorhus](https://github.com/sindresorhus)\n- [Josh Junon](https://github.com/qix-)\n\n---\n\n<div align=\"center\">\n\t<b>\n\t\t<a href=\"https://tidelift.com/subscription/pkg/npm-supports-color?utm_source=npm-supports-color&utm_medium=referral&utm_campaign=readme\">Get professional support for this package with a Tidelift subscription</a>\n\t</b>\n\t<br>\n\t<sub>\n\t\tTidelift helps make open source sustainable for maintainers while giving companies<br>assurances about security, maintenance, and licensing for their dependencies.\n\t</sub>\n</div>\n\n---\n",
-=======
->>>>>>> 8539cacb
   "homepage": "https://github.com/chalk/supports-color#readme",
   "repository": {
     "type": "git",
