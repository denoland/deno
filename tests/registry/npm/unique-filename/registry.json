--- conflicted
+++ resolved
@@ -27,18 +27,7 @@
         "tarball": "http://localhost:4260/unique-filename/unique-filename-3.0.0.tgz",
         "fileCount": 4,
         "integrity": "sha512-afXhuC55wkAmZ0P18QsVE6kp8JaxrEokN2HGIoIVv2ijHQd419H0+6EigAFcIzXeMIkcIkNBpB3L/DXB3cTS/g==",
-<<<<<<< HEAD
-        "signatures": [
-          {
-            "sig": "MEUCIQC7AsCFOeTGcFtlnipoV/Cz7Ipqw6YjUhL11AQ19OQAogIgJpCmdRGqvybP0RZ3EOsOKNoT1qXW1Pc44wYejZL/KUM=",
-            "keyid": "SHA256:jl3bwswu80PjjokCgh0o2w5c2U4LhQAE57gj9cz1kzA"
-          }
-        ],
-        "unpackedSize": 3414,
-        "npm-signature": "-----BEGIN PGP SIGNATURE-----\r\nVersion: OpenPGP.js v4.10.10\r\nComment: https://openpgpjs.org\r\n\r\nwsFzBAEBCAAGBQJjSaHcACEJED1NWxICdlZqFiEECWMYAoorWMhJKdjhPU1b\r\nEgJ2Vmq99BAAkitPZqFX+xTRAdYaiPc6gxswhetNXAA2qAEjkTlHWvlO4c+o\r\nzFi9EUNF/hH8ecrxT+Fo2vu7hyojkMAaHdhrAK43YuEcUzaTcJUyQJsv/psk\r\nb4lNsyt7oO11JPxJ4eUJ53iM2dbZDOD5GlBaI4v0mdN+IFDldAwqNK6+XaE2\r\n3B0Q+fFJ7oEH608To1WxOKzm/6/pvt5YyClM+6ZQnd60Mj6CEy72yrPhpfCZ\r\nnx3UJkS8RzF/QLcJMIrk5dc+xSu6B7m4XHSLGNuobs1u4viEYw8Cf7Svg99t\r\nsWoHbuPJBniC/jRwyj4c1S+SgyUo0Ov00Lwt7qh7wJQHgptKgE9MidrOAX0o\r\nIFZiR2v6VBIrXb4M7qJwwgbo2bw6pQcDtsNzJ2A1STNIwH71/4h4cH3OPLKg\r\n8QgzzTh+4y2Ll9Ys4WokrrgBb1h8Sm4yAu7Me1LWVCrAn2PgpzUFtGLHbDmj\r\nKAgbg26lGi6QTR6J7BD0f2LgzMLQ/BeDRZV69TyCofTjKSyll+/e7aUux8bs\r\nmRCjGR77+az/6fH85NdYUBv3VTGTPpBijFWrbJ7IZG3KlBQlRZgCR7n507iG\r\njDh15JJkcf29g/syvLxACIYXg5ynmR5jXv0opTHe/HWLkfKDUUBzJJTX6slx\r\ngxe9TBAJ707IvbqGHmjZXshHiBAXwslhXhc=\r\n=KEBJ\r\n-----END PGP SIGNATURE-----\r\n"
-=======
         "unpackedSize": 3414
->>>>>>> 8539cacb
       },
       "main": "lib/index.js",
       "engines": {
@@ -89,9 +78,5 @@
   "bugs": {
     "url": "https://github.com/iarna/unique-filename/issues"
   },
-<<<<<<< HEAD
-  "readme": "unique-filename\n===============\n\nGenerate a unique filename for use in temporary directories or caches.\n\n```js\nconst uniqueFilename = require('unique-filename')\n\n// returns something like: '/tmp/c5b28f47'\nconst randomTmpfile = uniqueFilename(os.tmpdir())\n\n// returns something like: '/tmp/my-test-51a7b48d'\nconst randomPrefixedTmpfile = uniqueFilename(os.tmpdir(), 'my-test')\n\n// returns something like: '/my-tmp-dir/testing-7ddd44c0'\nconst uniqueTmpfile = uniqueFilename('/my-tmp-dir', 'testing', '/my/thing/to/uniq/on')\n```\n\n### uniqueFilename(*dir*, *fileprefix*, *uniqstr*) → String\n\nReturns the full path of a unique filename that looks like:\n`dir/prefix-7ddd44c0`\nor `dir/7ddd44c0`\n\n*dir* – The path you want the filename in. `os.tmpdir()` is a good choice for this.\n\n*fileprefix* – A string to append prior to the unique part of the filename.\nThe parameter is required if *uniqstr* is also passed in but is otherwise\noptional and can be `undefined`/`null`/`''`. If present and not empty\nthen this string plus a hyphen are prepended to the unique part.\n\n*uniqstr* – Optional, if not passed the unique part of the resulting\nfilename will be random.  If passed in it will be generated from this string\nin a reproducible way.\n",
-=======
->>>>>>> 8539cacb
   "readmeFilename": "README.md"
 }