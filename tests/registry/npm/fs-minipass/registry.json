{
  "name": "fs-minipass",
  "description": "fs read and write streams based on minipass",
  "dist-tags": {
    "latest": "3.0.3"
  },
  "versions": {
    "2.1.0": {
      "name": "fs-minipass",
      "version": "2.1.0",
      "main": "index.js",
      "scripts": {
        "test": "tap",
        "preversion": "npm test",
        "postversion": "npm publish",
        "postpublish": "git push origin --follow-tags"
      },
      "author": {
        "name": "Isaac Z. Schlueter",
        "email": "i@izs.me",
        "url": "http://blog.izs.me/"
      },
      "license": "ISC",
      "repository": {
        "type": "git",
        "url": "git+https://github.com/npm/fs-minipass.git"
      },
      "bugs": {
        "url": "https://github.com/npm/fs-minipass/issues"
      },
      "description": "fs read and write streams based on minipass",
      "dependencies": {
        "minipass": "^3.0.0"
      },
      "devDependencies": {
        "mutate-fs": "^2.0.1",
        "tap": "^14.6.4"
      },
      "tap": {
        "check-coverage": true
      },
      "engines": {
        "node": ">= 8"
      },
      "gitHead": "4995b5fd182fb95959ad5572dee5ccc2f31b5b21",
      "_id": "fs-minipass@2.1.0",
      "_nodeVersion": "13.4.0",
      "_npmVersion": "6.13.6",
      "dist": {
        "integrity": "sha512-V/JgOLFCS+R6Vcq0slCuaeWEdNC3ouDlJMNIsacH2VtALiu9mV4LPrHc5cDl8k5aw6J8jwgWWpiTo5RYhmIzvg==",
        "shasum": "7f5036fdbf12c63c169190cbe4199c852271f9fb",
        "tarball": "http://localhost:4260/fs-minipass/fs-minipass-2.1.0.tgz",
        "fileCount": 4,
<<<<<<< HEAD
        "unpackedSize": 14089,
        "npm-signature": "-----BEGIN PGP SIGNATURE-----\r\nVersion: OpenPGP.js v3.0.4\r\nComment: https://openpgpjs.org\r\n\r\nwsFcBAEBCAAQBQJeJzc8CRA9TVsSAnZWagAA394P/1iQTxpDUgo9PcXXEOf8\nzkw0nrrZ4dvg2FcBUePgJ6iDjY/e/p8wXBXBeCvaDVkULwjlMDMChv5aweS+\nS+hxZHpCe8f3QbTBlUGMQWgTrLrb3qXdHkBpv/uXuZD3eVzqJ8un/85aSc17\nnBJ6cTxbSft00ncApFRAh7fwZERBB8TWip+YSqjkv/5cSiiUwlRG/cCX3ogD\nMuqO083eOwdxonH/UgnGsI3Ijsdo0AqeEEjCYOCfFAnLtCdaDNC/7DqjnyrO\nwVAn0wuu0iAUXx3+3O/HgaAI6KR1qu16Zk9cB0vknd2SpxieqpV8vUNxfg8Y\n9fkdj5BkYenKsc5iqsdClYjnL533BEtd5+xu5/W8yXucQiiKedl06TGa39kj\nbXbXOY7C5LJiNe4BRQjVInBPhZytHQFl0StT9+A8SbCdFYjnZ6jFl4uKYVIe\nOHcjxfEx2gG40J5tRdL0YUM5L55ahgxS23l7hWL5sBOati7wWSP0IbnOa54i\n2qFnkek1tORJKneJ7g6p8XaZCNLY/5tV16Me+M0xJOxwhsNfJ+BvYode/B+/\nBm5uRXu/oW0k7WJ6s8n3GnzVCL8FiQdI7r7s74h745ftL5NXsVJo8d27kZEo\nIvumC4gilQ930J18VYtKlVEagVUOdXrU1zpAZ6tjCHmnMUB/VPE7FY4rFRXT\nHiAi\r\n=X3w7\r\n-----END PGP SIGNATURE-----\r\n",
        "signatures": [
          {
            "keyid": "SHA256:jl3bwswu80PjjokCgh0o2w5c2U4LhQAE57gj9cz1kzA",
            "sig": "MEQCIETjZE1EEDJqg6zfu44nfx6QmFlVznDQ3wnCJpEhn7eTAiAnIeoJR4uTnkUYIY8KLUi9riu9b41CCevmzEBz/hw71w=="
          }
        ]
=======
        "unpackedSize": 14089
>>>>>>> 8539cacb
      },
      "directories": {},
      "_hasShrinkwrap": false
    },
    "3.0.3": {
      "name": "fs-minipass",
      "version": "3.0.3",
      "main": "lib/index.js",
      "scripts": {
        "test": "tap",
        "lint": "eslint \"**/*.js\"",
        "postlint": "template-oss-check",
        "template-oss-apply": "template-oss-apply --force",
        "lintfix": "npm run lint -- --fix",
        "snap": "tap",
        "posttest": "npm run lint"
      },
      "author": {
        "name": "GitHub Inc."
      },
      "license": "ISC",
      "repository": {
        "type": "git",
        "url": "git+https://github.com/npm/fs-minipass.git"
      },
      "bugs": {
        "url": "https://github.com/npm/fs-minipass/issues"
      },
      "description": "fs read and write streams based on minipass",
      "dependencies": {
        "minipass": "^7.0.3"
      },
      "devDependencies": {
        "@npmcli/eslint-config": "^4.0.1",
        "@npmcli/template-oss": "4.18.0",
        "mutate-fs": "^2.1.1",
        "tap": "^16.3.2"
      },
      "tap": {
        "check-coverage": true,
        "nyc-arg": [
          "--exclude",
          "tap-snapshots/**"
        ]
      },
      "engines": {
        "node": "^14.17.0 || ^16.13.0 || >=18.0.0"
      },
      "templateOSS": {
        "//@npmcli/template-oss": "This file is partially managed by @npmcli/template-oss. Edits may be overwritten.",
        "version": "4.18.0",
        "publish": "true"
      },
      "_id": "fs-minipass@3.0.3",
      "gitHead": "8348d32797eadf1bad05fae1d8ba2af3da53cd44",
      "_nodeVersion": "18.17.0",
      "_npmVersion": "9.8.1",
      "dist": {
        "integrity": "sha512-XUBA9XClHbnJWSfBzjkm6RvPsyg3sryZt06BEQoXcF7EK/xpGaQYJgQKDJSUH5SGZ76Y7pFx1QBnXz09rU5Fbw==",
        "shasum": "79a85981c4dc120065e96f62086bf6f9dc26cc54",
        "tarball": "http://localhost:4260/fs-minipass/fs-minipass-3.0.3.tgz",
        "fileCount": 4,
        "unpackedSize": 14413,
        "attestations": {
          "url": "http://localhost:4260/attestations/fs-minipass@3.0.3",
          "provenance": {
            "predicateType": "https://slsa.dev/provenance/v1"
          }
<<<<<<< HEAD
        },
        "signatures": [
          {
            "keyid": "SHA256:jl3bwswu80PjjokCgh0o2w5c2U4LhQAE57gj9cz1kzA",
            "sig": "MEUCIQD9zx1hl03IJIeWe9sdBFvux0IyXR6zf9Oguze7gejg5wIgTcY3Z3fPqn/3NAF6k5ixMQ1IssMYG446B4ZdiOMtTBA="
          }
        ]
=======
        }
>>>>>>> 8539cacb
      },
      "directories": {},
      "_hasShrinkwrap": false
    }
  },
<<<<<<< HEAD
  "readme": "# fs-minipass\n\nFilesystem streams based on [minipass](http://npm.im/minipass).\n\n4 classes are exported:\n\n- ReadStream\n- ReadStreamSync\n- WriteStream\n- WriteStreamSync\n\nWhen using `ReadStreamSync`, all of the data is made available\nimmediately upon consuming the stream.  Nothing is buffered in memory\nwhen the stream is constructed.  If the stream is piped to a writer,\nthen it will synchronously `read()` and emit data into the writer as\nfast as the writer can consume it.  (That is, it will respect\nbackpressure.)  If you call `stream.read()` then it will read the\nentire file and return the contents.\n\nWhen using `WriteStreamSync`, every write is flushed to the file\nsynchronously.  If your writes all come in a single tick, then it'll\nwrite it all out in a single tick.  It's as synchronous as you are.\n\nThe async versions work much like their node builtin counterparts,\nwith the exception of introducing significantly less Stream machinery\noverhead.\n\n## USAGE\n\nIt's just streams, you pipe them or read() them or write() to them.\n\n```js\nconst fsm = require('fs-minipass')\nconst readStream = new fsm.ReadStream('file.txt')\nconst writeStream = new fsm.WriteStream('output.txt')\nwriteStream.write('some file header or whatever\\n')\nreadStream.pipe(writeStream)\n```\n\n## ReadStream(path, options)\n\nPath string is required, but somewhat irrelevant if an open file\ndescriptor is passed in as an option.\n\nOptions:\n\n- `fd` Pass in a numeric file descriptor, if the file is already open.\n- `readSize` The size of reads to do, defaults to 16MB\n- `size` The size of the file, if known.  Prevents zero-byte read()\n  call at the end.\n- `autoClose` Set to `false` to prevent the file descriptor from being\n  closed when the file is done being read.\n\n## WriteStream(path, options)\n\nPath string is required, but somewhat irrelevant if an open file\ndescriptor is passed in as an option.\n\nOptions:\n\n- `fd` Pass in a numeric file descriptor, if the file is already open.\n- `mode` The mode to create the file with. Defaults to `0o666`.\n- `start` The position in the file to start reading.  If not\n  specified, then the file will start writing at position zero, and be\n  truncated by default.\n- `autoClose` Set to `false` to prevent the file descriptor from being\n  closed when the stream is ended.\n- `flags` Flags to use when opening the file.  Irrelevant if `fd` is\n  passed in, since file won't be opened in that case.  Defaults to\n  `'a'` if a `pos` is specified, or `'w'` otherwise.\n",
=======
>>>>>>> 8539cacb
  "homepage": "https://github.com/npm/fs-minipass#readme",
  "repository": {
    "type": "git",
    "url": "git+https://github.com/npm/fs-minipass.git"
  },
  "author": {
    "name": "GitHub Inc."
  },
  "bugs": {
    "url": "https://github.com/npm/fs-minipass/issues"
  },
  "license": "ISC",
  "readmeFilename": "README.md"
}<|MERGE_RESOLUTION|>--- conflicted
+++ resolved
@@ -51,18 +51,7 @@
         "shasum": "7f5036fdbf12c63c169190cbe4199c852271f9fb",
         "tarball": "http://localhost:4260/fs-minipass/fs-minipass-2.1.0.tgz",
         "fileCount": 4,
-<<<<<<< HEAD
-        "unpackedSize": 14089,
-        "npm-signature": "-----BEGIN PGP SIGNATURE-----\r\nVersion: OpenPGP.js v3.0.4\r\nComment: https://openpgpjs.org\r\n\r\nwsFcBAEBCAAQBQJeJzc8CRA9TVsSAnZWagAA394P/1iQTxpDUgo9PcXXEOf8\nzkw0nrrZ4dvg2FcBUePgJ6iDjY/e/p8wXBXBeCvaDVkULwjlMDMChv5aweS+\nS+hxZHpCe8f3QbTBlUGMQWgTrLrb3qXdHkBpv/uXuZD3eVzqJ8un/85aSc17\nnBJ6cTxbSft00ncApFRAh7fwZERBB8TWip+YSqjkv/5cSiiUwlRG/cCX3ogD\nMuqO083eOwdxonH/UgnGsI3Ijsdo0AqeEEjCYOCfFAnLtCdaDNC/7DqjnyrO\nwVAn0wuu0iAUXx3+3O/HgaAI6KR1qu16Zk9cB0vknd2SpxieqpV8vUNxfg8Y\n9fkdj5BkYenKsc5iqsdClYjnL533BEtd5+xu5/W8yXucQiiKedl06TGa39kj\nbXbXOY7C5LJiNe4BRQjVInBPhZytHQFl0StT9+A8SbCdFYjnZ6jFl4uKYVIe\nOHcjxfEx2gG40J5tRdL0YUM5L55ahgxS23l7hWL5sBOati7wWSP0IbnOa54i\n2qFnkek1tORJKneJ7g6p8XaZCNLY/5tV16Me+M0xJOxwhsNfJ+BvYode/B+/\nBm5uRXu/oW0k7WJ6s8n3GnzVCL8FiQdI7r7s74h745ftL5NXsVJo8d27kZEo\nIvumC4gilQ930J18VYtKlVEagVUOdXrU1zpAZ6tjCHmnMUB/VPE7FY4rFRXT\nHiAi\r\n=X3w7\r\n-----END PGP SIGNATURE-----\r\n",
-        "signatures": [
-          {
-            "keyid": "SHA256:jl3bwswu80PjjokCgh0o2w5c2U4LhQAE57gj9cz1kzA",
-            "sig": "MEQCIETjZE1EEDJqg6zfu44nfx6QmFlVznDQ3wnCJpEhn7eTAiAnIeoJR4uTnkUYIY8KLUi9riu9b41CCevmzEBz/hw71w=="
-          }
-        ]
-=======
         "unpackedSize": 14089
->>>>>>> 8539cacb
       },
       "directories": {},
       "_hasShrinkwrap": false
@@ -131,26 +120,12 @@
           "provenance": {
             "predicateType": "https://slsa.dev/provenance/v1"
           }
-<<<<<<< HEAD
-        },
-        "signatures": [
-          {
-            "keyid": "SHA256:jl3bwswu80PjjokCgh0o2w5c2U4LhQAE57gj9cz1kzA",
-            "sig": "MEUCIQD9zx1hl03IJIeWe9sdBFvux0IyXR6zf9Oguze7gejg5wIgTcY3Z3fPqn/3NAF6k5ixMQ1IssMYG446B4ZdiOMtTBA="
-          }
-        ]
-=======
         }
->>>>>>> 8539cacb
       },
       "directories": {},
       "_hasShrinkwrap": false
     }
   },
-<<<<<<< HEAD
-  "readme": "# fs-minipass\n\nFilesystem streams based on [minipass](http://npm.im/minipass).\n\n4 classes are exported:\n\n- ReadStream\n- ReadStreamSync\n- WriteStream\n- WriteStreamSync\n\nWhen using `ReadStreamSync`, all of the data is made available\nimmediately upon consuming the stream.  Nothing is buffered in memory\nwhen the stream is constructed.  If the stream is piped to a writer,\nthen it will synchronously `read()` and emit data into the writer as\nfast as the writer can consume it.  (That is, it will respect\nbackpressure.)  If you call `stream.read()` then it will read the\nentire file and return the contents.\n\nWhen using `WriteStreamSync`, every write is flushed to the file\nsynchronously.  If your writes all come in a single tick, then it'll\nwrite it all out in a single tick.  It's as synchronous as you are.\n\nThe async versions work much like their node builtin counterparts,\nwith the exception of introducing significantly less Stream machinery\noverhead.\n\n## USAGE\n\nIt's just streams, you pipe them or read() them or write() to them.\n\n```js\nconst fsm = require('fs-minipass')\nconst readStream = new fsm.ReadStream('file.txt')\nconst writeStream = new fsm.WriteStream('output.txt')\nwriteStream.write('some file header or whatever\\n')\nreadStream.pipe(writeStream)\n```\n\n## ReadStream(path, options)\n\nPath string is required, but somewhat irrelevant if an open file\ndescriptor is passed in as an option.\n\nOptions:\n\n- `fd` Pass in a numeric file descriptor, if the file is already open.\n- `readSize` The size of reads to do, defaults to 16MB\n- `size` The size of the file, if known.  Prevents zero-byte read()\n  call at the end.\n- `autoClose` Set to `false` to prevent the file descriptor from being\n  closed when the file is done being read.\n\n## WriteStream(path, options)\n\nPath string is required, but somewhat irrelevant if an open file\ndescriptor is passed in as an option.\n\nOptions:\n\n- `fd` Pass in a numeric file descriptor, if the file is already open.\n- `mode` The mode to create the file with. Defaults to `0o666`.\n- `start` The position in the file to start reading.  If not\n  specified, then the file will start writing at position zero, and be\n  truncated by default.\n- `autoClose` Set to `false` to prevent the file descriptor from being\n  closed when the stream is ended.\n- `flags` Flags to use when opening the file.  Irrelevant if `fd` is\n  passed in, since file won't be opened in that case.  Defaults to\n  `'a'` if a `pos` is specified, or `'w'` otherwise.\n",
-=======
->>>>>>> 8539cacb
   "homepage": "https://github.com/npm/fs-minipass#readme",
   "repository": {
     "type": "git",
