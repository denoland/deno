--- conflicted
+++ resolved
@@ -21,18 +21,7 @@
         "shasum": "75c5dae60063ee641f977e00edd3cfb2fb7af6a7",
         "tarball": "http://localhost:4260/browserslist/browserslist-4.21.5.tgz",
         "fileCount": 11,
-<<<<<<< HEAD
-        "unpackedSize": 61255,
-        "signatures": [
-          {
-            "keyid": "SHA256:jl3bwswu80PjjokCgh0o2w5c2U4LhQAE57gj9cz1kzA",
-            "sig": "MEUCIQD0XHSVAgL/NPe/i20/v1wK0wtg070T8GIZS18EFOvTLQIgRoQX/or0wH43PUIMYs+x1HJLIjcQQmuA2Zd1JKaZSCI="
-          }
-        ],
-        "npm-signature": "-----BEGIN PGP SIGNATURE-----\r\nVersion: OpenPGP.js v4.10.10\r\nComment: https://openpgpjs.org\r\n\r\nwsFzBAEBCAAGBQJj17HQACEJED1NWxICdlZqFiEECWMYAoorWMhJKdjhPU1b\r\nEgJ2VmpQlg/+IfJutijt+olNrnUqAH5LOGvmMH/c8uXsdFv62GnDXlTdVT2b\r\nIhTtt61aokbgwFhoOdIVQKXqw3k/uGy4pVzT5O4CigvZivbQYPZpYQXYnlxS\r\n/Yf9yL/kH9ekvVjv4XO9fYPPq5JA5UsTJzx1EuxNM1cnYCBl+Ltmu1+PAYJI\r\nW1JacUm+rx4KENjPuYCPzhpq+MqdXcurG/RxxTcIWwNejZhC3JhqVOpBPgF7\r\nZowQ3ooPIFUFStyOoZKUqnC428pLyr4IkBeME2H6jySew/9PL9ooyTsc7zxP\r\nan+iY1OC/gP4DqTtwK6x51pCHkM++sXYr+F645b1JYcAN6cIqkKQh/JgCUnN\r\nX9AifsOMhTgDnp1Ek7kg8tsZI6PO9ZL9gtEmX7ZQLmj8fD79LMj0klwgYc4g\r\n8xnuSjR4GYtt86vLdQTtvGlaLKg3Nqisorh5HhLO6G1ArwA6bS+mdxo+TRpb\r\nfz8DvKncHXQht4oPZ2l/pGv0go20dJwN3MDH+T0r6VDdYAkUQeB14rZeAy6x\r\njc6xkzFQEJ5IXqx+IduopetEClA9O705zKy7gZmr3xR7sxHJhRzfsLeIxj29\r\ny0uu6pJ7QopCVG5Hg8KpKeP1DE0jhPD7masNhtkdSSvao+ELrXATX4Dk5Wga\r\np98gzaP8iuPyJt1O0rPV/vbhBFmgKE8sY3w=\r\n=fvYE\r\n-----END PGP SIGNATURE-----\r\n"
-=======
         "unpackedSize": 61255
->>>>>>> 8539cacb
       },
       "engines": {
         "node": "^6 || ^7 || ^8 || ^9 || ^10 || ^11 || ^12 || >=13.7"
