--- conflicted
+++ resolved
@@ -56,27 +56,12 @@
         "shasum": "e83e3a7e3f300b34cb9d87f615fa0cbf357690ee",
         "tarball": "http://localhost:4260/balanced-match/balanced-match-1.0.2.tgz",
         "fileCount": 5,
-<<<<<<< HEAD
-        "unpackedSize": 6939,
-        "npm-signature": "-----BEGIN PGP SIGNATURE-----\r\nVersion: OpenPGP.js v3.0.13\r\nComment: https://openpgpjs.org\r\n\r\nwsFcBAEBCAAQBQJgbFk9CRA9TVsSAnZWagAAZCkP/2oCPlLyH1O+2fxJepxC\nP64dIPH4FmdtcuRV6m9JSSnNayjLyl7KZSkzngJveJAVMwBH2oSO40HVruAc\njNGdawU0sm41Tvkxm0K9AhiT5pfqBHv6KBj/sR5+2iF56zAM7pxrc8eTsgj9\nHBAYq5ZoePKf+Kki77ilWwK1Z7VXekk3KNgPd4jsbZ58JGL2dLVmqJcOPAfx\nTRECI9NV5oyHl+EsOGnMnAB8Z7GvNH+/sVo5lWZkldStJDjlj3mZq9fxMo5I\nw/2pmVPI8dvYYA6r3mp55YYDyvWA49CoRgTHXqEy4tpHmmdTAdB2Je+3j/n0\nvbJm74Ab6CnZnwa9Oaowz+VcKkcczXICTxPj0D+ddvVksD+6VpnAz79Jyia5\nqApDNXnYv+8bdnMwhnA2tQ0vz10HANuZ1xfpXE9Yy4Py/1LsTvExovYsie1G\n9RQ1GkIpGwwyOuzbDqHtrRjduAy35VNtIw2nQTCRLz87w/7DV+RbTvaT1Fp7\nb4WQN9z6BoX0Bl/Qi8PXTDN5J8M83MsRThoYm20M0nAVeGbxrfHTMJoXvxF9\ntlHuV3E7W7x3lvG0za7wLn9p76uOzxDX8Osr5POJ/GpEVciz0PWcbHQHFHUm\nxB+x3O0C9eAdKW/9/7/YA9zMqdqcMuwg6f26neIYIk10oZQyRriBoV6OZtIy\ntw1n\r\n=eH8s\r\n-----END PGP SIGNATURE-----\r\n",
-        "signatures": [
-          {
-            "keyid": "SHA256:jl3bwswu80PjjokCgh0o2w5c2U4LhQAE57gj9cz1kzA",
-            "sig": "MEQCIHRQpAKwqTgs0SDP5KcV7MzsuTPMEkHeNqJFBOy5hYMwAiB/QgzhE/4zo/h6mn5Sl6u4YP0UZKqPYCZe5GhyLntdKA=="
-          }
-        ]
-=======
         "unpackedSize": 6939
->>>>>>> 8539cacb
       },
       "directories": {},
       "_hasShrinkwrap": false
     }
   },
-<<<<<<< HEAD
-  "readme": "# balanced-match\n\nMatch balanced string pairs, like `{` and `}` or `<b>` and `</b>`. Supports regular expressions as well!\n\n[![CI](https://github.com/juliangruber/balanced-match/actions/workflows/ci.yml/badge.svg)](https://github.com/juliangruber/balanced-match/actions/workflows/ci.yml)\n[![downloads](https://img.shields.io/npm/dm/balanced-match.svg)](https://www.npmjs.org/package/balanced-match)\n\n## Example\n\nGet the first matching pair of braces:\n\n```js\nimport balanced from 'balanced-match'\n\nconsole.log(balanced('{', '}', 'pre{in{nested}}post'))\nconsole.log(balanced('{', '}', 'pre{first}between{second}post'))\nconsole.log(balanced(/\\s+\\{\\s+/, /\\s+\\}\\s+/, 'pre  {   in{nest}   }  post'))\n```\n\nThe matches are:\n\n```bash\n$ node example.js\n{ start: 3, end: 14, pre: 'pre', body: 'in{nested}', post: 'post' }\n{ start: 3,\n  end: 9,\n  pre: 'pre',\n  body: 'first',\n  post: 'between{second}post' }\n{ start: 3, end: 17, pre: 'pre', body: 'in{nest}', post: 'post' }\n```\n\n## API\n\n### const m = balanced(a, b, str)\n\nFor the first non-nested matching pair of `a` and `b` in `str`, return an\nobject with those keys:\n\n- **start** the index of the first match of `a`\n- **end** the index of the matching `b`\n- **pre** the preamble, `a` and `b` not included\n- **body** the match, `a` and `b` not included\n- **post** the postscript, `a` and `b` not included\n\nIf there's no match, `undefined` will be returned.\n\nIf the `str` contains more `a` than `b` / there are unmatched pairs, the first match that was closed will be used. For example, `{{a}` will match `['{', 'a', '']` and `{a}}` will match `['', 'a', '}']`.\n\n### const r = balanced.range(a, b, str)\n\nFor the first non-nested matching pair of `a` and `b` in `str`, return an\narray with indexes: `[ <a index>, <b index> ]`.\n\nIf there's no match, `undefined` will be returned.\n\nIf the `str` contains more `a` than `b` / there are unmatched pairs, the first match that was closed will be used. For example, `{{a}` will match `[ 1, 3 ]` and `{a}}` will match `[0, 2]`.\n\n## Installation\n\nWith [npm](https://npmjs.org) do:\n\n```bash\nnpm install balanced-match\n```\n\n## Security contact information\n\nTo report a security vulnerability, please use the\n[Tidelift security contact](https://tidelift.com/security).\nTidelift will coordinate the fix and disclosure.\n\n## License\n\n(MIT)\n\nCopyright (c) 2013 Julian Gruber &lt;julian@juliangruber.com&gt;\n\nPermission is hereby granted, free of charge, to any person obtaining a copy of\nthis software and associated documentation files (the \"Software\"), to deal in\nthe Software without restriction, including without limitation the rights to\nuse, copy, modify, merge, publish, distribute, sublicense, and/or sell copies\nof the Software, and to permit persons to whom the Software is furnished to do\nso, subject to the following conditions:\n\nThe above copyright notice and this permission notice shall be included in all\ncopies or substantial portions of the Software.\n\nTHE SOFTWARE IS PROVIDED \"AS IS\", WITHOUT WARRANTY OF ANY KIND, EXPRESS OR\nIMPLIED, INCLUDING BUT NOT LIMITED TO THE WARRANTIES OF MERCHANTABILITY,\nFITNESS FOR A PARTICULAR PURPOSE AND NONINFRINGEMENT. IN NO EVENT SHALL THE\nAUTHORS OR COPYRIGHT HOLDERS BE LIABLE FOR ANY CLAIM, DAMAGES OR OTHER\nLIABILITY, WHETHER IN AN ACTION OF CONTRACT, TORT OR OTHERWISE, ARISING FROM,\nOUT OF OR IN CONNECTION WITH THE SOFTWARE OR THE USE OR OTHER DEALINGS IN THE\nSOFTWARE.\n",
-=======
->>>>>>> 8539cacb
   "author": {
     "name": "Julian Gruber",
     "email": "mail@juliangruber.com",
