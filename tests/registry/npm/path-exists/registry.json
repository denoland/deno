--- conflicted
+++ resolved
@@ -42,27 +42,12 @@
         "shasum": "513bdbe2d3b95d7762e8c1137efa195c6c61b5b3",
         "tarball": "http://localhost:4260/path-exists/path-exists-4.0.0.tgz",
         "fileCount": 5,
-<<<<<<< HEAD
-        "unpackedSize": 3919,
-        "npm-signature": "-----BEGIN PGP SIGNATURE-----\r\nVersion: OpenPGP.js v3.0.4\r\nComment: https://openpgpjs.org\r\n\r\nwsFcBAEBCAAQBQJcpXoNCRA9TVsSAnZWagAAnosQAI8XSu8kmOriX6qXOsXw\nVCUJHDFHO4M5dLJdrT1o5o0SDkTQUmOSazUR/CvaA/4pE7rtPjOL58CrHqSI\nKfEF3lTitx+L3kEw3br6bPMVTo+JoSH04L+UXq7YdkfwRigrNmZpjMiIychR\ngxcgTzBfsFBYzRRUia8OUAFkIK9kvzpRorfFSMfzGGB9V+vjbMd2V+OM0N+G\nAc48nmGUsrQKknAiJpkixM5PWMd/51kV5SzO13RLCnwNOYnH/vNij/9oseSt\njO2nkixc7PDMZTD/2kOQoRQpYoKju/gUnFXCynw1A4EHxetv6QB4nbIVLt8t\nyGhu+hrhNlTgP4MBuSddj4iqJ2EY6VpVZzUNNSzI7SzF62AWTZRHoNLG80yM\naSDKS9Vu+9lkT+YOTA1dXFMol2a29Lzo6Q1PAj2vHd++SZ5A0QO5iRVQkocu\ncecYKaeP2XCa6iWaPwAfEN2rJRdnKN3LrKKr1Cbttjd9WI3Kr152uNXYLjw3\nQ4KpUo4B9rNSTArMk7AIJ1/71uDxvCB+T0OYkj+uHTEKAB/wllpUcJXE2V4Q\nnRig/oWco1+oo1qBY0b2OgiiUcTEfuYUDEyecojVV+nmDDzC/GmcO/93hFnL\nEFxqhB1yaFHuaK4+ntJRpFg+fry09I8mu145WqhggK3le4DUTyyrESAjcBOs\n6s47\r\n=Jirh\r\n-----END PGP SIGNATURE-----\r\n",
-        "signatures": [
-          {
-            "keyid": "SHA256:jl3bwswu80PjjokCgh0o2w5c2U4LhQAE57gj9cz1kzA",
-            "sig": "MEUCIQDyfLbncajlWbMDIPi5XGJseXcr9CBh1zovKHHQXBhJGQIgQ9BTBfVebUAF7DtKGmDzoJ0PTS1AWbuzQtjQKkFSdu8="
-          }
-        ]
-=======
         "unpackedSize": 3919
->>>>>>> 8539cacb
       },
       "directories": {},
       "_hasShrinkwrap": false
     }
   },
-<<<<<<< HEAD
-  "readme": "# path-exists\n\n> Check if a path exists\n\nNOTE: `fs.existsSync` has been un-deprecated in Node.js since 6.8.0. If you only need to check synchronously, this module is not needed.\n\nNever use this before handling a file though:\n\n> In particular, checking if a file exists before opening it is an anti-pattern that leaves you vulnerable to race conditions: another process may remove the file between the calls to `fs.exists()` and `fs.open()`. Just open the file and handle the error when it's not there.\n\n## Install\n\n```\n$ npm install path-exists\n```\n\n## Usage\n\n```js\n// foo.js\nimport {pathExists} from 'path-exists';\n\nconsole.log(await pathExists('foo.js'));\n//=> true\n```\n\n## API\n\n### pathExists(path)\n\nReturns a `Promise<boolean>` of whether the path exists.\n\n### pathExistsSync(path)\n\nReturns a `boolean` of whether the path exists.\n\n## Related\n\n- [path-exists-cli](https://github.com/sindresorhus/path-exists-cli) - CLI for this module\n- [path-type](https://github.com/sindresorhus/path-type) - Check if a path exists and whether it's a file, directory, or symlink\n\n---\n\n<div align=\"center\">\n\t<b>\n\t\t<a href=\"https://tidelift.com/subscription/pkg/npm-path-exists?utm_source=npm-path-exists&utm_medium=referral&utm_campaign=readme\">Get professional support for this package with a Tidelift subscription</a>\n\t</b>\n\t<br>\n\t<sub>\n\t\tTidelift helps make open source sustainable for maintainers while giving companies<br>assurances about security, maintenance, and licensing for their dependencies.\n\t</sub>\n</div>\n",
-=======
->>>>>>> 8539cacb
   "homepage": "https://github.com/sindresorhus/path-exists#readme",
   "repository": {
     "type": "git",
