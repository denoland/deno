{
  "name": "p-locate",
  "description": "Get the first fulfilled promise that satisfies the provided testing function",
  "dist-tags": {
    "latest": "4.1.0"
  },
  "versions": {
    "4.1.0": {
      "name": "p-locate",
      "version": "4.1.0",
      "description": "Get the first fulfilled promise that satisfies the provided testing function",
      "license": "MIT",
      "repository": {
        "type": "git",
        "url": "git+https://github.com/sindresorhus/p-locate.git"
      },
      "author": {
        "name": "Sindre Sorhus",
        "email": "sindresorhus@gmail.com",
        "url": "sindresorhus.com"
      },
      "engines": {
        "node": ">=8"
      },
      "scripts": {
        "test": "xo && ava && tsd"
      },
      "dependencies": {
        "p-limit": "^2.2.0"
      },
      "devDependencies": {
        "ava": "^1.4.1",
        "delay": "^4.1.0",
        "in-range": "^1.0.0",
        "time-span": "^3.0.0",
        "tsd": "^0.7.2",
        "xo": "^0.24.0"
      },
      "gitHead": "a650b26e49713a8cca58f669a7f8aef9b655554c",
      "bugs": {
        "url": "https://github.com/sindresorhus/p-locate/issues"
      },
      "_id": "p-locate@4.1.0",
      "_nodeVersion": "8.15.0",
      "_npmVersion": "6.9.0",
      "dist": {
        "integrity": "sha512-R79ZZ/0wAxKGu3oYMlz8jy/kbhsNrS7SKZ7PxEHBgJ5+F2mtFW2fK2cOtBh1cHYkQsbzFV7I+EoRKe6Yt0oK7A==",
        "shasum": "a3428bb7088b3a60292f66919278b7c297ad4f07",
        "tarball": "http://localhost:4260/p-locate/p-locate-4.1.0.tgz",
        "fileCount": 5,
<<<<<<< HEAD
        "unpackedSize": 7285,
        "npm-signature": "-----BEGIN PGP SIGNATURE-----\r\nVersion: OpenPGP.js v3.0.4\r\nComment: https://openpgpjs.org\r\n\r\nwsFcBAEBCAAQBQJcpY/2CRA9TVsSAnZWagAALQMP/3vN0BSJiCM4ZVUWhqjQ\nL3PQu0gcZuncKRGoX4Vpm7nhfubo13PwinE5dDOrueBPoCrdYJQk/uuYBJQS\nugePB/oxbLwK1vL0ZanyaJTRYWrdNJsZmciYRkQ09Pci/oyZ39c6sjtkGj7v\nU8dLhR47iNBHf5RhOlxlEGEaxAHIn7xumDwRnK+xDOZCVJp4HmHcT0XK8J08\ncuraQ3ZDCGDFSJUzoL9XGUhFWlxwLfLsHwcjfBfD7kGdLBchlgrgN1uVIa0m\n8ta73mV2JtzYxrRE2WmDyDqfVdNAE0pSoUrTRrGKVrI60TguIv5c+AhEVR+R\nVYl8gnq0FbesgxhYRHz8h64HfArEBkzrOdDFNARBwZh0HYIxLIEO1gzyBKj4\nfGiyMVXKeAiGrxUWfD47Bra9fCQlxjO2IkA7c4PqWj9Al8C6Q2DfGp6e73JP\n3bXxOTNMQVxAjI/Xej7XEHaAB500KvEmrXv4Mz+wyIT3c8pdpwv8MJtw1PLf\naP1iItAWF2FZl5pyxcX9PRGLkIRz452ncq30ZLRbPohdg8+Lcqrq6zeqAucH\nkmY37n1qWmvT9btNTcHz/TsO658ty+3aiZeXh6Aw9V7SvKfxECVWs2t6rtaU\nojg73RJjxBFDr8eju0DuRXJv2EdFoHe/IgymO+eFXk9K7sw3B1RjMzlwt4Ag\nQLSM\r\n=XPFA\r\n-----END PGP SIGNATURE-----\r\n",
        "signatures": [
          {
            "keyid": "SHA256:jl3bwswu80PjjokCgh0o2w5c2U4LhQAE57gj9cz1kzA",
            "sig": "MEUCIDBDHNeeA91skg5DOjOvw5L1TFNYs/8fttpOaXZHLIcyAiEAm8ra3BQ3mwFdFY1sQHqolxuwScU+6MUIzm5fO2ub/e8="
          }
        ]
=======
        "unpackedSize": 7285
>>>>>>> 8539cacb
      },
      "directories": {},
      "_hasShrinkwrap": false
    }
  },
<<<<<<< HEAD
  "readme": "# p-locate\n\n> Get the first fulfilled promise that satisfies the provided testing function\n\nThink of it like an async version of [`Array#find`](https://developer.mozilla.org/en/docs/Web/JavaScript/Reference/Global_Objects/Array/find).\n\n## Install\n\n```\n$ npm install p-locate\n```\n\n## Usage\n\nHere we find the first file that exists on disk, in array order.\n\n```js\nimport {pathExists} from 'path-exists';\nimport pLocate from 'p-locate';\n\nconst files = [\n\t'unicorn.png',\n\t'rainbow.png', // Only this one actually exists on disk\n\t'pony.png'\n];\n\nconst foundPath = await pLocate(files, file => pathExists(file));\n\nconsole.log(foundPath);\n//=> 'rainbow'\n```\n\n*The above is just an example. Use [`locate-path`](https://github.com/sindresorhus/locate-path) if you need this.*\n\n## API\n\n### pLocate(input, tester, options?)\n\nReturns a `Promise` that is fulfilled when `tester` resolves to `true` or the iterable is done, or rejects if any of the promises reject. The fulfilled value is the current iterable value or `undefined` if `tester` never resolved to `true`.\n\n#### input\n\nType: `Iterable<Promise | unknown>`\n\nAn iterable of promises/values to test.\n\n#### tester(element)\n\nType: `Function`\n\nThis function will receive resolved values from `input` and is expected to return a `Promise<boolean>` or `boolean`.\n\n#### options\n\nType: `object`\n\n##### concurrency\n\nType: `number`\\\nDefault: `Infinity`\\\nMinimum: `1`\n\nThe number of concurrently pending promises returned by `tester`.\n\n##### preserveOrder\n\nType: `boolean`\\\nDefault: `true`\n\nPreserve `input` order when searching.\n\nDisable this to improve performance if you don't care about the order.\n\n## Related\n\n- [p-map](https://github.com/sindresorhus/p-map) - Map over promises concurrently\n- [p-filter](https://github.com/sindresorhus/p-filter) - Filter promises concurrently\n- [p-any](https://github.com/sindresorhus/p-any) - Wait for any promise to be fulfilled\n- [More…](https://github.com/sindresorhus/promise-fun)\n\n---\n\n<div align=\"center\">\n\t<b>\n\t\t<a href=\"https://tidelift.com/subscription/pkg/npm-p-locate?utm_source=npm-p-locate&utm_medium=referral&utm_campaign=readme\">Get professional support for this package with a Tidelift subscription</a>\n\t</b>\n\t<br>\n\t<sub>\n\t\tTidelift helps make open source sustainable for maintainers while giving companies<br>assurances about security, maintenance, and licensing for their dependencies.\n\t</sub>\n</div>\n",
=======
>>>>>>> 8539cacb
  "homepage": "https://github.com/sindresorhus/p-locate#readme",
  "repository": {
    "type": "git",
    "url": "git+https://github.com/sindresorhus/p-locate.git"
  },
  "author": {
    "name": "Sindre Sorhus",
    "email": "sindresorhus@gmail.com",
    "url": "https://sindresorhus.com"
  },
  "bugs": {
    "url": "https://github.com/sindresorhus/p-locate/issues"
  },
  "license": "MIT",
  "readmeFilename": "readme.md"
}<|MERGE_RESOLUTION|>--- conflicted
+++ resolved
@@ -48,27 +48,12 @@
         "shasum": "a3428bb7088b3a60292f66919278b7c297ad4f07",
         "tarball": "http://localhost:4260/p-locate/p-locate-4.1.0.tgz",
         "fileCount": 5,
-<<<<<<< HEAD
-        "unpackedSize": 7285,
-        "npm-signature": "-----BEGIN PGP SIGNATURE-----\r\nVersion: OpenPGP.js v3.0.4\r\nComment: https://openpgpjs.org\r\n\r\nwsFcBAEBCAAQBQJcpY/2CRA9TVsSAnZWagAALQMP/3vN0BSJiCM4ZVUWhqjQ\nL3PQu0gcZuncKRGoX4Vpm7nhfubo13PwinE5dDOrueBPoCrdYJQk/uuYBJQS\nugePB/oxbLwK1vL0ZanyaJTRYWrdNJsZmciYRkQ09Pci/oyZ39c6sjtkGj7v\nU8dLhR47iNBHf5RhOlxlEGEaxAHIn7xumDwRnK+xDOZCVJp4HmHcT0XK8J08\ncuraQ3ZDCGDFSJUzoL9XGUhFWlxwLfLsHwcjfBfD7kGdLBchlgrgN1uVIa0m\n8ta73mV2JtzYxrRE2WmDyDqfVdNAE0pSoUrTRrGKVrI60TguIv5c+AhEVR+R\nVYl8gnq0FbesgxhYRHz8h64HfArEBkzrOdDFNARBwZh0HYIxLIEO1gzyBKj4\nfGiyMVXKeAiGrxUWfD47Bra9fCQlxjO2IkA7c4PqWj9Al8C6Q2DfGp6e73JP\n3bXxOTNMQVxAjI/Xej7XEHaAB500KvEmrXv4Mz+wyIT3c8pdpwv8MJtw1PLf\naP1iItAWF2FZl5pyxcX9PRGLkIRz452ncq30ZLRbPohdg8+Lcqrq6zeqAucH\nkmY37n1qWmvT9btNTcHz/TsO658ty+3aiZeXh6Aw9V7SvKfxECVWs2t6rtaU\nojg73RJjxBFDr8eju0DuRXJv2EdFoHe/IgymO+eFXk9K7sw3B1RjMzlwt4Ag\nQLSM\r\n=XPFA\r\n-----END PGP SIGNATURE-----\r\n",
-        "signatures": [
-          {
-            "keyid": "SHA256:jl3bwswu80PjjokCgh0o2w5c2U4LhQAE57gj9cz1kzA",
-            "sig": "MEUCIDBDHNeeA91skg5DOjOvw5L1TFNYs/8fttpOaXZHLIcyAiEAm8ra3BQ3mwFdFY1sQHqolxuwScU+6MUIzm5fO2ub/e8="
-          }
-        ]
-=======
         "unpackedSize": 7285
->>>>>>> 8539cacb
       },
       "directories": {},
       "_hasShrinkwrap": false
     }
   },
-<<<<<<< HEAD
-  "readme": "# p-locate\n\n> Get the first fulfilled promise that satisfies the provided testing function\n\nThink of it like an async version of [`Array#find`](https://developer.mozilla.org/en/docs/Web/JavaScript/Reference/Global_Objects/Array/find).\n\n## Install\n\n```\n$ npm install p-locate\n```\n\n## Usage\n\nHere we find the first file that exists on disk, in array order.\n\n```js\nimport {pathExists} from 'path-exists';\nimport pLocate from 'p-locate';\n\nconst files = [\n\t'unicorn.png',\n\t'rainbow.png', // Only this one actually exists on disk\n\t'pony.png'\n];\n\nconst foundPath = await pLocate(files, file => pathExists(file));\n\nconsole.log(foundPath);\n//=> 'rainbow'\n```\n\n*The above is just an example. Use [`locate-path`](https://github.com/sindresorhus/locate-path) if you need this.*\n\n## API\n\n### pLocate(input, tester, options?)\n\nReturns a `Promise` that is fulfilled when `tester` resolves to `true` or the iterable is done, or rejects if any of the promises reject. The fulfilled value is the current iterable value or `undefined` if `tester` never resolved to `true`.\n\n#### input\n\nType: `Iterable<Promise | unknown>`\n\nAn iterable of promises/values to test.\n\n#### tester(element)\n\nType: `Function`\n\nThis function will receive resolved values from `input` and is expected to return a `Promise<boolean>` or `boolean`.\n\n#### options\n\nType: `object`\n\n##### concurrency\n\nType: `number`\\\nDefault: `Infinity`\\\nMinimum: `1`\n\nThe number of concurrently pending promises returned by `tester`.\n\n##### preserveOrder\n\nType: `boolean`\\\nDefault: `true`\n\nPreserve `input` order when searching.\n\nDisable this to improve performance if you don't care about the order.\n\n## Related\n\n- [p-map](https://github.com/sindresorhus/p-map) - Map over promises concurrently\n- [p-filter](https://github.com/sindresorhus/p-filter) - Filter promises concurrently\n- [p-any](https://github.com/sindresorhus/p-any) - Wait for any promise to be fulfilled\n- [More…](https://github.com/sindresorhus/promise-fun)\n\n---\n\n<div align=\"center\">\n\t<b>\n\t\t<a href=\"https://tidelift.com/subscription/pkg/npm-p-locate?utm_source=npm-p-locate&utm_medium=referral&utm_campaign=readme\">Get professional support for this package with a Tidelift subscription</a>\n\t</b>\n\t<br>\n\t<sub>\n\t\tTidelift helps make open source sustainable for maintainers while giving companies<br>assurances about security, maintenance, and licensing for their dependencies.\n\t</sub>\n</div>\n",
-=======
->>>>>>> 8539cacb
   "homepage": "https://github.com/sindresorhus/p-locate#readme",
   "repository": {
     "type": "git",
