--- conflicted
+++ resolved
@@ -42,25 +42,11 @@
       "dist": {
         "integrity": "sha512-RdJUflcE3cUzKiMqQgsCu06FPu9UdIJO0beYbPhHN4k6apgJtifcoCtT9bcxOpYBtpD2kCM6Sbzg4CausW/PKQ==",
         "shasum": "19203fb59991df98e3a287050d4647cdeaf32499",
-<<<<<<< HEAD
-        "tarball": "http://localhost:4260/js-tokens/js-tokens-4.0.0.tgz",
-        "signatures": [
-          {
-            "keyid": "SHA256:jl3bwswu80PjjokCgh0o2w5c2U4LhQAE57gj9cz1kzA",
-            "sig": "MEUCIHTFYsC9RMPKFuD2Ff2bRCSWNb36hIt4dZfUv4vusrrOAiEAp3qTBJDVdCmqIySFXqJpqfON89dldxEoM1XZQXYkKkg="
-          }
-        ]
-=======
         "tarball": "http://localhost:4260/js-tokens/js-tokens-4.0.0.tgz"
->>>>>>> 8539cacb
       },
       "directories": {}
     }
   },
-<<<<<<< HEAD
-  "readme": "# js-tokens\n\nThe tiny, regex powered, lenient, _almost_ spec-compliant JavaScript tokenizer that never fails.\n\n```js\nconst jsTokens = require(\"js-tokens\");\n\nconst jsString = 'JSON.stringify({k:3.14**2}, null /*replacer*/, \"\\\\t\")';\n\nArray.from(jsTokens(jsString), (token) => token.value).join(\"|\");\n// JSON|.|stringify|(|{|k|:|3.14|**|2|}|,| |null| |/*replacer*/|,| |\"\\t\"|)\n```\n\n**[➡️ Full readme](https://github.com/lydell/js-tokens/)**",
-=======
->>>>>>> 8539cacb
   "homepage": "https://github.com/lydell/js-tokens#readme",
   "repository": {
     "type": "git",
