{
  "name": "sourcemap-codec",
  "description": "Encode/decode sourcemap mappings",
  "dist-tags": {
    "latest": "1.4.8"
  },
  "versions": {
    "1.4.8": {
      "name": "sourcemap-codec",
      "version": "1.4.8",
      "description": "Encode/decode sourcemap mappings",
      "main": "dist/sourcemap-codec.umd.js",
      "module": "dist/sourcemap-codec.es.js",
      "types": "dist/types/sourcemap-codec.d.ts",
      "scripts": {
        "test": "mocha",
        "build": "rm -rf dist && rollup -c && tsc",
        "pretest": "npm run build",
        "prepublish": "npm test",
        "lint": "eslint src",
        "pretest-coverage": "npm run build",
        "test-coverage": "rm -rf coverage/* && istanbul cover --report json node_modules/.bin/_mocha -- -u exports -R spec test/test.js",
        "posttest-coverage": "remap-istanbul -i coverage/coverage-final.json -o coverage/coverage-remapped.json -b dist && remap-istanbul -i coverage/coverage-final.json -o coverage/coverage-remapped.lcov -t lcovonly -b dist && remap-istanbul -i coverage/coverage-final.json -o coverage/coverage-remapped -t html -b dist",
        "ci": "npm run test-coverage && codecov < coverage/coverage-remapped.lcov"
      },
      "repository": {
        "type": "git",
        "url": "git+https://github.com/Rich-Harris/sourcemap-codec.git"
      },
      "author": {
        "name": "Rich Harris"
      },
      "license": "MIT",
      "bugs": {
        "url": "https://github.com/Rich-Harris/sourcemap-codec/issues"
      },
      "dependencies": {},
      "devDependencies": {
        "codecov.io": "^0.1.6",
        "console-group": "^0.3.3",
        "eslint": "^6.0.1",
        "eslint-plugin-import": "^2.18.0",
        "istanbul": "^0.4.5",
        "mocha": "^6.1.4",
        "remap-istanbul": "^0.13.0",
        "rollup": "^1.16.4",
        "rollup-plugin-node-resolve": "^5.2.0",
        "rollup-plugin-typescript": "^1.0.1",
        "typescript": "^3.5.2"
      },
      "gitHead": "b549c1ee22f79bdf777d7bfe6471fe4293cd6391",
      "_id": "sourcemap-codec@1.4.8",
      "_nodeVersion": "12.13.0",
      "_npmVersion": "6.12.0",
      "dist": {
        "integrity": "sha512-9NykojV5Uih4lgo5So5dtw+f0JgJX30KCNI8gwhz2J9A15wD0Ml6tjHKwf6fTSa6fAdVBdZeNOs9eJ71qCk8vA==",
        "shasum": "ea804bd94857402e6992d05a38ef1ae35a9ab4c4",
        "tarball": "http://localhost:4260/sourcemap-codec/sourcemap-codec-1.4.8.tgz",
        "fileCount": 9,
<<<<<<< HEAD
        "unpackedSize": 31802,
        "npm-signature": "-----BEGIN PGP SIGNATURE-----\r\nVersion: OpenPGP.js v3.0.4\r\nComment: https://openpgpjs.org\r\n\r\nwsFcBAEBCAAQBQJeILE7CRA9TVsSAnZWagAAO5IP/ir1Y0zaBX8RUmDU3tmc\nyBctHIgYMg5sg3Le9OtPgvpgYvKvAaKzQ8KfR0iEBWz+8AvJyPDRHpvRUk3r\nYufljidkG5mu4C6Hvv1nJDu76TspGkq34x7K0kZxf/iamsY1lKA2qu6h9bnw\n0JoQDvT0m4iXh0dOfrdJGMqcWlH6nkqOuZ4QJkaile3j04H2eGet2f4VyqV5\nJbp400SBW62ZUMe4t6z0CzdJ3K+rMMji2rayQEmUXIpSrizs0u6ct+CeFlc5\njbw7f4VdowOcguHuYG1uxbaNOeyGz6J70Cq8BsIrAVIx92T+RFiNsenr1NU9\nicQ/C9DpM83rpHaWw2zdjoqVrjBbrLEcriS/kdvr4fweIfmoCKGcwZYPV7J/\nexuaWHI9dbcyOXh8ty4NL0ZU9djXplnT6PJzKS7gO00rk66MJ+rhMFNS+01k\nv0K5IRrEhePqJjde/2veWoDkIS4U9gYavgjiTbX3W9ZGkrajrUSijGpg09RR\ne/Ol3lvurNRAF+J79ZtPXZ4iXp87JBvnGRTICfXZH8Np7vBh2DzBlnoq3e74\nzKyc7kpVY7V52RfyYrKK1oT52UMHjp6ojbKOTxAmDaES4gw3Md6Y4pjud8Hj\ntPYqTZIz31NnMruItfc1K6VHZaP8vhZeZ7QGQJTuYUMw7Y6FQXazQy84yhUE\n87zp\r\n=HgDw\r\n-----END PGP SIGNATURE-----\r\n",
        "signatures": [
          {
            "keyid": "SHA256:jl3bwswu80PjjokCgh0o2w5c2U4LhQAE57gj9cz1kzA",
            "sig": "MEUCIQDsOkd0bndP6/9iZ5q+pwDgckx3BKgb3p+0fgjFiO2JrgIgeYv1UAPWqIC5ZynHugZffLb/i3gM35qaFRiw6RpSjnE="
          }
        ]
=======
        "unpackedSize": 31802
>>>>>>> 8539cacb
      },
      "directories": {},
      "_hasShrinkwrap": false
    }
  },
<<<<<<< HEAD
  "readme": "# sourcemap-codec\n\nEncode/decode the `mappings` property of a [sourcemap](https://docs.google.com/document/d/1U1RGAehQwRypUTovF1KRlpiOFze0b-_2gc6fAH0KY0k/edit).\n\n\n## Why?\n\nSourcemaps are difficult to generate and manipulate, because the `mappings` property – the part that actually links the generated code back to the original source – is encoded using an obscure method called [Variable-length quantity](https://en.wikipedia.org/wiki/Variable-length_quantity). On top of that, each segment in the mapping contains offsets rather than absolute indices, which means that you can't look at a segment in isolation – you have to understand the whole sourcemap.\n\nThis package makes the process slightly easier.\n\n\n## Installation\n\n```bash\nnpm install sourcemap-codec\n```\n\n\n## Usage\n\n```js\nimport { encode, decode } from 'sourcemap-codec';\n\nvar decoded = decode( ';EAEEA,EAAE,EAAC,CAAE;ECQY,UACC' );\n\nassert.deepEqual( decoded, [\n\t// the first line (of the generated code) has no mappings,\n\t// as shown by the starting semi-colon (which separates lines)\n\t[],\n\n\t// the second line contains four (comma-separated) segments\n\t[\n\t\t// segments are encoded as you'd expect:\n\t\t// [ generatedCodeColumn, sourceIndex, sourceCodeLine, sourceCodeColumn, nameIndex ]\n\n\t\t// i.e. the first segment begins at column 2, and maps back to the second column\n\t\t// of the second line (both zero-based) of the 0th source, and uses the 0th\n\t\t// name in the `map.names` array\n\t\t[ 2, 0, 2, 2, 0 ],\n\n\t\t// the remaining segments are 4-length rather than 5-length,\n\t\t// because they don't map a name\n\t\t[ 4, 0, 2, 4 ],\n\t\t[ 6, 0, 2, 5 ],\n\t\t[ 7, 0, 2, 7 ]\n\t],\n\n\t// the final line contains two segments\n\t[\n\t\t[ 2, 1, 10, 19 ],\n\t\t[ 12, 1, 11, 20 ]\n\t]\n]);\n\nvar encoded = encode( decoded );\nassert.equal( encoded, ';EAEEA,EAAE,EAAC,CAAE;ECQY,UACC' );\n```\n\n\n# License\n\nMIT\n",
=======
>>>>>>> 8539cacb
  "homepage": "https://github.com/Rich-Harris/sourcemap-codec",
  "repository": {
    "type": "git",
    "url": "git+https://github.com/Rich-Harris/sourcemap-codec.git"
  },
  "author": {
    "name": "Rich Harris"
  },
  "bugs": {
    "url": "https://github.com/Rich-Harris/sourcemap-codec/issues"
  },
  "license": "MIT",
  "readmeFilename": "README.md"
}<|MERGE_RESOLUTION|>--- conflicted
+++ resolved
@@ -57,27 +57,12 @@
         "shasum": "ea804bd94857402e6992d05a38ef1ae35a9ab4c4",
         "tarball": "http://localhost:4260/sourcemap-codec/sourcemap-codec-1.4.8.tgz",
         "fileCount": 9,
-<<<<<<< HEAD
-        "unpackedSize": 31802,
-        "npm-signature": "-----BEGIN PGP SIGNATURE-----\r\nVersion: OpenPGP.js v3.0.4\r\nComment: https://openpgpjs.org\r\n\r\nwsFcBAEBCAAQBQJeILE7CRA9TVsSAnZWagAAO5IP/ir1Y0zaBX8RUmDU3tmc\nyBctHIgYMg5sg3Le9OtPgvpgYvKvAaKzQ8KfR0iEBWz+8AvJyPDRHpvRUk3r\nYufljidkG5mu4C6Hvv1nJDu76TspGkq34x7K0kZxf/iamsY1lKA2qu6h9bnw\n0JoQDvT0m4iXh0dOfrdJGMqcWlH6nkqOuZ4QJkaile3j04H2eGet2f4VyqV5\nJbp400SBW62ZUMe4t6z0CzdJ3K+rMMji2rayQEmUXIpSrizs0u6ct+CeFlc5\njbw7f4VdowOcguHuYG1uxbaNOeyGz6J70Cq8BsIrAVIx92T+RFiNsenr1NU9\nicQ/C9DpM83rpHaWw2zdjoqVrjBbrLEcriS/kdvr4fweIfmoCKGcwZYPV7J/\nexuaWHI9dbcyOXh8ty4NL0ZU9djXplnT6PJzKS7gO00rk66MJ+rhMFNS+01k\nv0K5IRrEhePqJjde/2veWoDkIS4U9gYavgjiTbX3W9ZGkrajrUSijGpg09RR\ne/Ol3lvurNRAF+J79ZtPXZ4iXp87JBvnGRTICfXZH8Np7vBh2DzBlnoq3e74\nzKyc7kpVY7V52RfyYrKK1oT52UMHjp6ojbKOTxAmDaES4gw3Md6Y4pjud8Hj\ntPYqTZIz31NnMruItfc1K6VHZaP8vhZeZ7QGQJTuYUMw7Y6FQXazQy84yhUE\n87zp\r\n=HgDw\r\n-----END PGP SIGNATURE-----\r\n",
-        "signatures": [
-          {
-            "keyid": "SHA256:jl3bwswu80PjjokCgh0o2w5c2U4LhQAE57gj9cz1kzA",
-            "sig": "MEUCIQDsOkd0bndP6/9iZ5q+pwDgckx3BKgb3p+0fgjFiO2JrgIgeYv1UAPWqIC5ZynHugZffLb/i3gM35qaFRiw6RpSjnE="
-          }
-        ]
-=======
         "unpackedSize": 31802
->>>>>>> 8539cacb
       },
       "directories": {},
       "_hasShrinkwrap": false
     }
   },
-<<<<<<< HEAD
-  "readme": "# sourcemap-codec\n\nEncode/decode the `mappings` property of a [sourcemap](https://docs.google.com/document/d/1U1RGAehQwRypUTovF1KRlpiOFze0b-_2gc6fAH0KY0k/edit).\n\n\n## Why?\n\nSourcemaps are difficult to generate and manipulate, because the `mappings` property – the part that actually links the generated code back to the original source – is encoded using an obscure method called [Variable-length quantity](https://en.wikipedia.org/wiki/Variable-length_quantity). On top of that, each segment in the mapping contains offsets rather than absolute indices, which means that you can't look at a segment in isolation – you have to understand the whole sourcemap.\n\nThis package makes the process slightly easier.\n\n\n## Installation\n\n```bash\nnpm install sourcemap-codec\n```\n\n\n## Usage\n\n```js\nimport { encode, decode } from 'sourcemap-codec';\n\nvar decoded = decode( ';EAEEA,EAAE,EAAC,CAAE;ECQY,UACC' );\n\nassert.deepEqual( decoded, [\n\t// the first line (of the generated code) has no mappings,\n\t// as shown by the starting semi-colon (which separates lines)\n\t[],\n\n\t// the second line contains four (comma-separated) segments\n\t[\n\t\t// segments are encoded as you'd expect:\n\t\t// [ generatedCodeColumn, sourceIndex, sourceCodeLine, sourceCodeColumn, nameIndex ]\n\n\t\t// i.e. the first segment begins at column 2, and maps back to the second column\n\t\t// of the second line (both zero-based) of the 0th source, and uses the 0th\n\t\t// name in the `map.names` array\n\t\t[ 2, 0, 2, 2, 0 ],\n\n\t\t// the remaining segments are 4-length rather than 5-length,\n\t\t// because they don't map a name\n\t\t[ 4, 0, 2, 4 ],\n\t\t[ 6, 0, 2, 5 ],\n\t\t[ 7, 0, 2, 7 ]\n\t],\n\n\t// the final line contains two segments\n\t[\n\t\t[ 2, 1, 10, 19 ],\n\t\t[ 12, 1, 11, 20 ]\n\t]\n]);\n\nvar encoded = encode( decoded );\nassert.equal( encoded, ';EAEEA,EAAE,EAAC,CAAE;ECQY,UACC' );\n```\n\n\n# License\n\nMIT\n",
-=======
->>>>>>> 8539cacb
   "homepage": "https://github.com/Rich-Harris/sourcemap-codec",
   "repository": {
     "type": "git",
