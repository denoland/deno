{
  "name": "@ljharb/has-package-exports-patterns",
  "dist-tags": {
    "latest": "0.0.2"
  },
  "versions": {
    "0.0.2": {
      "name": "@ljharb/has-package-exports-patterns",
      "version": "0.0.2",
      "main": "./no.js",
      "exports": {
        ".": "./no.js",
        "./patterns/*": "./patterns/*ed.js",
        "./pattern-trailers/*": "./pattern-trailers/*ed.js",
        "./pattern-trailers/*.js": "./pattern-trailers/*ed.js"
      },
      "repository": {
        "type": "git",
        "url": "git+https://github.com/inspect-js/has-package-exports.git"
      },
      "author": {
        "name": "Jordan Harband",
        "email": "ljharb@gmail.com"
      },
      "license": "MIT",
      "bugs": {
        "url": "https://github.com/inspect-js/has-package-exports/issues"
      },
      "publishConfig": {
        "access": "public"
      },
      "gitHead": "f0f693d8e03b9be35d8559df09f9d29cc93f0810",
      "_id": "@ljharb/has-package-exports-patterns@0.0.2",
      "_nodeVersion": "17.8.0",
      "_npmVersion": "8.3.1",
      "dist": {
        "integrity": "sha512-4/RWEeXDO6bocPONheFe6gX/oQdP/bEpv0oL4HqjPP5DCenBSt0mHgahppY49N0CpsaqffdwPq+TlX9CYOq2Dw==",
        "shasum": "c1718939b65efa1f45f53686c2fcfa992b9fb68f",
        "tarball": "http://localhost:4260/@ljharb/has-package-exports-patterns/has-package-exports-patterns-0.0.2.tgz",
        "fileCount": 4,
<<<<<<< HEAD
        "unpackedSize": 770,
        "signatures": [
          {
            "keyid": "SHA256:jl3bwswu80PjjokCgh0o2w5c2U4LhQAE57gj9cz1kzA",
            "sig": "MEUCIB2kq741WzizIG98/ELM99UeZlbDuUFh6N2Frl5pBxRFAiEAmmsPZYZVwIobIPJFHu+DlkHedTV3FZngCFTVkAlstJ4="
          }
        ],
        "npm-signature": "-----BEGIN PGP SIGNATURE-----\r\nVersion: OpenPGP.js v4.10.10\r\nComment: https://openpgpjs.org\r\n\r\nwsFzBAEBCAAGBQJiTnmjACEJED1NWxICdlZqFiEECWMYAoorWMhJKdjhPU1b\r\nEgJ2Vmobhg/+M0JnGNgLGqhKeAP3rdF06hRZnZcwQ/aHufu6K5LKF42LQwNY\r\n0PZIpb4qyfCI+rvSbK+kat3cPuY0ZnV99slZe4ZxR85FpJm3WDm+WxHqkDi8\r\nm5G0rY6dmwTB+8o05g8pUDaxu5Pd+J5ouWXBoySzyrctNoNwslBCvXY5GZZL\r\nowcI3gOFW3uhaBUrZa955LFcB7fUEvZkD7cayMKT21lTBb2lcby3Thl7yVHE\r\nBGU/6a4spdnfOi/YsJx9R67oCqCjwt93gAAa+7rclvsOQZITiR9722toywAU\r\ny64tb8t/MSGsR4cjoBlcjrVfgMPinJSN2rIL34IijKX6pSBvGRFkWY0MqMcO\r\n/YvOH61l2ivdGEMQBxCNPsdfMXKGUKriwJ6NLUZiSMSue5cxGQASj6S5FtkA\r\nqQV7DaQTJut3mrSYL93fs5rvVubBdGw4mmIoKkuICFXAaYTCiROUCrHOnpST\r\nL1G7ZLXLkKyT1k/ISivh5vFQq17IacHCEZ/5Y56UwtSBVistNsBhuVMQSOxJ\r\nwzzi0i0+nAVrSV+OUc9y9rFgx8EMppewOMG+JlLHNMD6V6jmA2wZBgf7ek8O\r\nun9TanuxyINaWKKsqg5/fSZCXjRNDd+uGA+UlrMSoznUACz7zdG+feC1bO+k\r\nkzuAfVPdiRNcilaRUc3ihfQH9TevL0hobPA=\r\n=VOhM\r\n-----END PGP SIGNATURE-----\r\n"
=======
        "unpackedSize": 770
>>>>>>> 8539cacb
      },
      "directories": {},
      "_hasShrinkwrap": false
    }
  },
  "homepage": "https://github.com/inspect-js/has-package-exports#readme",
  "repository": {
    "type": "git",
    "url": "git+https://github.com/inspect-js/has-package-exports.git"
  },
  "author": {
    "name": "Jordan Harband",
    "email": "ljharb@gmail.com"
  },
  "bugs": {
    "url": "https://github.com/inspect-js/has-package-exports/issues"
  },
  "license": "MIT",
<<<<<<< HEAD
  "readme": "ERROR: No README data found!",
=======
>>>>>>> 8539cacb
  "readmeFilename": ""
}<|MERGE_RESOLUTION|>--- conflicted
+++ resolved
@@ -38,18 +38,7 @@
         "shasum": "c1718939b65efa1f45f53686c2fcfa992b9fb68f",
         "tarball": "http://localhost:4260/@ljharb/has-package-exports-patterns/has-package-exports-patterns-0.0.2.tgz",
         "fileCount": 4,
-<<<<<<< HEAD
-        "unpackedSize": 770,
-        "signatures": [
-          {
-            "keyid": "SHA256:jl3bwswu80PjjokCgh0o2w5c2U4LhQAE57gj9cz1kzA",
-            "sig": "MEUCIB2kq741WzizIG98/ELM99UeZlbDuUFh6N2Frl5pBxRFAiEAmmsPZYZVwIobIPJFHu+DlkHedTV3FZngCFTVkAlstJ4="
-          }
-        ],
-        "npm-signature": "-----BEGIN PGP SIGNATURE-----\r\nVersion: OpenPGP.js v4.10.10\r\nComment: https://openpgpjs.org\r\n\r\nwsFzBAEBCAAGBQJiTnmjACEJED1NWxICdlZqFiEECWMYAoorWMhJKdjhPU1b\r\nEgJ2Vmobhg/+M0JnGNgLGqhKeAP3rdF06hRZnZcwQ/aHufu6K5LKF42LQwNY\r\n0PZIpb4qyfCI+rvSbK+kat3cPuY0ZnV99slZe4ZxR85FpJm3WDm+WxHqkDi8\r\nm5G0rY6dmwTB+8o05g8pUDaxu5Pd+J5ouWXBoySzyrctNoNwslBCvXY5GZZL\r\nowcI3gOFW3uhaBUrZa955LFcB7fUEvZkD7cayMKT21lTBb2lcby3Thl7yVHE\r\nBGU/6a4spdnfOi/YsJx9R67oCqCjwt93gAAa+7rclvsOQZITiR9722toywAU\r\ny64tb8t/MSGsR4cjoBlcjrVfgMPinJSN2rIL34IijKX6pSBvGRFkWY0MqMcO\r\n/YvOH61l2ivdGEMQBxCNPsdfMXKGUKriwJ6NLUZiSMSue5cxGQASj6S5FtkA\r\nqQV7DaQTJut3mrSYL93fs5rvVubBdGw4mmIoKkuICFXAaYTCiROUCrHOnpST\r\nL1G7ZLXLkKyT1k/ISivh5vFQq17IacHCEZ/5Y56UwtSBVistNsBhuVMQSOxJ\r\nwzzi0i0+nAVrSV+OUc9y9rFgx8EMppewOMG+JlLHNMD6V6jmA2wZBgf7ek8O\r\nun9TanuxyINaWKKsqg5/fSZCXjRNDd+uGA+UlrMSoznUACz7zdG+feC1bO+k\r\nkzuAfVPdiRNcilaRUc3ihfQH9TevL0hobPA=\r\n=VOhM\r\n-----END PGP SIGNATURE-----\r\n"
-=======
         "unpackedSize": 770
->>>>>>> 8539cacb
       },
       "directories": {},
       "_hasShrinkwrap": false
@@ -68,9 +57,5 @@
     "url": "https://github.com/inspect-js/has-package-exports/issues"
   },
   "license": "MIT",
-<<<<<<< HEAD
-  "readme": "ERROR: No README data found!",
-=======
->>>>>>> 8539cacb
   "readmeFilename": ""
 }