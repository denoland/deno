--- conflicted
+++ resolved
@@ -21,18 +21,7 @@
         "tarball": "http://localhost:4260/exponential-backoff/exponential-backoff-3.1.1.tgz",
         "fileCount": 33,
         "integrity": "sha512-dX7e/LHVJ6W3DE1MHWi9S1EYzDESENfLrYohG2G++ovZrYOkm4Knwa0mc1cn84xJOR4KEU0WSchhLbd0UklbHw==",
-<<<<<<< HEAD
-        "signatures": [
-          {
-            "sig": "MEUCIQDr+out+uvlHUvEC7/599hD5V9fPzhl76LLZb+Kf1CkXQIgH5Jm+BY6CLJ+e6gJGBSYkBgV6twi6/0GhGZ4rfGLMyc=",
-            "keyid": "SHA256:jl3bwswu80PjjokCgh0o2w5c2U4LhQAE57gj9cz1kzA"
-          }
-        ],
-        "unpackedSize": 37269,
-        "npm-signature": "-----BEGIN PGP SIGNATURE-----\r\nVersion: OpenPGP.js v4.10.10\r\nComment: https://openpgpjs.org\r\n\r\nwsFzBAEBCAAGBQJj87BBACEJED1NWxICdlZqFiEECWMYAoorWMhJKdjhPU1b\r\nEgJ2VmoIzw/9FJrP3q6G51DaBfQcrCOf7AyZjBdmdzLJ0Qj0SUPxFccR4slF\r\n9D0gc2T6MwccogbNSRoNBPnw6pyPcg4DvMIClmCocbpbBxXrIg3muIOY40sZ\r\nlbnnkWlGS4LixGOq2hv+EubRc/ye7InUwPO9/vO3m1vnGjOnzjAF30r8kmkV\r\nX+WVfhTYbH1gc6vCicK7lr+ydDmodjiI2pOMxD2V5chuV71KrDgxexnnfUEw\r\n0D0b98LAuBP1nV1O5tdvypS3l8LmF6s8hopm9C22ZGhWWk0RG/H+GJD+hQms\r\nkTenT3UnHqkZwb6GFF0jtne6wBkvXLiNRoVb9WDNdh8uglR96P0SKbB+OEDC\r\nDTV12NCOPgl5GJN+xmX85ZVJb4HMxbrg/OZEnGoZZf40eJFU/GFnf4Ez9C3D\r\nkoEut5cK8+nwpsqlDv3i9pqYpxg2xXsO2Z+uQe7BmEepHq7MxTTLfMpiEdeU\r\nhazeD3U2MR0U20ERuB3e/EOcVLpBFJzeMLWv7ROv0vQbB4BAB3RVX8VNPNS9\r\nRSh1bA3PdhpcJEL1ItxuSmWbB19BFXJVaKpX8VunoqRzCq9hiJVad5ykOMzH\r\n9L6nm32F2Dt8j1H4MrB0H0vJkMSOV8MS4CSgONR6P7k20NtzH5KVAkb07fSS\r\nIxMeNnzfsVnLRP8rQd5fAAm3TYupq4KSjLM=\r\n=7l6+\r\n-----END PGP SIGNATURE-----\r\n"
-=======
         "unpackedSize": 37269
->>>>>>> 8539cacb
       },
       "jest": {
         "testRegex": "\\.spec\\.ts$",
@@ -96,9 +85,5 @@
   "bugs": {
     "url": "https://github.com/coveo/exponential-backoff/issues"
   },
-<<<<<<< HEAD
-  "readme": "# exponential-backoff\n\nA utility that allows retrying a function with an exponential delay between attempts.\n\n## Installation\n\n```\nnpm i exponential-backoff\n```\n\n## Usage\n\nThe `backOff<T>` function takes a promise-returning function to retry, and an optional `BackOffOptions` object. It returns a `Promise<T>`.\n\n```ts\nfunction backOff<T>(\n  request: () => Promise<T>,\n  options?: BackOffOptions\n): Promise<T>;\n```\n\nHere is an example retrying a function that calls a hypothetical weather endpoint:\n\n```js\nimport { backOff } from \"exponential-backoff\";\n\nfunction getWeather() {\n  return fetch(\"weather-endpoint\");\n}\n\nasync function main() {\n  try {\n    const response = await backOff(() => getWeather());\n    // process response\n  } catch (e) {\n    // handle error\n  }\n}\n\nmain();\n```\n\nMigrating across major versions? Here are our [breaking changes](https://github.com/coveo/exponential-backoff/tree/master/doc/migration-guide.md).\n\n### `BackOffOptions`\n\n- `delayFirstAttempt?: boolean`\n\n  Decides whether the `startingDelay` should be applied before the first call. If `false`, the first call will occur without a delay.\n\n  Default value is `false`.\n\n- `jitter?: JitterType | string`\n\n  Decides whether a [jitter](https://aws.amazon.com/blogs/architecture/exponential-backoff-and-jitter/) should be applied to the delay. Possible values are `full` and `none`.\n\n  Default value is `none`.\n\n- `maxDelay?: number`\n\n  The maximum delay, in milliseconds, between two consecutive attempts.\n\n  Default value is `Infinity`.\n\n- `numOfAttempts?: number`\n\n  The maximum number of times to attempt the function.\n\n  Default value is `10`.\n\n  Minimum value is `1`.\n\n- `retry?: (e: any, attemptNumber: number) => boolean | Promise<boolean>`\n\n  The `retry` function can be used to run logic after every failed attempt (e.g. logging a message, assessing the last error, etc.). It is called with the last error and the upcoming attempt number. Returning `true` will retry the function as long as the `numOfAttempts` has not been exceeded. Returning `false` will end the execution.\n\n  Default value is a function that always returns `true`.\n\n- `startingDelay?: number`\n\n  The delay, in milliseconds, before executing the function for the first time.\n\n  Default value is `100` ms.\n\n- `timeMultiple?: number`\n\n  The `startingDelay` is multiplied by the `timeMultiple` to increase the delay between reattempts.\n\n  Default value is `2`.\n",
-=======
->>>>>>> 8539cacb
   "readmeFilename": "README.md"
 }