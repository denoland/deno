--- conflicted
+++ resolved
@@ -45,25 +45,11 @@
       "dist": {
         "shasum": "bfbed56d5e9a776645f4b1ff7aa1a3ac4fa3c385",
         "tarball": "http://localhost:4260/pretty-format/pretty-format-3.8.0.tgz",
-<<<<<<< HEAD
-        "integrity": "sha512-WuxUnVtlWL1OfZFQFuqvnvs6MiAGk9UNsBostyBOB0Is9wb5uRESevA6rnl/rkksXaGX3GzZhPup5d6Vp1nFew==",
-        "signatures": [
-          {
-            "keyid": "SHA256:jl3bwswu80PjjokCgh0o2w5c2U4LhQAE57gj9cz1kzA",
-            "sig": "MEQCIGKlYEJdj9xJ42shTyj1xLJPtlxl86Orhd+3IFzXGNAHAiB5446kTOhc9tundS9ZoqzhyxjBFpHKD7hFpaCmaVfrAA=="
-          }
-        ]
-=======
         "integrity": "sha512-WuxUnVtlWL1OfZFQFuqvnvs6MiAGk9UNsBostyBOB0Is9wb5uRESevA6rnl/rkksXaGX3GzZhPup5d6Vp1nFew=="
->>>>>>> 8539cacb
       },
       "directories": {}
     }
   },
-<<<<<<< HEAD
-  "readme": "",
-=======
->>>>>>> 8539cacb
   "repository": {
     "type": "git",
     "url": "git+https://github.com/jestjs/jest.git",
