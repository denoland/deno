{
  "name": "@vue/compiler-core",
  "dist-tags": {
    "latest": "3.2.38"
  },
  "versions": {
    "3.2.38": {
      "name": "@vue/compiler-core",
      "version": "3.2.38",
      "description": "@vue/compiler-core",
      "main": "index.js",
      "module": "dist/compiler-core.esm-bundler.js",
      "types": "dist/compiler-core.d.ts",
      "buildOptions": {
        "name": "VueCompilerCore",
        "compat": true,
        "formats": [
          "esm-bundler",
          "cjs"
        ]
      },
      "repository": {
        "type": "git",
        "url": "git+https://github.com/vuejs/core.git",
        "directory": "packages/compiler-core"
      },
      "author": {
        "name": "Evan You"
      },
      "license": "MIT",
      "bugs": {
        "url": "https://github.com/vuejs/core/issues"
      },
      "dependencies": {
        "@vue/shared": "3.2.38",
        "@babel/parser": "^7.16.4",
        "estree-walker": "^2.0.2",
        "source-map": "^0.6.1"
      },
      "devDependencies": {
        "@babel/types": "^7.16.0"
      },
      "licenseText": "The MIT License (MIT)\n\nCopyright (c) 2018-present, Yuxi (Evan) You\n\nPermission is hereby granted, free of charge, to any person obtaining a copy\nof this software and associated documentation files (the \"Software\"), to deal\nin the Software without restriction, including without limitation the rights\nto use, copy, modify, merge, publish, distribute, sublicense, and/or sell\ncopies of the Software, and to permit persons to whom the Software is\nfurnished to do so, subject to the following conditions:\n\nThe above copyright notice and this permission notice shall be included in\nall copies or substantial portions of the Software.\n\nTHE SOFTWARE IS PROVIDED \"AS IS\", WITHOUT WARRANTY OF ANY KIND, EXPRESS OR\nIMPLIED, INCLUDING BUT NOT LIMITED TO THE WARRANTIES OF MERCHANTABILITY,\nFITNESS FOR A PARTICULAR PURPOSE AND NONINFRINGEMENT. IN NO EVENT SHALL THE\nAUTHORS OR COPYRIGHT HOLDERS BE LIABLE FOR ANY CLAIM, DAMAGES OR OTHER\nLIABILITY, WHETHER IN AN ACTION OF CONTRACT, TORT OR OTHERWISE, ARISING FROM,\nOUT OF OR IN CONNECTION WITH THE SOFTWARE OR THE USE OR OTHER DEALINGS IN\nTHE SOFTWARE.\n",
      "_id": "@vue/compiler-core@3.2.38",
      "dist": {
        "shasum": "0a2a7bffd2280ac19a96baf5301838a2cf1964d7",
        "integrity": "sha512-/FsvnSu7Z+lkd/8KXMa4yYNUiqQrI22135gfsQYVGuh5tqEgOB0XqrUdb/KnCLa5+TmQLPwvyUnKMyCpu+SX3Q==",
        "tarball": "http://localhost:4260/@vue/compiler-core/compiler-core-3.2.38.tgz",
        "fileCount": 10,
<<<<<<< HEAD
        "unpackedSize": 715064,
        "signatures": [
          {
            "keyid": "SHA256:jl3bwswu80PjjokCgh0o2w5c2U4LhQAE57gj9cz1kzA",
            "sig": "MEUCIQDsKPQqDaQJpXMwojakkgQ7ZTXf6tvF6VB4KgShDmnG/AIgbTYxfqFpVp/k1NCauhoOb6G7hsX86LoqEpPRt9o0mqQ="
          }
        ],
        "npm-signature": "-----BEGIN PGP SIGNATURE-----\r\nVersion: OpenPGP.js v4.10.10\r\nComment: https://openpgpjs.org\r\n\r\nwsFzBAEBCAAGBQJjDcP6ACEJED1NWxICdlZqFiEECWMYAoorWMhJKdjhPU1b\r\nEgJ2VmrTCg//XS9cYJqJY63weci6LoEheFOtFdABVcbWsqg4sdlgTI0RT4qx\r\nJwdKqoRHbtiVVbPFmaCCfg14e4KFSUi4UL1OlhB7TnY7fdJ6L32y/P3+4Mi7\r\nm/SWcmqmZ/pGgrfs5PqPtTgVhgmIGd2qPkSiwbQIrzotvy/LAJXGwRgnU/zY\r\nZ7rl0FYPDh1MVp5gdxN8j0JurbW0GSlminPGEGo97bvgnYaoaLVcDfIp6lpD\r\nmKYP50Fne6QP1ofFmWE0k3DX7EikT9FGy9F+wgHzNCrh+HIJnKOB7RxrJSjH\r\n8a3FpmgB8IEVxqPfbUbgs1vtUCIH5pW8kNU0wEp93ad+4RQWySdcwfkM7QrK\r\nr9lbtgHcPhL5Zod4LVU9eVxz9/48fCyvEK+cMa7Bkjq8UxK4igGawiaz0Taf\r\nX8KWfo4q9bMawfuznXLwUl4k0uBJTuBJAcbXbkw1NS3IxriL1TlOPGzgxnoi\r\nWaZdZ17T23EF+HyFwMv7xL/fPPWi+0ZBI2WJ/qvq6o4lyi3cxKSeSIV0GssI\r\npWxc4pEN+dznoDTGQu4r2YaEq9R1IywlWOy35TOR9QRwLrNAUmUZ6NMA902w\r\nbug9lbp59hojNhjYKLzkbO0SXOUIPlfSWXiQTk8DqkUx/wyZwOp1raTvA0rm\r\nVucJyZfDCUcJniI9Eqgu7t9a1bfakhCQWMw=\r\n=a516\r\n-----END PGP SIGNATURE-----\r\n"
=======
        "unpackedSize": 715064
>>>>>>> 8539cacb
      },
      "directories": {},
      "_hasShrinkwrap": false
    }
  },
  "description": "@vue/compiler-core",
  "homepage": "https://github.com/vuejs/core/tree/main/packages/compiler-core#readme",
  "repository": {
    "type": "git",
    "url": "git+https://github.com/vuejs/core.git",
    "directory": "packages/compiler-core"
  },
  "author": {
    "name": "Evan You"
  },
  "bugs": {
    "url": "https://github.com/vuejs/core/issues"
  },
  "license": "MIT",
<<<<<<< HEAD
  "readme": "# @vue/compiler-core\n",
=======
>>>>>>> 8539cacb
  "readmeFilename": "README.md"
}<|MERGE_RESOLUTION|>--- conflicted
+++ resolved
@@ -47,18 +47,7 @@
         "integrity": "sha512-/FsvnSu7Z+lkd/8KXMa4yYNUiqQrI22135gfsQYVGuh5tqEgOB0XqrUdb/KnCLa5+TmQLPwvyUnKMyCpu+SX3Q==",
         "tarball": "http://localhost:4260/@vue/compiler-core/compiler-core-3.2.38.tgz",
         "fileCount": 10,
-<<<<<<< HEAD
-        "unpackedSize": 715064,
-        "signatures": [
-          {
-            "keyid": "SHA256:jl3bwswu80PjjokCgh0o2w5c2U4LhQAE57gj9cz1kzA",
-            "sig": "MEUCIQDsKPQqDaQJpXMwojakkgQ7ZTXf6tvF6VB4KgShDmnG/AIgbTYxfqFpVp/k1NCauhoOb6G7hsX86LoqEpPRt9o0mqQ="
-          }
-        ],
-        "npm-signature": "-----BEGIN PGP SIGNATURE-----\r\nVersion: OpenPGP.js v4.10.10\r\nComment: https://openpgpjs.org\r\n\r\nwsFzBAEBCAAGBQJjDcP6ACEJED1NWxICdlZqFiEECWMYAoorWMhJKdjhPU1b\r\nEgJ2VmrTCg//XS9cYJqJY63weci6LoEheFOtFdABVcbWsqg4sdlgTI0RT4qx\r\nJwdKqoRHbtiVVbPFmaCCfg14e4KFSUi4UL1OlhB7TnY7fdJ6L32y/P3+4Mi7\r\nm/SWcmqmZ/pGgrfs5PqPtTgVhgmIGd2qPkSiwbQIrzotvy/LAJXGwRgnU/zY\r\nZ7rl0FYPDh1MVp5gdxN8j0JurbW0GSlminPGEGo97bvgnYaoaLVcDfIp6lpD\r\nmKYP50Fne6QP1ofFmWE0k3DX7EikT9FGy9F+wgHzNCrh+HIJnKOB7RxrJSjH\r\n8a3FpmgB8IEVxqPfbUbgs1vtUCIH5pW8kNU0wEp93ad+4RQWySdcwfkM7QrK\r\nr9lbtgHcPhL5Zod4LVU9eVxz9/48fCyvEK+cMa7Bkjq8UxK4igGawiaz0Taf\r\nX8KWfo4q9bMawfuznXLwUl4k0uBJTuBJAcbXbkw1NS3IxriL1TlOPGzgxnoi\r\nWaZdZ17T23EF+HyFwMv7xL/fPPWi+0ZBI2WJ/qvq6o4lyi3cxKSeSIV0GssI\r\npWxc4pEN+dznoDTGQu4r2YaEq9R1IywlWOy35TOR9QRwLrNAUmUZ6NMA902w\r\nbug9lbp59hojNhjYKLzkbO0SXOUIPlfSWXiQTk8DqkUx/wyZwOp1raTvA0rm\r\nVucJyZfDCUcJniI9Eqgu7t9a1bfakhCQWMw=\r\n=a516\r\n-----END PGP SIGNATURE-----\r\n"
-=======
         "unpackedSize": 715064
->>>>>>> 8539cacb
       },
       "directories": {},
       "_hasShrinkwrap": false
@@ -78,9 +67,5 @@
     "url": "https://github.com/vuejs/core/issues"
   },
   "license": "MIT",
-<<<<<<< HEAD
-  "readme": "# @vue/compiler-core\n",
-=======
->>>>>>> 8539cacb
   "readmeFilename": "README.md"
 }