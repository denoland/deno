{
  "name": "color-name",
  "description": "A list of color names and its values",
  "dist-tags": {
    "latest": "1.1.4"
  },
  "versions": {
    "1.1.4": {
      "name": "color-name",
      "version": "1.1.4",
      "description": "A list of color names and its values",
      "main": "index.js",
      "scripts": {
        "test": "node test.js"
      },
      "repository": {
        "type": "git",
        "url": "git+ssh://git@github.com/colorjs/color-name.git"
      },
      "author": {
        "name": "DY",
        "email": "dfcreative@gmail.com"
      },
      "license": "MIT",
      "bugs": {
        "url": "https://github.com/colorjs/color-name/issues"
      },
      "gitHead": "4536ce5944f56659a2dfb2198eaf81b5ad5f2ad9",
      "_id": "color-name@1.1.4",
      "_npmVersion": "6.4.1",
      "_nodeVersion": "8.11.1",
      "dist": {
        "integrity": "sha512-dOy+3AuW3a2wNbZHIuMZpTcgjGuLU/uBL/ubcZF9OXbDo8ff4O8yVp5Bf0efS8uEoYo5q4Fx7dY9OgQGXgAsQA==",
        "shasum": "c2a09a87acbde69543de6f63fa3995c826c536a2",
        "tarball": "http://localhost:4260/color-name/color-name-1.1.4.tgz",
        "fileCount": 4,
<<<<<<< HEAD
        "unpackedSize": 6693,
        "npm-signature": "-----BEGIN PGP SIGNATURE-----\r\nVersion: OpenPGP.js v3.0.4\r\nComment: https://openpgpjs.org\r\n\r\nwsFcBAEBCAAQBQJbpMyZCRA9TVsSAnZWagAA8GsP/0AsmYCiGphh3CFKIPep\nvNTX/KZgee4XYpqtD9GtlSg2t7vq3RzzMqe0ZVaVtI6lHu6xbx1sjCSKveN2\nhhzpchB4yDFadju+d180Blrawa+JAuJW+mG5k346Iqt6d8zuPPrHhraR6fEY\ntHCVxhQiHpgyzoyMATZnII8fNc236SCgvDwV0vJsJS3xbJp21peIVgZAOZg+\nKNzcM6dH1yxgZb99THhHYI4za/+xkIm2oy8o9AKIJz8HcogqOG5MHaklc5R+\niZlIE5A9KpbUbLerhUatXUKu6CeosCbQcPcYsOfifXw5ifQunM86ySU6OgQF\nSADAeVO6k5ZBFvzaSjc7La7+MisZ2KPAKiegCLMxcqc5xVBCcjZb0F7vS59m\nHTAa/uHLgmv76wiNMz2zHR+1qYWt3/mQq5OItunccFZQ5jxw3JWzygY9C/Zs\ndUakmc6+pCScPuDzs6OruKqHPk4S0fv8HfH8wBGFzd0GvHtT8xKUmit5p6G7\nTIPJV+dVaz5iO8uhhtUpVUogs8Y9DyoRDBaz3Btq19B8sYBwacMlRZCHiwBQ\nYdpTe9Go7NBPUNYEUsiSiZxCT6GuIdCit6P6Dwx6AZ3+DdeTEB1DcF9UVycE\nwbc1jz10q0pTbW5REgtFZ5eDTVXUkepA3+P6sLwubq7yu8lsqO34tYp3rOop\nshOJ\r\n=Rq6j\r\n-----END PGP SIGNATURE-----\r\n",
        "signatures": [
          {
            "keyid": "SHA256:jl3bwswu80PjjokCgh0o2w5c2U4LhQAE57gj9cz1kzA",
            "sig": "MEQCIA/cRJF1USbKE8OvNZK7EOTIg9+Bg+KvqGyAcFM83/7VAiB4QKj7PJ06UPRuqXUutmL6e+n5XgOGZlpNzYmkOyPUSQ=="
          }
        ]
=======
        "unpackedSize": 6693
>>>>>>> 8539cacb
      },
      "directories": {},
      "_hasShrinkwrap": false
    }
  },
<<<<<<< HEAD
  "readme": "A JSON with color names and its values. Based on http://dev.w3.org/csswg/css-color/#named-colors.\r\n\r\n[![NPM](https://nodei.co/npm/color-name.png?mini=true)](https://nodei.co/npm/color-name/)\r\n\r\n\r\n```js\r\nvar colors = require('color-name');\r\ncolors.red //[255,0,0]\r\n```\r\n\r\n<a href=\"LICENSE\"><img src=\"https://upload.wikimedia.org/wikipedia/commons/0/0c/MIT_logo.svg\" width=\"120\"/></a>\r\n",
=======
>>>>>>> 8539cacb
  "homepage": "https://github.com/colorjs/color-name",
  "repository": {
    "type": "git",
    "url": "git+ssh://git@github.com/colorjs/color-name.git"
  },
  "author": {
    "name": "DY",
    "email": "dfcreative@gmail.com"
  },
  "bugs": {
    "url": "https://github.com/colorjs/color-name/issues"
  },
  "license": "MIT",
  "readmeFilename": "README.md"
}<|MERGE_RESOLUTION|>--- conflicted
+++ resolved
@@ -34,27 +34,12 @@
         "shasum": "c2a09a87acbde69543de6f63fa3995c826c536a2",
         "tarball": "http://localhost:4260/color-name/color-name-1.1.4.tgz",
         "fileCount": 4,
-<<<<<<< HEAD
-        "unpackedSize": 6693,
-        "npm-signature": "-----BEGIN PGP SIGNATURE-----\r\nVersion: OpenPGP.js v3.0.4\r\nComment: https://openpgpjs.org\r\n\r\nwsFcBAEBCAAQBQJbpMyZCRA9TVsSAnZWagAA8GsP/0AsmYCiGphh3CFKIPep\nvNTX/KZgee4XYpqtD9GtlSg2t7vq3RzzMqe0ZVaVtI6lHu6xbx1sjCSKveN2\nhhzpchB4yDFadju+d180Blrawa+JAuJW+mG5k346Iqt6d8zuPPrHhraR6fEY\ntHCVxhQiHpgyzoyMATZnII8fNc236SCgvDwV0vJsJS3xbJp21peIVgZAOZg+\nKNzcM6dH1yxgZb99THhHYI4za/+xkIm2oy8o9AKIJz8HcogqOG5MHaklc5R+\niZlIE5A9KpbUbLerhUatXUKu6CeosCbQcPcYsOfifXw5ifQunM86ySU6OgQF\nSADAeVO6k5ZBFvzaSjc7La7+MisZ2KPAKiegCLMxcqc5xVBCcjZb0F7vS59m\nHTAa/uHLgmv76wiNMz2zHR+1qYWt3/mQq5OItunccFZQ5jxw3JWzygY9C/Zs\ndUakmc6+pCScPuDzs6OruKqHPk4S0fv8HfH8wBGFzd0GvHtT8xKUmit5p6G7\nTIPJV+dVaz5iO8uhhtUpVUogs8Y9DyoRDBaz3Btq19B8sYBwacMlRZCHiwBQ\nYdpTe9Go7NBPUNYEUsiSiZxCT6GuIdCit6P6Dwx6AZ3+DdeTEB1DcF9UVycE\nwbc1jz10q0pTbW5REgtFZ5eDTVXUkepA3+P6sLwubq7yu8lsqO34tYp3rOop\nshOJ\r\n=Rq6j\r\n-----END PGP SIGNATURE-----\r\n",
-        "signatures": [
-          {
-            "keyid": "SHA256:jl3bwswu80PjjokCgh0o2w5c2U4LhQAE57gj9cz1kzA",
-            "sig": "MEQCIA/cRJF1USbKE8OvNZK7EOTIg9+Bg+KvqGyAcFM83/7VAiB4QKj7PJ06UPRuqXUutmL6e+n5XgOGZlpNzYmkOyPUSQ=="
-          }
-        ]
-=======
         "unpackedSize": 6693
->>>>>>> 8539cacb
       },
       "directories": {},
       "_hasShrinkwrap": false
     }
   },
-<<<<<<< HEAD
-  "readme": "A JSON with color names and its values. Based on http://dev.w3.org/csswg/css-color/#named-colors.\r\n\r\n[![NPM](https://nodei.co/npm/color-name.png?mini=true)](https://nodei.co/npm/color-name/)\r\n\r\n\r\n```js\r\nvar colors = require('color-name');\r\ncolors.red //[255,0,0]\r\n```\r\n\r\n<a href=\"LICENSE\"><img src=\"https://upload.wikimedia.org/wikipedia/commons/0/0c/MIT_logo.svg\" width=\"120\"/></a>\r\n",
-=======
->>>>>>> 8539cacb
   "homepage": "https://github.com/colorjs/color-name",
   "repository": {
     "type": "git",
