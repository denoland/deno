--- conflicted
+++ resolved
@@ -72,27 +72,12 @@
         "shasum": "511d702c0c4e41ca156d7d0e96021f23e13225b1",
         "tarball": "http://localhost:4260/cliui/cliui-6.0.0.tgz",
         "fileCount": 5,
-<<<<<<< HEAD
-        "unpackedSize": 14873,
-        "npm-signature": "-----BEGIN PGP SIGNATURE-----\r\nVersion: OpenPGP.js v3.0.4\r\nComment: https://openpgpjs.org\r\n\r\nwsFcBAEBCAAQBQJd0HOpCRA9TVsSAnZWagAAbIQP/ijBtX9rdZGp+liNKOdI\nHXXvoC5bwDcEItg6CyPsDbeQWLQVt2NFe+x4UwECNYdk2VEYx5w9+6O+Yw/U\nRdQtEV6Ia9aHuo7EGwCuuuLs0F58t+976O89msU6F0MwSVCHe75FnVA8Jw6M\nJcBqAy14vlqKngXp1KtkZrt3+pmd4siwOlglhWZ3bRUQAiqpkcLBx/OaT4xl\npXgp7wwMJmdQ7yKz//ncJsiBs6yt21ukvh3MHXd2xeznBP6KIO5kuZ+aXwfe\nT2R/cBcH7A+MjlZr2lYHMfBcGTnHZ9Hwls2xqsXOXnAae/8sSVAjWwZHrA1K\nk+8cxhUHvyxcD+JahSJ3J5XXX5ToEZrYZ52NK8pwOHQANj2Md3qr5uj1C+pw\ng2ZKgMpZCWHsWAI9LK1qCsnkQRq0K59NgfynrFB4X75wqTAzbPMbRVCX1H72\nYFx6L9LQLlRF7YKCkwNjYIIFHKV2NNlgZTDQWhckD7enz4JuXm70Dti87ntp\nL9OTuABvAJmwcHebbh5ELfhszSAof/FgYOGD1r4zrWZSPBFlBVKLp0JzjHtK\n1pykG6YhVxzKIePK7ksHPIbZSwYf9O+NqTo1yw02EVk5GlRyJADhbn80mI5n\nIc3TjnKaSHCnLAs1Hr+Xbx0TlpzCTtk8OteZ8luS8cJCmfDmtTF/CpTag3Bo\n8Ieq\r\n=pcrZ\r\n-----END PGP SIGNATURE-----\r\n",
-        "signatures": [
-          {
-            "keyid": "SHA256:jl3bwswu80PjjokCgh0o2w5c2U4LhQAE57gj9cz1kzA",
-            "sig": "MEQCIBjblVIv0dQgLMhp3niugCvEUB2Wf4FvUIlwqN3BleYDAiAceF7BadnCX2aA7FUOW8bbCnz5Q6uGO5zD1F8bBHDvhw=="
-          }
-        ]
-=======
         "unpackedSize": 14873
->>>>>>> 8539cacb
       },
       "directories": {},
       "_hasShrinkwrap": false
     }
   },
-<<<<<<< HEAD
-  "readme": "# cliui\n\n![ci](https://github.com/yargs/cliui/workflows/ci/badge.svg)\n[![NPM version](https://img.shields.io/npm/v/cliui.svg)](https://www.npmjs.com/package/cliui)\n[![Conventional Commits](https://img.shields.io/badge/Conventional%20Commits-1.0.0-yellow.svg)](https://conventionalcommits.org)\n![nycrc config on GitHub](https://img.shields.io/nycrc/yargs/cliui)\n\neasily create complex multi-column command-line-interfaces.\n\n## Example\n\n```js\nconst ui = require('cliui')()\n\nui.div('Usage: $0 [command] [options]')\n\nui.div({\n  text: 'Options:',\n  padding: [2, 0, 1, 0]\n})\n\nui.div(\n  {\n    text: \"-f, --file\",\n    width: 20,\n    padding: [0, 4, 0, 4]\n  },\n  {\n    text: \"the file to load.\" +\n      chalk.green(\"(if this description is long it wraps).\")\n    ,\n    width: 20\n  },\n  {\n    text: chalk.red(\"[required]\"),\n    align: 'right'\n  }\n)\n\nconsole.log(ui.toString())\n```\n\n## Deno/ESM Support\n\nAs of `v7` `cliui` supports [Deno](https://github.com/denoland/deno) and\n[ESM](https://nodejs.org/api/esm.html#esm_ecmascript_modules):\n\n```typescript\nimport cliui from \"https://deno.land/x/cliui/deno.ts\";\n\nconst ui = cliui({})\n\nui.div('Usage: $0 [command] [options]')\n\nui.div({\n  text: 'Options:',\n  padding: [2, 0, 1, 0]\n})\n\nui.div({\n  text: \"-f, --file\",\n  width: 20,\n  padding: [0, 4, 0, 4]\n})\n\nconsole.log(ui.toString())\n```\n\n<img width=\"500\" src=\"screenshot.png\">\n\n## Layout DSL\n\ncliui exposes a simple layout DSL:\n\nIf you create a single `ui.div`, passing a string rather than an\nobject:\n\n* `\\n`: characters will be interpreted as new rows.\n* `\\t`: characters will be interpreted as new columns.\n* `\\s`: characters will be interpreted as padding.\n\n**as an example...**\n\n```js\nvar ui = require('./')({\n  width: 60\n})\n\nui.div(\n  'Usage: node ./bin/foo.js\\n' +\n  '  <regex>\\t  provide a regex\\n' +\n  '  <glob>\\t  provide a glob\\t [required]'\n)\n\nconsole.log(ui.toString())\n```\n\n**will output:**\n\n```shell\nUsage: node ./bin/foo.js\n  <regex>  provide a regex\n  <glob>   provide a glob          [required]\n```\n\n## Methods\n\n```js\ncliui = require('cliui')\n```\n\n### cliui({width: integer})\n\nSpecify the maximum width of the UI being generated.\nIf no width is provided, cliui will try to get the current window's width and use it, and if that doesn't work, width will be set to `80`.\n\n### cliui({wrap: boolean})\n\nEnable or disable the wrapping of text in a column.\n\n### cliui.div(column, column, column)\n\nCreate a row with any number of columns, a column\ncan either be a string, or an object with the following\noptions:\n\n* **text:** some text to place in the column.\n* **width:** the width of a column.\n* **align:** alignment, `right` or `center`.\n* **padding:** `[top, right, bottom, left]`.\n* **border:** should a border be placed around the div?\n\n### cliui.span(column, column, column)\n\nSimilar to `div`, except the next row will be appended without\na new line being created.\n\n### cliui.resetOutput()\n\nResets the UI elements of the current cliui instance, maintaining the values\nset for `width` and `wrap`.\n",
-=======
->>>>>>> 8539cacb
   "author": {
     "name": "Ben Coe",
     "email": "ben@npmjs.com"
