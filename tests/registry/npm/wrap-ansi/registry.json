{
  "name": "wrap-ansi",
  "description": "Wordwrap a string with ANSI escape codes",
  "dist-tags": {
    "latest": "8.1.0"
  },
  "versions": {
    "6.2.0": {
      "name": "wrap-ansi",
      "version": "6.2.0",
      "description": "Wordwrap a string with ANSI escape codes",
      "license": "MIT",
      "repository": {
        "type": "git",
        "url": "git+https://github.com/chalk/wrap-ansi.git"
      },
      "author": {
        "name": "Sindre Sorhus",
        "email": "sindresorhus@gmail.com",
        "url": "sindresorhus.com"
      },
      "engines": {
        "node": ">=8"
      },
      "scripts": {
        "test": "xo && nyc ava"
      },
      "dependencies": {
        "ansi-styles": "^4.0.0",
        "string-width": "^4.1.0",
        "strip-ansi": "^6.0.0"
      },
      "devDependencies": {
        "ava": "^2.1.0",
        "chalk": "^2.4.2",
        "coveralls": "^3.0.3",
        "has-ansi": "^3.0.0",
        "nyc": "^14.1.1",
        "xo": "^0.24.0"
      },
      "gitHead": "a28eb7d6cdbf91bccb56d04d095ca9463c15d3db",
      "bugs": {
        "url": "https://github.com/chalk/wrap-ansi/issues"
      },
      "_id": "wrap-ansi@6.2.0",
      "_nodeVersion": "12.13.0",
      "_npmVersion": "6.12.0",
      "dist": {
        "integrity": "sha512-r6lPcBGxZXlIcymEu7InxDMhdW0KDxpLgoFLcguasxCaJ/SOIZwINatK9KY/tf+ZrlywOKU0UDj3ATXUBfxJXA==",
        "shasum": "e9393ba07102e6c91a3b221478f0257cd2856e53",
        "tarball": "http://localhost:4260/wrap-ansi/wrap-ansi-6.2.0.tgz",
        "fileCount": 4,
<<<<<<< HEAD
        "unpackedSize": 9500,
        "npm-signature": "-----BEGIN PGP SIGNATURE-----\r\nVersion: OpenPGP.js v3.0.4\r\nComment: https://openpgpjs.org\r\n\r\nwsFcBAEBCAAQBQJdyYdxCRA9TVsSAnZWagAA2dsQAIzMpppxZ5UnooIOBZqe\nHRhqc79iACxFpe+EFGO2Ft3Zba0Ccte4oQzRPUQ+r3iA/o0nDgLvaHMaSnTw\nK073n6Ak7y50s3jyhlEJIRUm9paQlrgc70odMBbU3jq1NshGK9g4ERdp1sfj\n8EohNgBs87ZTUc+P6jJ7KcqAswKxUwDmfB0G+0jPw+bko/aDJBv5Yv7bwHby\nfDSC1ONZySASjq/vf24TeqE44cvk7nH2A3b57x85ha5htcWUM+LdjDZg+QQe\nwvN/udVaKVZTQMwT1IIzf5SE8FZ3OEyCj6WnksQhHHOHmCWC70QSqQqh6eye\nWm8QZ+ZZh+s1d88Zf3iZvhyK0R16SNHznfILad19m9c89EEV6RsfFG4xnurs\nsEr3goedqs2ZDL057fLrtMnHf8ZXUXfuP5eI5TAaO6OtEJ3rEDNau9IlK5Nd\nXnxxJNHaGyDi9kPZAWz7ESyKu6uDiMlFSDn3mS10FPU5hRRkkHvaDEQYTEp3\nJk6QNOk/AlNubQVE/BzwBPLwgEhsDxUvEuUnyTGpmtPz6FPmBuhZJJ0CZIPB\nG1cZ7Bt/+WZkDRKzvqld81tJm4rBo68B+DmhJCsgDD+9Zkax+j6vJeDqt++y\nGJdaTsk/GvSwSHIW5dUi12utdn4Jy6RgPyJIxDb8TcFVI2Dm+JPuAiNJ0cQn\nBt9z\r\n=hCBi\r\n-----END PGP SIGNATURE-----\r\n",
        "signatures": [
          {
            "keyid": "SHA256:jl3bwswu80PjjokCgh0o2w5c2U4LhQAE57gj9cz1kzA",
            "sig": "MEQCIBo3DJI+PdNrF7RgmAf56UxJWAD2qFlXFjEPQ0O5V/6wAiBP8UrlLK7UcyawI9lH3EiEvMkPVSAEMlg5XUyR0X4aBw=="
          }
        ]
=======
        "unpackedSize": 9500
>>>>>>> 8539cacb
      },
      "directories": {},
      "_hasShrinkwrap": false
    },
    "7.0.0": {
      "name": "wrap-ansi",
      "version": "7.0.0",
      "description": "Wordwrap a string with ANSI escape codes",
      "license": "MIT",
      "repository": {
        "type": "git",
        "url": "git+https://github.com/chalk/wrap-ansi.git"
      },
      "funding": "https://github.com/chalk/wrap-ansi?sponsor=1",
      "author": {
        "name": "Sindre Sorhus",
        "email": "sindresorhus@gmail.com",
        "url": "https://sindresorhus.com"
      },
      "engines": {
        "node": ">=10"
      },
      "scripts": {
        "test": "xo && nyc ava"
      },
      "dependencies": {
        "ansi-styles": "^4.0.0",
        "string-width": "^4.1.0",
        "strip-ansi": "^6.0.0"
      },
      "devDependencies": {
        "ava": "^2.1.0",
        "chalk": "^4.0.0",
        "coveralls": "^3.0.3",
        "has-ansi": "^4.0.0",
        "nyc": "^15.0.1",
        "xo": "^0.29.1"
      },
      "gitHead": "c81bf7d6d0a9c1a49f7ce6413fbc8fbcf9938330",
      "bugs": {
        "url": "https://github.com/chalk/wrap-ansi/issues"
      },
      "_id": "wrap-ansi@7.0.0",
      "_nodeVersion": "10.20.1",
      "_npmVersion": "6.14.4",
      "dist": {
        "integrity": "sha512-YVGIj2kamLSTxw6NsZjoBxfSwsn0ycdesmc4p+Q21c5zPuZ1pl+NfxVdxPtdHvmNVOQ6XSYG4AUtyt/Fi7D16Q==",
        "shasum": "67e145cff510a6a6984bdf1152911d69d2eb9e43",
        "tarball": "http://localhost:4260/wrap-ansi/wrap-ansi-7.0.0.tgz",
        "fileCount": 4,
<<<<<<< HEAD
        "unpackedSize": 10648,
        "npm-signature": "-----BEGIN PGP SIGNATURE-----\r\nVersion: OpenPGP.js v3.0.4\r\nComment: https://openpgpjs.org\r\n\r\nwsFcBAEBCAAQBQJeoHaECRA9TVsSAnZWagAAK24P/jwyeF34W9cqIv/B3ksz\n92WOZxBeOfH13jbFs4Ha3FhMDAtvLeTJeomi6vcxSMEm2QwClv4xWQB8zHom\nqOXcdDIZ0vOXXZIEtkdpRsYu+jYh5sH/Wqp7CZMtYbMuAPZb2JmmbW+8YL5H\nSOX9I1J8VUGZ0Nsz12tEYbWDaeeK1ALa6qp88TfiUtOGr8T+GhI1kIH9zSEq\nper8hpXgbaX14k+sAey2iVY4zZmfPQbKEbcpPUKLX3QHVYuRVWcI/eFgET9C\nyA39dJDetiFDdPrSKps8/5YA+jNbYWyip+ljT8/Em2PF5JJlOuAii+42EKyM\nUwxii3cKKQ4Q5Zuh5j2RnFutBOFdCLOQfYZAoJEeuxd2UQPZrTEOGD5mXbng\n7g3wf33Syyr+SVbHnRCI8NNrRu1agm4m/uIpugTuvPo1cg4I+hNshRGX1+1D\n5DJKE9KSpz5M67B6mZfsJfLC5ksGtrNBDFvjNAoqo69oSNaGfFJZNC0iXHE6\nIYkRDb/aN4w6JmnaO6vFIx4+5HozLd3iDLKzlDYmTloJNjN1r9kcdMnQUoAG\n5IGC8lGYuTQYyhemyJ92e+OaZQBXaPxBa64Atvj9psPTFko5m18FOqh0HMbp\nreGEUF3K+5wyUv+1C97ZAHbxJ5ZJ3s/qCeIzzWcxuEiqAAAiDxpPmOj9WXan\nRWNd\r\n=dAFV\r\n-----END PGP SIGNATURE-----\r\n",
        "signatures": [
          {
            "keyid": "SHA256:jl3bwswu80PjjokCgh0o2w5c2U4LhQAE57gj9cz1kzA",
            "sig": "MEYCIQCKo7j2UdQx54mSbTdaaej2HDd+7W+ESXd3KKVPvJfvJAIhAMJ7QP5IP0+ZduLVTIUpiMK2pHSoyirpMJPR7ttSpH2z"
          }
        ]
=======
        "unpackedSize": 10648
>>>>>>> 8539cacb
      },
      "directories": {},
      "_hasShrinkwrap": false
    },
    "8.1.0": {
      "name": "wrap-ansi",
      "version": "8.1.0",
      "description": "Wordwrap a string with ANSI escape codes",
      "license": "MIT",
      "repository": {
        "type": "git",
        "url": "git+https://github.com/chalk/wrap-ansi.git"
      },
      "funding": "https://github.com/chalk/wrap-ansi?sponsor=1",
      "author": {
        "name": "Sindre Sorhus",
        "email": "sindresorhus@gmail.com",
        "url": "https://sindresorhus.com"
      },
      "type": "module",
      "exports": {
        "types": "./index.d.ts",
        "default": "./index.js"
      },
      "engines": {
        "node": ">=12"
      },
      "scripts": {
        "test": "xo && nyc ava && tsd"
      },
      "dependencies": {
        "ansi-styles": "^6.1.0",
        "string-width": "^5.0.1",
        "strip-ansi": "^7.0.1"
      },
      "devDependencies": {
        "ava": "^3.15.0",
        "chalk": "^4.1.2",
        "coveralls": "^3.1.1",
        "has-ansi": "^5.0.1",
        "nyc": "^15.1.0",
        "tsd": "^0.25.0",
        "xo": "^0.44.0"
      },
      "types": "./index.d.ts",
      "gitHead": "115090266b0ebb1797032582de78d617575778ab",
      "bugs": {
        "url": "https://github.com/chalk/wrap-ansi/issues"
      },
      "_id": "wrap-ansi@8.1.0",
      "_nodeVersion": "14.21.1",
      "_npmVersion": "9.2.0",
      "dist": {
        "integrity": "sha512-si7QWI6zUMq56bESFvagtmzMdGOtoxfR+Sez11Mobfc7tm+VkUckk9bW2UeffTGVUbOksxmSw0AA2gs8g71NCQ==",
        "shasum": "56dc22368ee570face1b49819975d9b9a5ead214",
        "tarball": "http://localhost:4260/wrap-ansi/wrap-ansi-8.1.0.tgz",
        "fileCount": 5,
<<<<<<< HEAD
        "unpackedSize": 11777,
        "signatures": [
          {
            "keyid": "SHA256:jl3bwswu80PjjokCgh0o2w5c2U4LhQAE57gj9cz1kzA",
            "sig": "MEUCIQCTLHPWZRhU1psYEAvTz2AEDNsMLsR+G9tplhjk3/R3BAIgNOJvHTwK2n7NB5EqKVWO2XlPckE0YuQWw6rMaitomrA="
          }
        ],
        "npm-signature": "-----BEGIN PGP SIGNATURE-----\r\nVersion: OpenPGP.js v4.10.10\r\nComment: https://openpgpjs.org\r\n\r\nwsFzBAEBCAAGBQJjzl3EACEJED1NWxICdlZqFiEECWMYAoorWMhJKdjhPU1b\r\nEgJ2VmpO/A//bYXkxwhhxDVoigdWOaNHiKW+majk5idpXfyGE5PoWIgsqFut\r\nP0aBrryVq2ghKQeknXKuOvpqP2Hp0sJSM6MoLDye3gfk+HNlyJzVdHalk6N8\r\n0DifL08xKkdsbtG0+anIaaI1PVoyL5S8I5FkLZrl+/SKenE5FnlT91rdJi2P\r\n+LiGCRYmA/t+8NbnCvy898l0ZOzQlfM9tdni7V/Sbn8Qgr2lUXJTEqhausHI\r\nIYBTWyW5MWIh4/pfVfFHDDMcdXBKvQ4VRhZC+aPQUjVCGPvW5CWZnP3OPm8a\r\nNfJIO35tUkGN002iswqVdTexuRp5nioJoqRmk2FLC5dnuiKi6Nb0BMB3yy+L\r\nJJXOY+0jF0G3JFFLm82UTCEVFX79uYflr+qaOyRI2GvJzWL9Xjva4VbKbBs5\r\n9o2NoZAbc4sgMlFvUU+xKav3rH+76mQJeJdL+eCKwZkeQomOnrhxrLv5Kc4j\r\nEN1g/vcLEJG/A8u6yWXpxl+/vZYWv6KeNnGhwLF5ffDY0ox1yOb2kHmH73bN\r\nmgavI+Qq7CP3bZFfTM5uJxk9L7ZocdlziHdRE+WllVG3199KvO63RKohUtNb\r\nvJs9XFEHlevDhHne+D0R7oRhN2j9ivImAyrz49hqE7o2UTldVv3qgFY0boeT\r\niPTeVHWKSmTLDzMTbyHNWObQWegh6j8+g9I=\r\n=Y4Bg\r\n-----END PGP SIGNATURE-----\r\n"
=======
        "unpackedSize": 11777
>>>>>>> 8539cacb
      },
      "directories": {},
      "_hasShrinkwrap": false
    }
  },
<<<<<<< HEAD
  "readme": "# wrap-ansi\n\n> Wordwrap a string with [ANSI escape codes](https://en.wikipedia.org/wiki/ANSI_escape_code#Colors_and_Styles)\n\n## Install\n\n```sh\nnpm install wrap-ansi\n```\n\n## Usage\n\n```js\nimport chalk from 'chalk';\nimport wrapAnsi from 'wrap-ansi';\n\nconst input = 'The quick brown ' + chalk.red('fox jumped over ') +\n\t'the lazy ' + chalk.green('dog and then ran away with the unicorn.');\n\nconsole.log(wrapAnsi(input, 20));\n```\n\n<img width=\"331\" src=\"screenshot.png\">\n\n## API\n\n### wrapAnsi(string, columns, options?)\n\nWrap words to the specified column width.\n\n#### string\n\nType: `string`\n\nA string with ANSI escape codes, like one styled by [`chalk`](https://github.com/chalk/chalk).\n\nNewline characters will be normalized to `\\n`.\n\n#### columns\n\nType: `number`\n\nThe number of columns to wrap the text to.\n\n#### options\n\nType: `object`\n\n##### hard\n\nType: `boolean`\\\nDefault: `false`\n\nBy default the wrap is soft, meaning long words may extend past the column width. Setting this to `true` will make it hard wrap at the column width.\n\n##### wordWrap\n\nType: `boolean`\\\nDefault: `true`\n\nBy default, an attempt is made to split words at spaces, ensuring that they don't extend past the configured columns. If wordWrap is `false`, each column will instead be completely filled splitting words as necessary.\n\n##### trim\n\nType: `boolean`\\\nDefault: `true`\n\nWhitespace on all lines is removed by default. Set this option to `false` if you don't want to trim.\n\n## Related\n\n- [slice-ansi](https://github.com/chalk/slice-ansi) - Slice a string with ANSI escape codes\n- [cli-truncate](https://github.com/sindresorhus/cli-truncate) - Truncate a string to a specific width in the terminal\n- [chalk](https://github.com/chalk/chalk) - Terminal string styling done right\n- [jsesc](https://github.com/mathiasbynens/jsesc) - Generate ASCII-only output from Unicode strings. Useful for creating test fixtures.\n",
=======
>>>>>>> 8539cacb
  "homepage": "https://github.com/chalk/wrap-ansi#readme",
  "repository": {
    "type": "git",
    "url": "git+https://github.com/chalk/wrap-ansi.git"
  },
  "author": {
    "name": "Sindre Sorhus",
    "email": "sindresorhus@gmail.com",
    "url": "https://sindresorhus.com"
  },
  "bugs": {
    "url": "https://github.com/chalk/wrap-ansi/issues"
  },
  "license": "MIT",
  "readmeFilename": "readme.md"
}<|MERGE_RESOLUTION|>--- conflicted
+++ resolved
@@ -50,18 +50,7 @@
         "shasum": "e9393ba07102e6c91a3b221478f0257cd2856e53",
         "tarball": "http://localhost:4260/wrap-ansi/wrap-ansi-6.2.0.tgz",
         "fileCount": 4,
-<<<<<<< HEAD
-        "unpackedSize": 9500,
-        "npm-signature": "-----BEGIN PGP SIGNATURE-----\r\nVersion: OpenPGP.js v3.0.4\r\nComment: https://openpgpjs.org\r\n\r\nwsFcBAEBCAAQBQJdyYdxCRA9TVsSAnZWagAA2dsQAIzMpppxZ5UnooIOBZqe\nHRhqc79iACxFpe+EFGO2Ft3Zba0Ccte4oQzRPUQ+r3iA/o0nDgLvaHMaSnTw\nK073n6Ak7y50s3jyhlEJIRUm9paQlrgc70odMBbU3jq1NshGK9g4ERdp1sfj\n8EohNgBs87ZTUc+P6jJ7KcqAswKxUwDmfB0G+0jPw+bko/aDJBv5Yv7bwHby\nfDSC1ONZySASjq/vf24TeqE44cvk7nH2A3b57x85ha5htcWUM+LdjDZg+QQe\nwvN/udVaKVZTQMwT1IIzf5SE8FZ3OEyCj6WnksQhHHOHmCWC70QSqQqh6eye\nWm8QZ+ZZh+s1d88Zf3iZvhyK0R16SNHznfILad19m9c89EEV6RsfFG4xnurs\nsEr3goedqs2ZDL057fLrtMnHf8ZXUXfuP5eI5TAaO6OtEJ3rEDNau9IlK5Nd\nXnxxJNHaGyDi9kPZAWz7ESyKu6uDiMlFSDn3mS10FPU5hRRkkHvaDEQYTEp3\nJk6QNOk/AlNubQVE/BzwBPLwgEhsDxUvEuUnyTGpmtPz6FPmBuhZJJ0CZIPB\nG1cZ7Bt/+WZkDRKzvqld81tJm4rBo68B+DmhJCsgDD+9Zkax+j6vJeDqt++y\nGJdaTsk/GvSwSHIW5dUi12utdn4Jy6RgPyJIxDb8TcFVI2Dm+JPuAiNJ0cQn\nBt9z\r\n=hCBi\r\n-----END PGP SIGNATURE-----\r\n",
-        "signatures": [
-          {
-            "keyid": "SHA256:jl3bwswu80PjjokCgh0o2w5c2U4LhQAE57gj9cz1kzA",
-            "sig": "MEQCIBo3DJI+PdNrF7RgmAf56UxJWAD2qFlXFjEPQ0O5V/6wAiBP8UrlLK7UcyawI9lH3EiEvMkPVSAEMlg5XUyR0X4aBw=="
-          }
-        ]
-=======
         "unpackedSize": 9500
->>>>>>> 8539cacb
       },
       "directories": {},
       "_hasShrinkwrap": false
@@ -112,18 +101,7 @@
         "shasum": "67e145cff510a6a6984bdf1152911d69d2eb9e43",
         "tarball": "http://localhost:4260/wrap-ansi/wrap-ansi-7.0.0.tgz",
         "fileCount": 4,
-<<<<<<< HEAD
-        "unpackedSize": 10648,
-        "npm-signature": "-----BEGIN PGP SIGNATURE-----\r\nVersion: OpenPGP.js v3.0.4\r\nComment: https://openpgpjs.org\r\n\r\nwsFcBAEBCAAQBQJeoHaECRA9TVsSAnZWagAAK24P/jwyeF34W9cqIv/B3ksz\n92WOZxBeOfH13jbFs4Ha3FhMDAtvLeTJeomi6vcxSMEm2QwClv4xWQB8zHom\nqOXcdDIZ0vOXXZIEtkdpRsYu+jYh5sH/Wqp7CZMtYbMuAPZb2JmmbW+8YL5H\nSOX9I1J8VUGZ0Nsz12tEYbWDaeeK1ALa6qp88TfiUtOGr8T+GhI1kIH9zSEq\nper8hpXgbaX14k+sAey2iVY4zZmfPQbKEbcpPUKLX3QHVYuRVWcI/eFgET9C\nyA39dJDetiFDdPrSKps8/5YA+jNbYWyip+ljT8/Em2PF5JJlOuAii+42EKyM\nUwxii3cKKQ4Q5Zuh5j2RnFutBOFdCLOQfYZAoJEeuxd2UQPZrTEOGD5mXbng\n7g3wf33Syyr+SVbHnRCI8NNrRu1agm4m/uIpugTuvPo1cg4I+hNshRGX1+1D\n5DJKE9KSpz5M67B6mZfsJfLC5ksGtrNBDFvjNAoqo69oSNaGfFJZNC0iXHE6\nIYkRDb/aN4w6JmnaO6vFIx4+5HozLd3iDLKzlDYmTloJNjN1r9kcdMnQUoAG\n5IGC8lGYuTQYyhemyJ92e+OaZQBXaPxBa64Atvj9psPTFko5m18FOqh0HMbp\nreGEUF3K+5wyUv+1C97ZAHbxJ5ZJ3s/qCeIzzWcxuEiqAAAiDxpPmOj9WXan\nRWNd\r\n=dAFV\r\n-----END PGP SIGNATURE-----\r\n",
-        "signatures": [
-          {
-            "keyid": "SHA256:jl3bwswu80PjjokCgh0o2w5c2U4LhQAE57gj9cz1kzA",
-            "sig": "MEYCIQCKo7j2UdQx54mSbTdaaej2HDd+7W+ESXd3KKVPvJfvJAIhAMJ7QP5IP0+ZduLVTIUpiMK2pHSoyirpMJPR7ttSpH2z"
-          }
-        ]
-=======
         "unpackedSize": 10648
->>>>>>> 8539cacb
       },
       "directories": {},
       "_hasShrinkwrap": false
@@ -181,27 +159,12 @@
         "shasum": "56dc22368ee570face1b49819975d9b9a5ead214",
         "tarball": "http://localhost:4260/wrap-ansi/wrap-ansi-8.1.0.tgz",
         "fileCount": 5,
-<<<<<<< HEAD
-        "unpackedSize": 11777,
-        "signatures": [
-          {
-            "keyid": "SHA256:jl3bwswu80PjjokCgh0o2w5c2U4LhQAE57gj9cz1kzA",
-            "sig": "MEUCIQCTLHPWZRhU1psYEAvTz2AEDNsMLsR+G9tplhjk3/R3BAIgNOJvHTwK2n7NB5EqKVWO2XlPckE0YuQWw6rMaitomrA="
-          }
-        ],
-        "npm-signature": "-----BEGIN PGP SIGNATURE-----\r\nVersion: OpenPGP.js v4.10.10\r\nComment: https://openpgpjs.org\r\n\r\nwsFzBAEBCAAGBQJjzl3EACEJED1NWxICdlZqFiEECWMYAoorWMhJKdjhPU1b\r\nEgJ2VmpO/A//bYXkxwhhxDVoigdWOaNHiKW+majk5idpXfyGE5PoWIgsqFut\r\nP0aBrryVq2ghKQeknXKuOvpqP2Hp0sJSM6MoLDye3gfk+HNlyJzVdHalk6N8\r\n0DifL08xKkdsbtG0+anIaaI1PVoyL5S8I5FkLZrl+/SKenE5FnlT91rdJi2P\r\n+LiGCRYmA/t+8NbnCvy898l0ZOzQlfM9tdni7V/Sbn8Qgr2lUXJTEqhausHI\r\nIYBTWyW5MWIh4/pfVfFHDDMcdXBKvQ4VRhZC+aPQUjVCGPvW5CWZnP3OPm8a\r\nNfJIO35tUkGN002iswqVdTexuRp5nioJoqRmk2FLC5dnuiKi6Nb0BMB3yy+L\r\nJJXOY+0jF0G3JFFLm82UTCEVFX79uYflr+qaOyRI2GvJzWL9Xjva4VbKbBs5\r\n9o2NoZAbc4sgMlFvUU+xKav3rH+76mQJeJdL+eCKwZkeQomOnrhxrLv5Kc4j\r\nEN1g/vcLEJG/A8u6yWXpxl+/vZYWv6KeNnGhwLF5ffDY0ox1yOb2kHmH73bN\r\nmgavI+Qq7CP3bZFfTM5uJxk9L7ZocdlziHdRE+WllVG3199KvO63RKohUtNb\r\nvJs9XFEHlevDhHne+D0R7oRhN2j9ivImAyrz49hqE7o2UTldVv3qgFY0boeT\r\niPTeVHWKSmTLDzMTbyHNWObQWegh6j8+g9I=\r\n=Y4Bg\r\n-----END PGP SIGNATURE-----\r\n"
-=======
         "unpackedSize": 11777
->>>>>>> 8539cacb
       },
       "directories": {},
       "_hasShrinkwrap": false
     }
   },
-<<<<<<< HEAD
-  "readme": "# wrap-ansi\n\n> Wordwrap a string with [ANSI escape codes](https://en.wikipedia.org/wiki/ANSI_escape_code#Colors_and_Styles)\n\n## Install\n\n```sh\nnpm install wrap-ansi\n```\n\n## Usage\n\n```js\nimport chalk from 'chalk';\nimport wrapAnsi from 'wrap-ansi';\n\nconst input = 'The quick brown ' + chalk.red('fox jumped over ') +\n\t'the lazy ' + chalk.green('dog and then ran away with the unicorn.');\n\nconsole.log(wrapAnsi(input, 20));\n```\n\n<img width=\"331\" src=\"screenshot.png\">\n\n## API\n\n### wrapAnsi(string, columns, options?)\n\nWrap words to the specified column width.\n\n#### string\n\nType: `string`\n\nA string with ANSI escape codes, like one styled by [`chalk`](https://github.com/chalk/chalk).\n\nNewline characters will be normalized to `\\n`.\n\n#### columns\n\nType: `number`\n\nThe number of columns to wrap the text to.\n\n#### options\n\nType: `object`\n\n##### hard\n\nType: `boolean`\\\nDefault: `false`\n\nBy default the wrap is soft, meaning long words may extend past the column width. Setting this to `true` will make it hard wrap at the column width.\n\n##### wordWrap\n\nType: `boolean`\\\nDefault: `true`\n\nBy default, an attempt is made to split words at spaces, ensuring that they don't extend past the configured columns. If wordWrap is `false`, each column will instead be completely filled splitting words as necessary.\n\n##### trim\n\nType: `boolean`\\\nDefault: `true`\n\nWhitespace on all lines is removed by default. Set this option to `false` if you don't want to trim.\n\n## Related\n\n- [slice-ansi](https://github.com/chalk/slice-ansi) - Slice a string with ANSI escape codes\n- [cli-truncate](https://github.com/sindresorhus/cli-truncate) - Truncate a string to a specific width in the terminal\n- [chalk](https://github.com/chalk/chalk) - Terminal string styling done right\n- [jsesc](https://github.com/mathiasbynens/jsesc) - Generate ASCII-only output from Unicode strings. Useful for creating test fixtures.\n",
-=======
->>>>>>> 8539cacb
   "homepage": "https://github.com/chalk/wrap-ansi#readme",
   "repository": {
     "type": "git",
