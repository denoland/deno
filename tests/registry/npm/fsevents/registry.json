--- conflicted
+++ resolved
@@ -45,26 +45,12 @@
         "shasum": "cac6407785d03675a2a5e1a5305c697b347d90d6",
         "tarball": "http://localhost:4260/fsevents/fsevents-2.3.3.tgz",
         "fileCount": 6,
-<<<<<<< HEAD
-        "unpackedSize": 173224,
-        "signatures": [
-          {
-            "keyid": "SHA256:jl3bwswu80PjjokCgh0o2w5c2U4LhQAE57gj9cz1kzA",
-            "sig": "MEUCIBqKmzRJwFJcSLXc/SdNTdFsUQvsS/tX+pFHr2JkniDbAiEAiTjoxV3W2IK2g8Udbes/ZP46+TtL40PX3IX/bxosfWs="
-          }
-        ]
-=======
         "unpackedSize": 173224
->>>>>>> 8539cacb
       },
       "directories": {},
       "_hasShrinkwrap": false
     }
   },
-<<<<<<< HEAD
-  "readme": "# fsevents\n\nNative access to MacOS FSEvents in [Node.js](https://nodejs.org/)\n\nThe FSEvents API in MacOS allows applications to register for notifications of\nchanges to a given directory tree. It is a very fast and lightweight alternative\nto kqueue.\n\nThis is a low-level library. For a cross-platform file watching module that\nuses fsevents, check out [Chokidar](https://github.com/paulmillr/chokidar).\n\n## Usage\n\n```sh\nnpm install fsevents\n```\n\nSupports only **Node.js v8.16 and higher**.\n\n```js\nconst fsevents = require('fsevents');\n\n// To start observation\nconst stop = fsevents.watch(__dirname, (path, flags, id) => {\n  const info = fsevents.getInfo(path, flags);\n});\n\n// To end observation\nstop();\n```\n\n> **Important note:** The API behaviour is slightly different from typical JS APIs. The `stop` function **must** be\n> retrieved and stored somewhere, even if you don't plan to stop the watcher. If you forget it, the garbage collector\n> will eventually kick in, the watcher will be unregistered, and your callbacks won't be called anymore.\n\nThe callback passed as the second parameter to `.watch` get's called whenever the operating system detects a\na change in the file system. It takes three arguments:\n\n###### `fsevents.watch(dirname: string, (path: string, flags: number, id: string) => void): () => Promise<undefined>`\n\n * `path: string` - the item in the filesystem that have been changed\n * `flags: number` - a numeric value describing what the change was\n * `id: string` - an unique-id identifying this specific event\n\n Returns closer callback which when called returns a Promise resolving when the watcher process has been shut down.\n\n###### `fsevents.getInfo(path: string, flags: number, id: string): FsEventInfo`\n\nThe `getInfo` function takes the `path`, `flags` and `id` arguments and converts those parameters into a structure\nthat is easier to digest to determine what the change was.\n\nThe `FsEventsInfo` has the following shape:\n\n```js\n/**\n * @typedef {'created'|'modified'|'deleted'|'moved'|'root-changed'|'cloned'|'unknown'} FsEventsEvent\n * @typedef {'file'|'directory'|'symlink'} FsEventsType\n */\n{\n  \"event\": \"created\", // {FsEventsEvent}\n  \"path\": \"file.txt\",\n  \"type\": \"file\",    // {FsEventsType}\n  \"changes\": {\n    \"inode\": true,   // Had iNode Meta-Information changed\n    \"finder\": false, // Had Finder Meta-Data changed\n    \"access\": false, // Had access permissions changed\n    \"xattrs\": false  // Had xAttributes changed\n  },\n  \"flags\": 0x100000000\n}\n```\n\n## Changelog\n\n- v2.3 supports Apple Silicon ARM CPUs\n- v2 supports node 8.16+ and reduces package size massively\n- v1.2.8 supports node 6+\n- v1.2.7 supports node 4+\n\n## Troubleshooting\n\n- I'm getting `EBADPLATFORM` `Unsupported platform for fsevents` error.\n- It's fine, nothing is broken. fsevents is macos-only. Other platforms are skipped. If you want to hide this warning, report a bug to NPM bugtracker asking them to hide ebadplatform warnings by default.\n\n## License\n\nThe MIT License Copyright (C) 2010-2020 by Philipp Dunkel, Ben Noordhuis, Elan Shankar, Paul Miller — see LICENSE file.\n\nVisit our [GitHub page](https://github.com/fsevents/fsevents) and [NPM Page](https://npmjs.org/package/fsevents)\n",
-=======
->>>>>>> 8539cacb
   "repository": {
     "type": "git",
     "url": "git+https://github.com/fsevents/fsevents.git"
