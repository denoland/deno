--- conflicted
+++ resolved
@@ -46,27 +46,12 @@
         "shasum": "92670ff50f5359bdb7a3e0d40d0ec30c5737687a",
         "tarball": "http://localhost:4260/aggregate-error/aggregate-error-3.1.0.tgz",
         "fileCount": 5,
-<<<<<<< HEAD
-        "unpackedSize": 6690,
-        "npm-signature": "-----BEGIN PGP SIGNATURE-----\r\nVersion: OpenPGP.js v3.0.4\r\nComment: https://openpgpjs.org\r\n\r\nwsFcBAEBCAAQBQJfQErcCRA9TVsSAnZWagAAf/YP/ibX9IXEI1C1OlqoT4fY\n4eq/6W0Mt2mIq8D2nAZShWHaYdM3llNZNKFVunhNfBsZ1lYGizwCV95QnjcA\nOV6+wKW/dIk9qJUo7+EfOtorC1lrdJshIqVETuwirk+a+HkBh9zMJFxgXiYs\ndxCWGiqQes7FV3qytLo2jmjh9+2DBmnod/5/8CaSSu8zPBKMRGfaF9/NUH1j\nxyPHitx1yPFmjdTcuESAmC7QEiFrIx1m1H7gzPWDUrHajlmKwhkVHAhayZDj\nMmZRPfbxfavxqc5ba6jEGcEXdJf/npjOkSrrnfFHri4582BQ/si9PE522hnM\nMId1JH21sWcn5LTuJcVhO6KNfUJ08HBbyfbjICKRsgCgEovBV8D2/CWWs87U\nM2CDQ8zXMLoYlr4dYqB4Eo7pbgxTKLpNmhoAZYcbDogYLB9/p38MxXU9S46D\nw6/StKVss6wwno/TIxvka31K9I9IbH4Nof3KH4ek7Bcqc55h+IIfIE6BGRcm\ngOLrVUkKSP2EQOjWf9MtjyX4/HLBtWSpZLu3yr7SzpVq4G68CwzQ3KPtQHTJ\nVwi+vStNeZtEaedJp+Y22CC2zhWZ3tZHptLsJKAB5xlWlDU2W3FrP9XR2L0U\nvM9P1CmOCKAQge+O8inRFtxAE0gHNuA4Fy/0JxCFhgpBDqaZQgkb/6x0ERT7\n7AVh\r\n=Sxhl\r\n-----END PGP SIGNATURE-----\r\n",
-        "signatures": [
-          {
-            "keyid": "SHA256:jl3bwswu80PjjokCgh0o2w5c2U4LhQAE57gj9cz1kzA",
-            "sig": "MEUCIGiETVzB7JNhlldMQtr8MMh6EEIAvmfBTpDJoCD/z/CtAiEA/8XMjd3BoEUvnRxgWCg7otZ51MaAXQtlgm47KsBAglQ="
-          }
-        ]
-=======
         "unpackedSize": 6690
->>>>>>> 8539cacb
       },
       "directories": {},
       "_hasShrinkwrap": false
     }
   },
-<<<<<<< HEAD
-  "readme": "# aggregate-error\n\n> Create an error from multiple errors\n\n*Note: With [Node.js 15](https://medium.com/@nodejs/node-js-v15-0-0-is-here-deb00750f278), there's now a built-in [`AggregateError`](https://developer.mozilla.org/en-US/docs/Web/JavaScript/Reference/Global_Objects/AggregateError) type.*\n\n## Install\n\n```sh\nnpm install aggregate-error\n```\n\n## Usage\n\n```js\nimport AggregateError from 'aggregate-error';\n\nconst error = new AggregateError([new Error('foo'), 'bar', {message: 'baz'}]);\n\nthrow error;\n/*\nAggregateError:\n    Error: foo\n        at Object.<anonymous> (/Users/sindresorhus/dev/aggregate-error/example.js:3:33)\n    Error: bar\n        at Object.<anonymous> (/Users/sindresorhus/dev/aggregate-error/example.js:3:13)\n    Error: baz\n        at Object.<anonymous> (/Users/sindresorhus/dev/aggregate-error/example.js:3:13)\n    at AggregateError (/Users/sindresorhus/dev/aggregate-error/index.js:19:3)\n    at Object.<anonymous> (/Users/sindresorhus/dev/aggregate-error/example.js:3:13)\n    at Module._compile (module.js:556:32)\n    at Object.Module._extensions..js (module.js:565:10)\n    at Module.load (module.js:473:32)\n    at tryModuleLoad (module.js:432:12)\n    at Function.Module._load (module.js:424:3)\n    at Module.runMain (module.js:590:10)\n    at run (bootstrap_node.js:394:7)\n    at startup (bootstrap_node.js:149:9)\n*/\n\nfor (const individualError of error.errors) {\n\tconsole.log(individualError);\n}\n//=> [Error: foo]\n//=> [Error: bar]\n//=> [Error: baz]\n```\n\n## API\n\n### AggregateError(errors)\n\nReturns an `Error`.\n\n#### errors\n\nType: `Array<Error|object|string>`\n\nIf a string, a new `Error` is created with the string as the error message.\\\nIf a non-Error object, a new `Error` is created with all properties from the object copied over.\n",
-=======
->>>>>>> 8539cacb
   "homepage": "https://github.com/sindresorhus/aggregate-error#readme",
   "repository": {
     "type": "git",
