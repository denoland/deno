--- conflicted
+++ resolved
@@ -44,24 +44,10 @@
       "dist": {
         "shasum": "3d9877899e6a53efc0160504cde15f82e6f061d5",
         "tarball": "http://localhost:4260/is-lambda/is-lambda-1.0.1.tgz",
-<<<<<<< HEAD
-        "integrity": "sha512-z7CMFGNrENq5iFB9Bqo64Xk6Y9sg+epq1myIcdHaGnbMTYOxvzsEtdYqQUylB7LxfkvgrrjP32T6Ywciio9UIQ==",
-        "signatures": [
-          {
-            "keyid": "SHA256:jl3bwswu80PjjokCgh0o2w5c2U4LhQAE57gj9cz1kzA",
-            "sig": "MEQCIHWpJi2/bQUyBW7NDenjkyIbtXFZWLcIcpU1QjUbyp3XAiAtuGpqcPbXMtAMcDVHbc0whQvcNPh5129edWIKXieCnA=="
-          }
-        ]
-      }
-    }
-  },
-  "readme": "# is-lambda\n\nReturns `true` if the current environment is an [AWS\nLambda](https://aws.amazon.com/lambda/) server.\n\n[![Build status](https://travis-ci.org/watson/is-lambda.svg?branch=master)](https://travis-ci.org/watson/is-lambda)\n[![js-standard-style](https://img.shields.io/badge/code%20style-standard-brightgreen.svg?style=flat)](https://github.com/feross/standard)\n\n## Installation\n\n```\nnpm install is-lambda\n```\n\n## Usage\n\n```js\nvar isLambda = require('is-lambda')\n\nif (isLambda) {\n  console.log('The code is running on a AWS Lambda')\n}\n```\n\n## License\n\nMIT\n",
-=======
         "integrity": "sha512-z7CMFGNrENq5iFB9Bqo64Xk6Y9sg+epq1myIcdHaGnbMTYOxvzsEtdYqQUylB7LxfkvgrrjP32T6Ywciio9UIQ=="
       }
     }
   },
->>>>>>> 8539cacb
   "homepage": "https://github.com/watson/is-lambda",
   "repository": {
     "type": "git",
