--- conflicted
+++ resolved
@@ -40,27 +40,13 @@
       "dist": {
         "shasum": "9218b9b2b928a238b13dc4fb6b6d576f231453ea",
         "tarball": "http://localhost:4260/imurmurhash/imurmurhash-0.1.4.tgz",
-<<<<<<< HEAD
-        "integrity": "sha512-JmXMZ6wuvDmLiHEml9ykzqO6lwFbof0GG4IkcGaENdCRDDmMVnny7s5HsIgHCbaq0w2MyPhDqkhTUgS2LU2PHA==",
-        "signatures": [
-          {
-            "keyid": "SHA256:jl3bwswu80PjjokCgh0o2w5c2U4LhQAE57gj9cz1kzA",
-            "sig": "MEQCIDBYV53bBFjsfNsa4u6aXAPKZ+9co9516ZzIbyHU6H9GAiBXXkJRFrbyt8Y2KjDxx6KfZb8DhPxQB/BkZd2wnfAMEg=="
-          }
-        ]
-=======
         "integrity": "sha512-JmXMZ6wuvDmLiHEml9ykzqO6lwFbof0GG4IkcGaENdCRDDmMVnny7s5HsIgHCbaq0w2MyPhDqkhTUgS2LU2PHA=="
->>>>>>> 8539cacb
       },
       "_from": ".",
       "_npmVersion": "1.3.2",
       "directories": {}
     }
   },
-<<<<<<< HEAD
-  "readme": "iMurmurHash.JS\n==============\n\nAn incremental implementation of the MurmurHash3 (32-bit) hashing algorithm for JavaScript based on [Gary Court's implementation](https://github.com/garycourt/murmurhash-js).\n\nInstallation\n------------\n\nTo use iMurmurHash in the browser, [download the latest version](https://raw.github.com/jensyt/imurmurhash-js/master/imurmurhash.min.js) and include it as a script on your site.\n\n```html\n<script type=\"text/javascript\" src=\"/scripts/imurmurhash.min.js\"></script>\n<script>\n// Your code here, access iMurmurHash using the global object MurmurHash3\n</script>\n```\n\n---\n\nTo use iMurmurHash in Node.js, install the module using NPM:\n\n```bash\nnpm install imurmurhash\n```\n\nThen simply include it in your scripts:\n\n```javascript\nMurmurHash3 = require('imurmurhash');\n```\n\nQuick Example\n-------------\n\n```javascript\n// Create the initial hash\nvar hashState = MurmurHash3('string');\n\n// Incrementally add text\nhashState.hash('more strings');\nhashState.hash('even more strings');\n\n// All calls can be chained if desired\nhashState.hash('and').hash('some').hash('more');\n\n// Get a result\nhashState.result();\n// returns 0x29d3f1e3\n```\n\nFunctions\n---------\n\n### MurmurHash3 ([string], [seed])\nGet a hash state object, optionally initialized with the given _string_ and _seed_. _Seed_ must be a positive integer if provided. Calling this function without the `new` keyword will return a cached state object that has been reset. This is safe to use as long as the object is only used from a single thread and no other hashes are created while operating on this one. If this constraint cannot be met, you can use `new` to create a new state object. For example:\n\n```javascript\n// Use the cached object, calling the function again will return the same\n// object (but reset, so the current state would be lost)\nhashState = MurmurHash3();\n...\n\n// Create a new object that can be safely used however you wish. Calling the\n// function again will simply return a new state object, and no state loss\n// will occur, at the cost of creating more objects.\nhashState = new MurmurHash3();\n```\n\nBoth methods can be mixed however you like if you have different use cases.\n\n---\n\n### MurmurHash3.prototype.hash (string)\nIncrementally add a _string_ to the hash. This can be called as many times as you want for the hash state object, including after a calls to `result()`. Returns `this` so calls can be chained.\n\n---\n\n### MurmurHash3.prototype.result ()\nGet the result of the hash as a 32-bit positive integer. This performs the tail and finalizer portions of the algorithm, but does not store the result in the state object. This means that it is perfectly safe to get results and then continue adding strings via `hash`.\n\n```javascript\n// Do the whole string at once\nMurmurHash3('this is a test string').result();\n// 0x70529328\n\n// Do part of the string, get a result, then the other part\nvar m = MurmurHash3('this is a');\nm.result();\n// 0xbfc4f834\nm.hash(' test string').result();\n// 0x70529328 (same as above)\n```\n\n---\n\n### MurmurHash3.prototype.reset (seed)\nReset the state object for reuse, optionally using the given _seed_ (defaults to 0 like constructor). Returns `this` so calls can be chained.\n\n---\n\nLicense (MIT)\n-------------\nCopyright (c) 2013 Gary Court, Jens Taylor\n\nPermission is hereby granted, free of charge, to any person obtaining a copy of\nthis software and associated documentation files (the \"Software\"), to deal in\nthe Software without restriction, including without limitation the rights to\nuse, copy, modify, merge, publish, distribute, sublicense, and/or sell copies of\nthe Software, and to permit persons to whom the Software is furnished to do so,\nsubject to the following conditions:\n\nThe above copyright notice and this permission notice shall be included in all\ncopies or substantial portions of the Software.\n\nTHE SOFTWARE IS PROVIDED \"AS IS\", WITHOUT WARRANTY OF ANY KIND, EXPRESS OR\nIMPLIED, INCLUDING BUT NOT LIMITED TO THE WARRANTIES OF MERCHANTABILITY, FITNESS\nFOR A PARTICULAR PURPOSE AND NONINFRINGEMENT. IN NO EVENT SHALL THE AUTHORS OR\nCOPYRIGHT HOLDERS BE LIABLE FOR ANY CLAIM, DAMAGES OR OTHER LIABILITY, WHETHER\nIN AN ACTION OF CONTRACT, TORT OR OTHERWISE, ARISING FROM, OUT OF OR IN\nCONNECTION WITH THE SOFTWARE OR THE USE OR OTHER DEALINGS IN THE SOFTWARE.\n",
-=======
->>>>>>> 8539cacb
   "author": {
     "name": "Jens Taylor",
     "email": "jensyt@gmail.com",
