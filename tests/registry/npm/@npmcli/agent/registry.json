--- conflicted
+++ resolved
@@ -27,15 +27,6 @@
         "tarball": "http://localhost:4260/@npmcli/agent/agent-2.2.2.tgz",
         "fileCount": 8,
         "integrity": "sha512-OrcNPXdpSl9UX7qPVRWbmWMCSXrcDa2M9DvrbOTj7ao1S4PlqVFYv9/yLKMkrJKZ/V5A/kDBC690or307i26Og==",
-<<<<<<< HEAD
-        "signatures": [
-          {
-            "sig": "MEYCIQD8utuvBD/N8G0uYr0HEHH22zAe3c5tqP0Gj0z80N+saQIhAJu+Qf6LE+R2RmJtdZVBAIPYico2M8zk7QAOpDwjstzf",
-            "keyid": "SHA256:jl3bwswu80PjjokCgh0o2w5c2U4LhQAE57gj9cz1kzA"
-          }
-        ],
-=======
->>>>>>> 8539cacb
         "attestations": {
           "url": "http://localhost:4260/attestations/@npmcli%2fagent@2.2.2",
           "provenance": {
@@ -103,9 +94,5 @@
   "bugs": {
     "url": "https://github.com/npm/agent/issues"
   },
-<<<<<<< HEAD
-  "readme": "## @npmcli/agent\n\nA pair of Agent implementations for nodejs that provide consistent keep-alives, granular timeouts, dns caching, and proxy support.\n\n### Usage\n\n```js\nconst { getAgent, HttpAgent } = require('@npmcli/agent')\nconst fetch = require('minipass-fetch')\n\nconst main = async () => {\n    // if you know what agent you need, you can create one directly\n    const agent = new HttpAgent(agentOptions)\n    // or you can use the getAgent helper, it will determine and create an Agent\n    // instance for you as well as reuse that agent for new requests as appropriate\n    const agent = getAgent('https://registry.npmjs.org/npm', agentOptions)\n    // minipass-fetch is just an example, this will work for any http client that\n    // supports node's Agents\n    const res = await fetch('https://registry.npmjs.org/npm', { agent })\n}\n\nmain()\n```\n\n### Options\n\nAll options supported by the node Agent implementations are supported here, see [the docs](https://nodejs.org/api/http.html#new-agentoptions) for those.\n\nOptions that have been added by this module include:\n\n- `family`: what tcp family to use, can be `4` for IPv4, `6` for IPv6 or `0` for both.\n- `proxy`: a URL to a supported proxy, currently supports `HTTP CONNECT` based http/https proxies as well as socks4 and 5.\n- `dns`: configuration for the built-in dns cache\n    - `ttl`: how long (in milliseconds) to keep cached dns entries, defaults to `5 * 60 * 100 (5 minutes)`\n    - `lookup`: optional function to override how dns lookups are performed, defaults to `require('dns').lookup`\n- `timeouts`: a set of granular timeouts, all default to `0`\n    - `connection`: time between initiating connection and actually connecting\n    - `idle`: time between data packets (if a top level `timeout` is provided, it will be copied here)\n    - `response`: time between sending a request and receiving a response\n    - `transfer`: time between starting to receive a request and consuming the response fully\n",
-=======
->>>>>>> 8539cacb
   "readmeFilename": "README.md"
 }