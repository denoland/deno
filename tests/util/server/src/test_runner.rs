// Copyright 2018-2025 the Deno authors. MIT license.

use std::io::IsTerminal;
use std::io::Write;
use std::num::NonZeroUsize;
<<<<<<< HEAD
use std::sync::Arc;
use std::sync::atomic::AtomicBool;
use std::sync::mpsc::RecvTimeoutError;
use std::sync::mpsc::channel;
=======
>>>>>>> 3dac3dfc
use std::time::Duration;
use std::time::Instant;

<<<<<<< HEAD
use console_static_text::ConsoleStaticText;
use file_test_runner::TestResult;
use file_test_runner::reporter::LogReporter;
=======
use file_test_runner::RunOptions;
use file_test_runner::TestResult;
>>>>>>> 3dac3dfc
use parking_lot::Mutex;

use crate::IS_CI;
use crate::colors;
use crate::semaphore::Semaphore;

pub fn flaky_test_ci(
  test_name: &str,
  parallelism: Option<&Parallelism>,
  run_test: impl Fn() -> TestResult,
) -> TestResult {
  run_maybe_flaky_test(test_name, *IS_CI, parallelism, run_test)
}

struct SingleConcurrencyFlagGuard<'a>(&'a Parallelism);

impl<'a> Drop for SingleConcurrencyFlagGuard<'a> {
  fn drop(&mut self) {
    let mut value = self.0.has_raised_count.lock();
    *value -= 1;
    if *value == 0 {
      self.0.semaphore.set_max(self.0.max_parallelism.get());
    }
  }
}

pub struct Parallelism {
  semaphore: Semaphore,
  max_parallelism: NonZeroUsize,
  has_raised_count: Mutex<usize>,
}

impl Default for Parallelism {
  fn default() -> Self {
    let max_parallelism = RunOptions::default_parallelism();
    Self {
      max_parallelism,
      semaphore: Semaphore::new(max_parallelism.get()),
      has_raised_count: Default::default(),
    }
  }
}

impl Parallelism {
  pub fn max_parallelism(&self) -> NonZeroUsize {
    self.max_parallelism
  }

  fn acquire(&self) -> crate::semaphore::Permit<'_> {
    self.semaphore.acquire()
  }

  fn raise_single_concurrency_flag(&self) -> SingleConcurrencyFlagGuard<'_> {
    {
      let mut value = self.has_raised_count.lock();
      if *value == 0 {
        self.semaphore.set_max(1);
      }
      *value += 1;
    }
    SingleConcurrencyFlagGuard(self)
  }
}

pub fn run_maybe_flaky_test(
  test_name: &str,
  is_flaky: bool,
  parallelism: Option<&Parallelism>,
  main_action: impl Fn() -> TestResult,
) -> TestResult {
  let ci_parallelism = parallelism.filter(|_| *IS_CI);
  let action = || run_with_parallelism(ci_parallelism, &main_action);
  if !is_flaky {
    return action();
  }
  for i in 0..2 {
    let result = action();
    if !result.is_failed() {
      return result;
    }
    #[allow(clippy::print_stderr)]
    if *IS_CI {
      ::std::eprintln!(
        "{} {} was flaky on run {}",
        colors::bold_red("Warning"),
        colors::gray(test_name),
        i,
      );
    }
    std::thread::sleep(Duration::from_millis(100));
  }

<<<<<<< HEAD
  // if we got here, it means the CI is very flaky at the moment
  // so reduce concurrency down to 1
  if *IS_CI
    && let Some(parallelism) = parallelism
    && parallelism.limit_to_one()
  {
    eprintln!(
      "{} {} was flaky. Reducing test concurrency to 1.",
=======
  // on the CI, try running the test in isolation with no other tests running
  #[allow(clippy::print_stderr)]
  let _maybe_guard = if let Some(parallelism) = ci_parallelism {
    let guard = parallelism.raise_single_concurrency_flag();
    ::std::eprintln!(
      "{} {} was flaky. Temporarily reducing test concurrency to 1 and trying a few more times.",
>>>>>>> 3dac3dfc
      colors::bold_red("***WARNING***"),
      colors::gray(test_name)
    );

    for _ in 0..2 {
      let result = action();
      if !result.is_failed() {
        return result;
      }
      std::thread::sleep(Duration::from_millis(100));
    }

<<<<<<< HEAD
  // surface this one
=======
    Some(guard)
  } else {
    None
  };

  // surface result now
>>>>>>> 3dac3dfc
  action()
}

fn run_with_parallelism(
  parallelism: Option<&Parallelism>,
  action: impl Fn() -> TestResult,
) -> TestResult {
  let _maybe_permit = parallelism.map(|p| p.acquire());
  let duration = std::time::Instant::now();
  let result = action();
  result.with_duration(duration.elapsed())
}

pub struct TestTimeoutHolder {
  _tx: std::sync::mpsc::Sender<()>,
}

pub fn with_timeout(
  test_name: String,
  duration: Duration,
) -> TestTimeoutHolder {
  let (tx, rx) = ::std::sync::mpsc::channel::<()>();
  // ok to allow because we don't need to maintain logging context here
  #[allow(clippy::disallowed_methods)]
  std::thread::spawn(move || {
    if rx.recv_timeout(duration)
      == Err(::std::sync::mpsc::RecvTimeoutError::Timeout)
    {
      use std::io::Write;
      #[allow(clippy::print_stderr)]
      {
        ::std::eprintln!(
          "Test {test_name} timed out after {} seconds, aborting",
          duration.as_secs()
        );
      }
      _ = std::io::stderr().flush();
      #[allow(clippy::disallowed_methods)]
      ::std::process::exit(1);
    }
  });
  TestTimeoutHolder { _tx: tx }
}

pub fn get_test_reporter<TData>()
-> Arc<dyn file_test_runner::reporter::Reporter<TData>> {
  if *file_test_runner::NO_CAPTURE || *IS_CI || !std::io::stderr().is_terminal()
  {
    Arc::new(file_test_runner::reporter::LogReporter)
  } else {
    Arc::new(PtyReporter::new())
  }
}

struct PtyReporterPendingTest {
  name: String,
  start_time: Instant,
}

struct PtyReporterFailedTest {
  name: String,
  path: String,
}

struct PtyReporterData {
  static_text: ConsoleStaticText,
  pending_tests: Vec<PtyReporterPendingTest>,
  failed_tests: Vec<PtyReporterFailedTest>,
  passed_tests: usize,
  ignored_tests: usize,
}

impl PtyReporterData {
  pub fn render_clear(&mut self) -> String {
    self.static_text.render_clear().unwrap_or_default()
  }

  pub fn render(&mut self) -> Option<String> {
    let mut items = Vec::new();
    if !self.pending_tests.is_empty() {
      items.push(console_static_text::TextItem::Text(
        colors::yellow("pending:").into(),
      ));
      items.extend(self.pending_tests.iter().map(|item| {
        console_static_text::TextItem::Text(
          format!("- {} ({}s)", item.name, item.start_time.elapsed().as_secs())
            .into(),
        )
      }));
    }
    if !self.failed_tests.is_empty() {
      items.push(console_static_text::TextItem::Text(
        colors::red("failed:").to_string().into(),
      ));
      for item in &self.failed_tests {
        items.push(console_static_text::TextItem::Text(
          format!("- {} ({})", item.name, colors::gray(&item.path)).into(),
        ));
      }
    }

    items.push(console_static_text::TextItem::Text(
      format!(
        "    {} Passed - {} Failed - {} Ignored",
        self.passed_tests,
        self.failed_tests.len(),
        self.ignored_tests
      )
      .into(),
    ));

    self.static_text.render_items(items.iter())
  }
}

struct PtyReporter {
  data: Arc<Mutex<PtyReporterData>>,
  _tx: std::sync::mpsc::Sender<()>,
}

impl PtyReporter {
  pub fn new() -> Self {
    let (tx, rx) = channel();
    let data = Arc::new(Mutex::new(PtyReporterData {
      static_text: ConsoleStaticText::new(move || {
        let size = crossterm::terminal::size().ok();
        console_static_text::ConsoleSize {
          cols: size.map(|(cols, _)| cols),
          rows: size.map(|(_, rows)| rows),
        }
      }),
      pending_tests: Default::default(),
      failed_tests: Default::default(),
      passed_tests: Default::default(),
      ignored_tests: Default::default(),
    }));
    std::thread::spawn({
      let data = data.clone();
      move || {
        loop {
          match rx.recv_timeout(Duration::from_millis(1_000)) {
            Err(RecvTimeoutError::Timeout) => {
              let mut data = data.lock();
              if let Some(text) = data.render() {
                _ = std::io::stderr().write_all(text.as_bytes())
              }
            }
            _ => {
              return;
            }
          }
        }
      }
    });
    Self { data, _tx: tx }
  }
}

impl<TData> file_test_runner::reporter::Reporter<TData> for PtyReporter {
  fn report_category_start(
    &self,
    category: &file_test_runner::collection::CollectedTestCategory<TData>,
    _context: &file_test_runner::reporter::ReporterContext,
  ) {
    let mut data = self.data.lock();
    let mut final_text = data.render_clear().into_bytes();
    _ = LogReporter::write_report_category_start(&mut final_text, category);
    if let Some(text) = data.render() {
      final_text.extend_from_slice(text.as_bytes());
    }
    _ = std::io::stderr().write_all(&final_text);
  }

  fn report_category_end(
    &self,
    _category: &file_test_runner::collection::CollectedTestCategory<TData>,
    _context: &file_test_runner::reporter::ReporterContext,
  ) {
  }

  fn report_test_start(
    &self,
    test: &file_test_runner::collection::CollectedTest<TData>,
    _context: &file_test_runner::reporter::ReporterContext,
  ) {
    let mut data = self.data.lock();
    data.pending_tests.push(PtyReporterPendingTest {
      name: test.name.clone(),
      start_time: std::time::Instant::now(),
    });
    if let Some(text) = data.render() {
      _ = std::io::stderr().write_all(text.as_bytes());
    }
  }

  fn report_test_end(
    &self,
    test: &file_test_runner::collection::CollectedTest<TData>,
    duration: Duration,
    result: &TestResult,
    _context: &file_test_runner::reporter::ReporterContext,
  ) {
    let mut data = self.data.lock();
    let clear_text = data.static_text.render_clear().unwrap_or_default();
    if let Some(index) =
      data.pending_tests.iter().position(|t| t.name == test.name)
    {
      data.pending_tests.remove(index);
    }
    match result {
      TestResult::Passed => {
        data.passed_tests += 1;
      }
      TestResult::Ignored => {
        data.ignored_tests += 1;
      }
      TestResult::Failed { .. } => {
        data.failed_tests.push(PtyReporterFailedTest {
          name: test.name.to_string(),
          path: match test.line_and_column {
            Some((line, col)) => {
              format!("{}:{}:{}", test.path.display(), line + 1, col + 1)
            }
            None => test.path.display().to_string(),
          },
        });
      }
      TestResult::SubTests(..) => {
        // ignore
      }
    }
    let mut final_text = clear_text.into_bytes();
    _ = LogReporter::write_report_test_end(
      &mut final_text,
      test,
      duration,
      result,
      &file_test_runner::reporter::ReporterContext { is_parallel: true },
    );
    if let Some(text) = data.render() {
      final_text.extend_from_slice(text.as_bytes());
    }
    _ = std::io::stderr().write_all(&final_text);
  }

  fn report_long_running_test(&self, _test_name: &str) {
    // don't bother reporting because the pty tests display this
  }

  fn report_failures(
    &self,
    failures: &[file_test_runner::reporter::ReporterFailure<TData>],
    total_tests: usize,
  ) {
    let clear_text = self
      .data
      .lock()
      .static_text
      .render_clear()
      .unwrap_or_default();
    let mut final_text = clear_text.into_bytes();
    _ = LogReporter::write_report_failures(
      &mut final_text,
      failures,
      total_tests,
    );
    _ = std::io::stderr().write_all(&final_text);
  }
}<|MERGE_RESOLUTION|>--- conflicted
+++ resolved
@@ -3,24 +3,13 @@
 use std::io::IsTerminal;
 use std::io::Write;
 use std::num::NonZeroUsize;
-<<<<<<< HEAD
-use std::sync::Arc;
-use std::sync::atomic::AtomicBool;
 use std::sync::mpsc::RecvTimeoutError;
 use std::sync::mpsc::channel;
-=======
->>>>>>> 3dac3dfc
 use std::time::Duration;
 use std::time::Instant;
 
-<<<<<<< HEAD
-use console_static_text::ConsoleStaticText;
-use file_test_runner::TestResult;
-use file_test_runner::reporter::LogReporter;
-=======
 use file_test_runner::RunOptions;
 use file_test_runner::TestResult;
->>>>>>> 3dac3dfc
 use parking_lot::Mutex;
 
 use crate::IS_CI;
@@ -113,23 +102,12 @@
     std::thread::sleep(Duration::from_millis(100));
   }
 
-<<<<<<< HEAD
-  // if we got here, it means the CI is very flaky at the moment
-  // so reduce concurrency down to 1
-  if *IS_CI
-    && let Some(parallelism) = parallelism
-    && parallelism.limit_to_one()
-  {
-    eprintln!(
-      "{} {} was flaky. Reducing test concurrency to 1.",
-=======
   // on the CI, try running the test in isolation with no other tests running
   #[allow(clippy::print_stderr)]
   let _maybe_guard = if let Some(parallelism) = ci_parallelism {
     let guard = parallelism.raise_single_concurrency_flag();
     ::std::eprintln!(
       "{} {} was flaky. Temporarily reducing test concurrency to 1 and trying a few more times.",
->>>>>>> 3dac3dfc
       colors::bold_red("***WARNING***"),
       colors::gray(test_name)
     );
@@ -142,16 +120,12 @@
       std::thread::sleep(Duration::from_millis(100));
     }
 
-<<<<<<< HEAD
-  // surface this one
-=======
     Some(guard)
   } else {
     None
   };
 
   // surface result now
->>>>>>> 3dac3dfc
   action()
 }
 
