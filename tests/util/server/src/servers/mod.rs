// Copyright 2018-2024 the Deno authors. All rights reserved. MIT license.

// Usage: provide a port as argument to run hyper_hello benchmark server
// otherwise this starts multiple servers on many ports for test endpoints.
use base64::prelude::BASE64_STANDARD;
use base64::Engine;
use bytes::Bytes;
use denokv_proto::datapath::AtomicWrite;
use denokv_proto::datapath::AtomicWriteOutput;
use denokv_proto::datapath::AtomicWriteStatus;
use denokv_proto::datapath::ReadRangeOutput;
use denokv_proto::datapath::SnapshotRead;
use denokv_proto::datapath::SnapshotReadOutput;
use denokv_proto::datapath::SnapshotReadStatus;
use futures::FutureExt;
use futures::Stream;
use futures::StreamExt;
use http;
use http::HeaderValue;
use http::Method;
use http::Request;
use http::Response;
use http::StatusCode;
use http_body_util::combinators::UnsyncBoxBody;
use http_body_util::BodyExt;
use http_body_util::Empty;
use http_body_util::Full;
use pretty_assertions::assert_eq;
use prost::Message;
use std::collections::HashMap;
use std::convert::Infallible;
use std::env;
use std::net::SocketAddr;
use std::result::Result;
use std::time::Duration;
use tokio::io::AsyncWriteExt;
use tokio::net::TcpStream;

mod grpc;
mod hyper_utils;
mod jsr_registry;
mod npm_registry;
mod ws;

use hyper_utils::run_server;
use hyper_utils::run_server_with_acceptor;
use hyper_utils::ServerKind;
use hyper_utils::ServerOptions;

use crate::TEST_SERVERS_COUNT;

use super::https::get_tls_listener_stream;
use super::https::SupportedHttpVersions;
use super::std_path;
use super::testdata_path;

pub(crate) const PORT: u16 = 4545;
const TEST_AUTH_TOKEN: &str = "abcdef123456789";
const TEST_BASIC_AUTH_USERNAME: &str = "testuser123";
const TEST_BASIC_AUTH_PASSWORD: &str = "testpassabc";
const KV_DATABASE_ID: &str = "11111111-1111-1111-1111-111111111111";
const KV_ACCESS_TOKEN: &str = "aaaaaaaaaaaaaaaaaaaaaaaaaaaaaaaa";
const KV_DATABASE_TOKEN: &str = "MOCKMOCKMOCKMOCKMOCKMOCKMOCK";
const REDIRECT_PORT: u16 = 4546;
const ANOTHER_REDIRECT_PORT: u16 = 4547;
const DOUBLE_REDIRECTS_PORT: u16 = 4548;
const INF_REDIRECTS_PORT: u16 = 4549;
const REDIRECT_ABSOLUTE_PORT: u16 = 4550;
const AUTH_REDIRECT_PORT: u16 = 4551;
const TLS_CLIENT_AUTH_PORT: u16 = 4552;
const BASIC_AUTH_REDIRECT_PORT: u16 = 4554;
// 4555 is used by the proxy server
// 4556 is used by net_listen_allow_localhost_4555_fail
const TLS_PORT: u16 = 4557;
<<<<<<< HEAD
pub(crate) const PUBLIC_NPM_REGISTRY_PORT: u16 = 4558;
pub(crate) const PRIVATE_NPM_REGISTRY_1_PORT: u16 = 4559;
pub(crate) const PRIVATE_NPM_REGISTRY_2_PORT: u16 = 4560;
=======
// 4558 is used by net_listen_allow_localhost_4555
>>>>>>> 547ce6c3
const HTTPS_PORT: u16 = 5545;
const H1_ONLY_TLS_PORT: u16 = 5546;
const H2_ONLY_TLS_PORT: u16 = 5547;
const H1_ONLY_PORT: u16 = 5548;
const H2_ONLY_PORT: u16 = 5549;
const HTTPS_CLIENT_AUTH_PORT: u16 = 5552;
const WS_PORT: u16 = 4242;
const WSS_PORT: u16 = 4243;
const WSS2_PORT: u16 = 4249;
const WS_CLOSE_PORT: u16 = 4244;
const WS_PING_PORT: u16 = 4245;
const H2_GRPC_PORT: u16 = 4246;
const H2S_GRPC_PORT: u16 = 4247;
const JSR_REGISTRY_SERVER_PORT: u16 = 4250;
const PROVENANCE_MOCK_SERVER_PORT: u16 = 4251;
pub(crate) const PUBLIC_NPM_REGISTRY_PORT: u16 = 4260;
pub(crate) const PRIVATE_NPM_REGISTRY_1_PORT: u16 = 4261;

// Use the single-threaded scheduler. The hyper server is used as a point of
// comparison for the (single-threaded!) benchmarks in cli/bench. We're not
// comparing apples to apples if we use the default multi-threaded scheduler.
#[tokio::main(flavor = "current_thread")]
pub async fn run_all_servers() {
  if let Some(port) = env::args().nth(1) {
    return hyper_hello(port.parse::<u16>().unwrap()).await;
  }

  let redirect_server_fut = wrap_redirect_server(REDIRECT_PORT);
  let double_redirects_server_fut =
    wrap_double_redirect_server(DOUBLE_REDIRECTS_PORT);
  let inf_redirects_server_fut = wrap_inf_redirect_server(INF_REDIRECTS_PORT);
  let another_redirect_server_fut =
    wrap_another_redirect_server(ANOTHER_REDIRECT_PORT);
  let auth_redirect_server_fut = wrap_auth_redirect_server(AUTH_REDIRECT_PORT);
  let basic_auth_redirect_server_fut =
    wrap_basic_auth_redirect_server(BASIC_AUTH_REDIRECT_PORT);
  let abs_redirect_server_fut =
    wrap_abs_redirect_server(REDIRECT_ABSOLUTE_PORT);

  let ws_server_fut = ws::run_ws_server(WS_PORT);
  let ws_ping_server_fut = ws::run_ws_ping_server(WS_PING_PORT);
  let wss_server_fut = ws::run_wss_server(WSS_PORT);
  let ws_close_server_fut = ws::run_ws_close_server(WS_CLOSE_PORT);
  let wss2_server_fut = ws::run_wss2_server(WSS2_PORT);

  let tls_server_fut = run_tls_server(TLS_PORT);
  let tls_client_auth_server_fut =
    run_tls_client_auth_server(TLS_CLIENT_AUTH_PORT);
  let client_auth_server_https_fut =
    wrap_client_auth_https_server(HTTPS_CLIENT_AUTH_PORT);
  let main_server_fut = wrap_main_server(PORT);
  let main_server_https_fut = wrap_main_https_server(HTTPS_PORT);
  let h1_only_server_tls_fut = wrap_https_h1_only_tls_server(H1_ONLY_TLS_PORT);
  let h2_only_server_tls_fut = wrap_https_h2_only_tls_server(H2_ONLY_TLS_PORT);
  let h1_only_server_fut = wrap_http_h1_only_server(H1_ONLY_PORT);
  let h2_only_server_fut = wrap_http_h2_only_server(H2_ONLY_PORT);
  let h2_grpc_server_fut = grpc::h2_grpc_server(H2_GRPC_PORT, H2S_GRPC_PORT);

  let registry_server_fut =
    jsr_registry::registry_server(JSR_REGISTRY_SERVER_PORT);
  let provenance_mock_server_fut =
    jsr_registry::provenance_mock_server(PROVENANCE_MOCK_SERVER_PORT);

  let npm_registry_server_futs =
    npm_registry::public_npm_registry(PUBLIC_NPM_REGISTRY_PORT);
  let private_npm_registry_1_server_futs =
    npm_registry::private_npm_registry1(PRIVATE_NPM_REGISTRY_1_PORT);
  let private_npm_registry_2_server_futs =
    npm_registry::private_npm_registry2(PRIVATE_NPM_REGISTRY_2_PORT);

  let mut futures = vec![
    redirect_server_fut.boxed_local(),
    ws_server_fut.boxed_local(),
    ws_ping_server_fut.boxed_local(),
    wss_server_fut.boxed_local(),
    wss2_server_fut.boxed_local(),
    tls_server_fut.boxed_local(),
    tls_client_auth_server_fut.boxed_local(),
    ws_close_server_fut.boxed_local(),
    another_redirect_server_fut.boxed_local(),
    auth_redirect_server_fut.boxed_local(),
    basic_auth_redirect_server_fut.boxed_local(),
    inf_redirects_server_fut.boxed_local(),
    double_redirects_server_fut.boxed_local(),
    abs_redirect_server_fut.boxed_local(),
    main_server_fut.boxed_local(),
    main_server_https_fut.boxed_local(),
    client_auth_server_https_fut.boxed_local(),
    h1_only_server_tls_fut.boxed_local(),
    h2_only_server_tls_fut.boxed_local(),
    h1_only_server_fut.boxed_local(),
    h2_only_server_fut.boxed_local(),
    h2_grpc_server_fut.boxed_local(),
    registry_server_fut.boxed_local(),
    provenance_mock_server_fut.boxed_local(),
  ];
  futures.extend(npm_registry_server_futs);
  futures.extend(private_npm_registry_1_server_futs);
  futures.extend(private_npm_registry_2_server_futs);

  assert_eq!(futures.len(), TEST_SERVERS_COUNT);

  futures::future::join_all(futures).await;
}

fn empty_body() -> UnsyncBoxBody<Bytes, Infallible> {
  UnsyncBoxBody::new(Empty::new())
}

fn string_body(str_: &str) -> UnsyncBoxBody<Bytes, Infallible> {
  UnsyncBoxBody::new(Full::new(Bytes::from(str_.to_string())))
}

fn json_body(value: serde_json::Value) -> UnsyncBoxBody<Bytes, Infallible> {
  let str_ = value.to_string();
  string_body(&str_)
}

/// Benchmark server that just serves "hello world" responses.
async fn hyper_hello(port: u16) {
  println!("hyper hello");
  let addr = SocketAddr::from(([127, 0, 0, 1], port));
  let handler = move |_: Request<hyper::body::Incoming>| async move {
    Ok::<_, anyhow::Error>(Response::new(UnsyncBoxBody::new(
      http_body_util::Full::new(Bytes::from("Hello World!")),
    )))
  };
  run_server(
    ServerOptions {
      addr,
      error_msg: "server error",
      kind: ServerKind::Auto,
    },
    handler,
  )
  .await;
}

fn redirect_resp(url: String) -> Response<UnsyncBoxBody<Bytes, Infallible>> {
  let mut redirect_resp = Response::new(UnsyncBoxBody::new(Empty::new()));
  *redirect_resp.status_mut() = StatusCode::MOVED_PERMANENTLY;
  redirect_resp.headers_mut().insert(
    http::header::LOCATION,
    HeaderValue::from_str(&url[..]).unwrap(),
  );

  redirect_resp
}

async fn redirect(
  req: Request<hyper::body::Incoming>,
) -> Result<Response<UnsyncBoxBody<Bytes, Infallible>>, anyhow::Error> {
  let p = req.uri().path();
  assert_eq!(&p[0..1], "/");
  let url = format!("http://localhost:{PORT}{p}");

  Ok(redirect_resp(url))
}

async fn double_redirects(
  req: Request<hyper::body::Incoming>,
) -> Result<Response<UnsyncBoxBody<Bytes, Infallible>>, anyhow::Error> {
  let p = req.uri().path();
  assert_eq!(&p[0..1], "/");
  let url = format!("http://localhost:{REDIRECT_PORT}{p}");

  Ok(redirect_resp(url))
}

async fn inf_redirects(
  req: Request<hyper::body::Incoming>,
) -> Result<Response<UnsyncBoxBody<Bytes, Infallible>>, anyhow::Error> {
  let p = req.uri().path();
  assert_eq!(&p[0..1], "/");
  let url = format!("http://localhost:{INF_REDIRECTS_PORT}{p}");

  Ok(redirect_resp(url))
}

async fn another_redirect(
  req: Request<hyper::body::Incoming>,
) -> Result<Response<UnsyncBoxBody<Bytes, Infallible>>, anyhow::Error> {
  let p = req.uri().path();
  assert_eq!(&p[0..1], "/");
  let url = format!("http://localhost:{PORT}/subdir{p}");

  Ok(redirect_resp(url))
}

async fn auth_redirect(
  req: Request<hyper::body::Incoming>,
) -> Result<Response<UnsyncBoxBody<Bytes, Infallible>>, anyhow::Error> {
  if let Some(auth) = req
    .headers()
    .get("authorization")
    .map(|v| v.to_str().unwrap())
  {
    if auth.to_lowercase() == format!("bearer {TEST_AUTH_TOKEN}") {
      let p = req.uri().path();
      assert_eq!(&p[0..1], "/");
      let url = format!("http://localhost:{PORT}{p}");
      return Ok(redirect_resp(url));
    }
  }

  let mut resp = Response::new(UnsyncBoxBody::new(Empty::new()));
  *resp.status_mut() = StatusCode::NOT_FOUND;
  Ok(resp)
}

async fn basic_auth_redirect(
  req: Request<hyper::body::Incoming>,
) -> Result<Response<UnsyncBoxBody<Bytes, Infallible>>, anyhow::Error> {
  if let Some(auth) = req
    .headers()
    .get("authorization")
    .map(|v| v.to_str().unwrap())
  {
    let credentials =
      format!("{TEST_BASIC_AUTH_USERNAME}:{TEST_BASIC_AUTH_PASSWORD}");
    if auth == format!("Basic {}", BASE64_STANDARD.encode(credentials)) {
      let p = req.uri().path();
      assert_eq!(&p[0..1], "/");
      let url = format!("http://localhost:{PORT}{p}");
      return Ok(redirect_resp(url));
    }
  }

  let mut resp = Response::new(UnsyncBoxBody::new(Empty::new()));
  *resp.status_mut() = StatusCode::NOT_FOUND;
  Ok(resp)
}

/// Returns a [`Stream`] of [`TcpStream`]s accepted from the given port.
async fn get_tcp_listener_stream(
  name: &'static str,
  port: u16,
) -> impl Stream<Item = Result<TcpStream, std::io::Error>> + Unpin + Send {
  let host_and_port = &format!("localhost:{port}");

  // Listen on ALL addresses that localhost can resolves to.
  let accept = |listener: tokio::net::TcpListener| {
    async {
      let result = listener.accept().await;
      Some((result.map(|r| r.0), listener))
    }
    .boxed()
  };

  let mut addresses = vec![];
  let listeners = tokio::net::lookup_host(host_and_port)
    .await
    .expect(host_and_port)
    .inspect(|address| addresses.push(*address))
    .map(tokio::net::TcpListener::bind)
    .collect::<futures::stream::FuturesUnordered<_>>()
    .collect::<Vec<_>>()
    .await
    .into_iter()
    .map(|s| s.unwrap())
    .map(|listener| futures::stream::unfold(listener, accept))
    .collect::<Vec<_>>();

  // Eye catcher for HttpServerCount
  println!("ready: {name} on {:?}", addresses);

  futures::stream::select_all(listeners)
}

/// This server responds with 'PASS' if client authentication was successful. Try it by running
/// test_server and
///   curl --key tests/testdata/tls/localhost.key \
///        --cert cli/tests/testsdata/tls/localhost.crt \
///        --cacert tests/testdata/tls/RootCA.crt https://localhost:4552/
async fn run_tls_client_auth_server(port: u16) {
  let mut tls =
    get_tls_listener_stream("tls client auth", port, Default::default()).await;
  while let Some(Ok(mut tls_stream)) = tls.next().await {
    tokio::spawn(async move {
      let Ok(handshake) = tls_stream.handshake().await else {
        eprintln!("Failed to handshake");
        return;
      };
      // We only need to check for the presence of client certificates
      // here. Rusttls ensures that they are valid and signed by the CA.
      let response = match handshake.has_peer_certificates {
        true => b"PASS",
        false => b"FAIL",
      };
      tls_stream.write_all(response).await.unwrap();
    });
  }
}

/// This server responds with 'PASS' if client authentication was successful. Try it by running
/// test_server and
///   curl --cacert tests/testdata/tls/RootCA.crt https://localhost:4553/
async fn run_tls_server(port: u16) {
  let mut tls = get_tls_listener_stream("tls", port, Default::default()).await;
  while let Some(Ok(mut tls_stream)) = tls.next().await {
    tokio::spawn(async move {
      tls_stream.write_all(b"PASS").await.unwrap();
    });
  }
}

async fn absolute_redirect(
  req: Request<hyper::body::Incoming>,
) -> Result<Response<UnsyncBoxBody<Bytes, Infallible>>, anyhow::Error> {
  let path = req.uri().path();

  if path == "/" {
    // We have to manually extract query params here,
    // as `req.uri()` returns `PathAndQuery` only,
    // and we cannot use `Url::parse(req.uri()).query_pairs()`,
    // as it requires url to have a proper base.
    let query_params: HashMap<_, _> = req
      .uri()
      .query()
      .unwrap_or_default()
      .split('&')
      .filter_map(|s| {
        s.split_once('=').map(|t| (t.0.to_owned(), t.1.to_owned()))
      })
      .collect();

    if let Some(url) = query_params.get("redirect_to") {
      println!("URL: {url:?}");
      let redirect = redirect_resp(url.to_owned());
      return Ok(redirect);
    }
  }

  if path.starts_with("/REDIRECT") {
    let url = &req.uri().path()[9..];
    println!("URL: {url:?}");
    let redirect = redirect_resp(url.to_string());
    return Ok(redirect);
  }

  if path.starts_with("/a/b/c") {
    if let Some(x_loc) = req.headers().get("x-location") {
      let loc = x_loc.to_str().unwrap();
      return Ok(redirect_resp(loc.to_string()));
    }
  }

  let file_path = testdata_path().join(&req.uri().path()[1..]);
  if file_path.is_dir() || !file_path.exists() {
    let mut not_found_resp = Response::new(UnsyncBoxBody::new(Empty::new()));
    *not_found_resp.status_mut() = StatusCode::NOT_FOUND;
    return Ok(not_found_resp);
  }

  let file = tokio::fs::read(file_path).await.unwrap();
  let file_resp = custom_headers(req.uri().path(), file);
  Ok(file_resp)
}

async fn main_server(
  req: Request<hyper::body::Incoming>,
) -> Result<Response<UnsyncBoxBody<Bytes, Infallible>>, anyhow::Error> {
  return match (req.method(), req.uri().path()) {
    (_, "/echo_server") => {
      let (parts, body) = req.into_parts();
      let mut response = Response::new(UnsyncBoxBody::new(Full::new(
        body.collect().await?.to_bytes(),
      )));

      if let Some(status) = parts.headers.get("x-status") {
        *response.status_mut() =
          StatusCode::from_bytes(status.as_bytes()).unwrap();
      }
      response.headers_mut().extend(parts.headers);
      Ok(response)
    }
    (&Method::POST, "/echo_multipart_file") => {
      let body = req.into_body();
      let bytes = &body.collect().await.unwrap().to_bytes()[0..];
      let start = b"--boundary\t \r\n\
                    Content-Disposition: form-data; name=\"field_1\"\r\n\
                    \r\n\
                    value_1 \r\n\
                    \r\n--boundary\r\n\
                    Content-Disposition: form-data; name=\"file\"; \
                    filename=\"file.bin\"\r\n\
                    Content-Type: application/octet-stream\r\n\
                    \r\n";
      let end = b"\r\n--boundary--\r\n";
      let b = [start as &[u8], bytes, end].concat();

      let mut response =
        Response::new(UnsyncBoxBody::new(Full::new(Bytes::from(b))));
      response.headers_mut().insert(
        "content-type",
        HeaderValue::from_static("multipart/form-data;boundary=boundary"),
      );
      Ok(response)
    }
    (&Method::GET, "/ghost_ws_client") => {
      use tokio::io::AsyncReadExt;

      let mut tcp_stream = TcpStream::connect("localhost:4248").await.unwrap();
      #[cfg(unix)]
      // SAFETY: set socket keep alive.
      unsafe {
        use std::os::fd::AsRawFd;

        let fd = tcp_stream.as_raw_fd();
        let mut val: libc::c_int = 1;
        let r = libc::setsockopt(
          fd,
          libc::SOL_SOCKET,
          libc::SO_KEEPALIVE,
          &mut val as *mut _ as *mut libc::c_void,
          std::mem::size_of_val(&val) as libc::socklen_t,
        );
        assert_eq!(r, 0);
      }

      // Typical websocket handshake request.
      let headers = [
        "GET / HTTP/1.1",
        "Host: localhost",
        "Upgrade: websocket",
        "Connection: Upgrade",
        "Sec-WebSocket-Key: x3JJHMbDL1EzLkh9GBhXDw==",
        "Sec-WebSocket-Version: 13",
        "\r\n",
      ]
      .join("\r\n");
      tcp_stream.write_all(headers.as_bytes()).await.unwrap();

      let mut buf = [0u8; 200];
      let n = tcp_stream.read(&mut buf).await.unwrap();
      assert!(n > 0);

      // Ghost the server:
      // - Close the read half of the connection.
      // - forget the TcpStream.
      let tcp_stream = tcp_stream.into_std().unwrap();
      let _ = tcp_stream.shutdown(std::net::Shutdown::Read);
      std::mem::forget(tcp_stream);

      let res = Response::new(empty_body());
      Ok(res)
    }
    (_, "/multipart_form_data.txt") => {
      let b = "Preamble\r\n\
             --boundary\t \r\n\
             Content-Disposition: form-data; name=\"field_1\"\r\n\
             \r\n\
             value_1 \r\n\
             \r\n--boundary\r\n\
             Content-Disposition: form-data; name=\"field_2\";\
             filename=\"file.js\"\r\n\
             Content-Type: text/javascript\r\n\
             \r\n\
             console.log(\"Hi\")\
             \r\n--boundary--\r\n\
             Epilogue";
      let mut res = Response::new(string_body(b));
      res.headers_mut().insert(
        "content-type",
        HeaderValue::from_static("multipart/form-data;boundary=boundary"),
      );
      Ok(res)
    }
    (_, "/multipart_form_bad_content_type") => {
      let b = "Preamble\r\n\
             --boundary\t \r\n\
             Content-Disposition: form-data; name=\"field_1\"\r\n\
             \r\n\
             value_1 \r\n\
             \r\n--boundary\r\n\
             Content-Disposition: form-data; name=\"field_2\";\
             filename=\"file.js\"\r\n\
             Content-Type: text/javascript\r\n\
             \r\n\
             console.log(\"Hi\")\
             \r\n--boundary--\r\n\
             Epilogue";
      let mut res = Response::new(string_body(b));
      res.headers_mut().insert(
        "content-type",
        HeaderValue::from_static("multipart/form-datatststs;boundary=boundary"),
      );
      Ok(res)
    }
    (_, "/bad_redirect") => {
      let mut res = Response::new(empty_body());
      *res.status_mut() = StatusCode::FOUND;
      Ok(res)
    }
    (_, "/server_error") => {
      let mut res = Response::new(empty_body());
      *res.status_mut() = StatusCode::INTERNAL_SERVER_ERROR;
      Ok(res)
    }
    (_, "/x_deno_warning.js") => {
      let mut res = Response::new(empty_body());
      *res.status_mut() = StatusCode::MOVED_PERMANENTLY;
      res
        .headers_mut()
        .insert("X-Deno-Warning", HeaderValue::from_static("foobar"));
      res.headers_mut().insert(
        "location",
        HeaderValue::from_bytes(b"/lsp/x_deno_warning_redirect.js").unwrap(),
      );
      Ok(res)
    }
    (_, "/non_ascii_redirect") => {
      let mut res = Response::new(empty_body());
      *res.status_mut() = StatusCode::MOVED_PERMANENTLY;
      res.headers_mut().insert(
        "location",
        HeaderValue::from_bytes(b"/redirect\xae").unwrap(),
      );
      Ok(res)
    }
    (_, "/etag_script.ts") => {
      let if_none_match = req.headers().get("if-none-match");
      if if_none_match == Some(&HeaderValue::from_static("33a64df551425fcc55e"))
      {
        let mut resp = Response::new(empty_body());
        *resp.status_mut() = StatusCode::NOT_MODIFIED;
        resp.headers_mut().insert(
          "Content-type",
          HeaderValue::from_static("application/typescript"),
        );
        resp
          .headers_mut()
          .insert("ETag", HeaderValue::from_static("33a64df551425fcc55e"));

        Ok(resp)
      } else {
        let mut resp = Response::new(string_body("console.log('etag')"));
        resp.headers_mut().insert(
          "Content-type",
          HeaderValue::from_static("application/typescript"),
        );
        resp
          .headers_mut()
          .insert("ETag", HeaderValue::from_static("33a64df551425fcc55e"));
        Ok(resp)
      }
    }
    (_, "/xTypeScriptTypes.js") => {
      let mut res = Response::new(string_body("export const foo = 'foo';"));
      res.headers_mut().insert(
        "Content-type",
        HeaderValue::from_static("application/javascript"),
      );
      res.headers_mut().insert(
        "X-TypeScript-Types",
        HeaderValue::from_static("./xTypeScriptTypes.d.ts"),
      );
      Ok(res)
    }
    (_, "/xTypeScriptTypes.jsx") => {
      let mut res = Response::new(string_body("export const foo = 'foo';"));
      res
        .headers_mut()
        .insert("Content-type", HeaderValue::from_static("text/jsx"));
      res.headers_mut().insert(
        "X-TypeScript-Types",
        HeaderValue::from_static("./xTypeScriptTypes.d.ts"),
      );
      Ok(res)
    }
    (_, "/xTypeScriptTypes.ts") => {
      let mut res =
        Response::new(string_body("export const foo: string = 'foo';"));
      res.headers_mut().insert(
        "Content-type",
        HeaderValue::from_static("application/typescript"),
      );
      res.headers_mut().insert(
        "X-TypeScript-Types",
        HeaderValue::from_static("./xTypeScriptTypes.d.ts"),
      );
      Ok(res)
    }
    (_, "/xTypeScriptTypes.d.ts") => {
      let mut res = Response::new(string_body("export const foo: 'foo';"));
      res.headers_mut().insert(
        "Content-type",
        HeaderValue::from_static("application/typescript"),
      );
      Ok(res)
    }
    (_, "/run/type_directives_redirect.js") => {
      let mut res = Response::new(string_body("export const foo = 'foo';"));
      res.headers_mut().insert(
        "Content-type",
        HeaderValue::from_static("application/javascript"),
      );
      res.headers_mut().insert(
        "X-TypeScript-Types",
        HeaderValue::from_static(
          "http://localhost:4547/xTypeScriptTypesRedirect.d.ts",
        ),
      );
      Ok(res)
    }
    (_, "/run/type_headers_deno_types.foo.js") => {
      let mut res = Response::new(string_body(
        "export function foo(text) { console.log(text); }",
      ));
      res.headers_mut().insert(
        "Content-type",
        HeaderValue::from_static("application/javascript"),
      );
      res.headers_mut().insert(
        "X-TypeScript-Types",
        HeaderValue::from_static(
          "http://localhost:4545/run/type_headers_deno_types.d.ts",
        ),
      );
      Ok(res)
    }
    (_, "/run/type_headers_deno_types.d.ts") => {
      let mut res =
        Response::new(string_body("export function foo(text: number): void;"));
      res.headers_mut().insert(
        "Content-type",
        HeaderValue::from_static("application/typescript"),
      );
      Ok(res)
    }
    (_, "/run/type_headers_deno_types.foo.d.ts") => {
      let mut res =
        Response::new(string_body("export function foo(text: string): void;"));
      res.headers_mut().insert(
        "Content-type",
        HeaderValue::from_static("application/typescript"),
      );
      Ok(res)
    }
    (_, "/subdir/xTypeScriptTypesRedirect.d.ts") => {
      let mut res = Response::new(string_body(
        "import './xTypeScriptTypesRedirected.d.ts';",
      ));
      res.headers_mut().insert(
        "Content-type",
        HeaderValue::from_static("application/typescript"),
      );
      Ok(res)
    }
    (_, "/subdir/xTypeScriptTypesRedirected.d.ts") => {
      let mut res = Response::new(string_body("export const foo: 'foo';"));
      res.headers_mut().insert(
        "Content-type",
        HeaderValue::from_static("application/typescript"),
      );
      Ok(res)
    }
    (_, "/referenceTypes.js") => {
      let mut res = Response::new(string_body("/// <reference types=\"./xTypeScriptTypes.d.ts\" />\r\nexport const foo = \"foo\";\r\n"));
      res.headers_mut().insert(
        "Content-type",
        HeaderValue::from_static("application/javascript"),
      );
      Ok(res)
    }
    (_, "/subdir/file_with_:_in_name.ts") => {
      let mut res = Response::new(string_body(
        "console.log('Hello from file_with_:_in_name.ts');",
      ));
      res.headers_mut().insert(
        "Content-type",
        HeaderValue::from_static("application/typescript"),
      );
      Ok(res)
    }
    (_, "/v1/extensionless") => {
      let mut res =
        Response::new(string_body(r#"export * from "/subdir/mod1.ts";"#));
      res.headers_mut().insert(
        "content-type",
        HeaderValue::from_static("application/typescript"),
      );
      Ok(res)
    }
    (_, "/subdir/no_js_ext@1.0.0") => {
      let mut res = Response::new(string_body(
        r#"import { printHello } from "./mod2.ts";
        printHello();
        "#,
      ));
      res.headers_mut().insert(
        "Content-type",
        HeaderValue::from_static("application/javascript"),
      );
      Ok(res)
    }
    (_, "/.well-known/deno-import-intellisense.json") => {
      let file_path =
        testdata_path().join("lsp/registries/deno-import-intellisense.json");
      if let Ok(body) = tokio::fs::read(file_path).await {
        Ok(custom_headers(
          "/.well-known/deno-import-intellisense.json",
          body,
        ))
      } else {
        Ok(Response::new(empty_body()))
      }
    }
    (_, "/http_version") => {
      let version = format!("{:?}", req.version());
      Ok(Response::new(string_body(&version)))
    }
    (_, "/content_length") => {
      let content_length = format!("{:?}", req.headers().get("content-length"));
      Ok(Response::new(string_body(&content_length)))
    }
    (_, "/jsx/jsx-runtime") | (_, "/jsx/jsx-dev-runtime") => {
      let mut res = Response::new(string_body(
        r#"export function jsx(
          _type,
          _props,
          _key,
          _source,
          _self,
        ) {}
        export const jsxs = jsx;
        export const jsxDEV = jsx;
        export const Fragment = Symbol("Fragment");
        console.log("imported", import.meta.url);
        "#,
      ));
      res.headers_mut().insert(
        "Content-type",
        HeaderValue::from_static("application/javascript"),
      );
      Ok(res)
    }
    (_, "/jsx-types/jsx-runtime") | (_, "/jsx-types/jsx-dev-runtime") => {
      let mut res = Response::new(string_body(
        r#"
/// <reference types="./jsx-runtime.d.ts" />
        "#,
      ));
      res.headers_mut().insert(
        "Content-type",
        HeaderValue::from_static("application/javascript"),
      );
      Ok(res)
    }
    (_, "/jsx-types/jsx-runtime.d.ts") => {
      let mut res = Response::new(string_body(
        r#"export function jsx(
          _type: "a" | "b",
          _props: any,
          _key: any,
          _source: any,
          _self: any,
        ): any;
        export const jsxs: typeof jsx;
        export const jsxDEV: typeof jsx;
        export const Fragment: unique symbol;

        declare global {
          namespace JSX {
            interface IntrinsicElements {
              [tagName: string]: Record<string, any>;
            }
          }
        }
        "#,
      ));
      res.headers_mut().insert(
        "Content-type",
        HeaderValue::from_static("application/typescript"),
      );
      Ok(res)
    }
    (_, "/dynamic") => {
      let mut res = Response::new(string_body(
        &serde_json::to_string_pretty(&std::time::SystemTime::now()).unwrap(),
      ));
      res
        .headers_mut()
        .insert("cache-control", HeaderValue::from_static("no-cache"));
      Ok(res)
    }
    (_, "/dynamic_cache") => {
      let mut res = Response::new(string_body(
        &serde_json::to_string_pretty(&std::time::SystemTime::now()).unwrap(),
      ));
      res.headers_mut().insert(
        "cache-control",
        HeaderValue::from_static("public, max-age=604800, immutable"),
      );
      Ok(res)
    }
    (_, "/dynamic_module.ts") => {
      let mut res = Response::new(string_body(&format!(
        r#"export const time = {};"#,
        std::time::SystemTime::now().elapsed().unwrap().as_nanos()
      )));
      res.headers_mut().insert(
        "Content-type",
        HeaderValue::from_static("application/typescript"),
      );
      Ok(res)
    }
    (_, "/echo_accept") => {
      let accept = req.headers().get("accept").map(|v| v.to_str().unwrap());
      let res =
        Response::new(json_body(serde_json::json!({ "accept": accept })));
      Ok(res)
    }
    (_, "/search_params") => {
      let query = req.uri().query().map(|s| s.to_string());
      let res = Response::new(string_body(&query.unwrap_or_default()));
      Ok(res)
    }
    (&Method::POST, "/kv_remote_authorize") => {
      if req
        .headers()
        .get("authorization")
        .and_then(|x| x.to_str().ok())
        .unwrap_or_default()
        != format!("Bearer {}", KV_ACCESS_TOKEN)
      {
        return Ok(
          Response::builder()
            .status(StatusCode::UNAUTHORIZED)
            .body(empty_body())
            .unwrap(),
        );
      }

      Ok(
        Response::builder()
          .header("content-type", "application/json")
          .body(json_body(serde_json::json!({
            "version": 1,
            "databaseId": KV_DATABASE_ID,
            "endpoints": [
              {
                "url": format!("http://localhost:{}/kv_blackhole", PORT),
                "consistency": "strong",
              }
            ],
            "token": KV_DATABASE_TOKEN,
            "expiresAt": "2099-01-01T00:00:00Z",
          })))
          .unwrap(),
      )
    }
    (&Method::POST, "/kv_remote_authorize_invalid_format") => {
      if req
        .headers()
        .get("authorization")
        .and_then(|x| x.to_str().ok())
        .unwrap_or_default()
        != format!("Bearer {}", KV_ACCESS_TOKEN)
      {
        return Ok(
          Response::builder()
            .status(StatusCode::UNAUTHORIZED)
            .body(empty_body())
            .unwrap(),
        );
      }

      Ok(
        Response::builder()
          .header("content-type", "application/json")
          .body(json_body(serde_json::json!({
            "version": 1,
            "databaseId": KV_DATABASE_ID,
          })))
          .unwrap(),
      )
    }
    (&Method::POST, "/kv_remote_authorize_invalid_version") => {
      if req
        .headers()
        .get("authorization")
        .and_then(|x| x.to_str().ok())
        .unwrap_or_default()
        != format!("Bearer {}", KV_ACCESS_TOKEN)
      {
        return Ok(
          Response::builder()
            .status(StatusCode::UNAUTHORIZED)
            .body(empty_body())
            .unwrap(),
        );
      }

      Ok(
        Response::builder()
          .header("content-type", "application/json")
          .body(json_body(serde_json::json!({
            "version": 1000,
            "databaseId": KV_DATABASE_ID,
            "endpoints": [
              {
                "url": format!("http://localhost:{}/kv_blackhole", PORT),
                "consistency": "strong",
              }
            ],
            "token": KV_DATABASE_TOKEN,
            "expiresAt": "2099-01-01T00:00:00Z",
          })))
          .unwrap(),
      )
    }
    (&Method::POST, "/kv_blackhole/snapshot_read") => {
      if req
        .headers()
        .get("authorization")
        .and_then(|x| x.to_str().ok())
        .unwrap_or_default()
        != format!("Bearer {}", KV_DATABASE_TOKEN)
      {
        return Ok(
          Response::builder()
            .status(StatusCode::UNAUTHORIZED)
            .body(empty_body())
            .unwrap(),
        );
      }

      let body = req
        .into_body()
        .collect()
        .await
        .unwrap_or_default()
        .to_bytes();
      let Ok(body): Result<SnapshotRead, _> = prost::Message::decode(&body[..])
      else {
        return Ok(
          Response::builder()
            .status(StatusCode::BAD_REQUEST)
            .body(empty_body())
            .unwrap(),
        );
      };
      if body.ranges.is_empty() {
        return Ok(
          Response::builder()
            .status(StatusCode::BAD_REQUEST)
            .body(empty_body())
            .unwrap(),
        );
      }
      Ok(
        Response::builder()
          .body(UnsyncBoxBody::new(Full::new(Bytes::from(
            SnapshotReadOutput {
              ranges: body
                .ranges
                .iter()
                .map(|_| ReadRangeOutput { values: vec![] })
                .collect(),
              read_disabled: false,
              read_is_strongly_consistent: true,
              status: SnapshotReadStatus::SrSuccess.into(),
            }
            .encode_to_vec(),
          ))))
          .unwrap(),
      )
    }
    (&Method::POST, "/kv_blackhole/atomic_write") => {
      if req
        .headers()
        .get("authorization")
        .and_then(|x| x.to_str().ok())
        .unwrap_or_default()
        != format!("Bearer {}", KV_DATABASE_TOKEN)
      {
        return Ok(
          Response::builder()
            .status(StatusCode::UNAUTHORIZED)
            .body(empty_body())
            .unwrap(),
        );
      }

      let body = req
        .into_body()
        .collect()
        .await
        .unwrap_or_default()
        .to_bytes();
      let Ok(_body): Result<AtomicWrite, _> = prost::Message::decode(&body[..])
      else {
        return Ok(
          Response::builder()
            .status(StatusCode::BAD_REQUEST)
            .body(empty_body())
            .unwrap(),
        );
      };
      Ok(
        Response::builder()
          .body(UnsyncBoxBody::new(Full::new(Bytes::from(
            AtomicWriteOutput {
              status: AtomicWriteStatus::AwSuccess.into(),
              versionstamp: vec![0u8; 10],
              failed_checks: vec![],
            }
            .encode_to_vec(),
          ))))
          .unwrap(),
      )
    }
    (&Method::GET, "/upgrade/sleep/release-latest.txt") => {
      tokio::time::sleep(Duration::from_secs(95)).await;
      return Ok(
        Response::builder()
          .status(StatusCode::OK)
          .body(string_body("99999.99.99"))
          .unwrap(),
      );
    }
    (&Method::GET, "/upgrade/sleep/canary-latest.txt") => {
      tokio::time::sleep(Duration::from_secs(95)).await;
      return Ok(
        Response::builder()
          .status(StatusCode::OK)
          .body(string_body("bda3850f84f24b71e02512c1ba2d6bf2e3daa2fd"))
          .unwrap(),
      );
    }
    (&Method::GET, "/release-latest.txt") => {
      return Ok(
        Response::builder()
          .status(StatusCode::OK)
          // use a deno version that will never happen
          .body(string_body("99999.99.99"))
          .unwrap(),
      );
    }
    (
      &Method::GET,
      "/canary-latest.txt"
      | "/canary-x86_64-apple-darwin-latest.txt"
      | "/canary-aarch64-apple-darwin-latest.txt"
      | "/canary-x86_64-unknown-linux-gnu-latest.txt"
      | "/canary-aarch64-unknown-linux-gnu-latest.txt"
      | "/canary-x86_64-unknown-linux-musl-latest.txt"
      | "/canary-aarch64-unknown-linux-musl-latest.txt"
      | "/canary-x86_64-pc-windows-msvc-latest.txt",
    ) => {
      return Ok(
        Response::builder()
          .status(StatusCode::OK)
          .body(string_body("bda3850f84f24b71e02512c1ba2d6bf2e3daa2fd"))
          .unwrap(),
      );
    }
    _ => {
      let uri_path = req.uri().path();
      let mut file_path = testdata_path().to_path_buf();
      file_path.push(&uri_path[1..].replace("%2f", "/"));
      if let Ok(file) = tokio::fs::read(&file_path).await {
        let file_resp = custom_headers(uri_path, file);
        return Ok(file_resp);
      }

      if let Some(suffix) = uri_path.strip_prefix("/deno_std/") {
        let file_path = std_path().join(suffix);
        if let Ok(file) = tokio::fs::read(&file_path).await {
          let file_resp = custom_headers(uri_path, file);
          return Ok(file_resp);
        }
      } else if let Some(suffix) = uri_path.strip_prefix("/sleep/") {
        let duration = suffix.parse::<u64>().unwrap();
        tokio::time::sleep(Duration::from_millis(duration)).await;
        return Response::builder()
          .status(StatusCode::OK)
          .header("content-type", "application/typescript")
          .body(empty_body())
          .map_err(|e| e.into());
      }

      Response::builder()
        .status(StatusCode::NOT_FOUND)
        .body(empty_body())
        .map_err(|e| e.into())
    }
  };
}

async fn wrap_redirect_server(port: u16) {
  let redirect_addr = SocketAddr::from(([127, 0, 0, 1], port));
  run_server(
    ServerOptions {
      addr: redirect_addr,
      error_msg: "Redirect error",
      kind: ServerKind::Auto,
    },
    redirect,
  )
  .await;
}

async fn wrap_double_redirect_server(port: u16) {
  let double_redirects_addr = SocketAddr::from(([127, 0, 0, 1], port));
  run_server(
    ServerOptions {
      addr: double_redirects_addr,
      error_msg: "Double redirect error",
      kind: ServerKind::Auto,
    },
    double_redirects,
  )
  .await;
}

async fn wrap_inf_redirect_server(port: u16) {
  let inf_redirects_addr = SocketAddr::from(([127, 0, 0, 1], port));
  run_server(
    ServerOptions {
      addr: inf_redirects_addr,
      error_msg: "Inf redirect error",
      kind: ServerKind::Auto,
    },
    inf_redirects,
  )
  .await;
}

async fn wrap_another_redirect_server(port: u16) {
  let another_redirect_addr = SocketAddr::from(([127, 0, 0, 1], port));
  run_server(
    ServerOptions {
      addr: another_redirect_addr,
      error_msg: "Another redirect error",
      kind: ServerKind::Auto,
    },
    another_redirect,
  )
  .await;
}

async fn wrap_auth_redirect_server(port: u16) {
  let auth_redirect_addr = SocketAddr::from(([127, 0, 0, 1], port));
  run_server(
    ServerOptions {
      addr: auth_redirect_addr,
      error_msg: "Auth redirect error",
      kind: ServerKind::Auto,
    },
    auth_redirect,
  )
  .await;
}

async fn wrap_basic_auth_redirect_server(port: u16) {
  let basic_auth_redirect_addr = SocketAddr::from(([127, 0, 0, 1], port));
  run_server(
    ServerOptions {
      addr: basic_auth_redirect_addr,
      error_msg: "Basic auth redirect error",
      kind: ServerKind::Auto,
    },
    basic_auth_redirect,
  )
  .await;
}

async fn wrap_abs_redirect_server(port: u16) {
  let abs_redirect_addr = SocketAddr::from(([127, 0, 0, 1], port));
  run_server(
    ServerOptions {
      addr: abs_redirect_addr,
      error_msg: "Absolute redirect error",
      kind: ServerKind::Auto,
    },
    absolute_redirect,
  )
  .await;
}

async fn wrap_main_server(port: u16) {
  let main_server_addr = SocketAddr::from(([127, 0, 0, 1], port));
  run_server(
    ServerOptions {
      addr: main_server_addr,
      kind: ServerKind::Auto,
      error_msg: "HTTP server error",
    },
    main_server,
  )
  .await;
}

async fn wrap_main_https_server(port: u16) {
  let tls = get_tls_listener_stream("https", port, Default::default()).await;
  let tls_acceptor = tls.boxed_local();
  run_server_with_acceptor(
    tls_acceptor,
    main_server,
    "HTTPS server error",
    ServerKind::Auto,
  )
  .await
}

async fn wrap_https_h1_only_tls_server(port: u16) {
  let tls = get_tls_listener_stream(
    "https (h1 only)",
    port,
    SupportedHttpVersions::Http1Only,
  )
  .await;

  run_server_with_acceptor(
    tls.boxed_local(),
    main_server,
    "HTTP1 only TLS server error",
    ServerKind::OnlyHttp1,
  )
  .await
}

async fn wrap_https_h2_only_tls_server(port: u16) {
  let tls = get_tls_listener_stream(
    "https (h2 only)",
    port,
    SupportedHttpVersions::Http2Only,
  )
  .await;

  run_server_with_acceptor(
    tls.boxed_local(),
    main_server,
    "HTTP2 only TLS server error",
    ServerKind::OnlyHttp2,
  )
  .await
}

async fn wrap_http_h1_only_server(port: u16) {
  let main_server_http_addr = SocketAddr::from(([127, 0, 0, 1], port));
  run_server(
    ServerOptions {
      addr: main_server_http_addr,
      error_msg: "HTTP1 only server error:",
      kind: ServerKind::OnlyHttp1,
    },
    main_server,
  )
  .await;
}

async fn wrap_http_h2_only_server(port: u16) {
  let main_server_http_addr = SocketAddr::from(([127, 0, 0, 1], port));
  run_server(
    ServerOptions {
      addr: main_server_http_addr,
      error_msg: "HTTP1 only server error:",
      kind: ServerKind::OnlyHttp2,
    },
    main_server,
  )
  .await;
}

async fn wrap_client_auth_https_server(port: u16) {
  let mut tls =
    get_tls_listener_stream("https_client_auth", port, Default::default())
      .await;

  let tls = async_stream::stream! {
    while let Some(Ok(mut tls)) = tls.next().await {
      let handshake = tls.handshake().await?;
      // We only need to check for the presence of client certificates
      // here. Rusttls ensures that they are valid and signed by the CA.
      match handshake.has_peer_certificates {
        true => { yield Ok(tls); },
        false => { eprintln!("https_client_auth: no valid client certificate"); },
      };
    }
  };

  run_server_with_acceptor(
    tls.boxed_local(),
    main_server,
    "Auth TLS server error",
    ServerKind::Auto,
  )
  .await
}

pub fn custom_headers(
  p: &str,
  body: Vec<u8>,
) -> Response<UnsyncBoxBody<Bytes, Infallible>> {
  let mut response = Response::new(UnsyncBoxBody::new(
    http_body_util::Full::new(Bytes::from(body)),
  ));

  if p.ends_with("/run/import_compression/brotli") {
    response
      .headers_mut()
      .insert("Content-Encoding", HeaderValue::from_static("br"));
    response.headers_mut().insert(
      "Content-Type",
      HeaderValue::from_static("application/javascript"),
    );
    response
      .headers_mut()
      .insert("Content-Length", HeaderValue::from_static("26"));
    return response;
  }
  if p.ends_with("/run/import_compression/gziped") {
    response
      .headers_mut()
      .insert("Content-Encoding", HeaderValue::from_static("gzip"));
    response.headers_mut().insert(
      "Content-Type",
      HeaderValue::from_static("application/javascript"),
    );
    response
      .headers_mut()
      .insert("Content-Length", HeaderValue::from_static("39"));
    return response;
  }

  if p.contains("/encoding/") {
    let charset = p
      .split_terminator('/')
      .last()
      .unwrap()
      .trim_end_matches(".ts");

    response.headers_mut().insert(
      "Content-Type",
      HeaderValue::from_str(
        &format!("application/typescript;charset={charset}")[..],
      )
      .unwrap(),
    );
    return response;
  }

  let content_type = if p.contains(".t1.") {
    Some("text/typescript")
  } else if p.contains(".t2.") {
    Some("video/vnd.dlna.mpeg-tts")
  } else if p.contains(".t3.") {
    Some("video/mp2t")
  } else if p.contains(".t4.") {
    Some("application/x-typescript")
  } else if p.contains(".j1.") {
    Some("text/javascript")
  } else if p.contains(".j2.") {
    Some("application/ecmascript")
  } else if p.contains(".j3.") {
    Some("text/ecmascript")
  } else if p.contains(".j4.") {
    Some("application/x-javascript")
  } else if p.contains("form_urlencoded") {
    Some("application/x-www-form-urlencoded")
  } else if p.contains("unknown_ext") || p.contains("no_ext") {
    Some("text/typescript")
  } else if p.contains("mismatch_ext") || p.contains("no_js_ext") {
    Some("text/javascript")
  } else if p.ends_with(".ts") || p.ends_with(".tsx") {
    Some("application/typescript")
  } else if p.ends_with(".js") || p.ends_with(".jsx") {
    Some("application/javascript")
  } else if p.ends_with(".json") {
    Some("application/json")
  } else if p.ends_with(".wasm") {
    Some("application/wasm")
  } else if p.ends_with(".tgz") {
    Some("application/gzip")
  } else {
    None
  };

  if let Some(t) = content_type {
    response
      .headers_mut()
      .insert("Content-Type", HeaderValue::from_str(t).unwrap());
    return response;
  }

  response
}<|MERGE_RESOLUTION|>--- conflicted
+++ resolved
@@ -72,13 +72,7 @@
 // 4555 is used by the proxy server
 // 4556 is used by net_listen_allow_localhost_4555_fail
 const TLS_PORT: u16 = 4557;
-<<<<<<< HEAD
-pub(crate) const PUBLIC_NPM_REGISTRY_PORT: u16 = 4558;
-pub(crate) const PRIVATE_NPM_REGISTRY_1_PORT: u16 = 4559;
-pub(crate) const PRIVATE_NPM_REGISTRY_2_PORT: u16 = 4560;
-=======
 // 4558 is used by net_listen_allow_localhost_4555
->>>>>>> 547ce6c3
 const HTTPS_PORT: u16 = 5545;
 const H1_ONLY_TLS_PORT: u16 = 5546;
 const H2_ONLY_TLS_PORT: u16 = 5547;
@@ -96,6 +90,7 @@
 const PROVENANCE_MOCK_SERVER_PORT: u16 = 4251;
 pub(crate) const PUBLIC_NPM_REGISTRY_PORT: u16 = 4260;
 pub(crate) const PRIVATE_NPM_REGISTRY_1_PORT: u16 = 4261;
+pub(crate) const PRIVATE_NPM_REGISTRY_2_PORT: u16 = 4262;
 
 // Use the single-threaded scheduler. The hyper server is used as a point of
 // comparison for the (single-threaded!) benchmarks in cli/bench. We're not
