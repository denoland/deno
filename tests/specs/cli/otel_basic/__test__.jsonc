--- conflicted
+++ resolved
@@ -30,18 +30,16 @@
       "args": "run -A main.ts http_metric.ts",
       "output": "http_metric.out"
     },
-<<<<<<< HEAD
     "http_propagators": {
       "args": "run -A main.ts http_propagators.ts",
       "output": "http_propagators.out"
-=======
+    },
     "node_http_metric": {
       "envs": {
         "OTEL_METRIC_EXPORT_INTERVAL": "1000"
       },
       "args": "run -A main.ts node_http_metric.ts",
       "output": "node_http_metric.out"
->>>>>>> f3e9325a
     },
     "links": {
       "args": "run -A main.ts links.ts",
