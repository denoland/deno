--- conflicted
+++ resolved
@@ -12,13 +12,11 @@
 		}
 	}
 
-<<<<<<< HEAD
   div { padding: ${condition ? expression1 + expression2 * expression3 : expression4}px; }
-=======
+
   span {
     ${SOME_STYLE}
   }
->>>>>>> 12ed9f36
 `;
 
 cssString = css`
