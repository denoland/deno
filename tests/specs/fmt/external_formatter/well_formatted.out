--- conflicted
+++ resolved
@@ -12,15 +12,14 @@
     }
   }
 
-<<<<<<< HEAD
   div {
     padding: ${condition
       ? expression1 + expression2 * expression3
       : expression4}px;
-=======
+  }
+
   span {
     ${SOME_STYLE};
->>>>>>> 12ed9f36
   }
 `;
 
