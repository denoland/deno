--- conflicted
+++ resolved
@@ -1,10 +1,6 @@
-<<<<<<< HEAD
 ⚠️ Warning: `deno cache` is deprecated and will be removed in Deno 2.1.
 Use `deno install` instead.
-error: The lockfile is out of date. Run `deno cache --frozen=false` or rerun with `--frozen=false` to update it.
-=======
 error: The lockfile is out of date. Run `deno cache --frozen=false`, `deno install --frozen=false`, or rerun with `--frozen=false` to update it.
->>>>>>> 195b17ae
 changes:
  4 | -    "npm:@denotest/add@1": "1.0.0"
  4 | +    "npm:@denotest/add@1": "1.0.0",
