--- conflicted
+++ resolved
@@ -1,18 +1,10 @@
 Running...
-<<<<<<< HEAD
-PermissionDenied: Requires run access to "[WILDLINE]binary[WILDLINE]", run again with the --allow-run flag
-=======
 PermissionDenied: Requires run access to "deno", run again with the --allow-run flag
->>>>>>> 5dc907df
     [WILDCARD]
     at file:///[WILDLINE]/sub.ts:15:5 {
   name: "PermissionDenied"
 }
-<<<<<<< HEAD
-PermissionDenied: Requires run access to "[WILDLINE]binary[WILDLINE]", run again with the --allow-run flag
-=======
 PermissionDenied: Requires run access to "deno", run again with the --allow-run flag
->>>>>>> 5dc907df
     [WILDCARD]
     at file:///[WILDLINE]/sub.ts:23:22 {
   name: "PermissionDenied"
