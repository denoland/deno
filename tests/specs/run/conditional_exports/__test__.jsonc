{
  "tempDir": true,
  "steps": [
    {
      "args": "install",
      "output": "[WILDCARD]"
    },
    {
      "args": "run -A main.js",
      "output": "no_condition.out"
    },
    {
<<<<<<< HEAD
      "args": "run --node-conditions react-server -A main.js",
=======
      "args": "run --unstable-conditions react-server -A main.js",
      "output": "condition.out",
      "exitCode": 1
    },
    {
      "args": "run -A main.js",
      "envs": {
        "DENO_CONDITIONS": "react-server"
      },
>>>>>>> a8f59c1a
      "output": "condition.out",
      "exitCode": 1
    }
  ]
}<|MERGE_RESOLUTION|>--- conflicted
+++ resolved
@@ -10,10 +10,7 @@
       "output": "no_condition.out"
     },
     {
-<<<<<<< HEAD
-      "args": "run --node-conditions react-server -A main.js",
-=======
-      "args": "run --unstable-conditions react-server -A main.js",
+      "args": "run --conditions react-server -A main.js",
       "output": "condition.out",
       "exitCode": 1
     },
@@ -22,7 +19,6 @@
       "envs": {
         "DENO_CONDITIONS": "react-server"
       },
->>>>>>> a8f59c1a
       "output": "condition.out",
       "exitCode": 1
     }
