--- conflicted
+++ resolved
@@ -1,10 +1,5 @@
 {
   "tempDir": true,
-<<<<<<< HEAD
-  "args": "run --quiet -A main.ts",
-  "output": "main.out",
-=======
->>>>>>> d7b78779
   "envs": {
     "DYLD_FALLBACK_LIBRARY_PATH": "",
     "LD_LIBRARY_PATH": ""
