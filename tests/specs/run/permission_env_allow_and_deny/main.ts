const obj = Deno.env.toObject();
<<<<<<< HEAD
if (obj["PATH"] == null) {
=======
const pathKey = Object.keys(obj).find((p) => p.toLowerCase() === "path");
if (pathKey == null) {
  throw "FAIL CASING";
}
if (obj[pathKey] == null) {
>>>>>>> 54405bc4
  throw "FAIL";
}
if ("FOOBAR" in obj) {
  throw "FAIL2";
}<|MERGE_RESOLUTION|>--- conflicted
+++ resolved
@@ -1,13 +1,9 @@
 const obj = Deno.env.toObject();
-<<<<<<< HEAD
-if (obj["PATH"] == null) {
-=======
 const pathKey = Object.keys(obj).find((p) => p.toLowerCase() === "path");
 if (pathKey == null) {
   throw "FAIL CASING";
 }
 if (obj[pathKey] == null) {
->>>>>>> 54405bc4
   throw "FAIL";
 }
 if ("FOOBAR" in obj) {
