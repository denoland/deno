console.log("window is", globalThis.window);
console.log("Deno.Buffer is", Deno.Buffer);
console.log("Deno.close is", Deno.close);
console.log("Deno.copy is", Deno.copy);
console.log("Deno.File is", Deno.File);
console.log("Deno.fstat is", Deno.fstat);
console.log("Deno.fstatSync is", Deno.fstatSync);
console.log("Deno.ftruncate is", Deno.ftruncate);
console.log("Deno.ftruncateSync is", Deno.ftruncateSync);
console.log("Deno.flock is", Deno.flock);
console.log("Deno.flockSync is", Deno.flockSync);
console.log(
  "Deno.FsFile.prototype.rid is",
  Deno.openSync(import.meta.filename).rid,
);
console.log("Deno.funlock is", Deno.funlock);
console.log("Deno.funlockSync is", Deno.funlockSync);
console.log("Deno.iter is", Deno.iter);
console.log("Deno.iterSync is", Deno.iterSync);
console.log("Deno.metrics is", Deno.metrics);
console.log("Deno.readAll is", Deno.readAll);
console.log("Deno.readAllSync is", Deno.readAllSync);
console.log("Deno.read is", Deno.read);
console.log("Deno.readSync is", Deno.readSync);
console.log("Deno.resources is", Deno.resources);
console.log("Deno.seek is", Deno.seek);
console.log("Deno.seekSync is", Deno.seekSync);
console.log("Deno.shutdown is", Deno.shutdown);
console.log("Deno.writeAll is", Deno.writeAll);
console.log("Deno.writeAllSync is", Deno.writeAllSync);
console.log("Deno.write is", Deno.write);
console.log("Deno.writeSync is", Deno.writeSync);

// TCP
// Since these tests may run in parallel, ensure this port is unique to this file
const tcpPort = 4509;
const tcpListener = Deno.listen({ port: tcpPort });
console.log("Deno.Listener.prototype.rid is", tcpListener.rid);

const tcpConn = await Deno.connect({ port: tcpPort });
console.log("Deno.Conn.prototype.rid is", tcpConn.rid);

tcpConn.close();
tcpListener.close();

// Unix
if (Deno.build.os === "windows") {
  console.log("Deno.UnixConn.prototype.rid is undefined");
} else {
  const socketPath = "./test.sock";
  const unixListener = Deno.listen({ transport: "unix", path: socketPath });

  const unixConn = await Deno.connect({ transport: "unix", path: socketPath });
  console.log("Deno.UnixConn.prototype.rid is", unixConn.rid);

  unixConn.close();
  unixListener.close();
  Deno.removeSync(socketPath);
}

// TLS
// Since these tests may run in parallel, ensure this port is unique to this file
const tlsPort = 4510;
const cert = Deno.readTextFileSync(
  new URL("../../../testdata/tls/localhost.crt", import.meta.url),
);
const key = Deno.readTextFileSync(
  new URL("../../../testdata/tls/localhost.key", import.meta.url),
);
const tlsListener = Deno.listenTls({ port: tlsPort, cert, key });
console.log("Deno.TlsListener.prototype.rid is", tlsListener.rid);

const tlsConn = await Deno.connectTls({ port: tlsPort });
console.log("Deno.TlsConn.prototype.rid is", tlsConn.rid);

tlsConn.close();
tlsListener.close();

const watcher = Deno.watchFs(".");
console.log("Deno.FsWatcher.prototype.rid is", watcher.rid);
watcher.close();

try {
  new Deno.FsFile(0);
} catch (error) {
  if (
    error instanceof TypeError &&
    error.message ===
      "`Deno.FsFile` cannot be constructed, use `Deno.open()` or `Deno.openSync()` instead."
  ) {
    console.log("Deno.FsFile constructor is illegal");
  }
}

<<<<<<< HEAD
// Note: this could throw with a `Deno.errors.NotFound` error if `keyFile` and
// `certFile` were used.
try {
  Deno.listenTls({ port: tlsPort, keyFile: "foo", certFile: "foo" });
} catch (error) {
  if (
    error instanceof Deno.errors.InvalidData &&
    error.message ===
      "Deno.listenTls requires a key: Error creating TLS certificate"
  ) {
    console.log("Deno.ListenTlsOptions.(keyFile|certFile) do nothing");
  }
}
=======
console.log("Deno.customInspect is", Deno.customInspect);
>>>>>>> db3b3fb6

self.close();<|MERGE_RESOLUTION|>--- conflicted
+++ resolved
@@ -92,7 +92,6 @@
   }
 }
 
-<<<<<<< HEAD
 // Note: this could throw with a `Deno.errors.NotFound` error if `keyFile` and
 // `certFile` were used.
 try {
@@ -106,8 +105,6 @@
     console.log("Deno.ListenTlsOptions.(keyFile|certFile) do nothing");
   }
 }
-=======
 console.log("Deno.customInspect is", Deno.customInspect);
->>>>>>> db3b3fb6
 
 self.close();