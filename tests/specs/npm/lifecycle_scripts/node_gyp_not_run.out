--- conflicted
+++ resolved
@@ -1,18 +1,11 @@
 Download http://localhost:4260/@denotest/node-addon
 Download http://localhost:4260/node-gyp
 [WILDCARD]
-<<<<<<< HEAD
-warning: Packages contained npm lifecycle scripts (preinstall/install/postinstall) that were not executed.
-    This may cause the packages to not work correctly. To run them, use the `--allow-scripts` flag with `deno install`
-    (e.g. `deno install --allow-scripts=pkg1,pkg2 <entrypoint>`):
-      npm:@denotest/node-addon@1.0.0
-=======
 Warning Following packages contained npm lifecycle scripts (preinstall/install/postinstall) that were not executed:
 ┠─ npm:@denotest/node-addon@1.0.0
 ┃
 ┠─ This may cause the packages to not work correctly.
 ┗─ To run lifecycle scripts, use the `--allow-scripts` flag with `deno install`:
    deno install --allow-scripts=npm:@denotest/node-addon@1.0.0
->>>>>>> dad5678b
 error: Uncaught (in promise) Error: Cannot find module './build/Release/node_addon'
 [WILDCARD]