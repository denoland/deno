--- conflicted
+++ resolved
@@ -89,13 +89,7 @@
       ]
     },
     "future_install_lifecycle_scripts": {
-<<<<<<< HEAD
-      "envs": {
-        "DENO_FUTURE": "1"
-      },
-=======
       "tempDir": true,
->>>>>>> f360cae9
       "steps": [
         {
           "args": [
