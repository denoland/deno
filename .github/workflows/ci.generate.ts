--- conflicted
+++ resolved
@@ -930,15 +930,7 @@
             "github.ref == 'refs/heads/main'",
           ].join("\n"),
           run: [
-<<<<<<< HEAD
             "./tools/release/upload_canary.ts arch ${{ github.sha }}",
-=======
-            'gsutil -h "Cache-Control: public, max-age=3600" cp ./target/release/*.zip gs://dl.deno.land/canary/$(git rev-parse HEAD)/',
-            'gsutil -h "Cache-Control: public, max-age=3600" cp ./target/release/*.sha256sum gs://dl.deno.land/canary/$(git rev-parse HEAD)/',
-            'gsutil -h "Cache-Control: public, max-age=3600" cp ./target/release/*.symcache gs://dl.deno.land/canary/$(git rev-parse HEAD)/',
-            "echo ${{ github.sha }} > canary-latest.txt",
-            'gsutil -h "Cache-Control: no-cache" cp canary-latest.txt gs://dl.deno.land/canary-$(rustc -vV | sed -n "s|host: ||p")-latest.txt',
->>>>>>> 5b037f1b
           ].join("\n"),
         },
         {
