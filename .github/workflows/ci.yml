--- conflicted
+++ resolved
@@ -178,13 +178,9 @@
             ~/.cargo/git
             ~/.cargo/registry
             ./target
-<<<<<<< HEAD
-          key: cache-blue-perry-muffin-${{ matrix.os }}-${{ matrix.kind }}-${{ hashFiles('Cargo.lock') }}
-=======
           key: cache3-${{ github.ref }}-${{ matrix.os }}-${{ matrix.kind }}-${{ hashFiles('Cargo.lock') }}
           restore-keys: |
             cache3-refs/heads/main-${{ matrix.os }}-${{ matrix.kind }}-${{ hashFiles('Cargo.lock') }}
->>>>>>> d9d4a5d7
 
       - name: test_format.js
         if: matrix.kind == 'lint'
