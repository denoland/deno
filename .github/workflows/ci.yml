# THIS FILE IS AUTO-GENERATED. DO NOT EDIT.
# This CI configuration is generated by ./tools/ci/generate.ts.

name: ci
"on":
  push:
    branches:
      - main
    tags:
      - v*
  pull_request:
    branches:
      - main
concurrency:
  group: "${{ github.workflow }}-${{ !contains(github.event.pull_request.labels.*.name, 'test-flaky-ci') && github.head_ref || github.run_id }}"
  cancel-in-progress: true
env:
  CARGO_TERM_COLOR: always
  RUST_BACKTRACE: full
  RUSTFLAGS: "-D warnings"
jobs:
<<<<<<< HEAD
  lint:
    name: lint
    runs-on: "${{ github.repository == 'denoland/deno' && 'ubuntu-20.04-xl' || 'ubuntu-20.04' }}"
    timeout-minutes: 90
    steps:
      - name: Configure Git
        run: |-
          git config --global core.symlinks true
          git config --global fetch.parallel 32
      - name: Clone repository
        uses: actions/checkout@v3
        with:
          fetch-depth: 5
          submodules: false
      - name: Clone submodule ./test_util/std
        run: git submodule update --init --recursive --depth=1 -- ./test_util/std
      - name: Clone submodule ./third_party
        run: git submodule update --init --recursive --depth=1 -- ./third_party
      - name: Install Deno
        uses: denoland/setup-deno@v1
        with:
          deno-version: v1.25.4
      - name: Install Rust
        run: |-
          cargo --version
          rustc --version
          rustfmt --version
          cargo-fmt --version
          cargo-clippy --version
      - name: Check formatting
        run: deno run --allow-write --allow-read --allow-run --unstable ./tools/format.js --check
      - name: Cache Rust
        uses: Swatinem/rust-cache@v1
        with:
          key: debug
      - name: Lint
        run: deno run --allow-write --allow-read --allow-run --unstable ./tools/lint.js
  build-debug-linux:
    name: build/linux (debug)
    runs-on: "${{ github.repository == 'denoland/deno' && 'ubuntu-20.04-xl' || 'ubuntu-20.04' }}"
    timeout-minutes: 90
    steps:
      - name: Configure Git
        run: |-
          git config --global core.symlinks true
          git config --global fetch.parallel 32
      - name: Clone repository
        uses: actions/checkout@v3
        with:
          fetch-depth: 5
          submodules: false
      - name: Clone submodule ./test_util/std
        run: git submodule update --init --recursive --depth=1 -- ./test_util/std
      - name: Install Deno
        uses: denoland/setup-deno@v1
        with:
          deno-version: v1.25.4
      - name: Install Rust
        run: |-
          cargo --version
          rustc --version
          rustfmt --version
          cargo-fmt --version
          cargo-clippy --version
      - name: Cache Rust
        uses: Swatinem/rust-cache@v1
        with:
          key: debug
      - name: Build
        shell: bash
        run: |-
          mkdir -p target/debug
            cargo build  --locked --all-targets --tests --message-format=json > target/debug/cargo_build_manifest.json
        env:
          CARGO_PROFILE_DEV_DEBUG: 0
      - name: Package artifacts
        run: deno run --allow-read --allow-run --unstable ./tools/ci/package.js debug
      - name: Upload artifacts
        uses: actions/upload-artifact@v3
        with:
          name: build-debug-linux
          path: |-
            artifacts_1.tar.gz
            artifacts_2.tar.gz
            artifacts_3.tar.gz
            artifacts_4.tar.gz
  test-debug-linux:
    name: "test/linux (debug, shard ${{ matrix.shard }})"
    runs-on: "${{ github.repository == 'denoland/deno' && 'ubuntu-20.04-xl' || 'ubuntu-20.04' }}"
    timeout-minutes: 90
    needs:
      - build-debug-linux
    strategy:
      matrix:
        shard:
          - 1
      fail-fast: false
=======
  build:
    name: ${{ matrix.job }} ${{ matrix.profile }} ${{ matrix.os }}
    if: |
      github.event_name == 'push' ||
      !startsWith(github.event.pull_request.head.label, 'denoland:')
    runs-on: ${{ matrix.os }}
    timeout-minutes: 120
    strategy:
      matrix:
        include:
          - os: macos-12
            job: test
            profile: fastci
          - os: macos-12
            job: test
            profile: release
          - os: ${{ github.repository == 'denoland/deno' && 'windows-2019-xl' || 'windows-2019' }}
            job: test
            profile: fastci
          - os: ${{ github.repository == 'denoland/deno' && 'windows-2019-xl' || 'windows-2019' }}
            job: test
            profile: release
          - os: ${{ github.repository == 'denoland/deno' && 'ubuntu-20.04-xl' || 'ubuntu-20.04' }}
            job: test
            profile: release
            use_sysroot: true
          - os: ${{ github.repository == 'denoland/deno' && 'ubuntu-20.04-xl' || 'ubuntu-20.04' }}
            job: bench
            profile: release
            use_sysroot: true
          - os: ${{ github.repository == 'denoland/deno' && 'ubuntu-20.04-xl' || 'ubuntu-20.04' }}
            job: test
            profile: debug
            use_sysroot: true
          - os: ${{ github.repository == 'denoland/deno' && 'ubuntu-20.04-xl' || 'ubuntu-20.04' }}
            job: lint
            profile: debug

      # Always run main branch builds to completion. This allows the cache to
      # stay mostly up-to-date in situations where a single job fails due to
      # e.g. a flaky test.
      # Don't fast-fail on tag build because publishing binaries shouldn't be
      # prevented if any of the stages fail (which can be a false negative).
      fail-fast: ${{ github.event_name == 'pull_request' ||
        (github.ref != 'refs/heads/main' &&
        !startsWith(github.ref, 'refs/tags/')) }}

    env:
      CARGO_TERM_COLOR: always
      RUST_BACKTRACE: full

>>>>>>> 823a5f60
    steps:
      - name: Configure Git
        run: |-
          git config --global core.symlinks true
          git config --global fetch.parallel 32
      - name: Clone repository
        uses: actions/checkout@v3
        with:
          fetch-depth: 5
          submodules: false
      - name: Clone submodule ./test_util/std
        run: git submodule update --init --recursive --depth=1 -- ./test_util/std
      - name: Clone submodule ./third_party
        run: git submodule update --init --recursive --depth=1 -- ./third_party
      - name: Install Deno
        uses: denoland/setup-deno@v1
        with:
          deno-version: v1.25.4
      - name: Download artifacts
        uses: actions/download-artifact@v3
        with:
          name: build-debug-linux
      - name: Unpack artifacts
        run: |-
          tar --use-compress-program=unzstd -xpf artifacts_1.tar.gz
          tar --use-compress-program=unzstd -xpf artifacts_2.tar.gz
          tar --use-compress-program=unzstd -xpf artifacts_3.tar.gz
          tar --use-compress-program=unzstd -xpf artifacts_4.tar.gz
      - name: Run tests
        run: "deno run --allow-read --allow-run ./tools/ci/test.js debug ${{ matrix.shard }} 1"
  build-release-linux:
    name: build/linux (release)
    runs-on: "${{ github.repository == 'denoland/deno' && 'ubuntu-20.04-xl' || 'ubuntu-20.04' }}"
    timeout-minutes: 90
    steps:
      - name: Configure Git
        run: |-
          git config --global core.symlinks true
          git config --global fetch.parallel 32
      - name: Clone repository
        uses: actions/checkout@v3
        with:
          fetch-depth: 5
          submodules: false
      - name: Clone submodule ./test_util/std
        run: git submodule update --init --recursive --depth=1 -- ./test_util/std
      - name: Install Deno
        uses: denoland/setup-deno@v1
        with:
          deno-version: v1.25.4
      - name: Install Rust
        run: |-
          cargo --version
          rustc --version
          rustfmt --version
          cargo-fmt --version
          cargo-clippy --version
      - name: Cache Rust
        uses: Swatinem/rust-cache@v1
        with:
          key: release
      - name: Build
        shell: bash
        run: |-
          mkdir -p target/release
            cargo build --release --locked --all-targets --tests --message-format=json > target/release/cargo_build_manifest.json
      - name: Package artifacts
        run: deno run --allow-read --allow-run --unstable ./tools/ci/package.js release
      - name: Upload artifacts
        uses: actions/upload-artifact@v3
        with:
          name: build-release-linux
          path: |-
            artifacts_1.tar.gz
            artifacts_2.tar.gz
            artifacts_3.tar.gz
            artifacts_4.tar.gz
  test-release-linux:
    name: "test/linux (release, shard ${{ matrix.shard }})"
    runs-on: "${{ github.repository == 'denoland/deno' && 'ubuntu-20.04-xl' || 'ubuntu-20.04' }}"
    timeout-minutes: 90
    needs:
      - build-release-linux
    strategy:
      matrix:
        shard:
          - 1
      fail-fast: false
    steps:
      - name: Configure Git
        run: |-
          git config --global core.symlinks true
          git config --global fetch.parallel 32
      - name: Clone repository
        uses: actions/checkout@v3
        with:
          fetch-depth: 5
          submodules: false
      - name: Clone submodule ./test_util/std
        run: git submodule update --init --recursive --depth=1 -- ./test_util/std
      - name: Clone submodule ./third_party
        run: git submodule update --init --recursive --depth=1 -- ./third_party
      - name: Install Deno
        uses: denoland/setup-deno@v1
        with:
          deno-version: v1.25.4
      - name: Download artifacts
        uses: actions/download-artifact@v3
        with:
          name: build-release-linux
      - name: Unpack artifacts
        run: |-
          tar --use-compress-program=unzstd -xpf artifacts_1.tar.gz
          tar --use-compress-program=unzstd -xpf artifacts_2.tar.gz
          tar --use-compress-program=unzstd -xpf artifacts_3.tar.gz
          tar --use-compress-program=unzstd -xpf artifacts_4.tar.gz
      - name: Run tests
        run: "deno run --allow-read --allow-run ./tools/ci/test.js release ${{ matrix.shard }} 1"
  wpt-release-linux:
    name: "wpt/linux (release, shard ${{ matrix.shard }})"
    runs-on: "${{ github.repository == 'denoland/deno' && 'ubuntu-20.04-xl' || 'ubuntu-20.04' }}"
    timeout-minutes: 90
    strategy:
      matrix:
        shard:
          - 1
          - 2
          - 3
      fail-fast: false
    needs:
      - build-release-linux
    steps:
      - name: Configure Git
        run: |-
          git config --global core.symlinks true
          git config --global fetch.parallel 32
      - name: Clone repository
        uses: actions/checkout@v3
        with:
          fetch-depth: 5
          submodules: false
      - name: Clone submodule ./test_util/std
        run: git submodule update --init --recursive --depth=1 -- ./test_util/std
      - name: Clone submodule ./test_util/wpt
        run: git submodule update --init --recursive --depth=1 -- ./test_util/wpt
      - name: Install Deno
        uses: denoland/setup-deno@v1
        with:
          deno-version: v1.25.4
      - name: Install Python
        uses: actions/setup-python@v4
        with:
<<<<<<< HEAD
          python-version: "3.8"
      - name: Download artifacts
        uses: actions/download-artifact@v3
=======
          python-version: 3.8

      - name: Install Node
        uses: actions/setup-node@v3
>>>>>>> 823a5f60
        with:
          name: build-release-linux
      - name: Unpack artifacts
        run: |-
          tar --use-compress-program=unzstd -xpf artifacts_1.tar.gz
          tar --use-compress-program=unzstd -xpf artifacts_2.tar.gz
          tar --use-compress-program=unzstd -xpf artifacts_3.tar.gz
          tar --use-compress-program=unzstd -xpf artifacts_4.tar.gz
      - name: Set up WPT runner
        run: deno run -A --unstable ./tools/wpt.ts setup
      - name: Set up hosts file
        run: ./wpt make-hosts-file | sudo tee -a /etc/hosts
        working-directory: ./test_util/wpt/
      - name: Run Web Platform Tests
        run: "deno run -A --unstable ./tools/wpt.ts run --quiet --binary=./target/release/deno --shard=${{ matrix.shard }}/3"
  build-debug-macos:
    name: build/macos (debug)
    runs-on: macos-11
    timeout-minutes: 90
    steps:
      - name: Configure Git
        run: |-
          git config --global core.symlinks true
          git config --global fetch.parallel 32
      - name: Clone repository
        uses: actions/checkout@v3
        with:
          fetch-depth: 5
          submodules: false
      - name: Clone submodule ./test_util/std
        run: git submodule update --init --recursive --depth=1 -- ./test_util/std
      - name: Install Deno
        uses: denoland/setup-deno@v1
        with:
<<<<<<< HEAD
          deno-version: v1.25.4
      - name: Install Rust
        run: |-
          cargo --version
          rustc --version
          rustfmt --version
          cargo-fmt --version
          cargo-clippy --version
      - name: Cache Rust
        uses: Swatinem/rust-cache@v1
=======
          project_id: denoland
          service_account_key: ${{ secrets.GCP_SA_KEY }}
          export_default_credentials: true

      - name: Configure canary build
        if: |
          matrix.job == 'test' &&
          matrix.profile == 'release' &&
          github.repository == 'denoland/deno' &&
          github.ref == 'refs/heads/main'
        shell: bash
        run: echo "DENO_CANARY=true" >> $GITHUB_ENV

      - name: Set up incremental LTO and sysroot build
        if: matrix.use_sysroot
        run: |
          # Avoid running man-db triggers, which sometimes takes several minutes
          # to complete.
          sudo apt-get remove --purge -y man-db

          # Install clang-15, lld-15, and debootstrap.
          echo "deb http://apt.llvm.org/focal/ llvm-toolchain-focal-15 main" |
            sudo dd of=/etc/apt/sources.list.d/llvm-toolchain-focal-15.list
          curl https://apt.llvm.org/llvm-snapshot.gpg.key |
            gpg --dearmor                                 |
          sudo dd of=/etc/apt/trusted.gpg.d/llvm-snapshot.gpg
          sudo apt-get update
          sudo apt-get install --no-install-recommends debootstrap     \
                                                       clang-15 lld-15

          # Create ubuntu-16.04 sysroot environment, which is used to avoid
          # depending on a very recent version of glibc.
          # `libc6-dev` is required for building any C source files.
          # `file` and `make` are needed to build libffi-sys.
          # `curl` is needed to build rusty_v8.
          sudo debootstrap                                     \
            --include=ca-certificates,curl,file,libc6-dev,make \
            --no-merged-usr --variant=minbase xenial /sysroot  \
            http://azure.archive.ubuntu.com/ubuntu
          sudo mount --rbind /dev /sysroot/dev
          sudo mount --rbind /sys /sysroot/sys
          sudo mount --rbind /home /sysroot/home
          sudo mount -t proc /proc /sysroot/proc

          # Configure the build environment. Both Rust and Clang will produce
          # llvm bitcode only, so we can use lld's incremental LTO support.
          cat >> $GITHUB_ENV << __0
          CARGO_PROFILE_BENCH_INCREMENTAL=false
          CARGO_PROFILE_BENCH_LTO=false
          CARGO_PROFILE_RELEASE_INCREMENTAL=false
          CARGO_PROFILE_RELEASE_LTO=false
          RUSTFLAGS<<__1
            -C linker-plugin-lto=true
            -C linker=clang-15
            -C link-arg=-fuse-ld=lld-15
            -C link-arg=--sysroot=/sysroot
            -C link-arg=-Wl,--allow-shlib-undefined
            -C link-arg=-Wl,--thinlto-cache-dir=$(pwd)/target/release/lto-cache
            -C link-arg=-Wl,--thinlto-cache-policy,cache_size_bytes=700m
            ${{ env.RUSTFLAGS }}
          __1
          RUSTDOCFLAGS<<__1
            -C linker-plugin-lto=true
            -C linker=clang-15
            -C link-arg=-fuse-ld=lld-15
            -C link-arg=--sysroot=/sysroot
            -C link-arg=-Wl,--allow-shlib-undefined
            -C link-arg=-Wl,--thinlto-cache-dir=$(pwd)/target/release/lto-cache
            -C link-arg=-Wl,--thinlto-cache-policy,cache_size_bytes=700m
            ${{ env.RUSTFLAGS }}
          __1
          CC=clang-15
          CFLAGS=-flto=thin --sysroot=/sysroot
          __0

      - name: Log versions
        shell: bash
        run: |
          node -v
          python --version
          rustc --version
          cargo --version
          # Deno is installed when linting.
          if [ "${{ matrix.job }}" == "lint" ]
          then
            deno --version
          fi

      - name: Cache Cargo home
        uses: actions/cache@v3
        with:
          # See https://doc.rust-lang.org/cargo/guide/cargo-home.html#caching-the-cargo-home-in-ci
          path: |
            ~/.cargo/registry/index
            ~/.cargo/registry/cache
            ~/.cargo/git/db
          key: 18-cargo-home-${{ matrix.os }}-${{ hashFiles('Cargo.lock') }}

      # In main branch, always creates fresh cache
      - name: Cache build output (main)
        # TODO(kt3k): Change the version to the released version
        # when https://github.com/actions/cache/pull/489 (or 571) is merged.
        uses: actions/cache@03e00da99d75a2204924908e1cca7902cafce66b
        if: (matrix.profile == 'release' || matrix.profile == 'fastci') &&
            github.ref == 'refs/heads/main'
        with:
          path: |
            ./target
            !./target/*/gn_out
            !./target/*/*.zip
            !./target/*/*.tar.gz
          key: |
            18-cargo-target-${{ matrix.os }}-${{ matrix.profile }}-${{ github.sha }}

      # Restore cache from the latest 'main' branch build.
      - name: Cache build output (PR)
        # TODO(kt3k): Change the version to the released version
        # when https://github.com/actions/cache/pull/489 (or 571) is merged.
        uses: actions/cache@03e00da99d75a2204924908e1cca7902cafce66b
        if: github.ref != 'refs/heads/main' && !startsWith(github.ref, 'refs/tags/')
        with:
          path: |
            ./target
            !./target/*/gn_out
            !./target/*/*.zip
            !./target/*/*.tar.gz
          key: never_saved
          restore-keys: |
            18-cargo-target-${{ matrix.os }}-${{ matrix.profile }}-

      # Don't save cache after building PRs or branches other than 'main'.
      - name: Skip save cache (PR)
        run: echo "CACHE_SKIP_SAVE=true" >> $GITHUB_ENV
        shell: bash
        if: github.ref != 'refs/heads/main' && !startsWith(github.ref, 'refs/tags/')

      - name: Apply and update mtime cache
        if: matrix.profile == 'release'
        uses: ./.github/mtime_cache
>>>>>>> 823a5f60
        with:
          key: debug
      - name: Build
        shell: bash
        run: |-
          mkdir -p target/debug
            cargo build  --locked --all-targets --tests --message-format=json > target/debug/cargo_build_manifest.json
        env:
          CARGO_PROFILE_DEV_DEBUG: 0
<<<<<<< HEAD
      - name: Package artifacts
        run: deno run --allow-read --allow-run --unstable ./tools/ci/package.js debug
      - name: Upload artifacts
        uses: actions/upload-artifact@v3
        with:
          name: build-debug-macos
          path: |-
            artifacts_1.tar.gz
            artifacts_2.tar.gz
            artifacts_3.tar.gz
            artifacts_4.tar.gz
  test-debug-macos:
    name: "test/macos (debug, shard ${{ matrix.shard }})"
    runs-on: macos-11
    timeout-minutes: 90
    needs:
      - build-debug-macos
    strategy:
      matrix:
        shard:
          - 1
          - 2
          - 3
      fail-fast: false
    steps:
      - name: Configure Git
        run: |-
          git config --global core.symlinks true
          git config --global fetch.parallel 32
      - name: Clone repository
        uses: actions/checkout@v3
        with:
          fetch-depth: 5
          submodules: false
      - name: Clone submodule ./test_util/std
        run: git submodule update --init --recursive --depth=1 -- ./test_util/std
      - name: Clone submodule ./third_party
        run: git submodule update --init --recursive --depth=1 -- ./third_party
      - name: Install Deno
        uses: denoland/setup-deno@v1
        with:
          deno-version: v1.25.4
      - name: Download artifacts
        uses: actions/download-artifact@v3
        with:
          name: build-debug-macos
      - name: Unpack artifacts
        run: |-
          gtar --use-compress-program=unzstd -xpf artifacts_1.tar.gz
          gtar --use-compress-program=unzstd -xpf artifacts_2.tar.gz
          gtar --use-compress-program=unzstd -xpf artifacts_3.tar.gz
          gtar --use-compress-program=unzstd -xpf artifacts_4.tar.gz
      - name: File info
        run: file target/debug/* target/debug/deps/*
      - name: Run tests
        run: "deno run --allow-read --allow-run ./tools/ci/test.js debug ${{ matrix.shard }} 3"
  build-release-macos:
    name: build/macos (release)
    runs-on: macos-11
    timeout-minutes: 90
    if: "(github.repository == 'denoland/deno' && (github.ref == 'refs/heads/main' || startsWith(github.ref, 'refs/tags/')))"
    steps:
      - name: Configure Git
        run: |-
          git config --global core.symlinks true
          git config --global fetch.parallel 32
      - name: Clone repository
        uses: actions/checkout@v3
        with:
          fetch-depth: 5
          submodules: false
      - name: Clone submodule ./test_util/std
        run: git submodule update --init --recursive --depth=1 -- ./test_util/std
      - name: Install Deno
        uses: denoland/setup-deno@v1
        with:
          deno-version: v1.25.4
      - name: Install Rust
        run: |-
          cargo --version
          rustc --version
          rustfmt --version
          cargo-fmt --version
          cargo-clippy --version
      - name: Cache Rust
        uses: Swatinem/rust-cache@v1
        with:
          key: release
      - name: Build
=======

      - name: Build release
        if: |
          (matrix.job == 'test' || matrix.job == 'bench') &&
          matrix.profile == 'release' && (matrix.use_sysroot ||
          (github.repository == 'denoland/deno' &&
          (github.ref == 'refs/heads/main' ||
          startsWith(github.ref, 'refs/tags/'))))
        run: cargo build --release --locked --all-targets

      - name: Upload PR artifact (linux)
        if: |
          matrix.job == 'test' &&
          matrix.profile == 'release' && (matrix.use_sysroot ||
          (github.repository == 'denoland/deno' &&
          (github.ref == 'refs/heads/main' ||
          startsWith(github.ref, 'refs/tags/'))))
        uses: actions/upload-artifact@v3
        with:
          name: deno-${{ github.event.number }}
          path: target/release/deno

      - name: Pre-release (linux)
        if: |
          startsWith(matrix.os, 'ubuntu') &&
          matrix.job == 'test' &&
          matrix.profile == 'release' &&
          github.repository == 'denoland/deno'
        run: |
          cd target/release
          zip -r deno-x86_64-unknown-linux-gnu.zip deno
          ./deno types > lib.deno.d.ts

      - name: Pre-release (mac)
        if: |
          startsWith(matrix.os, 'macOS') &&
          matrix.job == 'test' &&
          matrix.profile == 'release' &&
          github.repository == 'denoland/deno' &&
          (github.ref == 'refs/heads/main' || startsWith(github.ref, 'refs/tags/'))
        run: |
          cd target/release
          zip -r deno-x86_64-apple-darwin.zip deno

      - name: Pre-release (windows)
        if: |
          startsWith(matrix.os, 'windows') &&
          matrix.job == 'test' &&
          matrix.profile == 'release' &&
          github.repository == 'denoland/deno' &&
          (github.ref == 'refs/heads/main' || startsWith(github.ref, 'refs/tags/'))
        run: |
          Compress-Archive -CompressionLevel Optimal -Force -Path target/release/deno.exe -DestinationPath target/release/deno-x86_64-pc-windows-msvc.zip

      - name: Upload canary to dl.deno.land (unix)
        if: |
          runner.os != 'Windows' &&
          matrix.job == 'test' &&
          matrix.profile == 'release' &&
          github.repository == 'denoland/deno' &&
          github.ref == 'refs/heads/main'
        run: |
          gsutil -h "Cache-Control: public, max-age=3600" cp ./target/release/*.zip gs://dl.deno.land/canary/$(git rev-parse HEAD)/

      - name: Upload canary to dl.deno.land (windows)
        if: |
          runner.os == 'Windows' &&
          matrix.job == 'test' &&
          matrix.profile == 'release' &&
          github.repository == 'denoland/deno' &&
          github.ref == 'refs/heads/main'
        env:
          CLOUDSDK_PYTHON: ${{env.pythonLocation}}\python.exe
>>>>>>> 823a5f60
        shell: bash
        run: |-
          mkdir -p target/release
            cargo build --release --locked --all-targets --tests --message-format=json > target/release/cargo_build_manifest.json
      - name: Package artifacts
        run: deno run --allow-read --allow-run --unstable ./tools/ci/package.js release
      - name: Upload artifacts
        uses: actions/upload-artifact@v3
        with:
          name: build-release-macos
          path: |-
            artifacts_1.tar.gz
            artifacts_2.tar.gz
            artifacts_3.tar.gz
            artifacts_4.tar.gz
  test-release-macos:
    name: "test/macos (release, shard ${{ matrix.shard }})"
    runs-on: macos-11
    timeout-minutes: 90
    needs:
      - build-release-macos
    strategy:
      matrix:
        shard:
          - 1
          - 2
          - 3
      fail-fast: false
    steps:
      - name: Configure Git
        run: |-
          git config --global core.symlinks true
          git config --global fetch.parallel 32
      - name: Clone repository
        uses: actions/checkout@v3
        with:
          fetch-depth: 5
          submodules: false
      - name: Clone submodule ./test_util/std
        run: git submodule update --init --recursive --depth=1 -- ./test_util/std
      - name: Clone submodule ./third_party
        run: git submodule update --init --recursive --depth=1 -- ./third_party
      - name: Install Deno
        uses: denoland/setup-deno@v1
        with:
          deno-version: v1.25.4
      - name: Download artifacts
        uses: actions/download-artifact@v3
        with:
          name: build-release-macos
      - name: Unpack artifacts
        run: |-
          gtar --use-compress-program=unzstd -xpf artifacts_1.tar.gz
          gtar --use-compress-program=unzstd -xpf artifacts_2.tar.gz
          gtar --use-compress-program=unzstd -xpf artifacts_3.tar.gz
          gtar --use-compress-program=unzstd -xpf artifacts_4.tar.gz
      - name: File info
        run: file target/release/* target/release/deps/*
      - name: Run tests
        run: "deno run --allow-read --allow-run ./tools/ci/test.js release ${{ matrix.shard }} 3"
  build-debug-windows:
    name: build/windows (debug)
    runs-on: "${{ github.repository == 'denoland/deno' && 'windows-2019-xl' || 'windows-2019' }}"
    timeout-minutes: 90
    steps:
      - name: Configure Git
        run: |-
          git config --global core.symlinks true
          git config --global fetch.parallel 32
      - name: Clone repository
        uses: actions/checkout@v3
        with:
          fetch-depth: 5
          submodules: false
      - name: Clone submodule ./test_util/std
        run: git submodule update --init --recursive --depth=1 -- ./test_util/std
      - name: Use GNU tar
        shell: cmd
        run: 'echo C:\Program Files\Git\usr\bin>>"%GITHUB_PATH%"'
      - name: Install Deno
        uses: denoland/setup-deno@v1
        with:
          deno-version: v1.25.4
      - name: Install Rust
        run: |-
          cargo --version
          rustc --version
          rustfmt --version
          cargo-fmt --version
          cargo-clippy --version
      - name: Cache Rust
        uses: Swatinem/rust-cache@v1
        with:
          key: debug
      - name: Build
        shell: bash
<<<<<<< HEAD
        run: |-
          mkdir -p target/debug
            cargo build  --locked --all-targets --tests --message-format=json > target/debug/cargo_build_manifest.json
        env:
          CARGO_PROFILE_DEV_DEBUG: 0
      - name: Package artifacts
        run: deno run --allow-read --allow-run --unstable ./tools/ci/package.js debug
      - name: Upload artifacts
        uses: actions/upload-artifact@v3
        with:
          name: build-debug-windows
          path: |-
            artifacts_1.tar.gz
            artifacts_2.tar.gz
            artifacts_3.tar.gz
            artifacts_4.tar.gz
  test-debug-windows:
    name: "test/windows (debug, shard ${{ matrix.shard }})"
    runs-on: "${{ github.repository == 'denoland/deno' && 'windows-2019-xl' || 'windows-2019' }}"
    timeout-minutes: 90
    needs:
      - build-debug-windows
    strategy:
      matrix:
        shard:
          - 1
          - 2
          - 3
      fail-fast: false
    steps:
      - name: Configure Git
        run: |-
          git config --global core.symlinks true
          git config --global fetch.parallel 32
      - name: Clone repository
        uses: actions/checkout@v3
        with:
          fetch-depth: 5
          submodules: false
      - name: Clone submodule ./test_util/std
        run: git submodule update --init --recursive --depth=1 -- ./test_util/std
      - name: Clone submodule ./third_party
        run: git submodule update --init --recursive --depth=1 -- ./third_party
      - name: Use GNU tar
        shell: cmd
        run: 'echo C:\Program Files\Git\usr\bin>>"%GITHUB_PATH%"'
      - name: Install Deno
        uses: denoland/setup-deno@v1
        with:
          deno-version: v1.25.4
      - name: Download artifacts
        uses: actions/download-artifact@v3
        with:
          name: build-debug-windows
      - name: Unpack artifacts
        run: |-
          tar --use-compress-program=unzstd -xpf artifacts_1.tar.gz
          tar --use-compress-program=unzstd -xpf artifacts_2.tar.gz
          tar --use-compress-program=unzstd -xpf artifacts_3.tar.gz
          tar --use-compress-program=unzstd -xpf artifacts_4.tar.gz
      - name: Run tests
        run: "deno run --allow-read --allow-run ./tools/ci/test.js debug ${{ matrix.shard }} 3"
  build-release-windows:
    name: build/windows (release)
    runs-on: "${{ github.repository == 'denoland/deno' && 'windows-2019-xl' || 'windows-2019' }}"
    timeout-minutes: 90
    if: "(github.repository == 'denoland/deno' && (github.ref == 'refs/heads/main' || startsWith(github.ref, 'refs/tags/')))"
    steps:
      - name: Configure Git
        run: |-
          git config --global core.symlinks true
          git config --global fetch.parallel 32
      - name: Clone repository
        uses: actions/checkout@v3
        with:
          fetch-depth: 5
          submodules: false
      - name: Clone submodule ./test_util/std
        run: git submodule update --init --recursive --depth=1 -- ./test_util/std
      - name: Use GNU tar
        shell: cmd
        run: 'echo C:\Program Files\Git\usr\bin>>"%GITHUB_PATH%"'
      - name: Install Deno
        uses: denoland/setup-deno@v1
        with:
          deno-version: v1.25.4
      - name: Install Rust
        run: |-
          cargo --version
          rustc --version
          rustfmt --version
          cargo-fmt --version
          cargo-clippy --version
      - name: Cache Rust
        uses: Swatinem/rust-cache@v1
        with:
          key: release
      - name: Build
=======
        run: target/release/deno eval "console.log(1+2)" | grep 3
        env:
          NO_COLOR: 1

      # Verify that the binary actually works in the Ubuntu-16.04 sysroot.
      - name: Check deno binary (in sysroot)
        if: matrix.profile == 'release' && matrix.use_sysroot
        run: sudo chroot /sysroot "$(pwd)/target/release/deno" --version

      # TODO(ry): Because CI is so slow on for OSX and Windows, we currently
      #           run the Web Platform tests only on Linux.
      - name: Configure hosts file for WPT
        if: startsWith(matrix.os, 'ubuntu') && matrix.job == 'test'
        run: ./wpt make-hosts-file | sudo tee -a /etc/hosts
        working-directory: test_util/wpt/

      - name: Run web platform tests (debug)
        if: |
          startsWith(matrix.os, 'ubuntu') && matrix.job == 'test' &&
          matrix.profile == 'debug' &&
          github.ref == 'refs/heads/main'
        env:
          DENO_BIN: ./target/debug/deno
        run: |
          deno run --allow-env --allow-net --allow-read --allow-run \
                  --allow-write --unstable                         \
                  --lock=tools/deno.lock.json                      \
                  ./tools/wpt.ts setup
          deno run --allow-env --allow-net --allow-read --allow-run \
                   --allow-write --unstable                         \
                   --lock=tools/deno.lock.json              \
                   ./tools/wpt.ts run --quiet --binary="$DENO_BIN"

      - name: Run web platform tests (release)
        if: |
          startsWith(matrix.os, 'ubuntu') && matrix.job == 'test' &&
          matrix.profile == 'release' && !startsWith(github.ref, 'refs/tags/')
        env:
          DENO_BIN: ./target/release/deno
        run: |
          deno run --allow-env --allow-net --allow-read --allow-run \
                   --allow-write --unstable                         \
                   --lock=tools/deno.lock.json                      \
                   ./tools/wpt.ts setup
          deno run --allow-env --allow-net --allow-read --allow-run \
                   --allow-write --unstable                         \
                   --lock=tools/deno.lock.json                      \
                   ./tools/wpt.ts run --quiet --release             \
                                      --binary="$DENO_BIN"          \
                                      --json=wpt.json               \
                                      --wptreport=wptreport.json

      - name: Upload wpt results to dl.deno.land
        continue-on-error: true
        if: |
          runner.os == 'Linux' &&
          matrix.job == 'test' &&
          matrix.profile == 'release' &&
          github.repository == 'denoland/deno' &&
          github.ref == 'refs/heads/main' && !startsWith(github.ref, 'refs/tags/')
        run: |
          gzip ./wptreport.json
          gsutil -h "Cache-Control: public, max-age=3600" cp ./wpt.json gs://dl.deno.land/wpt/$(git rev-parse HEAD).json
          gsutil -h "Cache-Control: public, max-age=3600" cp ./wptreport.json.gz gs://dl.deno.land/wpt/$(git rev-parse HEAD)-wptreport.json.gz
          echo $(git rev-parse HEAD) > wpt-latest.txt
          gsutil -h "Cache-Control: no-cache" cp wpt-latest.txt gs://dl.deno.land/wpt-latest.txt

      - name: Upload wpt results to wpt.fyi
        continue-on-error: true
        if: |
          runner.os == 'Linux' &&
          matrix.job == 'test' &&
          matrix.profile == 'release' &&
          github.repository == 'denoland/deno' &&
          github.ref == 'refs/heads/main' && !startsWith(github.ref, 'refs/tags/')
        env:
          WPT_FYI_USER: deno
          WPT_FYI_PW: ${{ secrets.WPT_FYI_PW }}
          GITHUB_TOKEN: ${{ secrets.DENOBOT_PAT }}
        run: |
          ./target/release/deno run --allow-all --lock=tools/deno.lock.json \
              ./tools/upload_wptfyi.js $(git rev-parse HEAD) --ghstatus

      - name: Run benchmarks
        if: matrix.job == 'bench' && !startsWith(github.ref, 'refs/tags/')
        run: cargo bench --locked

      - name: Post Benchmarks
        if: |
          matrix.job == 'bench' &&
          github.repository == 'denoland/deno' &&
          github.ref == 'refs/heads/main' && !startsWith(github.ref, 'refs/tags/')
        env:
          DENOBOT_PAT: ${{ secrets.DENOBOT_PAT }}
        run: |
          git clone --depth 1 --branch gh-pages                             \
              https://${DENOBOT_PAT}@github.com/denoland/benchmark_data.git \
              gh-pages
          ./target/release/deno run --allow-all --unstable \
              ./tools/build_benchmark_jsons.js --release
          cd gh-pages
          git config user.email "propelml@gmail.com"
          git config user.name "denobot"
          git add .
          git commit --message "Update benchmarks"
          git push origin gh-pages

      - name: Build product size info
        if: matrix.job != 'lint' && matrix.profile != 'fastci' &&
          github.repository == 'denoland/deno' &&
          (github.ref == 'refs/heads/main' || startsWith(github.ref, 'refs/tags/'))
        run: |
          du -hd1 "./target/${{ matrix.profile }}"
          du -ha  "./target/${{ matrix.profile }}/deno"

      - name: Worker info
        if: matrix.job == 'bench'
        run: |
          cat /proc/cpuinfo
          cat /proc/meminfo

      - name: Upload release to dl.deno.land (unix)
        if: |
          runner.os != 'Windows' &&
          matrix.job == 'test' &&
          matrix.profile == 'release' &&
          github.repository == 'denoland/deno' &&
          startsWith(github.ref, 'refs/tags/')
        run: |
          gsutil -h "Cache-Control: public, max-age=3600" cp ./target/release/*.zip gs://dl.deno.land/release/${GITHUB_REF#refs/*/}/

      - name: Upload release to dl.deno.land (windows)
        if: |
          runner.os == 'Windows' &&
          matrix.job == 'test' &&
          matrix.profile == 'release' &&
          github.repository == 'denoland/deno' &&
          startsWith(github.ref, 'refs/tags/')
        env:
          CLOUDSDK_PYTHON: ${{env.pythonLocation}}\python.exe
        shell: bash
        run: |
          gsutil -h "Cache-Control: public, max-age=3600" cp ./target/release/*.zip gs://dl.deno.land/release/${GITHUB_REF#refs/*/}/

      - name: Create release notes
>>>>>>> 823a5f60
        shell: bash
        run: |-
          mkdir -p target/release
            cargo build --release --locked --all-targets --tests --message-format=json > target/release/cargo_build_manifest.json
      - name: Package artifacts
        run: deno run --allow-read --allow-run --unstable ./tools/ci/package.js release
      - name: Upload artifacts
        uses: actions/upload-artifact@v3
        with:
          name: build-release-windows
          path: |-
            artifacts_1.tar.gz
            artifacts_2.tar.gz
            artifacts_3.tar.gz
            artifacts_4.tar.gz
  test-release-windows:
    name: "test/windows (release, shard ${{ matrix.shard }})"
    runs-on: "${{ github.repository == 'denoland/deno' && 'windows-2019-xl' || 'windows-2019' }}"
    timeout-minutes: 90
    needs:
      - build-release-windows
    strategy:
      matrix:
        shard:
          - 1
          - 2
          - 3
      fail-fast: false
    steps:
      - name: Configure Git
        run: |-
          git config --global core.symlinks true
          git config --global fetch.parallel 32
      - name: Clone repository
        uses: actions/checkout@v3
        with:
          fetch-depth: 5
          submodules: false
      - name: Clone submodule ./test_util/std
        run: git submodule update --init --recursive --depth=1 -- ./test_util/std
      - name: Clone submodule ./third_party
        run: git submodule update --init --recursive --depth=1 -- ./third_party
      - name: Use GNU tar
        shell: cmd
        run: 'echo C:\Program Files\Git\usr\bin>>"%GITHUB_PATH%"'
      - name: Install Deno
        uses: denoland/setup-deno@v1
        with:
          deno-version: v1.25.4
      - name: Download artifacts
        uses: actions/download-artifact@v3
        with:
          name: build-release-windows
      - name: Unpack artifacts
        run: |-
          tar --use-compress-program=unzstd -xpf artifacts_1.tar.gz
          tar --use-compress-program=unzstd -xpf artifacts_2.tar.gz
          tar --use-compress-program=unzstd -xpf artifacts_3.tar.gz
          tar --use-compress-program=unzstd -xpf artifacts_4.tar.gz
      - name: Run tests
        run: "deno run --allow-read --allow-run ./tools/ci/test.js release ${{ matrix.shard }} 3"
  upload_canary:
    name: upload_canary
    runs-on: "${{ github.repository == 'denoland/deno' && 'ubuntu-20.04-xl' || 'ubuntu-20.04' }}"
    timeout-minutes: 10
    if: "(github.repository == 'denoland/deno' && (github.ref == 'refs/heads/main' || startsWith(github.ref, 'refs/tags/')))"
    needs:
      - build-release-linux
      - build-release-macos
      - build-release-windows
    steps:
      - name: Setup gcloud
        uses: google-github-actions/setup-gcloud@v0
        with:
          project_id: denoland
          service_account_key: "${{ secrets.GCP_SA_KEY }}"
          export_default_credentials: true
      - name: Create canary version manifest
        run: "echo ${{ github.sha }} > canary-latest.txt"
      - name: Download artifacts (linux)
        uses: actions/download-artifact@v3
        with:
          name: build-release-linux
          path: linux/
      - name: Unpack artifacts (linux)
        run: |-
          tar --use-compress-program=unzstd -xpf linux/artifacts_1.tar.gz -C linux
          tar --use-compress-program=unzstd -xpf linux/artifacts_2.tar.gz -C linux
          tar --use-compress-program=unzstd -xpf linux/artifacts_3.tar.gz -C linux
          tar --use-compress-program=unzstd -xpf linux/artifacts_4.tar.gz -C linux
      - name: Create zip (linux)
        run: cd linux/target/release && zip -r ../../../deno-x86_64-unknown-linux-gnu.zip deno
      - name: Upload zip to dl.deno.land (linux)
        run: 'gsutil -h "Cache-Control: public, max-age=3600" cp deno-x86_64-unknown-linux-gnu.zip gs://dl.deno.land/canary/${{ github.sha }}/'
      - name: Download artifacts (macos)
        uses: actions/download-artifact@v3
        with:
          name: build-release-macos
          path: macos/
      - name: Unpack artifacts (macos)
        run: |-
          gtar --use-compress-program=unzstd -xpf macos/artifacts_1.tar.gz -C macos
          gtar --use-compress-program=unzstd -xpf macos/artifacts_2.tar.gz -C macos
          gtar --use-compress-program=unzstd -xpf macos/artifacts_3.tar.gz -C macos
          gtar --use-compress-program=unzstd -xpf macos/artifacts_4.tar.gz -C macos
      - name: Create zip (macos)
        run: cd macos/target/release && zip -r ../../../deno-x86_64-apple-darwin.zip deno
      - name: Upload zip to dl.deno.land (macos)
        run: 'gsutil -h "Cache-Control: public, max-age=3600" cp deno-x86_64-apple-darwin.zip gs://dl.deno.land/canary/${{ github.sha }}/'
      - name: Download artifacts (windows)
        uses: actions/download-artifact@v3
        with:
          name: build-release-windows
          path: windows/
      - name: Unpack artifacts (windows)
        run: |-
          tar --use-compress-program=unzstd -xpf windows/artifacts_1.tar.gz -C windows
          tar --use-compress-program=unzstd -xpf windows/artifacts_2.tar.gz -C windows
          tar --use-compress-program=unzstd -xpf windows/artifacts_3.tar.gz -C windows
          tar --use-compress-program=unzstd -xpf windows/artifacts_4.tar.gz -C windows
      - name: Create zip (windows)
        run: cd windows/target/release && zip -r ../../../deno-x86_64-pc-windows-msvc.zip deno.exe
      - name: Upload zip to dl.deno.land (windows)
        run: 'gsutil -h "Cache-Control: public, max-age=3600" cp deno-x86_64-pc-windows-msvc.zip gs://dl.deno.land/canary/${{ github.sha }}/'
      - name: Upload canary version manifest
        run: 'gsutil -h "Cache-Control: no-cache" cp canary-latest.txt gs://dl.deno.land/canary-latest.txt'<|MERGE_RESOLUTION|>--- conflicted
+++ resolved
@@ -19,11 +19,10 @@
   RUST_BACKTRACE: full
   RUSTFLAGS: "-D warnings"
 jobs:
-<<<<<<< HEAD
   lint:
     name: lint
     runs-on: "${{ github.repository == 'denoland/deno' && 'ubuntu-20.04-xl' || 'ubuntu-20.04' }}"
-    timeout-minutes: 90
+    timeout-minutes: 120
     steps:
       - name: Configure Git
         run: |-
@@ -117,59 +116,6 @@
         shard:
           - 1
       fail-fast: false
-=======
-  build:
-    name: ${{ matrix.job }} ${{ matrix.profile }} ${{ matrix.os }}
-    if: |
-      github.event_name == 'push' ||
-      !startsWith(github.event.pull_request.head.label, 'denoland:')
-    runs-on: ${{ matrix.os }}
-    timeout-minutes: 120
-    strategy:
-      matrix:
-        include:
-          - os: macos-12
-            job: test
-            profile: fastci
-          - os: macos-12
-            job: test
-            profile: release
-          - os: ${{ github.repository == 'denoland/deno' && 'windows-2019-xl' || 'windows-2019' }}
-            job: test
-            profile: fastci
-          - os: ${{ github.repository == 'denoland/deno' && 'windows-2019-xl' || 'windows-2019' }}
-            job: test
-            profile: release
-          - os: ${{ github.repository == 'denoland/deno' && 'ubuntu-20.04-xl' || 'ubuntu-20.04' }}
-            job: test
-            profile: release
-            use_sysroot: true
-          - os: ${{ github.repository == 'denoland/deno' && 'ubuntu-20.04-xl' || 'ubuntu-20.04' }}
-            job: bench
-            profile: release
-            use_sysroot: true
-          - os: ${{ github.repository == 'denoland/deno' && 'ubuntu-20.04-xl' || 'ubuntu-20.04' }}
-            job: test
-            profile: debug
-            use_sysroot: true
-          - os: ${{ github.repository == 'denoland/deno' && 'ubuntu-20.04-xl' || 'ubuntu-20.04' }}
-            job: lint
-            profile: debug
-
-      # Always run main branch builds to completion. This allows the cache to
-      # stay mostly up-to-date in situations where a single job fails due to
-      # e.g. a flaky test.
-      # Don't fast-fail on tag build because publishing binaries shouldn't be
-      # prevented if any of the stages fail (which can be a false negative).
-      fail-fast: ${{ github.event_name == 'pull_request' ||
-        (github.ref != 'refs/heads/main' &&
-        !startsWith(github.ref, 'refs/tags/')) }}
-
-    env:
-      CARGO_TERM_COLOR: always
-      RUST_BACKTRACE: full
-
->>>>>>> 823a5f60
     steps:
       - name: Configure Git
         run: |-
@@ -322,18 +268,13 @@
       - name: Install Python
         uses: actions/setup-python@v4
         with:
-<<<<<<< HEAD
           python-version: "3.8"
       - name: Download artifacts
         uses: actions/download-artifact@v3
-=======
-          python-version: 3.8
-
+        with:
+          name: build-release-linux
       - name: Install Node
         uses: actions/setup-node@v3
->>>>>>> 823a5f60
-        with:
-          name: build-release-linux
       - name: Unpack artifacts
         run: |-
           tar --use-compress-program=unzstd -xpf artifacts_1.tar.gz
@@ -366,7 +307,6 @@
       - name: Install Deno
         uses: denoland/setup-deno@v1
         with:
-<<<<<<< HEAD
           deno-version: v1.25.4
       - name: Install Rust
         run: |-
@@ -377,147 +317,6 @@
           cargo-clippy --version
       - name: Cache Rust
         uses: Swatinem/rust-cache@v1
-=======
-          project_id: denoland
-          service_account_key: ${{ secrets.GCP_SA_KEY }}
-          export_default_credentials: true
-
-      - name: Configure canary build
-        if: |
-          matrix.job == 'test' &&
-          matrix.profile == 'release' &&
-          github.repository == 'denoland/deno' &&
-          github.ref == 'refs/heads/main'
-        shell: bash
-        run: echo "DENO_CANARY=true" >> $GITHUB_ENV
-
-      - name: Set up incremental LTO and sysroot build
-        if: matrix.use_sysroot
-        run: |
-          # Avoid running man-db triggers, which sometimes takes several minutes
-          # to complete.
-          sudo apt-get remove --purge -y man-db
-
-          # Install clang-15, lld-15, and debootstrap.
-          echo "deb http://apt.llvm.org/focal/ llvm-toolchain-focal-15 main" |
-            sudo dd of=/etc/apt/sources.list.d/llvm-toolchain-focal-15.list
-          curl https://apt.llvm.org/llvm-snapshot.gpg.key |
-            gpg --dearmor                                 |
-          sudo dd of=/etc/apt/trusted.gpg.d/llvm-snapshot.gpg
-          sudo apt-get update
-          sudo apt-get install --no-install-recommends debootstrap     \
-                                                       clang-15 lld-15
-
-          # Create ubuntu-16.04 sysroot environment, which is used to avoid
-          # depending on a very recent version of glibc.
-          # `libc6-dev` is required for building any C source files.
-          # `file` and `make` are needed to build libffi-sys.
-          # `curl` is needed to build rusty_v8.
-          sudo debootstrap                                     \
-            --include=ca-certificates,curl,file,libc6-dev,make \
-            --no-merged-usr --variant=minbase xenial /sysroot  \
-            http://azure.archive.ubuntu.com/ubuntu
-          sudo mount --rbind /dev /sysroot/dev
-          sudo mount --rbind /sys /sysroot/sys
-          sudo mount --rbind /home /sysroot/home
-          sudo mount -t proc /proc /sysroot/proc
-
-          # Configure the build environment. Both Rust and Clang will produce
-          # llvm bitcode only, so we can use lld's incremental LTO support.
-          cat >> $GITHUB_ENV << __0
-          CARGO_PROFILE_BENCH_INCREMENTAL=false
-          CARGO_PROFILE_BENCH_LTO=false
-          CARGO_PROFILE_RELEASE_INCREMENTAL=false
-          CARGO_PROFILE_RELEASE_LTO=false
-          RUSTFLAGS<<__1
-            -C linker-plugin-lto=true
-            -C linker=clang-15
-            -C link-arg=-fuse-ld=lld-15
-            -C link-arg=--sysroot=/sysroot
-            -C link-arg=-Wl,--allow-shlib-undefined
-            -C link-arg=-Wl,--thinlto-cache-dir=$(pwd)/target/release/lto-cache
-            -C link-arg=-Wl,--thinlto-cache-policy,cache_size_bytes=700m
-            ${{ env.RUSTFLAGS }}
-          __1
-          RUSTDOCFLAGS<<__1
-            -C linker-plugin-lto=true
-            -C linker=clang-15
-            -C link-arg=-fuse-ld=lld-15
-            -C link-arg=--sysroot=/sysroot
-            -C link-arg=-Wl,--allow-shlib-undefined
-            -C link-arg=-Wl,--thinlto-cache-dir=$(pwd)/target/release/lto-cache
-            -C link-arg=-Wl,--thinlto-cache-policy,cache_size_bytes=700m
-            ${{ env.RUSTFLAGS }}
-          __1
-          CC=clang-15
-          CFLAGS=-flto=thin --sysroot=/sysroot
-          __0
-
-      - name: Log versions
-        shell: bash
-        run: |
-          node -v
-          python --version
-          rustc --version
-          cargo --version
-          # Deno is installed when linting.
-          if [ "${{ matrix.job }}" == "lint" ]
-          then
-            deno --version
-          fi
-
-      - name: Cache Cargo home
-        uses: actions/cache@v3
-        with:
-          # See https://doc.rust-lang.org/cargo/guide/cargo-home.html#caching-the-cargo-home-in-ci
-          path: |
-            ~/.cargo/registry/index
-            ~/.cargo/registry/cache
-            ~/.cargo/git/db
-          key: 18-cargo-home-${{ matrix.os }}-${{ hashFiles('Cargo.lock') }}
-
-      # In main branch, always creates fresh cache
-      - name: Cache build output (main)
-        # TODO(kt3k): Change the version to the released version
-        # when https://github.com/actions/cache/pull/489 (or 571) is merged.
-        uses: actions/cache@03e00da99d75a2204924908e1cca7902cafce66b
-        if: (matrix.profile == 'release' || matrix.profile == 'fastci') &&
-            github.ref == 'refs/heads/main'
-        with:
-          path: |
-            ./target
-            !./target/*/gn_out
-            !./target/*/*.zip
-            !./target/*/*.tar.gz
-          key: |
-            18-cargo-target-${{ matrix.os }}-${{ matrix.profile }}-${{ github.sha }}
-
-      # Restore cache from the latest 'main' branch build.
-      - name: Cache build output (PR)
-        # TODO(kt3k): Change the version to the released version
-        # when https://github.com/actions/cache/pull/489 (or 571) is merged.
-        uses: actions/cache@03e00da99d75a2204924908e1cca7902cafce66b
-        if: github.ref != 'refs/heads/main' && !startsWith(github.ref, 'refs/tags/')
-        with:
-          path: |
-            ./target
-            !./target/*/gn_out
-            !./target/*/*.zip
-            !./target/*/*.tar.gz
-          key: never_saved
-          restore-keys: |
-            18-cargo-target-${{ matrix.os }}-${{ matrix.profile }}-
-
-      # Don't save cache after building PRs or branches other than 'main'.
-      - name: Skip save cache (PR)
-        run: echo "CACHE_SKIP_SAVE=true" >> $GITHUB_ENV
-        shell: bash
-        if: github.ref != 'refs/heads/main' && !startsWith(github.ref, 'refs/tags/')
-
-      - name: Apply and update mtime cache
-        if: matrix.profile == 'release'
-        uses: ./.github/mtime_cache
->>>>>>> 823a5f60
         with:
           key: debug
       - name: Build
@@ -527,7 +326,6 @@
             cargo build  --locked --all-targets --tests --message-format=json > target/debug/cargo_build_manifest.json
         env:
           CARGO_PROFILE_DEV_DEBUG: 0
-<<<<<<< HEAD
       - name: Package artifacts
         run: deno run --allow-read --allow-run --unstable ./tools/ci/package.js debug
       - name: Upload artifacts
@@ -617,81 +415,6 @@
         with:
           key: release
       - name: Build
-=======
-
-      - name: Build release
-        if: |
-          (matrix.job == 'test' || matrix.job == 'bench') &&
-          matrix.profile == 'release' && (matrix.use_sysroot ||
-          (github.repository == 'denoland/deno' &&
-          (github.ref == 'refs/heads/main' ||
-          startsWith(github.ref, 'refs/tags/'))))
-        run: cargo build --release --locked --all-targets
-
-      - name: Upload PR artifact (linux)
-        if: |
-          matrix.job == 'test' &&
-          matrix.profile == 'release' && (matrix.use_sysroot ||
-          (github.repository == 'denoland/deno' &&
-          (github.ref == 'refs/heads/main' ||
-          startsWith(github.ref, 'refs/tags/'))))
-        uses: actions/upload-artifact@v3
-        with:
-          name: deno-${{ github.event.number }}
-          path: target/release/deno
-
-      - name: Pre-release (linux)
-        if: |
-          startsWith(matrix.os, 'ubuntu') &&
-          matrix.job == 'test' &&
-          matrix.profile == 'release' &&
-          github.repository == 'denoland/deno'
-        run: |
-          cd target/release
-          zip -r deno-x86_64-unknown-linux-gnu.zip deno
-          ./deno types > lib.deno.d.ts
-
-      - name: Pre-release (mac)
-        if: |
-          startsWith(matrix.os, 'macOS') &&
-          matrix.job == 'test' &&
-          matrix.profile == 'release' &&
-          github.repository == 'denoland/deno' &&
-          (github.ref == 'refs/heads/main' || startsWith(github.ref, 'refs/tags/'))
-        run: |
-          cd target/release
-          zip -r deno-x86_64-apple-darwin.zip deno
-
-      - name: Pre-release (windows)
-        if: |
-          startsWith(matrix.os, 'windows') &&
-          matrix.job == 'test' &&
-          matrix.profile == 'release' &&
-          github.repository == 'denoland/deno' &&
-          (github.ref == 'refs/heads/main' || startsWith(github.ref, 'refs/tags/'))
-        run: |
-          Compress-Archive -CompressionLevel Optimal -Force -Path target/release/deno.exe -DestinationPath target/release/deno-x86_64-pc-windows-msvc.zip
-
-      - name: Upload canary to dl.deno.land (unix)
-        if: |
-          runner.os != 'Windows' &&
-          matrix.job == 'test' &&
-          matrix.profile == 'release' &&
-          github.repository == 'denoland/deno' &&
-          github.ref == 'refs/heads/main'
-        run: |
-          gsutil -h "Cache-Control: public, max-age=3600" cp ./target/release/*.zip gs://dl.deno.land/canary/$(git rev-parse HEAD)/
-
-      - name: Upload canary to dl.deno.land (windows)
-        if: |
-          runner.os == 'Windows' &&
-          matrix.job == 'test' &&
-          matrix.profile == 'release' &&
-          github.repository == 'denoland/deno' &&
-          github.ref == 'refs/heads/main'
-        env:
-          CLOUDSDK_PYTHON: ${{env.pythonLocation}}\python.exe
->>>>>>> 823a5f60
         shell: bash
         run: |-
           mkdir -p target/release
@@ -788,7 +511,6 @@
           key: debug
       - name: Build
         shell: bash
-<<<<<<< HEAD
         run: |-
           mkdir -p target/debug
             cargo build  --locked --all-targets --tests --message-format=json > target/debug/cargo_build_manifest.json
@@ -887,153 +609,6 @@
         with:
           key: release
       - name: Build
-=======
-        run: target/release/deno eval "console.log(1+2)" | grep 3
-        env:
-          NO_COLOR: 1
-
-      # Verify that the binary actually works in the Ubuntu-16.04 sysroot.
-      - name: Check deno binary (in sysroot)
-        if: matrix.profile == 'release' && matrix.use_sysroot
-        run: sudo chroot /sysroot "$(pwd)/target/release/deno" --version
-
-      # TODO(ry): Because CI is so slow on for OSX and Windows, we currently
-      #           run the Web Platform tests only on Linux.
-      - name: Configure hosts file for WPT
-        if: startsWith(matrix.os, 'ubuntu') && matrix.job == 'test'
-        run: ./wpt make-hosts-file | sudo tee -a /etc/hosts
-        working-directory: test_util/wpt/
-
-      - name: Run web platform tests (debug)
-        if: |
-          startsWith(matrix.os, 'ubuntu') && matrix.job == 'test' &&
-          matrix.profile == 'debug' &&
-          github.ref == 'refs/heads/main'
-        env:
-          DENO_BIN: ./target/debug/deno
-        run: |
-          deno run --allow-env --allow-net --allow-read --allow-run \
-                  --allow-write --unstable                         \
-                  --lock=tools/deno.lock.json                      \
-                  ./tools/wpt.ts setup
-          deno run --allow-env --allow-net --allow-read --allow-run \
-                   --allow-write --unstable                         \
-                   --lock=tools/deno.lock.json              \
-                   ./tools/wpt.ts run --quiet --binary="$DENO_BIN"
-
-      - name: Run web platform tests (release)
-        if: |
-          startsWith(matrix.os, 'ubuntu') && matrix.job == 'test' &&
-          matrix.profile == 'release' && !startsWith(github.ref, 'refs/tags/')
-        env:
-          DENO_BIN: ./target/release/deno
-        run: |
-          deno run --allow-env --allow-net --allow-read --allow-run \
-                   --allow-write --unstable                         \
-                   --lock=tools/deno.lock.json                      \
-                   ./tools/wpt.ts setup
-          deno run --allow-env --allow-net --allow-read --allow-run \
-                   --allow-write --unstable                         \
-                   --lock=tools/deno.lock.json                      \
-                   ./tools/wpt.ts run --quiet --release             \
-                                      --binary="$DENO_BIN"          \
-                                      --json=wpt.json               \
-                                      --wptreport=wptreport.json
-
-      - name: Upload wpt results to dl.deno.land
-        continue-on-error: true
-        if: |
-          runner.os == 'Linux' &&
-          matrix.job == 'test' &&
-          matrix.profile == 'release' &&
-          github.repository == 'denoland/deno' &&
-          github.ref == 'refs/heads/main' && !startsWith(github.ref, 'refs/tags/')
-        run: |
-          gzip ./wptreport.json
-          gsutil -h "Cache-Control: public, max-age=3600" cp ./wpt.json gs://dl.deno.land/wpt/$(git rev-parse HEAD).json
-          gsutil -h "Cache-Control: public, max-age=3600" cp ./wptreport.json.gz gs://dl.deno.land/wpt/$(git rev-parse HEAD)-wptreport.json.gz
-          echo $(git rev-parse HEAD) > wpt-latest.txt
-          gsutil -h "Cache-Control: no-cache" cp wpt-latest.txt gs://dl.deno.land/wpt-latest.txt
-
-      - name: Upload wpt results to wpt.fyi
-        continue-on-error: true
-        if: |
-          runner.os == 'Linux' &&
-          matrix.job == 'test' &&
-          matrix.profile == 'release' &&
-          github.repository == 'denoland/deno' &&
-          github.ref == 'refs/heads/main' && !startsWith(github.ref, 'refs/tags/')
-        env:
-          WPT_FYI_USER: deno
-          WPT_FYI_PW: ${{ secrets.WPT_FYI_PW }}
-          GITHUB_TOKEN: ${{ secrets.DENOBOT_PAT }}
-        run: |
-          ./target/release/deno run --allow-all --lock=tools/deno.lock.json \
-              ./tools/upload_wptfyi.js $(git rev-parse HEAD) --ghstatus
-
-      - name: Run benchmarks
-        if: matrix.job == 'bench' && !startsWith(github.ref, 'refs/tags/')
-        run: cargo bench --locked
-
-      - name: Post Benchmarks
-        if: |
-          matrix.job == 'bench' &&
-          github.repository == 'denoland/deno' &&
-          github.ref == 'refs/heads/main' && !startsWith(github.ref, 'refs/tags/')
-        env:
-          DENOBOT_PAT: ${{ secrets.DENOBOT_PAT }}
-        run: |
-          git clone --depth 1 --branch gh-pages                             \
-              https://${DENOBOT_PAT}@github.com/denoland/benchmark_data.git \
-              gh-pages
-          ./target/release/deno run --allow-all --unstable \
-              ./tools/build_benchmark_jsons.js --release
-          cd gh-pages
-          git config user.email "propelml@gmail.com"
-          git config user.name "denobot"
-          git add .
-          git commit --message "Update benchmarks"
-          git push origin gh-pages
-
-      - name: Build product size info
-        if: matrix.job != 'lint' && matrix.profile != 'fastci' &&
-          github.repository == 'denoland/deno' &&
-          (github.ref == 'refs/heads/main' || startsWith(github.ref, 'refs/tags/'))
-        run: |
-          du -hd1 "./target/${{ matrix.profile }}"
-          du -ha  "./target/${{ matrix.profile }}/deno"
-
-      - name: Worker info
-        if: matrix.job == 'bench'
-        run: |
-          cat /proc/cpuinfo
-          cat /proc/meminfo
-
-      - name: Upload release to dl.deno.land (unix)
-        if: |
-          runner.os != 'Windows' &&
-          matrix.job == 'test' &&
-          matrix.profile == 'release' &&
-          github.repository == 'denoland/deno' &&
-          startsWith(github.ref, 'refs/tags/')
-        run: |
-          gsutil -h "Cache-Control: public, max-age=3600" cp ./target/release/*.zip gs://dl.deno.land/release/${GITHUB_REF#refs/*/}/
-
-      - name: Upload release to dl.deno.land (windows)
-        if: |
-          runner.os == 'Windows' &&
-          matrix.job == 'test' &&
-          matrix.profile == 'release' &&
-          github.repository == 'denoland/deno' &&
-          startsWith(github.ref, 'refs/tags/')
-        env:
-          CLOUDSDK_PYTHON: ${{env.pythonLocation}}\python.exe
-        shell: bash
-        run: |
-          gsutil -h "Cache-Control: public, max-age=3600" cp ./target/release/*.zip gs://dl.deno.land/release/${GITHUB_REF#refs/*/}/
-
-      - name: Create release notes
->>>>>>> 823a5f60
         shell: bash
         run: |-
           mkdir -p target/release
