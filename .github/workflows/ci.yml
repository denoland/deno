--- conflicted
+++ resolved
@@ -33,7 +33,7 @@
           fetch-depth: 5
           submodules: true
 
-<<<<<<< HEAD
+
       - name: Get Commit Hash
         id: release
         run: echo "::set-output name=ref::$(git rev-parse HEAD)"
@@ -43,26 +43,7 @@
       # https://github.com/actions-rs/cargo/issues/111.
       - name: Install GNU tar (MacOS)
         if: runner.os == 'macOS'
-=======
-      # Install gnu-tar because BSD tar is buggy on Github's macos machines.
-      # https://github.com/actions/cache/issues/403
-      # https://github.com/actions-rs/cargo/issues/111.
-      - name: Install GNU tar
-        if: matrix.build == 'macos'
-        run: |
-          brew install gnu-tar
-          echo "::add-path::/usr/local/opt/gnu-tar/libexec/gnubin"
-
-      - name: Write git_submodule_status.txt
-        run: git submodule status --recursive > git_submodule_status.txt
-
-      - name: Create source tarballs (release, linux)
-        if: |
-          startsWith(matrix.os, 'ubuntu') &&
-          matrix.kind == 'test_release' &&
-          github.repository == 'denoland/deno' &&
-          startsWith(github.ref, 'refs/tags/')
->>>>>>> c08284ab
+
         run: |
           brew install gnu-tar
           echo "/usr/local/opt/gnu-tar/libexec/gnubin" >> $GITHUB_PATH
@@ -76,19 +57,13 @@
             target/*/.*
             target/*/build
             target/*/deps
-<<<<<<< HEAD
+
           key: cargo-cache-build-${{ runner.os }}-${{ hashFiles('Cargo.lock') }}
           restore-keys: cargo-cache-build-${{ runner.os }}-
 
       - name: Setup Rust
         uses: actions-rs/toolchain@v1
-=======
-          key: cargo-cache-a-${{ runner.os }}-${{ hashFiles('Cargo.lock') }}
-          restore-keys: cargo-cache-a-${{ runner.os }}-
-
-      - name: Install rust
-        uses: hecrj/setup-rust-action@v1
->>>>>>> c08284ab
+
         with:
           default: true
           override: true
@@ -257,7 +232,7 @@
           cargo --version
           deno --version
 
-<<<<<<< HEAD
+
       - name: Build (${{ matrix.kind }})
         uses: actions-rs/cargo@v1
         with:
@@ -284,21 +259,6 @@
         if: runner.os == 'Windows'
         working-directory: test_util/wpt/
         run: python wpt make-hosts-file | Out-File $env:SystemRoot\System32\drivers\etc\hosts -Encoding ascii -Append
-=======
-      - name: test_format.js
-        if: matrix.kind == 'lint'
-        run: deno run --unstable --allow-write --allow-read --allow-run ./tools/format.js --check
-
-      - name: lint.js
-        if: matrix.kind == 'lint'
-        run: deno run --unstable --allow-write --allow-read --allow-run ./tools/lint.js
-
-      - name: Build release
-        if: |
-          matrix.kind == 'test_release' ||
-          matrix.kind == 'bench'
-        run: cargo build --release --locked --all-targets -vv
->>>>>>> c08284ab
 
       - name: Run web platform tests (${{ matrix.kind }})
         run: |
