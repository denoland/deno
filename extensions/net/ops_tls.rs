// Copyright 2018-2021 the Deno authors. All rights reserved. MIT license.

use crate::io::TcpStreamResource;
use crate::io::TlsStreamResource;
use crate::ops::IpAddr;
use crate::ops::OpAddr;
use crate::ops::OpConn;
use crate::resolve_addr::resolve_addr;
use crate::resolve_addr::resolve_addr_sync;
use crate::DefaultTlsOptions;
use crate::NetPermissions;
use crate::NoCertificateValidation;
use deno_core::combine_allow_insecure_certificates;
use deno_core::error::bad_resource;
use deno_core::error::bad_resource_id;
use deno_core::error::custom_error;
use deno_core::error::generic_error;
use deno_core::error::invalid_hostname;
use deno_core::error::AnyError;
use deno_core::futures::future::poll_fn;
use deno_core::futures::ready;
use deno_core::futures::task::noop_waker_ref;
use deno_core::futures::task::AtomicWaker;
use deno_core::futures::task::Context;
use deno_core::futures::task::Poll;
use deno_core::futures::task::RawWaker;
use deno_core::futures::task::RawWakerVTable;
use deno_core::futures::task::Waker;
use deno_core::op_async;
use deno_core::op_sync;
use deno_core::parking_lot::Mutex;
use deno_core::AsyncRefCell;
use deno_core::CancelHandle;
use deno_core::CancelTryFuture;
use deno_core::NoCertificateVerification;
use deno_core::OpPair;
use deno_core::OpState;
use deno_core::RcRef;
use deno_core::Resource;
use deno_core::ResourceId;
use deno_tls::create_client_config;
use deno_tls::rustls::internal::pemfile::certs;
use deno_tls::rustls::internal::pemfile::pkcs8_private_keys;
use deno_tls::rustls::internal::pemfile::rsa_private_keys;
use deno_tls::rustls::Certificate;
use deno_tls::rustls::ClientConfig;
use deno_tls::rustls::ClientSession;
use deno_tls::rustls::NoClientAuth;
use deno_tls::rustls::PrivateKey;
use deno_tls::rustls::ServerConfig;
use deno_tls::rustls::ServerSession;
use deno_tls::rustls::Session;
use deno_tls::webpki::DNSNameRef;
use io::Error;
use io::Read;
use io::Write;
use serde::Deserialize;
use std::borrow::Cow;
use std::cell::RefCell;
use std::convert::From;
use std::fs::File;
use std::io;
use std::io::BufReader;
use std::io::ErrorKind;
use std::ops::Deref;
use std::ops::DerefMut;
use std::path::Path;
use std::pin::Pin;
use std::rc::Rc;
use std::sync::Arc;
use std::sync::Weak;
use tokio::io::AsyncRead;
use tokio::io::AsyncWrite;
use tokio::io::ReadBuf;
use tokio::net::TcpListener;
use tokio::net::TcpStream;
use tokio::task::spawn_local;

#[derive(Debug)]
enum TlsSession {
  Client(ClientSession),
  Server(ServerSession),
}

impl Deref for TlsSession {
  type Target = dyn Session;

  fn deref(&self) -> &Self::Target {
    match self {
      TlsSession::Client(client_session) => client_session,
      TlsSession::Server(server_session) => server_session,
    }
  }
}

impl DerefMut for TlsSession {
  fn deref_mut(&mut self) -> &mut Self::Target {
    match self {
      TlsSession::Client(client_session) => client_session,
      TlsSession::Server(server_session) => server_session,
    }
  }
}

impl From<ClientSession> for TlsSession {
  fn from(client_session: ClientSession) -> Self {
    TlsSession::Client(client_session)
  }
}

impl From<ServerSession> for TlsSession {
  fn from(server_session: ServerSession) -> Self {
    TlsSession::Server(server_session)
  }
}

#[derive(Copy, Clone, Debug, Eq, PartialEq)]
enum Flow {
  Read,
  Write,
}

#[derive(Copy, Clone, Debug, PartialEq, Eq, PartialOrd, Ord)]
enum State {
  StreamOpen,
  StreamClosed,
  TlsClosing,
  TlsClosed,
  TcpClosed,
}

#[derive(Debug)]
pub struct TlsStream(Option<TlsStreamInner>);

impl TlsStream {
  fn new(tcp: TcpStream, tls: TlsSession) -> Self {
    let inner = TlsStreamInner {
      tcp,
      tls,
      rd_state: State::StreamOpen,
      wr_state: State::StreamOpen,
    };
    Self(Some(inner))
  }

  pub fn new_client_side(
    tcp: TcpStream,
    tls_config: &Arc<ClientConfig>,
    hostname: DNSNameRef,
  ) -> Self {
    let tls = TlsSession::Client(ClientSession::new(tls_config, hostname));
    Self::new(tcp, tls)
  }

  pub fn new_server_side(
    tcp: TcpStream,
    tls_config: &Arc<ServerConfig>,
  ) -> Self {
    let tls = TlsSession::Server(ServerSession::new(tls_config));
    Self::new(tcp, tls)
  }

  pub async fn handshake(&mut self) -> io::Result<()> {
    poll_fn(|cx| self.inner_mut().poll_io(cx, Flow::Write)).await
  }

  fn into_split(self) -> (ReadHalf, WriteHalf) {
    let shared = Shared::new(self);
    let rd = ReadHalf {
      shared: shared.clone(),
    };
    let wr = WriteHalf { shared };
    (rd, wr)
  }

  /// Tokio-rustls compatibility: returns a reference to the underlying TCP
  /// stream, and a reference to the Rustls `Session` object.
  pub fn get_ref(&self) -> (&TcpStream, &dyn Session) {
    let inner = self.0.as_ref().unwrap();
    (&inner.tcp, &*inner.tls)
  }

  fn inner_mut(&mut self) -> &mut TlsStreamInner {
    self.0.as_mut().unwrap()
  }
}

impl AsyncRead for TlsStream {
  fn poll_read(
    mut self: Pin<&mut Self>,
    cx: &mut Context<'_>,
    buf: &mut ReadBuf<'_>,
  ) -> Poll<io::Result<()>> {
    self.inner_mut().poll_read(cx, buf)
  }
}

impl AsyncWrite for TlsStream {
  fn poll_write(
    mut self: Pin<&mut Self>,
    cx: &mut Context<'_>,
    buf: &[u8],
  ) -> Poll<io::Result<usize>> {
    self.inner_mut().poll_write(cx, buf)
  }

  fn poll_flush(
    mut self: Pin<&mut Self>,
    cx: &mut Context<'_>,
  ) -> Poll<io::Result<()>> {
    self.inner_mut().poll_io(cx, Flow::Write)
    // The underlying TCP stream does not need to be flushed.
  }

  fn poll_shutdown(
    mut self: Pin<&mut Self>,
    cx: &mut Context<'_>,
  ) -> Poll<io::Result<()>> {
    self.inner_mut().poll_shutdown(cx)
  }
}

impl Drop for TlsStream {
  fn drop(&mut self) {
    let mut inner = self.0.take().unwrap();

    let mut cx = Context::from_waker(noop_waker_ref());
    let use_linger_task = inner.poll_close(&mut cx).is_pending();

    if use_linger_task {
      spawn_local(poll_fn(move |cx| inner.poll_close(cx)));
    } else if cfg!(debug_assertions) {
      spawn_local(async {}); // Spawn dummy task to detect missing LocalSet.
    }
  }
}

#[derive(Debug)]
pub struct TlsStreamInner {
  tls: TlsSession,
  tcp: TcpStream,
  rd_state: State,
  wr_state: State,
}

impl TlsStreamInner {
  fn poll_io(
    &mut self,
    cx: &mut Context<'_>,
    flow: Flow,
  ) -> Poll<io::Result<()>> {
    loop {
      let wr_ready = loop {
        match self.wr_state {
          _ if self.tls.is_handshaking() && !self.tls.wants_write() => {
            break true;
          }
          _ if self.tls.is_handshaking() => {}
          State::StreamOpen if !self.tls.wants_write() => break true,
          State::StreamClosed => {
            // Rustls will enqueue the 'CloseNotify' alert and send it after
            // flusing the data that is already in the queue.
            self.tls.send_close_notify();
            self.wr_state = State::TlsClosing;
            continue;
          }
          State::TlsClosing if !self.tls.wants_write() => {
            self.wr_state = State::TlsClosed;
            continue;
          }
          // If a 'CloseNotify' alert sent by the remote end has been received,
          // shut down the underlying TCP socket. Otherwise, consider polling
          // done for the moment.
          State::TlsClosed if self.rd_state < State::TlsClosed => break true,
          State::TlsClosed
            if Pin::new(&mut self.tcp).poll_shutdown(cx)?.is_pending() =>
          {
            break false;
          }
          State::TlsClosed => {
            self.wr_state = State::TcpClosed;
            continue;
          }
          State::TcpClosed => break true,
          _ => {}
        }

        // Poll whether there is space in the socket send buffer so we can flush
        // the remaining outgoing ciphertext.
        if self.tcp.poll_write_ready(cx)?.is_pending() {
          break false;
        }

        // Write ciphertext to the TCP socket.
        let mut wrapped_tcp = ImplementWriteTrait(&mut self.tcp);
        match self.tls.write_tls(&mut wrapped_tcp) {
          Ok(0) => unreachable!(),
          Ok(_) => {}
          Err(err) if err.kind() == ErrorKind::WouldBlock => {}
          Err(err) => return Poll::Ready(Err(err)),
        }
      };

      let rd_ready = loop {
        match self.rd_state {
          State::TcpClosed if self.tls.is_handshaking() => {
            let err = Error::new(ErrorKind::UnexpectedEof, "tls handshake eof");
            return Poll::Ready(Err(err));
          }
          _ if self.tls.is_handshaking() && !self.tls.wants_read() => {
            break true;
          }
          _ if self.tls.is_handshaking() => {}
          State::StreamOpen if !self.tls.wants_read() => break true,
          State::StreamOpen => {}
          State::StreamClosed if !self.tls.wants_read() => {
            // Rustls has more incoming cleartext buffered up, but the TLS
            // session is closing so this data will never be processed by the
            // application layer. Just like what would happen if this were a raw
            // TCP stream, don't gracefully end the TLS session, but abort it.
            return Poll::Ready(Err(Error::from(ErrorKind::ConnectionReset)));
          }
          State::StreamClosed => {}
          State::TlsClosed if self.wr_state == State::TcpClosed => {
            // Wait for the remote end to gracefully close the TCP connection.
            // TODO(piscisaureus): this is unnecessary; remove when stable.
          }
          _ => break true,
        }

        if self.rd_state < State::TlsClosed {
          // Do a zero-length plaintext read so we can detect the arrival of
          // 'CloseNotify' messages, even if only the write half is open.
          // Actually reading data from the socket is done in `poll_read()`.
          match self.tls.read(&mut []) {
            Ok(0) => {}
            Err(err) if err.kind() == ErrorKind::ConnectionAborted => {
              // `Session::read()` returns `ConnectionAborted` when a
              // 'CloseNotify' alert has been received, which indicates that
              // the remote peer wants to gracefully end the TLS session.
              self.rd_state = State::TlsClosed;
              continue;
            }
            Err(err) => return Poll::Ready(Err(err)),
            _ => unreachable!(),
          }
        }

        // Poll whether more ciphertext is available in the socket receive
        // buffer.
        if self.tcp.poll_read_ready(cx)?.is_pending() {
          break false;
        }

        // Receive ciphertext from the socket.
        let mut wrapped_tcp = ImplementReadTrait(&mut self.tcp);
        match self.tls.read_tls(&mut wrapped_tcp) {
          Ok(0) => self.rd_state = State::TcpClosed,
          Ok(_) => self
            .tls
            .process_new_packets()
            .map_err(|err| Error::new(ErrorKind::InvalidData, err))?,
          Err(err) if err.kind() == ErrorKind::WouldBlock => {}
          Err(err) => return Poll::Ready(Err(err)),
        }
      };

      if wr_ready {
        if self.rd_state >= State::TlsClosed
          && self.wr_state >= State::TlsClosed
          && self.wr_state < State::TcpClosed
        {
          continue;
        }
        if self.tls.wants_write() {
          continue;
        }
      }

      let io_ready = match flow {
        _ if self.tls.is_handshaking() => false,
        Flow::Read => rd_ready,
        Flow::Write => wr_ready,
      };
      return match io_ready {
        false => Poll::Pending,
        true => Poll::Ready(Ok(())),
      };
    }
  }

  fn poll_read(
    &mut self,
    cx: &mut Context<'_>,
    buf: &mut ReadBuf<'_>,
  ) -> Poll<io::Result<()>> {
    ready!(self.poll_io(cx, Flow::Read))?;

    if self.rd_state == State::StreamOpen {
      let buf_slice =
        unsafe { &mut *(buf.unfilled_mut() as *mut [_] as *mut [u8]) };
      let bytes_read = self.tls.read(buf_slice)?;
      assert_ne!(bytes_read, 0);
      unsafe { buf.assume_init(bytes_read) };
      buf.advance(bytes_read);
    }

    Poll::Ready(Ok(()))
  }

  fn poll_write(
    &mut self,
    cx: &mut Context<'_>,
    buf: &[u8],
  ) -> Poll<io::Result<usize>> {
    if buf.is_empty() {
      // Tokio-rustls compatibility: a zero byte write always succeeds.
      Poll::Ready(Ok(0))
    } else if self.wr_state == State::StreamOpen {
      // Flush Rustls' ciphertext send queue.
      ready!(self.poll_io(cx, Flow::Write))?;

      // Copy data from `buf` to the Rustls cleartext send queue.
      let bytes_written = self.tls.write(buf)?;
      assert_ne!(bytes_written, 0);

      // Try to flush as much ciphertext as possible. However, since we just
      // handed off at least some bytes to rustls, so we can't return
      // `Poll::Pending()` any more: this would tell the caller that it should
      // try to send those bytes again.
      let _ = self.poll_io(cx, Flow::Write)?;

      Poll::Ready(Ok(bytes_written))
    } else {
      // Return error if stream has been shut down for writing.
      Poll::Ready(Err(ErrorKind::BrokenPipe.into()))
    }
  }

  fn poll_shutdown(&mut self, cx: &mut Context<'_>) -> Poll<io::Result<()>> {
    if self.wr_state == State::StreamOpen {
      self.wr_state = State::StreamClosed;
    }

    ready!(self.poll_io(cx, Flow::Write))?;

    // At minimum, a TLS 'CloseNotify' alert should have been sent.
    assert!(self.wr_state >= State::TlsClosed);
    // If we received a TLS 'CloseNotify' alert from the remote end
    // already, the TCP socket should be shut down at this point.
    assert!(
      self.rd_state < State::TlsClosed || self.wr_state == State::TcpClosed
    );

    Poll::Ready(Ok(()))
  }

  fn poll_close(&mut self, cx: &mut Context<'_>) -> Poll<io::Result<()>> {
    if self.rd_state == State::StreamOpen {
      self.rd_state = State::StreamClosed;
    }

    // Send TLS 'CloseNotify' alert.
    ready!(self.poll_shutdown(cx))?;
    // Wait for 'CloseNotify', shut down TCP stream, wait for TCP FIN packet.
    ready!(self.poll_io(cx, Flow::Read))?;

    assert_eq!(self.rd_state, State::TcpClosed);
    assert_eq!(self.wr_state, State::TcpClosed);

    Poll::Ready(Ok(()))
  }
}

#[derive(Debug)]
pub struct ReadHalf {
  shared: Arc<Shared>,
}

impl ReadHalf {
  pub fn reunite(self, wr: WriteHalf) -> TlsStream {
    assert!(Arc::ptr_eq(&self.shared, &wr.shared));
    drop(wr); // Drop `wr`, so only one strong reference to `shared` remains.

    Arc::try_unwrap(self.shared)
      .unwrap_or_else(|_| panic!("Arc::<Shared>::try_unwrap() failed"))
      .tls_stream
      .into_inner()
  }
}

impl AsyncRead for ReadHalf {
  fn poll_read(
    self: Pin<&mut Self>,
    cx: &mut Context<'_>,
    buf: &mut ReadBuf<'_>,
  ) -> Poll<io::Result<()>> {
    self
      .shared
      .poll_with_shared_waker(cx, Flow::Read, move |tls, cx| {
        tls.poll_read(cx, buf)
      })
  }
}

#[derive(Debug)]
pub struct WriteHalf {
  shared: Arc<Shared>,
}

impl AsyncWrite for WriteHalf {
  fn poll_write(
    self: Pin<&mut Self>,
    cx: &mut Context<'_>,
    buf: &[u8],
  ) -> Poll<io::Result<usize>> {
    self
      .shared
      .poll_with_shared_waker(cx, Flow::Write, move |tls, cx| {
        tls.poll_write(cx, buf)
      })
  }

  fn poll_flush(
    self: Pin<&mut Self>,
    cx: &mut Context<'_>,
  ) -> Poll<io::Result<()>> {
    self
      .shared
      .poll_with_shared_waker(cx, Flow::Write, |tls, cx| tls.poll_flush(cx))
  }

  fn poll_shutdown(
    self: Pin<&mut Self>,
    cx: &mut Context<'_>,
  ) -> Poll<io::Result<()>> {
    self
      .shared
      .poll_with_shared_waker(cx, Flow::Write, |tls, cx| tls.poll_shutdown(cx))
  }
}

#[derive(Debug)]
struct Shared {
  tls_stream: Mutex<TlsStream>,
  rd_waker: AtomicWaker,
  wr_waker: AtomicWaker,
}

impl Shared {
  fn new(tls_stream: TlsStream) -> Arc<Self> {
    let self_ = Self {
      tls_stream: Mutex::new(tls_stream),
      rd_waker: AtomicWaker::new(),
      wr_waker: AtomicWaker::new(),
    };
    Arc::new(self_)
  }

  fn poll_with_shared_waker<R>(
    self: &Arc<Self>,
    cx: &mut Context<'_>,
    flow: Flow,
    mut f: impl FnMut(Pin<&mut TlsStream>, &mut Context<'_>) -> R,
  ) -> R {
    match flow {
      Flow::Read => self.rd_waker.register(cx.waker()),
      Flow::Write => self.wr_waker.register(cx.waker()),
    }

    let shared_waker = self.new_shared_waker();
    let mut cx = Context::from_waker(&shared_waker);

    let mut tls_stream = self.tls_stream.lock();
    f(Pin::new(&mut tls_stream), &mut cx)
  }

  const SHARED_WAKER_VTABLE: RawWakerVTable = RawWakerVTable::new(
    Self::clone_shared_waker,
    Self::wake_shared_waker,
    Self::wake_shared_waker_by_ref,
    Self::drop_shared_waker,
  );

  fn new_shared_waker(self: &Arc<Self>) -> Waker {
    let self_weak = Arc::downgrade(self);
    let self_ptr = self_weak.into_raw() as *const ();
    let raw_waker = RawWaker::new(self_ptr, &Self::SHARED_WAKER_VTABLE);
    unsafe { Waker::from_raw(raw_waker) }
  }

  fn clone_shared_waker(self_ptr: *const ()) -> RawWaker {
    let self_weak = unsafe { Weak::from_raw(self_ptr as *const Self) };
    let ptr1 = self_weak.clone().into_raw();
    let ptr2 = self_weak.into_raw();
    assert!(ptr1 == ptr2);
    RawWaker::new(self_ptr, &Self::SHARED_WAKER_VTABLE)
  }

  fn wake_shared_waker(self_ptr: *const ()) {
    Self::wake_shared_waker_by_ref(self_ptr);
    Self::drop_shared_waker(self_ptr);
  }

  fn wake_shared_waker_by_ref(self_ptr: *const ()) {
    let self_weak = unsafe { Weak::from_raw(self_ptr as *const Self) };
    if let Some(self_arc) = Weak::upgrade(&self_weak) {
      self_arc.rd_waker.wake();
      self_arc.wr_waker.wake();
    }
    self_weak.into_raw();
  }

  fn drop_shared_waker(self_ptr: *const ()) {
    let _ = unsafe { Weak::from_raw(self_ptr as *const Self) };
  }
}

struct ImplementReadTrait<'a, T>(&'a mut T);

impl Read for ImplementReadTrait<'_, TcpStream> {
  fn read(&mut self, buf: &mut [u8]) -> io::Result<usize> {
    self.0.try_read(buf)
  }
}

struct ImplementWriteTrait<'a, T>(&'a mut T);

impl Write for ImplementWriteTrait<'_, TcpStream> {
  fn write(&mut self, buf: &[u8]) -> io::Result<usize> {
    self.0.try_write(buf)
  }

  fn flush(&mut self) -> io::Result<()> {
    Ok(())
  }
}

pub fn init<P: NetPermissions + 'static>() -> Vec<OpPair> {
  vec![
    ("op_start_tls", op_async(op_start_tls::<P>)),
    ("op_connect_tls", op_async(op_connect_tls::<P>)),
    ("op_listen_tls", op_sync(op_listen_tls::<P>)),
    ("op_accept_tls", op_async(op_accept_tls)),
  ]
}

#[derive(Deserialize)]
#[serde(rename_all = "camelCase")]
pub struct ConnectTlsArgs {
  transport: String,
  hostname: String,
  port: u16,
  cert_file: Option<String>,
  #[serde(
    deserialize_with = "deno_core::deserialize_allow_insecure_certificates"
  )]
  allow_insecure_certificates: Option<Vec<String>>,
}

#[derive(Deserialize)]
#[serde(rename_all = "camelCase")]
struct StartTlsArgs {
  rid: ResourceId,
  cert_file: Option<String>,
  hostname: String,
}

async fn op_start_tls<NP>(
  state: Rc<RefCell<OpState>>,
  args: StartTlsArgs,
  _: (),
) -> Result<OpConn, AnyError>
where
  NP: NetPermissions + 'static,
{
  let rid = args.rid;
  let hostname = match &*args.hostname {
    "" => "localhost",
    n => n,
  };
  let cert_file = args.cert_file.as_deref();
  {
    super::check_unstable2(&state, "Deno.startTls");
    let mut s = state.borrow_mut();
    let permissions = s.borrow_mut::<NP>();
    permissions.check_net(&(hostname, Some(0)))?;
    if let Some(path) = cert_file {
      permissions.check_read(Path::new(path))?;
    }
  }

  let ca_data = match cert_file {
    Some(path) => {
      let mut buf = Vec::new();
      File::open(path)?.read_to_end(&mut buf)?;
      Some(buf)
    }
    _ => None,
  };

  let hostname_dns = DNSNameRef::try_from_ascii_str(hostname)
    .map_err(|_| invalid_hostname(hostname))?;

  // TODO(@justinmchase): Ideally the certificate store is created once
  // and not cloned. The store should be wrapped in Arc<T> to reduce
  // copying memory unnecessarily.
  let root_cert_store = state
    .borrow()
    .borrow::<DefaultTlsOptions>()
    .root_cert_store
    .clone();
  let resource_rc = state
    .borrow_mut()
    .resource_table
    .take::<TcpStreamResource>(rid)
    .ok_or_else(bad_resource_id)?;
  let resource = Rc::try_unwrap(resource_rc)
    .expect("Only a single use of this resource should happen");
  let (read_half, write_half) = resource.into_inner();
  let tcp_stream = read_half.reunite(write_half)?;

  let local_addr = tcp_stream.local_addr()?;
  let remote_addr = tcp_stream.peer_addr()?;

  let tls_config = Arc::new(create_client_config(root_cert_store, ca_data)?);
  let tls_stream =
    TlsStream::new_client_side(tcp_stream, &tls_config, hostname_dns);

  let rid = {
    let mut state_ = state.borrow_mut();
    state_
      .resource_table
      .add(TlsStreamResource::new(tls_stream.into_split()))
  };

  Ok(OpConn {
    rid,
    local_addr: Some(OpAddr::Tcp(IpAddr {
      hostname: local_addr.ip().to_string(),
      port: local_addr.port(),
    })),
    remote_addr: Some(OpAddr::Tcp(IpAddr {
      hostname: remote_addr.ip().to_string(),
      port: remote_addr.port(),
    })),
  })
}

async fn op_connect_tls<NP>(
  state: Rc<RefCell<OpState>>,
  args: ConnectTlsArgs,
  _: (),
) -> Result<OpConn, AnyError>
where
  NP: NetPermissions + 'static,
{
  assert_eq!(args.transport, "tcp");
  let hostname = match &*args.hostname {
    "" => "localhost",
    n => n,
  };
  let port = args.port;
  let cert_file = args.cert_file.as_deref();
<<<<<<< HEAD
  let arg_allow_insecure_certificates = args.allow_insecure_certificates;
  let global_allow_insecure_certificates =
    state.borrow().borrow::<NoCertificateValidation>().0.clone();

  let default_tls_options;
=======
>>>>>>> 02c74fb7
  {
    let mut s = state.borrow_mut();
    let permissions = s.borrow_mut::<NP>();
    permissions.check_net(&(hostname, Some(port)))?;
    if let Some(path) = cert_file {
      permissions.check_read(Path::new(path))?;
    }
  }

  let ca_data = match cert_file {
    Some(path) => {
      let mut buf = Vec::new();
      File::open(path)?.read_to_end(&mut buf)?;
      Some(buf)
    }
    _ => None,
  };

  let root_cert_store = state
    .borrow()
    .borrow::<DefaultTlsOptions>()
    .root_cert_store
    .clone();
  let hostname_dns = DNSNameRef::try_from_ascii_str(hostname)
    .map_err(|_| invalid_hostname(hostname))?;

  let connect_addr = resolve_addr(hostname, port)
    .await?
    .next()
    .ok_or_else(|| generic_error("No resolved address found"))?;
  let tcp_stream = TcpStream::connect(connect_addr).await?;
  let local_addr = tcp_stream.local_addr()?;
  let remote_addr = tcp_stream.peer_addr()?;
<<<<<<< HEAD

  let mut tls_config = ClientConfig::new();
  tls_config.set_persistence(CLIENT_SESSION_MEMORY_CACHE.clone());
  tls_config
    .root_store
    .add_server_trust_anchors(&webpki_roots::TLS_SERVER_ROOTS);
  if let Some(ca_data) = default_tls_options.ca_data {
    let reader = &mut Cursor::new(ca_data);
    tls_config.root_store.add_pem_file(reader).unwrap();
  };
  if let Some(path) = cert_file {
    let key_file = File::open(path)?;
    let reader = &mut BufReader::new(key_file);
    tls_config.root_store.add_pem_file(reader).unwrap();
  }

  let allow_insecure_certificates_list = combine_allow_insecure_certificates(
    global_allow_insecure_certificates.clone(),
    arg_allow_insecure_certificates.clone(),
  );

  if let Some(ic_allowlist) = allow_insecure_certificates_list {
    tls_config.dangerous().set_certificate_verifier(Arc::new(
      NoCertificateVerification(ic_allowlist),
    ));
  }

  let tls_config = Arc::new(tls_config);

=======
  let tls_config = Arc::new(create_client_config(root_cert_store, ca_data)?);
>>>>>>> 02c74fb7
  let tls_stream =
    TlsStream::new_client_side(tcp_stream, &tls_config, hostname_dns);

  let rid = {
    let mut state_ = state.borrow_mut();
    state_
      .resource_table
      .add(TlsStreamResource::new(tls_stream.into_split()))
  };

  Ok(OpConn {
    rid,
    local_addr: Some(OpAddr::Tcp(IpAddr {
      hostname: local_addr.ip().to_string(),
      port: local_addr.port(),
    })),
    remote_addr: Some(OpAddr::Tcp(IpAddr {
      hostname: remote_addr.ip().to_string(),
      port: remote_addr.port(),
    })),
  })
}

fn load_certs(path: &str) -> Result<Vec<Certificate>, AnyError> {
  let cert_file = File::open(path)?;
  let reader = &mut BufReader::new(cert_file);

  let certs = certs(reader)
    .map_err(|_| custom_error("InvalidData", "Unable to decode certificate"))?;

  if certs.is_empty() {
    let e = custom_error("InvalidData", "No certificates found in cert file");
    return Err(e);
  }

  Ok(certs)
}

fn key_decode_err() -> AnyError {
  custom_error("InvalidData", "Unable to decode key")
}

fn key_not_found_err() -> AnyError {
  custom_error("InvalidData", "No keys found in key file")
}

/// Starts with -----BEGIN RSA PRIVATE KEY-----
fn load_rsa_keys(path: &str) -> Result<Vec<PrivateKey>, AnyError> {
  let key_file = File::open(path)?;
  let reader = &mut BufReader::new(key_file);
  let keys = rsa_private_keys(reader).map_err(|_| key_decode_err())?;
  Ok(keys)
}

/// Starts with -----BEGIN PRIVATE KEY-----
fn load_pkcs8_keys(path: &str) -> Result<Vec<PrivateKey>, AnyError> {
  let key_file = File::open(path)?;
  let reader = &mut BufReader::new(key_file);
  let keys = pkcs8_private_keys(reader).map_err(|_| key_decode_err())?;
  Ok(keys)
}

fn load_keys(path: &str) -> Result<Vec<PrivateKey>, AnyError> {
  let path = path.to_string();
  let mut keys = load_rsa_keys(&path)?;

  if keys.is_empty() {
    keys = load_pkcs8_keys(&path)?;
  }

  if keys.is_empty() {
    return Err(key_not_found_err());
  }

  Ok(keys)
}

pub struct TlsListenerResource {
  tcp_listener: AsyncRefCell<TcpListener>,
  tls_config: Arc<ServerConfig>,
  cancel_handle: CancelHandle,
}

impl Resource for TlsListenerResource {
  fn name(&self) -> Cow<str> {
    "tlsListener".into()
  }

  fn close(self: Rc<Self>) {
    self.cancel_handle.cancel();
  }
}

#[derive(Deserialize)]
#[serde(rename_all = "camelCase")]
pub struct ListenTlsArgs {
  transport: String,
  hostname: String,
  port: u16,
  cert_file: String,
  key_file: String,
  alpn_protocols: Option<Vec<String>>,
}

fn op_listen_tls<NP>(
  state: &mut OpState,
  args: ListenTlsArgs,
  _: (),
) -> Result<OpConn, AnyError>
where
  NP: NetPermissions + 'static,
{
  assert_eq!(args.transport, "tcp");
  let hostname = &*args.hostname;
  let port = args.port;
  let cert_file = &*args.cert_file;
  let key_file = &*args.key_file;

  {
    let permissions = state.borrow_mut::<NP>();
    permissions.check_net(&(hostname, Some(port)))?;
    permissions.check_read(Path::new(cert_file))?;
    permissions.check_read(Path::new(key_file))?;
  }

  let mut tls_config = ServerConfig::new(NoClientAuth::new());
  if let Some(alpn_protocols) = args.alpn_protocols {
    super::check_unstable(state, "Deno.listenTls#alpn_protocols");
    tls_config.alpn_protocols =
      alpn_protocols.into_iter().map(|s| s.into_bytes()).collect();
  }
  tls_config
    .set_single_cert(load_certs(cert_file)?, load_keys(key_file)?.remove(0))
    .expect("invalid key or certificate");

  let bind_addr = resolve_addr_sync(hostname, port)?
    .next()
    .ok_or_else(|| generic_error("No resolved address found"))?;
  let std_listener = std::net::TcpListener::bind(bind_addr)?;
  std_listener.set_nonblocking(true)?;
  let tcp_listener = TcpListener::from_std(std_listener)?;
  let local_addr = tcp_listener.local_addr()?;

  let tls_listener_resource = TlsListenerResource {
    tcp_listener: AsyncRefCell::new(tcp_listener),
    tls_config: Arc::new(tls_config),
    cancel_handle: Default::default(),
  };

  let rid = state.resource_table.add(tls_listener_resource);

  Ok(OpConn {
    rid,
    local_addr: Some(OpAddr::Tcp(IpAddr {
      hostname: local_addr.ip().to_string(),
      port: local_addr.port(),
    })),
    remote_addr: None,
  })
}

async fn op_accept_tls(
  state: Rc<RefCell<OpState>>,
  rid: ResourceId,
  _: (),
) -> Result<OpConn, AnyError> {
  let resource = state
    .borrow()
    .resource_table
    .get::<TlsListenerResource>(rid)
    .ok_or_else(|| bad_resource("Listener has been closed"))?;

  let cancel_handle = RcRef::map(&resource, |r| &r.cancel_handle);
  let tcp_listener = RcRef::map(&resource, |r| &r.tcp_listener)
    .try_borrow_mut()
    .ok_or_else(|| custom_error("Busy", "Another accept task is ongoing"))?;

  let (tcp_stream, remote_addr) =
    match tcp_listener.accept().try_or_cancel(&cancel_handle).await {
      Ok(tuple) => tuple,
      Err(err) if err.kind() == ErrorKind::Interrupted => {
        // FIXME(bartlomieju): compatibility with current JS implementation.
        return Err(bad_resource("Listener has been closed"));
      }
      Err(err) => return Err(err.into()),
    };

  let local_addr = tcp_stream.local_addr()?;

  let tls_stream = TlsStream::new_server_side(tcp_stream, &resource.tls_config);

  let rid = {
    let mut state_ = state.borrow_mut();
    state_
      .resource_table
      .add(TlsStreamResource::new(tls_stream.into_split()))
  };

  Ok(OpConn {
    rid,
    local_addr: Some(OpAddr::Tcp(IpAddr {
      hostname: local_addr.ip().to_string(),
      port: local_addr.port(),
    })),
    remote_addr: Some(OpAddr::Tcp(IpAddr {
      hostname: remote_addr.ip().to_string(),
      port: remote_addr.port(),
    })),
  })
}<|MERGE_RESOLUTION|>--- conflicted
+++ resolved
@@ -762,14 +762,11 @@
   };
   let port = args.port;
   let cert_file = args.cert_file.as_deref();
-<<<<<<< HEAD
   let arg_allow_insecure_certificates = args.allow_insecure_certificates;
   let global_allow_insecure_certificates =
     state.borrow().borrow::<NoCertificateValidation>().0.clone();
 
   let default_tls_options;
-=======
->>>>>>> 02c74fb7
   {
     let mut s = state.borrow_mut();
     let permissions = s.borrow_mut::<NP>();
@@ -803,39 +800,7 @@
   let tcp_stream = TcpStream::connect(connect_addr).await?;
   let local_addr = tcp_stream.local_addr()?;
   let remote_addr = tcp_stream.peer_addr()?;
-<<<<<<< HEAD
-
-  let mut tls_config = ClientConfig::new();
-  tls_config.set_persistence(CLIENT_SESSION_MEMORY_CACHE.clone());
-  tls_config
-    .root_store
-    .add_server_trust_anchors(&webpki_roots::TLS_SERVER_ROOTS);
-  if let Some(ca_data) = default_tls_options.ca_data {
-    let reader = &mut Cursor::new(ca_data);
-    tls_config.root_store.add_pem_file(reader).unwrap();
-  };
-  if let Some(path) = cert_file {
-    let key_file = File::open(path)?;
-    let reader = &mut BufReader::new(key_file);
-    tls_config.root_store.add_pem_file(reader).unwrap();
-  }
-
-  let allow_insecure_certificates_list = combine_allow_insecure_certificates(
-    global_allow_insecure_certificates.clone(),
-    arg_allow_insecure_certificates.clone(),
-  );
-
-  if let Some(ic_allowlist) = allow_insecure_certificates_list {
-    tls_config.dangerous().set_certificate_verifier(Arc::new(
-      NoCertificateVerification(ic_allowlist),
-    ));
-  }
-
-  let tls_config = Arc::new(tls_config);
-
-=======
   let tls_config = Arc::new(create_client_config(root_cert_store, ca_data)?);
->>>>>>> 02c74fb7
   let tls_stream =
     TlsStream::new_client_side(tcp_stream, &tls_config, hostname_dns);
 
