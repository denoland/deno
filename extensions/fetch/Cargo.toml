--- conflicted
+++ resolved
@@ -20,11 +20,8 @@
 deno_tls = { version = "0.1.0", path = "../tls" }
 deno_web = { version = "0.44.0", path = "../web" }
 http = "0.2.4"
-<<<<<<< HEAD
 mime = "0.3.16"
-=======
 lazy_static = "1.4.0"
->>>>>>> f402904e
 reqwest = { version = "0.11.4", default-features = false, features = ["rustls-tls", "stream", "gzip", "brotli"] }
 serde = { version = "1.0.126", features = ["derive"] }
 tokio = { version = "1.8.1", features = ["full"] }
