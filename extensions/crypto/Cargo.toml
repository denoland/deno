# Copyright 2018-2021 the Deno authors. All rights reserved. MIT license.

[package]
name = "deno_crypto"
version = "0.21.1"
edition = "2018"
description = "Web Cryptography API implementation for Deno"
authors = ["the Deno authors"]
license = "MIT"
readme = "README.md"
repository = "https://github.com/denoland/deno"

[lib]
path = "lib.rs"

[dependencies]
deno_core = { version = "0.88.1", path = "../../core" }
<<<<<<< HEAD
tokio = { version = "1.6.1", features = ["full"] }
rand = "0.8.3"
ring = "0.16.20"
=======
deno_web = { version = "0.38.1", path = "../web" }
rand = "0.8.3"
uuid = { version = "0.8.2", features = ["v4"] }
>>>>>>> c73ef5fa
<|MERGE_RESOLUTION|>--- conflicted
+++ resolved
@@ -15,12 +15,8 @@
 
 [dependencies]
 deno_core = { version = "0.88.1", path = "../../core" }
-<<<<<<< HEAD
+deno_web = { version = "0.38.1", path = "../web" }
 tokio = { version = "1.6.1", features = ["full"] }
 rand = "0.8.3"
 ring = "0.16.20"
-=======
-deno_web = { version = "0.38.1", path = "../web" }
-rand = "0.8.3"
-uuid = { version = "0.8.2", features = ["v4"] }
->>>>>>> c73ef5fa
+uuid = { version = "0.8.2", features = ["v4"] }