--- conflicted
+++ resolved
@@ -39,25 +39,14 @@
         arrayBufferView.byteOffset,
         arrayBufferView.byteLength,
       );
-      core.opSync("op_crypto_get_random_values", null, ui8);
+      core.opSync("op_crypto_get_random_values", ui8);
       return arrayBufferView;
     }
-<<<<<<< HEAD
 
     randomUUID() {
       webidl.assertBranded(this, Crypto);
       return core.opSync("op_crypto_random_uuid");
     }
-=======
-    const ui8 = new Uint8Array(
-      arrayBufferView.buffer,
-      arrayBufferView.byteOffset,
-      arrayBufferView.byteLength,
-    );
-    core.opSync("op_crypto_get_random_values", ui8);
-    return arrayBufferView;
-  }
->>>>>>> b748415b
 
     get [Symbol.toStringTag]() {
       return "Crypto";
