// Copyright 2018-2025 the Deno authors. MIT license.

use std::borrow::Cow;
use std::collections::BTreeMap;
use std::collections::BTreeSet;
use std::collections::HashMap;
use std::io::ErrorKind;
use std::path::Path;
use std::path::PathBuf;
use std::rc::Rc;

use deno_config::deno_json::CompilerOptions;
use deno_config::deno_json::CompilerOptionsParseError;
use deno_config::deno_json::CompilerOptionsWithIgnoredOptions;
use deno_config::deno_json::parse_compiler_options;
use deno_config::glob::PathOrPatternSet;
use deno_config::workspace::CompilerOptionsSource;
use deno_config::workspace::CompilerOptionsSourceKind;
use deno_config::workspace::CompilerOptionsType;
use deno_config::workspace::JsxImportSourceConfig;
use deno_config::workspace::JsxImportSourceSpecifierConfig;
use deno_config::workspace::ToMaybeJsxImportSourceConfigError;
use deno_config::workspace::TsTypeLib;
use deno_config::workspace::WorkspaceDirectory;
use deno_config::workspace::get_base_compiler_options_for_emit;
use deno_path_util::normalize_path;
use deno_path_util::url_from_file_path;
use deno_path_util::url_to_file_path;
use deno_terminal::colors;
use deno_unsync::sync::AtomicFlag;
use indexmap::IndexMap;
use indexmap::IndexSet;
use node_resolver::DenoIsBuiltInNodeModuleChecker;
use node_resolver::NodeResolutionKind;
use node_resolver::NodeResolver;
use node_resolver::ResolutionMode;
#[cfg(feature = "sync")]
use once_cell::sync::OnceCell;
#[cfg(not(feature = "sync"))]
use once_cell::unsync::OnceCell;
use sys_traits::FsRead;
use url::Url;

use crate::collections::FolderScopedMap;
use crate::factory::ConfigDiscoveryOption;
use crate::factory::WorkspaceDirectoryProvider;
use crate::npm::DenoInNpmPackageChecker;
use crate::npm::NpmResolver;
use crate::npm::NpmResolverSys;
use crate::sync::new_rc;

#[allow(clippy::disallowed_types)]
type UrlRc = crate::sync::MaybeArc<Url>;
#[allow(clippy::disallowed_types)]
type CompilerOptionsRc = crate::sync::MaybeArc<CompilerOptions>;
#[allow(clippy::disallowed_types)]
pub type CompilerOptionsTypesRc =
  crate::sync::MaybeArc<Vec<(Url, Vec<String>)>>;

#[cfg(feature = "deno_ast")]
#[derive(Debug)]
pub struct TranspileAndEmitOptions {
  pub transpile: deno_ast::TranspileOptions,
  pub emit: deno_ast::EmitOptions,
  // stored ahead of time so we don't have to recompute this a lot
  pub pre_computed_hash: u64,
}

#[cfg(feature = "deno_ast")]
#[allow(clippy::disallowed_types)]
pub type TranspileAndEmitOptionsRc =
  crate::sync::MaybeArc<TranspileAndEmitOptions>;

#[derive(Debug, Default)]
struct LoggedWarnings {
  experimental_decorators: AtomicFlag,
  folders: crate::sync::MaybeDashSet<Url>,
}

#[allow(clippy::disallowed_types)]
type LoggedWarningsRc = crate::sync::MaybeArc<LoggedWarnings>;

#[derive(Default, Debug)]
struct MemoizedValues {
  deno_window_check_compiler_options: OnceCell<CompilerOptionsRc>,
  deno_worker_check_compiler_options: OnceCell<CompilerOptionsRc>,
  emit_compiler_options: OnceCell<CompilerOptionsRc>,
  #[cfg(feature = "deno_ast")]
  transpile_options: OnceCell<TranspileAndEmitOptionsRc>,
  compiler_options_types: OnceCell<CompilerOptionsTypesRc>,
  jsx_import_source_config: OnceCell<Option<JsxImportSourceConfigRc>>,
  check_js: OnceCell<bool>,
}

#[derive(Debug, Clone, Default)]
pub struct CompilerOptionsOverrides {
  /// Preserve JSX instead of transforming it.
  ///
  /// This may be useful when bundling.
  pub preserve_jsx: bool,
}

#[derive(Debug)]
pub struct CompilerOptionsData {
  pub sources: Vec<CompilerOptionsSource>,
  pub source_kind: CompilerOptionsSourceKind,
  workspace_dir_url: Option<UrlRc>,
  memoized: MemoizedValues,
  logged_warnings: LoggedWarningsRc,
  #[cfg_attr(not(feature = "deno_ast"), allow(unused))]
  overrides: CompilerOptionsOverrides,
}

impl CompilerOptionsData {
  fn new(
    sources: Vec<CompilerOptionsSource>,
    source_kind: CompilerOptionsSourceKind,
    workspace_dir_url: Option<UrlRc>,
    logged_warnings: LoggedWarningsRc,
    overrides: CompilerOptionsOverrides,
  ) -> Self {
    Self {
      sources,
      source_kind,
      workspace_dir_url,
      memoized: Default::default(),
      logged_warnings,
      overrides,
    }
  }

  pub fn compiler_options_for_lib(
    &self,
    lib: TsTypeLib,
  ) -> Result<&CompilerOptionsRc, CompilerOptionsParseError> {
    self.compiler_options_inner(CompilerOptionsType::Check { lib })
  }

  pub fn compiler_options_for_emit(
    &self,
  ) -> Result<&CompilerOptionsRc, CompilerOptionsParseError> {
    self.compiler_options_inner(CompilerOptionsType::Emit)
  }

  fn compiler_options_inner(
    &self,
    typ: CompilerOptionsType,
  ) -> Result<&CompilerOptionsRc, CompilerOptionsParseError> {
    let cell = match typ {
      CompilerOptionsType::Bundle => unreachable!(),
      CompilerOptionsType::Check {
        lib: TsTypeLib::DenoWindow,
      } => &self.memoized.deno_window_check_compiler_options,
      CompilerOptionsType::Check {
        lib: TsTypeLib::DenoWorker,
      } => &self.memoized.deno_worker_check_compiler_options,
      CompilerOptionsType::Emit => &self.memoized.emit_compiler_options,
    };
    cell.get_or_try_init(|| {
      let mut result = CompilerOptionsWithIgnoredOptions {
        compiler_options: get_base_compiler_options_for_emit(
          typ,
          self.source_kind,
        ),
        ignored_options: Vec::new(),
      };
      for source in &self.sources {
        let Some(compiler_options) = source.compiler_options.as_ref() else {
          continue;
        };
        let object = serde_json::from_value(compiler_options.0.clone())
          .map_err(|err| CompilerOptionsParseError {
            specifier: source.specifier.as_ref().clone(),
            source: err,
          })?;
        let parsed =
          parse_compiler_options(object, Some(source.specifier.as_ref()));
        result.compiler_options.merge_object_mut(parsed.options);
        if let Some(ignored) = parsed.maybe_ignored {
          result.ignored_options.push(ignored);
        }
      }
      if self.source_kind != CompilerOptionsSourceKind::TsConfig {
        check_warn_compiler_options(&result, &self.logged_warnings);
      }
      Ok(new_rc(result.compiler_options))
    })
  }

  #[cfg(feature = "deno_ast")]
  pub fn transpile_options(
    &self,
  ) -> Result<&TranspileAndEmitOptionsRc, CompilerOptionsParseError> {
    self.memoized.transpile_options.get_or_try_init(|| {
      let compiler_options = self.compiler_options_for_emit()?;
      compiler_options_to_transpile_and_emit_options(
        compiler_options.as_ref().clone(),
        &self.overrides,
      )
      .map(new_rc)
      .map_err(|source| CompilerOptionsParseError {
        specifier: self
          .sources
          .last()
          .map(|s| s.specifier.as_ref().clone())
          .expect(
            "Compiler options parse errors must come from a user source.",
          ),
        source,
      })
    })
  }

  pub fn compiler_options_types(&self) -> &CompilerOptionsTypesRc {
    self.memoized.compiler_options_types.get_or_init(|| {
      let types = self
        .sources
        .iter()
        .filter_map(|s| {
          let types = s
            .compiler_options
            .as_ref()?
            .0
            .as_object()?
            .get("types")?
            .as_array()?
            .iter()
            .filter_map(|v| Some(v.as_str()?.to_string()))
            .collect();
          Some((s.specifier.as_ref().clone(), types))
        })
        .collect();
      new_rc(types)
    })
  }

  pub fn jsx_import_source_config(
    &self,
  ) -> Result<Option<&JsxImportSourceConfigRc>, ToMaybeJsxImportSourceConfigError>
  {
    self.memoized.jsx_import_source_config.get_or_try_init(|| {
      let jsx = self.sources.iter().rev().find_map(|s| Some((s.compiler_options.as_ref()?.0.as_object()?.get("jsx")?.as_str()?, &s.specifier)));
      let is_jsx_automatic = matches!(
        jsx,
        Some(("react-jsx" | "preserve" | "react-jsxdev" | "precompile", _)),
      );
      let import_source = self.sources.iter().rev().find_map(|s| {
        Some(JsxImportSourceSpecifierConfig {
          specifier: s.compiler_options.as_ref()?.0.as_object()?.get("jsxImportSource")?.as_str()?.to_string(),
          base: s.specifier.as_ref().clone()
        })
      }).or_else(|| {
        if !is_jsx_automatic {
          return None;
        }
        Some(JsxImportSourceSpecifierConfig {
          base: self.sources.last()?.specifier.as_ref().clone(),
          specifier: "react".to_string()
        })
      });
      let import_source_types = self.sources.iter().rev().find_map(|s| {
        Some(JsxImportSourceSpecifierConfig {
          specifier: s.compiler_options.as_ref()?.0.as_object()?.get("jsxImportSourceTypes")?.as_str()?.to_string(),
          base: s.specifier.as_ref().clone()
        })
      }).or_else(|| import_source.clone());
      let module = match jsx {
        Some(("react-jsx" | "preserve", _)) => "jsx-runtime".to_string(),
        Some(("react-jsxdev", _)) => "jsx-dev-runtime".to_string(),
        Some(("react", _)) | None => {
          if let Some(import_source) = &import_source {
            return Err(
              ToMaybeJsxImportSourceConfigError::InvalidJsxImportSourceValue(
                import_source.base.clone(),
              ),
            );
          }
          if let Some(import_source_types) = &import_source_types {
            return Err(
              ToMaybeJsxImportSourceConfigError::InvalidJsxImportSourceTypesValue(
                import_source_types.base.clone(),
              ),
            );
          }
          return Ok(None);
        }
        Some(("precompile", _)) => "jsx-runtime".to_string(),
        Some((setting, setting_source)) => {
          return Err(
            ToMaybeJsxImportSourceConfigError::InvalidJsxCompilerOption {
              value: setting.to_string(),
              specifier: setting_source.as_ref().clone(),
            },
          )
        }
      };
      Ok(Some(new_rc(JsxImportSourceConfig {
        module,
        import_source,
        import_source_types,
      })))
    }).map(|c| c.as_ref())
  }

  pub fn check_js(&self) -> bool {
    *self.memoized.check_js.get_or_init(|| {
      self
        .sources
        .iter()
        .rev()
        .find_map(|s| {
          s.compiler_options
            .as_ref()?
            .0
            .as_object()?
            .get("checkJs")?
            .as_bool()
        })
        .unwrap_or(false)
    })
  }

  pub fn workspace_dir_or_source_url(&self) -> Option<&UrlRc> {
    self
      .workspace_dir_url
      .as_ref()
      .or_else(|| self.sources.last().map(|s| &s.specifier))
  }
}

// A resolved element of the `files` array in a tsconfig.
#[derive(Debug, Clone)]
pub struct TsConfigFile {
  pub relative_specifier: String,
  pub absolute_path: PathBuf,
}

impl TsConfigFile {
  fn from_raw(raw: &str, dir_path: impl AsRef<Path>) -> Self {
    let relative_specifier = if raw.starts_with("./")
      || raw.starts_with("../")
      || raw.starts_with('/')
    {
      raw.to_string()
    } else {
      format!("./{raw}")
    };
    let path = Path::new(raw);
    let absolute_path = if path.is_absolute() {
      normalize_path(path)
    } else {
      normalize_path(dir_path.as_ref().join(path))
    };
    Self {
      relative_specifier,
      absolute_path,
    }
  }
}

#[derive(Debug)]
struct TsConfigFileFilter {
  // Note that `files`, `include` and `exclude` are overwritten, not merged,
  // when using `extends`. So we only need to store one referrer for `files`.
  // See: https://www.typescriptlang.org/tsconfig/#extends.
  files: Option<(UrlRc, Vec<TsConfigFile>)>,
  include: Option<PathOrPatternSet>,
  exclude: Option<PathOrPatternSet>,
  dir_path: PathBuf,
}

impl TsConfigFileFilter {
  fn includes_path(&self, path: impl AsRef<Path>) -> bool {
    let path = path.as_ref();
    if let Some((_, files)) = &self.files {
      if files.iter().any(|f| f.absolute_path == path) {
        return true;
      }
    }
    if let Some(exclude) = &self.exclude {
      if exclude.matches_path(path) {
        return false;
      }
    }
    if let Some(include) = &self.include {
      if include.matches_path(path) {
        return true;
      }
    } else if path.starts_with(&self.dir_path) {
      return true;
    }
    false
  }
}

#[allow(clippy::disallowed_types)]
type TsConfigFileFilterRc = crate::sync::MaybeArc<TsConfigFileFilter>;

#[derive(Debug)]
pub struct TsConfigData {
  compiler_options: CompilerOptionsData,
  filter: TsConfigFileFilterRc,
  references: Vec<String>,
}

impl TsConfigData {
  pub fn files(&self) -> Option<(&UrlRc, &Vec<TsConfigFile>)> {
    let (referrer, files) = self.filter.files.as_ref()?;
    Some((referrer, files))
  }

  fn specifier(&self) -> &UrlRc {
    &self
      .compiler_options
      .sources
      .last()
      .expect("Tsconfigs should always have at least one source.")
      .specifier
  }
}

fn is_maybe_directory_error(err: &std::io::Error) -> bool {
  let kind = err.kind();
  kind == ErrorKind::IsADirectory
    // This happens on Windows for some reason.
    || cfg!(windows) && kind == ErrorKind::PermissionDenied
}

type TsConfigNodeResolver<TSys> = NodeResolver<
  DenoInNpmPackageChecker,
  DenoIsBuiltInNodeModuleChecker,
  NpmResolver<TSys>,
  TSys,
>;

type GetNodeResolverFn<'a, NSys> =
  Box<dyn Fn(&Url) -> Option<&'a TsConfigNodeResolver<NSys>> + 'a>;

struct TsConfigCollector<'a, 'b, TSys: FsRead, NSys: NpmResolverSys> {
  roots: BTreeSet<PathBuf>,
  collected: IndexMap<UrlRc, Rc<TsConfigData>>,
  read_cache: HashMap<PathBuf, Result<Rc<TsConfigData>, Rc<std::io::Error>>>,
  currently_reading: IndexSet<PathBuf>,
  sys: &'a TSys,
  get_node_resolver: GetNodeResolverFn<'b, NSys>,
  logged_warnings: &'a LoggedWarningsRc,
  overrides: CompilerOptionsOverrides,
}

impl<TSys: FsRead + std::fmt::Debug, NSys: NpmResolverSys> std::fmt::Debug
  for TsConfigCollector<'_, '_, TSys, NSys>
{
  fn fmt(&self, f: &mut std::fmt::Formatter<'_>) -> std::fmt::Result {
    f.debug_struct("TsConfigCollector")
      .field("roots", &self.roots)
      .field("collected", &self.collected)
      .field("read_cache", &self.read_cache)
      .field("currently_reading", &self.currently_reading)
      .field("sys", &self.sys)
      .field("logged_warnings", &self.logged_warnings)
      .finish()
  }
}

impl<'a, 'b, TSys: FsRead, NSys: NpmResolverSys>
  TsConfigCollector<'a, 'b, TSys, NSys>
{
  fn new(
    sys: &'a TSys,
    get_node_resolver: GetNodeResolverFn<'b, NSys>,
    logged_warnings: &'a LoggedWarningsRc,
    overrides: CompilerOptionsOverrides,
  ) -> Self {
    Self {
      roots: Default::default(),
      collected: Default::default(),
      read_cache: Default::default(),
      currently_reading: Default::default(),
      sys,
      get_node_resolver,
      logged_warnings,
      overrides,
    }
  }

  fn add_root(&mut self, path: PathBuf) {
    self.roots.insert(path);
  }

  fn collect(mut self) -> Vec<TsConfigData> {
    for root in std::mem::take(&mut self.roots) {
      let Ok(ts_config) = self.read_ts_config_with_cache(root) else {
        continue;
      };
      self.visit_reference(ts_config);
    }
    let Self { collected, .. } = { self };
    collected
      .into_values()
      .map(|t| {
        Rc::try_unwrap(t).expect(
          "No other references should be held since the read cache is dropped.",
        )
      })
      .collect()
  }

  fn visit_reference(&mut self, ts_config: Rc<TsConfigData>) {
    let specifier = ts_config.specifier();
    if self.collected.contains_key(specifier) {
      return;
    }
    let Some(dir_path) = url_to_file_path(specifier)
      .ok()
      .and_then(|p| Some(p.parent()?.to_path_buf()))
    else {
      return;
    };
    for reference in &ts_config.references {
      let reference_path = Path::new(reference);
      let reference_path = if reference_path.is_absolute() {
        Cow::Borrowed(reference_path)
      } else {
        Cow::Owned(dir_path.join(reference_path))
      };
      match self.read_ts_config_with_cache(&reference_path) {
        Ok(ts_config) => self.visit_reference(ts_config),
        Err(err) if is_maybe_directory_error(&err) => {
          if let Ok(ts_config) =
            self.read_ts_config_with_cache(reference_path.join("tsconfig.json"))
          {
            self.visit_reference(ts_config)
          }
        }
        _ => {}
      }
    }
    self.collected.insert(specifier.clone(), ts_config);
  }

  fn read_ts_config_with_cache(
    &mut self,
    path: impl AsRef<Path>,
  ) -> Result<Rc<TsConfigData>, Rc<std::io::Error>> {
    let path = normalize_path(path.as_ref());
    self.read_cache.get(&path).cloned().unwrap_or_else(|| {
      if !self.currently_reading.insert(path.clone()) {
        return Err(Rc::new(std::io::Error::new(
          ErrorKind::Other,
          "Cycle detected while following `extends`.",
        )));
      }
      let result = self.read_ts_config(&path).map(Rc::new).map_err(Rc::new);
      self.currently_reading.pop();
      self.read_cache.insert(path, result.clone());
      result
    })
  }

  fn read_ts_config(
    &mut self,
    path: impl AsRef<Path>,
  ) -> Result<TsConfigData, std::io::Error> {
    let path = path.as_ref();
    let warn = |err: &dyn std::fmt::Display| {
      log::warn!("Failed reading {}: {}", path.display(), err);
    };
    let specifier = new_rc(
      url_from_file_path(path)
        .inspect_err(|e| warn(e))
        .map_err(|err| std::io::Error::new(ErrorKind::InvalidInput, err))?,
    );
    let text = self.sys.fs_read_to_string(path).inspect_err(|e| {
      if e.kind() != ErrorKind::NotFound && !is_maybe_directory_error(e) {
        warn(e)
      }
    })?;
    let value = jsonc_parser::parse_to_serde_value(&text, &Default::default())
      .inspect_err(|e| warn(e))
      .ok()
      .flatten();
    let object = value.as_ref().and_then(|v| v.as_object());
    let extends_targets = object
      .and_then(|o| o.get("extends"))
      .into_iter()
      .flat_map(|v| {
        if let Some(s) = v.as_str() {
          vec![s]
        } else if let Some(a) = v.as_array() {
          a.iter().filter_map(|v| v.as_str()).collect()
        } else {
          Vec::new()
        }
      })
      .filter_map(|s| {
        let node_resolver = (self.get_node_resolver)(&specifier)?;
        let node_resolution = node_resolver
          .resolve(
            s,
            &specifier,
            ResolutionMode::Require,
            NodeResolutionKind::Execution,
          )
          .ok()?;
        let url = node_resolution.into_url().ok()?;
        let path = url_to_file_path(&url).ok()?;
        self.read_ts_config_with_cache(&path).ok()
      })
      .collect::<Vec<_>>();
    let sources = extends_targets
      .iter()
      .flat_map(|t| &t.compiler_options.sources)
      .cloned()
      .chain([CompilerOptionsSource {
        specifier: specifier.clone(),
        compiler_options: object
          .and_then(|o| o.get("compilerOptions"))
          .filter(|v| !v.is_null())
          .cloned()
          .map(CompilerOptions),
      }])
      .collect();
    let dir_path = path.parent().expect("file path should have a parent");
    let files = object
      .and_then(|o| {
        let files = o
          .get("files")?
          .as_array()?
          .iter()
          .filter_map(|v| Some(TsConfigFile::from_raw(v.as_str()?, dir_path)))
          .collect();
        Some((specifier, files))
      })
      .or_else(|| {
        extends_targets
          .iter()
          .rev()
          .find_map(|t| t.filter.files.clone())
      });
    let include = object
      .and_then(|o| {
        PathOrPatternSet::from_include_relative_path_or_patterns(
          dir_path,
          &o.get("include")?
            .as_array()?
            .iter()
            .filter_map(|v| Some(v.as_str()?.to_string()))
            .collect::<Vec<_>>(),
        )
        .ok()
      })
      .or_else(|| {
        extends_targets
          .iter()
          .rev()
          .find_map(|t| t.filter.include.clone())
      })
      .or_else(|| files.is_some().then(Default::default));
    let exclude = object
      .and_then(|o| {
        PathOrPatternSet::from_exclude_relative_path_or_patterns(
          dir_path,
          &o.get("exclude")?
            .as_array()?
            .iter()
            .filter_map(|v| Some(v.as_str()?.to_string()))
            .collect::<Vec<_>>(),
        )
        .ok()
      })
      .or_else(|| {
        extends_targets
          .iter()
          .rev()
          .find_map(|t| t.filter.exclude.clone())
      });
    let references = object
      .and_then(|o| o.get("references")?.as_array())
      .into_iter()
      .flatten()
      .filter_map(|v| Some(v.as_object()?.get("path")?.as_str()?.to_string()))
      .collect();
    Ok(TsConfigData {
      compiler_options: CompilerOptionsData::new(
        sources,
        CompilerOptionsSourceKind::TsConfig,
        None,
        self.logged_warnings.clone(),
        self.overrides.clone(),
      ),
      filter: new_rc(TsConfigFileFilter {
        files,
        include,
        exclude,
        dir_path: dir_path.to_path_buf(),
      }),
      references,
    })
  }
}

#[derive(Debug)]
pub struct CompilerOptionsResolver {
  workspace_configs: FolderScopedMap<CompilerOptionsData>,
  ts_configs: Vec<TsConfigData>,
}

<<<<<<< HEAD
impl Default for CompilerOptionsResolver {
  fn default() -> Self {
    Self {
      workspace_configs: FolderScopedMap::new(CompilerOptionsData::new(
        Vec::new(),
        CompilerOptionsSourceKind::DenoJson,
        None,
        Default::default(),
      )),
      ts_configs: Vec::new(),
    }
  }
}

=======
>>>>>>> 51c43ce8
impl CompilerOptionsResolver {
  pub fn new<TSys: FsRead, NSys: NpmResolverSys>(
    sys: &TSys,
    workspace_directory_provider: &WorkspaceDirectoryProvider,
    node_resolver: &TsConfigNodeResolver<NSys>,
    config_discover: &ConfigDiscoveryOption,
    overrides: &CompilerOptionsOverrides,
  ) -> Self {
    if matches!(config_discover, ConfigDiscoveryOption::Disabled) {
      return Self {
        workspace_configs: FolderScopedMap::new(CompilerOptionsData::new(
          Vec::new(),
          CompilerOptionsSourceKind::DenoJson,
          Default::default(),
          overrides.clone(),
        )),
        ts_configs: Vec::new(),
      };
    }
    let logged_warnings = new_rc(LoggedWarnings::default());
    let root_dir = workspace_directory_provider.root();
    let mut workspace_configs = FolderScopedMap::new(CompilerOptionsData::new(
      root_dir.to_configured_compiler_options_sources(),
      CompilerOptionsSourceKind::DenoJson,
      Some(root_dir.dir_url().clone()),
      logged_warnings.clone(),
      overrides.clone(),
    ));
    let mut ts_config_collector = TsConfigCollector::new(
      sys,
<<<<<<< HEAD
      Box::new(|_| Some(node_resolver)),
      &logged_warnings,
=======
      node_resolver,
      &logged_warnings,
      overrides.clone(),
>>>>>>> 51c43ce8
    );
    for (dir_url, dir) in workspace_directory_provider.entries() {
      if dir.has_deno_or_pkg_json() {
        ts_config_collector.add_root(dir.dir_path().join("tsconfig.json"));
      }
      if let Some(dir_url) = dir_url {
        workspace_configs.insert(
          dir_url.clone(),
          CompilerOptionsData::new(
            dir.to_configured_compiler_options_sources(),
            CompilerOptionsSourceKind::DenoJson,
            Some(dir_url.clone()),
            logged_warnings.clone(),
            overrides.clone(),
          ),
        );
      }
    }
    Self {
      workspace_configs,
      ts_configs: ts_config_collector.collect(),
    }
  }

  pub fn for_specifier(&self, specifier: &Url) -> &CompilerOptionsData {
    if let Ok(path) = url_to_file_path(specifier) {
      for ts_config in &self.ts_configs {
        if ts_config.filter.includes_path(&path) {
          return &ts_config.compiler_options;
        }
      }
    }
    self.workspace_configs.get_for_specifier(specifier)
  }

  pub fn all(
    &self,
  ) -> impl Iterator<
    Item = (&CompilerOptionsData, Option<(&UrlRc, &Vec<TsConfigFile>)>),
  > {
    self
      .workspace_configs
      .entries()
      .map(|(_, r)| (r, None))
      .chain(
        self
          .ts_configs
          .iter()
          .map(|t| (&t.compiler_options, t.files())),
      )
  }

  pub fn size(&self) -> usize {
    self.workspace_configs.count() + self.ts_configs.len()
  }

  pub fn new_for_lsp<TSys: FsRead, NSys: NpmResolverSys>(
    sys: &TSys,
    dirs_by_scope: BTreeMap<&UrlRc, &WorkspaceDirectory>,
    get_node_resolver: GetNodeResolverFn<'_, NSys>,
  ) -> Self {
    let logged_warnings = new_rc(LoggedWarnings::default());
    let mut workspace_configs = FolderScopedMap::new(CompilerOptionsData::new(
      Vec::new(),
      CompilerOptionsSourceKind::DenoJson,
      None,
      logged_warnings.clone(),
    ));
    let mut ts_config_collector =
      TsConfigCollector::new(sys, get_node_resolver, &logged_warnings);
    for (scope, dir) in dirs_by_scope {
      if dir.has_deno_or_pkg_json() {
        ts_config_collector.add_root(dir.dir_path().join("tsconfig.json"));
      }
      workspace_configs.insert(
        scope.clone(),
        CompilerOptionsData::new(
          dir.to_configured_compiler_options_sources(),
          CompilerOptionsSourceKind::DenoJson,
          Some(scope.clone()),
          logged_warnings.clone(),
        ),
      );
    }
    Self {
      workspace_configs,
      ts_configs: ts_config_collector.collect(),
    }
  }
}

#[cfg(feature = "graph")]
impl deno_graph::CheckJsResolver for CompilerOptionsResolver {
  fn resolve(&self, specifier: &Url) -> bool {
    self.for_specifier(specifier).check_js()
  }
}

#[allow(clippy::disallowed_types)]
pub type CompilerOptionsResolverRc =
  crate::sync::MaybeArc<CompilerOptionsResolver>;

/// JSX config stored in `CompilerOptionsResolver`, but fallibly resolved
/// ahead of time as needed for the graph resolver.
#[derive(Debug)]
pub struct JsxImportSourceConfigResolver {
  workspace_configs: FolderScopedMap<Option<JsxImportSourceConfigRc>>,
  ts_configs: Vec<(Option<JsxImportSourceConfigRc>, TsConfigFileFilterRc)>,
}

impl JsxImportSourceConfigResolver {
  pub fn from_compiler_options_resolver(
    compiler_options_resolver: &CompilerOptionsResolver,
  ) -> Result<Self, ToMaybeJsxImportSourceConfigError> {
    Ok(Self {
      workspace_configs: compiler_options_resolver
        .workspace_configs
        .try_map(|d| Ok(d.jsx_import_source_config()?.cloned()))?,
      ts_configs: compiler_options_resolver
        .ts_configs
        .iter()
        .map(|t| {
          Ok((
            t.compiler_options.jsx_import_source_config()?.cloned(),
            t.filter.clone(),
          ))
        })
        .collect::<Result<_, _>>()?,
    })
  }

  pub fn for_specifier(
    &self,
    specifier: &Url,
  ) -> Option<&JsxImportSourceConfigRc> {
    if let Ok(path) = url_to_file_path(specifier) {
      for (config, filter) in &self.ts_configs {
        if filter.includes_path(&path) {
          return config.as_ref();
        }
      }
    }
    self.workspace_configs.get_for_specifier(specifier).as_ref()
  }
}

#[allow(clippy::disallowed_types)]
pub type JsxImportSourceConfigRc = crate::sync::MaybeArc<JsxImportSourceConfig>;

#[cfg(feature = "deno_ast")]
fn compiler_options_to_transpile_and_emit_options(
  config: deno_config::deno_json::CompilerOptions,
  overrides: &CompilerOptionsOverrides,
) -> Result<TranspileAndEmitOptions, serde_json::Error> {
  let options: deno_config::deno_json::EmitConfigOptions =
    serde_json::from_value(config.0)?;
  let imports_not_used_as_values =
    match options.imports_not_used_as_values.as_str() {
      "preserve" => deno_ast::ImportsNotUsedAsValues::Preserve,
      "error" => deno_ast::ImportsNotUsedAsValues::Error,
      _ => deno_ast::ImportsNotUsedAsValues::Remove,
    };
  let (transform_jsx, jsx_automatic, jsx_development, precompile_jsx) =
    match overrides.preserve_jsx {
      true => (false, false, false, false),
      false => match options.jsx.as_str() {
        "react" => (true, false, false, false),
        "react-jsx" => (true, true, false, false),
        "react-jsxdev" => (true, true, true, false),
        "precompile" => (false, false, false, true),
        _ => (false, false, false, false),
      },
    };
  let source_map = if options.inline_source_map {
    deno_ast::SourceMapOption::Inline
  } else if options.source_map {
    deno_ast::SourceMapOption::Separate
  } else {
    deno_ast::SourceMapOption::None
  };
  let transpile = deno_ast::TranspileOptions {
    use_ts_decorators: options.experimental_decorators,
    use_decorators_proposal: !options.experimental_decorators,
    emit_metadata: options.emit_decorator_metadata,
    imports_not_used_as_values,
    jsx_automatic,
    jsx_development,
    jsx_factory: options.jsx_factory,
    jsx_fragment_factory: options.jsx_fragment_factory,
    jsx_import_source: options.jsx_import_source,
    precompile_jsx,
    precompile_jsx_skip_elements: options.jsx_precompile_skip_elements,
    precompile_jsx_dynamic_props: None,
    transform_jsx,
    var_decl_imports: false,
    // todo(dsherret): support verbatim_module_syntax here properly
    verbatim_module_syntax: false,
  };
  let emit = deno_ast::EmitOptions {
    inline_sources: options.inline_sources,
    remove_comments: false,
    source_map,
    source_map_base: None,
    source_map_file: None,
  };
  let transpile_and_emit_options_hash = {
    use std::hash::Hash;
    use std::hash::Hasher;
    let mut hasher = twox_hash::XxHash64::default();
    transpile.hash(&mut hasher);
    emit.hash(&mut hasher);
    hasher.finish()
  };
  Ok(TranspileAndEmitOptions {
    transpile,
    emit,
    pre_computed_hash: transpile_and_emit_options_hash,
  })
}

fn check_warn_compiler_options(
  compiler_options: &CompilerOptionsWithIgnoredOptions,
  logged_warnings: &LoggedWarnings,
) {
  for ignored_options in &compiler_options.ignored_options {
    if ignored_options
      .maybe_specifier
      .as_ref()
      .map(|s| logged_warnings.folders.insert(s.clone()))
      .unwrap_or(true)
    {
      log::warn!("{}", ignored_options);
    }
  }
  let serde_json::Value::Object(obj) = &compiler_options.compiler_options.0
  else {
    return;
  };
  if obj.get("experimentalDecorators") == Some(&serde_json::Value::Bool(true))
    && logged_warnings.experimental_decorators.raise()
  {
    log::warn!(
      "{} experimentalDecorators compiler option is deprecated and may be removed at any time",
      colors::yellow("Warning"),
    );
  }
}<|MERGE_RESOLUTION|>--- conflicted
+++ resolved
@@ -705,7 +705,6 @@
   ts_configs: Vec<TsConfigData>,
 }
 
-<<<<<<< HEAD
 impl Default for CompilerOptionsResolver {
   fn default() -> Self {
     Self {
@@ -714,14 +713,13 @@
         CompilerOptionsSourceKind::DenoJson,
         None,
         Default::default(),
+        Default::default(),
       )),
       ts_configs: Vec::new(),
     }
   }
 }
 
-=======
->>>>>>> 51c43ce8
 impl CompilerOptionsResolver {
   pub fn new<TSys: FsRead, NSys: NpmResolverSys>(
     sys: &TSys,
@@ -735,6 +733,7 @@
         workspace_configs: FolderScopedMap::new(CompilerOptionsData::new(
           Vec::new(),
           CompilerOptionsSourceKind::DenoJson,
+          None,
           Default::default(),
           overrides.clone(),
         )),
@@ -752,14 +751,9 @@
     ));
     let mut ts_config_collector = TsConfigCollector::new(
       sys,
-<<<<<<< HEAD
       Box::new(|_| Some(node_resolver)),
       &logged_warnings,
-=======
-      node_resolver,
-      &logged_warnings,
       overrides.clone(),
->>>>>>> 51c43ce8
     );
     for (dir_url, dir) in workspace_directory_provider.entries() {
       if dir.has_deno_or_pkg_json() {
@@ -827,9 +821,14 @@
       CompilerOptionsSourceKind::DenoJson,
       None,
       logged_warnings.clone(),
+      Default::default(),
     ));
-    let mut ts_config_collector =
-      TsConfigCollector::new(sys, get_node_resolver, &logged_warnings);
+    let mut ts_config_collector = TsConfigCollector::new(
+      sys,
+      get_node_resolver,
+      &logged_warnings,
+      Default::default(),
+    );
     for (scope, dir) in dirs_by_scope {
       if dir.has_deno_or_pkg_json() {
         ts_config_collector.add_root(dir.dir_path().join("tsconfig.json"));
@@ -841,6 +840,7 @@
           CompilerOptionsSourceKind::DenoJson,
           Some(scope.clone()),
           logged_warnings.clone(),
+          Default::default(),
         ),
       );
     }
