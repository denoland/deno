--- conflicted
+++ resolved
@@ -429,16 +429,11 @@
   cache_info_enabled: bool,
 }
 
-<<<<<<< HEAD
 impl<
     TBlobStore: BlobStore + 'static,
     TSys: DenoGraphLoaderSys + 'static,
     THttpClient: HttpClient + 'static,
   > DenoGraphLoader<TBlobStore, TSys, THttpClient>
-=======
-impl<TBlobStore: BlobStore, TSys: DenoGraphLoaderSys, THttpClient: HttpClient>
-  DenoGraphLoader<TBlobStore, TSys, THttpClient>
->>>>>>> 2c812a6a
 {
   pub fn new(
     file_fetcher: PermissionedFileFetcherRc<TBlobStore, TSys, THttpClient>,
@@ -485,30 +480,7 @@
     }
   }
 
-<<<<<<< HEAD
   fn load_or_cache<TStrategy: LoadOrCacheStrategy + 'static>(
-=======
-impl<
-  TBlobStore: BlobStore + 'static,
-  TSys: DenoGraphLoaderSys + 'static,
-  THttpClient: HttpClient + 'static,
-> Loader for DenoGraphLoader<TBlobStore, TSys, THttpClient>
-{
-  fn cache_info_enabled(&self) -> bool {
-    self.cache_info_enabled
-  }
-
-  fn get_cache_info(&self, specifier: &Url) -> Option<CacheInfo> {
-    let local = self.get_local_path(specifier)?;
-    if self.sys.fs_is_file_no_err(&local) {
-      Some(CacheInfo { local: Some(local) })
-    } else {
-      None
-    }
-  }
-
-  fn load(
->>>>>>> 2c812a6a
     &self,
     strategy: TStrategy,
     specifier: &Url,
