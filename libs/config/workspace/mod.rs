// Copyright 2018-2025 the Deno authors. MIT license.

use std::borrow::Cow;
use std::collections::BTreeMap;
use std::collections::HashSet;
use std::collections::VecDeque;
use std::path::Path;
use std::path::PathBuf;
use std::sync::OnceLock;

use boxed_error::Boxed;
use deno_error::JsError;
use deno_maybe_sync::new_rc;
use deno_package_json::PackageJson;
use deno_package_json::PackageJsonDepValue;
use deno_package_json::PackageJsonDepWorkspaceReq;
use deno_package_json::PackageJsonLoadError;
use deno_package_json::PackageJsonRc;
use deno_path_util::url_from_directory_path;
use deno_path_util::url_parent;
use deno_path_util::url_to_file_path;
use deno_semver::RangeSetOrTag;
use deno_semver::Version;
use deno_semver::VersionReq;
use deno_semver::jsr::JsrDepPackageReq;
use deno_semver::package::PackageKind;
use deno_semver::package::PackageNv;
use deno_semver::package::PackageReq;
use discovery::ConfigFileDiscovery;
use discovery::ConfigFolder;
use discovery::DenoOrPkgJson;
use discovery::discover_workspace_config_files;
use indexmap::IndexMap;
use indexmap::IndexSet;
use sys_traits::FsMetadata;
use sys_traits::FsRead;
use sys_traits::FsReadDir;
use thiserror::Error;
use url::Url;

use crate::UrlToFilePathError;
use crate::deno_json;
use crate::deno_json::BenchConfig;
use crate::deno_json::CompileConfig;
use crate::deno_json::CompilerOptions;
use crate::deno_json::ConfigFile;
use crate::deno_json::ConfigFileError;
use crate::deno_json::ConfigFileRc;
use crate::deno_json::ConfigFileReadError;
use crate::deno_json::DeployConfig;
use crate::deno_json::FmtConfig;
use crate::deno_json::FmtOptionsConfig;
use crate::deno_json::LinkConfigParseError;
use crate::deno_json::LintRulesConfig;
use crate::deno_json::NodeModulesDirMode;
use crate::deno_json::NodeModulesDirParseError;
use crate::deno_json::PermissionsConfig;
use crate::deno_json::PermissionsObject;
use crate::deno_json::PublishConfig;
pub use crate::deno_json::TaskDefinition;
use crate::deno_json::TestConfig;
use crate::deno_json::ToInvalidConfigError;
use crate::deno_json::ToLockConfigError;
use crate::deno_json::WorkspaceConfigParseError;
use crate::glob::FilePatterns;
use crate::glob::PathOrPattern;
use crate::glob::PathOrPatternParseError;
use crate::glob::PathOrPatternSet;

mod discovery;

#[allow(clippy::disallowed_types)]
type UrlRc = deno_maybe_sync::MaybeArc<Url>;
#[allow(clippy::disallowed_types)]
<<<<<<< HEAD
type WorkspaceRc = deno_maybe_sync::MaybeArc<Workspace>;
#[allow(clippy::disallowed_types)]
type WorkspaceDirectoryRc = deno_maybe_sync::MaybeArc<WorkspaceDirectory>;
=======
pub type WorkspaceRc = deno_maybe_sync::MaybeArc<Workspace>;
#[allow(clippy::disallowed_types)]
pub type WorkspaceDirectoryRc = deno_maybe_sync::MaybeArc<WorkspaceDirectory>;
>>>>>>> 5f9a64bc

#[derive(Debug, Clone, PartialEq, Eq)]
pub struct ResolverWorkspaceJsrPackage {
  pub base: Url,
  pub name: String,
  pub version: Option<Version>,
  pub exports: IndexMap<String, String>,
  pub is_link: bool,
}

impl ResolverWorkspaceJsrPackage {
  pub fn matches_req(&self, req: &PackageReq) -> bool {
    self.name == req.name
      && self
        .version
        .as_ref()
        .map(|v| req.version_req.matches(v))
        .unwrap_or(true)
  }
}

#[derive(Debug, Clone)]
pub struct JsrPackageConfig {
  /// The package name.
  pub name: String,
  pub member_dir: WorkspaceDirectoryRc,
  pub config_file: ConfigFileRc,
  pub license: Option<String>,
}

#[derive(Debug, Clone)]
pub struct NpmPackageConfig {
  pub nv: PackageNv,
  pub workspace_dir: WorkspaceDirectoryRc,
  pub pkg_json: PackageJsonRc,
}

impl NpmPackageConfig {
  pub fn matches_req(&self, req: &PackageReq) -> bool {
    self.matches_name_and_version_req(&req.name, &req.version_req)
  }

  pub fn matches_name_and_version_req(
    &self,
    name: &str,
    version_req: &VersionReq,
  ) -> bool {
    if name != self.nv.name {
      return false;
    }
    match version_req.inner() {
      RangeSetOrTag::RangeSet(set) => set.satisfies(&self.nv.version),
      RangeSetOrTag::Tag(tag) => tag == "workspace",
    }
  }
}

#[derive(Clone, Debug, Default, Hash, PartialEq)]
pub struct WorkspaceLintConfig {
  pub report: Option<String>,
}

#[derive(Debug, Clone, Error, JsError, PartialEq, Eq)]
#[class(type)]
pub enum WorkspaceDiagnosticKind {
  #[error(
    "\"{0}\" field can only be specified in the workspace root deno.json file."
  )]
  RootOnlyOption(&'static str),
  #[error(
    "\"{0}\" field can only be specified in a workspace member deno.json file and not the workspace root file."
  )]
  MemberOnlyOption(&'static str),
  #[error("\"workspaces\" field was ignored. Use \"workspace\" instead.")]
  InvalidWorkspacesOption,
  #[error("\"exports\" field should be specified when specifying a \"name\".")]
  MissingExports,
  #[error(
    "\"importMap\" field is ignored when \"imports\" or \"scopes\" are specified in the config file."
  )]
  ImportMapReferencingImportMap,
  #[error(
    "\"imports\" and \"scopes\" field is ignored when \"importMap\" is specified in the root config file."
  )]
  MemberImportsScopesIgnored,
  #[error(
    "`\"nodeModulesDir\": {previous}` is deprecated in Deno 2.0. Use `\"nodeModulesDir\": \"{suggestion}\"` instead."
  )]
  DeprecatedNodeModulesDirOption {
    previous: bool,
    suggestion: NodeModulesDirMode,
  },
  #[error("\"patch\" property was renamed to \"links\".")]
  DeprecatedPatch,
  #[error(
    "Invalid workspace member name \"{name}\". Ensure the name is in the format '@scope/name'."
  )]
  InvalidMemberName { name: String },
}

#[derive(Debug, Error, JsError, Clone, PartialEq, Eq)]
#[class(inherit)]
#[error("{}\n    at {}", .kind, .config_url)]
pub struct WorkspaceDiagnostic {
  #[inherit]
  pub kind: WorkspaceDiagnosticKind,
  pub config_url: Url,
}

#[derive(Debug, JsError, Boxed)]
pub struct ResolveWorkspaceLinkError(pub Box<ResolveWorkspaceLinkErrorKind>);

#[derive(Debug, Error, JsError)]
pub enum ResolveWorkspaceLinkErrorKind {
  #[class(inherit)]
  #[error(transparent)]
  ConfigRead(#[from] ConfigReadError),
  #[class(type)]
  #[error("Could not find link member in '{}'.", .dir_url)]
  NotFound { dir_url: Url },
  #[class(type)]
  #[error("Workspace member cannot be specified as a link.")]
  WorkspaceMemberNotAllowed,
  #[class(inherit)]
  #[error(transparent)]
  InvalidLink(#[from] url::ParseError),
  #[class(inherit)]
  #[error(transparent)]
  UrlToFilePath(#[from] deno_path_util::UrlToFilePathError),
  #[class(inherit)]
  #[error(transparent)]
  Workspace(Box<WorkspaceDiscoverError>),
}

#[derive(Debug, Error, JsError)]
pub enum ConfigReadError {
  #[class(inherit)]
  #[error(transparent)]
  DenoJsonRead(#[from] ConfigFileReadError),
  #[class(inherit)]
  #[error(transparent)]
  PackageJsonRead(#[from] PackageJsonLoadError),
}

#[derive(Debug, JsError, Boxed)]
#[class(type)]
pub struct ResolveWorkspaceMemberError(
  pub Box<ResolveWorkspaceMemberErrorKind>,
);

#[derive(Debug, Error, JsError)]
#[class(type)]
pub enum ResolveWorkspaceMemberErrorKind {
  #[class(inherit)]
  #[error(transparent)]
  ConfigRead(#[from] ConfigReadError),
  #[error("Could not find config file for workspace member in '{}'.", .dir_url)]
  NotFound { dir_url: Url },
  #[error("Could not find package.json for workspace member in '{}'.", .dir_url)]
  NotFoundPackageJson { dir_url: Url },
  #[error("Could not find config file for workspace member in '{}'. Ensure you specify the directory and not the configuration file in the workspace member.", .dir_url)]
  NotFoundMaybeSpecifiedFile { dir_url: Url },
  #[error(
    "Workspace member must be nested in a directory under the workspace.\n  Member: {member_url}\n  Workspace: {workspace_url}"
  )]
  NonDescendant { workspace_url: Url, member_url: Url },
  #[error("Cannot specify a workspace member twice ('{}').", .member)]
  Duplicate { member: String },
  #[error(
    "The '{name}' package ('{deno_json_url}') cannot have the same name as the package at '{other_deno_json_url}'."
  )]
  DuplicatePackageName {
    name: String,
    deno_json_url: Url,
    other_deno_json_url: Url,
  },
  #[error("Remove the reference to the current config file (\"{}\") in \"workspaces\".", .member)]
  InvalidSelfReference { member: String },
  #[class(inherit)]
  #[error("Invalid workspace member '{}' for config '{}'.", member, base)]
  InvalidMember {
    base: Url,
    member: String,
    #[source]
    #[inherit]
    source: url::ParseError,
  },
  #[class(inherit)]
  #[error(
    "Failed converting {kind} workspace member '{}' to pattern for config '{}'.",
    member,
    base
  )]
  MemberToPattern {
    kind: &'static str,
    base: Url,
    member: String,
    // this error has the text that failed
    #[source]
    #[inherit]
    source: PathOrPatternParseError,
  },
  #[error(transparent)]
  #[class(inherit)]
  UrlToFilePath(#[from] deno_path_util::UrlToFilePathError),
}

#[derive(Debug, JsError, Boxed)]
#[class(inherit)]
pub struct WorkspaceDiscoverError(pub Box<WorkspaceDiscoverErrorKind>);

#[derive(Debug, Error, JsError)]
#[class(type)]
pub enum FailedResolvingStartDirectoryError {
  #[error("No paths provided.")]
  NoPathsProvided,
  #[error("Could not resolve path: '{}'.", .0.display())]
  CouldNotResolvePath(PathBuf),
  #[error("Provided config file path ('{}') had no parent directory.", .0.display())]
  PathHasNoParentDirectory(PathBuf),
}

#[derive(Debug, Error, JsError)]
pub enum WorkspaceDiscoverErrorKind {
  #[class(inherit)]
  #[error("Failed resolving start directory.")]
  FailedResolvingStartDirectory(#[source] FailedResolvingStartDirectoryError),
  #[class(inherit)]
  #[error(transparent)]
  ConfigRead(#[from] ConfigReadError),
  #[class(inherit)]
  #[error(transparent)]
  PackageJsonRead(#[from] PackageJsonLoadError),
  #[class(inherit)]
  #[error(transparent)]
  LinkConfigParse(#[from] LinkConfigParseError),
  #[class(inherit)]
  #[error(transparent)]
  WorkspaceConfigParse(#[from] WorkspaceConfigParseError),
  #[class(inherit)]
  #[error(transparent)]
  ResolveMember(#[from] ResolveWorkspaceMemberError),
  #[class(inherit)]
  #[error("Failed loading link '{}' in config '{}'.", link, base)]
  ResolveLink {
    link: String,
    base: Url,
    #[source]
    #[inherit]
    source: ResolveWorkspaceLinkError,
  },
  #[class(type)]
  #[error(
    "Command resolved to multiple config files. Ensure all specified paths are within the same workspace.\n  First: {base_workspace_url}\n  Second: {other_workspace_url}"
  )]
  MultipleWorkspaces {
    base_workspace_url: Url,
    other_workspace_url: Url,
  },
  #[class(inherit)]
  #[error(transparent)]
  UrlToFilePath(#[from] UrlToFilePathError),
  #[class(inherit)]
  #[error(transparent)]
  PathToUrl(#[from] deno_path_util::PathToUrlError),
  #[class(type)]
  #[error(
    "Config file must be a member of the workspace.\n  Config: {config_url}\n  Workspace: {workspace_url}"
  )]
  ConfigNotWorkspaceMember { workspace_url: Url, config_url: Url },
}

#[derive(Debug, Clone, Copy)]
pub enum WorkspaceDiscoverStart<'a> {
  Paths(&'a [PathBuf]),
  ConfigFile(&'a Path),
}

#[derive(Debug, Clone, Copy)]
pub enum VendorEnablement<'a> {
  Disable,
  Enable {
    /// The cwd, which will be used when no configuration file is
    /// resolved in order to discover the vendor folder.
    cwd: &'a Path,
  },
}

pub trait WorkspaceCache {
  fn get(&self, dir_path: &Path) -> Option<WorkspaceRc>;
  fn set(&self, dir_path: PathBuf, workspace: WorkspaceRc);
}

#[derive(Default, Clone)]
pub struct WorkspaceDiscoverOptions<'a> {
  /// A cache for deno.json files. This is mostly only useful in the LSP where
  /// workspace discovery may occur multiple times.
  pub deno_json_cache: Option<&'a dyn crate::deno_json::DenoJsonCache>,
  pub pkg_json_cache: Option<&'a dyn deno_package_json::PackageJsonCache>,
  /// A cache for workspaces. This is mostly only useful in the LSP where
  /// workspace discovery may occur multiple times.
  pub workspace_cache: Option<&'a dyn WorkspaceCache>,
  pub additional_config_file_names: &'a [&'a str],
  pub discover_pkg_json: bool,
  pub maybe_vendor_override: Option<VendorEnablement<'a>>,
}

#[derive(Clone)]
pub struct WorkspaceDirectoryEmptyOptions<'a> {
  pub root_dir: UrlRc,
  pub use_vendor_dir: VendorEnablement<'a>,
}

/// Configuration files found in a specific folder.
#[derive(Debug, Default, Clone)]
pub struct FolderConfigs {
  pub deno_json: Option<ConfigFileRc>,
  pub pkg_json: Option<PackageJsonRc>,
}

impl FolderConfigs {
  fn from_config_folder(config_folder: ConfigFolder) -> Self {
    match config_folder {
      ConfigFolder::Single(deno_or_pkg_json) => match deno_or_pkg_json {
        DenoOrPkgJson::Deno(deno_json) => FolderConfigs {
          deno_json: Some(deno_json),
          pkg_json: None,
        },
        DenoOrPkgJson::PkgJson(pkg_json) => FolderConfigs {
          deno_json: None,
          pkg_json: Some(pkg_json),
        },
      },
      ConfigFolder::Both {
        deno_json,
        pkg_json,
      } => FolderConfigs {
        deno_json: Some(deno_json),
        pkg_json: Some(pkg_json),
      },
    }
  }
}

#[derive(Debug, Error, JsError)]
#[class(type)]
#[error("lint.report must be a string")]
pub struct LintConfigError;

#[derive(Debug, Default)]
struct WorkspaceCachedValues {
  dirs: deno_maybe_sync::MaybeDashMap<UrlRc, WorkspaceDirectoryRc>,
}

#[derive(Debug)]
pub struct Workspace {
  root_dir_url: UrlRc,
  config_folders: IndexMap<UrlRc, FolderConfigs>,
  links: BTreeMap<UrlRc, FolderConfigs>,
  pub(crate) vendor_dir: Option<PathBuf>,
  cached: WorkspaceCachedValues,
}

impl Workspace {
  pub(crate) fn new(
    root: ConfigFolder,
    members: BTreeMap<UrlRc, ConfigFolder>,
    link: BTreeMap<UrlRc, ConfigFolder>,
    vendor_dir: Option<PathBuf>,
  ) -> Self {
    let root_dir_url = new_rc(root.folder_url());
    let mut config_folders = IndexMap::with_capacity(members.len() + 1);
    config_folders.insert(
      root_dir_url.clone(),
      FolderConfigs::from_config_folder(root),
    );
    config_folders.extend(members.into_iter().map(
      |(folder_url, config_folder)| {
        (folder_url, FolderConfigs::from_config_folder(config_folder))
      },
    ));
    Workspace {
<<<<<<< HEAD
      root_dir_url: root_dir,
=======
      root_dir_url,
>>>>>>> 5f9a64bc
      config_folders,
      links: link
        .into_iter()
        .map(|(url, folder)| (url, FolderConfigs::from_config_folder(folder)))
        .collect(),
      vendor_dir,
      cached: Default::default(),
    }
  }

  pub fn root_dir_url(&self) -> &UrlRc {
    &self.root_dir_url
  }

  pub fn root_dir(self: &WorkspaceRc) -> WorkspaceDirectoryRc {
    self.resolve_member_dir(&self.root_dir_url)
  }

  pub fn root_dir_path(&self) -> PathBuf {
    url_to_file_path(&self.root_dir_url).unwrap()
  }

  pub fn root_folder_configs(&self) -> &FolderConfigs {
    self.config_folders.get(&self.root_dir_url).unwrap()
  }

  pub fn root_deno_json(&self) -> Option<&ConfigFileRc> {
    self.root_folder_configs().deno_json.as_ref()
  }

  pub fn root_pkg_json(&self) -> Option<&PackageJsonRc> {
    self.root_folder_configs().pkg_json.as_ref()
  }

  pub fn config_folders(&self) -> &IndexMap<UrlRc, FolderConfigs> {
    &self.config_folders
  }

  /// Gets the folders sorted by whether they have a dependency on each other.
  pub fn config_folders_sorted_by_dependencies(
    &self,
  ) -> IndexMap<&UrlRc, &FolderConfigs> {
    struct PackageNameMaybeVersion<'a> {
      name: &'a str,
      version: Option<Version>,
    }

    enum Dep {
      Req(JsrDepPackageReq),
      Path(Url),
    }

    impl Dep {
      pub fn matches_pkg(
        &self,
        package_kind: PackageKind,
        pkg: &PackageNameMaybeVersion,
        folder_url: &Url,
      ) -> bool {
        match self {
          Dep::Req(req) => {
            req.kind == package_kind
              && req.req.name == pkg.name
              && pkg
                .version
                .as_ref()
                .map(|v| {
                  // just match if it's a tag
                  req.req.version_req.tag().is_some()
                    || req.req.version_req.matches(v)
                })
                .unwrap_or(true)
          }
          Dep::Path(url) => {
            folder_url.as_str().trim_end_matches('/')
              == url.as_str().trim_end_matches('/')
          }
        }
      }
    }

    struct Folder<'a> {
      index: usize,
      dir_url: &'a UrlRc,
      folder: &'a FolderConfigs,
      npm_nv: Option<PackageNameMaybeVersion<'a>>,
      jsr_nv: Option<PackageNameMaybeVersion<'a>>,
      deps: Vec<Dep>,
    }

    impl<'a> Folder<'a> {
      pub fn depends_on(&self, other: &Folder<'a>) -> bool {
        if let Some(other_nv) = &other.npm_nv
          && self.has_matching_dep(PackageKind::Npm, other_nv, other.dir_url)
        {
          return true;
        }
        if let Some(other_nv) = &other.jsr_nv
          && self.has_matching_dep(PackageKind::Jsr, other_nv, other.dir_url)
        {
          return true;
        }
        false
      }

      fn has_matching_dep(
        &self,
        pkg_kind: PackageKind,
        pkg: &PackageNameMaybeVersion,
        folder_url: &Url,
      ) -> bool {
        self
          .deps
          .iter()
          .any(|dep| dep.matches_pkg(pkg_kind, pkg, folder_url))
      }
    }

    let mut folders = Vec::with_capacity(self.config_folders.len());
    for (index, (dir_url, folder)) in self.config_folders.iter().enumerate() {
      folders.push(Folder {
        index,
        folder,
        dir_url,
        jsr_nv: folder.deno_json.as_ref().and_then(|deno_json| {
          deno_json
            .json
            .name
            .as_ref()
            .map(|name| PackageNameMaybeVersion {
              name,
              version: deno_json
                .json
                .version
                .as_ref()
                .and_then(|v| Version::parse_standard(v).ok()),
            })
        }),
        npm_nv: folder.pkg_json.as_ref().and_then(|pkg_json| {
          pkg_json.name.as_ref().map(|name| PackageNameMaybeVersion {
            name,
            version: pkg_json
              .version
              .as_ref()
              .and_then(|v| Version::parse_from_npm(v).ok()),
          })
        }),
        deps: folder
          .deno_json
          .as_ref()
          .map(|d| d.dependencies().into_iter().map(Dep::Req))
          .into_iter()
          .flatten()
          .chain(
            folder
              .pkg_json
              .as_ref()
              .map(|d| {
                let deps = d.resolve_local_package_json_deps();
                deps
                  .dependencies
                  .iter()
                  .chain(deps.dev_dependencies.iter())
                  .filter_map(|(k, v)| match v.as_ref().ok()? {
                    PackageJsonDepValue::File(path) => {
                      dir_url.join(path).ok().map(Dep::Path)
                    }
                    PackageJsonDepValue::Req(package_req) => {
                      Some(Dep::Req(JsrDepPackageReq {
                        kind: PackageKind::Npm,
                        req: package_req.clone(),
                      }))
                    }
                    PackageJsonDepValue::Workspace(workspace_req) => {
                      Some(Dep::Req(JsrDepPackageReq {
                        kind: PackageKind::Npm,
                        req: PackageReq {
                          name: k.clone(),
                          version_req: match workspace_req {
                            PackageJsonDepWorkspaceReq::VersionReq(
                              version_req,
                            ) => version_req.clone(),
                            PackageJsonDepWorkspaceReq::Tilde
                            | PackageJsonDepWorkspaceReq::Caret => {
                              VersionReq::parse_from_npm("*").unwrap()
                            }
                          },
                        },
                      }))
                    }
                    PackageJsonDepValue::JsrReq(req) => {
                      Some(Dep::Req(JsrDepPackageReq {
                        kind: PackageKind::Npm,
                        req: req.clone(),
                      }))
                    }
                  })
              })
              .into_iter()
              .flatten(),
          )
          .collect(),
      })
    }

    // build adjacency + in-degree
    let n = folders.len();
    let mut adj: Vec<Vec<usize>> = vec![Vec::new(); n];
    let mut indeg = vec![0_u32; n];

    for i in 0..n {
      for j in 0..n {
        if i != j && folders[i].depends_on(&folders[j]) {
          adj[j].push(i);
          indeg[i] += 1;
        }
      }
    }

    // kahn's algorithm
    let mut queue: VecDeque<usize> = indeg
      .iter()
      .enumerate()
      .filter(|&(_, &d)| d == 0)
      .map(|(i, _)| i)
      .collect();
    // preserve original insertion order for deterministic output
    queue.make_contiguous().sort_by_key(|&i| folders[i].index);

    let mut output = Vec::<usize>::with_capacity(n);
    while let Some(i) = queue.pop_front() {
      output.push(i);
      for &j in &adj[i] {
        indeg[j] -= 1;
        if indeg[j] == 0 {
          queue.push_back(j);
        }
      }
    }

    // handle possible cycles
    if output.len() < n {
      // collect the still-cyclic nodes
      let mut cyclic: Vec<usize> = (0..n).filter(|&i| indeg[i] > 0).collect();

      // stable, deterministic: lowest original index first
      cyclic.sort_by_key(|&i| folders[i].index);

      output.extend(cyclic);
    }

    output
      .into_iter()
      .map(|i| (folders[i].dir_url, folders[i].folder))
      .collect()
  }

  pub fn deno_jsons(&self) -> impl Iterator<Item = &ConfigFileRc> {
    self
      .config_folders
      .values()
      .filter_map(|f| f.deno_json.as_ref())
  }

  pub fn package_jsons(&self) -> impl Iterator<Item = &PackageJsonRc> {
    self
      .config_folders
      .values()
      .filter_map(|f| f.pkg_json.as_ref())
  }

  #[allow(clippy::needless_lifetimes)] // clippy issue
  pub fn jsr_packages<'a>(
    self: &'a WorkspaceRc,
  ) -> impl Iterator<Item = JsrPackageConfig> + 'a {
    self.deno_jsons().filter_map(|c| {
      if !c.is_package() {
        return None;
      }
      Some(JsrPackageConfig {
        member_dir: self.resolve_member_dir(&c.specifier),
        name: c.json.name.clone()?,
        config_file: c.clone(),
        license: c.to_license(),
      })
    })
  }

  pub fn npm_packages(self: &WorkspaceRc) -> Vec<NpmPackageConfig> {
    self
      .package_jsons()
      .filter_map(|c| self.package_json_to_npm_package_config(c))
      .collect()
  }

  fn package_json_to_npm_package_config(
    self: &WorkspaceRc,
    pkg_json: &PackageJsonRc,
  ) -> Option<NpmPackageConfig> {
    Some(NpmPackageConfig {
      workspace_dir: self.resolve_member_dir(&pkg_json.specifier()),
      nv: PackageNv {
        name: deno_semver::StackString::from(pkg_json.name.as_ref()?.as_str()),
        version: {
          let version = pkg_json.version.as_ref()?;
          deno_semver::Version::parse_from_npm(version).ok()?
        },
      },
      pkg_json: pkg_json.clone(),
    })
  }

  pub fn link_folders(&self) -> &BTreeMap<UrlRc, FolderConfigs> {
    &self.links
  }

  pub fn link_deno_jsons(&self) -> impl Iterator<Item = &ConfigFileRc> {
    self.links.values().filter_map(|f| f.deno_json.as_ref())
  }

  pub fn link_pkg_jsons(&self) -> impl Iterator<Item = &PackageJsonRc> {
    self.links.values().filter_map(|f| f.pkg_json.as_ref())
  }

  pub fn resolver_deno_jsons(&self) -> impl Iterator<Item = &ConfigFileRc> {
    self
      .deno_jsons()
      .chain(self.links.values().filter_map(|f| f.deno_json.as_ref()))
  }

  pub fn resolver_pkg_jsons(
    &self,
  ) -> impl Iterator<Item = (&UrlRc, &PackageJsonRc)> {
    self
      .config_folders
      .iter()
      .filter_map(|(k, v)| Some((k, v.pkg_json.as_ref()?)))
  }

  pub fn resolver_jsr_pkgs(
    &self,
  ) -> impl Iterator<Item = ResolverWorkspaceJsrPackage> + '_ {
    self
      .config_folders
      .iter()
      .filter_map(|(dir_url, f)| Some((dir_url, f.deno_json.as_ref()?, false)))
      .chain(self.links.iter().filter_map(|(dir_url, f)| {
        Some((dir_url, f.deno_json.as_ref()?, true))
      }))
      .filter_map(|(dir_url, config_file, is_link)| {
        let name = config_file.json.name.as_ref()?;
        let version = config_file
          .json
          .version
          .as_ref()
          .and_then(|v| Version::parse_standard(v).ok());
        let exports_config = config_file.to_exports_config().ok()?;
        Some(ResolverWorkspaceJsrPackage {
          is_link,
          base: dir_url.as_ref().clone(),
          name: name.to_string(),
          version,
          exports: exports_config.into_map(),
        })
      })
  }

  pub fn resolve_member_dirs(
    self: &WorkspaceRc,
  ) -> impl Iterator<Item = WorkspaceDirectoryRc> {
    self
      .config_folders()
      .keys()
      .map(|url| self.resolve_member_dir(url))
  }

  /// Resolves a workspace directory, which can be used for deriving
  /// configuration specific to a member.
  pub fn resolve_member_dir(
    self: &WorkspaceRc,
    specifier: &Url,
  ) -> WorkspaceDirectoryRc {
    let maybe_folder = self
      .resolve_folder(specifier)
      .filter(|(member_url, _)| **member_url != self.root_dir_url);
    let folder_url = maybe_folder
      .map(|(folder_url, _)| folder_url.clone())
      .unwrap_or_else(|| self.root_dir_url.clone());
    if let Some(dir) = self.cached.dirs.get(&folder_url).map(|d| d.clone()) {
      dir
    } else {
      let workspace_dir = match maybe_folder {
        Some((member_url, folder)) => {
          let maybe_deno_json = folder
            .deno_json
            .as_ref()
            .map(|c| (member_url, c))
            .or_else(|| {
              let parent = parent_specifier_str(member_url.as_str())?;
              self.resolve_deno_json_from_str(parent)
            })
            .or_else(|| {
              let root = self.config_folders.get(&self.root_dir_url).unwrap();
              root.deno_json.as_ref().map(|c| (&self.root_dir_url, c))
            });
          let maybe_pkg_json = folder
            .pkg_json
            .as_ref()
            .map(|pkg_json| (member_url, pkg_json))
            .or_else(|| {
              let parent = parent_specifier_str(member_url.as_str())?;
              self.resolve_pkg_json_from_str(parent)
            })
            .or_else(|| {
              let root = self.config_folders.get(&self.root_dir_url).unwrap();
              root.pkg_json.as_ref().map(|c| (&self.root_dir_url, c))
            });
          WorkspaceDirectory {
            dir_url: member_url.clone(),
            pkg_json: maybe_pkg_json.map(|(member_url, pkg_json)| {
              WorkspaceDirConfig {
                root: if *member_url == self.root_dir_url {
                  None
                } else {
                  self
                    .config_folders
                    .get(&self.root_dir_url)
                    .unwrap()
                    .pkg_json
                    .clone()
                },
                member: pkg_json.clone(),
              }
            }),
            deno_json: maybe_deno_json.map(|(member_url, config)| {
              WorkspaceDirConfig {
                root: if self.root_dir_url == *member_url {
                  None
                } else {
                  self
                    .config_folders
                    .get(&self.root_dir_url)
                    .unwrap()
                    .deno_json
                    .clone()
                },
                member: config.clone(),
              }
            }),
            workspace: self.clone(),
            cached: Default::default(),
          }
        }
        None => WorkspaceDirectory::create_from_root_folder(self.clone()),
      };
      let workspace_dir = new_rc(workspace_dir);
      self.cached.dirs.insert(folder_url, workspace_dir.clone());
      workspace_dir
    }
  }

  pub fn resolve_deno_json(
    &self,
    specifier: &Url,
  ) -> Option<(&UrlRc, &ConfigFileRc)> {
    self.resolve_deno_json_from_str(specifier.as_str())
  }

  fn resolve_deno_json_from_str(
    &self,
    specifier: &str,
  ) -> Option<(&UrlRc, &ConfigFileRc)> {
    let mut specifier = specifier;
    if !specifier.ends_with('/') {
      specifier = parent_specifier_str(specifier)?;
    }
    loop {
      let (folder_url, folder) = self.resolve_folder_str(specifier)?;
      if let Some(config) = folder.deno_json.as_ref() {
        return Some((folder_url, config));
      }
      specifier = parent_specifier_str(folder_url.as_str())?;
    }
  }

  fn resolve_pkg_json_from_str(
    &self,
    specifier: &str,
  ) -> Option<(&UrlRc, &PackageJsonRc)> {
    let mut specifier = specifier;
    if !specifier.ends_with('/') {
      specifier = parent_specifier_str(specifier)?;
    }
    loop {
      let (folder_url, folder) = self.resolve_folder_str(specifier)?;
      if let Some(pkg_json) = folder.pkg_json.as_ref() {
        return Some((folder_url, pkg_json));
      }
      specifier = parent_specifier_str(folder_url.as_str())?;
    }
  }

  pub fn resolve_folder(
    &self,
    specifier: &Url,
  ) -> Option<(&UrlRc, &FolderConfigs)> {
    self.resolve_folder_str(specifier.as_str())
  }

  fn resolve_folder_str(
    &self,
    specifier: &str,
  ) -> Option<(&UrlRc, &FolderConfigs)> {
    let mut best_match: Option<(&UrlRc, &FolderConfigs)> = None;
    for (dir_url, config) in &self.config_folders {
      if specifier.starts_with(dir_url.as_str())
        && (best_match.is_none()
          || dir_url.as_str().len() > best_match.unwrap().0.as_str().len())
      {
        best_match = Some((dir_url, config));
      }
    }
    best_match
  }

  pub fn diagnostics(&self) -> Vec<WorkspaceDiagnostic> {
    fn check_member_diagnostics(
      member_config: &ConfigFile,
      root_config: Option<&ConfigFile>,
      diagnostics: &mut Vec<WorkspaceDiagnostic>,
    ) {
      if member_config.json.import_map.is_some() {
        diagnostics.push(WorkspaceDiagnostic {
          config_url: member_config.specifier.clone(),
          kind: WorkspaceDiagnosticKind::RootOnlyOption("importMap"),
        });
      } else if member_config.is_an_import_map()
        && root_config
          .map(|c| {
            c.json.import_map.is_some()
              && c.json.imports.is_none()
              && c.json.scopes.is_none()
          })
          .unwrap_or(false)
      {
        diagnostics.push(WorkspaceDiagnostic {
          config_url: member_config.specifier.clone(),
          kind: WorkspaceDiagnosticKind::MemberImportsScopesIgnored,
        });
      }
      if member_config.json.lock.is_some() {
        diagnostics.push(WorkspaceDiagnostic {
          config_url: member_config.specifier.clone(),
          kind: WorkspaceDiagnosticKind::RootOnlyOption("lock"),
        });
      }
      if member_config.json.node_modules_dir.is_some() {
        diagnostics.push(WorkspaceDiagnostic {
          config_url: member_config.specifier.clone(),
          kind: WorkspaceDiagnosticKind::RootOnlyOption("nodeModulesDir"),
        });
      }
      if member_config.json.links.is_some() {
        diagnostics.push(WorkspaceDiagnostic {
          config_url: member_config.specifier.clone(),
          kind: WorkspaceDiagnosticKind::RootOnlyOption("links"),
        });
      }
      if member_config.json.scopes.is_some() {
        diagnostics.push(WorkspaceDiagnostic {
          config_url: member_config.specifier.clone(),
          kind: WorkspaceDiagnosticKind::RootOnlyOption("scopes"),
        });
      }
      if !member_config.json.unstable.is_empty() {
        diagnostics.push(WorkspaceDiagnostic {
          config_url: member_config.specifier.clone(),
          kind: WorkspaceDiagnosticKind::RootOnlyOption("unstable"),
        });
      }
      if member_config.json.vendor.is_some() {
        diagnostics.push(WorkspaceDiagnostic {
          config_url: member_config.specifier.clone(),
          kind: WorkspaceDiagnosticKind::RootOnlyOption("vendor"),
        });
      }
      if member_config.json.workspace.is_some() {
        diagnostics.push(WorkspaceDiagnostic {
          config_url: member_config.specifier.clone(),
          kind: WorkspaceDiagnosticKind::RootOnlyOption("workspace"),
        });
      }
      if let Some(value) = &member_config.json.lint
        && value.get("report").is_some()
      {
        diagnostics.push(WorkspaceDiagnostic {
          config_url: member_config.specifier.clone(),
          kind: WorkspaceDiagnosticKind::RootOnlyOption("lint.report"),
        });
      }
    }

    fn check_all_configs(
      config: &ConfigFile,
      diagnostics: &mut Vec<WorkspaceDiagnostic>,
    ) {
      if let Some(name) = &config.json.name
        && !is_valid_jsr_pkg_name(name)
      {
        diagnostics.push(WorkspaceDiagnostic {
          config_url: config.specifier.clone(),
          kind: WorkspaceDiagnosticKind::InvalidMemberName {
            name: name.clone(),
          },
        });
      }
      if config.json.deprecated_workspaces.is_some() {
        diagnostics.push(WorkspaceDiagnostic {
          config_url: config.specifier.clone(),
          kind: WorkspaceDiagnosticKind::InvalidWorkspacesOption,
        });
      }
      if config.json.deprecated_patch.is_some() {
        diagnostics.push(WorkspaceDiagnostic {
          config_url: config.specifier.clone(),
          kind: WorkspaceDiagnosticKind::DeprecatedPatch,
        });
      }
      if config.json.name.is_some() && config.json.exports.is_none() {
        diagnostics.push(WorkspaceDiagnostic {
          config_url: config.specifier.clone(),
          kind: WorkspaceDiagnosticKind::MissingExports,
        });
      }
      if config.is_an_import_map() && config.json.import_map.is_some() {
        diagnostics.push(WorkspaceDiagnostic {
          config_url: config.specifier.clone(),
          kind: WorkspaceDiagnosticKind::ImportMapReferencingImportMap,
        });
      }
      if let Some(serde_json::Value::Bool(enabled)) =
        &config.json.node_modules_dir
      {
        diagnostics.push(WorkspaceDiagnostic {
          config_url: config.specifier.clone(),
          kind: WorkspaceDiagnosticKind::DeprecatedNodeModulesDirOption {
            previous: *enabled,
            suggestion: if config.json.unstable.iter().any(|v| v == "byonm") {
              NodeModulesDirMode::Manual
            } else if *enabled {
              NodeModulesDirMode::Auto
            } else {
              NodeModulesDirMode::None
            },
          },
        })
      }
    }

    let mut diagnostics = Vec::new();
    for (url, folder) in &self.config_folders {
      if let Some(config) = &folder.deno_json {
        let is_root = url == &self.root_dir_url;
        if !is_root {
          check_member_diagnostics(
            config,
            self.root_deno_json().map(|r| r.as_ref()),
            &mut diagnostics,
          );
        }

        check_all_configs(config, &mut diagnostics);
      }
    }

    for folder in self.links.values() {
      if let Some(config) = &folder.deno_json
        && config.json.links.is_some()
      {
        // supporting linking in links is too complicated
        diagnostics.push(WorkspaceDiagnostic {
          config_url: config.specifier.clone(),
          kind: WorkspaceDiagnosticKind::RootOnlyOption("links"),
        });
      }
    }

    diagnostics
  }

  pub fn vendor_dir_path(&self) -> Option<&PathBuf> {
    self.vendor_dir.as_ref()
  }

  pub fn to_lint_config(&self) -> Result<WorkspaceLintConfig, LintConfigError> {
    self
      .with_root_config_only(|root_config| {
        Ok(WorkspaceLintConfig {
          report: match root_config
            .json
            .lint
            .as_ref()
            .and_then(|l| l.get("report"))
          {
            Some(report) => match report {
              serde_json::Value::String(value) => Some(value.to_string()),
              serde_json::Value::Null => None,
              serde_json::Value::Bool(_)
              | serde_json::Value::Number(_)
              | serde_json::Value::Array(_)
              | serde_json::Value::Object(_) => {
                return Err(LintConfigError);
              }
            },
            None => None,
          },
        })
      })
      .unwrap_or(Ok(Default::default()))
  }

  pub fn to_import_map_path(&self) -> Result<Option<PathBuf>, ConfigFileError> {
    self
      .with_root_config_only(|root_config| root_config.to_import_map_path())
      .unwrap_or(Ok(None))
  }

  pub fn resolve_lockfile_path(
    &self,
  ) -> Result<Option<PathBuf>, ToLockConfigError> {
    if let Some(deno_json) = self.root_deno_json() {
      Ok(deno_json.resolve_lockfile_path()?)
    } else if let Some(pkg_json) = self.root_pkg_json() {
      Ok(pkg_json.path.parent().map(|p| p.join("deno.lock")))
    } else {
      Ok(None)
    }
  }

  pub fn resolve_bench_config_for_members(
    self: &WorkspaceRc,
    cli_args: &FilePatterns,
  ) -> Result<Vec<(WorkspaceDirectoryRc, BenchConfig)>, ToInvalidConfigError>
  {
    self.resolve_config_for_members(cli_args, |dir, patterns| {
      dir.to_bench_config(patterns)
    })
  }

  pub fn resolve_lint_config_for_members(
    self: &WorkspaceRc,
    cli_args: &FilePatterns,
  ) -> Result<
    Vec<(WorkspaceDirectoryRc, WorkspaceDirLintConfig)>,
    ToInvalidConfigError,
  > {
    self.resolve_config_for_members(cli_args, |dir, patterns| {
      dir.to_lint_config(patterns)
    })
  }

  pub fn resolve_fmt_config_for_members(
    self: &WorkspaceRc,
    cli_args: &FilePatterns,
  ) -> Result<Vec<(WorkspaceDirectoryRc, FmtConfig)>, ToInvalidConfigError> {
    self.resolve_config_for_members(cli_args, |dir, patterns| {
      dir.to_fmt_config(patterns)
    })
  }

  pub fn resolve_test_config_for_members(
    self: &WorkspaceRc,
    cli_args: &FilePatterns,
  ) -> Result<Vec<(WorkspaceDirectoryRc, TestConfig)>, ToInvalidConfigError> {
    self.resolve_config_for_members(cli_args, |dir, patterns| {
      dir.to_test_config(patterns)
    })
  }

  fn resolve_config_for_members<TConfig, E>(
    self: &WorkspaceRc,
    cli_args: &FilePatterns,
    resolve_config: impl Fn(&WorkspaceDirectory, FilePatterns) -> Result<TConfig, E>,
  ) -> Result<Vec<(WorkspaceDirectoryRc, TConfig)>, E> {
    let cli_args_by_folder = self.split_cli_args_by_deno_json_folder(cli_args);
    let mut result = Vec::with_capacity(cli_args_by_folder.len());
    for (folder_url, patterns) in cli_args_by_folder {
      let dir = self.resolve_member_dir(&folder_url);
      let config = resolve_config(&dir, patterns)?;
      result.push((dir, config));
    }
    Ok(result)
  }

  fn split_cli_args_by_deno_json_folder(
    &self,
    cli_args: &FilePatterns,
  ) -> IndexMap<UrlRc, FilePatterns> {
    fn common_ancestor(a: &Path, b: &Path) -> PathBuf {
      a.components()
        .zip(b.components())
        .take_while(|(a, b)| a == b)
        .map(|(a, _)| a)
        .collect()
    }

    let cli_arg_patterns = cli_args.split_by_base();
    let deno_json_folders = self
      .config_folders
      .iter()
      .filter(|(_, folder)| folder.deno_json.is_some())
      .map(|(url, folder)| {
        let dir_path = url_to_file_path(url).unwrap();
        (dir_path, (url, folder))
      })
      .collect::<Vec<_>>();
    let mut results: IndexMap<_, FilePatterns> =
      IndexMap::with_capacity(deno_json_folders.len() + 1);
    for pattern in cli_arg_patterns {
      let mut matches = Vec::with_capacity(deno_json_folders.len());
      for (dir_path, v) in deno_json_folders.iter() {
        if pattern.base.starts_with(dir_path)
          || dir_path.starts_with(&pattern.base)
        {
          matches.push((dir_path, *v));
        }
      }
      // remove any non-sub/current folders that start with another folder
      let mut indexes_to_remove = VecDeque::with_capacity(matches.len());
      for (i, (m, _)) in matches.iter().enumerate() {
        if !m.starts_with(&pattern.base)
          && matches.iter().any(|(sub, _)| {
            sub.starts_with(m) && sub != m && pattern.base.starts_with(m)
          })
        {
          indexes_to_remove.push_back(i);
        }
      }
      let mut matched_folder_urls =
        Vec::with_capacity(std::cmp::max(1, matches.len()));
      if matches.is_empty() {
        // This will occur when someone specifies a file that's outside
        // the workspace directory. In this case, use the root directory's config
        // so that it's consistent across the workspace.
        matched_folder_urls.push(&self.root_dir_url);
      }
      for (i, (_dir_path, (folder_url, _config))) in matches.iter().enumerate()
      {
        if let Some(skip_index) = indexes_to_remove.front()
          && i == *skip_index
        {
          indexes_to_remove.pop_front();
          continue;
        }
        matched_folder_urls.push(folder_url);
      }
      for folder_url in matched_folder_urls {
        let entry = results.entry((*folder_url).clone());
        let folder_path = url_to_file_path(folder_url).unwrap();
        match entry {
          indexmap::map::Entry::Occupied(entry) => {
            let entry = entry.into_mut();
            let common_base = common_ancestor(&pattern.base, &entry.base);
            if common_base.starts_with(&folder_path)
              && entry.base.starts_with(&common_base)
            {
              entry.base = common_base;
            }
            match &mut entry.include {
              Some(set) => {
                if let Some(includes) = &pattern.include {
                  for include in includes.inner() {
                    if !set.inner().contains(include) {
                      set.push(include.clone())
                    }
                  }
                }
              }
              None => {
                entry.include.clone_from(&pattern.include);
              }
            }
          }
          indexmap::map::Entry::Vacant(entry) => {
            entry.insert(FilePatterns {
              base: if pattern.base.starts_with(&folder_path) {
                pattern.base.clone()
              } else {
                folder_path.clone()
              },
              include: pattern.include.clone(),
              exclude: pattern.exclude.clone(),
            });
          }
        }
      }
    }
    results
  }

  pub fn resolve_config_excludes(
    &self,
  ) -> Result<PathOrPatternSet, ToInvalidConfigError> {
    // have the root excludes at the front because they're lower priority
    let mut excludes = match &self.root_deno_json() {
      Some(c) => c.to_exclude_files_config()?.exclude.into_path_or_patterns(),
      None => Default::default(),
    };
    for (dir_url, folder) in self.config_folders.iter() {
      let Some(deno_json) = folder.deno_json.as_ref() else {
        continue;
      };
      if dir_url == &self.root_dir_url {
        continue;
      }
      excludes.extend(
        deno_json
          .to_exclude_files_config()?
          .exclude
          .into_path_or_patterns(),
      );
    }
    Ok(PathOrPatternSet::new(excludes))
  }

  pub fn unstable_features(&self) -> &[String] {
    self
      .with_root_config_only(|deno_json| {
        (&deno_json.json.unstable) as &[String]
      })
      .unwrap_or(&[])
  }

  pub fn has_unstable(&self, name: &str) -> bool {
    self
      .with_root_config_only(|deno_json| deno_json.has_unstable(name))
      .unwrap_or(false)
  }

  fn with_root_config_only<'a, R>(
    &'a self,
    with_root: impl Fn(&'a ConfigFile) -> R,
  ) -> Option<R> {
    self.root_deno_json().map(|c| with_root(c))
  }

  pub fn node_modules_dir(
    &self,
  ) -> Result<Option<NodeModulesDirMode>, deno_json::NodeModulesDirParseError>
  {
    self
      .root_deno_json()
      .and_then(|c| c.json.node_modules_dir.as_ref())
      .map(|v| {
        serde_json::from_value::<NodeModulesDirMode>(v.clone())
          .map_err(|err| NodeModulesDirParseError { source: err })
      })
      .transpose()
  }
}

#[derive(Debug, Clone)]
struct WorkspaceDirConfig<T> {
  #[allow(clippy::disallowed_types)]
  member: deno_maybe_sync::MaybeArc<T>,
  // will be None when it doesn't exist or the member config
  // is the root config
  #[allow(clippy::disallowed_types)]
  root: Option<deno_maybe_sync::MaybeArc<T>>,
}

#[derive(Debug, Error, JsError)]
#[class(inherit)]
#[error("Failed parsing '{specifier}'.")]
pub struct ToTasksConfigError {
  specifier: Url,
  #[source]
  #[inherit]
  error: ToInvalidConfigError,
}

#[derive(Clone, Debug, Hash, PartialEq)]
pub struct WorkspaceDirLintConfig {
  pub rules: LintRulesConfig,
  pub plugins: Vec<Url>,
  pub files: FilePatterns,
}

/// Represents the "default" type library that should be used when type
/// checking the code in the module graph.  Note that a user provided config
/// of `"lib"` would override this value.
#[derive(Debug, Clone, Copy, Eq, Hash, PartialEq)]
pub enum TsTypeLib {
  DenoWindow,
  DenoWorker,
}

impl Default for TsTypeLib {
  fn default() -> Self {
    Self::DenoWindow
  }
}

#[derive(Debug, Clone)]
pub struct CompilerOptionsSource {
  pub specifier: UrlRc,
  pub compiler_options: Option<CompilerOptions>,
}

#[derive(Debug, Clone, Default)]
struct CachedDirectoryValues {
<<<<<<< HEAD
  permissions: OnceLock<PermissionsConfig>,
  bench: OnceLock<BenchConfig>,
  compile: OnceLock<CompileConfig>,
=======
  bench: OnceLock<BenchConfig>,
>>>>>>> 5f9a64bc
  test: OnceLock<TestConfig>,
}

#[derive(Debug, Clone)]
pub struct WorkspaceDirectory {
  pub workspace: WorkspaceRc,
  /// The directory that this context is for. This is generally the cwd.
  dir_url: UrlRc,
  pkg_json: Option<WorkspaceDirConfig<PackageJson>>,
  deno_json: Option<WorkspaceDirConfig<ConfigFile>>,
  cached: CachedDirectoryValues,
}

impl WorkspaceDirectory {
  pub fn empty(opts: WorkspaceDirectoryEmptyOptions) -> WorkspaceDirectoryRc {
    let workspace = new_rc(Workspace {
      config_folders: IndexMap::from([(
        opts.root_dir.clone(),
        FolderConfigs::default(),
      )]),
      root_dir_url: opts.root_dir.clone(),
      links: BTreeMap::new(),
      vendor_dir: match opts.use_vendor_dir {
        VendorEnablement::Enable { cwd } => Some(cwd.join("vendor")),
        VendorEnablement::Disable => None,
      },
      cached: Default::default(),
    });
    workspace.resolve_member_dir(&opts.root_dir)
  }

  pub fn discover<TSys: FsMetadata + FsRead + FsReadDir>(
    sys: &TSys,
    start: WorkspaceDiscoverStart,
    opts: &WorkspaceDiscoverOptions,
  ) -> Result<WorkspaceDirectoryRc, WorkspaceDiscoverError> {
    fn resolve_start_dir(
      sys: &impl FsMetadata,
      start: &WorkspaceDiscoverStart,
    ) -> Result<Url, WorkspaceDiscoverError> {
      match start {
        WorkspaceDiscoverStart::Paths(paths) => {
          if paths.is_empty() {
            Err(
              WorkspaceDiscoverErrorKind::FailedResolvingStartDirectory(
                FailedResolvingStartDirectoryError::NoPathsProvided,
              )
              .into(),
            )
          } else {
            // just select the first one... this doesn't matter too much
            // at the moment because we only use this for lint and fmt,
            // so this is ok for now
            let path = &paths[0];
            match sys.fs_is_dir(path) {
              Ok(is_dir) => Ok(
                url_from_directory_path(if is_dir {
                  path
                } else {
                  path.parent().unwrap()
                })
                .unwrap(),
              ),
              Err(_err) => {
                // assume the parent is a directory
                match path.parent() {
                  Some(parent) => Ok(url_from_directory_path(parent).unwrap()),
                  None => Err(
                    WorkspaceDiscoverErrorKind::FailedResolvingStartDirectory(
                      FailedResolvingStartDirectoryError::CouldNotResolvePath(
                        path.clone(),
                      ),
                    )
                    .into(),
                  ),
                }
              }
            }
          }
        }
        WorkspaceDiscoverStart::ConfigFile(path) => {
          let parent = path.parent().ok_or_else(|| {
            WorkspaceDiscoverErrorKind::FailedResolvingStartDirectory(
              FailedResolvingStartDirectoryError::PathHasNoParentDirectory(
                path.to_path_buf(),
              ),
            )
          })?;
          Ok(url_from_directory_path(parent).unwrap())
        }
      }
    }

    let start_dir = resolve_start_dir(sys, &start)?;
    let config_file_discovery =
      discover_workspace_config_files(sys, start, opts)?;

    let context = match config_file_discovery {
      ConfigFileDiscovery::None {
        maybe_vendor_dir: vendor_dir,
      } => {
        let start_dir = new_rc(start_dir);
        let workspace = new_rc(Workspace {
          config_folders: IndexMap::from([(
            start_dir.clone(),
            FolderConfigs::default(),
          )]),
          root_dir_url: start_dir.clone(),
          links: BTreeMap::new(),
          vendor_dir,
          cached: Default::default(),
        });
        workspace.resolve_member_dir(&start_dir)
      }
      ConfigFileDiscovery::Workspace { workspace } => {
        workspace.resolve_member_dir(&start_dir)
      }
    };
    debug_assert!(
      context
        .workspace
        .config_folders
        .contains_key(&context.workspace.root_dir_url),
      "root should always have a folder"
    );
    Ok(context)
  }

  fn create_from_root_folder(workspace: WorkspaceRc) -> Self {
    let root_folder = workspace
      .config_folders
      .get(&workspace.root_dir_url)
      .unwrap();
    let dir_url = workspace.root_dir_url.clone();
    WorkspaceDirectory {
      dir_url,
      pkg_json: root_folder.pkg_json.as_ref().map(|config| {
        WorkspaceDirConfig {
          member: config.clone(),
          root: None,
        }
      }),
      deno_json: root_folder.deno_json.as_ref().map(|config| {
        WorkspaceDirConfig {
          member: config.clone(),
          root: None,
        }
      }),
      workspace,
      cached: Default::default(),
    }
  }

  pub fn jsr_packages_for_publish(
    self: &WorkspaceDirectoryRc,
  ) -> Vec<JsrPackageConfig> {
    // only publish the current folder if it's a package
    if let Some(package_config) = self.maybe_package_config() {
      return vec![package_config];
    }
    if let Some(pkg_json) = &self.pkg_json {
      let dir_path = url_to_file_path(&self.dir_url).unwrap();
      // don't publish anything if in a package.json only directory within
      // a workspace
      if pkg_json.member.dir_path().starts_with(&dir_path)
        && dir_path != pkg_json.member.dir_path()
      {
        return Vec::new();
      }
    }
    if self.dir_url == self.workspace.root_dir_url {
      self.workspace.jsr_packages().collect()
    } else {
      // nothing to publish
      Vec::new()
    }
  }

  pub fn dir_url(&self) -> &UrlRc {
    &self.dir_url
  }

  pub fn dir_path(&self) -> PathBuf {
    url_to_file_path(&self.dir_url).unwrap()
  }

  pub fn has_deno_or_pkg_json(&self) -> bool {
    self.has_pkg_json() || self.has_deno_json()
  }

  pub fn has_deno_json(&self) -> bool {
    self.deno_json.is_some()
  }

  pub fn has_pkg_json(&self) -> bool {
    self.pkg_json.is_some()
  }

  pub fn maybe_deno_json(&self) -> Option<&ConfigFileRc> {
    self.deno_json.as_ref().map(|c| &c.member)
  }

  pub fn maybe_pkg_json(&self) -> Option<&PackageJsonRc> {
    self.pkg_json.as_ref().map(|c| &c.member)
  }

  pub fn maybe_package_config(
    self: &WorkspaceDirectoryRc,
  ) -> Option<JsrPackageConfig> {
    let deno_json = self.maybe_deno_json()?;
    let pkg_name = deno_json.json.name.as_ref()?;
    if !deno_json.is_package() {
      return None;
    }
    Some(JsrPackageConfig {
      name: pkg_name.clone(),
      config_file: deno_json.clone(),
      member_dir: self.clone(),
      license: deno_json.to_license(),
    })
  }

  /// Gets a list of raw compiler options that the user provided, in a vec of
  /// size 0-2 based on `[maybe_root, maybe_member].flatten()`.
  pub fn to_configured_compiler_options_sources(
    &self,
  ) -> Vec<CompilerOptionsSource> {
    let Some(deno_json) = self.deno_json.as_ref() else {
      return Vec::new();
    };
    let root = deno_json.root.as_ref().map(|d| CompilerOptionsSource {
      specifier: new_rc(d.specifier.clone()),
      compiler_options: d
        .json
        .compiler_options
        .as_ref()
        .filter(|v| !v.is_null())
        .cloned()
        .map(CompilerOptions),
    });
    let member = CompilerOptionsSource {
      specifier: new_rc(deno_json.member.specifier.clone()),
      compiler_options: deno_json
        .member
        .json
        .compiler_options
        .as_ref()
        .filter(|v| !v.is_null())
        .cloned()
        .map(CompilerOptions),
    };
    root.into_iter().chain([member]).collect()
  }

  pub fn to_lint_config(
    &self,
    cli_args: FilePatterns,
  ) -> Result<WorkspaceDirLintConfig, ToInvalidConfigError> {
    let mut config = self.to_lint_config_inner()?;
    self.exclude_includes_with_member_for_base_for_root(&mut config.files);
    combine_files_config_with_cli_args(&mut config.files, cli_args);
    self.append_workspace_members_to_exclude(&mut config.files);
    Ok(config)
  }

  fn to_lint_config_inner(
    &self,
  ) -> Result<WorkspaceDirLintConfig, ToInvalidConfigError> {
    let Some(deno_json) = self.deno_json.as_ref() else {
      return Ok(WorkspaceDirLintConfig {
        rules: Default::default(),
        plugins: Default::default(),
        files: FilePatterns::new_with_base(
          url_to_file_path(&self.dir_url).unwrap(),
        ),
      });
    };
    let member_config = deno_json.member.to_lint_config()?;
    let root_config = deno_json
      .root
      .as_ref()
      .map(|root| root.to_lint_config())
      .transpose()?;

    // 1. Merge workspace root + member plugins
    // 2. Workspace member can filter out plugins by negating
    //    like this: `!my-plugin`
    // 3. Remove duplicates in case a plugin was defined in both
    //    workspace root and member.
    let excluded_plugins = member_config
      .options
      .plugins
      .iter()
      .filter(|plugin| plugin.specifier.starts_with('!'))
      .map(|plugin| {
        deno_json
          .member
          .specifier
          .join(&plugin.specifier[1..])
          .map_err(|err| ToInvalidConfigError::InvalidConfig {
            config: "lint",
            source: err.into(),
          })
      })
      .collect::<Result<HashSet<_>, _>>()?;

    let plugins = root_config
      .iter()
      .flat_map(|root_config| &root_config.options.plugins)
      .chain(&member_config.options.plugins)
      .filter(|plugin| !plugin.specifier.starts_with('!'))
      .map(|plugin| {
        plugin.base.join(&plugin.specifier).map_err(|err| {
          ToInvalidConfigError::InvalidConfig {
            config: "lint",
            source: err.into(),
          }
        })
      })
      .collect::<Result<IndexSet<_>, _>>()?
      .into_iter()
      .filter(|plugin| !excluded_plugins.contains(plugin))
      .collect::<Vec<_>>();

    let (rules, files) = match root_config {
      Some(root_config) => (
        LintRulesConfig {
          tags: combine_option_vecs(
            root_config.options.rules.tags,
            member_config.options.rules.tags,
          ),
          include: combine_option_vecs_with_override(
            CombineOptionVecsWithOverride {
              root: root_config.options.rules.include,
              member: member_config
                .options
                .rules
                .include
                .as_ref()
                .map(Cow::Borrowed),
              member_override_root: member_config
                .options
                .rules
                .exclude
                .as_ref(),
            },
          ),
          exclude: combine_option_vecs_with_override(
            CombineOptionVecsWithOverride {
              root: root_config.options.rules.exclude,
              member: member_config.options.rules.exclude.map(Cow::Owned),
              member_override_root: member_config
                .options
                .rules
                .include
                .as_ref(),
            },
          ),
        },
        combine_patterns(root_config.files, member_config.files),
      ),
      None => (member_config.options.rules, member_config.files),
    };

    Ok(WorkspaceDirLintConfig {
      plugins,
      rules,
      files,
    })
  }

  pub fn to_fmt_config(
    &self,
    cli_args: FilePatterns,
  ) -> Result<FmtConfig, ToInvalidConfigError> {
    let mut config = self.to_fmt_config_inner()?;
    self.exclude_includes_with_member_for_base_for_root(&mut config.files);
    combine_files_config_with_cli_args(&mut config.files, cli_args);
    self.append_workspace_members_to_exclude(&mut config.files);
    Ok(config)
  }

  fn to_fmt_config_inner(&self) -> Result<FmtConfig, ToInvalidConfigError> {
    let Some(deno_json) = self.deno_json.as_ref() else {
      return Ok(FmtConfig {
        files: FilePatterns::new_with_base(
          url_to_file_path(&self.dir_url).unwrap(),
        ),
        options: Default::default(),
      });
    };
    let member_config = deno_json.member.to_fmt_config()?;
    let root_config = match &deno_json.root {
      Some(root) => root.to_fmt_config()?,
      None => return Ok(member_config),
    };

    Ok(FmtConfig {
      options: FmtOptionsConfig {
        use_tabs: member_config
          .options
          .use_tabs
          .or(root_config.options.use_tabs),
        line_width: member_config
          .options
          .line_width
          .or(root_config.options.line_width),
        indent_width: member_config
          .options
          .indent_width
          .or(root_config.options.indent_width),
        single_quote: member_config
          .options
          .single_quote
          .or(root_config.options.single_quote),
        prose_wrap: member_config
          .options
          .prose_wrap
          .or(root_config.options.prose_wrap),
        semi_colons: member_config
          .options
          .semi_colons
          .or(root_config.options.semi_colons),
        quote_props: member_config
          .options
          .quote_props
          .or(root_config.options.quote_props),
        new_line_kind: member_config
          .options
          .new_line_kind
          .or(root_config.options.new_line_kind),
        use_braces: member_config
          .options
          .use_braces
          .or(root_config.options.use_braces),
        brace_position: member_config
          .options
          .brace_position
          .or(root_config.options.brace_position),
        single_body_position: member_config
          .options
          .single_body_position
          .or(root_config.options.single_body_position),
        next_control_flow_position: member_config
          .options
          .next_control_flow_position
          .or(root_config.options.next_control_flow_position),
        trailing_commas: member_config
          .options
          .trailing_commas
          .or(root_config.options.trailing_commas),
        operator_position: member_config
          .options
          .operator_position
          .or(root_config.options.operator_position),
        jsx_bracket_position: member_config
          .options
          .jsx_bracket_position
          .or(root_config.options.jsx_bracket_position),
        jsx_force_new_lines_surrounding_content: member_config
          .options
          .jsx_force_new_lines_surrounding_content
          .or(root_config.options.jsx_force_new_lines_surrounding_content),
        jsx_multi_line_parens: member_config
          .options
          .jsx_multi_line_parens
          .or(root_config.options.jsx_multi_line_parens),
        type_literal_separator_kind: member_config
          .options
          .type_literal_separator_kind
          .or(root_config.options.type_literal_separator_kind),
        space_around: member_config
          .options
          .space_around
          .or(root_config.options.space_around),
        space_surrounding_properties: member_config
          .options
          .space_surrounding_properties
          .or(root_config.options.space_surrounding_properties),
      },
      files: combine_patterns(root_config.files, member_config.files),
    })
  }

  pub fn to_bench_config(
    &self,
    cli_args: FilePatterns,
  ) -> Result<BenchConfig, ToInvalidConfigError> {
    let mut config = self.to_bench_config_inner()?.clone();
    self.exclude_includes_with_member_for_base_for_root(&mut config.files);
    combine_files_config_with_cli_args(&mut config.files, cli_args);
    self.append_workspace_members_to_exclude(&mut config.files);
    Ok(config)
  }

  fn to_bench_config_inner(
    &self,
  ) -> Result<&BenchConfig, ToInvalidConfigError> {
    if let Some(config) = self.cached.bench.get() {
      Ok(config)
    } else {
      let config = self.to_bench_config_inner_no_cache()?;
      _ = self.cached.bench.set(config);
      Ok(self.cached.bench.get().unwrap())
    }
  }

  fn to_bench_config_inner_no_cache(
    &self,
  ) -> Result<BenchConfig, ToInvalidConfigError> {
    let Some(deno_json) = self.deno_json.as_ref() else {
      return Ok(BenchConfig {
        files: FilePatterns::new_with_base(
          url_to_file_path(&self.dir_url).unwrap(),
        ),
        permissions: None,
      });
    };
    let permissions = self.to_permissions_config()?;
    let member_config = deno_json.member.to_bench_config(permissions)?;
    let root_config = match &deno_json.root {
      Some(root) => root.to_bench_config(permissions)?,
      None => return Ok(member_config),
    };
    Ok(BenchConfig {
      files: combine_patterns(root_config.files, member_config.files),
      permissions: match (root_config.permissions, member_config.permissions) {
        (Some(r), Some(m)) => Some(Box::new(r.clone().merge((*m).clone()))),
        (Some(r), None) => Some(r),
        (None, Some(m)) => Some(m),
        (None, None) => None,
      },
    })
  }

  pub fn to_compile_config(
    &self,
  ) -> Result<&CompileConfig, ToInvalidConfigError> {
    if let Some(config) = &self.cached.compile.get() {
      Ok(config)
    } else {
      let config = self.to_compile_config_no_cache()?;
      _ = self.cached.compile.set(config);
      Ok(self.cached.compile.get().unwrap())
    }
  }

  fn to_compile_config_no_cache(
    &self,
  ) -> Result<CompileConfig, ToInvalidConfigError> {
    let Some(deno_json) = self.deno_json.as_ref() else {
      return Ok(CompileConfig { permissions: None });
    };
    let permissions = self.to_permissions_config()?;
    let member_config = deno_json.member.to_compile_config(permissions)?;
    let root_config = match &deno_json.root {
      Some(root) => root.to_compile_config(permissions)?,
      None => return Ok(member_config),
    };
    Ok(CompileConfig {
      permissions: match (root_config.permissions, member_config.permissions) {
        (Some(r), Some(m)) => Some(Box::new(r.clone().merge((*m).clone()))),
        (Some(r), None) => Some(r),
        (None, Some(m)) => Some(m),
        (None, None) => None,
      },
    })
  }

  pub fn to_tasks_config(
    &self,
  ) -> Result<WorkspaceTasksConfig, ToTasksConfigError> {
    fn to_member_tasks_config(
      maybe_deno_json: Option<&ConfigFileRc>,
      maybe_pkg_json: Option<&PackageJsonRc>,
    ) -> Result<Option<WorkspaceMemberTasksConfig>, ToTasksConfigError> {
      let config = WorkspaceMemberTasksConfig {
        deno_json: match maybe_deno_json {
          Some(deno_json) => deno_json
            .to_tasks_config()
            .map(|tasks| {
              tasks.map(|tasks| WorkspaceMemberTasksConfigFile {
                folder_url: url_parent(&deno_json.specifier),
                tasks,
                package_name: deno_json.json.name.clone(),
              })
            })
            .map_err(|error| ToTasksConfigError {
              specifier: deno_json.specifier.clone(),
              error,
            })?,
          None => None,
        },
        package_json: match maybe_pkg_json {
          Some(pkg_json) => pkg_json.scripts.clone().map(|scripts| {
            WorkspaceMemberTasksConfigFile {
              folder_url: url_parent(&pkg_json.specifier()),
              tasks: scripts,
              package_name: pkg_json.name.clone(),
            }
          }),
          None => None,
        },
      };
      if config.deno_json.is_none() && config.package_json.is_none() {
        return Ok(None);
      }
      Ok(Some(config))
    }

    Ok(WorkspaceTasksConfig {
      root: to_member_tasks_config(
        self.deno_json.as_ref().and_then(|d| d.root.as_ref()),
        self.pkg_json.as_ref().and_then(|d| d.root.as_ref()),
      )?,
      member: to_member_tasks_config(
        self.deno_json.as_ref().map(|d| &d.member),
        self.pkg_json.as_ref().map(|d| &d.member),
      )?,
    })
  }

  pub fn to_permissions_config(
    &self,
  ) -> Result<&PermissionsConfig, ToInvalidConfigError> {
    if let Some(value) = self.cached.permissions.get() {
      Ok(value)
    } else {
      let base = match self.deno_json.as_ref().and_then(|c| c.root.as_ref()) {
        Some(value) => value.to_permissions_config()?,
        None => Default::default(),
      };
      let member = match self.deno_json.as_ref().map(|c| &c.member) {
        Some(value) => value.to_permissions_config()?,
        None => Default::default(),
      };
      let value = base.merge(member);
      _ = self.cached.permissions.set(value);
      Ok(self.cached.permissions.get().unwrap())
    }
  }

  pub fn to_bench_permissions_config(
    &self,
  ) -> Result<Option<&PermissionsObject>, ToInvalidConfigError> {
    Ok(self.to_bench_config_inner()?.permissions.as_deref())
  }

  pub fn to_compile_permissions_config(
    &self,
  ) -> Result<Option<&PermissionsObject>, ToInvalidConfigError> {
    Ok(self.to_compile_config()?.permissions.as_deref())
  }

  pub fn to_test_permissions_config(
    &self,
  ) -> Result<Option<&PermissionsObject>, ToInvalidConfigError> {
    Ok(self.to_test_config_inner()?.permissions.as_deref())
  }

  pub fn to_publish_config(
    &self,
  ) -> Result<PublishConfig, ToInvalidConfigError> {
    let mut config = self.to_publish_config_inner()?;
    self.exclude_includes_with_member_for_base_for_root(&mut config.files);
    self.append_workspace_members_to_exclude(&mut config.files);
    Ok(config)
  }

  fn to_publish_config_inner(
    &self,
  ) -> Result<PublishConfig, ToInvalidConfigError> {
    let Some(deno_json) = self.deno_json.as_ref() else {
      return Ok(PublishConfig {
        files: FilePatterns::new_with_base(
          url_to_file_path(&self.dir_url).unwrap(),
        ),
      });
    };
    let member_config = deno_json.member.to_publish_config()?;
    let root_config = match &deno_json.root {
      Some(root) => root.to_publish_config()?,
      None => return Ok(member_config),
    };
    Ok(PublishConfig {
      files: combine_patterns(root_config.files, member_config.files),
    })
  }

  pub fn to_test_config(
    &self,
    cli_args: FilePatterns,
  ) -> Result<TestConfig, ToInvalidConfigError> {
    let mut config = self.to_test_config_inner()?.clone();
    self.exclude_includes_with_member_for_base_for_root(&mut config.files);
    combine_files_config_with_cli_args(&mut config.files, cli_args);
    self.append_workspace_members_to_exclude(&mut config.files);
    Ok(config)
  }

  fn to_test_config_inner(&self) -> Result<&TestConfig, ToInvalidConfigError> {
    if let Some(config) = self.cached.test.get() {
      Ok(config)
    } else {
      let value = self.to_test_config_inner_no_cache()?;
      _ = self.cached.test.set(value);
      Ok(self.cached.test.get().unwrap())
    }
  }

  fn to_test_config_inner_no_cache(
    &self,
  ) -> Result<TestConfig, ToInvalidConfigError> {
    let Some(deno_json) = self.deno_json.as_ref() else {
      return Ok(TestConfig {
        files: FilePatterns::new_with_base(
          url_to_file_path(&self.dir_url).unwrap(),
        ),
        permissions: None,
      });
    };
    let permissions = self.to_permissions_config()?;
    let member_config = deno_json.member.to_test_config(permissions)?;
    let root_config = match &deno_json.root {
      Some(root) => root.to_test_config(permissions)?,
      None => return Ok(member_config),
    };

    Ok(TestConfig {
      files: combine_patterns(root_config.files, member_config.files),
      permissions: match (root_config.permissions, member_config.permissions) {
        (Some(r), Some(m)) => Some(Box::new(r.clone().merge((*m).clone()))),
        (Some(r), None) => Some(r),
        (None, Some(m)) => Some(m),
        (None, None) => None,
      },
    })
  }

  pub fn to_deploy_config(
    &self,
  ) -> Result<Option<DeployConfig>, ToInvalidConfigError> {
    let config = if let Some(deno_json) = self.deno_json.as_ref() {
      if let Some(config) = deno_json.member.to_deploy_config()? {
        Some(config)
      } else {
        match &deno_json.root {
          Some(root) => root.to_deploy_config()?,
          None => None,
        }
      }
    } else {
      None
    };

    Ok(config)
  }

  /// Removes any "include" patterns from the root files that have
  /// a base in another workspace member.
  fn exclude_includes_with_member_for_base_for_root(
    &self,
    files: &mut FilePatterns,
  ) {
    let Some(include) = &mut files.include else {
      return;
    };
    let root_url = self.workspace.root_dir_url();
    if self.dir_url != *root_url {
      return; // only do this for the root config
    }

    let root_folder_configs = self.workspace.root_folder_configs();
    let maybe_root_deno_json = root_folder_configs.deno_json.as_ref();
    let non_root_deno_jsons = match maybe_root_deno_json {
      Some(root_deno_json) => self
        .workspace
        .deno_jsons()
        .filter(|d| d.specifier != root_deno_json.specifier)
        .collect::<Vec<_>>(),
      None => self.workspace.deno_jsons().collect::<Vec<_>>(),
    };

    let include = include.inner_mut();
    for i in (0..include.len()).rev() {
      let Some(path) = include[i].base_path() else {
        continue;
      };
      for deno_json in non_root_deno_jsons.iter() {
        if path.starts_with(deno_json.dir_path()) {
          include.remove(i);
          break;
        }
      }
    }
  }

  fn append_workspace_members_to_exclude(&self, files: &mut FilePatterns) {
    files.exclude.append(
      self
        .workspace
        .deno_jsons()
        .filter(|member_deno_json| {
          let member_dir = member_deno_json.dir_path();
          member_dir != files.base && member_dir.starts_with(&files.base)
        })
        .map(|d| PathOrPattern::Path(d.dir_path())),
    );
  }
}

pub enum TaskOrScript<'a> {
  /// A task from a deno.json.
  Task {
    details: &'a WorkspaceMemberTasksConfigFile<TaskDefinition>,
    task: &'a TaskDefinition,
  },
  /// A script from a package.json.
  Script {
    details: &'a WorkspaceMemberTasksConfigFile<String>,
    task: &'a str,
  },
}

impl<'a> TaskOrScript<'a> {
  pub fn package_name(&self) -> Option<&'a str> {
    match self {
      TaskOrScript::Task { details, .. } => details.package_name.as_deref(),
      TaskOrScript::Script { details, .. } => details.package_name.as_deref(),
    }
  }

  pub fn folder_url(&self) -> &'a Url {
    match self {
      TaskOrScript::Task { details, .. } => &details.folder_url,
      TaskOrScript::Script { details, .. } => &details.folder_url,
    }
  }
}

#[derive(Debug, Clone, PartialEq, Eq)]
pub struct WorkspaceMemberTasksConfigFile<TValue> {
  pub package_name: Option<String>,
  pub folder_url: Url,
  pub tasks: IndexMap<String, TValue>,
}

#[derive(Debug, Clone, PartialEq, Eq)]
pub struct WorkspaceMemberTasksConfig {
  pub deno_json: Option<WorkspaceMemberTasksConfigFile<TaskDefinition>>,
  pub package_json: Option<WorkspaceMemberTasksConfigFile<String>>,
}

impl WorkspaceMemberTasksConfig {
  pub fn with_only_pkg_json(self) -> Self {
    WorkspaceMemberTasksConfig {
      deno_json: None,
      package_json: self.package_json,
    }
  }

  pub fn is_empty(&self) -> bool {
    self
      .deno_json
      .as_ref()
      .map(|d| d.tasks.is_empty())
      .unwrap_or(true)
      && self
        .package_json
        .as_ref()
        .map(|d| d.tasks.is_empty())
        .unwrap_or(true)
  }

  pub fn task_names(&self) -> impl Iterator<Item = &str> {
    self
      .deno_json
      .as_ref()
      .into_iter()
      .flat_map(|d| d.tasks.keys())
      .chain(
        self
          .package_json
          .as_ref()
          .into_iter()
          .flat_map(|d| d.tasks.keys())
          .filter(|pkg_json_key| {
            self
              .deno_json
              .as_ref()
              .map(|d| !d.tasks.contains_key(pkg_json_key.as_str()))
              .unwrap_or(true)
          }),
      )
      .map(|s| s.as_str())
  }

  pub fn tasks_count(&self) -> usize {
    self.deno_json.as_ref().map(|d| d.tasks.len()).unwrap_or(0)
      + self
        .package_json
        .as_ref()
        .map(|d| d.tasks.len())
        .unwrap_or(0)
  }

  pub fn task(&self, name: &str) -> Option<TaskOrScript<'_>> {
    self
      .deno_json
      .as_ref()
      .and_then(|config| {
        config.tasks.get(name).map(|task| TaskOrScript::Task {
          details: config,
          task,
        })
      })
      .or_else(|| {
        self.package_json.as_ref().and_then(|config| {
          config.tasks.get(name).map(|script| TaskOrScript::Script {
            details: config,
            task: script,
          })
        })
      })
  }
}

#[derive(Debug, Clone, PartialEq, Eq)]
pub struct WorkspaceTasksConfig {
  pub root: Option<WorkspaceMemberTasksConfig>,
  pub member: Option<WorkspaceMemberTasksConfig>,
}

impl WorkspaceTasksConfig {
  pub fn with_only_pkg_json(self) -> Self {
    WorkspaceTasksConfig {
      root: self.root.map(|c| c.with_only_pkg_json()),
      member: self.member.map(|c| c.with_only_pkg_json()),
    }
  }

  pub fn task_names(&self) -> impl Iterator<Item = &str> {
    self
      .member
      .as_ref()
      .into_iter()
      .flat_map(|r| r.task_names())
      .chain(
        self
          .root
          .as_ref()
          .into_iter()
          .flat_map(|m| m.task_names())
          .filter(|root_key| {
            self
              .member
              .as_ref()
              .map(|m| m.task(root_key).is_none())
              .unwrap_or(true)
          }),
      )
  }

  pub fn task(&self, name: &str) -> Option<TaskOrScript<'_>> {
    self
      .member
      .as_ref()
      .and_then(|m| m.task(name))
      .or_else(|| self.root.as_ref().and_then(|r| r.task(name)))
  }

  pub fn is_empty(&self) -> bool {
    self.root.as_ref().map(|r| r.is_empty()).unwrap_or(true)
      && self.member.as_ref().map(|r| r.is_empty()).unwrap_or(true)
  }

  pub fn tasks_count(&self) -> usize {
    self.root.as_ref().map(|r| r.tasks_count()).unwrap_or(0)
      + self.member.as_ref().map(|r| r.tasks_count()).unwrap_or(0)
  }
}

fn combine_patterns(
  root_patterns: FilePatterns,
  member_patterns: FilePatterns,
) -> FilePatterns {
  FilePatterns {
    include: {
      match root_patterns.include {
        Some(root) => {
          let filtered_root =
            root.into_path_or_patterns().into_iter().filter(|p| {
              match p.base_path() {
                Some(base) => base.starts_with(&member_patterns.base),
                None => true,
              }
            });
          match member_patterns.include {
            Some(member) => Some(
              filtered_root
                .chain(member.into_path_or_patterns())
                .collect(),
            ),
            None => {
              let matching_root = filtered_root.collect::<Vec<_>>();
              if matching_root.is_empty() {
                // member was None and nothing in the root include list
                // has a base within this member, so use None to discover
                // files in here
                None
              } else {
                Some(matching_root)
              }
            }
          }
          .map(PathOrPatternSet::new)
        }
        None => member_patterns.include,
      }
    },
    exclude: {
      // have the root excludes at the front because they're lower priority
      let patterns = root_patterns
        .exclude
        .into_path_or_patterns()
        .into_iter()
        .filter(|p| match p {
            PathOrPattern::Path(path) |
            PathOrPattern::NegatedPath(path) => path.starts_with(&member_patterns.base),
            PathOrPattern::RemoteUrl(_) |
            // always include patterns because they may be something like ./**/*.ts in the root
            PathOrPattern::Pattern(_) => true,
        })
        .chain(member_patterns.exclude.into_path_or_patterns())
        .collect::<Vec<_>>();
      PathOrPatternSet::new(patterns)
    },
    base: member_patterns.base,
  }
}

fn combine_files_config_with_cli_args(
  files_config: &mut FilePatterns,
  cli_arg_patterns: FilePatterns,
) {
  if cli_arg_patterns.base.starts_with(&files_config.base)
    || !files_config.base.starts_with(&cli_arg_patterns.base)
  {
    files_config.base = cli_arg_patterns.base;
  }
  if let Some(include) = cli_arg_patterns.include
    && !include.inner().is_empty()
  {
    files_config.include = Some(include);
  }
  if !cli_arg_patterns.exclude.inner().is_empty() {
    files_config.exclude = cli_arg_patterns.exclude;
  }
}

#[allow(clippy::owned_cow)]
struct CombineOptionVecsWithOverride<'a, T: Clone> {
  root: Option<Vec<T>>,
  member: Option<Cow<'a, Vec<T>>>,
  member_override_root: Option<&'a Vec<T>>,
}

fn combine_option_vecs_with_override<T: Eq + std::hash::Hash + Clone>(
  opts: CombineOptionVecsWithOverride<T>,
) -> Option<Vec<T>> {
  let root = opts.root.map(|r| {
    let member_override_root = opts
      .member_override_root
      .map(|p| p.iter().collect::<HashSet<_>>())
      .unwrap_or_default();
    r.into_iter()
      .filter(|p| !member_override_root.contains(p))
      .collect::<Vec<_>>()
  });
  match (root, opts.member) {
    (Some(root), Some(member)) => {
      let capacity = root.len() + member.len();
      Some(match member {
        Cow::Owned(m) => {
          remove_duplicates_iterator(root.into_iter().chain(m), capacity)
        }
        Cow::Borrowed(m) => remove_duplicates_iterator(
          root.into_iter().chain(m.iter().map(|c| (*c).clone())),
          capacity,
        ),
      })
    }
    (Some(root), None) => Some(root),
    (None, Some(member)) => Some(match member {
      Cow::Owned(m) => m,
      Cow::Borrowed(m) => m.iter().map(|c| (*c).clone()).collect(),
    }),
    (None, None) => None,
  }
}

fn combine_option_vecs<T: Eq + std::hash::Hash + Clone>(
  root_option: Option<Vec<T>>,
  member_option: Option<Vec<T>>,
) -> Option<Vec<T>> {
  match (root_option, member_option) {
    (Some(root), Some(member)) => {
      if root.is_empty() {
        return Some(member);
      }
      if member.is_empty() {
        return Some(root);
      }
      let capacity = root.len() + member.len();
      Some(remove_duplicates_iterator(
        root.into_iter().chain(member),
        capacity,
      ))
    }
    (Some(root), None) => Some(root),
    (None, Some(member)) => Some(member),
    (None, None) => None,
  }
}

fn remove_duplicates_iterator<T: Eq + std::hash::Hash + Clone>(
  iterator: impl IntoIterator<Item = T>,
  capacity: usize,
) -> Vec<T> {
  let mut seen = HashSet::with_capacity(capacity);
  let mut result = Vec::with_capacity(capacity);
  for item in iterator {
    if seen.insert(item.clone()) {
      result.push(item);
    }
  }
  result
}

fn parent_specifier_str(specifier: &str) -> Option<&str> {
  let specifier = specifier.strip_suffix('/').unwrap_or(specifier);
  if let Some(index) = specifier.rfind('/') {
    Some(&specifier[..index + 1])
  } else {
    None
  }
}

fn is_valid_jsr_pkg_name(name: &str) -> bool {
  let jsr = deno_semver::jsr::JsrPackageReqReference::from_str(&format!(
    "jsr:{}@*",
    name
  ));
  match jsr {
    Ok(jsr) => jsr.sub_path().is_none(),
    Err(_) => false,
  }
}

#[cfg(test)]
pub mod test {
  use std::cell::RefCell;
  use std::collections::HashMap;

  use deno_path_util::normalize_path;
  use deno_path_util::url_from_directory_path;
  use deno_path_util::url_from_file_path;
  use pretty_assertions::assert_eq;
  use serde_json::json;
  use sys_traits::impls::InMemorySys;

  use super::*;
  use crate::assert_contains;
  use crate::deno_json::BracePosition;
  use crate::deno_json::BracketPosition;
  use crate::deno_json::DenoJsonCache;
  use crate::deno_json::MultiLineParens;
  use crate::deno_json::NewLineKind;
  use crate::deno_json::NextControlFlowPosition;
  use crate::deno_json::OperatorPosition;
  use crate::deno_json::ProseWrap;
  use crate::deno_json::QuoteProps;
  use crate::deno_json::SeparatorKind;
  use crate::deno_json::SingleBodyPosition;
  use crate::deno_json::TrailingCommas;
  use crate::deno_json::UseBraces;
  use crate::glob::FileCollector;
  use crate::glob::GlobPattern;
  use crate::glob::PathKind;
  use crate::glob::PathOrPattern;

  pub struct UnreachableSys;

  impl sys_traits::BaseFsMetadata for UnreachableSys {
    type Metadata = sys_traits::impls::RealFsMetadata;

    #[doc(hidden)]
    fn base_fs_metadata(
      &self,
      _path: &Path,
    ) -> std::io::Result<Self::Metadata> {
      unreachable!()
    }

    #[doc(hidden)]
    fn base_fs_symlink_metadata(
      &self,
      _path: &Path,
    ) -> std::io::Result<Self::Metadata> {
      unreachable!()
    }
  }

  impl sys_traits::BaseFsRead for UnreachableSys {
    fn base_fs_read(
      &self,
      _path: &Path,
    ) -> std::io::Result<Cow<'static, [u8]>> {
      unreachable!()
    }
  }

  fn root_dir() -> PathBuf {
    if cfg!(windows) {
      PathBuf::from("C:\\Users\\user")
    } else {
      PathBuf::from("/home/user")
    }
  }

  #[test]
  fn test_empty_workspaces() {
    let sys = InMemorySys::default();
    sys.fs_insert_json(
      root_dir().join("deno.json"),
      json!({
        "workspace": []
      }),
    );
    sys.fs_insert_json(
      root_dir().join("sub_dir").join("deno.json"),
      json!({
        "workspace": []
      }),
    );

    let workspace_dir = WorkspaceDirectory::discover(
      &sys,
      WorkspaceDiscoverStart::Paths(&[root_dir().join("sub_dir")]),
      &WorkspaceDiscoverOptions {
        ..Default::default()
      },
    )
    .unwrap();

    assert_eq!(
      workspace_dir
        .workspace
        .deno_jsons()
        .map(|d| d.specifier.to_file_path().unwrap())
        .collect::<Vec<_>>(),
      vec![root_dir().join("sub_dir").join("deno.json")]
    );
  }

  #[test]
  fn test_duplicate_members() {
    let sys = InMemorySys::default();
    sys.fs_insert_json(
      root_dir().join("deno.json"),
      json!({
        "workspace": ["./member/a", "./member/../member/a"],
      }),
    );
    sys.fs_insert_json(root_dir().join("member/a/deno.json"), json!({}));

    let workspace_config_err = WorkspaceDirectory::discover(
      &sys,
      WorkspaceDiscoverStart::Paths(&[root_dir()]),
      &WorkspaceDiscoverOptions {
        ..Default::default()
      },
    )
    .err()
    .unwrap();

    assert_contains!(
      workspace_config_err.to_string(),
      "Cannot specify a workspace member twice ('./member/../member/a')."
    );
  }

  #[test]
  fn test_workspace_invalid_self_reference() {
    for reference in [".", "../sub_dir"] {
      let sys = InMemorySys::default();
      sys.fs_insert_json(
        root_dir().join("sub_dir").join("deno.json"),
        json!({
          "workspace": [reference],
        }),
      );

      let workspace_config_err = WorkspaceDirectory::discover(
        &sys,
        WorkspaceDiscoverStart::Paths(&[root_dir().join("sub_dir")]),
        &WorkspaceDiscoverOptions {
          ..Default::default()
        },
      )
      .err()
      .unwrap();

      assert_contains!(
        workspace_config_err.to_string(),
        &format!(
          "Remove the reference to the current config file (\"{reference}\") in \"workspaces\"."
        )
      );
    }
  }

  #[test]
  fn test_workspaces_outside_root_config_dir() {
    let sys = InMemorySys::default();
    sys.fs_insert_json(
      root_dir().join("deno.json"),
      json!({
        "workspace": ["../a"]
      }),
    );

    let workspace_config_err = WorkspaceDirectory::discover(
      &sys,
      WorkspaceDiscoverStart::Paths(&[root_dir()]),
      &WorkspaceDiscoverOptions {
        ..Default::default()
      },
    )
    .err()
    .unwrap();

    assert_contains!(
      workspace_config_err.to_string(),
      "Workspace member must be nested in a directory under the workspace."
    );
  }

  #[test]
  fn test_workspaces_json_jsonc() {
    let sys = InMemorySys::default();
    let config_text = json!({
      "workspace": [
        "./a",
        "./b",
      ],
    });
    let config_text_a = json!({
      "name": "a",
      "version": "0.1.0"
    });
    let config_text_b = json!({
      "name": "b",
      "version": "0.2.0"
    });

    sys.fs_insert_json(root_dir().join("deno.json"), config_text);
    sys.fs_insert_json(root_dir().join("a/deno.json"), config_text_a);
    sys.fs_insert_json(root_dir().join("b/deno.jsonc"), config_text_b);

    let workspace_dir = WorkspaceDirectory::discover(
      &sys,
      WorkspaceDiscoverStart::Paths(&[root_dir()]),
      &WorkspaceDiscoverOptions {
        ..Default::default()
      },
    )
    .unwrap();
    assert_eq!(workspace_dir.workspace.config_folders.len(), 3);
  }

  #[test]
  fn test_tasks() {
    let sys = InMemorySys::default();
    sys.fs_insert_json(
      root_dir().join("deno.json"),
      json!({
        "workspace": ["./member", "./pkg_json"],
        "tasks": {
          "hi": "echo hi",
          "overwrite": "echo overwrite"
        }
      }),
    );
    sys.fs_insert_json(
      root_dir().join("member/deno.json"),
      json!({
        "tasks": {
          "overwrite": "echo overwritten",
          "bye": "echo bye"
        }
      }),
    );
    sys.fs_insert_json(
      root_dir().join("pkg_json/package.json"),
      json!({
        "scripts": {
          "script": "echo 1"
        }
      }),
    );
    let workspace_dir = WorkspaceDirectory::discover(
      &sys,
      // start at root for this test
      WorkspaceDiscoverStart::Paths(&[root_dir()]),
      &WorkspaceDiscoverOptions {
        discover_pkg_json: true,
        ..Default::default()
      },
    )
    .unwrap();
    assert_eq!(workspace_dir.workspace.diagnostics(), vec![]);
    let root_deno_json = Some(WorkspaceMemberTasksConfigFile {
      folder_url: url_from_directory_path(&root_dir()).unwrap(),
      package_name: None,
      tasks: IndexMap::from([
        ("hi".to_string(), "echo hi".into()),
        ("overwrite".to_string(), "echo overwrite".into()),
      ]),
    });
    let root = Some(WorkspaceMemberTasksConfig {
      deno_json: root_deno_json.clone(),
      package_json: None,
    });
    // root
    {
      let tasks_config = workspace_dir.to_tasks_config().unwrap();
      assert_eq!(
        tasks_config,
        WorkspaceTasksConfig {
          root: None,
          // the root context will have the root config as the member config
          member: root.clone(),
        }
      );
      assert_eq!(
        tasks_config.task_names().collect::<Vec<_>>(),
        ["hi", "overwrite"]
      );
    }
    // member
    {
      let member_dir = workspace_dir.workspace.resolve_member_dir(
        &url_from_directory_path(&root_dir().join("member/deno.json")).unwrap(),
      );
      let tasks_config = member_dir.to_tasks_config().unwrap();
      assert_eq!(
        tasks_config,
        WorkspaceTasksConfig {
          root: root.clone(),
          member: Some(WorkspaceMemberTasksConfig {
            deno_json: Some(WorkspaceMemberTasksConfigFile {
              folder_url: url_from_directory_path(&root_dir().join("member"))
                .unwrap(),
              package_name: None,
              tasks: IndexMap::from([
                ("overwrite".to_string(), "echo overwritten".into()),
                ("bye".to_string(), "echo bye".into()),
              ]),
            }),
            package_json: None,
          }),
        }
      );
      assert_eq!(
        tasks_config.task_names().collect::<Vec<_>>(),
        ["overwrite", "bye", "hi"]
      );
    }
    // pkg json
    {
      let member_dir = workspace_dir.workspace.resolve_member_dir(
        &url_from_directory_path(&root_dir().join("pkg_json/package.json"))
          .unwrap(),
      );
      let tasks_config = member_dir.to_tasks_config().unwrap();
      assert_eq!(
        tasks_config,
        WorkspaceTasksConfig {
          root: None,
          member: Some(WorkspaceMemberTasksConfig {
            deno_json: root_deno_json.clone(),
            package_json: Some(WorkspaceMemberTasksConfigFile {
              folder_url: url_from_directory_path(&root_dir().join("pkg_json"))
                .unwrap(),
              package_name: None,
              tasks: IndexMap::from([(
                "script".to_string(),
                "echo 1".to_string()
              )]),
            }),
          })
        }
      );
      assert_eq!(
        tasks_config.task_names().collect::<Vec<_>>(),
        ["hi", "overwrite", "script"]
      );
    }
  }

  #[test]
  fn test_root_member_import_map() {
    let workspace_dir = workspace_for_root_and_member_with_fs(
      json!({
        "importMap": "./other.json",
      }),
      json!({
        "importMap": "./member.json",
      }),
      |fs| {
        fs.fs_insert_json(root_dir().join("other.json"), json!({}));
        fs.fs_insert_json(root_dir().join("member/member.json"), json!({}));
      },
    );
    assert_eq!(
      workspace_dir
        .workspace
        .to_import_map_path()
        .unwrap()
        .unwrap(),
      root_dir().join("other.json"),
    );
    assert_eq!(
      workspace_dir.workspace.diagnostics(),
      vec![WorkspaceDiagnostic {
        kind: WorkspaceDiagnosticKind::RootOnlyOption("importMap"),
        config_url: Url::from_file_path(root_dir().join("member/deno.json"))
          .unwrap(),
      }]
    );
  }

  #[test]
  fn test_root_member_link() {
    let workspace_dir = workspace_for_root_and_member_with_fs(
      json!({
        "links": ["../dir"],
      }),
      json!({
        "links": [
          "../../dir"
        ],
      }),
      |fs| {
        fs.fs_insert_json(root_dir().join("../dir/deno.json"), json!({}));
      },
    );
    assert_eq!(
      workspace_dir.workspace.diagnostics(),
      vec![WorkspaceDiagnostic {
        kind: WorkspaceDiagnosticKind::RootOnlyOption("links"),
        config_url: Url::from_file_path(root_dir().join("member/deno.json"))
          .unwrap(),
      }]
    );
  }

  #[test]
  fn test_link_of_link() {
    let workspace_dir = workspace_for_root_and_member_with_fs(
      json!({
        "links": ["../dir"],
      }),
      json!({}),
      |fs| {
        fs.fs_insert_json(
          root_dir().join("../dir/deno.json"),
          json!({
            "links": ["./subdir"] // will be ignored
          }),
        );
      },
    );
    assert_eq!(
      workspace_dir.workspace.diagnostics(),
      vec![WorkspaceDiagnostic {
        kind: WorkspaceDiagnosticKind::RootOnlyOption("links"),
        config_url: url_from_directory_path(&root_dir())
          .unwrap()
          .join("../dir/deno.json")
          .unwrap(),
      }]
    );
  }

  #[test]
  fn test_link_not_exists() {
    let sys = InMemorySys::default();
    sys.fs_insert_json(
      root_dir().join("deno.json"),
      json!({
        "links": ["./member"]
      }),
    );
    let err = workspace_at_start_dir_err(&sys, &root_dir());
    match err.into_kind() {
      WorkspaceDiscoverErrorKind::ResolveLink { link, base, source } => {
        assert_eq!(link, "./member");
        assert_eq!(base, url_from_directory_path(&root_dir()).unwrap());
        match source.into_kind() {
          ResolveWorkspaceLinkErrorKind::NotFound { dir_url } => {
            assert_eq!(
              dir_url,
              url_from_directory_path(&root_dir().join("member")).unwrap()
            );
          }
          _ => unreachable!(),
        }
      }
      _ => unreachable!(),
    }
  }

  #[test]
  fn test_link_workspace_member() {
    let sys = InMemorySys::default();
    sys.fs_insert_json(
      root_dir().join("deno.json"),
      json!({
        "workspace": ["./member"],
        "links": ["./member"]
      }),
    );
    sys.fs_insert_json(root_dir().join("member/deno.json"), json!({}));
    let err = workspace_at_start_dir_err(&sys, &root_dir());
    match err.into_kind() {
      WorkspaceDiscoverErrorKind::ResolveLink { link, base, source } => {
        assert_eq!(link, "./member");
        assert_eq!(base, url_from_directory_path(&root_dir()).unwrap());
        assert!(matches!(
          source.into_kind(),
          ResolveWorkspaceLinkErrorKind::WorkspaceMemberNotAllowed
        ));
      }
      _ => unreachable!(),
    }
  }

  #[test]
  fn test_link_npm_package() {
    let sys = InMemorySys::default();
    sys.fs_insert_json(
      root_dir().join("pkg/deno.json"),
      json!({
        "links": ["../dir"]
      }),
    );
    sys.fs_insert_json(root_dir().join("dir/package.json"), json!({}));
    let workspace_dir = workspace_at_start_dir(&sys, &root_dir().join("pkg"));
    assert_eq!(workspace_dir.workspace.diagnostics(), vec![]);
    let link_folders = workspace_dir
      .workspace
      .link_folders()
      .values()
      .collect::<Vec<_>>();
    assert_eq!(link_folders.len(), 1);
    assert_eq!(
      link_folders[0].pkg_json.as_ref().unwrap().specifier(),
      url_from_file_path(&root_dir().join("dir/package.json")).unwrap()
    )
  }

  #[test]
  fn test_link_absolute_path() {
    let root_path = root_dir().join("../dir");
    let workspace_dir = workspace_for_root_and_member_with_fs(
      json!({
        "links": [root_path.to_string_lossy().into_owned()],
      }),
      json!({}),
      |fs| {
        fs.fs_insert_json(root_dir().join("../dir/deno.json"), json!({}));
      },
    );
    assert_eq!(workspace_dir.workspace.diagnostics(), vec![]);
    let link_folders = workspace_dir
      .workspace
      .link_folders()
      .values()
      .collect::<Vec<_>>();
    assert_eq!(link_folders.len(), 1);
    assert_eq!(
      link_folders[0].deno_json.as_ref().unwrap().specifier,
      url_from_file_path(&root_dir().join("../dir/deno.json")).unwrap()
    )
  }

  #[test]
  fn test_root_member_imports_and_scopes() {
    let workspace_dir = workspace_for_root_and_member(
      json!({
        "imports": {
          "@scope/pkg": "jsr:@scope/pkg@1"
        },
        "scopes": {
          "https://deno.land/x/": {
            "@scope/pkg": "jsr:@scope/pkg@2"
          }
        }
      }),
      json!({
        "imports": {
          "@scope/pkg": "jsr:@scope/pkg@3"
        },
        // will ignore this scopes because it's not in the root
        "scopes": {
          "https://deno.land/x/other": {
            "@scope/pkg": "jsr:@scope/pkg@4"
          }
        }
      }),
    );
    assert_eq!(
      workspace_dir.workspace.diagnostics(),
      vec![WorkspaceDiagnostic {
        kind: WorkspaceDiagnosticKind::RootOnlyOption("scopes"),
        config_url: Url::from_file_path(root_dir().join("member/deno.json"))
          .unwrap(),
      }]
    );
  }

  #[test]
  fn test_deprecated_patch() {
    let workspace_dir = workspace_for_root_and_member_with_fs(
      json!({
        "patch": ["../dir"],
      }),
      json!({}),
      |fs| {
        fs.fs_insert_json(root_dir().join("../dir/deno.json"), json!({}));
      },
    );
    assert_eq!(
      workspace_dir.workspace.diagnostics(),
      vec![WorkspaceDiagnostic {
        kind: WorkspaceDiagnosticKind::DeprecatedPatch,
        config_url: Url::from_file_path(root_dir().join("deno.json")).unwrap(),
      }]
    );
    assert_eq!(workspace_dir.workspace.link_folders().len(), 1); // should still work though
  }

  #[test]
  fn test_imports_with_import_map() {
    let workspace_dir = workspace_for_root_and_member_with_fs(
      json!({
        "imports": {},
        "importMap": "./other.json",
      }),
      json!({}),
      |fs| {
        fs.fs_insert_json(root_dir().join("other.json"), json!({}));
      },
    );
    assert_eq!(
      workspace_dir
        .workspace
        .to_import_map_path()
        .unwrap()
        .unwrap(),
      root_dir().join("other.json")
    );
    assert_eq!(
      workspace_dir.workspace.diagnostics(),
      vec![WorkspaceDiagnostic {
        kind: WorkspaceDiagnosticKind::ImportMapReferencingImportMap,
        config_url: Url::from_file_path(root_dir().join("deno.json")).unwrap(),
      }]
    );
  }

  #[test]
  fn test_root_import_map_with_member_imports_and_scopes() {
    let workspace_dir = workspace_for_root_and_member(
      json!({
        "importMap": "./other.json"
      }),
      json!({
        "imports": {
          "@scope/pkg": "jsr:@scope/pkg@3"
        }
      }),
    );
    assert_eq!(
      workspace_dir.workspace.diagnostics(),
      vec![WorkspaceDiagnostic {
        kind: WorkspaceDiagnosticKind::MemberImportsScopesIgnored,
        config_url: Url::from_file_path(root_dir().join("member/deno.json"))
          .unwrap(),
      }]
    );
  }

  #[test]
  fn test_root_member_exclude() {
    let workspace_dir = workspace_for_root_and_member(
      json!({
        "exclude": [
          "./root",
          "./member/vendor",
          "./**/*.js"
        ]
      }),
      json!({
        "exclude": [
          "./member_exclude",
          // unexclude from root
          "!./vendor"
        ]
      }),
    );
    assert_eq!(workspace_dir.workspace.diagnostics(), vec![]);
    let lint_config = workspace_dir
      .to_lint_config(FilePatterns::new_with_base(workspace_dir.dir_path()))
      .unwrap();
    assert_eq!(
      lint_config.files,
      FilePatterns {
        base: root_dir().join("member"),
        include: None,
        exclude: PathOrPatternSet::new(vec![
          PathOrPattern::Path(root_dir().join("member").join("vendor")),
          PathOrPattern::Pattern(
            GlobPattern::from_relative(&root_dir(), "./**/*.js").unwrap()
          ),
          PathOrPattern::Path(root_dir().join("member").join("member_exclude")),
          PathOrPattern::NegatedPath(root_dir().join("member").join("vendor")),
        ]),
      }
    );

    // will match because it was unexcluded in the member
    assert!(
      lint_config
        .files
        .matches_path(&root_dir().join("member/vendor"), PathKind::Directory)
    )
  }

  #[test]
  fn test_root_member_lint_combinations() {
    let workspace_dir = workspace_for_root_and_member(
      json!({
        "lint": {
          "report": "json",
          "rules": {
            "tags": ["tag1"],
            "include": ["rule1"],
            "exclude": ["rule2"],
          },
          "plugins": ["jsr:@deno/test-plugin1", "jsr:@deno/test-plugin3"]
        }
      }),
      json!({
        "lint": {
          "report": "pretty",
          "include": ["subdir"],
          "rules": {
            "tags": ["tag1"],
            "include": ["rule2"],
          },
          "plugins": [
            "jsr:@deno/test-plugin1",
            "jsr:@deno/test-plugin2",
            "!jsr:@deno/test-plugin3"
          ]
        }
      }),
    );
    assert_eq!(
      workspace_dir.workspace.diagnostics(),
      vec![WorkspaceDiagnostic {
        kind: WorkspaceDiagnosticKind::RootOnlyOption("lint.report"),
        config_url: Url::from_file_path(root_dir().join("member/deno.json"))
          .unwrap(),
      }]
    );
    assert_eq!(
      workspace_dir.workspace.to_lint_config().unwrap(),
      WorkspaceLintConfig {
        report: Some("json".to_string()),
      }
    );
    let lint_config = workspace_dir
      .to_lint_config(FilePatterns::new_with_base(workspace_dir.dir_path()))
      .unwrap();
    assert_eq!(
      lint_config,
      WorkspaceDirLintConfig {
        rules: LintRulesConfig {
          tags: Some(vec!["tag1".to_string()]),
          include: Some(vec!["rule1".to_string(), "rule2".to_string()]),
          exclude: Some(vec![]),
        },
        plugins: vec![
          Url::parse("jsr:@deno/test-plugin1").unwrap(),
          Url::parse("jsr:@deno/test-plugin2").unwrap(),
        ],
        files: FilePatterns {
          base: root_dir().join("member/"),
          include: Some(PathOrPatternSet::new(vec![PathOrPattern::Path(
            root_dir().join("member").join("subdir")
          )])),
          exclude: Default::default(),
        },
      },
    );

    // check the root context
    let root_ctx = workspace_dir
      .workspace
      .resolve_member_dir(&url_from_directory_path(&root_dir()).unwrap());
    let root_lint_config = root_ctx
      .to_lint_config(FilePatterns::new_with_base(root_ctx.dir_path()))
      .unwrap();
    assert_eq!(
      root_lint_config,
      WorkspaceDirLintConfig {
        rules: LintRulesConfig {
          tags: Some(vec!["tag1".to_string()]),
          include: Some(vec!["rule1".to_string()]),
          exclude: Some(vec!["rule2".to_string()]),
        },
        plugins: vec![
          Url::parse("jsr:@deno/test-plugin1").unwrap(),
          Url::parse("jsr:@deno/test-plugin3").unwrap(),
        ],
        files: FilePatterns {
          base: root_dir(),
          include: None,
          // the workspace member will be excluded because that needs
          // to be resolved separately
          exclude: PathOrPatternSet::new(Vec::from([PathOrPattern::Path(
            root_dir().join("member")
          )])),
        },
      },
    );
  }

  #[test]
  fn test_root_member_fmt_combinations() {
    let workspace_dir = workspace_for_root_and_member(
      json!({
        "fmt": {
          "useTabs": true,
          "indentWidth": 4,
          "lineWidth": 80,
          "proseWrap": "never",
          "singleQuote": false,
          "semiColons": false,
          "quoteProps": "asNeeded",
          "newLineKind": "auto",
          "useBraces": "preferNone",
          "bracePosition": "maintain",
          "singleBodyPosition": "sameLine",
          "nextControlFlowPosition": "nextLine",
          "trailingCommas": "always",
          "operatorPosition": "sameLine",
          "jsx.bracketPosition": "sameLine",
          "jsx.forceNewLinesSurroundingContent": false,
          "jsx.multiLineParens": "prefer",
          "typeLiteral.separatorKind": "comma",
          "spaceAround": false,
          "spaceSurroundingProperties": false,
        }
      }),
      json!({
        "fmt": {
          "exclude": ["subdir"],
          "useTabs": false,
          "indentWidth": 8,
          "lineWidth": 120,
          "proseWrap": "always",
          "singleQuote": true,
          "semiColons": true,
          "quoteProps": "consistent",
          "newLineKind": "lf",
          "useBraces": "always",
          "bracePosition": "nextLine",
          "singleBodyPosition": "maintain",
          "nextControlFlowPosition": "maintain",
          "trailingCommas": "onlyMultiLine",
          "operatorPosition": "nextLine",
          "jsx.bracketPosition": "nextLine",
          "jsx.forceNewLinesSurroundingContent": true,
          "jsx.multiLineParens": "always",
          "typeLiteral.separatorKind": "semiColon",
          "spaceAround": true,
          "spaceSurroundingProperties": true,
        }
      }),
    );
    assert_eq!(workspace_dir.workspace.diagnostics(), vec![]);
    let fmt_config = workspace_dir
      .to_fmt_config(FilePatterns::new_with_base(workspace_dir.dir_path()))
      .unwrap();
    assert_eq!(
      fmt_config,
      FmtConfig {
        options: FmtOptionsConfig {
          use_tabs: Some(false),
          line_width: Some(120),
          indent_width: Some(8),
          prose_wrap: Some(ProseWrap::Always),
          single_quote: Some(true),
          semi_colons: Some(true),
          quote_props: Some(QuoteProps::Consistent),
          new_line_kind: Some(NewLineKind::LineFeed),
          use_braces: Some(UseBraces::Always),
          brace_position: Some(BracePosition::NextLine),
          single_body_position: Some(SingleBodyPosition::Maintain),
          next_control_flow_position: Some(NextControlFlowPosition::Maintain),
          trailing_commas: Some(TrailingCommas::OnlyMultiLine),
          operator_position: Some(OperatorPosition::NextLine),
          jsx_bracket_position: Some(BracketPosition::NextLine),
          jsx_force_new_lines_surrounding_content: Some(true),
          jsx_multi_line_parens: Some(MultiLineParens::Always),
          type_literal_separator_kind: Some(SeparatorKind::SemiColon),
          space_around: Some(true),
          space_surrounding_properties: Some(true),
        },
        files: FilePatterns {
          base: root_dir().join("member"),
          include: None,
          exclude: PathOrPatternSet::new(vec![PathOrPattern::Path(
            root_dir().join("member").join("subdir")
          )]),
        },
      }
    );

    // check the root context
    let root_ctx = workspace_dir
      .workspace
      .resolve_member_dir(&url_from_directory_path(&root_dir()).unwrap());
    let root_fmt_config = root_ctx
      .to_fmt_config(FilePatterns::new_with_base(root_ctx.dir_path()))
      .unwrap();
    assert_eq!(
      root_fmt_config,
      FmtConfig {
        options: FmtOptionsConfig {
          use_tabs: Some(true),
          line_width: Some(80),
          indent_width: Some(4),
          prose_wrap: Some(ProseWrap::Never),
          single_quote: Some(false),
          semi_colons: Some(false),
          quote_props: Some(QuoteProps::AsNeeded),
          new_line_kind: Some(NewLineKind::Auto),
          use_braces: Some(UseBraces::PreferNone),
          brace_position: Some(BracePosition::Maintain),
          single_body_position: Some(SingleBodyPosition::SameLine),
          next_control_flow_position: Some(NextControlFlowPosition::NextLine),
          trailing_commas: Some(TrailingCommas::Always),
          operator_position: Some(OperatorPosition::SameLine),
          jsx_bracket_position: Some(BracketPosition::SameLine),
          jsx_force_new_lines_surrounding_content: Some(false),
          jsx_multi_line_parens: Some(MultiLineParens::Prefer),
          type_literal_separator_kind: Some(SeparatorKind::Comma),
          space_around: Some(false),
          space_surrounding_properties: Some(false),
        },
        files: FilePatterns {
          base: root_dir(),
          include: None,
          // the workspace member will be excluded because that needs
          // to be resolved separately
          exclude: PathOrPatternSet::new(Vec::from([PathOrPattern::Path(
            root_dir().join("member")
          )])),
        },
      }
    );
  }

  #[test]
  fn test_root_member_bench_combinations() {
    let workspace_dir = workspace_for_root_and_member(
      json!({}),
      json!({
        "bench": {
          "exclude": ["subdir"],
        }
      }),
    );
    assert_eq!(workspace_dir.workspace.diagnostics(), vec![]);
    let bench_config = workspace_dir
      .to_bench_config(FilePatterns::new_with_base(workspace_dir.dir_path()))
      .unwrap();
    assert_eq!(
      bench_config,
      BenchConfig {
        files: FilePatterns {
          base: root_dir().join("member"),
          include: None,
          exclude: PathOrPatternSet::new(vec![PathOrPattern::Path(
            root_dir().join("member").join("subdir")
          )]),
        },
        permissions: None,
      }
    );

    // check the root context
    let root_ctx = workspace_dir
      .workspace
      .resolve_member_dir(&url_from_directory_path(&root_dir()).unwrap());
    let root_bench_config = root_ctx
      .to_bench_config(FilePatterns::new_with_base(root_ctx.dir_path()))
      .unwrap();
    assert_eq!(
      root_bench_config,
      BenchConfig {
        files: FilePatterns {
          base: root_dir(),
          include: None,
          // the workspace member will be excluded because that needs
          // to be resolved separately
          exclude: PathOrPatternSet::new(Vec::from([PathOrPattern::Path(
            root_dir().join("member")
          )])),
        },
        permissions: None,
      }
    );
  }

  #[test]
  fn test_root_member_test_combinations() {
    let workspace_dir = workspace_for_root_and_member(
      json!({}),
      json!({
        "test": {
          "include": ["subdir"],
        }
      }),
    );
    assert_eq!(workspace_dir.workspace.diagnostics(), vec![]);
    let config = workspace_dir
      .to_test_config(FilePatterns::new_with_base(workspace_dir.dir_path()))
      .unwrap();
    assert_eq!(
      config,
      TestConfig {
        files: FilePatterns {
          base: root_dir().join("member"),
          include: Some(PathOrPatternSet::new(vec![PathOrPattern::Path(
            root_dir().join("member").join("subdir")
          )])),
          exclude: Default::default(),
        },
        permissions: None,
      }
    );

    // check the root context
    let root_ctx = workspace_dir
      .workspace
      .resolve_member_dir(&url_from_directory_path(&root_dir()).unwrap());
    let root_test_config = root_ctx
      .to_test_config(FilePatterns::new_with_base(root_ctx.dir_path()))
      .unwrap();
    assert_eq!(
      root_test_config,
      TestConfig {
        files: FilePatterns {
          base: root_dir(),
          include: None,
          // the workspace member will be excluded because that needs
          // to be resolved separately
          exclude: PathOrPatternSet::new(Vec::from([PathOrPattern::Path(
            root_dir().join("member")
          )])),
        },
        permissions: None,
      }
    );
  }

  #[test]
  fn test_root_member_publish_combinations() {
    let workspace_dir = workspace_for_root_and_member(
      json!({
        "publish": {
          "exclude": ["other"]
        }
      }),
      json!({
        "publish": {
          "include": ["subdir"],
        },
        "exclude": [
          "./exclude_dir"
        ],
      }),
    );
    assert_eq!(workspace_dir.workspace.diagnostics(), vec![]);
    let config = workspace_dir.to_publish_config().unwrap();
    assert_eq!(
      config,
      PublishConfig {
        files: FilePatterns {
          base: root_dir().join("member"),
          include: Some(PathOrPatternSet::new(vec![PathOrPattern::Path(
            root_dir().join("member").join("subdir")
          )])),
          exclude: PathOrPatternSet::new(vec![PathOrPattern::Path(
            root_dir().join("member").join("exclude_dir")
          ),]),
        },
      }
    );

    // check the root context
    let root_publish_config = workspace_dir
      .workspace
      .resolve_member_dir(&url_from_directory_path(&root_dir()).unwrap())
      .to_publish_config()
      .unwrap();
    assert_eq!(
      root_publish_config,
      PublishConfig {
        files: FilePatterns {
          base: root_dir(),
          include: None,
          exclude: PathOrPatternSet::new(Vec::from([
            PathOrPattern::Path(root_dir().join("other")),
            // the workspace member will be excluded because that needs
            // to be resolved separately
            PathOrPattern::Path(root_dir().join("member")),
          ])),
        },
      }
    );
  }

  #[test]
  fn test_root_member_empty_config_resolves_excluded_members() {
    let workspace_dir = workspace_for_root_and_member(json!({}), json!({}));
    assert_eq!(workspace_dir.workspace.diagnostics(), vec![]);
    let expected_root_files = FilePatterns {
      base: root_dir(),
      include: None,
      // the workspace member will be excluded because that needs
      // to be resolved separately
      exclude: PathOrPatternSet::new(Vec::from([PathOrPattern::Path(
        root_dir().join("member"),
      )])),
    };
    let root_ctx = workspace_dir
      .workspace
      .resolve_member_dir(&url_from_directory_path(&root_dir()).unwrap());
    let expected_member_files = FilePatterns {
      base: root_dir().join("member"),
      include: None,
      exclude: Default::default(),
    };

    for (expected_files, ctx) in [
      (expected_root_files, root_ctx),
      (expected_member_files, workspace_dir),
    ] {
      assert_eq!(
        ctx
          .to_bench_config(FilePatterns::new_with_base(ctx.dir_path()))
          .unwrap(),
        BenchConfig {
          files: expected_files.clone(),
          permissions: None,
        }
      );
      assert_eq!(
        ctx
          .to_fmt_config(FilePatterns::new_with_base(ctx.dir_path()))
          .unwrap(),
        FmtConfig {
          options: Default::default(),
          files: expected_files.clone(),
        }
      );
      assert_eq!(
        ctx
          .to_lint_config(FilePatterns::new_with_base(ctx.dir_path()))
          .unwrap(),
        WorkspaceDirLintConfig {
          rules: Default::default(),
          plugins: Default::default(),
          files: expected_files.clone(),
        },
      );
      assert_eq!(
        ctx
          .to_test_config(FilePatterns::new_with_base(ctx.dir_path()))
          .unwrap(),
        TestConfig {
          files: expected_files.clone(),
          permissions: None,
        }
      );
      assert_eq!(
        ctx.to_publish_config().unwrap(),
        PublishConfig {
          files: expected_files.clone(),
        }
      );
    }
  }

  #[test]
  fn test_root_member_root_only_in_member() {
    let workspace_dir = workspace_for_root_and_member(
      json!({
        "unstable": ["byonm"],
        "lock": false,
        "nodeModulesDir": false,
        "vendor": true,
      }),
      json!({
        "unstable": ["sloppy-imports"],
        "lock": true,
        "nodeModulesDir": "auto",
        "vendor": false,
      }),
    );
    // ignores member config
    assert_eq!(
      workspace_dir.workspace.unstable_features(),
      &["byonm".to_string()]
    );
    assert!(workspace_dir.workspace.has_unstable("byonm"));
    assert!(!workspace_dir.workspace.has_unstable("sloppy-imports"));
    assert_eq!(
      workspace_dir.workspace.resolve_lockfile_path().unwrap(),
      None
    );
    assert_eq!(
      workspace_dir.workspace.node_modules_dir().unwrap(),
      Some(NodeModulesDirMode::None)
    );
    assert_eq!(
      workspace_dir.workspace.resolve_lockfile_path().unwrap(),
      None
    );
    assert_eq!(
      workspace_dir.workspace.vendor_dir_path().unwrap(),
      &root_dir().join("vendor")
    );
    assert_eq!(
      workspace_dir.workspace.diagnostics(),
      vec![
        WorkspaceDiagnostic {
          kind: WorkspaceDiagnosticKind::DeprecatedNodeModulesDirOption {
            previous: false,
            suggestion: NodeModulesDirMode::Manual,
          },
          config_url: Url::from_file_path(root_dir().join("deno.json"))
            .unwrap(),
        },
        WorkspaceDiagnostic {
          kind: WorkspaceDiagnosticKind::RootOnlyOption("lock"),
          config_url: Url::from_file_path(root_dir().join("member/deno.json"))
            .unwrap(),
        },
        WorkspaceDiagnostic {
          kind: WorkspaceDiagnosticKind::RootOnlyOption("nodeModulesDir"),
          config_url: Url::from_file_path(root_dir().join("member/deno.json"))
            .unwrap(),
        },
        WorkspaceDiagnostic {
          kind: WorkspaceDiagnosticKind::RootOnlyOption("unstable"),
          config_url: Url::from_file_path(root_dir().join("member/deno.json"))
            .unwrap(),
        },
        WorkspaceDiagnostic {
          kind: WorkspaceDiagnosticKind::RootOnlyOption("vendor"),
          config_url: Url::from_file_path(root_dir().join("member/deno.json"))
            .unwrap(),
        },
      ]
    );
  }

  #[test]
  fn test_root_member_node_modules_dir_suggestions() {
    fn suggest(
      previous: bool,
      suggestion: NodeModulesDirMode,
    ) -> WorkspaceDiagnostic {
      WorkspaceDiagnostic {
        kind: WorkspaceDiagnosticKind::DeprecatedNodeModulesDirOption {
          previous,
          suggestion,
        },
        config_url: Url::from_file_path(root_dir().join("deno.json")).unwrap(),
      }
    }

    let cases = [
      (
        json!({
            "unstable": ["byonm"],
            "nodeModulesDir": true,
        }),
        true,
        NodeModulesDirMode::Manual,
      ),
      (
        json!({
            "unstable": ["byonm"],
            "nodeModulesDir": false,
        }),
        false,
        NodeModulesDirMode::Manual,
      ),
      (
        json!({
            "nodeModulesDir": true,
        }),
        true,
        NodeModulesDirMode::Auto,
      ),
      (
        json!({
            "nodeModulesDir": false,
        }),
        false,
        NodeModulesDirMode::None,
      ),
    ];

    for (config, previous, suggestion) in cases {
      let workspace_dir = workspace_for_root_and_member(config, json!({}));
      assert_eq!(
        workspace_dir.workspace.diagnostics(),
        vec![suggest(previous, suggestion)]
      );
    }
  }

  #[test]
  fn test_root_member_pkg_only_fields_on_workspace_root() {
    let workspace_dir = workspace_for_root_and_member(
      json!({
        "name": "@scope/name",
        "version": "1.0.0",
        "exports": "./main.ts"
      }),
      json!({}),
    );
    // this is fine because we can tell it's a package by it having name and exports fields
    assert_eq!(workspace_dir.workspace.diagnostics(), vec![]);
  }

  #[test]
  fn test_root_member_workspace_on_member() {
    let sys = InMemorySys::default();
    sys.fs_insert_json(
      root_dir().join("deno.json"),
      json!({
        "workspace": ["./member"]
      }),
    );
    sys.fs_insert_json(
      root_dir().join("member/deno.json"),
      json!({
        "workspace": ["./other_dir"]
      }),
    );
    let workspace_dir = WorkspaceDirectory::discover(
      &sys,
      // start at root for this test
      WorkspaceDiscoverStart::Paths(&[root_dir()]),
      &WorkspaceDiscoverOptions {
        ..Default::default()
      },
    )
    .unwrap();
    assert_eq!(
      workspace_dir.workspace.diagnostics(),
      vec![WorkspaceDiagnostic {
        kind: WorkspaceDiagnosticKind::RootOnlyOption("workspace"),
        config_url: Url::from_file_path(root_dir().join("member/deno.json"))
          .unwrap(),
      }]
    );
  }

  #[test]
  fn test_workspaces_property() {
    run_single_json_diagnostics_test(
      json!({
        "workspaces": ["./member"]
      }),
      vec![WorkspaceDiagnosticKind::InvalidWorkspacesOption],
    );
  }

  #[test]
  fn test_workspaces_missing_exports() {
    run_single_json_diagnostics_test(
      json!({
        "name": "@scope/name",
      }),
      vec![WorkspaceDiagnosticKind::MissingExports],
    );
  }

  fn run_single_json_diagnostics_test(
    json: serde_json::Value,
    kinds: Vec<WorkspaceDiagnosticKind>,
  ) {
    let sys = InMemorySys::default();
    sys.fs_insert_json(root_dir().join("deno.json"), json);
    let workspace_dir = WorkspaceDirectory::discover(
      &sys,
      WorkspaceDiscoverStart::Paths(&[root_dir()]),
      &WorkspaceDiscoverOptions {
        ..Default::default()
      },
    )
    .unwrap();
    assert_eq!(
      workspace_dir.workspace.diagnostics(),
      kinds
        .into_iter()
        .map(|kind| {
          WorkspaceDiagnostic {
            kind,
            config_url: Url::from_file_path(root_dir().join("deno.json"))
              .unwrap(),
          }
        })
        .collect::<Vec<_>>()
    );
  }

  #[test]
  fn test_multiple_pkgs_same_name() {
    let sys = InMemorySys::default();
    sys.fs_insert_json(
      root_dir().join("deno.json"),
      json!({
        "workspace": ["./member1", "./member2"]
      }),
    );
    let pkg = json!({
      "name": "@scope/pkg",
      "version": "1.0.0",
      "exports": "./main.ts",
    });
    sys.fs_insert_json(
      root_dir().join("member1").join("deno.json"),
      pkg.clone(),
    );
    sys.fs_insert_json(
      root_dir().join("member2").join("deno.json"),
      pkg.clone(),
    );
    let err = WorkspaceDirectory::discover(
      &sys,
      WorkspaceDiscoverStart::Paths(&[root_dir()]),
      &WorkspaceDiscoverOptions {
        ..Default::default()
      },
    )
    .unwrap_err();
    match err.into_kind() {
      WorkspaceDiscoverErrorKind::ResolveMember(err) => match err.into_kind() {
        ResolveWorkspaceMemberErrorKind::DuplicatePackageName {
          name,
          deno_json_url,
          other_deno_json_url,
        } => {
          assert_eq!(name, "@scope/pkg");
          assert_eq!(
            deno_json_url,
            Url::from_file_path(root_dir().join("member2").join("deno.json"))
              .unwrap()
          );
          assert_eq!(
            other_deno_json_url,
            Url::from_file_path(root_dir().join("member1").join("deno.json"))
              .unwrap()
          );
        }
        _ => unreachable!(),
      },
      _ => unreachable!(),
    }
  }

  #[test]
  fn test_packages_for_publish_non_workspace() {
    let sys = InMemorySys::default();
    sys.fs_insert_json(
      root_dir().join("deno.json"),
      json!({
        "name": "@scope/pkg",
        "version": "1.0.0",
        "exports": "./main.ts",
      }),
    );
    let workspace_dir =
      workspace_at_start_dir(&sys, &root_dir().join("member"));
    assert_eq!(workspace_dir.workspace.diagnostics(), vec![]);
    let jsr_pkgs = workspace_dir.jsr_packages_for_publish();
    let names = jsr_pkgs.iter().map(|p| p.name.as_str()).collect::<Vec<_>>();
    assert_eq!(names, vec!["@scope/pkg"]);
  }

  #[test]
  fn test_packages_for_publish_workspace() {
    let sys = InMemorySys::default();
    sys.fs_insert_json(
      root_dir().join("deno.json"),
      json!({
        "workspace": ["./a", "./b", "./c", "./d"]
      }),
    );
    sys.fs_insert_json(
      root_dir().join("a/deno.json"),
      json!({
        "name": "@scope/a",
        "version": "1.0.0",
        "exports": "./main.ts",
      }),
    );
    sys.fs_insert_json(
      root_dir().join("b/deno.json"),
      json!({
        "name": "@scope/b",
        "version": "1.0.0",
        "exports": "./main.ts",
      }),
    );
    sys.fs_insert_json(
      root_dir().join("c/deno.json"),
      // not a package
      json!({}),
    );
    sys.fs_insert_json(
      root_dir().join("d/package.json"),
      json!({
        "name": "pkg",
        "version": "1.0.0",
      }),
    );
    // root
    {
      let workspace_dir = workspace_at_start_dir(&sys, &root_dir());
      assert_eq!(workspace_dir.workspace.diagnostics(), vec![]);
      let jsr_pkgs = workspace_dir.jsr_packages_for_publish();
      let names = jsr_pkgs.iter().map(|p| p.name.as_str()).collect::<Vec<_>>();
      assert_eq!(names, vec!["@scope/a", "@scope/b"]);
    }
    // member
    {
      let workspace_dir = workspace_at_start_dir(&sys, &root_dir().join("a"));
      assert_eq!(workspace_dir.workspace.diagnostics(), vec![]);
      let jsr_pkgs = workspace_dir.jsr_packages_for_publish();
      let names = jsr_pkgs.iter().map(|p| p.name.as_str()).collect::<Vec<_>>();
      assert_eq!(names, vec!["@scope/a"]);
    }
    // member, not a package
    {
      let workspace_dir = workspace_at_start_dir(&sys, &root_dir().join("c"));
      assert_eq!(workspace_dir.workspace.diagnostics(), vec![]);
      let jsr_pkgs = workspace_dir.jsr_packages_for_publish();
      assert!(jsr_pkgs.is_empty());
    }
    // package.json
    {
      let workspace_dir = workspace_at_start_dir(&sys, &root_dir().join("d"));
      assert_eq!(workspace_dir.workspace.diagnostics(), vec![]);
      let jsr_pkgs = workspace_dir.jsr_packages_for_publish();
      assert!(jsr_pkgs.is_empty());

      // while we're here, test this
      assert_eq!(
        workspace_dir
          .workspace
          .package_jsons()
          .map(|p| p.dir_path().to_path_buf())
          .collect::<Vec<_>>(),
        vec![root_dir().join("d")]
      );
      assert_eq!(
        workspace_dir
          .workspace
          .npm_packages()
          .into_iter()
          .map(|p| p.pkg_json.dir_path().to_path_buf())
          .collect::<Vec<_>>(),
        vec![root_dir().join("d")]
      );
    }
  }

  #[test]
  fn test_packages_for_publish_root_is_package() {
    let sys = InMemorySys::default();
    sys.fs_insert_json(
      root_dir().join("deno.json"),
      json!({
        "name": "@scope/root",
        "version": "1.0.0",
        "exports": "./main.ts",
        "workspace": ["./member"]
      }),
    );
    sys.fs_insert_json(
      root_dir().join("member/deno.json"),
      json!({
        "name": "@scope/pkg",
        "version": "1.0.0",
        "exports": "./main.ts",
      }),
    );
    // in a member
    {
      let workspace_dir =
        workspace_at_start_dir(&sys, &root_dir().join("member"));
      assert_eq!(workspace_dir.workspace.diagnostics(), vec![]);
      let jsr_pkgs = workspace_dir.jsr_packages_for_publish();
      let names = jsr_pkgs.iter().map(|p| p.name.as_str()).collect::<Vec<_>>();
      assert_eq!(names, vec!["@scope/pkg"]);
    }
    // at the root
    {
      let workspace_dir = workspace_at_start_dir(&sys, &root_dir());
      assert_eq!(workspace_dir.workspace.diagnostics(), vec![]);
      let jsr_pkgs = workspace_dir.jsr_packages_for_publish();
      let names = jsr_pkgs.iter().map(|p| p.name.as_str()).collect::<Vec<_>>();
      // Only returns the root package because it allows for publishing
      // this individually. If someone wants the behaviour of publishing
      // the entire workspace then they should move each package to a descendant
      // directory.
      assert_eq!(names, vec!["@scope/root"]);
    }
  }

  #[test]
  fn test_packages_for_publish_root_not_package() {
    let sys = InMemorySys::default();
    sys.fs_insert_json(
      root_dir().join("deno.json"),
      json!({
        "workspace": ["./member"]
      }),
    );
    sys.fs_insert_json(
      root_dir().join("member/deno.json"),
      json!({
        "name": "@scope/pkg",
        "version": "1.0.0",
        "exports": "./main.ts",
      }),
    );
    // the workspace is not a jsr package so publish the members
    let workspace_dir = workspace_at_start_dir(&sys, &root_dir());
    assert_eq!(workspace_dir.workspace.diagnostics(), vec![]);
    let jsr_pkgs = workspace_dir.jsr_packages_for_publish();
    let names = jsr_pkgs.iter().map(|p| p.name.as_str()).collect::<Vec<_>>();
    assert_eq!(names, vec!["@scope/pkg"]);
  }

  #[test]
  fn test_packages_for_publish_npm_workspace() {
    let sys = InMemorySys::default();
    sys.fs_insert_json(
      root_dir().join("package.json"),
      json!({
        "workspaces": ["./a", "./b", "./c", "./d"]
      }),
    );
    sys.fs_insert_json(root_dir().join("a/package.json"), json!({}));
    sys.fs_insert_json(
      root_dir().join("a/deno.json"),
      json!({
        "name": "@scope/a",
        "version": "1.0.0",
        "exports": "./main.ts",
      }),
    );
    sys.fs_insert_json(root_dir().join("b/package.json"), json!({}));
    sys.fs_insert_json(
      root_dir().join("b/deno.json"),
      json!({
        "name": "@scope/b",
        "version": "1.0.0",
        "exports": "./main.ts",
      }),
    );
    sys.fs_insert_json(root_dir().join("c/package.json"), json!({}));
    sys.fs_insert_json(
      root_dir().join("c/deno.json"),
      // not a package
      json!({}),
    );
    sys.fs_insert_json(
      root_dir().join("d/package.json"),
      json!({
        "name": "pkg",
        "version": "1.0.0",
      }),
    );
    // root
    {
      let workspace_dir = workspace_at_start_dir(&sys, &root_dir());
      assert_eq!(workspace_dir.workspace.diagnostics(), vec![]);
      let jsr_pkgs = workspace_dir.jsr_packages_for_publish();
      let names = jsr_pkgs.iter().map(|p| p.name.as_str()).collect::<Vec<_>>();
      assert_eq!(names, vec!["@scope/a", "@scope/b"]);
    }
    // member
    {
      let workspace_dir = workspace_at_start_dir(&sys, &root_dir().join("a"));
      assert_eq!(workspace_dir.workspace.diagnostics(), vec![]);
      let jsr_pkgs = workspace_dir.jsr_packages_for_publish();
      let names = jsr_pkgs.iter().map(|p| p.name.as_str()).collect::<Vec<_>>();
      assert_eq!(names, vec!["@scope/a"]);
    }
    // member, not a package
    {
      let workspace_dir = workspace_at_start_dir(&sys, &root_dir().join("c"));
      assert_eq!(workspace_dir.workspace.diagnostics(), vec![]);
      let jsr_pkgs = workspace_dir.jsr_packages_for_publish();
      assert!(jsr_pkgs.is_empty());
    }
    // package.json
    {
      let workspace_dir = workspace_at_start_dir(&sys, &root_dir().join("d"));
      assert_eq!(workspace_dir.workspace.diagnostics(), vec![]);
      let jsr_pkgs = workspace_dir.jsr_packages_for_publish();
      assert!(jsr_pkgs.is_empty());
      assert_eq!(
        workspace_dir
          .workspace
          .npm_packages()
          .into_iter()
          .map(|p| p.pkg_json.dir_path().to_path_buf())
          .collect::<Vec<_>>(),
        vec![root_dir().join("d")]
      );
    }
  }

  #[test]
  fn test_no_auto_discovery_node_modules_dir() {
    let sys = InMemorySys::default();
    sys.fs_insert_json(root_dir().join("deno.json"), json!({}));
    sys.fs_insert_json(
      root_dir().join("node_modules/package/package.json"),
      json!({
        "name": "@scope/pkg",
        "version": "1.0.0"
      }),
    );
    let workspace_dir = workspace_at_start_dir(
      &sys,
      &root_dir().join("node_modules/package/sub_dir"),
    );
    assert_eq!(workspace_dir.workspace.diagnostics(), vec![]);
    assert_eq!(workspace_dir.workspace.package_jsons().count(), 0);
    assert_eq!(workspace_dir.workspace.deno_jsons().count(), 1);
  }

  #[test]
  fn test_deno_workspace_globs() {
    let sys = InMemorySys::default();
    sys.fs_insert_json(
      root_dir().join("deno.json"),
      json!({
        "workspace": ["./packages/*"]
      }),
    );
    sys.fs_insert_json(
      root_dir().join("packages/package-a/deno.json"),
      json!({}),
    );
    sys.fs_insert_json(
      root_dir().join("packages/package-b/deno.json"),
      json!({}),
    );
    sys.fs_insert_json(
      root_dir().join("packages/package-c/deno.jsonc"),
      json!({}),
    );
    let workspace_dir =
      workspace_at_start_dir(&sys, &root_dir().join("packages"));
    assert_eq!(workspace_dir.workspace.diagnostics(), Vec::new());
    assert_eq!(workspace_dir.workspace.deno_jsons().count(), 4);
  }

  #[test]
  fn test_deno_workspace_globs_with_package_json() {
    let sys = InMemorySys::default();
    sys.fs_insert_json(
      root_dir().join("deno.json"),
      json!({
        "workspace": ["./packages/*", "./examples/*"]
      }),
    );
    sys.fs_insert_json(
      root_dir().join("packages/package-a/deno.json"),
      json!({}),
    );
    sys.fs_insert_json(
      root_dir().join("packages/package-b/deno.json"),
      json!({}),
    );
    sys.fs_insert_json(
      root_dir().join("packages/package-c/deno.jsonc"),
      json!({}),
    );
    sys.fs_insert_json(
      root_dir().join("examples/examples1/package.json"),
      json!({}),
    );
    sys.fs_insert_json(
      root_dir().join("examples/examples2/package.json"),
      json!({}),
    );
    let workspace_dir =
      workspace_at_start_dir(&sys, &root_dir().join("packages"));
    assert_eq!(workspace_dir.workspace.diagnostics(), Vec::new());
    assert_eq!(workspace_dir.workspace.deno_jsons().count(), 4);
    assert_eq!(workspace_dir.workspace.package_jsons().count(), 2);
  }

  #[test]
  fn test_deno_workspace_negations() {
    for negation in ["!ignored/package-c", "!ignored/**"] {
      let sys = InMemorySys::default();
      sys.fs_insert_json(
        root_dir().join("deno.json"),
        json!({
          "workspace": [
            "**/*",
            negation,
          ]
        }),
      );
      sys.fs_insert_json(
        root_dir().join("packages/package-a/deno.json"),
        json!({}),
      );
      sys.fs_insert_json(
        root_dir().join("packages/package-b/deno.jsonc"),
        json!({}),
      );
      sys.fs_insert_json(
        root_dir().join("ignored/package-c/deno.jsonc"),
        json!({}),
      );
      let workspace_dir = workspace_at_start_dir(&sys, &root_dir());
      assert_eq!(workspace_dir.workspace.diagnostics(), Vec::new());
      assert_eq!(workspace_dir.workspace.deno_jsons().count(), 3);
    }
  }

  #[test]
  fn test_deno_workspace_member_no_config_file_error() {
    let sys = InMemorySys::default();
    sys.fs_insert_json(
      root_dir().join("deno.json"),
      json!({
        "workspace": ["./member"]
      }),
    );
    // no deno.json in this folder, so should error
    let err = workspace_at_start_dir_err(&sys, &root_dir().join("package"));
    assert_eq!(
      err.to_string(),
      normalize_err_text(
        "Could not find config file for workspace member in '[ROOT_DIR_URL]/member/'."
      )
    );
  }

  #[test]
  fn test_deno_workspace_member_deno_json_member_name() {
    let sys = InMemorySys::default();
    sys.fs_insert_json(
      root_dir().join("deno.json"),
      json!({
        "workspace": ["./member/deno.json"]
      }),
    );
    // no deno.json in this folder and the name was deno.json so give an error
    let err = workspace_at_start_dir_err(&sys, &root_dir().join("package"));
    assert_eq!(
      err.to_string(),
      normalize_err_text(concat!(
        "Could not find config file for workspace member in '[ROOT_DIR_URL]/member/deno.json/'. ",
        "Ensure you specify the directory and not the configuration file in the workspace member."
      ))
    );
  }

  #[test]
  fn test_deno_member_not_referenced_in_deno_workspace() {
    fn assert_err(err: &WorkspaceDiscoverError, config_file_path: &Path) {
      match err.as_kind() {
        WorkspaceDiscoverErrorKind::ConfigNotWorkspaceMember {
          workspace_url,
          config_url,
        } => {
          assert_eq!(
            workspace_url,
            &url_from_directory_path(&root_dir()).unwrap()
          );
          assert_eq!(
            config_url,
            &Url::from_file_path(config_file_path).unwrap()
          );
        }
        _ => unreachable!(),
      }
    }

    for file_name in ["deno.json", "deno.jsonc"] {
      let config_file_path = root_dir().join("member-b").join(file_name);
      let sys = InMemorySys::default();
      sys.fs_insert_json(
        root_dir().join("deno.json"),
        json!({
          "workspace": ["./member-a"],
        }),
      );
      sys.fs_insert_json(root_dir().join("member-a/deno.json"), json!({}));
      sys.fs_insert_json(config_file_path.clone(), json!({}));
      let err = workspace_at_start_dir_err(&sys, &root_dir().join("member-b"));
      assert_err(&err, &config_file_path);

      // try for when the config file is specified as well
      let err = WorkspaceDirectory::discover(
        &sys,
        WorkspaceDiscoverStart::ConfigFile(&config_file_path),
        &WorkspaceDiscoverOptions {
          discover_pkg_json: true,
          ..Default::default()
        },
      )
      .unwrap_err();
      assert_err(&err, &config_file_path);
    }
  }

  #[test]
  fn test_config_not_deno_workspace_member_non_natural_config_file_name() {
    for file_name in ["other-name.json", "deno.jsonc"] {
      let sys = InMemorySys::default();
      sys.fs_insert_json(
        root_dir().join("deno.json"),
        json!({
          "workspace": ["./member-a", "./member-b"],
        }),
      );
      sys.fs_insert_json(root_dir().join("member-a/deno.json"), json!({}));
      // this is the "natural" config file that would be discovered by
      // workspace discovery and since the file name specified does not
      // match it, the workspace is not discovered and an error does not
      // occur
      sys.fs_insert_json(root_dir().join("member-b/deno.json"), json!({}));
      let config_file_path = root_dir().join("member-b").join(file_name);
      sys.fs_insert_json(config_file_path.clone(), json!({}));
      let workspace_dir = WorkspaceDirectory::discover(
        &sys,
        WorkspaceDiscoverStart::ConfigFile(&config_file_path),
        &WorkspaceDiscoverOptions {
          discover_pkg_json: true,
          ..Default::default()
        },
      )
      .unwrap();
      assert_eq!(
        workspace_dir
          .workspace
          .deno_jsons()
          .map(|c| c.specifier.to_file_path().unwrap())
          .collect::<Vec<_>>(),
        vec![config_file_path]
      );
    }
  }

  #[test]
  fn test_config_workspace_non_natural_config_file_name() {
    let sys = InMemorySys::default();
    let root_config_path = root_dir().join("deno-other.json");
    sys.fs_insert_json(
      root_config_path.clone(),
      json!({
        "workspace": ["./member-a"],
      }),
    );
    let member_a_config = root_dir().join("member-a/deno.json");
    sys.fs_insert_json(member_a_config.clone(), json!({}));
    let workspace_dir = WorkspaceDirectory::discover(
      &sys,
      WorkspaceDiscoverStart::ConfigFile(&root_config_path),
      &WorkspaceDiscoverOptions {
        discover_pkg_json: true,
        ..Default::default()
      },
    )
    .unwrap();
    assert_eq!(
      workspace_dir
        .workspace
        .deno_jsons()
        .map(|c| c.specifier.to_file_path().unwrap())
        .collect::<Vec<_>>(),
      vec![root_config_path, member_a_config]
    );
  }

  #[test]
  fn test_npm_package_not_referenced_in_deno_workspace() {
    let sys = InMemorySys::default();
    sys.fs_insert_json(
      root_dir().join("deno.json"),
      json!({
        "workspace": ["./member"]
      }),
    );
    sys.fs_insert_json(root_dir().join("member/deno.json"), json!({}));
    sys.fs_insert_json(root_dir().join("package/package.json"), json!({}));
    // npm package needs to be a member of the deno workspace
    let err = workspace_at_start_dir_err(&sys, &root_dir().join("package"));
    assert_eq!(
      err.to_string(),
      normalize_err_text(
        "Config file must be a member of the workspace.
  Config: [ROOT_DIR_URL]/package/package.json
  Workspace: [ROOT_DIR_URL]/"
      )
    );
  }

  #[test]
  fn test_multiple_workspaces_npm_package_referenced_in_package_json_workspace()
  {
    let sys = InMemorySys::default();
    sys.fs_insert_json(
      root_dir().join("deno.json"),
      json!({
        "workspace": ["./member"]
      }),
    );
    sys.fs_insert_json(
      root_dir().join("package.json"),
      json!({
        "workspaces": ["./package"]
      }),
    );
    sys.fs_insert_json(root_dir().join("member/deno.json"), json!({}));
    sys.fs_insert_json(root_dir().join("package/package.json"), json!({}));
    let workspace_dir =
      workspace_at_start_dir(&sys, &root_dir().join("package"));
    assert_eq!(workspace_dir.workspace.diagnostics(), Vec::new());
    assert_eq!(workspace_dir.workspace.deno_jsons().count(), 2);
    assert_eq!(workspace_dir.workspace.package_jsons().count(), 2);
  }

  #[test]
  fn test_npm_workspace_package_json_and_deno_json_ok() {
    let sys = InMemorySys::default();
    sys.fs_insert_json(
      root_dir().join("package.json"),
      json!({
        "workspaces": ["./member"]
      }),
    );
    sys.fs_insert_json(root_dir().join("member/deno.json"), json!({}));
    sys.fs_insert_json(root_dir().join("member/package.json"), json!({}));
    let workspace_dir =
      workspace_at_start_dir(&sys, &root_dir().join("package"));
    assert_eq!(workspace_dir.workspace.diagnostics(), Vec::new());
    assert_eq!(workspace_dir.workspace.deno_jsons().count(), 1);
    assert_eq!(workspace_dir.workspace.package_jsons().count(), 2);
  }

  #[test]
  fn test_npm_workspace_member_deno_json_error() {
    let sys = InMemorySys::default();
    sys.fs_insert_json(
      root_dir().join("package.json"),
      json!({
        "workspaces": ["./member"]
      }),
    );
    // no package.json in this folder, so should error
    sys.fs_insert_json(root_dir().join("member/deno.json"), json!({}));
    let err = workspace_at_start_dir_err(&sys, &root_dir().join("package"));
    assert_eq!(
      err.to_string(),
      normalize_err_text(
        "Could not find package.json for workspace member in '[ROOT_DIR_URL]/member/'."
      )
    );
  }

  #[test]
  fn test_npm_workspace_member_no_config_file_error() {
    let sys = InMemorySys::default();
    sys.fs_insert_json(
      root_dir().join("package.json"),
      json!({
        "workspaces": ["./member"]
      }),
    );
    // no package.json in this folder, so should error
    let err = workspace_at_start_dir_err(&sys, &root_dir().join("package"));
    assert_eq!(
      err.to_string(),
      normalize_err_text(
        "Could not find package.json for workspace member in '[ROOT_DIR_URL]/member/'."
      )
    );
  }

  #[test]
  fn test_npm_workspace_globs() {
    let sys = InMemorySys::default();
    sys.fs_insert_json(
      root_dir().join("package.json"),
      json!({
        "workspaces": ["./packages/*"]
      }),
    );
    sys.fs_insert_json(
      root_dir().join("packages/package-a/package.json"),
      json!({}),
    );
    sys.fs_insert_json(
      root_dir().join("packages/package-b/package.json"),
      json!({}),
    );
    let workspace_dir =
      workspace_at_start_dir(&sys, &root_dir().join("packages"));
    assert_eq!(workspace_dir.workspace.diagnostics(), Vec::new());
    assert_eq!(workspace_dir.workspace.package_jsons().count(), 3);
  }

  #[test]
  fn test_npm_workspace_ignores_vendor_folder() {
    for (is_vendor, expected_count) in [(true, 3), (false, 4)] {
      let sys = InMemorySys::default();
      sys.fs_insert_json(
        root_dir().join("deno.json"),
        json!({
          "vendor": is_vendor,
        }),
      );
      sys.fs_insert_json(
        root_dir().join("package.json"),
        json!({
          "workspaces": ["./**/*"]
        }),
      );
      sys.fs_insert_json(
        root_dir().join("packages/package-a/package.json"),
        json!({}),
      );
      sys.fs_insert_json(
        root_dir().join("packages/package-b/package.json"),
        json!({}),
      );
      sys.fs_insert_json(
        root_dir().join("vendor/package-c/package.json"),
        json!({}),
      );
      let workspace_dir = workspace_at_start_dir(&sys, &root_dir());
      assert_eq!(workspace_dir.workspace.diagnostics(), Vec::new());
      assert_eq!(
        workspace_dir.workspace.package_jsons().count(),
        expected_count
      );
    }
  }

  #[test]
  fn test_npm_workspace_negations() {
    for negation in ["!ignored/package-c", "!ignored/**"] {
      let sys = InMemorySys::default();
      sys.fs_insert_json(
        root_dir().join("package.json"),
        json!({
          "workspaces": [
            "**/*",
            negation,
          ]
        }),
      );
      sys.fs_insert_json(
        root_dir().join("packages/package-a/package.json"),
        json!({}),
      );
      sys.fs_insert_json(
        root_dir().join("packages/package-b/package.json"),
        json!({}),
      );
      sys.fs_insert_json(
        root_dir().join("ignored/package-c/package.json"),
        json!({}),
      );
      let workspace_dir = workspace_at_start_dir(&sys, &root_dir());
      assert_eq!(workspace_dir.workspace.diagnostics(), Vec::new());
      assert_eq!(workspace_dir.workspace.package_jsons().count(), 3);
    }
  }

  #[test]
  fn test_npm_workspace_self_reference_and_duplicate_references_ok() {
    let sys = InMemorySys::default();
    sys.fs_insert_json(
      root_dir().join("package.json"),
      json!({
        "workspaces": [
          ".",
          "./member",
          "./member",
          "**/*"
        ]
      }),
    );
    sys.fs_insert_json(root_dir().join("member/package.json"), json!({}));
    let workspace_dir = workspace_at_start_dir(&sys, &root_dir());
    assert_eq!(workspace_dir.workspace.diagnostics(), Vec::new());
    assert_eq!(workspace_dir.workspace.package_jsons().count(), 2);
  }

  #[test]
  fn test_npm_workspace_start_deno_json_not_in_workspace() {
    let sys = InMemorySys::default();
    sys.fs_insert_json(
      root_dir().join("package.json"),
      json!({
        "workspaces": ["./package"]
      }),
    );
    sys.fs_insert_json(
      root_dir().join("member/deno.json"),
      json!({
        "unstable": ["byonm"],
      }),
    );
    sys.fs_insert_json(root_dir().join("package/package.json"), json!({}));
    // only resolves the member because it's not part of the workspace
    let workspace_dir =
      workspace_at_start_dir(&sys, &root_dir().join("member"));
    assert_eq!(workspace_dir.workspace.diagnostics(), Vec::new());
    assert_eq!(workspace_dir.workspace.deno_jsons().count(), 1);
    assert_eq!(
      workspace_dir
        .workspace
        .root_dir_url()
        .to_file_path()
        .unwrap(),
      root_dir().join("member")
    );
    assert_eq!(workspace_dir.workspace.package_jsons().count(), 0);
    assert!(workspace_dir.workspace.has_unstable("byonm"));
    assert_eq!(
      workspace_dir.workspace.resolve_lockfile_path().unwrap(),
      Some(root_dir().join("member/deno.lock"))
    );
  }

  #[test]
  fn test_npm_workspace_start_deno_json_part_of_workspace() {
    let sys = InMemorySys::default();
    sys.fs_insert_json(
      root_dir().join("package.json"),
      json!({
        "workspaces": ["./member"]
      }),
    );
    sys.fs_insert_json(
      root_dir().join("member/deno.json"),
      json!({
        "lock": false,
        "unstable": ["byonm"],
      }),
    );
    sys.fs_insert_json(root_dir().join("member/package.json"), json!({}));
    let workspace_dir =
      workspace_at_start_dir(&sys, &root_dir().join("member"));
    assert_eq!(
      workspace_dir
        .workspace
        .diagnostics()
        .into_iter()
        .map(|d| d.kind)
        .collect::<Vec<_>>(),
      vec![
        WorkspaceDiagnosticKind::RootOnlyOption("lock"),
        WorkspaceDiagnosticKind::RootOnlyOption("unstable")
      ]
    );
    assert_eq!(workspace_dir.workspace.deno_jsons().count(), 1);
    assert_eq!(
      workspace_dir
        .workspace
        .root_dir_url()
        .to_file_path()
        .unwrap(),
      root_dir()
    );
    assert_eq!(workspace_dir.workspace.package_jsons().count(), 2);
    assert!(!workspace_dir.workspace.has_unstable("byonm"));
    assert_eq!(
      workspace_dir.workspace.resolve_lockfile_path().unwrap(),
      Some(root_dir().join("deno.lock"))
    );
  }

  #[test]
  fn test_npm_workspace_start_deno_json_part_of_workspace_sub_folder() {
    let sys = InMemorySys::default();
    sys.fs_insert_json(
      root_dir().join("package.json"),
      json!({
        "workspaces": ["./member"]
      }),
    );
    sys.fs_insert_json(
      root_dir().join("member/deno.json"),
      json!({
        "unstable": ["byonm"],
      }),
    );
    sys.fs_insert_json(root_dir().join("member/package.json"), json!({}));
    sys.fs_insert("member/sub/sub_folder/sub/file.ts", "");
    let workspace_dir = workspace_at_start_dir(
      &sys,
      // note how we're starting in a sub folder of the member
      &root_dir().join("member/sub/sub_folder/sub/"),
    );
    assert_eq!(
      workspace_dir
        .workspace
        .diagnostics()
        .into_iter()
        .map(|d| d.kind)
        .collect::<Vec<_>>(),
      vec![WorkspaceDiagnosticKind::RootOnlyOption("unstable")]
    );
    assert_eq!(workspace_dir.workspace.deno_jsons().count(), 1);
    assert_eq!(
      workspace_dir
        .workspace
        .root_dir_url()
        .to_file_path()
        .unwrap(),
      root_dir()
    );
    assert_eq!(workspace_dir.workspace.package_jsons().count(), 2);
    assert!(!workspace_dir.workspace.has_unstable("byonm"));
  }

  #[test]
  fn test_npm_workspace_start_deno_json_part_of_workspace_sub_folder_other_deno_json()
   {
    let sys = InMemorySys::default();
    sys.fs_insert_json(
      root_dir().join("package.json"),
      json!({
        "workspaces": ["./member", "./member/sub"]
      }),
    );
    sys.fs_insert_json(
      root_dir().join("member/deno.json"),
      json!({ "unstable": ["sloppy-imports"] }),
    );
    sys.fs_insert_json(root_dir().join("member/package.json"), json!({}));
    sys.fs_insert_json(
      root_dir().join("member/sub/deno.json"),
      json!({ "unstable": ["byonm"] }),
    );
    sys.fs_insert_json(root_dir().join("member/sub/package.json"), json!({}));
    sys.fs_insert("member/sub/sub_folder/sub/file.ts", "");
    let workspace_dir = workspace_at_start_dir(
      &sys,
      // note how we're starting in a sub folder of the member
      &root_dir().join("member/sub/sub_folder/sub/"),
    );
    assert_eq!(workspace_dir.workspace.diagnostics().len(), 2); // for each unstable
    assert_eq!(workspace_dir.workspace.deno_jsons().count(), 2);
    assert_eq!(
      workspace_dir.workspace.root_dir_url.to_file_path().unwrap(),
      root_dir()
    );
    assert_eq!(workspace_dir.workspace.package_jsons().count(), 3);
    assert!(!workspace_dir.workspace.has_unstable("sloppy-imports"));
    assert!(!workspace_dir.workspace.has_unstable("byonm"));
  }

  #[test]
  fn test_npm_workspace_start_package_json_not_in_workspace() {
    let sys = InMemorySys::default();
    sys.fs_insert_json(
      root_dir().join("package.json"),
      json!({
        "workspaces": ["./package"]
      }),
    );
    sys.fs_insert_json(root_dir().join("member/package.json"), json!({}));
    sys.fs_insert_json(root_dir().join("package/package.json"), json!({}));
    // only resolves the member because it's not part of the workspace
    let workspace_dir =
      workspace_at_start_dir(&sys, &root_dir().join("member"));
    assert_eq!(workspace_dir.workspace.diagnostics(), Vec::new());
    assert_eq!(workspace_dir.workspace.deno_jsons().count(), 0);
    assert_eq!(
      workspace_dir
        .workspace
        .root_dir_url()
        .to_file_path()
        .unwrap(),
      root_dir().join("member")
    );
    assert_eq!(workspace_dir.workspace.package_jsons().count(), 1);
  }

  #[test]
  fn test_resolve_multiple_dirs() {
    let sys = InMemorySys::default();
    sys.fs_insert_json(
      root_dir().join("workspace").join("deno.json"),
      json!({
        "workspace": ["./member"]
      }),
    );
    sys.fs_insert_json(
      root_dir().join("workspace").join("member/deno.json"),
      json!({
        "name": "@scope/pkg",
        "version": "1.0.0",
        "exports": "./main.ts",
      }),
    );
    let workspace_dir = workspace_at_start_dirs(
      &sys,
      &[
        root_dir().join("workspace/member"),
        root_dir().join("other_dir"), // will be ignored because it's not in the workspace
      ],
    )
    .unwrap();
    assert_eq!(workspace_dir.workspace.diagnostics(), vec![]);
    let jsr_pkgs = workspace_dir.jsr_packages_for_publish();
    let names = jsr_pkgs.iter().map(|p| p.name.as_str()).collect::<Vec<_>>();
    assert_eq!(names, vec!["@scope/pkg"]);
  }

  #[test]
  fn test_npm_workspace_ignore_pkg_json_between_member_and_root() {
    let sys = InMemorySys::default();
    sys.fs_insert_json(
      root_dir().join("package.json"),
      json!({
        "workspaces": ["./member/nested"]
      }),
    );
    // will ignore this one
    sys.fs_insert_json(root_dir().join("member/package.json"), json!({}));
    sys
      .fs_insert_json(root_dir().join("member/nested/package.json"), json!({}));
    // only resolves the member because it's not part of the workspace
    let workspace_dir =
      workspace_at_start_dir(&sys, &root_dir().join("member/nested"));
    assert_eq!(workspace_dir.workspace.diagnostics(), Vec::new());
    assert_eq!(workspace_dir.workspace.deno_jsons().count(), 0);
    assert_eq!(
      workspace_dir
        .workspace
        .package_jsons()
        .map(|p| p.path.clone())
        .collect::<Vec<_>>(),
      vec![
        root_dir().join("package.json"),
        root_dir().join("member/nested/package.json"),
      ]
    );
  }

  #[test]
  fn test_npm_workspace_ignore_deno_json_between_member_and_root() {
    let sys = InMemorySys::default();
    sys.fs_insert_json(
      root_dir().join("package.json"),
      json!({
        "workspaces": ["./member/nested"]
      }),
    );
    // will ignore this one
    sys.fs_insert_json(root_dir().join("member/deno.json"), json!({}));
    sys
      .fs_insert_json(root_dir().join("member/nested/package.json"), json!({}));
    // only resolves the member because it's not part of the workspace
    let workspace_dir =
      workspace_at_start_dir(&sys, &root_dir().join("member/nested"));
    assert_eq!(workspace_dir.workspace.diagnostics(), Vec::new());
    assert_eq!(workspace_dir.workspace.deno_jsons().count(), 0);
    assert_eq!(workspace_dir.workspace.package_jsons().count(), 2);
  }

  #[test]
  fn test_resolve_multiple_dirs_outside_config() {
    let sys = InMemorySys::default();
    sys.fs_insert_json(
      root_dir().join("workspace/deno.json"),
      json!({
        "workspace": {
          "members": ["./member"]
        },
      }),
    );
    sys
      .fs_insert_json(root_dir().join("workspace/member/deno.json"), json!({}));
    // this one will cause issues because it's not in the workspace
    sys.fs_insert_json(root_dir().join("other_dir/deno.json"), json!({}));
    let err = workspace_at_start_dirs(
      &sys,
      &[
        root_dir().join("workspace/member"),
        root_dir().join("other_dir"),
      ],
    )
    .unwrap_err();
    assert_eq!(err.to_string(), normalize_err_text("Command resolved to multiple config files. Ensure all specified paths are within the same workspace.
  First: [ROOT_DIR_URL]/workspace/deno.json
  Second: [ROOT_DIR_URL]/other_dir/deno.json"));
  }

  #[test]
  fn test_resolve_multiple_dirs_outside_workspace() {
    let sys = InMemorySys::default();
    sys.fs_insert_json(
      root_dir().join("workspace/deno.json"),
      json!({
        "workspace": ["./member"]
      }),
    );
    sys
      .fs_insert_json(root_dir().join("workspace/member/deno.json"), json!({}));
    // this one will cause issues because it's not in the workspace
    sys.fs_insert_json(
      root_dir().join("other_dir/deno.json"),
      json!({
        "workspace": ["./member"]
      }),
    );
    sys
      .fs_insert_json(root_dir().join("other_dir/member/deno.json"), json!({}));
    let err = workspace_at_start_dirs(
      &sys,
      &[
        root_dir().join("workspace/member"),
        root_dir().join("other_dir"),
      ],
    )
    .unwrap_err();
    assert_eq!(err.to_string(), normalize_err_text("Command resolved to multiple config files. Ensure all specified paths are within the same workspace.
  First: [ROOT_DIR_URL]/workspace/deno.json
  Second: [ROOT_DIR_URL]/other_dir/deno.json"));
  }

  #[test]
  fn test_specified_config_file_same_dir_discoverable_config_file() {
    let sys = InMemorySys::default();
    // should not start discovering this deno.json because it
    // should search for a workspace in the parent dir
    sys.fs_insert_json(root_dir().join("sub_dir/deno.json"), json!({}));
    let other_deno_json = root_dir().join("sub_dir/deno_other_name.json");
    sys.fs_insert_json(&other_deno_json, json!({}));
    let workspace_dir = WorkspaceDirectory::discover(
      &sys,
      WorkspaceDiscoverStart::ConfigFile(&other_deno_json),
      &WorkspaceDiscoverOptions {
        discover_pkg_json: true,
        ..Default::default()
      },
    )
    .unwrap();
    assert_eq!(
      workspace_dir
        .workspace
        .deno_jsons()
        .map(|d| d.specifier.clone())
        .collect::<Vec<_>>(),
      vec![Url::from_file_path(&other_deno_json).unwrap()]
    );
  }

  #[test]
  fn test_config_workspace() {
    let sys = InMemorySys::default();
    let root_config_path = root_dir().join("deno.json");
    sys.fs_insert_json(
      root_config_path.clone(),
      json!({
        "workspace": ["./member-a"],
      }),
    );
    let member_a_config = root_dir().join("member-a/deno.json");
    sys.fs_insert_json(member_a_config.clone(), json!({}));
    let workspace_dir = WorkspaceDirectory::discover(
      &sys,
      WorkspaceDiscoverStart::ConfigFile(&root_config_path),
      &WorkspaceDiscoverOptions {
        discover_pkg_json: true,
        ..Default::default()
      },
    )
    .unwrap();
    assert_eq!(
      workspace_dir
        .workspace
        .deno_jsons()
        .map(|c| c.specifier.to_file_path().unwrap())
        .collect::<Vec<_>>(),
      vec![root_config_path, member_a_config]
    );
  }

  #[test]
  fn test_split_cli_args_by_deno_json_folder() {
    let sys = InMemorySys::default();
    sys.fs_insert_json(
      root_dir().join("deno.json"),
      json!({
        "workspace": ["./member-a", "./member-b"],
      }),
    );
    sys.fs_insert_json(root_dir().join("member-a/deno.json"), json!({}));
    sys.fs_insert_json(root_dir().join("member-b/deno.json"), json!({}));
    let workspace_dir = workspace_at_start_dir(&sys, &root_dir());
    // single member
    {
      let split = workspace_dir.workspace.split_cli_args_by_deno_json_folder(
        &FilePatterns {
          base: root_dir(),
          include: Some(PathOrPatternSet::new(vec![PathOrPattern::Path(
            root_dir().join("member-a"),
          )])),
          exclude: Default::default(),
        },
      );
      assert_eq!(
        split,
        IndexMap::from([(
          new_rc(
            url_from_directory_path(&root_dir().join("member-a")).unwrap()
          ),
          FilePatterns {
            base: root_dir().join("member-a"),
            include: Some(PathOrPatternSet::new(vec![PathOrPattern::Path(
              root_dir().join("member-a")
            )])),
            exclude: Default::default(),
          }
        )])
      );
    }
    // root and in single member
    {
      let split = workspace_dir.workspace.split_cli_args_by_deno_json_folder(
        &FilePatterns {
          base: root_dir(),
          include: Some(PathOrPatternSet::new(vec![
            PathOrPattern::Path(root_dir().join("member-a").join("sub")),
            PathOrPattern::Path(root_dir().join("file")),
          ])),
          exclude: Default::default(),
        },
      );
      assert_eq!(
        split,
        IndexMap::from([
          (
            new_rc(
              url_from_directory_path(&root_dir().join("member-a")).unwrap()
            ),
            FilePatterns {
              base: root_dir().join("member-a/sub"),
              include: Some(PathOrPatternSet::new(vec![PathOrPattern::Path(
                root_dir().join("member-a").join("sub")
              )])),
              exclude: Default::default(),
            }
          ),
          (
            new_rc(url_from_directory_path(&root_dir()).unwrap()),
            FilePatterns {
              base: root_dir().join("file"),
              include: Some(PathOrPatternSet::new(vec![PathOrPattern::Path(
                root_dir().join("file")
              )])),
              exclude: Default::default(),
            }
          ),
        ])
      );
    }
    // multiple members (one with glob) and outside folder
    {
      let split = workspace_dir.workspace.split_cli_args_by_deno_json_folder(
        &FilePatterns {
          base: root_dir(),
          include: Some(PathOrPatternSet::new(vec![
            PathOrPattern::Path(root_dir().join("member-a")),
            PathOrPattern::Pattern(
              GlobPattern::from_relative(&root_dir().join("member-b"), "**/*")
                .unwrap(),
            ),
            PathOrPattern::Path(root_dir().join("other_dir")),
          ])),
          exclude: Default::default(),
        },
      );
      assert_eq!(
        split,
        IndexMap::from([
          (
            new_rc(url_from_directory_path(&root_dir()).unwrap()),
            FilePatterns {
              base: root_dir().join("other_dir"),
              include: Some(PathOrPatternSet::new(vec![PathOrPattern::Path(
                root_dir().join("other_dir")
              )])),
              exclude: Default::default(),
            }
          ),
          (
            new_rc(
              url_from_directory_path(&root_dir().join("member-a")).unwrap()
            ),
            FilePatterns {
              base: root_dir().join("member-a"),
              include: Some(PathOrPatternSet::new(vec![PathOrPattern::Path(
                root_dir().join("member-a")
              )])),
              exclude: Default::default(),
            }
          ),
          (
            new_rc(
              url_from_directory_path(&root_dir().join("member-b")).unwrap()
            ),
            FilePatterns {
              base: root_dir().join("member-b"),
              include: Some(PathOrPatternSet::new(vec![
                PathOrPattern::Pattern(
                  GlobPattern::from_relative(
                    &root_dir().join("member-b"),
                    "**/*"
                  )
                  .unwrap(),
                )
              ])),
              exclude: Default::default(),
            }
          ),
        ])
      );
    }
    // glob at root dir
    {
      let root_glob = PathOrPattern::Pattern(
        GlobPattern::from_relative(&root_dir(), "**/*").unwrap(),
      );
      let split = workspace_dir.workspace.split_cli_args_by_deno_json_folder(
        &FilePatterns {
          base: root_dir(),
          include: Some(PathOrPatternSet::new(vec![root_glob.clone()])),
          exclude: Default::default(),
        },
      );
      assert_eq!(
        split,
        IndexMap::from([
          (
            new_rc(url_from_directory_path(&root_dir()).unwrap()),
            FilePatterns {
              base: root_dir(),
              include: Some(PathOrPatternSet::new(vec![root_glob.clone()])),
              exclude: Default::default(),
            }
          ),
          (
            new_rc(
              url_from_directory_path(&root_dir().join("member-a")).unwrap()
            ),
            FilePatterns {
              base: root_dir().join("member-a"),
              include: Some(PathOrPatternSet::new(vec![root_glob.clone()])),
              exclude: Default::default(),
            }
          ),
          (
            new_rc(
              url_from_directory_path(&root_dir().join("member-b")).unwrap()
            ),
            FilePatterns {
              base: root_dir().join("member-b"),
              include: Some(PathOrPatternSet::new(vec![root_glob])),
              exclude: Default::default(),
            }
          ),
        ])
      );
    }
    // single path in descendant of member
    {
      let split = workspace_dir.workspace.split_cli_args_by_deno_json_folder(
        &FilePatterns {
          base: root_dir(),
          include: Some(PathOrPatternSet::new(vec![PathOrPattern::Path(
            root_dir().join("member-a/sub-dir/descendant/further"),
          )])),
          exclude: Default::default(),
        },
      );
      assert_eq!(
        split,
        IndexMap::from([(
          new_rc(
            url_from_directory_path(&root_dir().join("member-a")).unwrap()
          ),
          FilePatterns {
            base: root_dir().join("member-a/sub-dir/descendant/further"),
            include: Some(PathOrPatternSet::new(vec![PathOrPattern::Path(
              root_dir().join("member-a/sub-dir/descendant/further"),
            )])),
            exclude: Default::default(),
          }
        ),])
      );
    }
    // path in descendant of member then second path that goes to a parent folder
    {
      let split = workspace_dir.workspace.split_cli_args_by_deno_json_folder(
        &FilePatterns {
          base: root_dir(),
          include: Some(PathOrPatternSet::new(vec![
            PathOrPattern::Path(
              root_dir().join("member-a/sub-dir/descendant/further"),
            ),
            PathOrPattern::Path(root_dir().join("member-a/sub-dir/other")),
          ])),
          exclude: Default::default(),
        },
      );
      assert_eq!(
        split,
        IndexMap::from([(
          new_rc(
            url_from_directory_path(&root_dir().join("member-a")).unwrap()
          ),
          FilePatterns {
            // should use common base here
            base: root_dir().join("member-a/sub-dir"),
            include: Some(PathOrPatternSet::new(vec![
              PathOrPattern::Path(
                root_dir().join("member-a/sub-dir/descendant/further"),
              ),
              PathOrPattern::Path(root_dir().join("member-a/sub-dir/other"),)
            ])),
            exclude: Default::default(),
          }
        )])
      );
    }
    // path outside the root directory
    {
      let dir_outside =
        normalize_path(root_dir().join("../dir_outside").into());
      let split = workspace_dir.workspace.split_cli_args_by_deno_json_folder(
        &FilePatterns {
          base: root_dir(),
          include: Some(PathOrPatternSet::new(vec![PathOrPattern::Path(
            dir_outside.to_path_buf(),
          )])),
          exclude: Default::default(),
        },
      );
      assert_eq!(
        split,
        IndexMap::from([(
          new_rc(url_from_directory_path(&root_dir()).unwrap()),
          FilePatterns {
            base: root_dir(),
            include: Some(PathOrPatternSet::new(vec![PathOrPattern::Path(
              dir_outside.to_path_buf(),
            ),])),
            exclude: Default::default(),
          }
        )])
      );
    }
    // multiple paths outside the root directory
    {
      let dir_outside_1 =
        normalize_path(root_dir().join("../dir_outside_1").into());
      let dir_outside_2 =
        normalize_path(root_dir().join("../dir_outside_2").into());
      let split = workspace_dir.workspace.split_cli_args_by_deno_json_folder(
        &FilePatterns {
          base: root_dir(),
          include: Some(PathOrPatternSet::new(vec![
            PathOrPattern::Path(dir_outside_1.to_path_buf()),
            PathOrPattern::Path(dir_outside_2.to_path_buf()),
          ])),
          exclude: Default::default(),
        },
      );
      assert_eq!(
        split,
        IndexMap::from([(
          new_rc(url_from_directory_path(&root_dir()).unwrap()),
          FilePatterns {
            base: root_dir(),
            include: Some(PathOrPatternSet::new(vec![
              PathOrPattern::Path(dir_outside_1.to_path_buf()),
              PathOrPattern::Path(dir_outside_2.to_path_buf()),
            ])),
            exclude: Default::default(),
          }
        )])
      );
    }
  }

  #[test]
  fn test_split_cli_args_by_deno_json_folder_no_config() {
    let sys = InMemorySys::default();
    sys.fs_insert(root_dir().join("path"), ""); // create the root directory
    let workspace_dir = workspace_at_start_dir(&sys, &root_dir());
    // two paths, looped to ensure that the order is maintained on
    // the output and not sorted
    let path1 = normalize_path(root_dir().join("./path-longer").into());
    let path2 = normalize_path(root_dir().join("./path").into());
    for (path1, path2) in [(&path1, &path2), (&path2, &path1)] {
      let split = workspace_dir.workspace.split_cli_args_by_deno_json_folder(
        &FilePatterns {
          base: root_dir(),
          include: Some(PathOrPatternSet::new(vec![
            PathOrPattern::Path(path1.to_path_buf()),
            PathOrPattern::Path(path2.to_path_buf()),
          ])),
          exclude: Default::default(),
        },
      );
      assert_eq!(
        split,
        IndexMap::from([(
          new_rc(url_from_directory_path(&root_dir()).unwrap()),
          FilePatterns {
            base: root_dir(),
            include: Some(PathOrPatternSet::new(vec![
              PathOrPattern::Path(path1.to_path_buf()),
              PathOrPattern::Path(path2.to_path_buf()),
            ])),
            exclude: Default::default(),
          }
        )])
      );
    }
  }

  #[test]
  fn test_resolve_config_for_members_include_root_and_sub_member() {
    fn run_test(
      config_key: &str,
      workspace_to_file_patterns: impl Fn(&WorkspaceDirectory) -> Vec<FilePatterns>,
    ) {
      let sys = InMemorySys::default();
      sys.fs_insert_json(
        root_dir().join("deno.json"),
        json!({
          "workspace": ["./member-a", "./member-b", "member-c"],
          config_key: {
            "include": ["./file.ts", "./member-c/file.ts"]
          }
        }),
      );
      sys.fs_insert_json(
        root_dir().join("member-a/deno.json"),
        json!({
          config_key: {
            "include": ["./member-a-file.ts"]
          }
        }),
      );
      sys.fs_insert_json(root_dir().join("member-b/deno.json"), json!({}));
      sys.fs_insert_json(root_dir().join("member-c/deno.json"), json!({}));
      let workspace = workspace_at_start_dir(&sys, &root_dir());
      assert_eq!(
        workspace_to_file_patterns(&workspace),
        vec![
          FilePatterns {
            base: root_dir(),
            include: Some(PathOrPatternSet::new(vec![PathOrPattern::Path(
              root_dir().join("file.ts")
            )])),
            exclude: PathOrPatternSet::new(vec![
              PathOrPattern::Path(root_dir().join("member-a")),
              PathOrPattern::Path(root_dir().join("member-b")),
              PathOrPattern::Path(root_dir().join("member-c")),
            ])
          },
          FilePatterns {
            base: root_dir().join("member-a"),
            include: Some(PathOrPatternSet::new(vec![PathOrPattern::Path(
              root_dir().join("member-a").join("member-a-file.ts")
            )])),
            exclude: Default::default(),
          },
          FilePatterns {
            base: root_dir().join("member-b"),
            include: None,
            exclude: Default::default(),
          },
          FilePatterns {
            base: root_dir().join("member-c"),
            include: Some(PathOrPatternSet::new(vec![PathOrPattern::Path(
              root_dir().join("member-c").join("file.ts")
            )])),
            exclude: Default::default(),
          }
        ]
      );
    }

    run_test("bench", |workspace_dir| {
      let config_for_members = workspace_dir
        .workspace
        .resolve_bench_config_for_members(&FilePatterns::new_with_base(
          root_dir(),
        ))
        .unwrap();
      config_for_members
        .into_iter()
        .map(|(_ctx, config)| config.files)
        .collect::<Vec<_>>()
    });

    run_test("fmt", |workspace_dir| {
      let config_for_members = workspace_dir
        .workspace
        .resolve_fmt_config_for_members(
          &FilePatterns::new_with_base(root_dir()),
        )
        .unwrap();
      config_for_members
        .into_iter()
        .map(|(_ctx, config)| config.files)
        .collect::<Vec<_>>()
    });

    run_test("lint", |workspace_dir| {
      let config_for_members = workspace_dir
        .workspace
        .resolve_lint_config_for_members(&FilePatterns::new_with_base(
          root_dir(),
        ))
        .unwrap();
      config_for_members
        .into_iter()
        .map(|(_ctx, config)| config.files)
        .collect::<Vec<_>>()
    });

    run_test("test", |workspace_dir| {
      let config_for_members = workspace_dir
        .workspace
        .resolve_test_config_for_members(&FilePatterns::new_with_base(
          root_dir(),
        ))
        .unwrap();
      config_for_members
        .into_iter()
        .map(|(_ctx, config)| config.files)
        .collect::<Vec<_>>()
    });
  }

  #[test]
  fn test_resolve_config_for_members_excluded_member() {
    let sys = InMemorySys::default();
    sys.fs_insert_json(
      root_dir().join("deno.json"),
      json!({
        "workspace": ["./member-a", "./member-b"],
        "lint": {
          "exclude": ["./member-a"]
        }
      }),
    );
    sys.fs_insert_json(root_dir().join("member-a/deno.json"), json!({}));
    sys.fs_insert_json(root_dir().join("member-b/deno.json"), json!({}));
    let workspace_dir = workspace_at_start_dir(&sys, &root_dir());
    let config_for_members = workspace_dir
      .workspace
      .resolve_lint_config_for_members(&FilePatterns::new_with_base(root_dir()))
      .unwrap();
    let file_patterns = config_for_members
      .into_iter()
      .map(|(_ctx, config)| config.files)
      .collect::<Vec<_>>();
    assert_eq!(
      file_patterns,
      vec![
        FilePatterns {
          base: root_dir(),
          include: None,
          exclude: PathOrPatternSet::new(vec![
            PathOrPattern::Path(root_dir().join("member-a")),
            // It will be in here twice because it's excluded from being
            // traversed for this set of FilePatterns and also it's excluded
            // in the "exclude". This is not a big deal because it's an edge
            // case and the end behaviour is the same. It's probably not worth
            // the complexity and perf to ensure only unique items are in here
            PathOrPattern::Path(root_dir().join("member-a")),
            PathOrPattern::Path(root_dir().join("member-b")),
          ])
        },
        // This item is effectively a no-op as it excludes itself.
        // It would be nice to have this not even included as a member,
        // but doing that in a maintainable way would require a bit of
        // refactoring to get resolve_config_for_members to understand
        // that configs return FilePatterns.
        FilePatterns {
          base: root_dir().join("member-a"),
          include: None,
          exclude: PathOrPatternSet::new(vec![PathOrPattern::Path(
            root_dir().join("member-a")
          ),]),
        },
        FilePatterns {
          base: root_dir().join("member-b"),
          include: None,
          exclude: Default::default(),
        },
      ]
    );

    // ensure the second file patterns is a no-op
    sys.fs_insert(root_dir().join("member-a/file.ts"), "");
    sys.fs_insert(root_dir().join("member-a/sub-dir/file.ts"), "");
    let files = FileCollector::new(|_| true)
      .collect_file_patterns(&sys, &file_patterns[1]);
    assert!(files.is_empty());
  }

  #[test]
  fn test_resolve_config_for_members_excluded_member_unexcluded_sub_dir() {
    let sys = InMemorySys::default();
    sys.fs_insert_json(
      root_dir().join("deno.json"),
      json!({
        "workspace": ["./member-a"],
        "lint": {
          "exclude": ["./member-a"]
        }
      }),
    );
    sys.fs_insert_json(
      root_dir().join("member-a/deno.json"),
      json!({
        "lint": {
          // unexclude this sub dir so it's linted
          "exclude": ["!./sub-dir"]
        }
      }),
    );
    let workspace_dir = workspace_at_start_dir(&sys, &root_dir());
    let config_for_members = workspace_dir
      .workspace
      .resolve_lint_config_for_members(&FilePatterns::new_with_base(root_dir()))
      .unwrap();
    let file_patterns = config_for_members
      .into_iter()
      .map(|(_ctx, config)| config.files)
      .collect::<Vec<_>>();
    assert_eq!(
      file_patterns,
      vec![
        FilePatterns {
          base: root_dir(),
          include: None,
          exclude: PathOrPatternSet::new(vec![
            PathOrPattern::Path(root_dir().join("member-a")),
            // see note in previous test about this being here twice
            PathOrPattern::Path(root_dir().join("member-a")),
          ])
        },
        FilePatterns {
          base: root_dir().join("member-a"),
          include: None,
          exclude: PathOrPatternSet::new(vec![
            // self will be excluded, but then sub dir will be unexcluded
            PathOrPattern::Path(root_dir().join("member-a")),
            PathOrPattern::NegatedPath(
              root_dir().join("member-a").join("sub-dir")
            ),
          ]),
        },
      ]
    );
    sys.fs_insert(root_dir().join("member-a/file.ts"), "");
    sys.fs_insert(root_dir().join("member-a/sub-dir/file.ts"), "");
    let files = FileCollector::new(|_| true)
      .collect_file_patterns(&sys, &file_patterns[1]);
    // should only have member-a/sub-dir/file.ts and not member-a/file.ts
    assert_eq!(files, vec![root_dir().join("member-a/sub-dir/file.ts")]);
  }

  #[test]
  fn test_lock_path() {
    let workspace_dir = workspace_for_root_and_member(
      json!({
        "lock": "other.lock",
      }),
      json!({}),
    );
    assert_eq!(
      workspace_dir.workspace.resolve_lockfile_path().unwrap(),
      Some(root_dir().join("other.lock"))
    );
  }

  #[derive(Default)]
  struct DenoJsonMemCache(RefCell<HashMap<PathBuf, ConfigFileRc>>);

  impl DenoJsonCache for DenoJsonMemCache {
    fn get(&self, path: &Path) -> Option<ConfigFileRc> {
      self.0.borrow().get(path).cloned()
    }

    fn set(&self, path: PathBuf, deno_json: ConfigFileRc) {
      self.0.borrow_mut().insert(path, deno_json);
    }
  }

  #[derive(Default)]
  struct PkgJsonMemCache(RefCell<HashMap<PathBuf, PackageJsonRc>>);

  impl deno_package_json::PackageJsonCache for PkgJsonMemCache {
    fn get(&self, path: &Path) -> Option<PackageJsonRc> {
      self.0.borrow().get(path).cloned()
    }

    fn set(&self, path: PathBuf, value: PackageJsonRc) {
      self.0.borrow_mut().insert(path, value);
    }
  }

  #[derive(Default)]
  struct WorkspaceMemCache(RefCell<HashMap<PathBuf, WorkspaceRc>>);

  impl WorkspaceCache for WorkspaceMemCache {
    fn get(&self, dir_path: &Path) -> Option<WorkspaceRc> {
      self.0.borrow().get(dir_path).cloned()
    }

    fn set(&self, dir_path: PathBuf, workspace: WorkspaceRc) {
      self.0.borrow_mut().insert(dir_path, workspace);
    }
  }

  #[test]
  fn workspace_discovery_deno_json_cache() {
    let sys = InMemorySys::default();
    sys.fs_insert_json(
      root_dir().join("deno.json"),
      json!({ "nodeModulesDir": true }),
    );
    let cache = DenoJsonMemCache::default();
    let workspace_dir = WorkspaceDirectory::discover(
      &sys,
      WorkspaceDiscoverStart::Paths(&[root_dir()]),
      &WorkspaceDiscoverOptions {
        discover_pkg_json: true,
        deno_json_cache: Some(&cache),
        ..Default::default()
      },
    )
    .unwrap();
    assert_eq!(cache.0.borrow().len(), 1); // writes to the cache
    assert_eq!(
      workspace_dir.workspace.node_modules_dir().unwrap(),
      Some(NodeModulesDirMode::Auto)
    );
    let new_config_file = ConfigFile::new(
      r#"{ "nodeModulesDir": false }"#,
      Url::from_file_path(root_dir().join("deno.json")).unwrap(),
    )
    .unwrap();
    cache
      .0
      .borrow_mut()
      .insert(root_dir().join("deno.json"), new_rc(new_config_file));
    let workspace_dir = WorkspaceDirectory::discover(
      &sys,
      WorkspaceDiscoverStart::Paths(&[root_dir()]),
      &WorkspaceDiscoverOptions {
        discover_pkg_json: true,
        deno_json_cache: Some(&cache),
        ..Default::default()
      },
    )
    .unwrap();
    assert_eq!(
      workspace_dir.workspace.node_modules_dir().unwrap(),
      Some(NodeModulesDirMode::None) // reads from the cache
    );
  }

  #[test]
  fn workspace_discovery_pkg_json_cache() {
    let sys = InMemorySys::default();
    sys.fs_insert_json(
      root_dir().join("package.json"),
      json!({ "name": "member" }),
    );
    let cache = PkgJsonMemCache::default();
    let workspace_dir = WorkspaceDirectory::discover(
      &sys,
      WorkspaceDiscoverStart::Paths(&[root_dir()]),
      &WorkspaceDiscoverOptions {
        discover_pkg_json: true,
        pkg_json_cache: Some(&cache),
        ..Default::default()
      },
    )
    .unwrap();
    assert_eq!(cache.0.borrow().len(), 1); // writes to the cache
    assert_eq!(workspace_dir.workspace.package_jsons().count(), 1);
    let new_pkg_json = PackageJson::load_from_string(
      root_dir().join("package.json"),
      r#"{ "name": "cached-name" }"#,
    )
    .unwrap();
    cache
      .0
      .borrow_mut()
      .insert(root_dir().join("package.json"), new_rc(new_pkg_json));
    let workspace_dir = WorkspaceDirectory::discover(
      &sys,
      WorkspaceDiscoverStart::Paths(&[root_dir()]),
      &WorkspaceDiscoverOptions {
        discover_pkg_json: true,
        pkg_json_cache: Some(&cache),
        ..Default::default()
      },
    )
    .unwrap();
    // reads from the cache
    assert_eq!(
      workspace_dir
        .workspace
        .package_jsons()
        .map(|p| p.name.as_deref().unwrap())
        .collect::<Vec<_>>(),
      vec!["cached-name"]
    );
  }

  #[test]
  fn workspace_discovery_workspace_cache() {
    let sys = InMemorySys::default();
    sys.fs_insert_json(
      root_dir().join("member/package-a/package.json"),
      json!({
        "name": "member-a"
      }),
    );
    sys.fs_insert_json(
      root_dir().join("member/package-b/deno.json"),
      json!({
        "name": "member-b"
      }),
    );
    sys.fs_insert_json(
      root_dir().join("deno.json"),
      json!({
        "workspace": ["member/package-a", "member/package-b"]
      }),
    );
    let deno_json_cache = DenoJsonMemCache::default();
    let pkg_json_cache = PkgJsonMemCache::default();
    let workspace_cache = WorkspaceMemCache::default();
    let workspace_dir = WorkspaceDirectory::discover(
      &sys,
      WorkspaceDiscoverStart::Paths(&[root_dir()]),
      &WorkspaceDiscoverOptions {
        discover_pkg_json: true,
        deno_json_cache: Some(&deno_json_cache),
        pkg_json_cache: Some(&pkg_json_cache),
        workspace_cache: Some(&workspace_cache),
        ..Default::default()
      },
    )
    .unwrap();
    assert_eq!(workspace_dir.workspace.package_jsons().count(), 1);
    // writes to the caches
    assert_eq!(pkg_json_cache.0.borrow().len(), 1);
    assert_eq!(deno_json_cache.0.borrow().len(), 2);
    assert_eq!(workspace_cache.0.borrow().len(), 1);
    // now delete from the deno json and pkg json caches
    deno_json_cache.0.borrow_mut().clear();
    pkg_json_cache.0.borrow_mut().clear();
    // should load and not write to the caches
    let workspace_dir = WorkspaceDirectory::discover(
      &sys,
      WorkspaceDiscoverStart::Paths(&[root_dir()]),
      &WorkspaceDiscoverOptions {
        discover_pkg_json: true,
        deno_json_cache: Some(&deno_json_cache),
        pkg_json_cache: Some(&pkg_json_cache),
        workspace_cache: Some(&workspace_cache),
        ..Default::default()
      },
    )
    .unwrap();
    assert_eq!(workspace_dir.workspace.package_jsons().count(), 1);
    assert_eq!(workspace_dir.workspace.deno_jsons().count(), 2);
    // it wouldn't have written to these because it just
    // loads from the workspace cache
    assert_eq!(pkg_json_cache.0.borrow().len(), 0);
    assert_eq!(deno_json_cache.0.borrow().len(), 0);
  }

  #[test]
  fn deno_workspace_discovery_workspace_cache() {
    let sys = InMemorySys::default();
    sys.fs_insert_json(
      root_dir().join("member/package-a/deno.json"),
      json!({ "name": "member-a" }),
    );
    sys.fs_insert_json(
      root_dir().join("member/package-b/deno.json"),
      json!({ "name": "member-b" }),
    );
    sys.fs_insert_json(
      root_dir().join("deno.json"),
      json!({ "workspace": ["member/package-a", "member/package-b"] }),
    );
    let deno_json_cache = DenoJsonMemCache::default();
    let pkg_json_cache = PkgJsonMemCache::default();
    let workspace_cache = WorkspaceMemCache::default();
    for start_dir in [
      root_dir(),
      root_dir().join("member/package-a"),
      root_dir().join("member/package-b"),
    ] {
      let workspace_dir = WorkspaceDirectory::discover(
        &sys,
        WorkspaceDiscoverStart::Paths(&[start_dir]),
        &WorkspaceDiscoverOptions {
          discover_pkg_json: true,
          deno_json_cache: Some(&deno_json_cache),
          pkg_json_cache: Some(&pkg_json_cache),
          workspace_cache: Some(&workspace_cache),
          ..Default::default()
        },
      )
      .unwrap();
      assert_eq!(workspace_dir.workspace.deno_jsons().count(), 3);
    }
  }

  #[test]
  fn npm_workspace_discovery_workspace_cache() {
    let sys = InMemorySys::default();
    sys.fs_insert_json(
      root_dir().join("member/package-a/package.json"),
      json!({ "name": "member-a" }),
    );
    sys.fs_insert_json(
      root_dir().join("member/package-b/package.json"),
      json!({ "name": "member-b" }),
    );
    sys.fs_insert_json(
      root_dir().join("package.json"),
      json!({ "workspaces": ["member/*"] }),
    );
    let deno_json_cache = DenoJsonMemCache::default();
    let pkg_json_cache = PkgJsonMemCache::default();
    let workspace_cache = WorkspaceMemCache::default();
    for start_dir in [
      root_dir(),
      root_dir().join("member/package-a"),
      root_dir().join("member/package-b"),
    ] {
      let workspace_dir = WorkspaceDirectory::discover(
        &sys,
        WorkspaceDiscoverStart::Paths(&[start_dir]),
        &WorkspaceDiscoverOptions {
          discover_pkg_json: true,
          deno_json_cache: Some(&deno_json_cache),
          pkg_json_cache: Some(&pkg_json_cache),
          workspace_cache: Some(&workspace_cache),
          ..Default::default()
        },
      )
      .unwrap();
      assert_eq!(workspace_dir.workspace.package_jsons().count(), 3);
    }
  }

  #[test]
  fn test_folder_sorted_dependencies() {
    #[track_caller]
    fn assert_order(sys: InMemorySys, expected: Vec<PathBuf>) {
      let workspace_dir = workspace_at_start_dir(&sys, &root_dir());
      assert_eq!(
        workspace_dir
          .workspace
          .config_folders_sorted_by_dependencies()
          .keys()
          .map(|k| k.to_file_path().unwrap())
          .collect::<Vec<_>>(),
        expected,
      );
    }

    {
      let sys = InMemorySys::default();
      sys.fs_insert_json(
        root_dir().join("deno.json"),
        json!({
          "workspace": ["./a", "./b", "./c"]
        }),
      );
      sys.fs_insert_json(
        root_dir().join("a/package.json"),
        json!({
          "dependencies": {
            "c": "*"
          }
        }),
      );
      sys.fs_insert_json(
        root_dir().join("b/package.json"),
        json!({
          "name": "b",
        }),
      );
      sys.fs_insert_json(
        root_dir().join("c/package.json"),
        json!({
          "name": "c",
          "dependencies": {
            "b": "workspace:~"
          }
        }),
      );
      assert_order(
        sys,
        vec![
          root_dir(),
          root_dir().join("b"),
          root_dir().join("c"),
          root_dir().join("a"),
        ],
      );
    }

    // circular
    {
      let sys = InMemorySys::default();
      sys.fs_insert_json(
        root_dir().join("deno.json"),
        json!({
          "workspace": ["./a", "./b", "./c"]
        }),
      );
      sys.fs_insert_json(
        root_dir().join("a/package.json"),
        json!({
          "dependencies": {
            "b": "*"
          }
        }),
      );
      sys.fs_insert_json(
        root_dir().join("b/package.json"),
        json!({
          "name": "b",
          "dependencies": {
            "c": "*"
          }
        }),
      );
      sys.fs_insert_json(
        root_dir().join("c/package.json"),
        json!({
          "name": "c",
          "dependencies": {
            "a": "*"
          }
        }),
      );
      assert_order(
        sys,
        vec![
          root_dir(),
          root_dir().join("c"),
          root_dir().join("b"),
          root_dir().join("a"),
        ],
      );
    }

    // file specifier
    {
      let sys = InMemorySys::default();
      sys.fs_insert_json(
        root_dir().join("deno.json"),
        json!({
          "workspace": ["./a", "./b", "./c"]
        }),
      );
      sys.fs_insert_json(
        root_dir().join("a/package.json"),
        json!({
          "dependencies": {
            "b": "file:../b"
          }
        }),
      );
      sys.fs_insert_json(
        root_dir().join("b/package.json"),
        json!({
          "name": "b",
          "dependencies": {
            "c": "file:../c/"
          }
        }),
      );
      sys.fs_insert_json(
        root_dir().join("c/package.json"),
        json!({
          "name": "c"
        }),
      );
      assert_order(
        sys,
        vec![
          root_dir(),
          root_dir().join("c"),
          root_dir().join("b"),
          root_dir().join("a"),
        ],
      );
    }
  }

  fn workspace_for_root_and_member(
    root: serde_json::Value,
    member: serde_json::Value,
  ) -> WorkspaceDirectoryRc {
    workspace_for_root_and_member_with_fs(root, member, |_| {})
  }

  fn workspace_for_root_and_member_with_fs(
    root: serde_json::Value,
    member: serde_json::Value,
    with_sys: impl FnOnce(&InMemorySys),
  ) -> WorkspaceDirectoryRc {
    let sys = in_memory_fs_for_root_and_member(root, member);
    with_sys(&sys);
    // start in the member
    workspace_at_start_dir(&sys, &root_dir().join("member"))
  }

  fn in_memory_fs_for_root_and_member(
    mut root: serde_json::Value,
    member: serde_json::Value,
  ) -> InMemorySys {
    root
      .as_object_mut()
      .unwrap()
      .insert("workspace".to_string(), json!(["./member"]));
    let sys = InMemorySys::default();
    sys.fs_insert_json(root_dir().join("deno.json"), root);
    sys.fs_insert_json(root_dir().join("member/deno.json"), member);
    sys
  }

  fn workspace_at_start_dir(
    sys: &InMemorySys,
    start_dir: &Path,
  ) -> WorkspaceDirectoryRc {
    workspace_at_start_dir_result(sys, start_dir).unwrap()
  }

  fn workspace_at_start_dir_err(
    sys: &InMemorySys,
    start_dir: &Path,
  ) -> WorkspaceDiscoverError {
    workspace_at_start_dir_result(sys, start_dir).unwrap_err()
  }

  fn workspace_at_start_dir_result(
    sys: &InMemorySys,
    start_dir: &Path,
  ) -> Result<WorkspaceDirectoryRc, WorkspaceDiscoverError> {
    workspace_at_start_dirs(sys, &[start_dir.to_path_buf()])
  }

  fn workspace_at_start_dirs(
    sys: &InMemorySys,
    start_dirs: &[PathBuf],
  ) -> Result<WorkspaceDirectoryRc, WorkspaceDiscoverError> {
    WorkspaceDirectory::discover(
      sys,
      WorkspaceDiscoverStart::Paths(start_dirs),
      &WorkspaceDiscoverOptions {
        discover_pkg_json: true,
        ..Default::default()
      },
    )
  }

  fn normalize_err_text(text: &str) -> String {
    text.replace(
      "[ROOT_DIR_URL]",
      url_from_directory_path(&root_dir())
        .unwrap()
        .to_string()
        .trim_end_matches('/'),
    )
  }
}<|MERGE_RESOLUTION|>--- conflicted
+++ resolved
@@ -72,15 +72,11 @@
 #[allow(clippy::disallowed_types)]
 type UrlRc = deno_maybe_sync::MaybeArc<Url>;
 #[allow(clippy::disallowed_types)]
-<<<<<<< HEAD
-type WorkspaceRc = deno_maybe_sync::MaybeArc<Workspace>;
-#[allow(clippy::disallowed_types)]
-type WorkspaceDirectoryRc = deno_maybe_sync::MaybeArc<WorkspaceDirectory>;
-=======
 pub type WorkspaceRc = deno_maybe_sync::MaybeArc<Workspace>;
 #[allow(clippy::disallowed_types)]
 pub type WorkspaceDirectoryRc = deno_maybe_sync::MaybeArc<WorkspaceDirectory>;
->>>>>>> 5f9a64bc
+#[allow(clippy::disallowed_types)]
+type WorkspaceDirectoryRc = deno_maybe_sync::MaybeArc<WorkspaceDirectory>;
 
 #[derive(Debug, Clone, PartialEq, Eq)]
 pub struct ResolverWorkspaceJsrPackage {
@@ -463,11 +459,7 @@
       },
     ));
     Workspace {
-<<<<<<< HEAD
-      root_dir_url: root_dir,
-=======
       root_dir_url,
->>>>>>> 5f9a64bc
       config_folders,
       links: link
         .into_iter()
@@ -1479,13 +1471,9 @@
 
 #[derive(Debug, Clone, Default)]
 struct CachedDirectoryValues {
-<<<<<<< HEAD
   permissions: OnceLock<PermissionsConfig>,
   bench: OnceLock<BenchConfig>,
   compile: OnceLock<CompileConfig>,
-=======
-  bench: OnceLock<BenchConfig>,
->>>>>>> 5f9a64bc
   test: OnceLock<TestConfig>,
 }
 
