--- conflicted
+++ resolved
@@ -684,10 +684,8 @@
   }
 }
 
-<<<<<<< HEAD
-fn handle_truncate(i: *const isolate, base: &msg::Base) -> Box<Op> {
-  let deno = from_c(i);
-  if !deno.flags.allow_write {
+fn handle_truncate(state: Arc<IsolateState>, base: &msg::Base) -> Box<Op> {
+  if !state.flags.allow_write {
     return odd_future(permission_denied());
   }
   let msg = base.msg_as_truncate().unwrap();
@@ -701,10 +699,7 @@
   }()))
 }
     
-fn handle_read_link(_i: *const isolate, base: &msg::Base) -> Box<Op> {
-=======
 fn handle_read_link(_state: Arc<IsolateState>, base: &msg::Base) -> Box<Op> {
->>>>>>> 3a6da19e
   let msg = base.msg_as_readlink().unwrap();
   let cmd_id = base.cmd_id();
   let name = String::from(msg.name().unwrap());
