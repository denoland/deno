// Copyright 2018-2019 the Deno authors. All rights reserved. MIT license.

use atty;
use crate::ansi;
use crate::errors;
use crate::errors::{DenoError, DenoResult, ErrorKind};
use crate::fs as deno_fs;
use crate::http_util;
use crate::isolate::Buf;
use crate::isolate::Isolate;
use crate::isolate::IsolateState;
use crate::isolate::Op;
use crate::libdeno;
use crate::msg;
use crate::msg_util;
use crate::repl;
use crate::resolve_addr::resolve_addr;
use crate::resources;
use crate::resources::table_entries;
use crate::resources::Resource;
use crate::tokio_util;
use crate::version;
use flatbuffers::FlatBufferBuilder;
use futures;
use futures::Async;
use futures::Poll;
use futures::Sink;
use futures::Stream;
use hyper;
use hyper::rt::Future;
use remove_dir_all::remove_dir_all;
use std;
use std::convert::From;
use std::fs;
use std::net::Shutdown;
use std::path::Path;
use std::path::PathBuf;
use std::process::Command;
use std::sync::Arc;
use std::time::{Duration, Instant, SystemTime, UNIX_EPOCH};
use tokio;
use tokio::net::TcpListener;
use tokio::net::TcpStream;
use tokio_process::CommandExt;
use tokio_threadpool;

#[cfg(unix)]
use std::os::unix::fs::PermissionsExt;
#[cfg(unix)]
use std::os::unix::process::ExitStatusExt;

type OpResult = DenoResult<Buf>;

// TODO Ideally we wouldn't have to box the Op being returned.
// The box is just to make it easier to get a prototype refactor working.
type OpCreator =
  fn(state: &Arc<IsolateState>, base: &msg::Base<'_>, data: libdeno::deno_buf)
    -> Box<Op>;

#[inline]
fn empty_buf() -> Buf {
  Box::new([])
}

/// Processes raw messages from JavaScript.
/// This functions invoked every time libdeno.send() is called.
/// control corresponds to the first argument of libdeno.send().
/// data corresponds to the second argument of libdeno.send().
pub fn dispatch(
  isolate: &Isolate,
  control: libdeno::deno_buf,
  data: libdeno::deno_buf,
) -> (bool, Box<Op>) {
  let base = msg::get_root_as_base(&control);
  let is_sync = base.sync();
  let inner_type = base.inner_type();
  let cmd_id = base.cmd_id();

  let op: Box<Op> = if inner_type == msg::Any::SetTimeout {
    // SetTimeout is an exceptional op: the global timeout field is part of the
    // Isolate state (not the IsolateState state) and it must be updated on the
    // main thread.
    assert_eq!(is_sync, true);
    op_set_timeout(isolate, &base, data)
  } else {
    // Handle regular ops.
    let op_creator: OpCreator = match inner_type {
      msg::Any::Accept => op_accept,
      msg::Any::Chdir => op_chdir,
      msg::Any::Chmod => op_chmod,
      msg::Any::Close => op_close,
      msg::Any::CodeCache => op_code_cache,
      msg::Any::CodeFetch => op_code_fetch,
      msg::Any::CopyFile => op_copy_file,
      msg::Any::Cwd => op_cwd,
      msg::Any::Dial => op_dial,
      msg::Any::Environ => op_env,
      msg::Any::Exit => op_exit,
      msg::Any::Fetch => op_fetch,
      msg::Any::Listen => op_listen,
      msg::Any::MakeTempDir => op_make_temp_dir,
      msg::Any::Metrics => op_metrics,
      msg::Any::Mkdir => op_mkdir,
      msg::Any::Open => op_open,
      msg::Any::ReadDir => op_read_dir,
      msg::Any::ReadFile => op_read_file,
      msg::Any::Readlink => op_read_link,
      msg::Any::Read => op_read,
      msg::Any::Remove => op_remove,
      msg::Any::Rename => op_rename,
      msg::Any::ReplReadline => op_repl_readline,
      msg::Any::ReplStart => op_repl_start,
      msg::Any::Resources => op_resources,
      msg::Any::Run => op_run,
      msg::Any::RunStatus => op_run_status,
      msg::Any::SetEnv => op_set_env,
      msg::Any::Shutdown => op_shutdown,
      msg::Any::Start => op_start,
      msg::Any::Stat => op_stat,
      msg::Any::Symlink => op_symlink,
      msg::Any::Truncate => op_truncate,
      msg::Any::WorkerGetMessage => op_worker_get_message,
      msg::Any::WorkerPostMessage => op_worker_post_message,
      msg::Any::Write => op_write,
      msg::Any::WriteFile => op_write_file,
      msg::Any::Now => op_now,
      msg::Any::IsTTY => op_is_tty,
      _ => panic!(format!(
        "Unhandled message {}",
        msg::enum_name_any(inner_type)
      )),
    };
    op_creator(&isolate.state, &base, data)
  };

  let boxed_op = Box::new(
    op.or_else(move |err: DenoError| -> DenoResult<Buf> {
      debug!("op err {}", err);
      // No matter whether we got an Err or Ok, we want a serialized message to
      // send back. So transform the DenoError into a deno_buf.
      let builder = &mut FlatBufferBuilder::new();
      let errmsg_offset = builder.create_string(&format!("{}", err));
      Ok(serialize_response(
        cmd_id,
        builder,
        msg::BaseArgs {
          error: Some(errmsg_offset),
          error_kind: err.kind(),
          ..Default::default()
        },
      ))
    }).and_then(move |buf: Buf| -> DenoResult<Buf> {
      // Handle empty responses. For sync responses we just want
      // to send null. For async we want to send a small message
      // with the cmd_id.
      let buf = if is_sync || buf.len() > 0 {
        buf
      } else {
        let builder = &mut FlatBufferBuilder::new();
        serialize_response(
          cmd_id,
          builder,
          msg::BaseArgs {
            ..Default::default()
          },
        )
      };
      Ok(buf)
    }),
  );

  debug!(
    "msg_from_js {} sync {}",
    msg::enum_name_any(inner_type),
    base.sync()
  );
  (base.sync(), boxed_op)
}

fn op_now(
  _state: &Arc<IsolateState>,
  base: &msg::Base<'_>,
  data: libdeno::deno_buf,
) -> Box<Op> {
  assert_eq!(data.len(), 0);
  let start = SystemTime::now();
  let since_the_epoch = start.duration_since(UNIX_EPOCH).unwrap();
  let time = since_the_epoch.as_secs() * 1000
    + u64::from(since_the_epoch.subsec_millis());

  let builder = &mut FlatBufferBuilder::new();
  let inner = msg::NowRes::create(builder, &msg::NowResArgs { time });
  ok_future(serialize_response(
    base.cmd_id(),
    builder,
    msg::BaseArgs {
      inner: Some(inner.as_union_value()),
      inner_type: msg::Any::NowRes,
      ..Default::default()
    },
  ))
}

fn op_is_tty(
  _state: &Arc<IsolateState>,
  base: &msg::Base<'_>,
  _data: libdeno::deno_buf,
) -> Box<Op> {
  let builder = &mut FlatBufferBuilder::new();
  let inner = msg::IsTTYRes::create(
    builder,
    &msg::IsTTYResArgs {
      stdin: atty::is(atty::Stream::Stdin),
      stdout: atty::is(atty::Stream::Stdout),
      stderr: atty::is(atty::Stream::Stderr),
    },
  );
  ok_future(serialize_response(
    base.cmd_id(),
    builder,
    msg::BaseArgs {
      inner: Some(inner.as_union_value()),
      inner_type: msg::Any::IsTTYRes,
      ..Default::default()
    },
  ))
}

fn op_exit(
  _config: &Arc<IsolateState>,
  base: &msg::Base<'_>,
  _data: libdeno::deno_buf,
) -> Box<Op> {
  let inner = base.inner_as_exit().unwrap();
  std::process::exit(inner.code())
}

fn op_start(
  state: &Arc<IsolateState>,
  base: &msg::Base<'_>,
  data: libdeno::deno_buf,
) -> Box<Op> {
  assert_eq!(data.len(), 0);
  let mut builder = FlatBufferBuilder::new();

  let argv = state.argv.iter().map(|s| s.as_str()).collect::<Vec<_>>();
  let argv_off = builder.create_vector_of_strings(argv.as_slice());

  let cwd_path = std::env::current_dir().unwrap();
  let cwd_off =
    builder.create_string(deno_fs::normalize_path(cwd_path.as_ref()).as_ref());

  let v8_version = version::v8();
  let v8_version_off = builder.create_string(v8_version);

  let deno_version = version::DENO;
  let deno_version_off = builder.create_string(deno_version);

  let inner = msg::StartRes::create(
    &mut builder,
    &msg::StartResArgs {
      cwd: Some(cwd_off),
      pid: std::process::id(),
      argv: Some(argv_off),
      debug_flag: state.flags.log_debug,
      types_flag: state.flags.types,
      version_flag: state.flags.version,
      v8_version: Some(v8_version_off),
      deno_version: Some(deno_version_off),
      no_color: !ansi::use_color(),
      ..Default::default()
    },
  );

  ok_future(serialize_response(
    base.cmd_id(),
    &mut builder,
    msg::BaseArgs {
      inner_type: msg::Any::StartRes,
      inner: Some(inner.as_union_value()),
      ..Default::default()
    },
  ))
}

fn serialize_response(
  cmd_id: u32,
  builder: &mut FlatBufferBuilder<'_>,
  mut args: msg::BaseArgs<'_>,
) -> Buf {
  args.cmd_id = cmd_id;
  let base = msg::Base::create(builder, &args);
  msg::finish_base_buffer(builder, base);
  let data = builder.finished_data();
  // println!("serialize_response {:x?}", data);
  data.into()
}

#[inline]
pub fn ok_future(buf: Buf) -> Box<Op> {
  Box::new(futures::future::ok(buf))
}

// Shout out to Earl Sweatshirt.
#[inline]
pub fn odd_future(err: DenoError) -> Box<Op> {
  Box::new(futures::future::err(err))
}

// https://github.com/denoland/deno/blob/golang/os.go#L100-L154
fn op_code_fetch(
  state: &Arc<IsolateState>,
  base: &msg::Base<'_>,
  data: libdeno::deno_buf,
) -> Box<Op> {
  assert_eq!(data.len(), 0);
  let inner = base.inner_as_code_fetch().unwrap();
  let cmd_id = base.cmd_id();
  let specifier = inner.specifier().unwrap();
  let referrer = inner.referrer().unwrap();

  assert_eq!(state.dir.root.join("gen"), state.dir.gen, "Sanity check");

  Box::new(futures::future::result(|| -> OpResult {
    let builder = &mut FlatBufferBuilder::new();
    let out = state.dir.code_fetch(specifier, referrer)?;
    let msg_args = msg::CodeFetchResArgs {
      module_name: Some(builder.create_string(&out.module_name)),
      filename: Some(builder.create_string(&out.filename)),
      media_type: out.media_type,
      source_code: Some(builder.create_string(&out.source_code)),
    };
    let inner = msg::CodeFetchRes::create(builder, &msg_args);
    Ok(serialize_response(
      cmd_id,
      builder,
      msg::BaseArgs {
        inner: Some(inner.as_union_value()),
        inner_type: msg::Any::CodeFetchRes,
        ..Default::default()
      },
    ))
  }()))
}

// https://github.com/denoland/deno/blob/golang/os.go#L156-L169
fn op_code_cache(
  state: &Arc<IsolateState>,
  base: &msg::Base<'_>,
  data: libdeno::deno_buf,
) -> Box<Op> {
  assert_eq!(data.len(), 0);
  let inner = base.inner_as_code_cache().unwrap();
  let filename = inner.filename().unwrap();
  let source_code = inner.source_code().unwrap();
  let output_code = inner.output_code().unwrap();
  let source_map = inner.source_map().unwrap();
  Box::new(futures::future::result(|| -> OpResult {
    state
      .dir
      .code_cache(filename, source_code, output_code, source_map)?;
    Ok(empty_buf())
  }()))
}

fn op_chdir(
  _state: &Arc<IsolateState>,
  base: &msg::Base<'_>,
  data: libdeno::deno_buf,
) -> Box<Op> {
  assert_eq!(data.len(), 0);
  let inner = base.inner_as_chdir().unwrap();
  let directory = inner.directory().unwrap();
  Box::new(futures::future::result(|| -> OpResult {
    std::env::set_current_dir(&directory)?;
    Ok(empty_buf())
  }()))
}

fn op_set_timeout(
  isolate: &Isolate,
  base: &msg::Base<'_>,
  data: libdeno::deno_buf,
) -> Box<Op> {
  assert_eq!(data.len(), 0);
  let inner = base.inner_as_set_timeout().unwrap();
  let val = inner.timeout();
  let timeout_due = if val >= 0 {
    Some(Instant::now() + Duration::from_millis(val as u64))
  } else {
    None
  };
  isolate.set_timeout_due(timeout_due);
  ok_future(empty_buf())
}

fn op_set_env(
  state: &Arc<IsolateState>,
  base: &msg::Base<'_>,
  data: libdeno::deno_buf,
) -> Box<Op> {
  assert_eq!(data.len(), 0);
  let inner = base.inner_as_set_env().unwrap();
  let key = inner.key().unwrap();
  let value = inner.value().unwrap();
  if let Err(e) = state.check_env() {
    return odd_future(e);
  }
  std::env::set_var(key, value);
  ok_future(empty_buf())
}

fn op_env(
  state: &Arc<IsolateState>,
  base: &msg::Base<'_>,
  data: libdeno::deno_buf,
) -> Box<Op> {
  assert_eq!(data.len(), 0);
  let cmd_id = base.cmd_id();

  if let Err(e) = state.check_env() {
    return odd_future(e);
  }

  let builder = &mut FlatBufferBuilder::new();
  let vars: Vec<_> = std::env::vars()
    .map(|(key, value)| msg_util::serialize_key_value(builder, &key, &value))
    .collect();
  let tables = builder.create_vector(&vars);
  let inner = msg::EnvironRes::create(
    builder,
    &msg::EnvironResArgs { map: Some(tables) },
  );
  ok_future(serialize_response(
    cmd_id,
    builder,
    msg::BaseArgs {
      inner: Some(inner.as_union_value()),
      inner_type: msg::Any::EnvironRes,
      ..Default::default()
    },
  ))
}

fn op_fetch(
  state: &Arc<IsolateState>,
  base: &msg::Base<'_>,
  data: libdeno::deno_buf,
) -> Box<Op> {
  let inner = base.inner_as_fetch().unwrap();
  let cmd_id = base.cmd_id();

  let header = inner.header().unwrap();
  assert!(header.is_request());
  let url = header.url().unwrap();

  let body = if data.is_empty() {
    hyper::Body::empty()
  } else {
    hyper::Body::from(Vec::from(&*data))
  };

  let maybe_req = msg_util::deserialize_request(header, body);
  if let Err(e) = maybe_req {
    return odd_future(e);
  }
  let req = maybe_req.unwrap();

  if let Err(e) = state.check_net(url) {
    return odd_future(e);
  }

  let client = http_util::get_client();

  debug!("Before fetch {}", url);
  let future =
    client
      .request(req)
      .map_err(DenoError::from)
      .and_then(move |res| {
        let builder = &mut FlatBufferBuilder::new();
        let header_off = msg_util::serialize_http_response(builder, &res);
        let body = res.into_body();
        let body_resource = resources::add_hyper_body(body);
        let inner = msg::FetchRes::create(
          builder,
          &msg::FetchResArgs {
            header: Some(header_off),
            body_rid: body_resource.rid,
          },
        );

        Ok(serialize_response(
          cmd_id,
          builder,
          msg::BaseArgs {
            inner: Some(inner.as_union_value()),
            inner_type: msg::Any::FetchRes,
            ..Default::default()
          },
        ))
      });
  Box::new(future)
}

// This is just type conversion. Implement From trait?
// See https://github.com/tokio-rs/tokio/blob/ffd73a64e7ec497622b7f939e38017afe7124dc4/tokio-fs/src/lib.rs#L76-L85
fn convert_blocking<F>(f: F) -> Poll<Buf, DenoError>
where
  F: FnOnce() -> DenoResult<Buf>,
{
  use futures::Async::*;
  match tokio_threadpool::blocking(f) {
    Ok(Ready(Ok(v))) => Ok(v.into()),
    Ok(Ready(Err(err))) => Err(err),
    Ok(NotReady) => Ok(NotReady),
    Err(_err) => panic!("blocking error"),
  }
}

fn blocking<F>(is_sync: bool, f: F) -> Box<Op>
where
  F: 'static + Send + FnOnce() -> DenoResult<Buf>,
{
  if is_sync {
    Box::new(futures::future::result(f()))
  } else {
    Box::new(tokio_util::poll_fn(move || convert_blocking(f)))
  }
}

fn op_make_temp_dir(
  state: &Arc<IsolateState>,
  base: &msg::Base<'_>,
  data: libdeno::deno_buf,
) -> Box<Op> {
  assert_eq!(data.len(), 0);
  let base = Box::new(*base);
  let inner = base.inner_as_make_temp_dir().unwrap();
  let cmd_id = base.cmd_id();

  // FIXME
  if let Err(e) = state.check_write("make_temp") {
    return odd_future(e);
  }

  let dir = inner.dir().map(PathBuf::from);
  let prefix = inner.prefix().map(String::from);
  let suffix = inner.suffix().map(String::from);

  blocking(base.sync(), move || -> OpResult {
    // TODO(piscisaureus): use byte vector for paths, not a string.
    // See https://github.com/denoland/deno/issues/627.
    // We can't assume that paths are always valid utf8 strings.
    let path = deno_fs::make_temp_dir(
      // Converting Option<String> to Option<&str>
      dir.as_ref().map(|x| &**x),
      prefix.as_ref().map(|x| &**x),
      suffix.as_ref().map(|x| &**x),
    )?;
    let builder = &mut FlatBufferBuilder::new();
    let path_off = builder.create_string(path.to_str().unwrap());
    let inner = msg::MakeTempDirRes::create(
      builder,
      &msg::MakeTempDirResArgs {
        path: Some(path_off),
      },
    );
    Ok(serialize_response(
      cmd_id,
      builder,
      msg::BaseArgs {
        inner: Some(inner.as_union_value()),
        inner_type: msg::Any::MakeTempDirRes,
        ..Default::default()
      },
    ))
  })
}

fn op_mkdir(
  state: &Arc<IsolateState>,
  base: &msg::Base<'_>,
  data: libdeno::deno_buf,
) -> Box<Op> {
  assert_eq!(data.len(), 0);
  let inner = base.inner_as_mkdir().unwrap();
  let path = String::from(inner.path().unwrap());
  let recursive = inner.recursive();
  let mode = inner.mode();

  if let Err(e) = state.check_write(&path) {
    return odd_future(e);
  }

  blocking(base.sync(), move || {
    debug!("op_mkdir {}", path);
    deno_fs::mkdir(Path::new(&path), mode, recursive)?;
    Ok(empty_buf())
  })
}

fn op_chmod(
  state: &Arc<IsolateState>,
  base: &msg::Base<'_>,
  data: libdeno::deno_buf,
) -> Box<Op> {
  assert_eq!(data.len(), 0);
  let inner = base.inner_as_chmod().unwrap();
  let _mode = inner.mode();
  let path = String::from(inner.path().unwrap());

  if let Err(e) = state.check_write(&path) {
    return odd_future(e);
  }

  blocking(base.sync(), move || {
    debug!("op_chmod {}", &path);
    let path = PathBuf::from(&path);
    // Still check file/dir exists on windows
    let metadata = fs::metadata(&path)?;
    // Only work in unix
    #[cfg(any(unix))]
    {
<<<<<<< HEAD
      let mut permissions = metadata.permissions();
      permissions.set_mode(mode);
=======
      // We need to use underscore to compile in Windows.
      #[cfg_attr(
        feature = "cargo-clippy",
        allow(clippy::used_underscore_binding)
      )]
      let mut permissions = _metadata.permissions();
      #[cfg_attr(
        feature = "cargo-clippy",
        allow(clippy::used_underscore_binding)
      )]
      permissions.set_mode(_mode);
>>>>>>> b2fb8261
      fs::set_permissions(&path, permissions)?;
    }
    Ok(empty_buf())
  })
}

fn op_open(
  state: &Arc<IsolateState>,
  base: &msg::Base<'_>,
  data: libdeno::deno_buf,
) -> Box<Op> {
  assert_eq!(data.len(), 0);
  let cmd_id = base.cmd_id();
  let inner = base.inner_as_open().unwrap();
  let filename_str = inner.filename().unwrap();
  let filename = PathBuf::from(&filename_str);
  let mode = inner.mode().unwrap();

  let mut open_options = tokio::fs::OpenOptions::new();

  match mode {
    "r" => {
      open_options.read(true);
    }
    "r+" => {
      open_options.read(true).write(true);
    }
    "w" => {
      open_options.create(true).write(true).truncate(true);
    }
    "w+" => {
      open_options
        .read(true)
        .create(true)
        .write(true)
        .truncate(true);
    }
    "a" => {
      open_options.create(true).append(true);
    }
    "a+" => {
      open_options.read(true).create(true).append(true);
    }
    "x" => {
      open_options.create_new(true).write(true);
    }
    "x+" => {
      open_options.create_new(true).read(true).write(true);
    }
    &_ => {
      panic!("Unknown file open mode.");
    }
  }

  match mode {
    "r" => {
      if let Err(e) = state.check_read(&filename_str) {
        return odd_future(e);
      }
    }
    "w" | "a" | "x" => {
      if let Err(e) = state.check_write(&filename_str) {
        return odd_future(e);
      }
    }
    &_ => {
      if let Err(e) = state.check_read(&filename_str) {
        return odd_future(e);
      }
      if let Err(e) = state.check_write(&filename_str) {
        return odd_future(e);
      }
    }
  }

  let op = open_options
    .open(filename)
    .map_err(DenoError::from)
    .and_then(move |fs_file| -> OpResult {
      let resource = resources::add_fs_file(fs_file);
      let builder = &mut FlatBufferBuilder::new();
      let inner =
        msg::OpenRes::create(builder, &msg::OpenResArgs { rid: resource.rid });
      Ok(serialize_response(
        cmd_id,
        builder,
        msg::BaseArgs {
          inner: Some(inner.as_union_value()),
          inner_type: msg::Any::OpenRes,
          ..Default::default()
        },
      ))
    });
  Box::new(op)
}

fn op_close(
  _state: &Arc<IsolateState>,
  base: &msg::Base<'_>,
  data: libdeno::deno_buf,
) -> Box<Op> {
  assert_eq!(data.len(), 0);
  let inner = base.inner_as_close().unwrap();
  let rid = inner.rid();
  match resources::lookup(rid) {
    None => odd_future(errors::bad_resource()),
    Some(resource) => {
      resource.close();
      ok_future(empty_buf())
    }
  }
}

fn op_shutdown(
  _state: &Arc<IsolateState>,
  base: &msg::Base<'_>,
  data: libdeno::deno_buf,
) -> Box<Op> {
  assert_eq!(data.len(), 0);
  let inner = base.inner_as_shutdown().unwrap();
  let rid = inner.rid();
  let how = inner.how();
  match resources::lookup(rid) {
    None => odd_future(errors::bad_resource()),
    Some(mut resource) => {
      let shutdown_mode = match how {
        0 => Shutdown::Read,
        1 => Shutdown::Write,
        _ => unimplemented!(),
      };
      blocking(base.sync(), move || {
        // Use UFCS for disambiguation
        Resource::shutdown(&mut resource, shutdown_mode)?;
        Ok(empty_buf())
      })
    }
  }
}

fn op_read(
  _state: &Arc<IsolateState>,
  base: &msg::Base<'_>,
  data: libdeno::deno_buf,
) -> Box<Op> {
  let cmd_id = base.cmd_id();
  let inner = base.inner_as_read().unwrap();
  let rid = inner.rid();

  match resources::lookup(rid) {
    None => odd_future(errors::bad_resource()),
    Some(resource) => {
      let op = resources::eager_read(resource, data)
        .map_err(DenoError::from)
        .and_then(move |(_resource, _buf, nread)| {
          let builder = &mut FlatBufferBuilder::new();
          let inner = msg::ReadRes::create(
            builder,
            &msg::ReadResArgs {
              nread: nread as u32,
              eof: nread == 0,
            },
          );
          Ok(serialize_response(
            cmd_id,
            builder,
            msg::BaseArgs {
              inner: Some(inner.as_union_value()),
              inner_type: msg::Any::ReadRes,
              ..Default::default()
            },
          ))
        });
      Box::new(op)
    }
  }
}

fn op_write(
  _state: &Arc<IsolateState>,
  base: &msg::Base<'_>,
  data: libdeno::deno_buf,
) -> Box<Op> {
  let cmd_id = base.cmd_id();
  let inner = base.inner_as_write().unwrap();
  let rid = inner.rid();

  match resources::lookup(rid) {
    None => odd_future(errors::bad_resource()),
    Some(resource) => {
      let op = resources::eager_write(resource, data)
        .map_err(DenoError::from)
        .and_then(move |(_resource, _buf, nwritten)| {
          let builder = &mut FlatBufferBuilder::new();
          let inner = msg::WriteRes::create(
            builder,
            &msg::WriteResArgs {
              nbyte: nwritten as u32,
            },
          );
          Ok(serialize_response(
            cmd_id,
            builder,
            msg::BaseArgs {
              inner: Some(inner.as_union_value()),
              inner_type: msg::Any::WriteRes,
              ..Default::default()
            },
          ))
        });
      Box::new(op)
    }
  }
}

fn op_remove(
  state: &Arc<IsolateState>,
  base: &msg::Base<'_>,
  data: libdeno::deno_buf,
) -> Box<Op> {
  assert_eq!(data.len(), 0);
  let inner = base.inner_as_remove().unwrap();
  let path_ = inner.path().unwrap();
  let path = PathBuf::from(path_);
  let recursive = inner.recursive();

  if let Err(e) = state.check_write(path.to_str().unwrap()) {
    return odd_future(e);
  }

  blocking(base.sync(), move || {
    debug!("op_remove {}", path.display());
    let metadata = fs::metadata(&path)?;
    if metadata.is_file() {
      fs::remove_file(&path)?;
    } else if recursive {
      remove_dir_all(&path)?;
    } else {
      fs::remove_dir(&path)?;
    }
    Ok(empty_buf())
  })
}

// Prototype https://github.com/denoland/deno/blob/golang/os.go#L171-L184
fn op_read_file(
  state: &Arc<IsolateState>,
  base: &msg::Base<'_>,
  data: libdeno::deno_buf,
) -> Box<Op> {
  assert_eq!(data.len(), 0);
  let inner = base.inner_as_read_file().unwrap();
  let cmd_id = base.cmd_id();
  let filename_ = inner.filename().unwrap();
  let filename = PathBuf::from(filename_);
  debug!("op_read_file {}", filename.display());
  if let Err(e) = state.check_read(&filename_) {
    return odd_future(e);
  }
  blocking(base.sync(), move || {
    let vec = fs::read(&filename)?;
    // Build the response message. memcpy data into inner.
    // TODO(ry) zero-copy.
    let builder = &mut FlatBufferBuilder::new();
    let data_off = builder.create_vector(vec.as_slice());
    let inner = msg::ReadFileRes::create(
      builder,
      &msg::ReadFileResArgs {
        data: Some(data_off),
      },
    );
    Ok(serialize_response(
      cmd_id,
      builder,
      msg::BaseArgs {
        inner: Some(inner.as_union_value()),
        inner_type: msg::Any::ReadFileRes,
        ..Default::default()
      },
    ))
  })
}

fn op_copy_file(
  state: &Arc<IsolateState>,
  base: &msg::Base<'_>,
  data: libdeno::deno_buf,
) -> Box<Op> {
  assert_eq!(data.len(), 0);
  let inner = base.inner_as_copy_file().unwrap();
  let from_ = inner.from().unwrap();
  let from = PathBuf::from(from_);
  let to_ = inner.to().unwrap();
  let to = PathBuf::from(to_);

  if let Err(e) = state.check_read(&from_) {
    return odd_future(e);
  }
  if let Err(e) = state.check_write(&to_) {
    return odd_future(e);
  }

  debug!("op_copy_file {} {}", from.display(), to.display());
  blocking(base.sync(), move || {
    // On *nix, Rust deem non-existent path as invalid input
    // See https://github.com/rust-lang/rust/issues/54800
    // Once the issue is reolved, we should remove this workaround.
    if cfg!(unix) && !from.is_file() {
      return Err(errors::new(
        ErrorKind::NotFound,
        "File not found".to_string(),
      ));
    }

    fs::copy(&from, &to)?;
    Ok(empty_buf())
  })
}

macro_rules! to_seconds {
  ($time:expr) => {{
    // Unwrap is safe here as if the file is before the unix epoch
    // something is very wrong.
    $time
      .and_then(|t| Ok(t.duration_since(UNIX_EPOCH).unwrap().as_secs()))
      .unwrap_or(0)
  }};
}

#[cfg(any(unix))]
fn get_mode(perm: &fs::Permissions) -> u32 {
  perm.mode()
}

#[cfg(not(any(unix)))]
fn get_mode(_perm: &fs::Permissions) -> u32 {
  0
}

fn op_cwd(
  _state: &Arc<IsolateState>,
  base: &msg::Base<'_>,
  data: libdeno::deno_buf,
) -> Box<Op> {
  assert_eq!(data.len(), 0);
  let cmd_id = base.cmd_id();
  Box::new(futures::future::result(|| -> OpResult {
    let path = std::env::current_dir()?;
    let builder = &mut FlatBufferBuilder::new();
    let cwd =
      builder.create_string(&path.into_os_string().into_string().unwrap());
    let inner =
      msg::CwdRes::create(builder, &msg::CwdResArgs { cwd: Some(cwd) });
    Ok(serialize_response(
      cmd_id,
      builder,
      msg::BaseArgs {
        inner: Some(inner.as_union_value()),
        inner_type: msg::Any::CwdRes,
        ..Default::default()
      },
    ))
  }()))
}

fn op_stat(
  state: &Arc<IsolateState>,
  base: &msg::Base<'_>,
  data: libdeno::deno_buf,
) -> Box<Op> {
  assert_eq!(data.len(), 0);
  let inner = base.inner_as_stat().unwrap();
  let cmd_id = base.cmd_id();
  let filename_ = inner.filename().unwrap();
  let filename = PathBuf::from(filename_);
  let lstat = inner.lstat();

  if let Err(e) = state.check_read(&filename_) {
    return odd_future(e);
  }

  blocking(base.sync(), move || {
    let builder = &mut FlatBufferBuilder::new();
    debug!("op_stat {} {}", filename.display(), lstat);
    let metadata = if lstat {
      fs::symlink_metadata(&filename)?
    } else {
      fs::metadata(&filename)?
    };

    let inner = msg::StatRes::create(
      builder,
      &msg::StatResArgs {
        is_file: metadata.is_file(),
        is_symlink: metadata.file_type().is_symlink(),
        len: metadata.len(),
        modified: to_seconds!(metadata.modified()),
        accessed: to_seconds!(metadata.accessed()),
        created: to_seconds!(metadata.created()),
        mode: get_mode(&metadata.permissions()),
        has_mode: cfg!(target_family = "unix"),
        ..Default::default()
      },
    );

    Ok(serialize_response(
      cmd_id,
      builder,
      msg::BaseArgs {
        inner: Some(inner.as_union_value()),
        inner_type: msg::Any::StatRes,
        ..Default::default()
      },
    ))
  })
}

fn op_read_dir(
  state: &Arc<IsolateState>,
  base: &msg::Base<'_>,
  data: libdeno::deno_buf,
) -> Box<Op> {
  assert_eq!(data.len(), 0);
  let inner = base.inner_as_read_dir().unwrap();
  let cmd_id = base.cmd_id();
  let path = String::from(inner.path().unwrap());

  if let Err(e) = state.check_read(&path) {
    return odd_future(e);
  }

  blocking(base.sync(), move || -> OpResult {
    debug!("op_read_dir {}", path);
    let builder = &mut FlatBufferBuilder::new();
    let entries: Vec<_> = fs::read_dir(Path::new(&path))?
      .map(|entry| {
        let entry = entry.unwrap();
        let metadata = entry.metadata().unwrap();
        let file_type = metadata.file_type();
        let name = builder.create_string(entry.file_name().to_str().unwrap());
        let path = builder.create_string(entry.path().to_str().unwrap());

        msg::StatRes::create(
          builder,
          &msg::StatResArgs {
            is_file: file_type.is_file(),
            is_symlink: file_type.is_symlink(),
            len: metadata.len(),
            modified: to_seconds!(metadata.modified()),
            accessed: to_seconds!(metadata.accessed()),
            created: to_seconds!(metadata.created()),
            name: Some(name),
            path: Some(path),
            mode: get_mode(&metadata.permissions()),
            has_mode: cfg!(target_family = "unix"),
          },
        )
      }).collect();

    let entries = builder.create_vector(&entries);
    let inner = msg::ReadDirRes::create(
      builder,
      &msg::ReadDirResArgs {
        entries: Some(entries),
      },
    );
    Ok(serialize_response(
      cmd_id,
      builder,
      msg::BaseArgs {
        inner: Some(inner.as_union_value()),
        inner_type: msg::Any::ReadDirRes,
        ..Default::default()
      },
    ))
  })
}

fn op_write_file(
  state: &Arc<IsolateState>,
  base: &msg::Base<'_>,
  data: libdeno::deno_buf,
) -> Box<Op> {
  let inner = base.inner_as_write_file().unwrap();
  let filename = String::from(inner.filename().unwrap());
  let update_perm = inner.update_perm();
  let perm = inner.perm();
  let is_create = inner.is_create();
  let is_append = inner.is_append();

  if let Err(e) = state.check_write(&filename) {
    return odd_future(e);
  }

  blocking(base.sync(), move || -> OpResult {
    debug!("op_write_file {} {}", filename, data.len());
    deno_fs::write_file_2(
      Path::new(&filename),
      data,
      update_perm,
      perm,
      is_create,
      is_append,
    )?;
    Ok(empty_buf())
  })
}

fn op_rename(
  state: &Arc<IsolateState>,
  base: &msg::Base<'_>,
  data: libdeno::deno_buf,
) -> Box<Op> {
  assert_eq!(data.len(), 0);
  let inner = base.inner_as_rename().unwrap();
  let oldpath = PathBuf::from(inner.oldpath().unwrap());
  let newpath_ = inner.newpath().unwrap();
  let newpath = PathBuf::from(newpath_);
  if let Err(e) = state.check_write(&newpath_) {
    return odd_future(e);
  }
  blocking(base.sync(), move || -> OpResult {
    debug!("op_rename {} {}", oldpath.display(), newpath.display());
    fs::rename(&oldpath, &newpath)?;
    Ok(empty_buf())
  })
}

fn op_symlink(
  state: &Arc<IsolateState>,
  base: &msg::Base<'_>,
  data: libdeno::deno_buf,
) -> Box<Op> {
  assert_eq!(data.len(), 0);
  let inner = base.inner_as_symlink().unwrap();
  let oldname = PathBuf::from(inner.oldname().unwrap());
  let newname_ = inner.newname().unwrap();
  let newname = PathBuf::from(newname_);

  if let Err(e) = state.check_write(&newname_) {
    return odd_future(e);
  }
  // TODO Use type for Windows.
  if cfg!(windows) {
    return odd_future(errors::new(
      ErrorKind::Other,
      "Not implemented".to_string(),
    ));
  }
  blocking(base.sync(), move || -> OpResult {
    debug!("op_symlink {} {}", oldname.display(), newname.display());
    #[cfg(any(unix))]
    std::os::unix::fs::symlink(&oldname, &newname)?;
    Ok(empty_buf())
  })
}

fn op_read_link(
  state: &Arc<IsolateState>,
  base: &msg::Base<'_>,
  data: libdeno::deno_buf,
) -> Box<Op> {
  assert_eq!(data.len(), 0);
  let inner = base.inner_as_readlink().unwrap();
  let cmd_id = base.cmd_id();
  let name_ = inner.name().unwrap();
  let name = PathBuf::from(name_);

  if let Err(e) = state.check_read(&name_) {
    return odd_future(e);
  }

  blocking(base.sync(), move || -> OpResult {
    debug!("op_read_link {}", name.display());
    let path = fs::read_link(&name)?;
    let builder = &mut FlatBufferBuilder::new();
    let path_off = builder.create_string(path.to_str().unwrap());
    let inner = msg::ReadlinkRes::create(
      builder,
      &msg::ReadlinkResArgs {
        path: Some(path_off),
      },
    );
    Ok(serialize_response(
      cmd_id,
      builder,
      msg::BaseArgs {
        inner: Some(inner.as_union_value()),
        inner_type: msg::Any::ReadlinkRes,
        ..Default::default()
      },
    ))
  })
}

fn op_repl_start(
  state: &Arc<IsolateState>,
  base: &msg::Base<'_>,
  data: libdeno::deno_buf,
) -> Box<Op> {
  assert_eq!(data.len(), 0);
  let inner = base.inner_as_repl_start().unwrap();
  let cmd_id = base.cmd_id();
  let history_file = String::from(inner.history_file().unwrap());

  debug!("op_repl_start {}", history_file);
  let history_path = repl::history_path(&state.dir, &history_file);
  let repl = repl::Repl::new(history_path);
  let resource = resources::add_repl(repl);

  let builder = &mut FlatBufferBuilder::new();
  let inner = msg::ReplStartRes::create(
    builder,
    &msg::ReplStartResArgs { rid: resource.rid },
  );
  ok_future(serialize_response(
    cmd_id,
    builder,
    msg::BaseArgs {
      inner: Some(inner.as_union_value()),
      inner_type: msg::Any::ReplStartRes,
      ..Default::default()
    },
  ))
}

fn op_repl_readline(
  _state: &Arc<IsolateState>,
  base: &msg::Base<'_>,
  data: libdeno::deno_buf,
) -> Box<Op> {
  assert_eq!(data.len(), 0);
  let inner = base.inner_as_repl_readline().unwrap();
  let cmd_id = base.cmd_id();
  let rid = inner.rid();
  let prompt = inner.prompt().unwrap().to_owned();
  debug!("op_repl_readline {} {}", rid, prompt);

  blocking(base.sync(), move || -> OpResult {
    let line = resources::readline(rid, &prompt)?;

    let builder = &mut FlatBufferBuilder::new();
    let line_off = builder.create_string(&line);
    let inner = msg::ReplReadlineRes::create(
      builder,
      &msg::ReplReadlineResArgs {
        line: Some(line_off),
      },
    );
    Ok(serialize_response(
      cmd_id,
      builder,
      msg::BaseArgs {
        inner: Some(inner.as_union_value()),
        inner_type: msg::Any::ReplReadlineRes,
        ..Default::default()
      },
    ))
  })
}

fn op_truncate(
  state: &Arc<IsolateState>,
  base: &msg::Base<'_>,
  data: libdeno::deno_buf,
) -> Box<Op> {
  assert_eq!(data.len(), 0);

  let inner = base.inner_as_truncate().unwrap();
  let filename = String::from(inner.name().unwrap());
  let len = inner.len();

  if let Err(e) = state.check_write(&filename) {
    return odd_future(e);
  }

  blocking(base.sync(), move || {
    debug!("op_truncate {} {}", filename, len);
    let f = fs::OpenOptions::new().write(true).open(&filename)?;
    f.set_len(u64::from(len))?;
    Ok(empty_buf())
  })
}

fn op_listen(
  state: &Arc<IsolateState>,
  base: &msg::Base<'_>,
  data: libdeno::deno_buf,
) -> Box<Op> {
  assert_eq!(data.len(), 0);
  if let Err(e) = state.check_net("listen") {
    return odd_future(e);
  }

  let cmd_id = base.cmd_id();
  let inner = base.inner_as_listen().unwrap();
  let network = inner.network().unwrap();
  assert_eq!(network, "tcp");
  let address = inner.address().unwrap();

  Box::new(futures::future::result((move || {
    let addr = resolve_addr(address).wait()?;

    let listener = TcpListener::bind(&addr)?;
    let resource = resources::add_tcp_listener(listener);

    let builder = &mut FlatBufferBuilder::new();
    let inner = msg::ListenRes::create(
      builder,
      &msg::ListenResArgs { rid: resource.rid },
    );
    Ok(serialize_response(
      cmd_id,
      builder,
      msg::BaseArgs {
        inner: Some(inner.as_union_value()),
        inner_type: msg::Any::ListenRes,
        ..Default::default()
      },
    ))
  })()))
}

fn new_conn(cmd_id: u32, tcp_stream: TcpStream) -> OpResult {
  let tcp_stream_resource = resources::add_tcp_stream(tcp_stream);
  // TODO forward socket_addr to client.

  let builder = &mut FlatBufferBuilder::new();
  let inner = msg::NewConn::create(
    builder,
    &msg::NewConnArgs {
      rid: tcp_stream_resource.rid,
      ..Default::default()
    },
  );
  Ok(serialize_response(
    cmd_id,
    builder,
    msg::BaseArgs {
      inner: Some(inner.as_union_value()),
      inner_type: msg::Any::NewConn,
      ..Default::default()
    },
  ))
}

fn op_accept(
  state: &Arc<IsolateState>,
  base: &msg::Base<'_>,
  data: libdeno::deno_buf,
) -> Box<Op> {
  assert_eq!(data.len(), 0);
  if let Err(e) = state.check_net("accept") {
    return odd_future(e);
  }
  let cmd_id = base.cmd_id();
  let inner = base.inner_as_accept().unwrap();
  let server_rid = inner.rid();

  match resources::lookup(server_rid) {
    None => odd_future(errors::bad_resource()),
    Some(server_resource) => {
      let op = resources::eager_accept(server_resource)
        .map_err(DenoError::from)
        .and_then(move |(tcp_stream, _socket_addr)| {
          new_conn(cmd_id, tcp_stream)
        });
      Box::new(op)
    }
  }
}

fn op_dial(
  state: &Arc<IsolateState>,
  base: &msg::Base<'_>,
  data: libdeno::deno_buf,
) -> Box<Op> {
  assert_eq!(data.len(), 0);
  if let Err(e) = state.check_net("dial") {
    return odd_future(e);
  }
  let cmd_id = base.cmd_id();
  let inner = base.inner_as_dial().unwrap();
  let network = inner.network().unwrap();
  assert_eq!(network, "tcp"); // TODO Support others.
  let address = inner.address().unwrap();

  let op =
    resolve_addr(address)
      .map_err(DenoError::from)
      .and_then(move |addr| {
        TcpStream::connect(&addr)
          .map_err(DenoError::from)
          .and_then(move |tcp_stream| new_conn(cmd_id, tcp_stream))
      });
  Box::new(op)
}

fn op_metrics(
  state: &Arc<IsolateState>,
  base: &msg::Base<'_>,
  data: libdeno::deno_buf,
) -> Box<Op> {
  assert_eq!(data.len(), 0);
  let cmd_id = base.cmd_id();

  let builder = &mut FlatBufferBuilder::new();
  let inner = msg::MetricsRes::create(
    builder,
    &msg::MetricsResArgs::from(&state.metrics),
  );
  ok_future(serialize_response(
    cmd_id,
    builder,
    msg::BaseArgs {
      inner: Some(inner.as_union_value()),
      inner_type: msg::Any::MetricsRes,
      ..Default::default()
    },
  ))
}

fn op_resources(
  _state: &Arc<IsolateState>,
  base: &msg::Base<'_>,
  data: libdeno::deno_buf,
) -> Box<Op> {
  assert_eq!(data.len(), 0);
  let cmd_id = base.cmd_id();

  let builder = &mut FlatBufferBuilder::new();
  let serialized_resources = table_entries();

  let res: Vec<_> = serialized_resources
    .iter()
    .map(|(key, value)| {
      let repr = builder.create_string(value);

      msg::Resource::create(
        builder,
        &msg::ResourceArgs {
          rid: *key,
          repr: Some(repr),
        },
      )
    }).collect();

  let resources = builder.create_vector(&res);
  let inner = msg::ResourcesRes::create(
    builder,
    &msg::ResourcesResArgs {
      resources: Some(resources),
    },
  );

  ok_future(serialize_response(
    cmd_id,
    builder,
    msg::BaseArgs {
      inner: Some(inner.as_union_value()),
      inner_type: msg::Any::ResourcesRes,
      ..Default::default()
    },
  ))
}

fn subprocess_stdio_map(v: msg::ProcessStdio) -> std::process::Stdio {
  match v {
    msg::ProcessStdio::Inherit => std::process::Stdio::inherit(),
    msg::ProcessStdio::Piped => std::process::Stdio::piped(),
    msg::ProcessStdio::Null => std::process::Stdio::null(),
  }
}

fn op_run(
  state: &Arc<IsolateState>,
  base: &msg::Base<'_>,
  data: libdeno::deno_buf,
) -> Box<Op> {
  assert!(base.sync());
  let cmd_id = base.cmd_id();

  if let Err(e) = state.check_run() {
    return odd_future(e);
  }

  assert_eq!(data.len(), 0);
  let inner = base.inner_as_run().unwrap();
  let args = inner.args().unwrap();
  let cwd = inner.cwd();

  let mut c = Command::new(args.get(0));
  (1..args.len()).for_each(|i| {
    let arg = args.get(i);
    c.arg(arg);
  });
  cwd.map(|d| c.current_dir(d));

  c.stdin(subprocess_stdio_map(inner.stdin()));
  c.stdout(subprocess_stdio_map(inner.stdout()));
  c.stderr(subprocess_stdio_map(inner.stderr()));

  // Spawn the command.
  let child = match c.spawn_async() {
    Ok(v) => v,
    Err(err) => {
      return odd_future(err.into());
    }
  };

  let pid = child.id();
  let resources = resources::add_child(child);

  let mut res_args = msg::RunResArgs {
    rid: resources.child_rid,
    pid,
    ..Default::default()
  };

  if let Some(stdin_rid) = resources.stdin_rid {
    res_args.stdin_rid = stdin_rid;
  }
  if let Some(stdout_rid) = resources.stdout_rid {
    res_args.stdout_rid = stdout_rid;
  }
  if let Some(stderr_rid) = resources.stderr_rid {
    res_args.stderr_rid = stderr_rid;
  }

  let builder = &mut FlatBufferBuilder::new();
  let inner = msg::RunRes::create(builder, &res_args);
  ok_future(serialize_response(
    cmd_id,
    builder,
    msg::BaseArgs {
      inner: Some(inner.as_union_value()),
      inner_type: msg::Any::RunRes,
      ..Default::default()
    },
  ))
}

fn op_run_status(
  state: &Arc<IsolateState>,
  base: &msg::Base<'_>,
  data: libdeno::deno_buf,
) -> Box<Op> {
  assert_eq!(data.len(), 0);
  let cmd_id = base.cmd_id();
  let inner = base.inner_as_run_status().unwrap();
  let rid = inner.rid();

  if let Err(e) = state.check_run() {
    return odd_future(e);
  }

  let future = match resources::child_status(rid) {
    Err(e) => {
      return odd_future(e);
    }
    Ok(f) => f,
  };

  let future = future.and_then(move |run_status| {
    let code = run_status.code();

    #[cfg(unix)]
    let signal = run_status.signal();
    #[cfg(not(unix))]
    let signal = None;

    code
      .or(signal)
      .expect("Should have either an exit code or a signal.");
    let got_signal = signal.is_some();

    let builder = &mut FlatBufferBuilder::new();
    let inner = msg::RunStatusRes::create(
      builder,
      &msg::RunStatusResArgs {
        got_signal,
        exit_code: code.unwrap_or(-1),
        exit_signal: signal.unwrap_or(-1),
      },
    );
    Ok(serialize_response(
      cmd_id,
      builder,
      msg::BaseArgs {
        inner: Some(inner.as_union_value()),
        inner_type: msg::Any::RunStatusRes,
        ..Default::default()
      },
    ))
  });
  Box::new(future)
}

struct GetMessageFuture {
  pub state: Arc<IsolateState>,
}

impl Future for GetMessageFuture {
  type Item = Option<Buf>;
  type Error = ();

  fn poll(&mut self) -> Result<Async<Self::Item>, Self::Error> {
    assert!(self.state.worker_channels.is_some());
    match self.state.worker_channels {
      None => panic!("expected worker_channels"),
      Some(ref wc) => {
        let mut wc = wc.lock().unwrap();
        wc.1.poll()
      }
    }
  }
}

fn op_worker_get_message(
  state: &Arc<IsolateState>,
  base: &msg::Base<'_>,
  data: libdeno::deno_buf,
) -> Box<Op> {
  assert_eq!(data.len(), 0);
  let cmd_id = base.cmd_id();

  let op = GetMessageFuture {
    state: state.clone(),
  };
  let op = op.map_err(move |_| -> DenoError { unimplemented!() });
  let op = op.and_then(move |maybe_buf| -> DenoResult<Buf> {
    debug!("op_worker_get_message");
    let builder = &mut FlatBufferBuilder::new();

    let data = maybe_buf.as_ref().map(|buf| builder.create_vector(buf));
    let inner = msg::WorkerGetMessageRes::create(
      builder,
      &msg::WorkerGetMessageResArgs { data },
    );
    Ok(serialize_response(
      cmd_id,
      builder,
      msg::BaseArgs {
        inner: Some(inner.as_union_value()),
        inner_type: msg::Any::WorkerGetMessageRes,
        ..Default::default()
      },
    ))
  });
  Box::new(op)
}

fn op_worker_post_message(
  state: &Arc<IsolateState>,
  base: &msg::Base<'_>,
  data: libdeno::deno_buf,
) -> Box<Op> {
  let cmd_id = base.cmd_id();

  let d = Vec::from(data.as_ref()).into_boxed_slice();

  assert!(state.worker_channels.is_some());
  let tx = match state.worker_channels {
    None => panic!("expected worker_channels"),
    Some(ref wc) => {
      let wc = wc.lock().unwrap();
      wc.0.clone()
    }
  };
  let op = tx.send(d);
  let op = op.map_err(|e| errors::new(ErrorKind::Other, e.to_string()));
  let op = op.and_then(move |_| -> DenoResult<Buf> {
    let builder = &mut FlatBufferBuilder::new();

    Ok(serialize_response(
      cmd_id,
      builder,
      msg::BaseArgs {
        ..Default::default()
      },
    ))
  });
  Box::new(op)
}<|MERGE_RESOLUTION|>--- conflicted
+++ resolved
@@ -622,22 +622,8 @@
     // Only work in unix
     #[cfg(any(unix))]
     {
-<<<<<<< HEAD
       let mut permissions = metadata.permissions();
       permissions.set_mode(mode);
-=======
-      // We need to use underscore to compile in Windows.
-      #[cfg_attr(
-        feature = "cargo-clippy",
-        allow(clippy::used_underscore_binding)
-      )]
-      let mut permissions = _metadata.permissions();
-      #[cfg_attr(
-        feature = "cargo-clippy",
-        allow(clippy::used_underscore_binding)
-      )]
-      permissions.set_mode(_mode);
->>>>>>> b2fb8261
       fs::set_permissions(&path, permissions)?;
     }
     Ok(empty_buf())
