--- conflicted
+++ resolved
@@ -190,27 +190,16 @@
   data: libdeno::deno_buf,
 ) -> Box<Op> {
   assert_eq!(data.len(), 0);
-<<<<<<< HEAD
   let start = Instant::now();
   let since_the_epoch = start.duration_since(_isolate.start_time).as_nanos();
-=======
-  let start = SystemTime::now();
-  let since_the_epoch = start.duration_since(UNIX_EPOCH).as_nanos();
->>>>>>> 43646ed9
   let time = since_the_epoch;
 
   // If the permission is not enabled
   // Round the nano result on milliseconds
   // return the result as nanos u128
-<<<<<<< HEAD
   // see: https://developer.mozilla.org/en-US/docs/Web/API/DOMHighResTimeStamp#Reduced_time_precision
   if !_isolate.permissions.allows_high_precision() {
-    time = round::ceil(since_the_epoch / 1000, 0) * 1000
-=======
-  // see: https://developer.mozilla.org/en-US/docs/Web/API/DOMHighResTimeStamp
-  if(!isolate.permissions.allow_high_precision){
-    time = (since_the_epoch / 1000).round() * 1000
->>>>>>> 43646ed9
+    time = math::round::ceil(since_the_epoch / 1000, 0) * 1000
   }
 
   let builder = &mut FlatBufferBuilder::new();
@@ -1924,15 +1913,8 @@
       allow_env: AtomicBool::new(true),
       allow_net: AtomicBool::new(true),
       allow_run: AtomicBool::new(true),
-<<<<<<< HEAD
-<<<<<<< HEAD
-      ..Default::default()
-=======
       allow_high_precision: AtomicBool::new(false),
->>>>>>> Add high precision permission
-=======
-      allow_high_precision: AtomicBool::new(false),
->>>>>>> 43646ed9
+      ..Default::default()
     };
     let isolate = Isolate::new(
       IsolateInit {
@@ -1979,15 +1961,8 @@
       allow_env: AtomicBool::new(true),
       allow_net: AtomicBool::new(true),
       allow_run: AtomicBool::new(true),
-<<<<<<< HEAD
-<<<<<<< HEAD
-      ..Default::default()
-=======
       allow_high_precision: AtomicBool::new(false),
->>>>>>> Add high precision permission
-=======
-      allow_high_precision: AtomicBool::new(false),
->>>>>>> 43646ed9
+      ..Default::default()
     };
     let isolate = Isolate::new(
       IsolateInit {
@@ -2034,15 +2009,8 @@
       allow_env: AtomicBool::new(true),
       allow_net: AtomicBool::new(false),
       allow_run: AtomicBool::new(true),
-<<<<<<< HEAD
-<<<<<<< HEAD
-      ..Default::default()
-=======
       allow_high_precision: AtomicBool::new(false),
->>>>>>> Add high precision permission
-=======
-      allow_high_precision: AtomicBool::new(false),
->>>>>>> 43646ed9
+      ..Default::default()
     };
     let isolate = Isolate::new(
       IsolateInit {
@@ -2089,15 +2057,8 @@
       allow_env: AtomicBool::new(false),
       allow_net: AtomicBool::new(true),
       allow_run: AtomicBool::new(false),
-<<<<<<< HEAD
-<<<<<<< HEAD
-      ..Default::default()
-=======
       allow_high_precision: AtomicBool::new(false),
->>>>>>> Add high precision permission
-=======
-      allow_high_precision: AtomicBool::new(false),
->>>>>>> 43646ed9
+      ..Default::default()
     };
     let isolate = Isolate::new(
       IsolateInit {
