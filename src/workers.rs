--- conflicted
+++ resolved
@@ -24,13 +24,9 @@
 
 impl Worker {
   pub fn new(
-<<<<<<< HEAD
     init: IsolateInit,
     parent_state: &Arc<IsolateState>,
-=======
-    parent_state: &Arc<IsolateState>,
     permissions: DenoPermissions,
->>>>>>> a7bb8ccc
   ) -> (Self, WorkerChannels) {
     let (worker_in_tx, worker_in_rx) = mpsc::channel::<Buf>(1);
     let (worker_out_tx, worker_out_rx) = mpsc::channel::<Buf>(1);
@@ -44,12 +40,7 @@
       Some(internal_channels),
     ));
 
-<<<<<<< HEAD
-    let isolate = Isolate::new(init, state, ops::dispatch);
-=======
-    let snapshot = snapshot::compiler_snapshot();
-    let isolate = Isolate::new(snapshot, state, ops::dispatch, permissions);
->>>>>>> a7bb8ccc
+    let isolate = Isolate::new(init, state, ops::dispatch, permissions);
 
     let worker = Worker { isolate };
     (worker, external_channels)
@@ -78,11 +69,7 @@
   let builder = thread::Builder::new().name("worker".to_string());
   let _tid = builder
     .spawn(move || {
-<<<<<<< HEAD
-      let (worker, external_channels) = Worker::new(init, &state);
-=======
-      let (worker, external_channels) = Worker::new(&state, permissions);
->>>>>>> a7bb8ccc
+      let (worker, external_channels) = Worker::new(init, &state, permissions);
 
       let resource = resources::add_worker(external_channels);
       p.send(resource.clone()).unwrap();
@@ -156,7 +143,6 @@
 
   #[test]
   fn removed_from_resource_table_on_close() {
-<<<<<<< HEAD
     let snapshot = snapshot::compiler_snapshot();
     let init_script = init_script::compiler_init_script();
     let isolate_init = IsolateInit {
@@ -167,12 +153,7 @@
       isolate_init,
       IsolateState::mock(),
       "onmessage = () => close();".into(),
-=======
-    let resource = spawn(
-      IsolateState::mock(),
-      "onmessage = () => close();".into(),
       DenoPermissions::default(),
->>>>>>> a7bb8ccc
     );
 
     assert_eq!(
