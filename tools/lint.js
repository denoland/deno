--- conflicted
+++ resolved
@@ -223,11 +223,7 @@
     "run_tests.rs": 334,
     "shared_library_tests.rs": 0,
     "task_tests.rs": 4,
-<<<<<<< HEAD
-    "test_tests.rs": 1,
-=======
-    "test_tests.rs": 73,
->>>>>>> 968f441d
+    "test_tests.rs": 0,
     "upgrade_tests.rs": 0,
     "vendor_tests.rs": 1,
     "watcher_tests.rs": 0,
