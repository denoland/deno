import os
import sys

from test_util import DenoTestCase, run_tests
from util import executable_suffix, tests_path, run, run_output


# In the ninja/gn we build and test individually libdeno_test, cli_test,
# deno_core_test, deno_core_http_bench_test. When building with cargo, however
# we just run "cargo test".
# This is hacky but is only temporarily here until the ninja/gn build is
# removed.
def is_cargo_test():
    return "CARGO_TEST" in os.environ


class TestTarget(DenoTestCase):
    @staticmethod
    def check_exists(filename):
        if not os.path.exists(filename):
            print "Required target doesn't exist:", filename
            print "Run ./tools/build.py"
            sys.exit(1)

    def is_gn_build(self):
        return os.path.exists(
            os.path.join(self.build_dir, "cli_test" + executable_suffix))

    def test_executable_exists(self):
        self.check_exists(self.deno_exe)

    def _test(self, executable):
        "Test executable runs and exits with code 0."
        bin_file = os.path.join(self.build_dir, executable + executable_suffix)
        self.check_exists(bin_file)
        run([bin_file], quiet=True)

    def test_cargo_test(self):
        if is_cargo_test():
            cargo_test = ["cargo", "test", "--all", "--locked"]
            if os.environ["DENO_BUILD_MODE"] == "release":
                run(cargo_test + ["--release"])
            else:
                run(cargo_test)

    def test_libdeno(self):
<<<<<<< HEAD
        # TODO(ry) libdeno_test is not being run under cargo build!!!
        # This must be fixed before landing.
        if self.is_gn_build():
            self._test("libdeno_test")

    def test_rust_unit_tests(self):
        if self.is_gn_build():
            self._test("cli_test")
            self._test("deno_core_test")
            self._test("deno_core_http_bench_test")
        else:
            args = ["cargo", "test", "--examples", "--all-targets", "-vv"]
            from test_util import TEST_ARGS
            if TEST_ARGS.release:
                args += ["--release"]
            run(args, quiet=True)
=======
        if not is_cargo_test():
            self._test("libdeno_test")

    def test_cli(self):
        if not is_cargo_test():
            self._test("cli_test")

    def test_core(self):
        if not is_cargo_test():
            self._test("deno_core_test")

    def test_core_http_benchmark(self):
        if not is_cargo_test():
            self._test("deno_core_http_bench_test")
>>>>>>> 49ea932a

    def test_no_color(self):
        t = os.path.join(tests_path, "no_color.js")
        result = run_output([self.deno_exe, "run", t],
                            merge_env={"NO_COLOR": "1"},
                            quiet=True)
        assert result.out.strip() == "noColor true"
        t = os.path.join(tests_path, "no_color.js")
        result = run_output([self.deno_exe, "run", t], quiet=True)
        assert result.out.strip() == "noColor false"

    def test_exec_path(self):
        cmd = [
            self.deno_exe, "run", "--allow-run", "--allow-env",
            "tests/exec_path.ts"
        ]
        result = run_output(cmd, quiet=True)
        print "exec_path", result.code
        print result.out
        print result.err
        assert self.deno_exe in result.out.strip()
        self.assertEqual(result.code, 0)


if __name__ == "__main__":
    run_tests()<|MERGE_RESOLUTION|>--- conflicted
+++ resolved
@@ -44,24 +44,6 @@
                 run(cargo_test)
 
     def test_libdeno(self):
-<<<<<<< HEAD
-        # TODO(ry) libdeno_test is not being run under cargo build!!!
-        # This must be fixed before landing.
-        if self.is_gn_build():
-            self._test("libdeno_test")
-
-    def test_rust_unit_tests(self):
-        if self.is_gn_build():
-            self._test("cli_test")
-            self._test("deno_core_test")
-            self._test("deno_core_http_bench_test")
-        else:
-            args = ["cargo", "test", "--examples", "--all-targets", "-vv"]
-            from test_util import TEST_ARGS
-            if TEST_ARGS.release:
-                args += ["--release"]
-            run(args, quiet=True)
-=======
         if not is_cargo_test():
             self._test("libdeno_test")
 
@@ -76,7 +58,6 @@
     def test_core_http_benchmark(self):
         if not is_cargo_test():
             self._test("deno_core_http_bench_test")
->>>>>>> 49ea932a
 
     def test_no_color(self):
         t = os.path.join(tests_path, "no_color.js")
