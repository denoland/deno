--- conflicted
+++ resolved
@@ -58,13 +58,8 @@
 #[op2]
 fn op_resolve(
   state: &mut OpState,
-<<<<<<< HEAD
-  #[string] base: String,
+  #[string] base: &str,
   #[v8_slow] specifiers: Vec<(bool, String)>,
-=======
-  #[string] base: &str,
-  #[serde] specifiers: Vec<(bool, String)>,
->>>>>>> 7222e85d
 ) -> Result<Vec<(String, Option<&'static str>)>, ResolveError> {
   op_resolve_inner(state, ResolveArgs { base, specifiers })
 }
