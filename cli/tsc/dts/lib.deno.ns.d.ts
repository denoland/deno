// Copyright 2018-2024 the Deno authors. All rights reserved. MIT license.

/// <reference no-default-lib="true" />
/// <reference lib="esnext" />
/// <reference lib="deno.net" />

/** Deno provides extra properties on `import.meta`. These are included here
 * to ensure that these are still available when using the Deno namespace in
 * conjunction with other type libs, like `dom`.
 *
 * @category Platform
 */
declare interface ImportMeta {
  /** A string representation of the fully qualified module URL. When the
   * module is loaded locally, the value will be a file URL (e.g.
   * `file:///path/module.ts`).
   *
   * You can also parse the string as a URL to determine more information about
   * how the current module was loaded. For example to determine if a module was
   * local or not:
   *
   * ```ts
   * const url = new URL(import.meta.url);
   * if (url.protocol === "file:") {
   *   console.log("this module was loaded locally");
   * }
   * ```
   */
  url: string;

  /** The absolute path of the current module.
   *
   * This property is only provided for local modules (ie. using `file://` URLs).
   *
   * Example:
   * ```
   * // Unix
   * console.log(import.meta.filename); // /home/alice/my_module.ts
   *
   * // Windows
   * console.log(import.meta.filename); // C:\alice\my_module.ts
   * ```
   */
  filename?: string;

  /** The absolute path of the directory containing the current module.
   *
   * This property is only provided for local modules (ie. using `file://` URLs).
   *
   * * Example:
   * ```
   * // Unix
   * console.log(import.meta.dirname); // /home/alice
   *
   * // Windows
   * console.log(import.meta.dirname); // C:\alice
   * ```
   */
  dirname?: string;

  /** A flag that indicates if the current module is the main module that was
   * called when starting the program under Deno.
   *
   * ```ts
   * if (import.meta.main) {
   *   // this was loaded as the main module, maybe do some bootstrapping
   * }
   * ```
   */
  main: boolean;

  /** A function that returns resolved specifier as if it would be imported
   * using `import(specifier)`.
   *
   * ```ts
   * console.log(import.meta.resolve("./foo.js"));
   * // file:///dev/foo.js
   * ```
   */
  resolve(specifier: string): string;
}

/** Deno supports [User Timing Level 3](https://w3c.github.io/user-timing)
 * which is not widely supported yet in other runtimes.
 *
 * Check out the
 * [Performance API](https://developer.mozilla.org/en-US/docs/Web/API/Performance)
 * documentation on MDN for further information about how to use the API.
 *
 * @category Performance
 */
declare interface Performance {
  /** Stores a timestamp with the associated name (a "mark"). */
  mark(markName: string, options?: PerformanceMarkOptions): PerformanceMark;

  /** Stores the `DOMHighResTimeStamp` duration between two marks along with the
   * associated name (a "measure"). */
  measure(
    measureName: string,
    options?: PerformanceMeasureOptions,
  ): PerformanceMeasure;
}

/**
 * Options which are used in conjunction with `performance.mark`. Check out the
 * MDN
 * [`performance.mark()`](https://developer.mozilla.org/en-US/docs/Web/API/Performance/mark#markoptions)
 * documentation for more details.
 *
 * @category Performance
 */
declare interface PerformanceMarkOptions {
  /** Metadata to be included in the mark. */
  // deno-lint-ignore no-explicit-any
  detail?: any;

  /** Timestamp to be used as the mark time. */
  startTime?: number;
}

/**
 * Options which are used in conjunction with `performance.measure`. Check out the
 * MDN
 * [`performance.mark()`](https://developer.mozilla.org/en-US/docs/Web/API/Performance/measure#measureoptions)
 * documentation for more details.
 *
 * @category Performance
 */
declare interface PerformanceMeasureOptions {
  /** Metadata to be included in the measure. */
  // deno-lint-ignore no-explicit-any
  detail?: any;

  /** Timestamp to be used as the start time or string to be used as start
   * mark. */
  start?: string | number;

  /** Duration between the start and end times. */
  duration?: number;

  /** Timestamp to be used as the end time or string to be used as end mark. */
  end?: string | number;
}

/** The global namespace where Deno specific, non-standard APIs are located. */
declare namespace Deno {
  /** A set of error constructors that are raised by Deno APIs.
   *
   * Can be used to provide more specific handling of failures within code
   * which is using Deno APIs. For example, handling attempting to open a file
   * which does not exist:
   *
   * ```ts
   * try {
   *   const file = await Deno.open("./some/file.txt");
   * } catch (error) {
   *   if (error instanceof Deno.errors.NotFound) {
   *     console.error("the file was not found");
   *   } else {
   *     // otherwise re-throw
   *     throw error;
   *   }
   * }
   * ```
   *
   * @category Errors
   */
  export namespace errors {
    /**
     * Raised when the underlying operating system indicates that the file
     * was not found.
     *
     * @category Errors */
    export class NotFound extends Error {}
    /**
     * Raised when the underlying operating system indicates the current user
     * which the Deno process is running under does not have the appropriate
     * permissions to a file or resource.
     *
     * Before Deno 2.0, this error was raised when the user _did not_ provide
     * required `--allow-*` flag. As of Deno 2.0, that case is now handled by
     * the {@link NotCapable} error.
     *
     * @category Errors */
    export class PermissionDenied extends Error {}
    /**
     * Raised when the underlying operating system reports that a connection to
     * a resource is refused.
     *
     * @category Errors */
    export class ConnectionRefused extends Error {}
    /**
     * Raised when the underlying operating system reports that a connection has
     * been reset. With network servers, it can be a _normal_ occurrence where a
     * client will abort a connection instead of properly shutting it down.
     *
     * @category Errors */
    export class ConnectionReset extends Error {}
    /**
     * Raised when the underlying operating system reports an `ECONNABORTED`
     * error.
     *
     * @category Errors */
    export class ConnectionAborted extends Error {}
    /**
     * Raised when the underlying operating system reports an `ENOTCONN` error.
     *
     * @category Errors */
    export class NotConnected extends Error {}
    /**
     * Raised when attempting to open a server listener on an address and port
     * that already has a listener.
     *
     * @category Errors */
    export class AddrInUse extends Error {}
    /**
     * Raised when the underlying operating system reports an `EADDRNOTAVAIL`
     * error.
     *
     * @category Errors */
    export class AddrNotAvailable extends Error {}
    /**
     * Raised when trying to write to a resource and a broken pipe error occurs.
     * This can happen when trying to write directly to `stdout` or `stderr`
     * and the operating system is unable to pipe the output for a reason
     * external to the Deno runtime.
     *
     * @category Errors */
    export class BrokenPipe extends Error {}
    /**
     * Raised when trying to create a resource, like a file, that already
     * exits.
     *
     * @category Errors */
    export class AlreadyExists extends Error {}
    /**
     * Raised when an operation to returns data that is invalid for the
     * operation being performed.
     *
     * @category Errors */
    export class InvalidData extends Error {}
    /**
     * Raised when the underlying operating system reports that an I/O operation
     * has timed out (`ETIMEDOUT`).
     *
     * @category Errors */
    export class TimedOut extends Error {}
    /**
     * Raised when the underlying operating system reports an `EINTR` error. In
     * many cases, this underlying IO error will be handled internally within
     * Deno, or result in an @{link BadResource} error instead.
     *
     * @category Errors */
    export class Interrupted extends Error {}
    /**
     * Raised when the underlying operating system would need to block to
     * complete but an asynchronous (non-blocking) API is used.
     *
     * @category Errors */
    export class WouldBlock extends Error {}
    /**
     * Raised when expecting to write to a IO buffer resulted in zero bytes
     * being written.
     *
     * @category Errors */
    export class WriteZero extends Error {}
    /**
     * Raised when attempting to read bytes from a resource, but the EOF was
     * unexpectedly encountered.
     *
     * @category Errors */
    export class UnexpectedEof extends Error {}
    /**
     * The underlying IO resource is invalid or closed, and so the operation
     * could not be performed.
     *
     * @category Errors */
    export class BadResource extends Error {}
    /**
     * Raised in situations where when attempting to load a dynamic import,
     * too many redirects were encountered.
     *
     * @category Errors */
    export class Http extends Error {}
    /**
     * Raised when the underlying IO resource is not available because it is
     * being awaited on in another block of code.
     *
     * @category Errors */
    export class Busy extends Error {}
    /**
     * Raised when the underlying Deno API is asked to perform a function that
     * is not currently supported.
     *
     * @category Errors */
    export class NotSupported extends Error {}
    /**
     * Raised when too many symbolic links were encountered when resolving the
     * filename.
     *
     * @category Errors */
    export class FilesystemLoop extends Error {}
    /**
     * Raised when trying to open, create or write to a directory.
     *
     * @category Errors */
    export class IsADirectory extends Error {}
    /**
     * Raised when performing a socket operation but the remote host is
     * not reachable.
     *
     * @category Errors */
    export class NetworkUnreachable extends Error {}
    /**
     * Raised when trying to perform an operation on a path that is not a
     * directory, when directory is required.
     *
     * @category Errors */
    export class NotADirectory extends Error {}
    /**
     * Raised when trying to perform an operation while the relevant Deno
     * permission (like `--allow-read`) has not been granted.
     *
     * Before Deno 2.0, this condition was covered by the {@link PermissionDenied}
     * error.
     *
     * @category Errors */
    export class NotCapable extends Error {}
  }

  /** The current process ID of this instance of the Deno CLI.
   *
   * ```ts
   * console.log(Deno.pid);
   * ```
   *
   * @category Runtime
   */
  export const pid: number;

  /**
   * The process ID of parent process of this instance of the Deno CLI.
   *
   * ```ts
   * console.log(Deno.ppid);
   * ```
   *
   * @category Runtime
   */
  export const ppid: number;

  /** @category Runtime */
  export interface MemoryUsage {
    /** The number of bytes of the current Deno's process resident set size,
     * which is the amount of memory occupied in main memory (RAM). */
    rss: number;
    /** The total size of the heap for V8, in bytes. */
    heapTotal: number;
    /** The amount of the heap used for V8, in bytes. */
    heapUsed: number;
    /** Memory, in bytes, associated with JavaScript objects outside of the
     * JavaScript isolate. */
    external: number;
  }

  /**
   * Returns an object describing the memory usage of the Deno process and the
   * V8 subsystem measured in bytes.
   *
   * @category Runtime
   */
  export function memoryUsage(): MemoryUsage;

  /**
   * Get the `hostname` of the machine the Deno process is running on.
   *
   * ```ts
   * console.log(Deno.hostname());
   * ```
   *
   * Requires `allow-sys` permission.
   *
   * @tags allow-sys
   * @category Runtime
   */
  export function hostname(): string;

  /**
   * Returns an array containing the 1, 5, and 15 minute load averages. The
   * load average is a measure of CPU and IO utilization of the last one, five,
   * and 15 minute periods expressed as a fractional number.  Zero means there
   * is no load. On Windows, the three values are always the same and represent
   * the current load, not the 1, 5 and 15 minute load averages.
   *
   * ```ts
   * console.log(Deno.loadavg());  // e.g. [ 0.71, 0.44, 0.44 ]
   * ```
   *
   * Requires `allow-sys` permission.
   *
   * On Windows there is no API available to retrieve this information and this method returns `[ 0, 0, 0 ]`.
   *
   * @tags allow-sys
   * @category Runtime
   */
  export function loadavg(): number[];

  /**
   * The information for a network interface returned from a call to
   * {@linkcode Deno.networkInterfaces}.
   *
   * @category Network
   */
  export interface NetworkInterfaceInfo {
    /** The network interface name. */
    name: string;
    /** The IP protocol version. */
    family: "IPv4" | "IPv6";
    /** The IP address bound to the interface. */
    address: string;
    /** The netmask applied to the interface. */
    netmask: string;
    /** The IPv6 scope id or `null`. */
    scopeid: number | null;
    /** The CIDR range. */
    cidr: string;
    /** The MAC address. */
    mac: string;
  }

  /**
   * Returns an array of the network interface information.
   *
   * ```ts
   * console.log(Deno.networkInterfaces());
   * ```
   *
   * Requires `allow-sys` permission.
   *
   * @tags allow-sys
   * @category Network
   */
  export function networkInterfaces(): NetworkInterfaceInfo[];

  /**
   * Displays the total amount of free and used physical and swap memory in the
   * system, as well as the buffers and caches used by the kernel.
   *
   * This is similar to the `free` command in Linux
   *
   * ```ts
   * console.log(Deno.systemMemoryInfo());
   * ```
   *
   * Requires `allow-sys` permission.
   *
   * @tags allow-sys
   * @category Runtime
   */
  export function systemMemoryInfo(): SystemMemoryInfo;

  /**
   * Information returned from a call to {@linkcode Deno.systemMemoryInfo}.
   *
   * @category Runtime
   */
  export interface SystemMemoryInfo {
    /** Total installed memory in bytes. */
    total: number;
    /** Unused memory in bytes. */
    free: number;
    /** Estimation of how much memory, in bytes, is available for starting new
     * applications, without swapping. Unlike the data provided by the cache or
     * free fields, this field takes into account page cache and also that not
     * all reclaimable memory will be reclaimed due to items being in use.
     */
    available: number;
    /** Memory used by kernel buffers. */
    buffers: number;
    /** Memory used by the page cache and slabs. */
    cached: number;
    /** Total swap memory. */
    swapTotal: number;
    /** Unused swap memory. */
    swapFree: number;
  }

  /** Reflects the `NO_COLOR` environment variable at program start.
   *
   * When the value is `true`, the Deno CLI will attempt to not send color codes
   * to `stderr` or `stdout` and other command line programs should also attempt
   * to respect this value.
   *
   * See: https://no-color.org/
   *
   * @category Runtime
   */
  export const noColor: boolean;

  /**
   * Returns the release version of the Operating System.
   *
   * ```ts
   * console.log(Deno.osRelease());
   * ```
   *
   * Requires `allow-sys` permission.
   * Under consideration to possibly move to Deno.build or Deno.versions and if
   * it should depend sys-info, which may not be desirable.
   *
   * @tags allow-sys
   * @category Runtime
   */
  export function osRelease(): string;

  /**
   * Returns the Operating System uptime in number of seconds.
   *
   * ```ts
   * console.log(Deno.osUptime());
   * ```
   *
   * Requires `allow-sys` permission.
   *
   * @tags allow-sys
   * @category Runtime
   */
  export function osUptime(): number;

  /**
   * Options which define the permissions within a test or worker context.
   *
   * `"inherit"` ensures that all permissions of the parent process will be
   * applied to the test context. `"none"` ensures the test context has no
   * permissions. A `PermissionOptionsObject` provides a more specific
   * set of permissions to the test context.
   *
   * @category Permissions */
  export type PermissionOptions = "inherit" | "none" | PermissionOptionsObject;

  /**
   * A set of options which can define the permissions within a test or worker
   * context at a highly specific level.
   *
   * @category Permissions */
  export interface PermissionOptionsObject {
    /** Specifies if the `env` permission should be requested or revoked.
     * If set to `"inherit"`, the current `env` permission will be inherited.
     * If set to `true`, the global `env` permission will be requested.
     * If set to `false`, the global `env` permission will be revoked.
     *
     * @default {false}
     */
    env?: "inherit" | boolean | string[];

    /** Specifies if the `sys` permission should be requested or revoked.
     * If set to `"inherit"`, the current `sys` permission will be inherited.
     * If set to `true`, the global `sys` permission will be requested.
     * If set to `false`, the global `sys` permission will be revoked.
     *
     * @default {false}
     */
    sys?: "inherit" | boolean | string[];

    /** Specifies if the `net` permission should be requested or revoked.
     * if set to `"inherit"`, the current `net` permission will be inherited.
     * if set to `true`, the global `net` permission will be requested.
     * if set to `false`, the global `net` permission will be revoked.
     * if set to `string[]`, the `net` permission will be requested with the
     * specified host strings with the format `"<host>[:<port>]`.
     *
     * @default {false}
     *
     * Examples:
     *
     * ```ts
     * import { assertEquals } from "jsr:@std/assert";
     *
     * Deno.test({
     *   name: "inherit",
     *   permissions: {
     *     net: "inherit",
     *   },
     *   async fn() {
     *     const status = await Deno.permissions.query({ name: "net" })
     *     assertEquals(status.state, "granted");
     *   },
     * });
     * ```
     *
     * ```ts
     * import { assertEquals } from "jsr:@std/assert";
     *
     * Deno.test({
     *   name: "true",
     *   permissions: {
     *     net: true,
     *   },
     *   async fn() {
     *     const status = await Deno.permissions.query({ name: "net" });
     *     assertEquals(status.state, "granted");
     *   },
     * });
     * ```
     *
     * ```ts
     * import { assertEquals } from "jsr:@std/assert";
     *
     * Deno.test({
     *   name: "false",
     *   permissions: {
     *     net: false,
     *   },
     *   async fn() {
     *     const status = await Deno.permissions.query({ name: "net" });
     *     assertEquals(status.state, "denied");
     *   },
     * });
     * ```
     *
     * ```ts
     * import { assertEquals } from "jsr:@std/assert";
     *
     * Deno.test({
     *   name: "localhost:8080",
     *   permissions: {
     *     net: ["localhost:8080"],
     *   },
     *   async fn() {
     *     const status = await Deno.permissions.query({ name: "net", host: "localhost:8080" });
     *     assertEquals(status.state, "granted");
     *   },
     * });
     * ```
     */
    net?: "inherit" | boolean | string[];

    /** Specifies if the `ffi` permission should be requested or revoked.
     * If set to `"inherit"`, the current `ffi` permission will be inherited.
     * If set to `true`, the global `ffi` permission will be requested.
     * If set to `false`, the global `ffi` permission will be revoked.
     *
     * @default {false}
     */
    ffi?: "inherit" | boolean | Array<string | URL>;

    /** Specifies if the `read` permission should be requested or revoked.
     * If set to `"inherit"`, the current `read` permission will be inherited.
     * If set to `true`, the global `read` permission will be requested.
     * If set to `false`, the global `read` permission will be revoked.
     * If set to `Array<string | URL>`, the `read` permission will be requested with the
     * specified file paths.
     *
     * @default {false}
     */
    read?: "inherit" | boolean | Array<string | URL>;

    /** Specifies if the `run` permission should be requested or revoked.
     * If set to `"inherit"`, the current `run` permission will be inherited.
     * If set to `true`, the global `run` permission will be requested.
     * If set to `false`, the global `run` permission will be revoked.
     *
     * @default {false}
     */
    run?: "inherit" | boolean | Array<string | URL>;

    /** Specifies if the `write` permission should be requested or revoked.
     * If set to `"inherit"`, the current `write` permission will be inherited.
     * If set to `true`, the global `write` permission will be requested.
     * If set to `false`, the global `write` permission will be revoked.
     * If set to `Array<string | URL>`, the `write` permission will be requested with the
     * specified file paths.
     *
     * @default {false}
     */
    write?: "inherit" | boolean | Array<string | URL>;
  }

  /**
   * Context that is passed to a testing function, which can be used to either
   * gain information about the current test, or register additional test
   * steps within the current test.
   *
   * @category Testing */
  export interface TestContext {
    /** The current test name. */
    name: string;
    /** The string URL of the current test. */
    origin: string;
    /** If the current test is a step of another test, the parent test context
     * will be set here. */
    parent?: TestContext;

    /** Run a sub step of the parent test or step. Returns a promise
     * that resolves to a boolean signifying if the step completed successfully.
     *
     * The returned promise never rejects unless the arguments are invalid.
     *
     * If the test was ignored the promise returns `false`.
     *
     * ```ts
     * Deno.test({
     *   name: "a parent test",
     *   async fn(t) {
     *     console.log("before the step");
     *     await t.step({
     *       name: "step 1",
     *       fn(t) {
     *         console.log("current step:", t.name);
     *       }
     *     });
     *     console.log("after the step");
     *   }
     * });
     * ```
     */
    step(definition: TestStepDefinition): Promise<boolean>;

    /** Run a sub step of the parent test or step. Returns a promise
     * that resolves to a boolean signifying if the step completed successfully.
     *
     * The returned promise never rejects unless the arguments are invalid.
     *
     * If the test was ignored the promise returns `false`.
     *
     * ```ts
     * Deno.test(
     *   "a parent test",
     *   async (t) => {
     *     console.log("before the step");
     *     await t.step(
     *       "step 1",
     *       (t) => {
     *         console.log("current step:", t.name);
     *       }
     *     );
     *     console.log("after the step");
     *   }
     * );
     * ```
     */
    step(
      name: string,
      fn: (t: TestContext) => void | Promise<void>,
    ): Promise<boolean>;

    /** Run a sub step of the parent test or step. Returns a promise
     * that resolves to a boolean signifying if the step completed successfully.
     *
     * The returned promise never rejects unless the arguments are invalid.
     *
     * If the test was ignored the promise returns `false`.
     *
     * ```ts
     * Deno.test(async function aParentTest(t) {
     *   console.log("before the step");
     *   await t.step(function step1(t) {
     *     console.log("current step:", t.name);
     *   });
     *   console.log("after the step");
     * });
     * ```
     */
    step(fn: (t: TestContext) => void | Promise<void>): Promise<boolean>;
  }

  /** @category Testing */
  export interface TestStepDefinition {
    /** The test function that will be tested when this step is executed. The
     * function can take an argument which will provide information about the
     * current step's context. */
    fn: (t: TestContext) => void | Promise<void>;
    /** The name of the step. */
    name: string;
    /** If truthy the current test step will be ignored.
     *
     * This is a quick way to skip over a step, but also can be used for
     * conditional logic, like determining if an environment feature is present.
     */
    ignore?: boolean;
    /** Check that the number of async completed operations after the test step
     * is the same as number of dispatched operations. This ensures that the
     * code tested does not start async operations which it then does
     * not await. This helps in preventing logic errors and memory leaks
     * in the application code.
     *
     * Defaults to the parent test or step's value. */
    sanitizeOps?: boolean;
    /** Ensure the test step does not "leak" resources - like open files or
     * network connections - by ensuring the open resources at the start of the
     * step match the open resources at the end of the step.
     *
     * Defaults to the parent test or step's value. */
    sanitizeResources?: boolean;
    /** Ensure the test step does not prematurely cause the process to exit,
     * for example via a call to {@linkcode Deno.exit}.
     *
     * Defaults to the parent test or step's value. */
    sanitizeExit?: boolean;
  }

  /** @category Testing */
  export interface TestDefinition {
    fn: (t: TestContext) => void | Promise<void>;
    /** The name of the test. */
    name: string;
    /** If truthy the current test step will be ignored.
     *
     * It is a quick way to skip over a step, but also can be used for
     * conditional logic, like determining if an environment feature is present.
     */
    ignore?: boolean;
    /** If at least one test has `only` set to `true`, only run tests that have
     * `only` set to `true` and fail the test suite. */
    only?: boolean;
    /** Check that the number of async completed operations after the test step
     * is the same as number of dispatched operations. This ensures that the
     * code tested does not start async operations which it then does
     * not await. This helps in preventing logic errors and memory leaks
     * in the application code.
     *
     * @default {true} */
    sanitizeOps?: boolean;
    /** Ensure the test step does not "leak" resources - like open files or
     * network connections - by ensuring the open resources at the start of the
     * test match the open resources at the end of the test.
     *
     * @default {true} */
    sanitizeResources?: boolean;
    /** Ensure the test case does not prematurely cause the process to exit,
     * for example via a call to {@linkcode Deno.exit}.
     *
     * @default {true} */
    sanitizeExit?: boolean;
    /** Specifies the permissions that should be used to run the test.
     *
     * Set this to "inherit" to keep the calling runtime permissions, set this
     * to "none" to revoke all permissions, or set a more specific set of
     * permissions using a {@linkcode PermissionOptionsObject}.
     *
     * @default {"inherit"} */
    permissions?: PermissionOptions;
  }

  /** Register a test which will be run when `deno test` is used on the command
   * line and the containing module looks like a test module.
   *
   * `fn` can be async if required.
   *
   * ```ts
   * import { assertEquals } from "jsr:@std/assert";
   *
   * Deno.test({
   *   name: "example test",
   *   fn() {
   *     assertEquals("world", "world");
   *   },
   * });
   *
   * Deno.test({
   *   name: "example ignored test",
   *   ignore: Deno.build.os === "windows",
   *   fn() {
   *     // This test is ignored only on Windows machines
   *   },
   * });
   *
   * Deno.test({
   *   name: "example async test",
   *   async fn() {
   *     const decoder = new TextDecoder("utf-8");
   *     const data = await Deno.readFile("hello_world.txt");
   *     assertEquals(decoder.decode(data), "Hello world");
   *   }
   * });
   * ```
   *
   * @category Testing
   */
  export const test: DenoTest;

  /**
   * @category Testing
   */
  export interface DenoTest {
    /** Register a test which will be run when `deno test` is used on the command
     * line and the containing module looks like a test module.
     *
     * `fn` can be async if required.
     *
     * ```ts
     * import { assertEquals } from "jsr:@std/assert";
     *
     * Deno.test({
     *   name: "example test",
     *   fn() {
     *     assertEquals("world", "world");
     *   },
     * });
     *
     * Deno.test({
     *   name: "example ignored test",
     *   ignore: Deno.build.os === "windows",
     *   fn() {
     *     // This test is ignored only on Windows machines
     *   },
     * });
     *
     * Deno.test({
     *   name: "example async test",
     *   async fn() {
     *     const decoder = new TextDecoder("utf-8");
     *     const data = await Deno.readFile("hello_world.txt");
     *     assertEquals(decoder.decode(data), "Hello world");
     *   }
     * });
     * ```
     *
     * @category Testing
     */
    (t: TestDefinition): void;

    /** Register a test which will be run when `deno test` is used on the command
     * line and the containing module looks like a test module.
     *
     * `fn` can be async if required.
     *
     * ```ts
     * import { assertEquals } from "jsr:@std/assert";
     *
     * Deno.test("My test description", () => {
     *   assertEquals("hello", "hello");
     * });
     *
     * Deno.test("My async test description", async () => {
     *   const decoder = new TextDecoder("utf-8");
     *   const data = await Deno.readFile("hello_world.txt");
     *   assertEquals(decoder.decode(data), "Hello world");
     * });
     * ```
     *
     * @category Testing
     */
    (name: string, fn: (t: TestContext) => void | Promise<void>): void;

    /** Register a test which will be run when `deno test` is used on the command
     * line and the containing module looks like a test module.
     *
     * `fn` can be async if required. Declared function must have a name.
     *
     * ```ts
     * import { assertEquals } from "jsr:@std/assert";
     *
     * Deno.test(function myTestName() {
     *   assertEquals("hello", "hello");
     * });
     *
     * Deno.test(async function myOtherTestName() {
     *   const decoder = new TextDecoder("utf-8");
     *   const data = await Deno.readFile("hello_world.txt");
     *   assertEquals(decoder.decode(data), "Hello world");
     * });
     * ```
     *
     * @category Testing
     */
    (fn: (t: TestContext) => void | Promise<void>): void;

    /** Register a test which will be run when `deno test` is used on the command
     * line and the containing module looks like a test module.
     *
     * `fn` can be async if required.
     *
     * ```ts
     * import { assert, fail, assertEquals } from "jsr:@std/assert";
     *
     * Deno.test("My test description", { permissions: { read: true } }, (): void => {
     *   assertEquals("hello", "hello");
     * });
     *
     * Deno.test("My async test description", { permissions: { read: false } }, async (): Promise<void> => {
     *   const decoder = new TextDecoder("utf-8");
     *   const data = await Deno.readFile("hello_world.txt");
     *   assertEquals(decoder.decode(data), "Hello world");
     * });
     * ```
     *
     * @category Testing
     */
    (
      name: string,
      options: Omit<TestDefinition, "fn" | "name">,
      fn: (t: TestContext) => void | Promise<void>,
    ): void;

    /** Register a test which will be run when `deno test` is used on the command
     * line and the containing module looks like a test module.
     *
     * `fn` can be async if required.
     *
     * ```ts
     * import { assertEquals } from "jsr:@std/assert";
     *
     * Deno.test(
     *   {
     *     name: "My test description",
     *     permissions: { read: true },
     *   },
     *   () => {
     *     assertEquals("hello", "hello");
     *   },
     * );
     *
     * Deno.test(
     *   {
     *     name: "My async test description",
     *     permissions: { read: false },
     *   },
     *   async () => {
     *     const decoder = new TextDecoder("utf-8");
     *     const data = await Deno.readFile("hello_world.txt");
     *     assertEquals(decoder.decode(data), "Hello world");
     *   },
     * );
     * ```
     *
     * @category Testing
     */
    (
      options: Omit<TestDefinition, "fn" | "name">,
      fn: (t: TestContext) => void | Promise<void>,
    ): void;

    /** Register a test which will be run when `deno test` is used on the command
     * line and the containing module looks like a test module.
     *
     * `fn` can be async if required. Declared function must have a name.
     *
     * ```ts
     * import { assertEquals } from "jsr:@std/assert";
     *
     * Deno.test(
     *   { permissions: { read: true } },
     *   function myTestName() {
     *     assertEquals("hello", "hello");
     *   },
     * );
     *
     * Deno.test(
     *   { permissions: { read: false } },
     *   async function myOtherTestName() {
     *     const decoder = new TextDecoder("utf-8");
     *     const data = await Deno.readFile("hello_world.txt");
     *     assertEquals(decoder.decode(data), "Hello world");
     *   },
     * );
     * ```
     *
     * @category Testing
     */
    (
      options: Omit<TestDefinition, "fn">,
      fn: (t: TestContext) => void | Promise<void>,
    ): void;

    /** Shorthand property for ignoring a particular test case.
     *
     * @category Testing
     */
    ignore(t: Omit<TestDefinition, "ignore">): void;

    /** Shorthand property for ignoring a particular test case.
     *
     * @category Testing
     */
    ignore(name: string, fn: (t: TestContext) => void | Promise<void>): void;

    /** Shorthand property for ignoring a particular test case.
     *
     * @category Testing
     */
    ignore(fn: (t: TestContext) => void | Promise<void>): void;

    /** Shorthand property for ignoring a particular test case.
     *
     * @category Testing
     */
    ignore(
      name: string,
      options: Omit<TestDefinition, "fn" | "name" | "ignore">,
      fn: (t: TestContext) => void | Promise<void>,
    ): void;

    /** Shorthand property for ignoring a particular test case.
     *
     * @category Testing
     */
    ignore(
      options: Omit<TestDefinition, "fn" | "name" | "ignore">,
      fn: (t: TestContext) => void | Promise<void>,
    ): void;

    /** Shorthand property for ignoring a particular test case.
     *
     * @category Testing
     */
    ignore(
      options: Omit<TestDefinition, "fn" | "ignore">,
      fn: (t: TestContext) => void | Promise<void>,
    ): void;

    /** Shorthand property for focusing a particular test case.
     *
     * @category Testing
     */
    only(t: Omit<TestDefinition, "only">): void;

    /** Shorthand property for focusing a particular test case.
     *
     * @category Testing
     */
    only(name: string, fn: (t: TestContext) => void | Promise<void>): void;

    /** Shorthand property for focusing a particular test case.
     *
     * @category Testing
     */
    only(fn: (t: TestContext) => void | Promise<void>): void;

    /** Shorthand property for focusing a particular test case.
     *
     * @category Testing
     */
    only(
      name: string,
      options: Omit<TestDefinition, "fn" | "name" | "only">,
      fn: (t: TestContext) => void | Promise<void>,
    ): void;

    /** Shorthand property for focusing a particular test case.
     *
     * @category Testing
     */
    only(
      options: Omit<TestDefinition, "fn" | "name" | "only">,
      fn: (t: TestContext) => void | Promise<void>,
    ): void;

    /** Shorthand property for focusing a particular test case.
     *
     * @category Testing
     */
    only(
      options: Omit<TestDefinition, "fn" | "only">,
      fn: (t: TestContext) => void | Promise<void>,
    ): void;
  }

  /**
   * Context that is passed to a benchmarked function. The instance is shared
   * between iterations of the benchmark. Its methods can be used for example
   * to override of the measured portion of the function.
   *
   * @category Testing
   */
  export interface BenchContext {
    /** The current benchmark name. */
    name: string;
    /** The string URL of the current benchmark. */
    origin: string;

    /** Restarts the timer for the bench measurement. This should be called
     * after doing setup work which should not be measured.
     *
     * Warning: This method should not be used for benchmarks averaging less
     * than 10μs per iteration. In such cases it will be disabled but the call
     * will still have noticeable overhead, resulting in a warning.
     *
     * ```ts
     * Deno.bench("foo", async (t) => {
     *   const data = await Deno.readFile("data.txt");
     *   t.start();
     *   // some operation on `data`...
     * });
     * ```
     */
    start(): void;

    /** End the timer early for the bench measurement. This should be called
     * before doing teardown work which should not be measured.
     *
     * Warning: This method should not be used for benchmarks averaging less
     * than 10μs per iteration. In such cases it will be disabled but the call
     * will still have noticeable overhead, resulting in a warning.
     *
     * ```ts
     * Deno.bench("foo", async (t) => {
     *   using file = await Deno.open("data.txt");
     *   t.start();
     *   // some operation on `file`...
     *   t.end();
     * });
     * ```
     */
    end(): void;
  }

  /**
   * The interface for defining a benchmark test using {@linkcode Deno.bench}.
   *
   * @category Testing
   */
  export interface BenchDefinition {
    /** The test function which will be benchmarked. */
    fn: (b: BenchContext) => void | Promise<void>;
    /** The name of the test, which will be used in displaying the results. */
    name: string;
    /** If truthy, the benchmark test will be ignored/skipped. */
    ignore?: boolean;
    /** Group name for the benchmark.
     *
     * Grouped benchmarks produce a group time summary, where the difference
     * in performance between each test of the group is compared. */
    group?: string;
    /** Benchmark should be used as the baseline for other benchmarks.
     *
     * If there are multiple baselines in a group, the first one is used as the
     * baseline. */
    baseline?: boolean;
    /** If at least one bench has `only` set to true, only run benches that have
     * `only` set to `true` and fail the bench suite. */
    only?: boolean;
    /** Ensure the bench case does not prematurely cause the process to exit,
     * for example via a call to {@linkcode Deno.exit}.
     *
     * @default {true} */
    sanitizeExit?: boolean;
    /** Specifies the permissions that should be used to run the bench.
     *
     * Set this to `"inherit"` to keep the calling thread's permissions.
     *
     * Set this to `"none"` to revoke all permissions.
     *
     * @default {"inherit"}
     */
    permissions?: PermissionOptions;
  }

  /**
   * Register a benchmark test which will be run when `deno bench` is used on
   * the command line and the containing module looks like a bench module.
   *
   * If the test function (`fn`) returns a promise or is async, the test runner
   * will await resolution to consider the test complete.
   *
   * ```ts
   * import { assertEquals } from "jsr:@std/assert";
   *
   * Deno.bench({
   *   name: "example test",
   *   fn() {
   *     assertEquals("world", "world");
   *   },
   * });
   *
   * Deno.bench({
   *   name: "example ignored test",
   *   ignore: Deno.build.os === "windows",
   *   fn() {
   *     // This test is ignored only on Windows machines
   *   },
   * });
   *
   * Deno.bench({
   *   name: "example async test",
   *   async fn() {
   *     const decoder = new TextDecoder("utf-8");
   *     const data = await Deno.readFile("hello_world.txt");
   *     assertEquals(decoder.decode(data), "Hello world");
   *   }
   * });
   * ```
   *
   * @category Testing
   */
  export function bench(b: BenchDefinition): void;

  /**
   * Register a benchmark test which will be run when `deno bench` is used on
   * the command line and the containing module looks like a bench module.
   *
   * If the test function (`fn`) returns a promise or is async, the test runner
   * will await resolution to consider the test complete.
   *
   * ```ts
   * import { assertEquals } from "jsr:@std/assert";
   *
   * Deno.bench("My test description", () => {
   *   assertEquals("hello", "hello");
   * });
   *
   * Deno.bench("My async test description", async () => {
   *   const decoder = new TextDecoder("utf-8");
   *   const data = await Deno.readFile("hello_world.txt");
   *   assertEquals(decoder.decode(data), "Hello world");
   * });
   * ```
   *
   * @category Testing
   */
  export function bench(
    name: string,
    fn: (b: BenchContext) => void | Promise<void>,
  ): void;

  /**
   * Register a benchmark test which will be run when `deno bench` is used on
   * the command line and the containing module looks like a bench module.
   *
   * If the test function (`fn`) returns a promise or is async, the test runner
   * will await resolution to consider the test complete.
   *
   * ```ts
   * import { assertEquals } from "jsr:@std/assert";
   *
   * Deno.bench(function myTestName() {
   *   assertEquals("hello", "hello");
   * });
   *
   * Deno.bench(async function myOtherTestName() {
   *   const decoder = new TextDecoder("utf-8");
   *   const data = await Deno.readFile("hello_world.txt");
   *   assertEquals(decoder.decode(data), "Hello world");
   * });
   * ```
   *
   * @category Testing
   */
  export function bench(fn: (b: BenchContext) => void | Promise<void>): void;

  /**
   * Register a benchmark test which will be run when `deno bench` is used on
   * the command line and the containing module looks like a bench module.
   *
   * If the test function (`fn`) returns a promise or is async, the test runner
   * will await resolution to consider the test complete.
   *
   * ```ts
   * import { assertEquals } from "jsr:@std/assert";
   *
   * Deno.bench(
   *   "My test description",
   *   { permissions: { read: true } },
   *   () => {
   *    assertEquals("hello", "hello");
   *   }
   * );
   *
   * Deno.bench(
   *   "My async test description",
   *   { permissions: { read: false } },
   *   async () => {
   *     const decoder = new TextDecoder("utf-8");
   *     const data = await Deno.readFile("hello_world.txt");
   *     assertEquals(decoder.decode(data), "Hello world");
   *   }
   * );
   * ```
   *
   * @category Testing
   */
  export function bench(
    name: string,
    options: Omit<BenchDefinition, "fn" | "name">,
    fn: (b: BenchContext) => void | Promise<void>,
  ): void;

  /**
   * Register a benchmark test which will be run when `deno bench` is used on
   * the command line and the containing module looks like a bench module.
   *
   * If the test function (`fn`) returns a promise or is async, the test runner
   * will await resolution to consider the test complete.
   *
   * ```ts
   * import { assertEquals } from "jsr:@std/assert";
   *
   * Deno.bench(
   *   { name: "My test description", permissions: { read: true } },
   *   () => {
   *     assertEquals("hello", "hello");
   *   }
   * );
   *
   * Deno.bench(
   *   { name: "My async test description", permissions: { read: false } },
   *   async () => {
   *     const decoder = new TextDecoder("utf-8");
   *     const data = await Deno.readFile("hello_world.txt");
   *     assertEquals(decoder.decode(data), "Hello world");
   *   }
   * );
   * ```
   *
   * @category Testing
   */
  export function bench(
    options: Omit<BenchDefinition, "fn">,
    fn: (b: BenchContext) => void | Promise<void>,
  ): void;

  /**
   * Register a benchmark test which will be run when `deno bench` is used on
   * the command line and the containing module looks like a bench module.
   *
   * If the test function (`fn`) returns a promise or is async, the test runner
   * will await resolution to consider the test complete.
   *
   * ```ts
   * import { assertEquals } from "jsr:@std/assert";
   *
   * Deno.bench(
   *   { permissions: { read: true } },
   *   function myTestName() {
   *     assertEquals("hello", "hello");
   *   }
   * );
   *
   * Deno.bench(
   *   { permissions: { read: false } },
   *   async function myOtherTestName() {
   *     const decoder = new TextDecoder("utf-8");
   *     const data = await Deno.readFile("hello_world.txt");
   *     assertEquals(decoder.decode(data), "Hello world");
   *   }
   * );
   * ```
   *
   * @category Testing
   */
  export function bench(
    options: Omit<BenchDefinition, "fn" | "name">,
    fn: (b: BenchContext) => void | Promise<void>,
  ): void;

  /** Exit the Deno process with optional exit code.
   *
   * If no exit code is supplied then Deno will exit with return code of `0`.
   *
   * In worker contexts this is an alias to `self.close();`.
   *
   * ```ts
   * Deno.exit(5);
   * ```
   *
   * @category Runtime
   */
  export function exit(code?: number): never;

  /** The exit code for the Deno process.
   *
   * If no exit code has been supplied, then Deno will assume a return code of `0`.
   *
   * When setting an exit code value, a number or non-NaN string must be provided,
   * otherwise a TypeError will be thrown.
   *
   * ```ts
   * console.log(Deno.exitCode); //-> 0
   * Deno.exitCode = 1;
   * console.log(Deno.exitCode); //-> 1
   * ```
   *
   * @category Runtime
   */
  export var exitCode: number;

  /** An interface containing methods to interact with the process environment
   * variables.
   *
   * @tags allow-env
   * @category Runtime
   */
  export interface Env {
    /** Retrieve the value of an environment variable.
     *
     * Returns `undefined` if the supplied environment variable is not defined.
     *
     * ```ts
     * console.log(Deno.env.get("HOME"));  // e.g. outputs "/home/alice"
     * console.log(Deno.env.get("MADE_UP_VAR"));  // outputs "undefined"
     * ```
     *
     * Requires `allow-env` permission.
     *
     * @tags allow-env
     */
    get(key: string): string | undefined;

    /** Set the value of an environment variable.
     *
     * ```ts
     * Deno.env.set("SOME_VAR", "Value");
     * Deno.env.get("SOME_VAR");  // outputs "Value"
     * ```
     *
     * Requires `allow-env` permission.
     *
     * @tags allow-env
     */
    set(key: string, value: string): void;

    /** Delete the value of an environment variable.
     *
     * ```ts
     * Deno.env.set("SOME_VAR", "Value");
     * Deno.env.delete("SOME_VAR");  // outputs "undefined"
     * ```
     *
     * Requires `allow-env` permission.
     *
     * @tags allow-env
     */
    delete(key: string): void;

    /** Check whether an environment variable is present or not.
     *
     * ```ts
     * Deno.env.set("SOME_VAR", "Value");
     * Deno.env.has("SOME_VAR");  // outputs true
     * ```
     *
     * Requires `allow-env` permission.
     *
     * @tags allow-env
     */
    has(key: string): boolean;

    /** Returns a snapshot of the environment variables at invocation as a
     * simple object of keys and values.
     *
     * ```ts
     * Deno.env.set("TEST_VAR", "A");
     * const myEnv = Deno.env.toObject();
     * console.log(myEnv.SHELL);
     * Deno.env.set("TEST_VAR", "B");
     * console.log(myEnv.TEST_VAR);  // outputs "A"
     * ```
     *
     * Requires `allow-env` permission.
     *
     * @tags allow-env
     */
    toObject(): { [index: string]: string };
  }

  /** An interface containing methods to interact with the process environment
   * variables.
   *
   * @tags allow-env
   * @category Runtime
   */
  export const env: Env;

  /**
   * Returns the path to the current deno executable.
   *
   * ```ts
   * console.log(Deno.execPath());  // e.g. "/home/alice/.local/bin/deno"
   * ```
   *
   * Requires `allow-read` permission.
   *
   * @tags allow-read
   * @category Runtime
   */
  export function execPath(): string;

  /**
   * Change the current working directory to the specified path.
   *
   * ```ts
   * Deno.chdir("/home/userA");
   * Deno.chdir("../userB");
   * Deno.chdir("C:\\Program Files (x86)\\Java");
   * ```
   *
   * Throws {@linkcode Deno.errors.NotFound} if directory not found.
   *
   * Throws {@linkcode Deno.errors.PermissionDenied} if the user does not have
   * operating system file access rights.
   *
   * Requires `allow-read` permission.
   *
   * @tags allow-read
   * @category Runtime
   */
  export function chdir(directory: string | URL): void;

  /**
   * Return a string representing the current working directory.
   *
   * If the current directory can be reached via multiple paths (due to symbolic
   * links), `cwd()` may return any one of them.
   *
   * ```ts
   * const currentWorkingDirectory = Deno.cwd();
   * ```
   *
   * Throws {@linkcode Deno.errors.NotFound} if directory not available.
   *
   * Requires `allow-read` permission.
   *
   * @tags allow-read
   * @category Runtime
   */
  export function cwd(): string;

  /**
   * Creates `newpath` as a hard link to `oldpath`.
   *
   * ```ts
   * await Deno.link("old/name", "new/name");
   * ```
   *
   * Requires `allow-read` and `allow-write` permissions.
   *
   * @tags allow-read, allow-write
   * @category File System
   */
  export function link(oldpath: string, newpath: string): Promise<void>;

  /**
   * Synchronously creates `newpath` as a hard link to `oldpath`.
   *
   * ```ts
   * Deno.linkSync("old/name", "new/name");
   * ```
   *
   * Requires `allow-read` and `allow-write` permissions.
   *
   * @tags allow-read, allow-write
   * @category File System
   */
  export function linkSync(oldpath: string, newpath: string): void;

  /**
   * A enum which defines the seek mode for IO related APIs that support
   * seeking.
   *
   * @category I/O */
  export enum SeekMode {
    /* Seek from the start of the file/resource. */
    Start = 0,
    /* Seek from the current position within the file/resource. */
    Current = 1,
    /* Seek from the end of the current file/resource. */
    End = 2,
  }

  /** Open a file and resolve to an instance of {@linkcode Deno.FsFile}. The
   * file does not need to previously exist if using the `create` or `createNew`
   * open options. The caller may have the resulting file automatically closed
   * by the runtime once it's out of scope by declaring the file variable with
   * the `using` keyword.
   *
   * ```ts
   * using file = await Deno.open("/foo/bar.txt", { read: true, write: true });
   * // Do work with file
   * ```
   *
   * Alternatively, the caller may manually close the resource when finished with
   * it.
   *
   * ```ts
   * const file = await Deno.open("/foo/bar.txt", { read: true, write: true });
   * // Do work with file
   * file.close();
   * ```
   *
   * Requires `allow-read` and/or `allow-write` permissions depending on
   * options.
   *
   * @tags allow-read, allow-write
   * @category File System
   */
  export function open(
    path: string | URL,
    options?: OpenOptions,
  ): Promise<FsFile>;

  /** Synchronously open a file and return an instance of
   * {@linkcode Deno.FsFile}. The file does not need to previously exist if
   * using the `create` or `createNew` open options. The caller may have the
   * resulting file automatically closed by the runtime once it's out of scope
   * by declaring the file variable with the `using` keyword.
   *
   * ```ts
   * using file = Deno.openSync("/foo/bar.txt", { read: true, write: true });
   * // Do work with file
   * ```
   *
   * Alternatively, the caller may manually close the resource when finished with
   * it.
   *
   * ```ts
   * const file = Deno.openSync("/foo/bar.txt", { read: true, write: true });
   * // Do work with file
   * file.close();
   * ```
   *
   * Requires `allow-read` and/or `allow-write` permissions depending on
   * options.
   *
   * @tags allow-read, allow-write
   * @category File System
   */
  export function openSync(path: string | URL, options?: OpenOptions): FsFile;

  /** Creates a file if none exists or truncates an existing file and resolves to
   *  an instance of {@linkcode Deno.FsFile}.
   *
   * ```ts
   * const file = await Deno.create("/foo/bar.txt");
   * ```
   *
   * Requires `allow-read` and `allow-write` permissions.
   *
   * @tags allow-read, allow-write
   * @category File System
   */
  export function create(path: string | URL): Promise<FsFile>;

  /** Creates a file if none exists or truncates an existing file and returns
   *  an instance of {@linkcode Deno.FsFile}.
   *
   * ```ts
   * const file = Deno.createSync("/foo/bar.txt");
   * ```
   *
   * Requires `allow-read` and `allow-write` permissions.
   *
   * @tags allow-read, allow-write
   * @category File System
   */
  export function createSync(path: string | URL): FsFile;

  /** The Deno abstraction for reading and writing files.
   *
   * This is the most straight forward way of handling files within Deno and is
   * recommended over using the discrete functions within the `Deno` namespace.
   *
   * ```ts
   * using file = await Deno.open("/foo/bar.txt", { read: true });
   * const fileInfo = await file.stat();
   * if (fileInfo.isFile) {
   *   const buf = new Uint8Array(100);
   *   const numberOfBytesRead = await file.read(buf); // 11 bytes
   *   const text = new TextDecoder().decode(buf);  // "hello world"
   * }
   * ```
   *
   * @category File System
   */
  export class FsFile implements Disposable {
    /** A {@linkcode ReadableStream} instance representing to the byte contents
     * of the file. This makes it easy to interoperate with other web streams
     * based APIs.
     *
     * ```ts
     * using file = await Deno.open("my_file.txt", { read: true });
     * const decoder = new TextDecoder();
     * for await (const chunk of file.readable) {
     *   console.log(decoder.decode(chunk));
     * }
     * ```
     */
    readonly readable: ReadableStream<Uint8Array>;
    /** A {@linkcode WritableStream} instance to write the contents of the
     * file. This makes it easy to interoperate with other web streams based
     * APIs.
     *
     * ```ts
     * const items = ["hello", "world"];
     * using file = await Deno.open("my_file.txt", { write: true });
     * const encoder = new TextEncoder();
     * const writer = file.writable.getWriter();
     * for (const item of items) {
     *   await writer.write(encoder.encode(item));
     * }
     * ```
     */
    readonly writable: WritableStream<Uint8Array>;
    /** Write the contents of the array buffer (`p`) to the file.
     *
     * Resolves to the number of bytes written.
     *
     * **It is not guaranteed that the full buffer will be written in a single
     * call.**
     *
     * ```ts
     * const encoder = new TextEncoder();
     * const data = encoder.encode("Hello world");
     * using file = await Deno.open("/foo/bar.txt", { write: true });
     * const bytesWritten = await file.write(data); // 11
     * ```
     *
     * @category I/O
     */
    write(p: Uint8Array): Promise<number>;
    /** Synchronously write the contents of the array buffer (`p`) to the file.
     *
     * Returns the number of bytes written.
     *
     * **It is not guaranteed that the full buffer will be written in a single
     * call.**
     *
     * ```ts
     * const encoder = new TextEncoder();
     * const data = encoder.encode("Hello world");
     * using file = Deno.openSync("/foo/bar.txt", { write: true });
     * const bytesWritten = file.writeSync(data); // 11
     * ```
     */
    writeSync(p: Uint8Array): number;
    /** Truncates (or extends) the file to reach the specified `len`. If `len`
     * is not specified, then the entire file contents are truncated.
     *
     * ### Truncate the entire file
     *
     * ```ts
     * using file = await Deno.open("my_file.txt", { write: true });
     * await file.truncate();
     * ```
     *
     * ### Truncate part of the file
     *
     * ```ts
     * // if "my_file.txt" contains the text "hello world":
     * using file = await Deno.open("my_file.txt", { write: true });
     * await file.truncate(7);
     * const buf = new Uint8Array(100);
     * await file.read(buf);
     * const text = new TextDecoder().decode(buf); // "hello w"
     * ```
     */
    truncate(len?: number): Promise<void>;
    /** Synchronously truncates (or extends) the file to reach the specified
     * `len`. If `len` is not specified, then the entire file contents are
     * truncated.
     *
     * ### Truncate the entire file
     *
     * ```ts
     * using file = Deno.openSync("my_file.txt", { write: true });
     * file.truncateSync();
     * ```
     *
     * ### Truncate part of the file
     *
     * ```ts
     * // if "my_file.txt" contains the text "hello world":
     * using file = Deno.openSync("my_file.txt", { write: true });
     * file.truncateSync(7);
     * const buf = new Uint8Array(100);
     * file.readSync(buf);
     * const text = new TextDecoder().decode(buf); // "hello w"
     * ```
     */
    truncateSync(len?: number): void;
    /** Read the file into an array buffer (`p`).
     *
     * Resolves to either the number of bytes read during the operation or EOF
     * (`null`) if there was nothing more to read.
     *
     * It is possible for a read to successfully return with `0` bytes. This
     * does not indicate EOF.
     *
     * **It is not guaranteed that the full buffer will be read in a single
     * call.**
     *
     * ```ts
     * // if "/foo/bar.txt" contains the text "hello world":
     * using file = await Deno.open("/foo/bar.txt");
     * const buf = new Uint8Array(100);
     * const numberOfBytesRead = await file.read(buf); // 11 bytes
     * const text = new TextDecoder().decode(buf);  // "hello world"
     * ```
     */
    read(p: Uint8Array): Promise<number | null>;
    /** Synchronously read from the file into an array buffer (`p`).
     *
     * Returns either the number of bytes read during the operation or EOF
     * (`null`) if there was nothing more to read.
     *
     * It is possible for a read to successfully return with `0` bytes. This
     * does not indicate EOF.
     *
     * **It is not guaranteed that the full buffer will be read in a single
     * call.**
     *
     * ```ts
     * // if "/foo/bar.txt" contains the text "hello world":
     * using file = Deno.openSync("/foo/bar.txt");
     * const buf = new Uint8Array(100);
     * const numberOfBytesRead = file.readSync(buf); // 11 bytes
     * const text = new TextDecoder().decode(buf);  // "hello world"
     * ```
     */
    readSync(p: Uint8Array): number | null;
    /** Seek to the given `offset` under mode given by `whence`. The call
     * resolves to the new position within the resource (bytes from the start).
     *
     * ```ts
     * // Given the file contains "Hello world" text, which is 11 bytes long:
     * using file = await Deno.open(
     *   "hello.txt",
     *   { read: true, write: true, truncate: true, create: true },
     * );
     * await file.write(new TextEncoder().encode("Hello world"));
     *
     * // advance cursor 6 bytes
     * const cursorPosition = await file.seek(6, Deno.SeekMode.Start);
     * console.log(cursorPosition);  // 6
     * const buf = new Uint8Array(100);
     * await file.read(buf);
     * console.log(new TextDecoder().decode(buf)); // "world"
     * ```
     *
     * The seek modes work as follows:
     *
     * ```ts
     * // Given the file contains "Hello world" text, which is 11 bytes long:
     * const file = await Deno.open(
     *   "hello.txt",
     *   { read: true, write: true, truncate: true, create: true },
     * );
     * await file.write(new TextEncoder().encode("Hello world"));
     *
     * // Seek 6 bytes from the start of the file
     * console.log(await file.seek(6, Deno.SeekMode.Start)); // "6"
     * // Seek 2 more bytes from the current position
     * console.log(await file.seek(2, Deno.SeekMode.Current)); // "8"
     * // Seek backwards 2 bytes from the end of the file
     * console.log(await file.seek(-2, Deno.SeekMode.End)); // "9" (i.e. 11-2)
     * ```
     */
    seek(offset: number | bigint, whence: SeekMode): Promise<number>;
    /** Synchronously seek to the given `offset` under mode given by `whence`.
     * The new position within the resource (bytes from the start) is returned.
     *
     * ```ts
     * using file = Deno.openSync(
     *   "hello.txt",
     *   { read: true, write: true, truncate: true, create: true },
     * );
     * file.writeSync(new TextEncoder().encode("Hello world"));
     *
     * // advance cursor 6 bytes
     * const cursorPosition = file.seekSync(6, Deno.SeekMode.Start);
     * console.log(cursorPosition);  // 6
     * const buf = new Uint8Array(100);
     * file.readSync(buf);
     * console.log(new TextDecoder().decode(buf)); // "world"
     * ```
     *
     * The seek modes work as follows:
     *
     * ```ts
     * // Given the file contains "Hello world" text, which is 11 bytes long:
     * using file = Deno.openSync(
     *   "hello.txt",
     *   { read: true, write: true, truncate: true, create: true },
     * );
     * file.writeSync(new TextEncoder().encode("Hello world"));
     *
     * // Seek 6 bytes from the start of the file
     * console.log(file.seekSync(6, Deno.SeekMode.Start)); // "6"
     * // Seek 2 more bytes from the current position
     * console.log(file.seekSync(2, Deno.SeekMode.Current)); // "8"
     * // Seek backwards 2 bytes from the end of the file
     * console.log(file.seekSync(-2, Deno.SeekMode.End)); // "9" (i.e. 11-2)
     * ```
     */
    seekSync(offset: number | bigint, whence: SeekMode): number;
    /** Resolves to a {@linkcode Deno.FileInfo} for the file.
     *
     * ```ts
     * import { assert } from "jsr:@std/assert";
     *
     * using file = await Deno.open("hello.txt");
     * const fileInfo = await file.stat();
     * assert(fileInfo.isFile);
     * ```
     */
    stat(): Promise<FileInfo>;
    /** Synchronously returns a {@linkcode Deno.FileInfo} for the file.
     *
     * ```ts
     * import { assert } from "jsr:@std/assert";
     *
     * using file = Deno.openSync("hello.txt")
     * const fileInfo = file.statSync();
     * assert(fileInfo.isFile);
     * ```
     */
    statSync(): FileInfo;
    /**
     * Flushes any pending data and metadata operations of the given file
     * stream to disk.
     *
     * ```ts
     * const file = await Deno.open(
     *   "my_file.txt",
     *   { read: true, write: true, create: true },
     * );
     * await file.write(new TextEncoder().encode("Hello World"));
     * await file.truncate(1);
     * await file.sync();
     * console.log(await Deno.readTextFile("my_file.txt")); // H
     * ```
     *
     * @category I/O
     */
    sync(): Promise<void>;
    /**
     * Synchronously flushes any pending data and metadata operations of the given
     * file stream to disk.
     *
     * ```ts
     * const file = Deno.openSync(
     *   "my_file.txt",
     *   { read: true, write: true, create: true },
     * );
     * file.writeSync(new TextEncoder().encode("Hello World"));
     * file.truncateSync(1);
     * file.syncSync();
     * console.log(Deno.readTextFileSync("my_file.txt")); // H
     * ```
     *
     * @category I/O
     */
    syncSync(): void;
    /**
     * Flushes any pending data operations of the given file stream to disk.
     *  ```ts
     * using file = await Deno.open(
     *   "my_file.txt",
     *   { read: true, write: true, create: true },
     * );
     * await file.write(new TextEncoder().encode("Hello World"));
     * await file.syncData();
     * console.log(await Deno.readTextFile("my_file.txt")); // Hello World
     * ```
     *
     * @category I/O
     */
    syncData(): Promise<void>;
    /**
     * Synchronously flushes any pending data operations of the given file stream
     * to disk.
     *
     *  ```ts
     * using file = Deno.openSync(
     *   "my_file.txt",
     *   { read: true, write: true, create: true },
     * );
     * file.writeSync(new TextEncoder().encode("Hello World"));
     * file.syncDataSync();
     * console.log(Deno.readTextFileSync("my_file.txt")); // Hello World
     * ```
     *
     * @category I/O
     */
    syncDataSync(): void;
    /**
     * Changes the access (`atime`) and modification (`mtime`) times of the
     * file stream resource. Given times are either in seconds (UNIX epoch
     * time) or as `Date` objects.
     *
     * ```ts
     * using file = await Deno.open("file.txt", { create: true, write: true });
     * await file.utime(1556495550, new Date());
     * ```
     *
     * @category File System
     */
    utime(atime: number | Date, mtime: number | Date): Promise<void>;
    /**
     * Synchronously changes the access (`atime`) and modification (`mtime`)
     * times of the file stream resource. Given times are either in seconds
     * (UNIX epoch time) or as `Date` objects.
     *
     * ```ts
     * using file = Deno.openSync("file.txt", { create: true, write: true });
     * file.utime(1556495550, new Date());
     * ```
     *
     * @category File System
     */
    utimeSync(atime: number | Date, mtime: number | Date): void;
    /** **UNSTABLE**: New API, yet to be vetted.
     *
     * Checks if the file resource is a TTY (terminal).
     *
     * ```ts
     * // This example is system and context specific
     * using file = await Deno.open("/dev/tty6");
     * file.isTerminal(); // true
     * ```
     */
    isTerminal(): boolean;
    /** **UNSTABLE**: New API, yet to be vetted.
     *
     * Set TTY to be under raw mode or not. In raw mode, characters are read and
     * returned as is, without being processed. All special processing of
     * characters by the terminal is disabled, including echoing input
     * characters. Reading from a TTY device in raw mode is faster than reading
     * from a TTY device in canonical mode.
     *
     * ```ts
     * using file = await Deno.open("/dev/tty6");
     * file.setRaw(true, { cbreak: true });
     * ```
     */
    setRaw(mode: boolean, options?: SetRawOptions): void;
    /**
     * Acquire an advisory file-system lock for the file.
     *
     * @param [exclusive=false]
     */
    lock(exclusive?: boolean): Promise<void>;
    /**
     * Synchronously acquire an advisory file-system lock synchronously for the file.
     *
     * @param [exclusive=false]
     */
    lockSync(exclusive?: boolean): void;
    /**
     * Release an advisory file-system lock for the file.
     */
    unlock(): Promise<void>;
    /**
     * Synchronously release an advisory file-system lock for the file.
     */
    unlockSync(): void;
    /** Close the file. Closing a file when you are finished with it is
     * important to avoid leaking resources.
     *
     * ```ts
     * using file = await Deno.open("my_file.txt");
     * // do work with "file" object
     * ```
     */
    close(): void;

    [Symbol.dispose](): void;
  }

  /** Gets the size of the console as columns/rows.
   *
   * ```ts
   * const { columns, rows } = Deno.consoleSize();
   * ```
   *
   * This returns the size of the console window as reported by the operating
   * system. It's not a reflection of how many characters will fit within the
   * console window, but can be used as part of that calculation.
   *
   * @category I/O
   */
  export function consoleSize(): {
    columns: number;
    rows: number;
  };

  /** @category I/O */
  export interface SetRawOptions {
    /**
     * The `cbreak` option can be used to indicate that characters that
     * correspond to a signal should still be generated. When disabling raw
     * mode, this option is ignored. This functionality currently only works on
     * Linux and Mac OS.
     */
    cbreak: boolean;
  }

  /** A reference to `stdin` which can be used to read directly from `stdin`.
   *
   * It implements the Deno specific
   * {@linkcode https://jsr.io/@std/io/doc/types/~/Reader | Reader},
   * {@linkcode https://jsr.io/@std/io/doc/types/~/ReaderSync | ReaderSync},
   * and {@linkcode https://jsr.io/@std/io/doc/types/~/Closer | Closer}
   * interfaces as well as provides a {@linkcode ReadableStream} interface.
   *
   * ### Reading chunks from the readable stream
   *
   * ```ts
   * const decoder = new TextDecoder();
   * for await (const chunk of Deno.stdin.readable) {
   *   const text = decoder.decode(chunk);
   *   // do something with the text
   * }
   * ```
   *
   * @category I/O
   */
  export const stdin: {
    /** Read the incoming data from `stdin` into an array buffer (`p`).
     *
     * Resolves to either the number of bytes read during the operation or EOF
     * (`null`) if there was nothing more to read.
     *
     * It is possible for a read to successfully return with `0` bytes. This
     * does not indicate EOF.
     *
     * **It is not guaranteed that the full buffer will be read in a single
     * call.**
     *
     * ```ts
     * // If the text "hello world" is piped into the script:
     * const buf = new Uint8Array(100);
     * const numberOfBytesRead = await Deno.stdin.read(buf); // 11 bytes
     * const text = new TextDecoder().decode(buf);  // "hello world"
     * ```
     *
     * @category I/O
     */
    read(p: Uint8Array): Promise<number | null>;
    /** Synchronously read from the incoming data from `stdin` into an array
     * buffer (`p`).
     *
     * Returns either the number of bytes read during the operation or EOF
     * (`null`) if there was nothing more to read.
     *
     * It is possible for a read to successfully return with `0` bytes. This
     * does not indicate EOF.
     *
     * **It is not guaranteed that the full buffer will be read in a single
     * call.**
     *
     * ```ts
     * // If the text "hello world" is piped into the script:
     * const buf = new Uint8Array(100);
     * const numberOfBytesRead = Deno.stdin.readSync(buf); // 11 bytes
     * const text = new TextDecoder().decode(buf);  // "hello world"
     * ```
     *
     * @category I/O
     */
    readSync(p: Uint8Array): number | null;
    /** Closes `stdin`, freeing the resource.
     *
     * ```ts
     * Deno.stdin.close();
     * ```
     */
    close(): void;
    /** A readable stream interface to `stdin`. */
    readonly readable: ReadableStream<Uint8Array>;
    /**
     * Set TTY to be under raw mode or not. In raw mode, characters are read and
     * returned as is, without being processed. All special processing of
     * characters by the terminal is disabled, including echoing input
     * characters. Reading from a TTY device in raw mode is faster than reading
     * from a TTY device in canonical mode.
     *
     * ```ts
     * Deno.stdin.setRaw(true, { cbreak: true });
     * ```
     *
     * @category I/O
     */
    setRaw(mode: boolean, options?: SetRawOptions): void;
    /**
     * Checks if `stdin` is a TTY (terminal).
     *
     * ```ts
     * // This example is system and context specific
     * Deno.stdin.isTerminal(); // true
     * ```
     *
     * @category I/O
     */
    isTerminal(): boolean;
  };
  /** A reference to `stdout` which can be used to write directly to `stdout`.
   * It implements the Deno specific
   * {@linkcode https://jsr.io/@std/io/doc/types/~/Writer | Writer},
   * {@linkcode https://jsr.io/@std/io/doc/types/~/WriterSync | WriterSync},
   * and {@linkcode https://jsr.io/@std/io/doc/types/~/Closer | Closer} interfaces as well as provides a
   * {@linkcode WritableStream} interface.
   *
   * These are low level constructs, and the {@linkcode console} interface is a
   * more straight forward way to interact with `stdout` and `stderr`.
   *
   * @category I/O
   */
  export const stdout: {
    /** Write the contents of the array buffer (`p`) to `stdout`.
     *
     * Resolves to the number of bytes written.
     *
     * **It is not guaranteed that the full buffer will be written in a single
     * call.**
     *
     * ```ts
     * const encoder = new TextEncoder();
     * const data = encoder.encode("Hello world");
     * const bytesWritten = await Deno.stdout.write(data); // 11
     * ```
     *
     * @category I/O
     */
    write(p: Uint8Array): Promise<number>;
    /** Synchronously write the contents of the array buffer (`p`) to `stdout`.
     *
     * Returns the number of bytes written.
     *
     * **It is not guaranteed that the full buffer will be written in a single
     * call.**
     *
     * ```ts
     * const encoder = new TextEncoder();
     * const data = encoder.encode("Hello world");
     * const bytesWritten = Deno.stdout.writeSync(data); // 11
     * ```
     */
    writeSync(p: Uint8Array): number;
    /** Closes `stdout`, freeing the resource.
     *
     * ```ts
     * Deno.stdout.close();
     * ```
     */
    close(): void;
    /** A writable stream interface to `stdout`. */
    readonly writable: WritableStream<Uint8Array>;
    /**
     * Checks if `stdout` is a TTY (terminal).
     *
     * ```ts
     * // This example is system and context specific
     * Deno.stdout.isTerminal(); // true
     * ```
     *
     * @category I/O
     */
    isTerminal(): boolean;
  };
  /** A reference to `stderr` which can be used to write directly to `stderr`.
   * It implements the Deno specific
   * {@linkcode https://jsr.io/@std/io/doc/types/~/Writer | Writer},
   * {@linkcode https://jsr.io/@std/io/doc/types/~/WriterSync | WriterSync},
   * and {@linkcode https://jsr.io/@std/io/doc/types/~/Closer | Closer} interfaces as well as provides a
   * {@linkcode WritableStream} interface.
   *
   * These are low level constructs, and the {@linkcode console} interface is a
   * more straight forward way to interact with `stdout` and `stderr`.
   *
   * @category I/O
   */
  export const stderr: {
    /** Write the contents of the array buffer (`p`) to `stderr`.
     *
     * Resolves to the number of bytes written.
     *
     * **It is not guaranteed that the full buffer will be written in a single
     * call.**
     *
     * ```ts
     * const encoder = new TextEncoder();
     * const data = encoder.encode("Hello world");
     * const bytesWritten = await Deno.stderr.write(data); // 11
     * ```
     *
     * @category I/O
     */
    write(p: Uint8Array): Promise<number>;
    /** Synchronously write the contents of the array buffer (`p`) to `stderr`.
     *
     * Returns the number of bytes written.
     *
     * **It is not guaranteed that the full buffer will be written in a single
     * call.**
     *
     * ```ts
     * const encoder = new TextEncoder();
     * const data = encoder.encode("Hello world");
     * const bytesWritten = Deno.stderr.writeSync(data); // 11
     * ```
     */
    writeSync(p: Uint8Array): number;
    /** Closes `stderr`, freeing the resource.
     *
     * ```ts
     * Deno.stderr.close();
     * ```
     */
    close(): void;
    /** A writable stream interface to `stderr`. */
    readonly writable: WritableStream<Uint8Array>;
    /**
     * Checks if `stderr` is a TTY (terminal).
     *
     * ```ts
     * // This example is system and context specific
     * Deno.stderr.isTerminal(); // true
     * ```
     *
     * @category I/O
     */
    isTerminal(): boolean;
  };

  /**
   * Options which can be set when doing {@linkcode Deno.open} and
   * {@linkcode Deno.openSync}.
   *
   * @category File System */
  export interface OpenOptions {
    /** Sets the option for read access. This option, when `true`, means that
     * the file should be read-able if opened.
     *
     * @default {true} */
    read?: boolean;
    /** Sets the option for write access. This option, when `true`, means that
     * the file should be write-able if opened. If the file already exists,
     * any write calls on it will overwrite its contents, by default without
     * truncating it.
     *
     * @default {false} */
    write?: boolean;
    /** Sets the option for the append mode. This option, when `true`, means
     * that writes will append to a file instead of overwriting previous
     * contents.
     *
     * Note that setting `{ write: true, append: true }` has the same effect as
     * setting only `{ append: true }`.
     *
     * @default {false} */
    append?: boolean;
    /** Sets the option for truncating a previous file. If a file is
     * successfully opened with this option set it will truncate the file to `0`
     * size if it already exists. The file must be opened with write access
     * for truncate to work.
     *
     * @default {false} */
    truncate?: boolean;
    /** Sets the option to allow creating a new file, if one doesn't already
     * exist at the specified path. Requires write or append access to be
     * used.
     *
     * @default {false} */
    create?: boolean;
    /** If set to `true`, no file, directory, or symlink is allowed to exist at
     * the target location. Requires write or append access to be used. When
     * createNew is set to `true`, create and truncate are ignored.
     *
     * @default {false} */
    createNew?: boolean;
    /** Permissions to use if creating the file (defaults to `0o666`, before
     * the process's umask).
     *
     * Ignored on Windows. */
    mode?: number;
  }

  /**
   * Options which can be set when using {@linkcode Deno.readFile} or
   * {@linkcode Deno.readFileSync}.
   *
   * @category File System */
  export interface ReadFileOptions {
    /**
     * An abort signal to allow cancellation of the file read operation.
     * If the signal becomes aborted the readFile operation will be stopped
     * and the promise returned will be rejected with an AbortError.
     */
    signal?: AbortSignal;
  }

  /**
   * Options which can be set when using {@linkcode Deno.mkdir} and
   * {@linkcode Deno.mkdirSync}.
   *
   * @category File System */
  export interface MkdirOptions {
    /** If set to `true`, means that any intermediate directories will also be
     * created (as with the shell command `mkdir -p`).
     *
     * Intermediate directories are created with the same permissions.
     *
     * When recursive is set to `true`, succeeds silently (without changing any
     * permissions) if a directory already exists at the path, or if the path
     * is a symlink to an existing directory.
     *
     * @default {false} */
    recursive?: boolean;
    /** Permissions to use when creating the directory (defaults to `0o777`,
     * before the process's umask).
     *
     * Ignored on Windows. */
    mode?: number;
  }

  /** Creates a new directory with the specified path.
   *
   * ```ts
   * await Deno.mkdir("new_dir");
   * await Deno.mkdir("nested/directories", { recursive: true });
   * await Deno.mkdir("restricted_access_dir", { mode: 0o700 });
   * ```
   *
   * Defaults to throwing error if the directory already exists.
   *
   * Requires `allow-write` permission.
   *
   * @tags allow-write
   * @category File System
   */
  export function mkdir(
    path: string | URL,
    options?: MkdirOptions,
  ): Promise<void>;

  /** Synchronously creates a new directory with the specified path.
   *
   * ```ts
   * Deno.mkdirSync("new_dir");
   * Deno.mkdirSync("nested/directories", { recursive: true });
   * Deno.mkdirSync("restricted_access_dir", { mode: 0o700 });
   * ```
   *
   * Defaults to throwing error if the directory already exists.
   *
   * Requires `allow-write` permission.
   *
   * @tags allow-write
   * @category File System
   */
  export function mkdirSync(path: string | URL, options?: MkdirOptions): void;

  /**
   * Options which can be set when using {@linkcode Deno.makeTempDir},
   * {@linkcode Deno.makeTempDirSync}, {@linkcode Deno.makeTempFile}, and
   * {@linkcode Deno.makeTempFileSync}.
   *
   * @category File System */
  export interface MakeTempOptions {
    /** Directory where the temporary directory should be created (defaults to
     * the env variable `TMPDIR`, or the system's default, usually `/tmp`).
     *
     * Note that if the passed `dir` is relative, the path returned by
     * `makeTempFile()` and `makeTempDir()` will also be relative. Be mindful of
     * this when changing working directory. */
    dir?: string;
    /** String that should precede the random portion of the temporary
     * directory's name. */
    prefix?: string;
    /** String that should follow the random portion of the temporary
     * directory's name. */
    suffix?: string;
  }

  /** Creates a new temporary directory in the default directory for temporary
   * files, unless `dir` is specified. Other optional options include
   * prefixing and suffixing the directory name with `prefix` and `suffix`
   * respectively.
   *
   * This call resolves to the full path to the newly created directory.
   *
   * Multiple programs calling this function simultaneously will create different
   * directories. It is the caller's responsibility to remove the directory when
   * no longer needed.
   *
   * ```ts
   * const tempDirName0 = await Deno.makeTempDir();  // e.g. /tmp/2894ea76
   * const tempDirName1 = await Deno.makeTempDir({ prefix: 'my_temp' }); // e.g. /tmp/my_temp339c944d
   * ```
   *
   * Requires `allow-write` permission.
   *
   * @tags allow-write
   * @category File System
   */
  // TODO(ry) Doesn't check permissions.
  export function makeTempDir(options?: MakeTempOptions): Promise<string>;

  /** Synchronously creates a new temporary directory in the default directory
   * for temporary files, unless `dir` is specified. Other optional options
   * include prefixing and suffixing the directory name with `prefix` and
   * `suffix` respectively.
   *
   * The full path to the newly created directory is returned.
   *
   * Multiple programs calling this function simultaneously will create different
   * directories. It is the caller's responsibility to remove the directory when
   * no longer needed.
   *
   * ```ts
   * const tempDirName0 = Deno.makeTempDirSync();  // e.g. /tmp/2894ea76
   * const tempDirName1 = Deno.makeTempDirSync({ prefix: 'my_temp' });  // e.g. /tmp/my_temp339c944d
   * ```
   *
   * Requires `allow-write` permission.
   *
   * @tags allow-write
   * @category File System
   */
  // TODO(ry) Doesn't check permissions.
  export function makeTempDirSync(options?: MakeTempOptions): string;

  /** Creates a new temporary file in the default directory for temporary
   * files, unless `dir` is specified.
   *
   * Other options include prefixing and suffixing the directory name with
   * `prefix` and `suffix` respectively.
   *
   * This call resolves to the full path to the newly created file.
   *
   * Multiple programs calling this function simultaneously will create
   * different files. It is the caller's responsibility to remove the file when
   * no longer needed.
   *
   * ```ts
   * const tmpFileName0 = await Deno.makeTempFile();  // e.g. /tmp/419e0bf2
   * const tmpFileName1 = await Deno.makeTempFile({ prefix: 'my_temp' });  // e.g. /tmp/my_temp754d3098
   * ```
   *
   * Requires `allow-write` permission.
   *
   * @tags allow-write
   * @category File System
   */
  export function makeTempFile(options?: MakeTempOptions): Promise<string>;

  /** Synchronously creates a new temporary file in the default directory for
   * temporary files, unless `dir` is specified.
   *
   * Other options include prefixing and suffixing the directory name with
   * `prefix` and `suffix` respectively.
   *
   * The full path to the newly created file is returned.
   *
   * Multiple programs calling this function simultaneously will create
   * different files. It is the caller's responsibility to remove the file when
   * no longer needed.
   *
   * ```ts
   * const tempFileName0 = Deno.makeTempFileSync(); // e.g. /tmp/419e0bf2
   * const tempFileName1 = Deno.makeTempFileSync({ prefix: 'my_temp' });  // e.g. /tmp/my_temp754d3098
   * ```
   *
   * Requires `allow-write` permission.
   *
   * @tags allow-write
   * @category File System
   */
  export function makeTempFileSync(options?: MakeTempOptions): string;

  /** Changes the permission of a specific file/directory of specified path.
   * Ignores the process's umask.
   *
   * ```ts
   * await Deno.chmod("/path/to/file", 0o666);
   * ```
   *
   * The mode is a sequence of 3 octal numbers. The first/left-most number
   * specifies the permissions for the owner. The second number specifies the
   * permissions for the group. The last/right-most number specifies the
   * permissions for others. For example, with a mode of 0o764, the owner (7)
   * can read/write/execute, the group (6) can read/write and everyone else (4)
   * can read only.
   *
   * | Number | Description |
   * | ------ | ----------- |
   * | 7      | read, write, and execute |
   * | 6      | read and write |
   * | 5      | read and execute |
   * | 4      | read only |
   * | 3      | write and execute |
   * | 2      | write only |
   * | 1      | execute only |
   * | 0      | no permission |
   *
   * NOTE: This API currently throws on Windows
   *
   * Requires `allow-write` permission.
   *
   * @tags allow-write
   * @category File System
   */
  export function chmod(path: string | URL, mode: number): Promise<void>;

  /** Synchronously changes the permission of a specific file/directory of
   * specified path. Ignores the process's umask.
   *
   * ```ts
   * Deno.chmodSync("/path/to/file", 0o666);
   * ```
   *
   * For a full description, see {@linkcode Deno.chmod}.
   *
   * NOTE: This API currently throws on Windows
   *
   * Requires `allow-write` permission.
   *
   * @tags allow-write
   * @category File System
   */
  export function chmodSync(path: string | URL, mode: number): void;

  /** Change owner of a regular file or directory.
   *
   * This functionality is not available on Windows.
   *
   * ```ts
   * await Deno.chown("myFile.txt", 1000, 1002);
   * ```
   *
   * Requires `allow-write` permission.
   *
   * Throws Error (not implemented) if executed on Windows.
   *
   * @tags allow-write
   * @category File System
   *
   * @param path path to the file
   * @param uid user id (UID) of the new owner, or `null` for no change
   * @param gid group id (GID) of the new owner, or `null` for no change
   */
  export function chown(
    path: string | URL,
    uid: number | null,
    gid: number | null,
  ): Promise<void>;

  /** Synchronously change owner of a regular file or directory.
   *
   * This functionality is not available on Windows.
   *
   * ```ts
   * Deno.chownSync("myFile.txt", 1000, 1002);
   * ```
   *
   * Requires `allow-write` permission.
   *
   * Throws Error (not implemented) if executed on Windows.
   *
   * @tags allow-write
   * @category File System
   *
   * @param path path to the file
   * @param uid user id (UID) of the new owner, or `null` for no change
   * @param gid group id (GID) of the new owner, or `null` for no change
   */
  export function chownSync(
    path: string | URL,
    uid: number | null,
    gid: number | null,
  ): void;

  /**
   * Options which can be set when using {@linkcode Deno.remove} and
   * {@linkcode Deno.removeSync}.
   *
   * @category File System */
  export interface RemoveOptions {
    /** If set to `true`, path will be removed even if it's a non-empty directory.
     *
     * @default {false} */
    recursive?: boolean;
  }

  /** Removes the named file or directory.
   *
   * ```ts
   * await Deno.remove("/path/to/empty_dir/or/file");
   * await Deno.remove("/path/to/populated_dir/or/file", { recursive: true });
   * ```
   *
   * Throws error if permission denied, path not found, or path is a non-empty
   * directory and the `recursive` option isn't set to `true`.
   *
   * Requires `allow-write` permission.
   *
   * @tags allow-write
   * @category File System
   */
  export function remove(
    path: string | URL,
    options?: RemoveOptions,
  ): Promise<void>;

  /** Synchronously removes the named file or directory.
   *
   * ```ts
   * Deno.removeSync("/path/to/empty_dir/or/file");
   * Deno.removeSync("/path/to/populated_dir/or/file", { recursive: true });
   * ```
   *
   * Throws error if permission denied, path not found, or path is a non-empty
   * directory and the `recursive` option isn't set to `true`.
   *
   * Requires `allow-write` permission.
   *
   * @tags allow-write
   * @category File System
   */
  export function removeSync(path: string | URL, options?: RemoveOptions): void;

  /** Synchronously renames (moves) `oldpath` to `newpath`. Paths may be files or
   * directories. If `newpath` already exists and is not a directory,
   * `renameSync()` replaces it. OS-specific restrictions may apply when
   * `oldpath` and `newpath` are in different directories.
   *
   * ```ts
   * Deno.renameSync("old/path", "new/path");
   * ```
   *
   * On Unix-like OSes, this operation does not follow symlinks at either path.
   *
   * It varies between platforms when the operation throws errors, and if so what
   * they are. It's always an error to rename anything to a non-empty directory.
   *
   * Requires `allow-read` and `allow-write` permissions.
   *
   * @tags allow-read, allow-write
   * @category File System
   */
  export function renameSync(
    oldpath: string | URL,
    newpath: string | URL,
  ): void;

  /** Renames (moves) `oldpath` to `newpath`. Paths may be files or directories.
   * If `newpath` already exists and is not a directory, `rename()` replaces it.
   * OS-specific restrictions may apply when `oldpath` and `newpath` are in
   * different directories.
   *
   * ```ts
   * await Deno.rename("old/path", "new/path");
   * ```
   *
   * On Unix-like OSes, this operation does not follow symlinks at either path.
   *
   * It varies between platforms when the operation throws errors, and if so
   * what they are. It's always an error to rename anything to a non-empty
   * directory.
   *
   * Requires `allow-read` and `allow-write` permissions.
   *
   * @tags allow-read, allow-write
   * @category File System
   */
  export function rename(
    oldpath: string | URL,
    newpath: string | URL,
  ): Promise<void>;

  /** Asynchronously reads and returns the entire contents of a file as an UTF-8
   *  decoded string. Reading a directory throws an error.
   *
   * ```ts
   * const data = await Deno.readTextFile("hello.txt");
   * console.log(data);
   * ```
   *
   * Requires `allow-read` permission.
   *
   * @tags allow-read
   * @category File System
   */
  export function readTextFile(
    path: string | URL,
    options?: ReadFileOptions,
  ): Promise<string>;

  /** Synchronously reads and returns the entire contents of a file as an UTF-8
   *  decoded string. Reading a directory throws an error.
   *
   * ```ts
   * const data = Deno.readTextFileSync("hello.txt");
   * console.log(data);
   * ```
   *
   * Requires `allow-read` permission.
   *
   * @tags allow-read
   * @category File System
   */
  export function readTextFileSync(path: string | URL): string;

  /** Reads and resolves to the entire contents of a file as an array of bytes.
   * `TextDecoder` can be used to transform the bytes to string if required.
   * Reading a directory returns an empty data array.
   *
   * ```ts
   * const decoder = new TextDecoder("utf-8");
   * const data = await Deno.readFile("hello.txt");
   * console.log(decoder.decode(data));
   * ```
   *
   * Requires `allow-read` permission.
   *
   * @tags allow-read
   * @category File System
   */
  export function readFile(
    path: string | URL,
    options?: ReadFileOptions,
  ): Promise<Uint8Array>;

  /** Synchronously reads and returns the entire contents of a file as an array
   * of bytes. `TextDecoder` can be used to transform the bytes to string if
   * required. Reading a directory returns an empty data array.
   *
   * ```ts
   * const decoder = new TextDecoder("utf-8");
   * const data = Deno.readFileSync("hello.txt");
   * console.log(decoder.decode(data));
   * ```
   *
   * Requires `allow-read` permission.
   *
   * @tags allow-read
   * @category File System
   */
  export function readFileSync(path: string | URL): Uint8Array;

  /** Provides information about a file and is returned by
   * {@linkcode Deno.stat}, {@linkcode Deno.lstat}, {@linkcode Deno.statSync},
   * and {@linkcode Deno.lstatSync} or from calling `stat()` and `statSync()`
   * on an {@linkcode Deno.FsFile} instance.
   *
   * @category File System
   */
  export interface FileInfo {
    /** True if this is info for a regular file. Mutually exclusive to
     * `FileInfo.isDirectory` and `FileInfo.isSymlink`. */
    isFile: boolean;
    /** True if this is info for a regular directory. Mutually exclusive to
     * `FileInfo.isFile` and `FileInfo.isSymlink`. */
    isDirectory: boolean;
    /** True if this is info for a symlink. Mutually exclusive to
     * `FileInfo.isFile` and `FileInfo.isDirectory`. */
    isSymlink: boolean;
    /** The size of the file, in bytes. */
    size: number;
    /** The last modification time of the file. This corresponds to the `mtime`
     * field from `stat` on Linux/Mac OS and `ftLastWriteTime` on Windows. This
     * may not be available on all platforms. */
    mtime: Date | null;
    /** The last access time of the file. This corresponds to the `atime`
     * field from `stat` on Unix and `ftLastAccessTime` on Windows. This may not
     * be available on all platforms. */
    atime: Date | null;
    /** The creation time of the file. This corresponds to the `birthtime`
     * field from `stat` on Mac/BSD and `ftCreationTime` on Windows. This may
     * not be available on all platforms. */
    birthtime: Date | null;
    /** ID of the device containing the file. */
    dev: number;
    /** Inode number.
     *
     * _Linux/Mac OS only._ */
    ino: number | null;
    /** The underlying raw `st_mode` bits that contain the standard Unix
     * permissions for this file/directory.
     *
     * _Linux/Mac OS only._ */
    mode: number | null;
    /** Number of hard links pointing to this file.
     *
     * _Linux/Mac OS only._ */
    nlink: number | null;
    /** User ID of the owner of this file.
     *
     * _Linux/Mac OS only._ */
    uid: number | null;
    /** Group ID of the owner of this file.
     *
     * _Linux/Mac OS only._ */
    gid: number | null;
    /** Device ID of this file.
     *
     * _Linux/Mac OS only._ */
    rdev: number | null;
    /** Blocksize for filesystem I/O.
     *
     * _Linux/Mac OS only._ */
    blksize: number | null;
    /** Number of blocks allocated to the file, in 512-byte units.
     *
     * _Linux/Mac OS only._ */
    blocks: number | null;
    /**  True if this is info for a block device.
     *
     * _Linux/Mac OS only._ */
    isBlockDevice: boolean | null;
    /**  True if this is info for a char device.
     *
     * _Linux/Mac OS only._ */
    isCharDevice: boolean | null;
    /**  True if this is info for a fifo.
     *
     * _Linux/Mac OS only._ */
    isFifo: boolean | null;
    /**  True if this is info for a socket.
     *
     * _Linux/Mac OS only._ */
    isSocket: boolean | null;
  }

  /** Resolves to the absolute normalized path, with symbolic links resolved.
   *
   * ```ts
   * // e.g. given /home/alice/file.txt and current directory /home/alice
   * await Deno.symlink("file.txt", "symlink_file.txt");
   * const realPath = await Deno.realPath("./file.txt");
   * const realSymLinkPath = await Deno.realPath("./symlink_file.txt");
   * console.log(realPath);  // outputs "/home/alice/file.txt"
   * console.log(realSymLinkPath);  // outputs "/home/alice/file.txt"
   * ```
   *
   * Requires `allow-read` permission for the target path.
   *
   * Also requires `allow-read` permission for the `CWD` if the target path is
   * relative.
   *
   * @tags allow-read
   * @category File System
   */
  export function realPath(path: string | URL): Promise<string>;

  /** Synchronously returns absolute normalized path, with symbolic links
   * resolved.
   *
   * ```ts
   * // e.g. given /home/alice/file.txt and current directory /home/alice
   * Deno.symlinkSync("file.txt", "symlink_file.txt");
   * const realPath = Deno.realPathSync("./file.txt");
   * const realSymLinkPath = Deno.realPathSync("./symlink_file.txt");
   * console.log(realPath);  // outputs "/home/alice/file.txt"
   * console.log(realSymLinkPath);  // outputs "/home/alice/file.txt"
   * ```
   *
   * Requires `allow-read` permission for the target path.
   *
   * Also requires `allow-read` permission for the `CWD` if the target path is
   * relative.
   *
   * @tags allow-read
   * @category File System
   */
  export function realPathSync(path: string | URL): string;

  /**
   * Information about a directory entry returned from {@linkcode Deno.readDir}
   * and {@linkcode Deno.readDirSync}.
   *
   * @category File System */
  export interface DirEntry {
    /** The file name of the entry. It is just the entity name and does not
     * include the full path. */
    name: string;
    /** True if this is info for a regular file. Mutually exclusive to
     * `DirEntry.isDirectory` and `DirEntry.isSymlink`. */
    isFile: boolean;
    /** True if this is info for a regular directory. Mutually exclusive to
     * `DirEntry.isFile` and `DirEntry.isSymlink`. */
    isDirectory: boolean;
    /** True if this is info for a symlink. Mutually exclusive to
     * `DirEntry.isFile` and `DirEntry.isDirectory`. */
    isSymlink: boolean;
  }

  /** Reads the directory given by `path` and returns an async iterable of
   * {@linkcode Deno.DirEntry}. The order of entries is not guaranteed.
   *
   * ```ts
   * for await (const dirEntry of Deno.readDir("/")) {
   *   console.log(dirEntry.name);
   * }
   * ```
   *
   * Throws error if `path` is not a directory.
   *
   * Requires `allow-read` permission.
   *
   * @tags allow-read
   * @category File System
   */
  export function readDir(path: string | URL): AsyncIterable<DirEntry>;

  /** Synchronously reads the directory given by `path` and returns an iterable
   * of {@linkcode Deno.DirEntry}. The order of entries is not guaranteed.
   *
   * ```ts
   * for (const dirEntry of Deno.readDirSync("/")) {
   *   console.log(dirEntry.name);
   * }
   * ```
   *
   * Throws error if `path` is not a directory.
   *
   * Requires `allow-read` permission.
   *
   * @tags allow-read
   * @category File System
   */
  export function readDirSync(path: string | URL): Iterable<DirEntry>;

  /** Copies the contents and permissions of one file to another specified path,
   * by default creating a new file if needed, else overwriting. Fails if target
   * path is a directory or is unwritable.
   *
   * ```ts
   * await Deno.copyFile("from.txt", "to.txt");
   * ```
   *
   * Requires `allow-read` permission on `fromPath`.
   *
   * Requires `allow-write` permission on `toPath`.
   *
   * @tags allow-read, allow-write
   * @category File System
   */
  export function copyFile(
    fromPath: string | URL,
    toPath: string | URL,
  ): Promise<void>;

  /** Synchronously copies the contents and permissions of one file to another
   * specified path, by default creating a new file if needed, else overwriting.
   * Fails if target path is a directory or is unwritable.
   *
   * ```ts
   * Deno.copyFileSync("from.txt", "to.txt");
   * ```
   *
   * Requires `allow-read` permission on `fromPath`.
   *
   * Requires `allow-write` permission on `toPath`.
   *
   * @tags allow-read, allow-write
   * @category File System
   */
  export function copyFileSync(
    fromPath: string | URL,
    toPath: string | URL,
  ): void;

  /** Resolves to the full path destination of the named symbolic link.
   *
   * ```ts
   * await Deno.symlink("./test.txt", "./test_link.txt");
   * const target = await Deno.readLink("./test_link.txt"); // full path of ./test.txt
   * ```
   *
   * Throws TypeError if called with a hard link.
   *
   * Requires `allow-read` permission.
   *
   * @tags allow-read
   * @category File System
   */
  export function readLink(path: string | URL): Promise<string>;

  /** Synchronously returns the full path destination of the named symbolic
   * link.
   *
   * ```ts
   * Deno.symlinkSync("./test.txt", "./test_link.txt");
   * const target = Deno.readLinkSync("./test_link.txt"); // full path of ./test.txt
   * ```
   *
   * Throws TypeError if called with a hard link.
   *
   * Requires `allow-read` permission.
   *
   * @tags allow-read
   * @category File System
   */
  export function readLinkSync(path: string | URL): string;

  /** Resolves to a {@linkcode Deno.FileInfo} for the specified `path`. If
   * `path` is a symlink, information for the symlink will be returned instead
   * of what it points to.
   *
   * ```ts
   * import { assert } from "jsr:@std/assert";
   * const fileInfo = await Deno.lstat("hello.txt");
   * assert(fileInfo.isFile);
   * ```
   *
   * Requires `allow-read` permission.
   *
   * @tags allow-read
   * @category File System
   */
  export function lstat(path: string | URL): Promise<FileInfo>;

  /** Synchronously returns a {@linkcode Deno.FileInfo} for the specified
   * `path`. If `path` is a symlink, information for the symlink will be
   * returned instead of what it points to.
   *
   * ```ts
   * import { assert } from "jsr:@std/assert";
   * const fileInfo = Deno.lstatSync("hello.txt");
   * assert(fileInfo.isFile);
   * ```
   *
   * Requires `allow-read` permission.
   *
   * @tags allow-read
   * @category File System
   */
  export function lstatSync(path: string | URL): FileInfo;

  /** Resolves to a {@linkcode Deno.FileInfo} for the specified `path`. Will
   * always follow symlinks.
   *
   * ```ts
   * import { assert } from "jsr:@std/assert";
   * const fileInfo = await Deno.stat("hello.txt");
   * assert(fileInfo.isFile);
   * ```
   *
   * Requires `allow-read` permission.
   *
   * @tags allow-read
   * @category File System
   */
  export function stat(path: string | URL): Promise<FileInfo>;

  /** Synchronously returns a {@linkcode Deno.FileInfo} for the specified
   * `path`. Will always follow symlinks.
   *
   * ```ts
   * import { assert } from "jsr:@std/assert";
   * const fileInfo = Deno.statSync("hello.txt");
   * assert(fileInfo.isFile);
   * ```
   *
   * Requires `allow-read` permission.
   *
   * @tags allow-read
   * @category File System
   */
  export function statSync(path: string | URL): FileInfo;

  /** Options for writing to a file.
   *
   * @category File System
   */
  export interface WriteFileOptions {
    /** If set to `true`, will append to a file instead of overwriting previous
     * contents.
     *
     * @default {false} */
    append?: boolean;
    /** Sets the option to allow creating a new file, if one doesn't already
     * exist at the specified path.
     *
     * @default {true} */
    create?: boolean;
    /** If set to `true`, no file, directory, or symlink is allowed to exist at
     * the target location. When createNew is set to `true`, `create` is ignored.
     *
     * @default {false} */
    createNew?: boolean;
    /** Permissions always applied to file. */
    mode?: number;
    /** An abort signal to allow cancellation of the file write operation.
     *
     * If the signal becomes aborted the write file operation will be stopped
     * and the promise returned will be rejected with an {@linkcode AbortError}.
     */
    signal?: AbortSignal;
  }

  /** Write `data` to the given `path`, by default creating a new file if
   * needed, else overwriting.
   *
   * ```ts
   * const encoder = new TextEncoder();
   * const data = encoder.encode("Hello world\n");
   * await Deno.writeFile("hello1.txt", data);  // overwrite "hello1.txt" or create it
   * await Deno.writeFile("hello2.txt", data, { create: false });  // only works if "hello2.txt" exists
   * await Deno.writeFile("hello3.txt", data, { mode: 0o777 });  // set permissions on new file
   * await Deno.writeFile("hello4.txt", data, { append: true });  // add data to the end of the file
   * ```
   *
   * Requires `allow-write` permission, and `allow-read` if `options.create` is
   * `false`.
   *
   * @tags allow-read, allow-write
   * @category File System
   */
  export function writeFile(
    path: string | URL,
    data: Uint8Array | ReadableStream<Uint8Array>,
    options?: WriteFileOptions,
  ): Promise<void>;

  /** Synchronously write `data` to the given `path`, by default creating a new
   * file if needed, else overwriting.
   *
   * ```ts
   * const encoder = new TextEncoder();
   * const data = encoder.encode("Hello world\n");
   * Deno.writeFileSync("hello1.txt", data);  // overwrite "hello1.txt" or create it
   * Deno.writeFileSync("hello2.txt", data, { create: false });  // only works if "hello2.txt" exists
   * Deno.writeFileSync("hello3.txt", data, { mode: 0o777 });  // set permissions on new file
   * Deno.writeFileSync("hello4.txt", data, { append: true });  // add data to the end of the file
   * ```
   *
   * Requires `allow-write` permission, and `allow-read` if `options.create` is
   * `false`.
   *
   * @tags allow-read, allow-write
   * @category File System
   */
  export function writeFileSync(
    path: string | URL,
    data: Uint8Array,
    options?: WriteFileOptions,
  ): void;

  /** Write string `data` to the given `path`, by default creating a new file if
   * needed, else overwriting.
   *
   * ```ts
   * await Deno.writeTextFile("hello1.txt", "Hello world\n");  // overwrite "hello1.txt" or create it
   * ```
   *
   * Requires `allow-write` permission, and `allow-read` if `options.create` is
   * `false`.
   *
   * @tags allow-read, allow-write
   * @category File System
   */
  export function writeTextFile(
    path: string | URL,
    data: string | ReadableStream<string>,
    options?: WriteFileOptions,
  ): Promise<void>;

  /** Synchronously write string `data` to the given `path`, by default creating
   * a new file if needed, else overwriting.
   *
   * ```ts
   * Deno.writeTextFileSync("hello1.txt", "Hello world\n");  // overwrite "hello1.txt" or create it
   * ```
   *
   * Requires `allow-write` permission, and `allow-read` if `options.create` is
   * `false`.
   *
   * @tags allow-read, allow-write
   * @category File System
   */
  export function writeTextFileSync(
    path: string | URL,
    data: string,
    options?: WriteFileOptions,
  ): void;

  /** Truncates (or extends) the specified file, to reach the specified `len`.
   * If `len` is not specified then the entire file contents are truncated.
   *
   * ### Truncate the entire file
   * ```ts
   * await Deno.truncate("my_file.txt");
   * ```
   *
   * ### Truncate part of the file
   *
   * ```ts
   * const file = await Deno.makeTempFile();
   * await Deno.writeTextFile(file, "Hello World");
   * await Deno.truncate(file, 7);
   * const data = await Deno.readFile(file);
   * console.log(new TextDecoder().decode(data));  // "Hello W"
   * ```
   *
   * Requires `allow-write` permission.
   *
   * @tags allow-write
   * @category File System
   */
  export function truncate(name: string, len?: number): Promise<void>;

  /** Synchronously truncates (or extends) the specified file, to reach the
   * specified `len`. If `len` is not specified then the entire file contents
   * are truncated.
   *
   * ### Truncate the entire file
   *
   * ```ts
   * Deno.truncateSync("my_file.txt");
   * ```
   *
   * ### Truncate part of the file
   *
   * ```ts
   * const file = Deno.makeTempFileSync();
   * Deno.writeFileSync(file, new TextEncoder().encode("Hello World"));
   * Deno.truncateSync(file, 7);
   * const data = Deno.readFileSync(file);
   * console.log(new TextDecoder().decode(data));
   * ```
   *
   * Requires `allow-write` permission.
   *
   * @tags allow-write
   * @category File System
   */
  export function truncateSync(name: string, len?: number): void;

  /** @category Runtime
   *
   * @deprecated This will be removed in Deno 2.0.
   */
  export interface OpMetrics {
    opsDispatched: number;
    opsDispatchedSync: number;
    opsDispatchedAsync: number;
    opsDispatchedAsyncUnref: number;
    opsCompleted: number;
    opsCompletedSync: number;
    opsCompletedAsync: number;
    opsCompletedAsyncUnref: number;
    bytesSentControl: number;
    bytesSentData: number;
    bytesReceived: number;
  }

  /**
   * Additional information for FsEvent objects with the "other" kind.
   *
   * - `"rescan"`: rescan notices indicate either a lapse in the events or a
   *    change in the filesystem such that events received so far can no longer
   *    be relied on to represent the state of the filesystem now. An
   *    application that simply reacts to file changes may not care about this.
   *    An application that keeps an in-memory representation of the filesystem
   *    will need to care, and will need to refresh that representation directly
   *    from the filesystem.
   *
   * @category File System
   */
  export type FsEventFlag = "rescan";

  /**
   * Represents a unique file system event yielded by a
   * {@linkcode Deno.FsWatcher}.
   *
   * @category File System */
  export interface FsEvent {
    /** The kind/type of the file system event. */
    kind:
      | "any"
      | "access"
      | "create"
      | "modify"
      | "rename"
      | "remove"
      | "other";
    /** An array of paths that are associated with the file system event. */
    paths: string[];
    /** Any additional flags associated with the event. */
    flag?: FsEventFlag;
  }

  /**
   * Returned by {@linkcode Deno.watchFs}. It is an async iterator yielding up
   * system events. To stop watching the file system by calling `.close()`
   * method.
   *
   * @category File System
   */
  export interface FsWatcher extends AsyncIterable<FsEvent>, Disposable {
    /** Stops watching the file system and closes the watcher resource. */
    close(): void;
    /**
     * Stops watching the file system and closes the watcher resource.
     *
     * @deprecated This will be removed in Deno 2.0. See the
     * {@link https://docs.deno.com/runtime/manual/advanced/migrate_deprecations | Deno 1.x to 2.x Migration Guide}
     * for migration instructions.
     */
    return?(value?: any): Promise<IteratorResult<FsEvent>>;
    [Symbol.asyncIterator](): AsyncIterableIterator<FsEvent>;
  }

  /** Watch for file system events against one or more `paths`, which can be
   * files or directories. These paths must exist already. One user action (e.g.
   * `touch test.file`) can generate multiple file system events. Likewise,
   * one user action can result in multiple file paths in one event (e.g. `mv
   * old_name.txt new_name.txt`).
   *
   * The recursive option is `true` by default and, for directories, will watch
   * the specified directory and all sub directories.
   *
   * Note that the exact ordering of the events can vary between operating
   * systems.
   *
   * ```ts
   * const watcher = Deno.watchFs("/");
   * for await (const event of watcher) {
   *    console.log(">>>> event", event);
   *    // { kind: "create", paths: [ "/foo.txt" ] }
   * }
   * ```
   *
   * Call `watcher.close()` to stop watching.
   *
   * ```ts
   * const watcher = Deno.watchFs("/");
   *
   * setTimeout(() => {
   *   watcher.close();
   * }, 5000);
   *
   * for await (const event of watcher) {
   *    console.log(">>>> event", event);
   * }
   * ```
   *
   * Requires `allow-read` permission.
   *
   * @tags allow-read
   * @category File System
   */
  export function watchFs(
    paths: string | string[],
    options?: { recursive: boolean },
  ): FsWatcher;

  /** Operating signals which can be listened for or sent to sub-processes. What
   * signals and what their standard behaviors are OS dependent.
   *
   * @category Runtime */
  export type Signal =
    | "SIGABRT"
    | "SIGALRM"
    | "SIGBREAK"
    | "SIGBUS"
    | "SIGCHLD"
    | "SIGCONT"
    | "SIGEMT"
    | "SIGFPE"
    | "SIGHUP"
    | "SIGILL"
    | "SIGINFO"
    | "SIGINT"
    | "SIGIO"
    | "SIGPOLL"
    | "SIGUNUSED"
    | "SIGKILL"
    | "SIGPIPE"
    | "SIGPROF"
    | "SIGPWR"
    | "SIGQUIT"
    | "SIGSEGV"
    | "SIGSTKFLT"
    | "SIGSTOP"
    | "SIGSYS"
    | "SIGTERM"
    | "SIGTRAP"
    | "SIGTSTP"
    | "SIGTTIN"
    | "SIGTTOU"
    | "SIGURG"
    | "SIGUSR1"
    | "SIGUSR2"
    | "SIGVTALRM"
    | "SIGWINCH"
    | "SIGXCPU"
    | "SIGXFSZ";

  /** Registers the given function as a listener of the given signal event.
   *
   * ```ts
   * Deno.addSignalListener(
   *   "SIGTERM",
   *   () => {
   *     console.log("SIGTERM!")
   *   }
   * );
   * ```
   *
   * _Note_: On Windows only `"SIGINT"` (CTRL+C) and `"SIGBREAK"` (CTRL+Break)
   * are supported.
   *
   * @category Runtime
   */
  export function addSignalListener(signal: Signal, handler: () => void): void;

  /** Removes the given signal listener that has been registered with
   * {@linkcode Deno.addSignalListener}.
   *
   * ```ts
   * const listener = () => {
   *   console.log("SIGTERM!")
   * };
   * Deno.addSignalListener("SIGTERM", listener);
   * Deno.removeSignalListener("SIGTERM", listener);
   * ```
   *
   * _Note_: On Windows only `"SIGINT"` (CTRL+C) and `"SIGBREAK"` (CTRL+Break)
   * are supported.
   *
   * @category Runtime
   */
  export function removeSignalListener(
    signal: Signal,
    handler: () => void,
  ): void;

  /** Create a child process.
   *
   * If any stdio options are not set to `"piped"`, accessing the corresponding
   * field on the `Command` or its `CommandOutput` will throw a `TypeError`.
   *
   * If `stdin` is set to `"piped"`, the `stdin` {@linkcode WritableStream}
   * needs to be closed manually.
   *
   * `Command` acts as a builder. Each call to {@linkcode Command.spawn} or
   * {@linkcode Command.output} will spawn a new subprocess.
   *
   * @example Spawn a subprocess and pipe the output to a file
   *
   * ```ts
   * const command = new Deno.Command(Deno.execPath(), {
   *   args: [
   *     "eval",
   *     "console.log('Hello World')",
   *   ],
   *   stdin: "piped",
   *   stdout: "piped",
   * });
   * const child = command.spawn();
   *
   * // open a file and pipe the subprocess output to it.
   * child.stdout.pipeTo(
   *   Deno.openSync("output", { write: true, create: true }).writable,
   * );
   *
   * // manually close stdin
   * child.stdin.close();
   * const status = await child.status;
   * ```
   *
   * @example Spawn a subprocess and collect its output
   *
   * ```ts
   * const command = new Deno.Command(Deno.execPath(), {
   *   args: [
   *     "eval",
   *     "console.log('hello'); console.error('world')",
   *   ],
   * });
   * const { code, stdout, stderr } = await command.output();
   * console.assert(code === 0);
   * console.assert("hello\n" === new TextDecoder().decode(stdout));
   * console.assert("world\n" === new TextDecoder().decode(stderr));
   * ```
   *
   * @example Spawn a subprocess and collect its output synchronously
   *
   * ```ts
   * const command = new Deno.Command(Deno.execPath(), {
   *   args: [
   *     "eval",
   *     "console.log('hello'); console.error('world')",
   *   ],
   * });
   * const { code, stdout, stderr } = command.outputSync();
   * console.assert(code === 0);
   * console.assert("hello\n" === new TextDecoder().decode(stdout));
   * console.assert("world\n" === new TextDecoder().decode(stderr));
   * ```
   *
   * @tags allow-run
   * @category Subprocess
   */
  export class Command {
    constructor(command: string | URL, options?: CommandOptions);
    /**
     * Executes the {@linkcode Deno.Command}, waiting for it to finish and
     * collecting all of its output.
     *
     * Will throw an error if `stdin: "piped"` is set.
     *
     * If options `stdout` or `stderr` are not set to `"piped"`, accessing the
     * corresponding field on {@linkcode Deno.CommandOutput} will throw a `TypeError`.
     */
    output(): Promise<CommandOutput>;
    /**
     * Synchronously executes the {@linkcode Deno.Command}, waiting for it to
     * finish and collecting all of its output.
     *
     * Will throw an error if `stdin: "piped"` is set.
     *
     * If options `stdout` or `stderr` are not set to `"piped"`, accessing the
     * corresponding field on {@linkcode Deno.CommandOutput} will throw a `TypeError`.
     */
    outputSync(): CommandOutput;
    /**
     * Spawns a streamable subprocess, allowing to use the other methods.
     */
    spawn(): ChildProcess;
  }

  /**
   * The interface for handling a child process returned from
   * {@linkcode Deno.Command.spawn}.
   *
   * @category Subprocess
   */
  export class ChildProcess implements AsyncDisposable {
    get stdin(): WritableStream<Uint8Array>;
    get stdout(): ReadableStream<Uint8Array>;
    get stderr(): ReadableStream<Uint8Array>;
    readonly pid: number;
    /** Get the status of the child. */
    readonly status: Promise<CommandStatus>;

    /** Waits for the child to exit completely, returning all its output and
     * status. */
    output(): Promise<CommandOutput>;
    /** Kills the process with given {@linkcode Deno.Signal}.
     *
     * Defaults to `SIGTERM` if no signal is provided.
     *
     * @param [signo="SIGTERM"]
     */
    kill(signo?: Signal): void;

    /** Ensure that the status of the child process prevents the Deno process
     * from exiting. */
    ref(): void;
    /** Ensure that the status of the child process does not block the Deno
     * process from exiting. */
    unref(): void;

    [Symbol.asyncDispose](): Promise<void>;
  }

  /**
   * Options which can be set when calling {@linkcode Deno.Command}.
   *
   * @category Subprocess
   */
  export interface CommandOptions {
    /** Arguments to pass to the process. */
    args?: string[];
    /**
     * The working directory of the process.
     *
     * If not specified, the `cwd` of the parent process is used.
     */
    cwd?: string | URL;
    /**
     * Clear environmental variables from parent process.
     *
     * Doesn't guarantee that only `env` variables are present, as the OS may
     * set environmental variables for processes.
     *
     * @default {false}
     */
    clearEnv?: boolean;
    /** Environmental variables to pass to the subprocess. */
    env?: Record<string, string>;
    /**
     * Sets the child process’s user ID. This translates to a setuid call in the
     * child process. Failure in the set uid call will cause the spawn to fail.
     */
    uid?: number;
    /** Similar to `uid`, but sets the group ID of the child process. */
    gid?: number;
    /**
     * An {@linkcode AbortSignal} that allows closing the process using the
     * corresponding {@linkcode AbortController} by sending the process a
     * SIGTERM signal.
     *
     * Not supported in {@linkcode Deno.Command.outputSync}.
     */
    signal?: AbortSignal;

    /** How `stdin` of the spawned process should be handled.
     *
     * Defaults to `"inherit"` for `output` & `outputSync`,
     * and `"inherit"` for `spawn`. */
    stdin?: "piped" | "inherit" | "null";
    /** How `stdout` of the spawned process should be handled.
     *
     * Defaults to `"piped"` for `output` & `outputSync`,
     * and `"inherit"` for `spawn`. */
    stdout?: "piped" | "inherit" | "null";
    /** How `stderr` of the spawned process should be handled.
     *
     * Defaults to `"piped"` for `output` & `outputSync`,
     * and `"inherit"` for `spawn`. */
    stderr?: "piped" | "inherit" | "null";

    /** Skips quoting and escaping of the arguments on windows. This option
     * is ignored on non-windows platforms.
     *
     * @default {false} */
    windowsRawArguments?: boolean;
  }

  /**
   * @category Subprocess
   */
  export interface CommandStatus {
    /** If the child process exits with a 0 status code, `success` will be set
     * to `true`, otherwise `false`. */
    success: boolean;
    /** The exit code of the child process. */
    code: number;
    /** The signal associated with the child process. */
    signal: Signal | null;
  }

  /**
   * The interface returned from calling {@linkcode Deno.Command.output} or
   * {@linkcode Deno.Command.outputSync} which represents the result of spawning the
   * child process.
   *
   * @category Subprocess
   */
  export interface CommandOutput extends CommandStatus {
    /** The buffered output from the child process' `stdout`. */
    readonly stdout: Uint8Array;
    /** The buffered output from the child process' `stderr`. */
    readonly stderr: Uint8Array;
  }

  /** Option which can be specified when performing {@linkcode Deno.inspect}.
   *
   * @category I/O */
  export interface InspectOptions {
    /** Stylize output with ANSI colors.
     *
     * @default {false} */
    colors?: boolean;
    /** Try to fit more than one entry of a collection on the same line.
     *
     * @default {true} */
    compact?: boolean;
    /** Traversal depth for nested objects.
     *
     * @default {4} */
    depth?: number;
    /** The maximum length for an inspection to take up a single line.
     *
     * @default {80} */
    breakLength?: number;
    /** Whether or not to escape sequences.
     *
     * @default {true} */
    escapeSequences?: boolean;
    /** The maximum number of iterable entries to print.
     *
     * @default {100} */
    iterableLimit?: number;
    /** Show a Proxy's target and handler.
     *
     * @default {false} */
    showProxy?: boolean;
    /** Sort Object, Set and Map entries by key.
     *
     * @default {false} */
    sorted?: boolean;
    /** Add a trailing comma for multiline collections.
     *
     * @default {false} */
    trailingComma?: boolean;
    /** Evaluate the result of calling getters.
     *
     * @default {false} */
    getters?: boolean;
    /** Show an object's non-enumerable properties.
     *
     * @default {false} */
    showHidden?: boolean;
    /** The maximum length of a string before it is truncated with an
     * ellipsis. */
    strAbbreviateSize?: number;
  }

  /** Converts the input into a string that has the same format as printed by
   * `console.log()`.
   *
   * ```ts
   * const obj = {
   *   a: 10,
   *   b: "hello",
   * };
   * const objAsString = Deno.inspect(obj); // { a: 10, b: "hello" }
   * console.log(obj);  // prints same value as objAsString, e.g. { a: 10, b: "hello" }
   * ```
   *
   * A custom inspect functions can be registered on objects, via the symbol
   * `Symbol.for("Deno.customInspect")`, to control and customize the output
   * of `inspect()` or when using `console` logging:
   *
   * ```ts
   * class A {
   *   x = 10;
   *   y = "hello";
   *   [Symbol.for("Deno.customInspect")]() {
   *     return `x=${this.x}, y=${this.y}`;
   *   }
   * }
   *
   * const inStringFormat = Deno.inspect(new A()); // "x=10, y=hello"
   * console.log(inStringFormat);  // prints "x=10, y=hello"
   * ```
   *
   * A depth can be specified by using the `depth` option:
   *
   * ```ts
   * Deno.inspect({a: {b: {c: {d: 'hello'}}}}, {depth: 2}); // { a: { b: [Object] } }
   * ```
   *
   * @category I/O
   */
  export function inspect(value: unknown, options?: InspectOptions): string;

  /** The name of a privileged feature which needs permission.
   *
   * @category Permissions
   */
  export type PermissionName =
    | "run"
    | "read"
    | "write"
    | "net"
    | "env"
    | "sys"
    | "ffi";

  /** The current status of the permission:
   *
   * - `"granted"` - the permission has been granted.
   * - `"denied"` - the permission has been explicitly denied.
   * - `"prompt"` - the permission has not explicitly granted nor denied.
   *
   * @category Permissions
   */
  export type PermissionState = "granted" | "denied" | "prompt";

  /** The permission descriptor for the `allow-run` and `deny-run` permissions, which controls
   * access to what sub-processes can be executed by Deno. The option `command`
   * allows scoping the permission to a specific executable.
   *
   * **Warning, in practice, `allow-run` is effectively the same as `allow-all`
   * in the sense that malicious code could execute any arbitrary code on the
   * host.**
   *
   * @category Permissions */
  export interface RunPermissionDescriptor {
    name: "run";
    /** An `allow-run` or `deny-run` permission can be scoped to a specific executable,
     * which would be relative to the start-up CWD of the Deno CLI. */
    command?: string | URL;
  }

  /** The permission descriptor for the `allow-read` and `deny-read` permissions, which controls
   * access to reading resources from the local host. The option `path` allows
   * scoping the permission to a specific path (and if the path is a directory
   * any sub paths).
   *
   * Permission granted under `allow-read` only allows runtime code to attempt
   * to read, the underlying operating system may apply additional permissions.
   *
   * @category Permissions */
  export interface ReadPermissionDescriptor {
    name: "read";
    /** An `allow-read` or `deny-read` permission can be scoped to a specific path (and if
     * the path is a directory, any sub paths). */
    path?: string | URL;
  }

  /** The permission descriptor for the `allow-write` and `deny-write` permissions, which
   * controls access to writing to resources from the local host. The option
   * `path` allow scoping the permission to a specific path (and if the path is
   * a directory any sub paths).
   *
   * Permission granted under `allow-write` only allows runtime code to attempt
   * to write, the underlying operating system may apply additional permissions.
   *
   * @category Permissions */
  export interface WritePermissionDescriptor {
    name: "write";
    /** An `allow-write` or `deny-write` permission can be scoped to a specific path (and if
     * the path is a directory, any sub paths). */
    path?: string | URL;
  }

  /** The permission descriptor for the `allow-net` and `deny-net` permissions, which controls
   * access to opening network ports and connecting to remote hosts via the
   * network. The option `host` allows scoping the permission for outbound
   * connection to a specific host and port.
   *
   * @category Permissions */
  export interface NetPermissionDescriptor {
    name: "net";
    /** Optional host string of the form `"<hostname>[:<port>]"`. Examples:
     *
     *      "github.com"
     *      "deno.land:8080"
     */
    host?: string;
  }

  /** The permission descriptor for the `allow-env` and `deny-env` permissions, which controls
   * access to being able to read and write to the process environment variables
   * as well as access other information about the environment. The option
   * `variable` allows scoping the permission to a specific environment
   * variable.
   *
   * @category Permissions */
  export interface EnvPermissionDescriptor {
    name: "env";
    /** Optional environment variable name (e.g. `PATH`). */
    variable?: string;
  }

  /** The permission descriptor for the `allow-sys` and `deny-sys` permissions, which controls
   * access to sensitive host system information, which malicious code might
   * attempt to exploit. The option `kind` allows scoping the permission to a
   * specific piece of information.
   *
   * @category Permissions */
  export interface SysPermissionDescriptor {
    name: "sys";
    /** The specific information to scope the permission to. */
    kind?:
      | "loadavg"
      | "hostname"
      | "systemMemoryInfo"
      | "networkInterfaces"
      | "osRelease"
      | "osUptime"
      | "uid"
      | "gid"
      | "username"
      | "cpus"
      | "homedir"
      | "statfs"
      | "getPriority"
      | "setPriority";
  }

  /** The permission descriptor for the `allow-ffi` and `deny-ffi` permissions, which controls
   * access to loading _foreign_ code and interfacing with it via the
   * [Foreign Function Interface API](https://docs.deno.com/runtime/manual/runtime/ffi_api)
   * available in Deno.  The option `path` allows scoping the permission to a
   * specific path on the host.
   *
   * @category Permissions */
  export interface FfiPermissionDescriptor {
    name: "ffi";
    /** Optional path on the local host to scope the permission to. */
    path?: string | URL;
  }

  /** Permission descriptors which define a permission and can be queried,
   * requested, or revoked.
   *
   * View the specifics of the individual descriptors for more information about
   * each permission kind.
   *
   * @category Permissions
   */
  export type PermissionDescriptor =
    | RunPermissionDescriptor
    | ReadPermissionDescriptor
    | WritePermissionDescriptor
    | NetPermissionDescriptor
    | EnvPermissionDescriptor
    | SysPermissionDescriptor
    | FfiPermissionDescriptor;

  /** The interface which defines what event types are supported by
   * {@linkcode PermissionStatus} instances.
   *
   * @category Permissions */
  export interface PermissionStatusEventMap {
    change: Event;
  }

  /** An {@linkcode EventTarget} returned from the {@linkcode Deno.permissions}
   * API which can provide updates to any state changes of the permission.
   *
   * @category Permissions */
  export class PermissionStatus extends EventTarget {
    // deno-lint-ignore no-explicit-any
    onchange: ((this: PermissionStatus, ev: Event) => any) | null;
    readonly state: PermissionState;
    /**
     * Describes if permission is only granted partially, eg. an access
     * might be granted to "/foo" directory, but denied for "/foo/bar".
     * In such case this field will be set to `true` when querying for
     * read permissions of "/foo" directory.
     */
    readonly partial: boolean;
    addEventListener<K extends keyof PermissionStatusEventMap>(
      type: K,
      listener: (
        this: PermissionStatus,
        ev: PermissionStatusEventMap[K],
      ) => any,
      options?: boolean | AddEventListenerOptions,
    ): void;
    addEventListener(
      type: string,
      listener: EventListenerOrEventListenerObject,
      options?: boolean | AddEventListenerOptions,
    ): void;
    removeEventListener<K extends keyof PermissionStatusEventMap>(
      type: K,
      listener: (
        this: PermissionStatus,
        ev: PermissionStatusEventMap[K],
      ) => any,
      options?: boolean | EventListenerOptions,
    ): void;
    removeEventListener(
      type: string,
      listener: EventListenerOrEventListenerObject,
      options?: boolean | EventListenerOptions,
    ): void;
  }

  /**
   * Deno's permission management API.
   *
   * The class which provides the interface for the {@linkcode Deno.permissions}
   * global instance and is based on the web platform
   * [Permissions API](https://developer.mozilla.org/en-US/docs/Web/API/Permissions_API),
   * though some proposed parts of the API which are useful in a server side
   * runtime context were removed or abandoned in the web platform specification
   * which is why it was chosen to locate it in the {@linkcode Deno} namespace
   * instead.
   *
   * By default, if the `stdin`/`stdout` is TTY for the Deno CLI (meaning it can
   * send and receive text), then the CLI will prompt the user to grant
   * permission when an un-granted permission is requested. This behavior can
   * be changed by using the `--no-prompt` command at startup. When prompting
   * the CLI will request the narrowest permission possible, potentially making
   * it annoying to the user. The permissions APIs allow the code author to
   * request a wider set of permissions at one time in order to provide a better
   * user experience.
   *
   * @category Permissions */
  export class Permissions {
    /** Resolves to the current status of a permission.
     *
     * Note, if the permission is already granted, `request()` will not prompt
     * the user again, therefore `query()` is only necessary if you are going
     * to react differently existing permissions without wanting to modify them
     * or prompt the user to modify them.
     *
     * ```ts
     * const status = await Deno.permissions.query({ name: "read", path: "/etc" });
     * console.log(status.state);
     * ```
     */
    query(desc: PermissionDescriptor): Promise<PermissionStatus>;

    /** Returns the current status of a permission.
     *
     * Note, if the permission is already granted, `request()` will not prompt
     * the user again, therefore `querySync()` is only necessary if you are going
     * to react differently existing permissions without wanting to modify them
     * or prompt the user to modify them.
     *
     * ```ts
     * const status = Deno.permissions.querySync({ name: "read", path: "/etc" });
     * console.log(status.state);
     * ```
     */
    querySync(desc: PermissionDescriptor): PermissionStatus;

    /** Revokes a permission, and resolves to the state of the permission.
     *
     * ```ts
     * import { assert } from "jsr:@std/assert";
     *
     * const status = await Deno.permissions.revoke({ name: "run" });
     * assert(status.state !== "granted")
     * ```
     */
    revoke(desc: PermissionDescriptor): Promise<PermissionStatus>;

    /** Revokes a permission, and returns the state of the permission.
     *
     * ```ts
     * import { assert } from "jsr:@std/assert";
     *
     * const status = Deno.permissions.revokeSync({ name: "run" });
     * assert(status.state !== "granted")
     * ```
     */
    revokeSync(desc: PermissionDescriptor): PermissionStatus;

    /** Requests the permission, and resolves to the state of the permission.
     *
     * If the permission is already granted, the user will not be prompted to
     * grant the permission again.
     *
     * ```ts
     * const status = await Deno.permissions.request({ name: "env" });
     * if (status.state === "granted") {
     *   console.log("'env' permission is granted.");
     * } else {
     *   console.log("'env' permission is denied.");
     * }
     * ```
     */
    request(desc: PermissionDescriptor): Promise<PermissionStatus>;

    /** Requests the permission, and returns the state of the permission.
     *
     * If the permission is already granted, the user will not be prompted to
     * grant the permission again.
     *
     * ```ts
     * const status = Deno.permissions.requestSync({ name: "env" });
     * if (status.state === "granted") {
     *   console.log("'env' permission is granted.");
     * } else {
     *   console.log("'env' permission is denied.");
     * }
     * ```
     */
    requestSync(desc: PermissionDescriptor): PermissionStatus;
  }

  /** Deno's permission management API.
   *
   * It is a singleton instance of the {@linkcode Permissions} object and is
   * based on the web platform
   * [Permissions API](https://developer.mozilla.org/en-US/docs/Web/API/Permissions_API),
   * though some proposed parts of the API which are useful in a server side
   * runtime context were removed or abandoned in the web platform specification
   * which is why it was chosen to locate it in the {@linkcode Deno} namespace
   * instead.
   *
   * By default, if the `stdin`/`stdout` is TTY for the Deno CLI (meaning it can
   * send and receive text), then the CLI will prompt the user to grant
   * permission when an un-granted permission is requested. This behavior can
   * be changed by using the `--no-prompt` command at startup. When prompting
   * the CLI will request the narrowest permission possible, potentially making
   * it annoying to the user. The permissions APIs allow the code author to
   * request a wider set of permissions at one time in order to provide a better
   * user experience.
   *
   * Requesting already granted permissions will not prompt the user and will
   * return that the permission was granted.
   *
   * ### Querying
   *
   * ```ts
   * const status = await Deno.permissions.query({ name: "read", path: "/etc" });
   * console.log(status.state);
   * ```
   *
   * ```ts
   * const status = Deno.permissions.querySync({ name: "read", path: "/etc" });
   * console.log(status.state);
   * ```
   *
   * ### Revoking
   *
   * ```ts
   * import { assert } from "jsr:@std/assert";
   *
   * const status = await Deno.permissions.revoke({ name: "run" });
   * assert(status.state !== "granted")
   * ```
   *
   * ```ts
   * import { assert } from "jsr:@std/assert";
   *
   * const status = Deno.permissions.revokeSync({ name: "run" });
   * assert(status.state !== "granted")
   * ```
   *
   * ### Requesting
   *
   * ```ts
   * const status = await Deno.permissions.request({ name: "env" });
   * if (status.state === "granted") {
   *   console.log("'env' permission is granted.");
   * } else {
   *   console.log("'env' permission is denied.");
   * }
   * ```
   *
   * ```ts
   * const status = Deno.permissions.requestSync({ name: "env" });
   * if (status.state === "granted") {
   *   console.log("'env' permission is granted.");
   * } else {
   *   console.log("'env' permission is denied.");
   * }
   * ```
   *
   * @category Permissions
   */
  export const permissions: Permissions;

  /** Information related to the build of the current Deno runtime.
   *
   * Users are discouraged from code branching based on this information, as
   * assumptions about what is available in what build environment might change
   * over time. Developers should specifically sniff out the features they
   * intend to use.
   *
   * The intended use for the information is for logging and debugging purposes.
   *
   * @category Runtime
   */
  export const build: {
    /** The [LLVM](https://llvm.org/) target triple, which is the combination
     * of `${arch}-${vendor}-${os}` and represent the specific build target that
     * the current runtime was built for. */
    target: string;
    /** Instruction set architecture that the Deno CLI was built for. */
    arch: "x86_64" | "aarch64";
    /** The operating system that the Deno CLI was built for. `"darwin"` is
     * also known as OSX or MacOS. */
    os:
      | "darwin"
      | "linux"
      | "android"
      | "windows"
      | "freebsd"
      | "netbsd"
      | "aix"
      | "solaris"
      | "illumos";
    /** The computer vendor that the Deno CLI was built for. */
    vendor: string;
    /** Optional environment flags that were set for this build of Deno CLI. */
    env?: string;
  };

  /** Version information related to the current Deno CLI runtime environment.
   *
   * Users are discouraged from code branching based on this information, as
   * assumptions about what is available in what build environment might change
   * over time. Developers should specifically sniff out the features they
   * intend to use.
   *
   * The intended use for the information is for logging and debugging purposes.
   *
   * @category Runtime
   */
  export const version: {
    /** Deno CLI's version. For example: `"1.26.0"`. */
    deno: string;
    /** The V8 version used by Deno. For example: `"10.7.100.0"`.
     *
     * V8 is the underlying JavaScript runtime platform that Deno is built on
     * top of. */
    v8: string;
    /** The TypeScript version used by Deno. For example: `"4.8.3"`.
     *
     * A version of the TypeScript type checker and language server is built-in
     * to the Deno CLI. */
    typescript: string;
  };

  /** Returns the script arguments to the program.
   *
   * Give the following command line invocation of Deno:
   *
   * ```sh
   * deno run --allow-read https://examples.deno.land/command-line-arguments.ts Sushi
   * ```
   *
   * Then `Deno.args` will contain:
   *
   * ```ts
   * [ "Sushi" ]
   * ```
   *
   * If you are looking for a structured way to parse arguments, there is
   * [`parseArgs()`](https://jsr.io/@std/cli/doc/parse-args/~/parseArgs) from
   * the Deno Standard Library.
   *
   * @category Runtime
   */
  export const args: string[];

  /** The URL of the entrypoint module entered from the command-line. It
   * requires read permission to the CWD.
   *
   * Also see {@linkcode ImportMeta} for other related information.
   *
   * @tags allow-read
   * @category Runtime
   */
  export const mainModule: string;

  /** Options that can be used with {@linkcode symlink} and
   * {@linkcode symlinkSync}.
   *
   * @category File System */
  export interface SymlinkOptions {
    /** Specify the symbolic link type as file, directory or NTFS junction. This
     * option only applies to Windows and is ignored on other operating systems. */
    type: "file" | "dir" | "junction";
  }

  /**
   * Creates `newpath` as a symbolic link to `oldpath`.
   *
   * The `options.type` parameter can be set to `"file"`, `"dir"` or `"junction"`.
   * This argument is only available on Windows and ignored on other platforms.
   *
   * ```ts
   * await Deno.symlink("old/name", "new/name");
   * ```
   *
   * Requires full `allow-read` and `allow-write` permissions.
   *
   * @tags allow-read, allow-write
   * @category File System
   */
  export function symlink(
    oldpath: string | URL,
    newpath: string | URL,
    options?: SymlinkOptions,
  ): Promise<void>;

  /**
   * Creates `newpath` as a symbolic link to `oldpath`.
   *
   * The `options.type` parameter can be set to `"file"`, `"dir"` or `"junction"`.
   * This argument is only available on Windows and ignored on other platforms.
   *
   * ```ts
   * Deno.symlinkSync("old/name", "new/name");
   * ```
   *
   * Requires full `allow-read` and `allow-write` permissions.
   *
   * @tags allow-read, allow-write
   * @category File System
   */
  export function symlinkSync(
    oldpath: string | URL,
    newpath: string | URL,
    options?: SymlinkOptions,
  ): void;

  /**
   * Synchronously changes the access (`atime`) and modification (`mtime`) times
   * of a file system object referenced by `path`. Given times are either in
   * seconds (UNIX epoch time) or as `Date` objects.
   *
   * ```ts
   * Deno.utimeSync("myfile.txt", 1556495550, new Date());
   * ```
   *
   * Requires `allow-write` permission.
   *
   * @tags allow-write
   * @category File System
   */
  export function utimeSync(
    path: string | URL,
    atime: number | Date,
    mtime: number | Date,
  ): void;

  /**
   * Changes the access (`atime`) and modification (`mtime`) times of a file
   * system object referenced by `path`. Given times are either in seconds
   * (UNIX epoch time) or as `Date` objects.
   *
   * ```ts
   * await Deno.utime("myfile.txt", 1556495550, new Date());
   * ```
   *
   * Requires `allow-write` permission.
   *
   * @tags allow-write
   * @category File System
   */
  export function utime(
    path: string | URL,
    atime: number | Date,
    mtime: number | Date,
  ): Promise<void>;

  /** Retrieve the process umask.  If `mask` is provided, sets the process umask.
   * This call always returns what the umask was before the call.
   *
   * ```ts
   * console.log(Deno.umask());  // e.g. 18 (0o022)
   * const prevUmaskValue = Deno.umask(0o077);  // e.g. 18 (0o022)
   * console.log(Deno.umask());  // e.g. 63 (0o077)
   * ```
   *
   * This API is under consideration to determine if permissions are required to
   * call it.
   *
   * *Note*: This API is not implemented on Windows
   *
   * @category File System
   */
  export function umask(mask?: number): number;

  /** The object that is returned from a {@linkcode Deno.upgradeWebSocket}
   * request.
   *
   * @category Web Sockets */
  export interface WebSocketUpgrade {
    /** The response object that represents the HTTP response to the client,
     * which should be used to the {@linkcode RequestEvent} `.respondWith()` for
     * the upgrade to be successful. */
    response: Response;
    /** The {@linkcode WebSocket} interface to communicate to the client via a
     * web socket. */
    socket: WebSocket;
  }

  /** Options which can be set when performing a
   * {@linkcode Deno.upgradeWebSocket} upgrade of a {@linkcode Request}
   *
   * @category Web Sockets */
  export interface UpgradeWebSocketOptions {
    /** Sets the `.protocol` property on the client side web socket to the
     * value provided here, which should be one of the strings specified in the
     * `protocols` parameter when requesting the web socket. This is intended
     * for clients and servers to specify sub-protocols to use to communicate to
     * each other. */
    protocol?: string;
    /** If the client does not respond to this frame with a
     * `pong` within the timeout specified, the connection is deemed
     * unhealthy and is closed. The `close` and `error` event will be emitted.
     *
     * The unit is seconds, with a default of 30.
     * Set to `0` to disable timeouts. */
    idleTimeout?: number;
  }

  /**
   * Upgrade an incoming HTTP request to a WebSocket.
   *
   * Given a {@linkcode Request}, returns a pair of {@linkcode WebSocket} and
   * {@linkcode Response} instances. The original request must be responded to
   * with the returned response for the websocket upgrade to be successful.
   *
   * ```ts
   * Deno.serve((req) => {
   *   if (req.headers.get("upgrade") !== "websocket") {
   *     return new Response(null, { status: 501 });
   *   }
   *   const { socket, response } = Deno.upgradeWebSocket(req);
   *   socket.addEventListener("open", () => {
   *     console.log("a client connected!");
   *   });
   *   socket.addEventListener("message", (event) => {
   *     if (event.data === "ping") {
   *       socket.send("pong");
   *     }
   *   });
   *   return response;
   * });
   * ```
   *
   * If the request body is disturbed (read from) before the upgrade is
   * completed, upgrading fails.
   *
   * This operation does not yet consume the request or open the websocket. This
   * only happens once the returned response has been passed to `respondWith()`.
   *
   * @category Web Sockets
   */
  export function upgradeWebSocket(
    request: Request,
    options?: UpgradeWebSocketOptions,
  ): WebSocketUpgrade;

  /** Send a signal to process under given `pid`. The value and meaning of the
   * `signal` to the process is operating system and process dependant.
   * {@linkcode Signal} provides the most common signals. Default signal
   * is `"SIGTERM"`.
   *
   * The term `kill` is adopted from the UNIX-like command line command `kill`
   * which also signals processes.
   *
   * If `pid` is negative, the signal will be sent to the process group
   * identified by `pid`. An error will be thrown if a negative `pid` is used on
   * Windows.
   *
   * ```ts
   * const command = new Deno.Command("sleep", { args: ["10000"] });
   * const child = command.spawn();
   *
   * Deno.kill(child.pid, "SIGINT");
   * ```
   *
   * Requires `allow-run` permission.
   *
   * @tags allow-run
   * @category Subprocess
   */
  export function kill(pid: number, signo?: Signal): void;

  /** The type of the resource record to resolve via DNS using
   * {@linkcode Deno.resolveDns}.
   *
   * Only the listed types are supported currently.
   *
   * @category Network
   */
  export type RecordType =
    | "A"
    | "AAAA"
    | "ANAME"
    | "CAA"
    | "CNAME"
    | "MX"
    | "NAPTR"
    | "NS"
    | "PTR"
    | "SOA"
    | "SRV"
    | "TXT";

  /**
   * Options which can be set when using {@linkcode Deno.resolveDns}.
   *
   * @category Network */
  export interface ResolveDnsOptions {
    /** The name server to be used for lookups.
     *
     * If not specified, defaults to the system configuration. For example
     * `/etc/resolv.conf` on Unix-like systems. */
    nameServer?: {
      /** The IP address of the name server. */
      ipAddr: string;
      /** The port number the query will be sent to.
       *
       * @default {53} */
      port?: number;
    };
    /**
     * An abort signal to allow cancellation of the DNS resolution operation.
     * If the signal becomes aborted the resolveDns operation will be stopped
     * and the promise returned will be rejected with an AbortError.
     */
    signal?: AbortSignal;
  }

  /** If {@linkcode Deno.resolveDns} is called with `"CAA"` record type
   * specified, it will resolve with an array of objects with this interface.
   *
   * @category Network
   */
  export interface CaaRecord {
    /** If `true`, indicates that the corresponding property tag **must** be
     * understood if the semantics of the CAA record are to be correctly
     * interpreted by an issuer.
     *
     * Issuers **must not** issue certificates for a domain if the relevant CAA
     * Resource Record set contains unknown property tags that have `critical`
     * set. */
    critical: boolean;
    /** An string that represents the identifier of the property represented by
     * the record. */
    tag: string;
    /** The value associated with the tag. */
    value: string;
  }

  /** If {@linkcode Deno.resolveDns} is called with `"MX"` record type
   * specified, it will return an array of objects with this interface.
   *
   * @category Network */
  export interface MxRecord {
    /** A priority value, which is a relative value compared to the other
     * preferences of MX records for the domain. */
    preference: number;
    /** The server that mail should be delivered to. */
    exchange: string;
  }

  /** If {@linkcode Deno.resolveDns} is called with `"NAPTR"` record type
   * specified, it will return an array of objects with this interface.
   *
   * @category Network */
  export interface NaptrRecord {
    order: number;
    preference: number;
    flags: string;
    services: string;
    regexp: string;
    replacement: string;
  }

  /** If {@linkcode Deno.resolveDns} is called with `"SOA"` record type
   * specified, it will return an array of objects with this interface.
   *
   * @category Network */
  export interface SoaRecord {
    mname: string;
    rname: string;
    serial: number;
    refresh: number;
    retry: number;
    expire: number;
    minimum: number;
  }

  /** If {@linkcode Deno.resolveDns} is called with `"SRV"` record type
   * specified, it will return an array of objects with this interface.
   *
   * @category Network
   */
  export interface SrvRecord {
    priority: number;
    weight: number;
    port: number;
    target: string;
  }

  /**
   * Performs DNS resolution against the given query, returning resolved
   * records.
   *
   * Fails in the cases such as:
   *
   * - the query is in invalid format.
   * - the options have an invalid parameter. For example `nameServer.port` is
   *   beyond the range of 16-bit unsigned integer.
   * - the request timed out.
   *
   * ```ts
   * const a = await Deno.resolveDns("example.com", "A");
   *
   * const aaaa = await Deno.resolveDns("example.com", "AAAA", {
   *   nameServer: { ipAddr: "8.8.8.8", port: 53 },
   * });
   * ```
   *
   * Requires `allow-net` permission.
   *
   * @tags allow-net
   * @category Network
   */
  export function resolveDns(
    query: string,
    recordType: "A" | "AAAA" | "ANAME" | "CNAME" | "NS" | "PTR",
    options?: ResolveDnsOptions,
  ): Promise<string[]>;

  /**
   * Performs DNS resolution against the given query, returning resolved
   * records.
   *
   * Fails in the cases such as:
   *
   * - the query is in invalid format.
   * - the options have an invalid parameter. For example `nameServer.port` is
   *   beyond the range of 16-bit unsigned integer.
   * - the request timed out.
   *
   * ```ts
   * const a = await Deno.resolveDns("example.com", "A");
   *
   * const aaaa = await Deno.resolveDns("example.com", "AAAA", {
   *   nameServer: { ipAddr: "8.8.8.8", port: 53 },
   * });
   * ```
   *
   * Requires `allow-net` permission.
   *
   * @tags allow-net
   * @category Network
   */
  export function resolveDns(
    query: string,
    recordType: "CAA",
    options?: ResolveDnsOptions,
  ): Promise<CaaRecord[]>;

  /**
   * Performs DNS resolution against the given query, returning resolved
   * records.
   *
   * Fails in the cases such as:
   *
   * - the query is in invalid format.
   * - the options have an invalid parameter. For example `nameServer.port` is
   *   beyond the range of 16-bit unsigned integer.
   * - the request timed out.
   *
   * ```ts
   * const a = await Deno.resolveDns("example.com", "A");
   *
   * const aaaa = await Deno.resolveDns("example.com", "AAAA", {
   *   nameServer: { ipAddr: "8.8.8.8", port: 53 },
   * });
   * ```
   *
   * Requires `allow-net` permission.
   *
   * @tags allow-net
   * @category Network
   */
  export function resolveDns(
    query: string,
    recordType: "MX",
    options?: ResolveDnsOptions,
  ): Promise<MxRecord[]>;

  /**
   * Performs DNS resolution against the given query, returning resolved
   * records.
   *
   * Fails in the cases such as:
   *
   * - the query is in invalid format.
   * - the options have an invalid parameter. For example `nameServer.port` is
   *   beyond the range of 16-bit unsigned integer.
   * - the request timed out.
   *
   * ```ts
   * const a = await Deno.resolveDns("example.com", "A");
   *
   * const aaaa = await Deno.resolveDns("example.com", "AAAA", {
   *   nameServer: { ipAddr: "8.8.8.8", port: 53 },
   * });
   * ```
   *
   * Requires `allow-net` permission.
   *
   * @tags allow-net
   * @category Network
   */
  export function resolveDns(
    query: string,
    recordType: "NAPTR",
    options?: ResolveDnsOptions,
  ): Promise<NaptrRecord[]>;

  /**
   * Performs DNS resolution against the given query, returning resolved
   * records.
   *
   * Fails in the cases such as:
   *
   * - the query is in invalid format.
   * - the options have an invalid parameter. For example `nameServer.port` is
   *   beyond the range of 16-bit unsigned integer.
   * - the request timed out.
   *
   * ```ts
   * const a = await Deno.resolveDns("example.com", "A");
   *
   * const aaaa = await Deno.resolveDns("example.com", "AAAA", {
   *   nameServer: { ipAddr: "8.8.8.8", port: 53 },
   * });
   * ```
   *
   * Requires `allow-net` permission.
   *
   * @tags allow-net
   * @category Network
   */
  export function resolveDns(
    query: string,
    recordType: "SOA",
    options?: ResolveDnsOptions,
  ): Promise<SoaRecord[]>;

  /**
   * Performs DNS resolution against the given query, returning resolved
   * records.
   *
   * Fails in the cases such as:
   *
   * - the query is in invalid format.
   * - the options have an invalid parameter. For example `nameServer.port` is
   *   beyond the range of 16-bit unsigned integer.
   * - the request timed out.
   *
   * ```ts
   * const a = await Deno.resolveDns("example.com", "A");
   *
   * const aaaa = await Deno.resolveDns("example.com", "AAAA", {
   *   nameServer: { ipAddr: "8.8.8.8", port: 53 },
   * });
   * ```
   *
   * Requires `allow-net` permission.
   *
   * @tags allow-net
   * @category Network
   */
  export function resolveDns(
    query: string,
    recordType: "SRV",
    options?: ResolveDnsOptions,
  ): Promise<SrvRecord[]>;

  /**
   * Performs DNS resolution against the given query, returning resolved
   * records.
   *
   * Fails in the cases such as:
   *
   * - the query is in invalid format.
   * - the options have an invalid parameter. For example `nameServer.port` is
   *   beyond the range of 16-bit unsigned integer.
   * - the request timed out.
   *
   * ```ts
   * const a = await Deno.resolveDns("example.com", "A");
   *
   * const aaaa = await Deno.resolveDns("example.com", "AAAA", {
   *   nameServer: { ipAddr: "8.8.8.8", port: 53 },
   * });
   * ```
   *
   * Requires `allow-net` permission.
   *
   * @tags allow-net
   * @category Network
   */
  export function resolveDns(
    query: string,
    recordType: "TXT",
    options?: ResolveDnsOptions,
  ): Promise<string[][]>;

  /**
   * Performs DNS resolution against the given query, returning resolved
   * records.
   *
   * Fails in the cases such as:
   *
   * - the query is in invalid format.
   * - the options have an invalid parameter. For example `nameServer.port` is
   *   beyond the range of 16-bit unsigned integer.
   * - the request timed out.
   *
   * ```ts
   * const a = await Deno.resolveDns("example.com", "A");
   *
   * const aaaa = await Deno.resolveDns("example.com", "AAAA", {
   *   nameServer: { ipAddr: "8.8.8.8", port: 53 },
   * });
   * ```
   *
   * Requires `allow-net` permission.
   *
   * @tags allow-net
   * @category Network
   */
  export function resolveDns(
    query: string,
    recordType: RecordType,
    options?: ResolveDnsOptions,
  ): Promise<
    | string[]
    | CaaRecord[]
    | MxRecord[]
    | NaptrRecord[]
    | SoaRecord[]
    | SrvRecord[]
    | string[][]
  >;

  /**
   * Make the timer of the given `id` block the event loop from finishing.
   *
   * @category Runtime
   */
  export function refTimer(id: number): void;

  /**
   * Make the timer of the given `id` not block the event loop from finishing.
   *
   * @category Runtime
   */
  export function unrefTimer(id: number): void;

  /**
   * Returns the user id of the process on POSIX platforms. Returns null on Windows.
   *
   * ```ts
   * console.log(Deno.uid());
   * ```
   *
   * Requires `allow-sys` permission.
   *
   * @tags allow-sys
   * @category Runtime
   */
  export function uid(): number | null;

  /**
   * Returns the group id of the process on POSIX platforms. Returns null on windows.
   *
   * ```ts
   * console.log(Deno.gid());
   * ```
   *
   * Requires `allow-sys` permission.
   *
   * @tags allow-sys
   * @category Runtime
   */
  export function gid(): number | null;

  /** Additional information for an HTTP request and its connection.
   *
   * @category HTTP Server
   */
  export interface ServeHandlerInfo<Addr extends Deno.Addr = Deno.Addr> {
    /** The remote address of the connection. */
    remoteAddr: Addr;
    /** The completion promise */
    completed: Promise<void>;
  }

  /** A handler for HTTP requests. Consumes a request and returns a response.
   *
   * If a handler throws, the server calling the handler will assume the impact
   * of the error is isolated to the individual request. It will catch the error
   * and if necessary will close the underlying connection.
   *
   * @category HTTP Server
   */
  export type ServeHandler<Addr extends Deno.Addr = Deno.Addr> = (
    request: Request,
    info: ServeHandlerInfo<Addr>,
  ) => Response | Promise<Response>;

  /** Interface that module run with `deno serve` subcommand must conform to.
   *
   * To ensure your code is type-checked properly, make sure to add `satisfies Deno.ServeDefaultExport`
   * to the `export default { ... }` like so:
   *
   * ```ts
   * export default {
   *   fetch(req) {
   *     return new Response("Hello world");
   *   }
   * } satisfies Deno.ServeDefaultExport;
   * ```
   *
   * @category HTTP Server
   */
  export interface ServeDefaultExport {
    /** A handler for HTTP requests. Consumes a request and returns a response.
     *
     * If a handler throws, the server calling the handler will assume the impact
     * of the error is isolated to the individual request. It will catch the error
     * and if necessary will close the underlying connection.
     *
     * @category HTTP Server
     */
<<<<<<< HEAD
    fetch: (request: Request) => Response | Promise<Response>;
=======
    fetch: ServeHandler;
>>>>>>> d162733d
  }

  /** Options which can be set when calling {@linkcode Deno.serve}.
   *
   * @category HTTP Server
   */
  export interface ServeOptions<Addr extends Deno.Addr = Deno.Addr> {
    /** An {@linkcode AbortSignal} to close the server and all connections. */
    signal?: AbortSignal;

    /** The handler to invoke when route handlers throw an error. */
    onError?: (error: unknown) => Response | Promise<Response>;

    /** The callback which is called when the server starts listening. */
    onListen?: (localAddr: Addr) => void;
  }

  /**
   * Options that can be passed to `Deno.serve` to create a server listening on
   * a TCP port.
   *
   * @category HTTP Server
   */
  export interface ServeTcpOptions extends ServeOptions<Deno.NetAddr> {
    /** The transport to use. */
    transport?: "tcp";

    /** The port to listen on.
     *
     * Set to `0` to listen on any available port.
     *
     * @default {8000} */
    port?: number;

    /** A literal IP address or host name that can be resolved to an IP address.
     *
     * __Note about `0.0.0.0`__ While listening `0.0.0.0` works on all platforms,
     * the browsers on Windows don't work with the address `0.0.0.0`.
     * You should show the message like `server running on localhost:8080` instead of
     * `server running on 0.0.0.0:8080` if your program supports Windows.
     *
     * @default {"0.0.0.0"} */
    hostname?: string;

    /** Sets `SO_REUSEPORT` on POSIX systems. */
    reusePort?: boolean;
  }

  /**
   * Options that can be passed to `Deno.serve` to create a server listening on
   * a Unix domain socket.
   *
   * @category HTTP Server
   */
  export interface ServeUnixOptions extends ServeOptions<Deno.UnixAddr> {
    /** The transport to use. */
    transport?: "unix";

    /** The unix domain socket path to listen on. */
    path: string;
  }

  /**
   * @category HTTP Server
   */
  export interface ServeInit<Addr extends Deno.Addr = Deno.Addr> {
    /** The handler to invoke to process each incoming request. */
    handler: ServeHandler<Addr>;
  }

  /** An instance of the server created using `Deno.serve()` API.
   *
   * @category HTTP Server
   */
  export interface HttpServer<Addr extends Deno.Addr = Deno.Addr>
    extends AsyncDisposable {
    /** A promise that resolves once server finishes - eg. when aborted using
     * the signal passed to {@linkcode ServeOptions.signal}.
     */
    finished: Promise<void>;

    /** The local address this server is listening on. */
    addr: Addr;

    /**
     * Make the server block the event loop from finishing.
     *
     * Note: the server blocks the event loop from finishing by default.
     * This method is only meaningful after `.unref()` is called.
     */
    ref(): void;

    /** Make the server not block the event loop from finishing. */
    unref(): void;

    /** Gracefully close the server. No more new connections will be accepted,
     * while pending requests will be allowed to finish.
     */
    shutdown(): Promise<void>;
  }

  /** Serves HTTP requests with the given handler.
   *
   * The below example serves with the port `8000` on hostname `"127.0.0.1"`.
   *
   * ```ts
   * Deno.serve((_req) => new Response("Hello, world"));
   * ```
   *
   * @category HTTP Server
   */
  export function serve(
    handler: ServeHandler<Deno.NetAddr>,
  ): HttpServer<Deno.NetAddr>;
  /** Serves HTTP requests with the given option bag and handler.
   *
   * You can specify the socket path with `path` option.
   *
   * ```ts
   * Deno.serve(
   *   { path: "path/to/socket" },
   *   (_req) => new Response("Hello, world")
   * );
   * ```
   *
   * You can stop the server with an {@linkcode AbortSignal}. The abort signal
   * needs to be passed as the `signal` option in the options bag. The server
   * aborts when the abort signal is aborted. To wait for the server to close,
   * await the promise returned from the `Deno.serve` API.
   *
   * ```ts
   * const ac = new AbortController();
   *
   * const server = Deno.serve(
   *    { signal: ac.signal, path: "path/to/socket" },
   *    (_req) => new Response("Hello, world")
   * );
   * server.finished.then(() => console.log("Server closed"));
   *
   * console.log("Closing server...");
   * ac.abort();
   * ```
   *
   * By default `Deno.serve` prints the message
   * `Listening on path/to/socket` on listening. If you like to
   * change this behavior, you can specify a custom `onListen` callback.
   *
   * ```ts
   * Deno.serve({
   *   onListen({ path }) {
   *     console.log(`Server started at ${path}`);
   *     // ... more info specific to your server ..
   *   },
   *   path: "path/to/socket",
   * }, (_req) => new Response("Hello, world"));
   * ```
   *
   * @category HTTP Server
   */
  export function serve(
    options: ServeUnixOptions,
    handler: ServeHandler<Deno.UnixAddr>,
  ): HttpServer<Deno.UnixAddr>;
  /** Serves HTTP requests with the given option bag and handler.
   *
   * You can specify an object with a port and hostname option, which is the
   * address to listen on. The default is port `8000` on hostname `"0.0.0.0"`.
   *
   * You can change the address to listen on using the `hostname` and `port`
   * options. The below example serves on port `3000` and hostname `"127.0.0.1"`.
   *
   * ```ts
   * Deno.serve(
   *   { port: 3000, hostname: "127.0.0.1" },
   *   (_req) => new Response("Hello, world")
   * );
   * ```
   *
   * You can stop the server with an {@linkcode AbortSignal}. The abort signal
   * needs to be passed as the `signal` option in the options bag. The server
   * aborts when the abort signal is aborted. To wait for the server to close,
   * await the promise returned from the `Deno.serve` API.
   *
   * ```ts
   * const ac = new AbortController();
   *
   * const server = Deno.serve(
   *    { signal: ac.signal },
   *    (_req) => new Response("Hello, world")
   * );
   * server.finished.then(() => console.log("Server closed"));
   *
   * console.log("Closing server...");
   * ac.abort();
   * ```
   *
   * By default `Deno.serve` prints the message
   * `Listening on http://<hostname>:<port>/` on listening. If you like to
   * change this behavior, you can specify a custom `onListen` callback.
   *
   * ```ts
   * Deno.serve({
   *   onListen({ port, hostname }) {
   *     console.log(`Server started at http://${hostname}:${port}`);
   *     // ... more info specific to your server ..
   *   },
   * }, (_req) => new Response("Hello, world"));
   * ```
   *
   * To enable TLS you must specify the `key` and `cert` options.
   *
   * ```ts
   * const cert = "-----BEGIN CERTIFICATE-----\n...\n-----END CERTIFICATE-----\n";
   * const key = "-----BEGIN PRIVATE KEY-----\n...\n-----END PRIVATE KEY-----\n";
   * Deno.serve({ cert, key }, (_req) => new Response("Hello, world"));
   * ```
   *
   * @category HTTP Server
   */
  export function serve(
    options: ServeTcpOptions | (ServeTcpOptions & TlsCertifiedKeyPem),
    handler: ServeHandler<Deno.NetAddr>,
  ): HttpServer<Deno.NetAddr>;
  /** Serves HTTP requests with the given option bag.
   *
   * You can specify an object with the path option, which is the
   * unix domain socket to listen on.
   *
   * ```ts
   * const ac = new AbortController();
   *
   * const server = Deno.serve({
   *   path: "path/to/socket",
   *   handler: (_req) => new Response("Hello, world"),
   *   signal: ac.signal,
   *   onListen({ path }) {
   *     console.log(`Server started at ${path}`);
   *   },
   * });
   * server.finished.then(() => console.log("Server closed"));
   *
   * console.log("Closing server...");
   * ac.abort();
   * ```
   *
   * @category HTTP Server
   */
  export function serve(
    options: ServeUnixOptions & ServeInit<Deno.UnixAddr>,
  ): HttpServer<Deno.UnixAddr>;
  /** Serves HTTP requests with the given option bag.
   *
   * You can specify an object with a port and hostname option, which is the
   * address to listen on. The default is port `8000` on hostname `"0.0.0.0"`.
   *
   * ```ts
   * const ac = new AbortController();
   *
   * const server = Deno.serve({
   *   port: 3000,
   *   hostname: "127.0.0.1",
   *   handler: (_req) => new Response("Hello, world"),
   *   signal: ac.signal,
   *   onListen({ port, hostname }) {
   *     console.log(`Server started at http://${hostname}:${port}`);
   *   },
   * });
   * server.finished.then(() => console.log("Server closed"));
   *
   * console.log("Closing server...");
   * ac.abort();
   * ```
   *
   * @category HTTP Server
   */
  export function serve(
    options:
      & (ServeTcpOptions | (ServeTcpOptions & TlsCertifiedKeyPem))
      & ServeInit<Deno.NetAddr>,
  ): HttpServer<Deno.NetAddr>;

  /** All plain number types for interfacing with foreign functions.
   *
   * @category FFI
   */
  export type NativeNumberType =
    | "u8"
    | "i8"
    | "u16"
    | "i16"
    | "u32"
    | "i32"
    | "f32"
    | "f64";

  /** All BigInt number types for interfacing with foreign functions.
   *
   * @category FFI
   */
  export type NativeBigIntType = "u64" | "i64" | "usize" | "isize";

  /** The native boolean type for interfacing to foreign functions.
   *
   * @category FFI
   */
  export type NativeBooleanType = "bool";

  /** The native pointer type for interfacing to foreign functions.
   *
   * @category FFI
   */
  export type NativePointerType = "pointer";

  /** The native buffer type for interfacing to foreign functions.
   *
   * @category FFI
   */
  export type NativeBufferType = "buffer";

  /** The native function type for interfacing with foreign functions.
   *
   * @category FFI
   */
  export type NativeFunctionType = "function";

  /** The native void type for interfacing with foreign functions.
   *
   * @category FFI
   */
  export type NativeVoidType = "void";

  /** The native struct type for interfacing with foreign functions.
   *
   * @category FFI
   */
  export type NativeStructType = { readonly struct: readonly NativeType[] };

  /**
   * @category FFI
   */
  export const brand: unique symbol;

  /**
   * @category FFI
   */
  export type NativeU8Enum<T extends number> = "u8" & { [brand]: T };
  /**
   * @category FFI
   */
  export type NativeI8Enum<T extends number> = "i8" & { [brand]: T };
  /**
   * @category FFI
   */
  export type NativeU16Enum<T extends number> = "u16" & { [brand]: T };
  /**
   * @category FFI
   */
  export type NativeI16Enum<T extends number> = "i16" & { [brand]: T };
  /**
   * @category FFI
   */
  export type NativeU32Enum<T extends number> = "u32" & { [brand]: T };
  /**
   * @category FFI
   */
  export type NativeI32Enum<T extends number> = "i32" & { [brand]: T };
  /**
   * @category FFI
   */
  export type NativeTypedPointer<T extends PointerObject> = "pointer" & {
    [brand]: T;
  };
  /**
   * @category FFI
   */
  export type NativeTypedFunction<T extends UnsafeCallbackDefinition> =
    & "function"
    & {
      [brand]: T;
    };

  /** All supported types for interfacing with foreign functions.
   *
   * @category FFI
   */
  export type NativeType =
    | NativeNumberType
    | NativeBigIntType
    | NativeBooleanType
    | NativePointerType
    | NativeBufferType
    | NativeFunctionType
    | NativeStructType;

  /** @category FFI
   */
  export type NativeResultType = NativeType | NativeVoidType;

  /** Type conversion for foreign symbol parameters and unsafe callback return
   * types.
   *
   * @category FFI
   */
  export type ToNativeType<T extends NativeType = NativeType> = T extends
    NativeStructType ? BufferSource
    : T extends NativeNumberType ? T extends NativeU8Enum<infer U> ? U
      : T extends NativeI8Enum<infer U> ? U
      : T extends NativeU16Enum<infer U> ? U
      : T extends NativeI16Enum<infer U> ? U
      : T extends NativeU32Enum<infer U> ? U
      : T extends NativeI32Enum<infer U> ? U
      : number
    : T extends NativeBigIntType ? bigint
    : T extends NativeBooleanType ? boolean
    : T extends NativePointerType
      ? T extends NativeTypedPointer<infer U> ? U | null
      : PointerValue
    : T extends NativeFunctionType
      ? T extends NativeTypedFunction<infer U> ? PointerValue<U> | null
      : PointerValue
    : T extends NativeBufferType ? BufferSource | null
    : never;

  /** Type conversion for unsafe callback return types.
   *
   * @category FFI
   */
  export type ToNativeResultType<
    T extends NativeResultType = NativeResultType,
  > = T extends NativeStructType ? BufferSource
    : T extends NativeNumberType ? T extends NativeU8Enum<infer U> ? U
      : T extends NativeI8Enum<infer U> ? U
      : T extends NativeU16Enum<infer U> ? U
      : T extends NativeI16Enum<infer U> ? U
      : T extends NativeU32Enum<infer U> ? U
      : T extends NativeI32Enum<infer U> ? U
      : number
    : T extends NativeBigIntType ? bigint
    : T extends NativeBooleanType ? boolean
    : T extends NativePointerType
      ? T extends NativeTypedPointer<infer U> ? U | null
      : PointerValue
    : T extends NativeFunctionType
      ? T extends NativeTypedFunction<infer U> ? PointerObject<U> | null
      : PointerValue
    : T extends NativeBufferType ? BufferSource | null
    : T extends NativeVoidType ? void
    : never;

  /** A utility type for conversion of parameter types of foreign functions.
   *
   * @category FFI
   */
  export type ToNativeParameterTypes<T extends readonly NativeType[]> =
    //
    [T[number][]] extends [T] ? ToNativeType<T[number]>[]
      : [readonly T[number][]] extends [T] ? readonly ToNativeType<T[number]>[]
      : T extends readonly [...NativeType[]] ? {
          [K in keyof T]: ToNativeType<T[K]>;
        }
      : never;

  /** Type conversion for foreign symbol return types and unsafe callback
   * parameters.
   *
   * @category FFI
   */
  export type FromNativeType<T extends NativeType = NativeType> = T extends
    NativeStructType ? Uint8Array
    : T extends NativeNumberType ? T extends NativeU8Enum<infer U> ? U
      : T extends NativeI8Enum<infer U> ? U
      : T extends NativeU16Enum<infer U> ? U
      : T extends NativeI16Enum<infer U> ? U
      : T extends NativeU32Enum<infer U> ? U
      : T extends NativeI32Enum<infer U> ? U
      : number
    : T extends NativeBigIntType ? bigint
    : T extends NativeBooleanType ? boolean
    : T extends NativePointerType
      ? T extends NativeTypedPointer<infer U> ? U | null
      : PointerValue
    : T extends NativeBufferType ? PointerValue
    : T extends NativeFunctionType
      ? T extends NativeTypedFunction<infer U> ? PointerObject<U> | null
      : PointerValue
    : never;

  /** Type conversion for foreign symbol return types.
   *
   * @category FFI
   */
  export type FromNativeResultType<
    T extends NativeResultType = NativeResultType,
  > = T extends NativeStructType ? Uint8Array
    : T extends NativeNumberType ? T extends NativeU8Enum<infer U> ? U
      : T extends NativeI8Enum<infer U> ? U
      : T extends NativeU16Enum<infer U> ? U
      : T extends NativeI16Enum<infer U> ? U
      : T extends NativeU32Enum<infer U> ? U
      : T extends NativeI32Enum<infer U> ? U
      : number
    : T extends NativeBigIntType ? bigint
    : T extends NativeBooleanType ? boolean
    : T extends NativePointerType
      ? T extends NativeTypedPointer<infer U> ? U | null
      : PointerValue
    : T extends NativeBufferType ? PointerValue
    : T extends NativeFunctionType
      ? T extends NativeTypedFunction<infer U> ? PointerObject<U> | null
      : PointerValue
    : T extends NativeVoidType ? void
    : never;

  /** @category FFI
   */
  export type FromNativeParameterTypes<T extends readonly NativeType[]> =
    //
    [T[number][]] extends [T] ? FromNativeType<T[number]>[]
      : [readonly T[number][]] extends [T]
        ? readonly FromNativeType<T[number]>[]
      : T extends readonly [...NativeType[]] ? {
          [K in keyof T]: FromNativeType<T[K]>;
        }
      : never;

  /** The interface for a foreign function as defined by its parameter and result
   * types.
   *
   * @category FFI
   */
  export interface ForeignFunction<
    Parameters extends readonly NativeType[] = readonly NativeType[],
    Result extends NativeResultType = NativeResultType,
    NonBlocking extends boolean = boolean,
  > {
    /** Name of the symbol.
     *
     * Defaults to the key name in symbols object. */
    name?: string;
    /** The parameters of the foreign function. */
    parameters: Parameters;
    /** The result (return value) of the foreign function. */
    result: Result;
    /** When `true`, function calls will run on a dedicated blocking thread and
     * will return a `Promise` resolving to the `result`. */
    nonblocking?: NonBlocking;
    /** When `true`, dlopen will not fail if the symbol is not found.
     * Instead, the symbol will be set to `null`.
     *
     * @default {false} */
    optional?: boolean;
  }

  /** @category FFI
   */
  export interface ForeignStatic<Type extends NativeType = NativeType> {
    /** Name of the symbol, defaults to the key name in symbols object. */
    name?: string;
    /** The type of the foreign static value. */
    type: Type;
    /** When `true`, dlopen will not fail if the symbol is not found.
     * Instead, the symbol will be set to `null`.
     *
     * @default {false} */
    optional?: boolean;
  }

  /** A foreign library interface descriptor.
   *
   * @category FFI
   */
  export interface ForeignLibraryInterface {
    [name: string]: ForeignFunction | ForeignStatic;
  }

  /** A utility type that infers a foreign symbol.
   *
   * @category FFI
   */
  export type StaticForeignSymbol<T extends ForeignFunction | ForeignStatic> =
    T extends ForeignFunction ? FromForeignFunction<T>
      : T extends ForeignStatic ? FromNativeType<T["type"]>
      : never;

  /**  @category FFI
   */
  export type FromForeignFunction<T extends ForeignFunction> =
    T["parameters"] extends readonly [] ? () => StaticForeignSymbolReturnType<T>
      : (
        ...args: ToNativeParameterTypes<T["parameters"]>
      ) => StaticForeignSymbolReturnType<T>;

  /** @category FFI
   */
  export type StaticForeignSymbolReturnType<T extends ForeignFunction> =
    ConditionalAsync<T["nonblocking"], FromNativeResultType<T["result"]>>;

  /** @category FFI
   */
  export type ConditionalAsync<
    IsAsync extends boolean | undefined,
    T,
  > = IsAsync extends true ? Promise<T> : T;

  /** A utility type that infers a foreign library interface.
   *
   * @category FFI
   */
  export type StaticForeignLibraryInterface<T extends ForeignLibraryInterface> =
    {
      [K in keyof T]: T[K]["optional"] extends true
        ? StaticForeignSymbol<T[K]> | null
        : StaticForeignSymbol<T[K]>;
    };

  /** A non-null pointer, represented as an object
   * at runtime. The object's prototype is `null`
   * and cannot be changed. The object cannot be
   * assigned to either and is thus entirely read-only.
   *
   * To interact with memory through a pointer use the
   * {@linkcode UnsafePointerView} class. To create a
   * pointer from an address or the get the address of
   * a pointer use the static methods of the
   * {@linkcode UnsafePointer} class.
   *
   * @category FFI
   */
  export type PointerObject<T = unknown> = { [brand]: T };

  /** Pointers are represented either with a {@linkcode PointerObject}
   * object or a `null` if the pointer is null.
   *
   * @category FFI
   */
  export type PointerValue<T = unknown> = null | PointerObject<T>;

  /** A collection of static functions for interacting with pointer objects.
   *
   * @category FFI
   */
  export class UnsafePointer {
    /** Create a pointer from a numeric value. This one is <i>really</i> dangerous! */
    static create<T = unknown>(value: bigint): PointerValue<T>;
    /** Returns `true` if the two pointers point to the same address. */
    static equals<T = unknown>(a: PointerValue<T>, b: PointerValue<T>): boolean;
    /** Return the direct memory pointer to the typed array in memory. */
    static of<T = unknown>(
      value: Deno.UnsafeCallback | BufferSource,
    ): PointerValue<T>;
    /** Return a new pointer offset from the original by `offset` bytes. */
    static offset<T = unknown>(
      value: PointerObject,
      offset: number,
    ): PointerValue<T>;
    /** Get the numeric value of a pointer */
    static value(value: PointerValue): bigint;
  }

  /** An unsafe pointer view to a memory location as specified by the `pointer`
   * value. The `UnsafePointerView` API follows the standard built in interface
   * {@linkcode DataView} for accessing the underlying types at an memory
   * location (numbers, strings and raw bytes).
   *
   * @category FFI
   */
  export class UnsafePointerView {
    constructor(pointer: PointerObject);

    pointer: PointerObject;

    /** Gets a boolean at the specified byte offset from the pointer. */
    getBool(offset?: number): boolean;
    /** Gets an unsigned 8-bit integer at the specified byte offset from the
     * pointer. */
    getUint8(offset?: number): number;
    /** Gets a signed 8-bit integer at the specified byte offset from the
     * pointer. */
    getInt8(offset?: number): number;
    /** Gets an unsigned 16-bit integer at the specified byte offset from the
     * pointer. */
    getUint16(offset?: number): number;
    /** Gets a signed 16-bit integer at the specified byte offset from the
     * pointer. */
    getInt16(offset?: number): number;
    /** Gets an unsigned 32-bit integer at the specified byte offset from the
     * pointer. */
    getUint32(offset?: number): number;
    /** Gets a signed 32-bit integer at the specified byte offset from the
     * pointer. */
    getInt32(offset?: number): number;
    /** Gets an unsigned 64-bit integer at the specified byte offset from the
     * pointer. */
    getBigUint64(offset?: number): bigint;
    /** Gets a signed 64-bit integer at the specified byte offset from the
     * pointer. */
    getBigInt64(offset?: number): bigint;
    /** Gets a signed 32-bit float at the specified byte offset from the
     * pointer. */
    getFloat32(offset?: number): number;
    /** Gets a signed 64-bit float at the specified byte offset from the
     * pointer. */
    getFloat64(offset?: number): number;
    /** Gets a pointer at the specified byte offset from the pointer */
    getPointer<T = unknown>(offset?: number): PointerValue<T>;
    /** Gets a C string (`null` terminated string) at the specified byte offset
     * from the pointer. */
    getCString(offset?: number): string;
    /** Gets a C string (`null` terminated string) at the specified byte offset
     * from the specified pointer. */
    static getCString(pointer: PointerObject, offset?: number): string;
    /** Gets an `ArrayBuffer` of length `byteLength` at the specified byte
     * offset from the pointer. */
    getArrayBuffer(byteLength: number, offset?: number): ArrayBuffer;
    /** Gets an `ArrayBuffer` of length `byteLength` at the specified byte
     * offset from the specified pointer. */
    static getArrayBuffer(
      pointer: PointerObject,
      byteLength: number,
      offset?: number,
    ): ArrayBuffer;
    /** Copies the memory of the pointer into a typed array.
     *
     * Length is determined from the typed array's `byteLength`.
     *
     * Also takes optional byte offset from the pointer. */
    copyInto(destination: BufferSource, offset?: number): void;
    /** Copies the memory of the specified pointer into a typed array.
     *
     * Length is determined from the typed array's `byteLength`.
     *
     * Also takes optional byte offset from the pointer. */
    static copyInto(
      pointer: PointerObject,
      destination: BufferSource,
      offset?: number,
    ): void;
  }

  /** An unsafe pointer to a function, for calling functions that are not present
   * as symbols.
   *
   * @category FFI
   */
  export class UnsafeFnPointer<const Fn extends ForeignFunction> {
    /** The pointer to the function. */
    pointer: PointerObject<Fn>;
    /** The definition of the function. */
    definition: Fn;

    constructor(pointer: PointerObject<NoInfer<Fn>>, definition: Fn);

    /** Call the foreign function. */
    call: FromForeignFunction<Fn>;
  }

  /** Definition of a unsafe callback function.
   *
   * @category FFI
   */
  export interface UnsafeCallbackDefinition<
    Parameters extends readonly NativeType[] = readonly NativeType[],
    Result extends NativeResultType = NativeResultType,
  > {
    /** The parameters of the callbacks. */
    parameters: Parameters;
    /** The current result of the callback. */
    result: Result;
  }

  /** An unsafe callback function.
   *
   * @category FFI
   */
  export type UnsafeCallbackFunction<
    Parameters extends readonly NativeType[] = readonly NativeType[],
    Result extends NativeResultType = NativeResultType,
  > = Parameters extends readonly [] ? () => ToNativeResultType<Result>
    : (
      ...args: FromNativeParameterTypes<Parameters>
    ) => ToNativeResultType<Result>;

  /** An unsafe function pointer for passing JavaScript functions as C function
   * pointers to foreign function calls.
   *
   * The function pointer remains valid until the `close()` method is called.
   *
   * All `UnsafeCallback` are always thread safe in that they can be called from
   * foreign threads without crashing. However, they do not wake up the Deno event
   * loop by default.
   *
   * If a callback is to be called from foreign threads, use the `threadSafe()`
   * static constructor or explicitly call `ref()` to have the callback wake up
   * the Deno event loop when called from foreign threads. This also stops
   * Deno's process from exiting while the callback still exists and is not
   * unref'ed.
   *
   * Use `deref()` to then allow Deno's process to exit. Calling `deref()` on
   * a ref'ed callback does not stop it from waking up the Deno event loop when
   * called from foreign threads.
   *
   * @category FFI
   */
  export class UnsafeCallback<
    const Definition extends UnsafeCallbackDefinition =
      UnsafeCallbackDefinition,
  > {
    constructor(
      definition: Definition,
      callback: UnsafeCallbackFunction<
        Definition["parameters"],
        Definition["result"]
      >,
    );

    /** The pointer to the unsafe callback. */
    readonly pointer: PointerObject<Definition>;
    /** The definition of the unsafe callback. */
    readonly definition: Definition;
    /** The callback function. */
    readonly callback: UnsafeCallbackFunction<
      Definition["parameters"],
      Definition["result"]
    >;

    /**
     * Creates an {@linkcode UnsafeCallback} and calls `ref()` once to allow it to
     * wake up the Deno event loop when called from foreign threads.
     *
     * This also stops Deno's process from exiting while the callback still
     * exists and is not unref'ed.
     */
    static threadSafe<
      Definition extends UnsafeCallbackDefinition = UnsafeCallbackDefinition,
    >(
      definition: Definition,
      callback: UnsafeCallbackFunction<
        Definition["parameters"],
        Definition["result"]
      >,
    ): UnsafeCallback<Definition>;

    /**
     * Increments the callback's reference counting and returns the new
     * reference count.
     *
     * After `ref()` has been called, the callback always wakes up the
     * Deno event loop when called from foreign threads.
     *
     * If the callback's reference count is non-zero, it keeps Deno's
     * process from exiting.
     */
    ref(): number;

    /**
     * Decrements the callback's reference counting and returns the new
     * reference count.
     *
     * Calling `unref()` does not stop a callback from waking up the Deno
     * event loop when called from foreign threads.
     *
     * If the callback's reference counter is zero, it no longer keeps
     * Deno's process from exiting.
     */
    unref(): number;

    /**
     * Removes the C function pointer associated with this instance.
     *
     * Continuing to use the instance or the C function pointer after closing
     * the `UnsafeCallback` will lead to errors and crashes.
     *
     * Calling this method sets the callback's reference counting to zero,
     * stops the callback from waking up the Deno event loop when called from
     * foreign threads and no longer keeps Deno's process from exiting.
     */
    close(): void;
  }

  /** A dynamic library resource.  Use {@linkcode Deno.dlopen} to load a dynamic
   * library and return this interface.
   *
   * @category FFI
   */
  export interface DynamicLibrary<S extends ForeignLibraryInterface> {
    /** All of the registered library along with functions for calling them. */
    symbols: StaticForeignLibraryInterface<S>;
    /** Removes the pointers associated with the library symbols.
     *
     * Continuing to use symbols that are part of the library will lead to
     * errors and crashes.
     *
     * Calling this method will also immediately set any references to zero and
     * will no longer keep Deno's process from exiting.
     */
    close(): void;
  }

  /** Opens an external dynamic library and registers symbols, making foreign
   * functions available to be called.
   *
   * Requires `allow-ffi` permission. Loading foreign dynamic libraries can in
   * theory bypass all of the sandbox permissions. While it is a separate
   * permission users should acknowledge in practice that is effectively the
   * same as running with the `allow-all` permission.
   *
   * @example Given a C library which exports a foreign function named `add()`
   *
   * ```ts
   * // Determine library extension based on
   * // your OS.
   * let libSuffix = "";
   * switch (Deno.build.os) {
   *   case "windows":
   *     libSuffix = "dll";
   *     break;
   *   case "darwin":
   *     libSuffix = "dylib";
   *     break;
   *   default:
   *     libSuffix = "so";
   *     break;
   * }
   *
   * const libName = `./libadd.${libSuffix}`;
   * // Open library and define exported symbols
   * const dylib = Deno.dlopen(
   *   libName,
   *   {
   *     "add": { parameters: ["isize", "isize"], result: "isize" },
   *   } as const,
   * );
   *
   * // Call the symbol `add`
   * const result = dylib.symbols.add(35n, 34n); // 69n
   *
   * console.log(`Result from external addition of 35 and 34: ${result}`);
   * ```
   *
   * @tags allow-ffi
   * @category FFI
   */
  export function dlopen<const S extends ForeignLibraryInterface>(
    filename: string | URL,
    symbols: S,
  ): DynamicLibrary<S>;

  /**
   * A custom `HttpClient` for use with {@linkcode fetch} function. This is
   * designed to allow custom certificates or proxies to be used with `fetch()`.
   *
   * @example ```ts
   * const caCert = await Deno.readTextFile("./ca.pem");
   * const client = Deno.createHttpClient({ caCerts: [ caCert ] });
   * const req = await fetch("https://myserver.com", { client });
   * ```
   *
   * @category Fetch
   */
  export interface HttpClient extends Disposable {
    /** Close the HTTP client. */
    close(): void;
  }

  /**
   * The options used when creating a {@linkcode Deno.HttpClient}.
   *
   * @category Fetch
   */
  export interface CreateHttpClientOptions {
    /** A list of root certificates that will be used in addition to the
     * default root certificates to verify the peer's certificate.
     *
     * Must be in PEM format. */
    caCerts?: string[];
    /** A HTTP proxy to use for new connections. */
    proxy?: Proxy;
    /** Sets the maximum number of idle connections per host allowed in the pool. */
    poolMaxIdlePerHost?: number;
    /** Set an optional timeout for idle sockets being kept-alive.
     * Set to false to disable the timeout. */
    poolIdleTimeout?: number | false;
    /**
     * Whether HTTP/1.1 is allowed or not.
     *
     * @default {true}
     */
    http1?: boolean;
    /** Whether HTTP/2 is allowed or not.
     *
     * @default {true}
     */
    http2?: boolean;
    /** Whether setting the host header is allowed or not.
     *
     * @default {false}
     */
    allowHost?: boolean;
  }

  /**
   * The definition of a proxy when specifying
   * {@linkcode Deno.CreateHttpClientOptions}.
   *
   * @category Fetch
   */
  export interface Proxy {
    /** The string URL of the proxy server to use. */
    url: string;
    /** The basic auth credentials to be used against the proxy server. */
    basicAuth?: BasicAuth;
  }

  /**
   * Basic authentication credentials to be used with a {@linkcode Deno.Proxy}
   * server when specifying {@linkcode Deno.CreateHttpClientOptions}.
   *
   * @category Fetch
   */
  export interface BasicAuth {
    /** The username to be used against the proxy server. */
    username: string;
    /** The password to be used against the proxy server. */
    password: string;
  }

  /** Create a custom HttpClient to use with {@linkcode fetch}. This is an
   * extension of the web platform Fetch API which allows Deno to use custom
   * TLS certificates and connect via a proxy while using `fetch()`.
   *
   * @example ```ts
   * const caCert = await Deno.readTextFile("./ca.pem");
   * const client = Deno.createHttpClient({ caCerts: [ caCert ] });
   * const response = await fetch("https://myserver.com", { client });
   * ```
   *
   * @example ```ts
   * const client = Deno.createHttpClient({
   *   proxy: { url: "http://myproxy.com:8080" }
   * });
   * const response = await fetch("https://myserver.com", { client });
   * ```
   *
   * @category Fetch
   */
  export function createHttpClient(
    options: CreateHttpClientOptions,
  ): HttpClient;

  /**
   * Create a custom HttpClient to use with {@linkcode fetch}. This is an
   * extension of the web platform Fetch API which allows Deno to use custom
   * TLS certificates and connect via a proxy while using `fetch()`.
   *
   * @example ```ts
   * const caCert = await Deno.readTextFile("./ca.pem");
   * // Load a client key and certificate that we'll use to connect
   * const key = await Deno.readTextFile("./key.key");
   * const cert = await Deno.readTextFile("./cert.crt");
   * const client = Deno.createHttpClient({ caCerts: [ caCert ], key, cert });
   * const response = await fetch("https://myserver.com", { client });
   * ```
   *
   * @category Fetch
   */
  export function createHttpClient(
    options: CreateHttpClientOptions & TlsCertifiedKeyPem,
  ): HttpClient;
}<|MERGE_RESOLUTION|>--- conflicted
+++ resolved
@@ -5075,11 +5075,7 @@
      *
      * @category HTTP Server
      */
-<<<<<<< HEAD
-    fetch: (request: Request) => Response | Promise<Response>;
-=======
     fetch: ServeHandler;
->>>>>>> d162733d
   }
 
   /** Options which can be set when calling {@linkcode Deno.serve}.
