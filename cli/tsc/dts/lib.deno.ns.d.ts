// Copyright 2018-2025 the Deno authors. MIT license.

/// <reference no-default-lib="true" />
/// <reference lib="esnext" />
/// <reference lib="deno.net" />

/** Deno provides extra properties on `import.meta`. These are included here
 * to ensure that these are still available when using the Deno namespace in
 * conjunction with other type libs, like `dom`.
 *
 * @category Platform
 */
interface ImportMeta {
  /** A string representation of the fully qualified module URL. When the
   * module is loaded locally, the value will be a file URL (e.g.
   * `file:///path/module.ts`).
   *
   * You can also parse the string as a URL to determine more information about
   * how the current module was loaded. For example to determine if a module was
   * local or not:
   *
   * ```ts
   * const url = new URL(import.meta.url);
   * if (url.protocol === "file:") {
   *   console.log("this module was loaded locally");
   * }
   * ```
   */
  url: string;

  /** The absolute path of the current module.
   *
   * This property is only provided for local modules (ie. using `file://` URLs).
   *
   * Example:
   * ```
   * // Unix
   * console.log(import.meta.filename); // /home/alice/my_module.ts
   *
   * // Windows
   * console.log(import.meta.filename); // C:\alice\my_module.ts
   * ```
   */
  filename?: string;

  /** The absolute path of the directory containing the current module.
   *
   * This property is only provided for local modules (ie. using `file://` URLs).
   *
   * * Example:
   * ```
   * // Unix
   * console.log(import.meta.dirname); // /home/alice
   *
   * // Windows
   * console.log(import.meta.dirname); // C:\alice
   * ```
   */
  dirname?: string;

  /** A flag that indicates if the current module is the main module that was
   * called when starting the program under Deno.
   *
   * ```ts
   * if (import.meta.main) {
   *   // this was loaded as the main module, maybe do some bootstrapping
   * }
   * ```
   */
  main: boolean;

  /** A function that returns resolved specifier as if it would be imported
   * using `import(specifier)`.
   *
   * ```ts
   * console.log(import.meta.resolve("./foo.js"));
   * // file:///dev/foo.js
   * ```
   */
  resolve(specifier: string): string;
}

/** Deno supports [User Timing Level 3](https://w3c.github.io/user-timing)
 * which is not widely supported yet in other runtimes.
 *
 * Check out the
 * [Performance API](https://developer.mozilla.org/en-US/docs/Web/API/Performance)
 * documentation on MDN for further information about how to use the API.
 *
 * @category Performance
 */
interface Performance {
  /** Stores a timestamp with the associated name (a "mark"). */
  mark(markName: string, options?: PerformanceMarkOptions): PerformanceMark;

  /** Stores the `DOMHighResTimeStamp` duration between two marks along with the
   * associated name (a "measure"). */
  measure(
    measureName: string,
    options?: PerformanceMeasureOptions,
  ): PerformanceMeasure;
}

/**
 * Options which are used in conjunction with `performance.mark`. Check out the
 * MDN
 * [`performance.mark()`](https://developer.mozilla.org/en-US/docs/Web/API/Performance/mark#markoptions)
 * documentation for more details.
 *
 * @category Performance
 */
interface PerformanceMarkOptions {
  /** Metadata to be included in the mark. */
  // deno-lint-ignore no-explicit-any
  detail?: any;

  /** Timestamp to be used as the mark time. */
  startTime?: number;
}

/**
 * Options which are used in conjunction with `performance.measure`. Check out the
 * MDN
 * [`performance.mark()`](https://developer.mozilla.org/en-US/docs/Web/API/Performance/measure#measureoptions)
 * documentation for more details.
 *
 * @category Performance
 */
interface PerformanceMeasureOptions {
  /** Metadata to be included in the measure. */
  // deno-lint-ignore no-explicit-any
  detail?: any;

  /** Timestamp to be used as the start time or string to be used as start
   * mark. */
  start?: string | number;

  /** Duration between the start and end times. */
  duration?: number;

  /** Timestamp to be used as the end time or string to be used as end mark. */
  end?: string | number;
}

/** The global namespace where Deno specific, non-standard APIs are located. */
declare namespace Deno {
  /** A set of error constructors that are raised by Deno APIs.
   *
   * Can be used to provide more specific handling of failures within code
   * which is using Deno APIs. For example, handling attempting to open a file
   * which does not exist:
   *
   * ```ts
   * try {
   *   const file = await Deno.open("./some/file.txt");
   * } catch (error) {
   *   if (error instanceof Deno.errors.NotFound) {
   *     console.error("the file was not found");
   *   } else {
   *     // otherwise re-throw
   *     throw error;
   *   }
   * }
   * ```
   *
   * @category Errors
   */
  export namespace errors {
    /**
     * Raised when the underlying operating system indicates that the file
     * was not found.
     *
     * @category Errors */
    export class NotFound extends Error {}
    /**
     * Raised when the underlying operating system indicates the current user
     * which the Deno process is running under does not have the appropriate
     * permissions to a file or resource.
     *
     * Before Deno 2.0, this error was raised when the user _did not_ provide
     * required `--allow-*` flag. As of Deno 2.0, that case is now handled by
     * the {@link NotCapable} error.
     *
     * @category Errors */
    export class PermissionDenied extends Error {}
    /**
     * Raised when the underlying operating system reports that a connection to
     * a resource is refused.
     *
     * @category Errors */
    export class ConnectionRefused extends Error {}
    /**
     * Raised when the underlying operating system reports that a connection has
     * been reset. With network servers, it can be a _normal_ occurrence where a
     * client will abort a connection instead of properly shutting it down.
     *
     * @category Errors */
    export class ConnectionReset extends Error {}
    /**
     * Raised when the underlying operating system reports an `ECONNABORTED`
     * error.
     *
     * @category Errors */
    export class ConnectionAborted extends Error {}
    /**
     * Raised when the underlying operating system reports an `ENOTCONN` error.
     *
     * @category Errors */
    export class NotConnected extends Error {}
    /**
     * Raised when attempting to open a server listener on an address and port
     * that already has a listener.
     *
     * @category Errors */
    export class AddrInUse extends Error {}
    /**
     * Raised when the underlying operating system reports an `EADDRNOTAVAIL`
     * error.
     *
     * @category Errors */
    export class AddrNotAvailable extends Error {}
    /**
     * Raised when trying to write to a resource and a broken pipe error occurs.
     * This can happen when trying to write directly to `stdout` or `stderr`
     * and the operating system is unable to pipe the output for a reason
     * external to the Deno runtime.
     *
     * @category Errors */
    export class BrokenPipe extends Error {}
    /**
     * Raised when trying to create a resource, like a file, that already
     * exits.
     *
     * @category Errors */
    export class AlreadyExists extends Error {}
    /**
     * Raised when an operation returns data that is invalid for the
     * operation being performed.
     *
     * @category Errors */
    export class InvalidData extends Error {}
    /**
     * Raised when the underlying operating system reports that an I/O operation
     * has timed out (`ETIMEDOUT`).
     *
     * @category Errors */
    export class TimedOut extends Error {}
    /**
     * Raised when the underlying operating system reports an `EINTR` error. In
     * many cases, this underlying IO error will be handled internally within
     * Deno, or result in an {@link BadResource} error instead.
     *
     * @category Errors */
    export class Interrupted extends Error {}
    /**
     * Raised when the underlying operating system would need to block to
     * complete but an asynchronous (non-blocking) API is used.
     *
     * @category Errors */
    export class WouldBlock extends Error {}
    /**
     * Raised when expecting to write to a IO buffer resulted in zero bytes
     * being written.
     *
     * @category Errors */
    export class WriteZero extends Error {}
    /**
     * Raised when attempting to read bytes from a resource, but the EOF was
     * unexpectedly encountered.
     *
     * @category Errors */
    export class UnexpectedEof extends Error {}
    /**
     * The underlying IO resource is invalid or closed, and so the operation
     * could not be performed.
     *
     * @category Errors */
    export class BadResource extends Error {}
    /**
     * Raised in situations where when attempting to load a dynamic import,
     * too many redirects were encountered.
     *
     * @category Errors */
    export class Http extends Error {}
    /**
     * Raised when the underlying IO resource is not available because it is
     * being awaited on in another block of code.
     *
     * @category Errors */
    export class Busy extends Error {}
    /**
     * Raised when the underlying Deno API is asked to perform a function that
     * is not currently supported.
     *
     * @category Errors */
    export class NotSupported extends Error {}
    /**
     * Raised when too many symbolic links were encountered when resolving the
     * filename.
     *
     * @category Errors */
    export class FilesystemLoop extends Error {}
    /**
     * Raised when trying to open, create or write to a directory.
     *
     * @category Errors */
    export class IsADirectory extends Error {}
    /**
     * Raised when performing a socket operation but the remote host is
     * not reachable.
     *
     * @category Errors */
    export class NetworkUnreachable extends Error {}
    /**
     * Raised when trying to perform an operation on a path that is not a
     * directory, when directory is required.
     *
     * @category Errors */
    export class NotADirectory extends Error {}

    /**
     * Raised when trying to perform an operation while the relevant Deno
     * permission (like `--allow-read`) has not been granted.
     *
     * Before Deno 2.0, this condition was covered by the {@link PermissionDenied}
     * error.
     *
     * @category Errors */
    export class NotCapable extends Error {}

    export {}; // only export exports
  }

  /** The current process ID of this instance of the Deno CLI.
   *
   * ```ts
   * console.log(Deno.pid);
   * ```
   *
   * @category Runtime
   */
  export const pid: number;

  /**
   * The process ID of parent process of this instance of the Deno CLI.
   *
   * ```ts
   * console.log(Deno.ppid);
   * ```
   *
   * @category Runtime
   */
  export const ppid: number;

  /** @category Runtime */
  export interface MemoryUsage {
    /** The number of bytes of the current Deno's process resident set size,
     * which is the amount of memory occupied in main memory (RAM). */
    rss: number;
    /** The total size of the heap for V8, in bytes. */
    heapTotal: number;
    /** The amount of the heap used for V8, in bytes. */
    heapUsed: number;
    /** Memory, in bytes, associated with JavaScript objects outside of the
     * JavaScript isolate. */
    external: number;
  }

  /**
   * Returns an object describing the memory usage of the Deno process and the
   * V8 subsystem measured in bytes.
   *
   * @category Runtime
   */
  export function memoryUsage(): MemoryUsage;

  /**
   * Get the `hostname` of the machine the Deno process is running on.
   *
   * ```ts
   * console.log(Deno.hostname());
   * ```
   *
   * Requires `allow-sys` permission.
   *
   * @tags allow-sys
   * @category Runtime
   */
  export function hostname(): string;

  /**
   * Returns an array containing the 1, 5, and 15 minute load averages. The
   * load average is a measure of CPU and IO utilization of the last one, five,
   * and 15 minute periods expressed as a fractional number.  Zero means there
   * is no load. On Windows, the three values are always the same and represent
   * the current load, not the 1, 5 and 15 minute load averages.
   *
   * ```ts
   * console.log(Deno.loadavg());  // e.g. [ 0.71, 0.44, 0.44 ]
   * ```
   *
   * Requires `allow-sys` permission.
   *
   * On Windows there is no API available to retrieve this information and this method returns `[ 0, 0, 0 ]`.
   *
   * @tags allow-sys
   * @category Runtime
   */
  export function loadavg(): number[];

  /**
   * The information for a network interface returned from a call to
   * {@linkcode Deno.networkInterfaces}.
   *
   * @category Network
   */
  export interface NetworkInterfaceInfo {
    /** The network interface name. */
    name: string;
    /** The IP protocol version. */
    family: "IPv4" | "IPv6";
    /** The IP address bound to the interface. */
    address: string;
    /** The netmask applied to the interface. */
    netmask: string;
    /** The IPv6 scope id or `null`. */
    scopeid: number | null;
    /** The CIDR range. */
    cidr: string;
    /** The MAC address. */
    mac: string;
  }

  /**
   * Returns an array of the network interface information.
   *
   * ```ts
   * console.log(Deno.networkInterfaces());
   * ```
   *
   * Requires `allow-sys` permission.
   *
   * @tags allow-sys
   * @category Network
   */
  export function networkInterfaces(): NetworkInterfaceInfo[];

  /**
   * Displays the total amount of free and used physical and swap memory in the
   * system, as well as the buffers and caches used by the kernel.
   *
   * This is similar to the `free` command in Linux
   *
   * ```ts
   * console.log(Deno.systemMemoryInfo());
   * ```
   *
   * Requires `allow-sys` permission.
   *
   * @tags allow-sys
   * @category Runtime
   */
  export function systemMemoryInfo(): SystemMemoryInfo;

  /**
   * Information returned from a call to {@linkcode Deno.systemMemoryInfo}.
   *
   * @category Runtime
   */
  export interface SystemMemoryInfo {
    /** Total installed memory in bytes. */
    total: number;
    /** Unused memory in bytes. */
    free: number;
    /** Estimation of how much memory, in bytes, is available for starting new
     * applications, without swapping. Unlike the data provided by the cache or
     * free fields, this field takes into account page cache and also that not
     * all reclaimable memory will be reclaimed due to items being in use.
     */
    available: number;
    /** Memory used by kernel buffers. */
    buffers: number;
    /** Memory used by the page cache and slabs. */
    cached: number;
    /** Total swap memory. */
    swapTotal: number;
    /** Unused swap memory. */
    swapFree: number;
  }

  /** Reflects the `NO_COLOR` environment variable at program start.
   *
   * When the value is `true`, the Deno CLI will attempt to not send color codes
   * to `stderr` or `stdout` and other command line programs should also attempt
   * to respect this value.
   *
   * See: https://no-color.org/
   *
   * @category Runtime
   */
  export const noColor: boolean;

  /**
   * Returns the release version of the Operating System.
   *
   * ```ts
   * console.log(Deno.osRelease());
   * ```
   *
   * Requires `allow-sys` permission.
   * Under consideration to possibly move to Deno.build or Deno.versions and if
   * it should depend sys-info, which may not be desirable.
   *
   * @tags allow-sys
   * @category Runtime
   */
  export function osRelease(): string;

  /**
   * Returns the Operating System uptime in number of seconds.
   *
   * ```ts
   * console.log(Deno.osUptime());
   * ```
   *
   * Requires `allow-sys` permission.
   *
   * @tags allow-sys
   * @category Runtime
   */
  export function osUptime(): number;

  /**
   * Options which define the permissions within a test or worker context.
   *
   * `"inherit"` ensures that all permissions of the parent process will be
   * applied to the test context. `"none"` ensures the test context has no
   * permissions. A `PermissionOptionsObject` provides a more specific
   * set of permissions to the test context.
   *
   * @category Permissions */
  export type PermissionOptions = "inherit" | "none" | PermissionOptionsObject;

  /**
   * A set of options which can define the permissions within a test or worker
   * context at a highly specific level.
   *
   * @category Permissions */
  export interface PermissionOptionsObject {
    /** Specifies if the `env` permission should be requested or revoked.
     * If set to `"inherit"`, the current `env` permission will be inherited.
     * If set to `true`, the global `env` permission will be requested.
     * If set to `false`, the global `env` permission will be revoked.
     *
     * @default {false}
     */
    env?: "inherit" | boolean | string[];

    /** Specifies if the `ffi` permission should be requested or revoked.
     * If set to `"inherit"`, the current `ffi` permission will be inherited.
     * If set to `true`, the global `ffi` permission will be requested.
     * If set to `false`, the global `ffi` permission will be revoked.
     *
     * @default {false}
     */
    ffi?: "inherit" | boolean | Array<string | URL>;

    /** Specifies if the `import` permission should be requested or revoked.
     * If set to `"inherit"` the current `import` permission will be inherited.
     * If set to `true`, the global `import` permission will be requested.
     * If set to `false`, the global `import` permission will be revoked.
     * If set to `Array<string>`, the `import` permissions will be requested with the
     * specified domains.
     */
    import?: "inherit" | boolean | Array<string>;

    /** Specifies if the `net` permission should be requested or revoked.
     * if set to `"inherit"`, the current `net` permission will be inherited.
     * if set to `true`, the global `net` permission will be requested.
     * if set to `false`, the global `net` permission will be revoked.
     * if set to `string[]`, the `net` permission will be requested with the
     * specified host strings with the format `"<host>[:<port>]`.
     *
     * @default {false}
     *
     * Examples:
     *
     * ```ts
     * import { assertEquals } from "jsr:@std/assert";
     *
     * Deno.test({
     *   name: "inherit",
     *   permissions: {
     *     net: "inherit",
     *   },
     *   async fn() {
     *     const status = await Deno.permissions.query({ name: "net" })
     *     assertEquals(status.state, "granted");
     *   },
     * });
     * ```
     *
     * ```ts
     * import { assertEquals } from "jsr:@std/assert";
     *
     * Deno.test({
     *   name: "true",
     *   permissions: {
     *     net: true,
     *   },
     *   async fn() {
     *     const status = await Deno.permissions.query({ name: "net" });
     *     assertEquals(status.state, "granted");
     *   },
     * });
     * ```
     *
     * ```ts
     * import { assertEquals } from "jsr:@std/assert";
     *
     * Deno.test({
     *   name: "false",
     *   permissions: {
     *     net: false,
     *   },
     *   async fn() {
     *     const status = await Deno.permissions.query({ name: "net" });
     *     assertEquals(status.state, "denied");
     *   },
     * });
     * ```
     *
     * ```ts
     * import { assertEquals } from "jsr:@std/assert";
     *
     * Deno.test({
     *   name: "localhost:8080",
     *   permissions: {
     *     net: ["localhost:8080"],
     *   },
     *   async fn() {
     *     const status = await Deno.permissions.query({ name: "net", host: "localhost:8080" });
     *     assertEquals(status.state, "granted");
     *   },
     * });
     * ```
     */
    net?: "inherit" | boolean | string[];

    /** Specifies if the `read` permission should be requested or revoked.
     * If set to `"inherit"`, the current `read` permission will be inherited.
     * If set to `true`, the global `read` permission will be requested.
     * If set to `false`, the global `read` permission will be revoked.
     * If set to `Array<string | URL>`, the `read` permission will be requested with the
     * specified file paths.
     *
     * @default {false}
     */
    read?: "inherit" | boolean | Array<string | URL>;

    /** Specifies if the `run` permission should be requested or revoked.
     * If set to `"inherit"`, the current `run` permission will be inherited.
     * If set to `true`, the global `run` permission will be requested.
     * If set to `false`, the global `run` permission will be revoked.
     *
     * @default {false}
     */
    run?: "inherit" | boolean | Array<string | URL>;

    /** Specifies if the `sys` permission should be requested or revoked.
     * If set to `"inherit"`, the current `sys` permission will be inherited.
     * If set to `true`, the global `sys` permission will be requested.
     * If set to `false`, the global `sys` permission will be revoked.
     *
     * @default {false}
     */
    sys?: "inherit" | boolean | string[];

    /** Specifies if the `write` permission should be requested or revoked.
     * If set to `"inherit"`, the current `write` permission will be inherited.
     * If set to `true`, the global `write` permission will be requested.
     * If set to `false`, the global `write` permission will be revoked.
     * If set to `Array<string | URL>`, the `write` permission will be requested with the
     * specified file paths.
     *
     * @default {false}
     */
    write?: "inherit" | boolean | Array<string | URL>;
  }

  /**
   * Context that is passed to a testing function, which can be used to either
   * gain information about the current test, or register additional test
   * steps within the current test.
   *
   * @category Testing */
  export interface TestContext {
    /** The current test name. */
    name: string;
    /** The string URL of the current test. */
    origin: string;
    /** If the current test is a step of another test, the parent test context
     * will be set here. */
    parent?: TestContext;

    /** Run a sub step of the parent test or step. Returns a promise
     * that resolves to a boolean signifying if the step completed successfully.
     *
     * The returned promise never rejects unless the arguments are invalid.
     *
     * If the test was ignored the promise returns `false`.
     *
     * ```ts
     * Deno.test({
     *   name: "a parent test",
     *   async fn(t) {
     *     console.log("before the step");
     *     await t.step({
     *       name: "step 1",
     *       fn(t) {
     *         console.log("current step:", t.name);
     *       }
     *     });
     *     console.log("after the step");
     *   }
     * });
     * ```
     */
    step(definition: TestStepDefinition): Promise<boolean>;

    /** Run a sub step of the parent test or step. Returns a promise
     * that resolves to a boolean signifying if the step completed successfully.
     *
     * The returned promise never rejects unless the arguments are invalid.
     *
     * If the test was ignored the promise returns `false`.
     *
     * ```ts
     * Deno.test(
     *   "a parent test",
     *   async (t) => {
     *     console.log("before the step");
     *     await t.step(
     *       "step 1",
     *       (t) => {
     *         console.log("current step:", t.name);
     *       }
     *     );
     *     console.log("after the step");
     *   }
     * );
     * ```
     */
    step(
      name: string,
      fn: (t: TestContext) => void | Promise<void>,
    ): Promise<boolean>;

    /** Run a sub step of the parent test or step. Returns a promise
     * that resolves to a boolean signifying if the step completed successfully.
     *
     * The returned promise never rejects unless the arguments are invalid.
     *
     * If the test was ignored the promise returns `false`.
     *
     * ```ts
     * Deno.test(async function aParentTest(t) {
     *   console.log("before the step");
     *   await t.step(function step1(t) {
     *     console.log("current step:", t.name);
     *   });
     *   console.log("after the step");
     * });
     * ```
     */
    step(fn: (t: TestContext) => void | Promise<void>): Promise<boolean>;
  }

  /** @category Testing */
  export interface TestStepDefinition {
    /** The test function that will be tested when this step is executed. The
     * function can take an argument which will provide information about the
     * current step's context. */
    fn: (t: TestContext) => void | Promise<void>;
    /** The name of the step. */
    name: string;
    /** If truthy the current test step will be ignored.
     *
     * This is a quick way to skip over a step, but also can be used for
     * conditional logic, like determining if an environment feature is present.
     */
    ignore?: boolean;
    /** Check that the number of async completed operations after the test step
     * is the same as number of dispatched operations. This ensures that the
     * code tested does not start async operations which it then does
     * not await. This helps in preventing logic errors and memory leaks
     * in the application code.
     *
     * Defaults to the parent test or step's value. */
    sanitizeOps?: boolean;
    /** Ensure the test step does not "leak" resources - like open files or
     * network connections - by ensuring the open resources at the start of the
     * step match the open resources at the end of the step.
     *
     * Defaults to the parent test or step's value. */
    sanitizeResources?: boolean;
    /** Ensure the test step does not prematurely cause the process to exit,
     * for example via a call to {@linkcode Deno.exit}.
     *
     * Defaults to the parent test or step's value. */
    sanitizeExit?: boolean;
  }

  /** @category Testing */
  export interface TestDefinition {
    fn: (t: TestContext) => void | Promise<void>;
    /** The name of the test. */
    name: string;
    /** If truthy the current test step will be ignored.
     *
     * It is a quick way to skip over a step, but also can be used for
     * conditional logic, like determining if an environment feature is present.
     */
    ignore?: boolean;
    /** If at least one test has `only` set to `true`, only run tests that have
     * `only` set to `true` and fail the test suite. */
    only?: boolean;
    /** Check that the number of async completed operations after the test step
     * is the same as number of dispatched operations. This ensures that the
     * code tested does not start async operations which it then does
     * not await. This helps in preventing logic errors and memory leaks
     * in the application code.
     *
     * @default {true} */
    sanitizeOps?: boolean;
    /** Ensure the test step does not "leak" resources - like open files or
     * network connections - by ensuring the open resources at the start of the
     * test match the open resources at the end of the test.
     *
     * @default {true} */
    sanitizeResources?: boolean;
    /** Ensure the test case does not prematurely cause the process to exit,
     * for example via a call to {@linkcode Deno.exit}.
     *
     * @default {true} */
    sanitizeExit?: boolean;
    /** Specifies the permissions that should be used to run the test.
     *
     * Set this to "inherit" to keep the calling runtime permissions, set this
     * to "none" to revoke all permissions, or set a more specific set of
     * permissions using a {@linkcode PermissionOptionsObject}.
     *
     * @default {"inherit"} */
    permissions?: PermissionOptions;
  }

  /** Register a test which will be run when `deno test` is used on the command
   * line and the containing module looks like a test module.
   *
   * `fn` can be async if required.
   *
   * ```ts
   * import { assertEquals } from "jsr:@std/assert";
   *
   * Deno.test({
   *   name: "example test",
   *   fn() {
   *     assertEquals("world", "world");
   *   },
   * });
   *
   * Deno.test({
   *   name: "example ignored test",
   *   ignore: Deno.build.os === "windows",
   *   fn() {
   *     // This test is ignored only on Windows machines
   *   },
   * });
   *
   * Deno.test({
   *   name: "example async test",
   *   async fn() {
   *     const decoder = new TextDecoder("utf-8");
   *     const data = await Deno.readFile("hello_world.txt");
   *     assertEquals(decoder.decode(data), "Hello world");
   *   }
   * });
   * ```
   *
   * @category Testing
   */
  export const test: DenoTest;

  /**
   * @category Testing
   */
  export interface DenoTest {
    /** Register a test which will be run when `deno test` is used on the command
     * line and the containing module looks like a test module.
     *
     * `fn` can be async if required.
     *
     * ```ts
     * import { assertEquals } from "jsr:@std/assert";
     *
     * Deno.test({
     *   name: "example test",
     *   fn() {
     *     assertEquals("world", "world");
     *   },
     * });
     *
     * Deno.test({
     *   name: "example ignored test",
     *   ignore: Deno.build.os === "windows",
     *   fn() {
     *     // This test is ignored only on Windows machines
     *   },
     * });
     *
     * Deno.test({
     *   name: "example async test",
     *   async fn() {
     *     const decoder = new TextDecoder("utf-8");
     *     const data = await Deno.readFile("hello_world.txt");
     *     assertEquals(decoder.decode(data), "Hello world");
     *   }
     * });
     * ```
     *
     * @category Testing
     */
    (t: TestDefinition): void;

    /** Register a test which will be run when `deno test` is used on the command
     * line and the containing module looks like a test module.
     *
     * `fn` can be async if required.
     *
     * ```ts
     * import { assertEquals } from "jsr:@std/assert";
     *
     * Deno.test("My test description", () => {
     *   assertEquals("hello", "hello");
     * });
     *
     * Deno.test("My async test description", async () => {
     *   const decoder = new TextDecoder("utf-8");
     *   const data = await Deno.readFile("hello_world.txt");
     *   assertEquals(decoder.decode(data), "Hello world");
     * });
     * ```
     *
     * @category Testing
     */
    (name: string, fn: (t: TestContext) => void | Promise<void>): void;

    /** Register a test which will be run when `deno test` is used on the command
     * line and the containing module looks like a test module.
     *
     * `fn` can be async if required. Declared function must have a name.
     *
     * ```ts
     * import { assertEquals } from "jsr:@std/assert";
     *
     * Deno.test(function myTestName() {
     *   assertEquals("hello", "hello");
     * });
     *
     * Deno.test(async function myOtherTestName() {
     *   const decoder = new TextDecoder("utf-8");
     *   const data = await Deno.readFile("hello_world.txt");
     *   assertEquals(decoder.decode(data), "Hello world");
     * });
     * ```
     *
     * @category Testing
     */
    (fn: (t: TestContext) => void | Promise<void>): void;

    /** Register a test which will be run when `deno test` is used on the command
     * line and the containing module looks like a test module.
     *
     * `fn` can be async if required.
     *
     * ```ts
     * import { assert, fail, assertEquals } from "jsr:@std/assert";
     *
     * Deno.test("My test description", { permissions: { read: true } }, (): void => {
     *   assertEquals("hello", "hello");
     * });
     *
     * Deno.test("My async test description", { permissions: { read: false } }, async (): Promise<void> => {
     *   const decoder = new TextDecoder("utf-8");
     *   const data = await Deno.readFile("hello_world.txt");
     *   assertEquals(decoder.decode(data), "Hello world");
     * });
     * ```
     *
     * @category Testing
     */
    (
      name: string,
      options: Omit<TestDefinition, "fn" | "name">,
      fn: (t: TestContext) => void | Promise<void>,
    ): void;

    /** Register a test which will be run when `deno test` is used on the command
     * line and the containing module looks like a test module.
     *
     * `fn` can be async if required.
     *
     * ```ts
     * import { assertEquals } from "jsr:@std/assert";
     *
     * Deno.test(
     *   {
     *     name: "My test description",
     *     permissions: { read: true },
     *   },
     *   () => {
     *     assertEquals("hello", "hello");
     *   },
     * );
     *
     * Deno.test(
     *   {
     *     name: "My async test description",
     *     permissions: { read: false },
     *   },
     *   async () => {
     *     const decoder = new TextDecoder("utf-8");
     *     const data = await Deno.readFile("hello_world.txt");
     *     assertEquals(decoder.decode(data), "Hello world");
     *   },
     * );
     * ```
     *
     * @category Testing
     */
    (
      options: Omit<TestDefinition, "fn" | "name">,
      fn: (t: TestContext) => void | Promise<void>,
    ): void;

    /** Register a test which will be run when `deno test` is used on the command
     * line and the containing module looks like a test module.
     *
     * `fn` can be async if required. Declared function must have a name.
     *
     * ```ts
     * import { assertEquals } from "jsr:@std/assert";
     *
     * Deno.test(
     *   { permissions: { read: true } },
     *   function myTestName() {
     *     assertEquals("hello", "hello");
     *   },
     * );
     *
     * Deno.test(
     *   { permissions: { read: false } },
     *   async function myOtherTestName() {
     *     const decoder = new TextDecoder("utf-8");
     *     const data = await Deno.readFile("hello_world.txt");
     *     assertEquals(decoder.decode(data), "Hello world");
     *   },
     * );
     * ```
     *
     * @category Testing
     */
    (
      options: Omit<TestDefinition, "fn">,
      fn: (t: TestContext) => void | Promise<void>,
    ): void;

    /** Shorthand property for ignoring a particular test case.
     *
     * @category Testing
     */
    ignore(t: Omit<TestDefinition, "ignore">): void;

    /** Shorthand property for ignoring a particular test case.
     *
     * @category Testing
     */
    ignore(name: string, fn: (t: TestContext) => void | Promise<void>): void;

    /** Shorthand property for ignoring a particular test case.
     *
     * @category Testing
     */
    ignore(fn: (t: TestContext) => void | Promise<void>): void;

    /** Shorthand property for ignoring a particular test case.
     *
     * @category Testing
     */
    ignore(
      name: string,
      options: Omit<TestDefinition, "fn" | "name" | "ignore">,
      fn: (t: TestContext) => void | Promise<void>,
    ): void;

    /** Shorthand property for ignoring a particular test case.
     *
     * @category Testing
     */
    ignore(
      options: Omit<TestDefinition, "fn" | "name" | "ignore">,
      fn: (t: TestContext) => void | Promise<void>,
    ): void;

    /** Shorthand property for ignoring a particular test case.
     *
     * @category Testing
     */
    ignore(
      options: Omit<TestDefinition, "fn" | "ignore">,
      fn: (t: TestContext) => void | Promise<void>,
    ): void;

    /** Shorthand property for focusing a particular test case.
     *
     * @category Testing
     */
    only(t: Omit<TestDefinition, "only">): void;

    /** Shorthand property for focusing a particular test case.
     *
     * @category Testing
     */
    only(name: string, fn: (t: TestContext) => void | Promise<void>): void;

    /** Shorthand property for focusing a particular test case.
     *
     * @category Testing
     */
    only(fn: (t: TestContext) => void | Promise<void>): void;

    /** Shorthand property for focusing a particular test case.
     *
     * @category Testing
     */
    only(
      name: string,
      options: Omit<TestDefinition, "fn" | "name" | "only">,
      fn: (t: TestContext) => void | Promise<void>,
    ): void;

    /** Shorthand property for focusing a particular test case.
     *
     * @category Testing
     */
    only(
      options: Omit<TestDefinition, "fn" | "name" | "only">,
      fn: (t: TestContext) => void | Promise<void>,
    ): void;

    /** Shorthand property for focusing a particular test case.
     *
     * @category Testing
     */
    only(
      options: Omit<TestDefinition, "fn" | "only">,
      fn: (t: TestContext) => void | Promise<void>,
    ): void;
  }

  /**
   * Context that is passed to a benchmarked function. The instance is shared
   * between iterations of the benchmark. Its methods can be used for example
   * to override of the measured portion of the function.
   *
   * @category Testing
   */
  export interface BenchContext {
    /** The current benchmark name. */
    name: string;
    /** The string URL of the current benchmark. */
    origin: string;

    /** Restarts the timer for the bench measurement. This should be called
     * after doing setup work which should not be measured.
     *
     * Warning: This method should not be used for benchmarks averaging less
     * than 10μs per iteration. In such cases it will be disabled but the call
     * will still have noticeable overhead, resulting in a warning.
     *
     * ```ts
     * Deno.bench("foo", async (t) => {
     *   const data = await Deno.readFile("data.txt");
     *   t.start();
     *   // some operation on `data`...
     * });
     * ```
     */
    start(): void;

    /** End the timer early for the bench measurement. This should be called
     * before doing teardown work which should not be measured.
     *
     * Warning: This method should not be used for benchmarks averaging less
     * than 10μs per iteration. In such cases it will be disabled but the call
     * will still have noticeable overhead, resulting in a warning.
     *
     * ```ts
     * Deno.bench("foo", async (t) => {
     *   using file = await Deno.open("data.txt");
     *   t.start();
     *   // some operation on `file`...
     *   t.end();
     * });
     * ```
     */
    end(): void;
  }

  /**
   * The interface for defining a benchmark test using {@linkcode Deno.bench}.
   *
   * @category Testing
   */
  export interface BenchDefinition {
    /** The test function which will be benchmarked. */
    fn: (b: BenchContext) => void | Promise<void>;
    /** The name of the test, which will be used in displaying the results. */
    name: string;
    /** If truthy, the benchmark test will be ignored/skipped. */
    ignore?: boolean;
    /** Group name for the benchmark.
     *
     * Grouped benchmarks produce a group time summary, where the difference
     * in performance between each test of the group is compared. */
    group?: string;
    /** Benchmark should be used as the baseline for other benchmarks.
     *
     * If there are multiple baselines in a group, the first one is used as the
     * baseline. */
    baseline?: boolean;
    /** If at least one bench has `only` set to true, only run benches that have
     * `only` set to `true` and fail the bench suite. */
    only?: boolean;
    /** Number of iterations to perform.
     * @remarks When the benchmark is very fast, this will only be used as a
     * suggestion in order to get a more accurate measurement.
     */
    n?: number;
    /** Number of warmups to do before running the benchmark.
     * @remarks A warmup will always be performed even if this is `0` in order to
     * determine the speed of the benchmark in order to improve the measurement. When
     * the benchmark is very fast, this will be used as a suggestion.
     */
    warmup?: number;
    /** Ensure the bench case does not prematurely cause the process to exit,
     * for example via a call to {@linkcode Deno.exit}.
     *
     * @default {true} */
    sanitizeExit?: boolean;
    /** Specifies the permissions that should be used to run the bench.
     *
     * Set this to `"inherit"` to keep the calling thread's permissions.
     *
     * Set this to `"none"` to revoke all permissions.
     *
     * @default {"inherit"}
     */
    permissions?: PermissionOptions;
  }

  /**
   * Register a benchmark test which will be run when `deno bench` is used on
   * the command line and the containing module looks like a bench module.
   *
   * If the test function (`fn`) returns a promise or is async, the test runner
   * will await resolution to consider the test complete.
   *
   * ```ts
   * import { assertEquals } from "jsr:@std/assert";
   *
   * Deno.bench({
   *   name: "example test",
   *   fn() {
   *     assertEquals("world", "world");
   *   },
   * });
   *
   * Deno.bench({
   *   name: "example ignored test",
   *   ignore: Deno.build.os === "windows",
   *   fn() {
   *     // This test is ignored only on Windows machines
   *   },
   * });
   *
   * Deno.bench({
   *   name: "example async test",
   *   async fn() {
   *     const decoder = new TextDecoder("utf-8");
   *     const data = await Deno.readFile("hello_world.txt");
   *     assertEquals(decoder.decode(data), "Hello world");
   *   }
   * });
   * ```
   *
   * @category Testing
   */
  export function bench(b: BenchDefinition): void;

  /**
   * Register a benchmark test which will be run when `deno bench` is used on
   * the command line and the containing module looks like a bench module.
   *
   * If the test function (`fn`) returns a promise or is async, the test runner
   * will await resolution to consider the test complete.
   *
   * ```ts
   * import { assertEquals } from "jsr:@std/assert";
   *
   * Deno.bench("My test description", () => {
   *   assertEquals("hello", "hello");
   * });
   *
   * Deno.bench("My async test description", async () => {
   *   const decoder = new TextDecoder("utf-8");
   *   const data = await Deno.readFile("hello_world.txt");
   *   assertEquals(decoder.decode(data), "Hello world");
   * });
   * ```
   *
   * @category Testing
   */
  export function bench(
    name: string,
    fn: (b: BenchContext) => void | Promise<void>,
  ): void;

  /**
   * Register a benchmark test which will be run when `deno bench` is used on
   * the command line and the containing module looks like a bench module.
   *
   * If the test function (`fn`) returns a promise or is async, the test runner
   * will await resolution to consider the test complete.
   *
   * ```ts
   * import { assertEquals } from "jsr:@std/assert";
   *
   * Deno.bench(function myTestName() {
   *   assertEquals("hello", "hello");
   * });
   *
   * Deno.bench(async function myOtherTestName() {
   *   const decoder = new TextDecoder("utf-8");
   *   const data = await Deno.readFile("hello_world.txt");
   *   assertEquals(decoder.decode(data), "Hello world");
   * });
   * ```
   *
   * @category Testing
   */
  export function bench(fn: (b: BenchContext) => void | Promise<void>): void;

  /**
   * Register a benchmark test which will be run when `deno bench` is used on
   * the command line and the containing module looks like a bench module.
   *
   * If the test function (`fn`) returns a promise or is async, the test runner
   * will await resolution to consider the test complete.
   *
   * ```ts
   * import { assertEquals } from "jsr:@std/assert";
   *
   * Deno.bench(
   *   "My test description",
   *   { permissions: { read: true } },
   *   () => {
   *    assertEquals("hello", "hello");
   *   }
   * );
   *
   * Deno.bench(
   *   "My async test description",
   *   { permissions: { read: false } },
   *   async () => {
   *     const decoder = new TextDecoder("utf-8");
   *     const data = await Deno.readFile("hello_world.txt");
   *     assertEquals(decoder.decode(data), "Hello world");
   *   }
   * );
   * ```
   *
   * @category Testing
   */
  export function bench(
    name: string,
    options: Omit<BenchDefinition, "fn" | "name">,
    fn: (b: BenchContext) => void | Promise<void>,
  ): void;

  /**
   * Register a benchmark test which will be run when `deno bench` is used on
   * the command line and the containing module looks like a bench module.
   *
   * If the test function (`fn`) returns a promise or is async, the test runner
   * will await resolution to consider the test complete.
   *
   * ```ts
   * import { assertEquals } from "jsr:@std/assert";
   *
   * Deno.bench(
   *   { name: "My test description", permissions: { read: true } },
   *   () => {
   *     assertEquals("hello", "hello");
   *   }
   * );
   *
   * Deno.bench(
   *   { name: "My async test description", permissions: { read: false } },
   *   async () => {
   *     const decoder = new TextDecoder("utf-8");
   *     const data = await Deno.readFile("hello_world.txt");
   *     assertEquals(decoder.decode(data), "Hello world");
   *   }
   * );
   * ```
   *
   * @category Testing
   */
  export function bench(
    options: Omit<BenchDefinition, "fn">,
    fn: (b: BenchContext) => void | Promise<void>,
  ): void;

  /**
   * Register a benchmark test which will be run when `deno bench` is used on
   * the command line and the containing module looks like a bench module.
   *
   * If the test function (`fn`) returns a promise or is async, the test runner
   * will await resolution to consider the test complete.
   *
   * ```ts
   * import { assertEquals } from "jsr:@std/assert";
   *
   * Deno.bench(
   *   { permissions: { read: true } },
   *   function myTestName() {
   *     assertEquals("hello", "hello");
   *   }
   * );
   *
   * Deno.bench(
   *   { permissions: { read: false } },
   *   async function myOtherTestName() {
   *     const decoder = new TextDecoder("utf-8");
   *     const data = await Deno.readFile("hello_world.txt");
   *     assertEquals(decoder.decode(data), "Hello world");
   *   }
   * );
   * ```
   *
   * @category Testing
   */
  export function bench(
    options: Omit<BenchDefinition, "fn" | "name">,
    fn: (b: BenchContext) => void | Promise<void>,
  ): void;

  /** Exit the Deno process with optional exit code.
   *
   * If no exit code is supplied then Deno will exit with return code of `0`.
   *
   * In worker contexts this is an alias to `self.close();`.
   *
   * ```ts
   * Deno.exit(5);
   * ```
   *
   * @category Runtime
   */
  export function exit(code?: number): never;

  /** The exit code for the Deno process.
   *
   * If no exit code has been supplied, then Deno will assume a return code of `0`.
   *
   * When setting an exit code value, a number or non-NaN string must be provided,
   * otherwise a TypeError will be thrown.
   *
   * ```ts
   * console.log(Deno.exitCode); //-> 0
   * Deno.exitCode = 1;
   * console.log(Deno.exitCode); //-> 1
   * ```
   *
   * @category Runtime
   */
  export var exitCode: number;

  /** An interface containing methods to interact with the process environment
   * variables.
   *
   * @tags allow-env
   * @category Runtime
   */
  export interface Env {
    /** Retrieve the value of an environment variable.
     *
     * Returns `undefined` if the supplied environment variable is not defined.
     *
     * ```ts
     * console.log(Deno.env.get("HOME"));  // e.g. outputs "/home/alice"
     * console.log(Deno.env.get("MADE_UP_VAR"));  // outputs undefined
     * ```
     *
     * Requires `allow-env` permission.
     *
     * @tags allow-env
     */
    get(key: string): string | undefined;

    /** Set the value of an environment variable.
     *
     * ```ts
     * Deno.env.set("SOME_VAR", "Value");
     * Deno.env.get("SOME_VAR");  // outputs "Value"
     * ```
     *
     * Requires `allow-env` permission.
     *
     * @tags allow-env
     */
    set(key: string, value: string): void;

    /** Delete the value of an environment variable.
     *
     * ```ts
     * Deno.env.set("SOME_VAR", "Value");
     * Deno.env.delete("SOME_VAR");  // outputs "undefined"
     * ```
     *
     * Requires `allow-env` permission.
     *
     * @tags allow-env
     */
    delete(key: string): void;

    /** Check whether an environment variable is present or not.
     *
     * ```ts
     * Deno.env.set("SOME_VAR", "Value");
     * Deno.env.has("SOME_VAR");  // outputs true
     * ```
     *
     * Requires `allow-env` permission.
     *
     * @tags allow-env
     */
    has(key: string): boolean;

    /** Returns a snapshot of the environment variables at invocation as a
     * simple object of keys and values.
     *
     * ```ts
     * Deno.env.set("TEST_VAR", "A");
     * const myEnv = Deno.env.toObject();
     * console.log(myEnv.SHELL);
     * Deno.env.set("TEST_VAR", "B");
     * console.log(myEnv.TEST_VAR);  // outputs "A"
     * ```
     *
     * Requires `allow-env` permission.
     *
     * @tags allow-env
     */
    toObject(): { [index: string]: string };
  }

  /** An interface containing methods to interact with the process environment
   * variables.
   *
   * @tags allow-env
   * @category Runtime
   */
  export const env: Env;

  /**
   * Returns the path to the current deno executable.
   *
   * ```ts
   * console.log(Deno.execPath());  // e.g. "/home/alice/.local/bin/deno"
   * ```
   *
   * @category Runtime
   */
  export function execPath(): string;

  /**
   * Change the current working directory to the specified path.
   *
   * ```ts
   * Deno.chdir("/home/userA");
   * Deno.chdir("../userB");
   * Deno.chdir("C:\\Program Files (x86)\\Java");
   * ```
   *
   * Throws {@linkcode Deno.errors.NotFound} if directory not found.
   *
   * Throws {@linkcode Deno.errors.PermissionDenied} if the user does not have
   * operating system file access rights.
   *
   * Requires `allow-read` permission.
   *
   * @tags allow-read
   * @category Runtime
   */
  export function chdir(directory: string | URL): void;

  /**
   * Return a string representing the current working directory.
   *
   * If the current directory can be reached via multiple paths (due to symbolic
   * links), `cwd()` may return any one of them.
   *
   * ```ts
   * const currentWorkingDirectory = Deno.cwd();
   * ```
   *
   * Throws {@linkcode Deno.errors.NotFound} if directory not available.
   *
   * Requires `allow-read` permission.
   *
   * @tags allow-read
   * @category Runtime
   */
  export function cwd(): string;

  /**
   * Creates `newpath` as a hard link to `oldpath`.
   *
   * ```ts
   * await Deno.link("old/name", "new/name");
   * ```
   *
   * Requires `allow-read` and `allow-write` permissions.
   *
   * @tags allow-read, allow-write
   * @category File System
   */
  export function link(oldpath: string, newpath: string): Promise<void>;

  /**
   * Synchronously creates `newpath` as a hard link to `oldpath`.
   *
   * ```ts
   * Deno.linkSync("old/name", "new/name");
   * ```
   *
   * Requires `allow-read` and `allow-write` permissions.
   *
   * @tags allow-read, allow-write
   * @category File System
   */
  export function linkSync(oldpath: string, newpath: string): void;

  /**
   * A enum which defines the seek mode for IO related APIs that support
   * seeking.
   *
   * @category I/O */
  export enum SeekMode {
    /* Seek from the start of the file/resource. */
    Start = 0,
    /* Seek from the current position within the file/resource. */
    Current = 1,
    /* Seek from the end of the current file/resource. */
    End = 2,
  }

  /** Open a file and resolve to an instance of {@linkcode Deno.FsFile}. The
   * file does not need to previously exist if using the `create` or `createNew`
   * open options. The caller may have the resulting file automatically closed
   * by the runtime once it's out of scope by declaring the file variable with
   * the `using` keyword.
   *
   * ```ts
   * using file = await Deno.open("/foo/bar.txt", { read: true, write: true });
   * // Do work with file
   * ```
   *
   * Alternatively, the caller may manually close the resource when finished with
   * it.
   *
   * ```ts
   * const file = await Deno.open("/foo/bar.txt", { read: true, write: true });
   * // Do work with file
   * file.close();
   * ```
   *
   * Requires `allow-read` and/or `allow-write` permissions depending on
   * options.
   *
   * @tags allow-read, allow-write
   * @category File System
   */
  export function open(
    path: string | URL,
    options?: OpenOptions,
  ): Promise<FsFile>;

  /** Synchronously open a file and return an instance of
   * {@linkcode Deno.FsFile}. The file does not need to previously exist if
   * using the `create` or `createNew` open options. The caller may have the
   * resulting file automatically closed by the runtime once it's out of scope
   * by declaring the file variable with the `using` keyword.
   *
   * ```ts
   * using file = Deno.openSync("/foo/bar.txt", { read: true, write: true });
   * // Do work with file
   * ```
   *
   * Alternatively, the caller may manually close the resource when finished with
   * it.
   *
   * ```ts
   * const file = Deno.openSync("/foo/bar.txt", { read: true, write: true });
   * // Do work with file
   * file.close();
   * ```
   *
   * Requires `allow-read` and/or `allow-write` permissions depending on
   * options.
   *
   * @tags allow-read, allow-write
   * @category File System
   */
  export function openSync(path: string | URL, options?: OpenOptions): FsFile;

  /** Creates a file if none exists or truncates an existing file and resolves to
   *  an instance of {@linkcode Deno.FsFile}.
   *
   * ```ts
   * const file = await Deno.create("/foo/bar.txt");
   * ```
   *
   * Requires `allow-read` and `allow-write` permissions.
   *
   * @tags allow-read, allow-write
   * @category File System
   */
  export function create(path: string | URL): Promise<FsFile>;

  /** Creates a file if none exists or truncates an existing file and returns
   *  an instance of {@linkcode Deno.FsFile}.
   *
   * ```ts
   * const file = Deno.createSync("/foo/bar.txt");
   * ```
   *
   * Requires `allow-read` and `allow-write` permissions.
   *
   * @tags allow-read, allow-write
   * @category File System
   */
  export function createSync(path: string | URL): FsFile;

  /** The Deno abstraction for reading and writing files.
   *
   * This is the most straight forward way of handling files within Deno and is
   * recommended over using the discrete functions within the `Deno` namespace.
   *
   * ```ts
   * using file = await Deno.open("/foo/bar.txt", { read: true });
   * const fileInfo = await file.stat();
   * if (fileInfo.isFile) {
   *   const buf = new Uint8Array(100);
   *   const numberOfBytesRead = await file.read(buf); // 11 bytes
   *   const text = new TextDecoder().decode(buf);  // "hello world"
   * }
   * ```
   *
   * @category File System
   */
  export class FsFile implements Disposable {
    /** A {@linkcode ReadableStream} instance representing to the byte contents
     * of the file. This makes it easy to interoperate with other web streams
     * based APIs.
     *
     * ```ts
     * using file = await Deno.open("my_file.txt", { read: true });
     * const decoder = new TextDecoder();
     * for await (const chunk of file.readable) {
     *   console.log(decoder.decode(chunk));
     * }
     * ```
     */
    readonly readable: ReadableStream<Uint8Array<ArrayBuffer>>;
    /** A {@linkcode WritableStream} instance to write the contents of the
     * file. This makes it easy to interoperate with other web streams based
     * APIs.
     *
     * ```ts
     * const items = ["hello", "world"];
     * using file = await Deno.open("my_file.txt", { write: true });
     * const encoder = new TextEncoder();
     * const writer = file.writable.getWriter();
     * for (const item of items) {
     *   await writer.write(encoder.encode(item));
     * }
     * ```
     */
    readonly writable: WritableStream<Uint8Array<ArrayBufferLike>>;
    /** Write the contents of the array buffer (`p`) to the file.
     *
     * Resolves to the number of bytes written.
     *
     * **It is not guaranteed that the full buffer will be written in a single
     * call.**
     *
     * ```ts
     * const encoder = new TextEncoder();
     * const data = encoder.encode("Hello world");
     * using file = await Deno.open("/foo/bar.txt", { write: true });
     * const bytesWritten = await file.write(data); // 11
     * ```
     *
     * @category I/O
     */
    write(p: Uint8Array): Promise<number>;
    /** Synchronously write the contents of the array buffer (`p`) to the file.
     *
     * Returns the number of bytes written.
     *
     * **It is not guaranteed that the full buffer will be written in a single
     * call.**
     *
     * ```ts
     * const encoder = new TextEncoder();
     * const data = encoder.encode("Hello world");
     * using file = Deno.openSync("/foo/bar.txt", { write: true });
     * const bytesWritten = file.writeSync(data); // 11
     * ```
     */
    writeSync(p: Uint8Array): number;
    /** Truncates (or extends) the file to reach the specified `len`. If `len`
     * is not specified, then the entire file contents are truncated.
     *
     * ### Truncate the entire file
     *
     * ```ts
     * using file = await Deno.open("my_file.txt", { write: true });
     * await file.truncate();
     * ```
     *
     * ### Truncate part of the file
     *
     * ```ts
     * // if "my_file.txt" contains the text "hello world":
     * using file = await Deno.open("my_file.txt", { write: true });
     * await file.truncate(7);
     * const buf = new Uint8Array(100);
     * await file.read(buf);
     * const text = new TextDecoder().decode(buf); // "hello w"
     * ```
     */
    truncate(len?: number): Promise<void>;
    /** Synchronously truncates (or extends) the file to reach the specified
     * `len`. If `len` is not specified, then the entire file contents are
     * truncated.
     *
     * ### Truncate the entire file
     *
     * ```ts
     * using file = Deno.openSync("my_file.txt", { write: true });
     * file.truncateSync();
     * ```
     *
     * ### Truncate part of the file
     *
     * ```ts
     * // if "my_file.txt" contains the text "hello world":
     * using file = Deno.openSync("my_file.txt", { write: true });
     * file.truncateSync(7);
     * const buf = new Uint8Array(100);
     * file.readSync(buf);
     * const text = new TextDecoder().decode(buf); // "hello w"
     * ```
     */
    truncateSync(len?: number): void;
    /** Read the file into an array buffer (`p`).
     *
     * Resolves to either the number of bytes read during the operation or EOF
     * (`null`) if there was nothing more to read.
     *
     * It is possible for a read to successfully return with `0` bytes. This
     * does not indicate EOF.
     *
     * **It is not guaranteed that the full buffer will be read in a single
     * call.**
     *
     * ```ts
     * // if "/foo/bar.txt" contains the text "hello world":
     * using file = await Deno.open("/foo/bar.txt");
     * const buf = new Uint8Array(100);
     * const numberOfBytesRead = await file.read(buf); // 11 bytes
     * const text = new TextDecoder().decode(buf);  // "hello world"
     * ```
     */
    read(p: Uint8Array): Promise<number | null>;
    /** Synchronously read from the file into an array buffer (`p`).
     *
     * Returns either the number of bytes read during the operation or EOF
     * (`null`) if there was nothing more to read.
     *
     * It is possible for a read to successfully return with `0` bytes. This
     * does not indicate EOF.
     *
     * **It is not guaranteed that the full buffer will be read in a single
     * call.**
     *
     * ```ts
     * // if "/foo/bar.txt" contains the text "hello world":
     * using file = Deno.openSync("/foo/bar.txt");
     * const buf = new Uint8Array(100);
     * const numberOfBytesRead = file.readSync(buf); // 11 bytes
     * const text = new TextDecoder().decode(buf);  // "hello world"
     * ```
     */
    readSync(p: Uint8Array): number | null;
    /** Seek to the given `offset` under mode given by `whence`. The call
     * resolves to the new position within the resource (bytes from the start).
     *
     * ```ts
     * // Given the file contains "Hello world" text, which is 11 bytes long:
     * using file = await Deno.open(
     *   "hello.txt",
     *   { read: true, write: true, truncate: true, create: true },
     * );
     * await file.write(new TextEncoder().encode("Hello world"));
     *
     * // advance cursor 6 bytes
     * const cursorPosition = await file.seek(6, Deno.SeekMode.Start);
     * console.log(cursorPosition);  // 6
     * const buf = new Uint8Array(100);
     * await file.read(buf);
     * console.log(new TextDecoder().decode(buf)); // "world"
     * ```
     *
     * The seek modes work as follows:
     *
     * ```ts
     * // Given the file contains "Hello world" text, which is 11 bytes long:
     * const file = await Deno.open(
     *   "hello.txt",
     *   { read: true, write: true, truncate: true, create: true },
     * );
     * await file.write(new TextEncoder().encode("Hello world"));
     *
     * // Seek 6 bytes from the start of the file
     * console.log(await file.seek(6, Deno.SeekMode.Start)); // "6"
     * // Seek 2 more bytes from the current position
     * console.log(await file.seek(2, Deno.SeekMode.Current)); // "8"
     * // Seek backwards 2 bytes from the end of the file
     * console.log(await file.seek(-2, Deno.SeekMode.End)); // "9" (i.e. 11-2)
     * ```
     */
    seek(offset: number | bigint, whence: SeekMode): Promise<number>;
    /** Synchronously seek to the given `offset` under mode given by `whence`.
     * The new position within the resource (bytes from the start) is returned.
     *
     * ```ts
     * using file = Deno.openSync(
     *   "hello.txt",
     *   { read: true, write: true, truncate: true, create: true },
     * );
     * file.writeSync(new TextEncoder().encode("Hello world"));
     *
     * // advance cursor 6 bytes
     * const cursorPosition = file.seekSync(6, Deno.SeekMode.Start);
     * console.log(cursorPosition);  // 6
     * const buf = new Uint8Array(100);
     * file.readSync(buf);
     * console.log(new TextDecoder().decode(buf)); // "world"
     * ```
     *
     * The seek modes work as follows:
     *
     * ```ts
     * // Given the file contains "Hello world" text, which is 11 bytes long:
     * using file = Deno.openSync(
     *   "hello.txt",
     *   { read: true, write: true, truncate: true, create: true },
     * );
     * file.writeSync(new TextEncoder().encode("Hello world"));
     *
     * // Seek 6 bytes from the start of the file
     * console.log(file.seekSync(6, Deno.SeekMode.Start)); // "6"
     * // Seek 2 more bytes from the current position
     * console.log(file.seekSync(2, Deno.SeekMode.Current)); // "8"
     * // Seek backwards 2 bytes from the end of the file
     * console.log(file.seekSync(-2, Deno.SeekMode.End)); // "9" (i.e. 11-2)
     * ```
     */
    seekSync(offset: number | bigint, whence: SeekMode): number;
    /** Resolves to a {@linkcode Deno.FileInfo} for the file.
     *
     * ```ts
     * import { assert } from "jsr:@std/assert";
     *
     * using file = await Deno.open("hello.txt");
     * const fileInfo = await file.stat();
     * assert(fileInfo.isFile);
     * ```
     */
    stat(): Promise<FileInfo>;
    /** Synchronously returns a {@linkcode Deno.FileInfo} for the file.
     *
     * ```ts
     * import { assert } from "jsr:@std/assert";
     *
     * using file = Deno.openSync("hello.txt")
     * const fileInfo = file.statSync();
     * assert(fileInfo.isFile);
     * ```
     */
    statSync(): FileInfo;
    /**
     * Flushes any pending data and metadata operations of the given file
     * stream to disk.
     *
     * ```ts
     * const file = await Deno.open(
     *   "my_file.txt",
     *   { read: true, write: true, create: true },
     * );
     * await file.write(new TextEncoder().encode("Hello World"));
     * await file.truncate(1);
     * await file.sync();
     * console.log(await Deno.readTextFile("my_file.txt")); // H
     * ```
     *
     * @category I/O
     */
    sync(): Promise<void>;
    /**
     * Synchronously flushes any pending data and metadata operations of the given
     * file stream to disk.
     *
     * ```ts
     * const file = Deno.openSync(
     *   "my_file.txt",
     *   { read: true, write: true, create: true },
     * );
     * file.writeSync(new TextEncoder().encode("Hello World"));
     * file.truncateSync(1);
     * file.syncSync();
     * console.log(Deno.readTextFileSync("my_file.txt")); // H
     * ```
     *
     * @category I/O
     */
    syncSync(): void;
    /**
     * Flushes any pending data operations of the given file stream to disk.
     *  ```ts
     * using file = await Deno.open(
     *   "my_file.txt",
     *   { read: true, write: true, create: true },
     * );
     * await file.write(new TextEncoder().encode("Hello World"));
     * await file.syncData();
     * console.log(await Deno.readTextFile("my_file.txt")); // Hello World
     * ```
     *
     * @category I/O
     */
    syncData(): Promise<void>;
    /**
     * Synchronously flushes any pending data operations of the given file stream
     * to disk.
     *
     *  ```ts
     * using file = Deno.openSync(
     *   "my_file.txt",
     *   { read: true, write: true, create: true },
     * );
     * file.writeSync(new TextEncoder().encode("Hello World"));
     * file.syncDataSync();
     * console.log(Deno.readTextFileSync("my_file.txt")); // Hello World
     * ```
     *
     * @category I/O
     */
    syncDataSync(): void;
    /**
     * Changes the access (`atime`) and modification (`mtime`) times of the
     * file stream resource. Given times are either in seconds (UNIX epoch
     * time) or as `Date` objects.
     *
     * ```ts
     * using file = await Deno.open("file.txt", { create: true, write: true });
     * await file.utime(1556495550, new Date());
     * ```
     *
     * @category File System
     */
    utime(atime: number | Date, mtime: number | Date): Promise<void>;
    /**
     * Synchronously changes the access (`atime`) and modification (`mtime`)
     * times of the file stream resource. Given times are either in seconds
     * (UNIX epoch time) or as `Date` objects.
     *
     * ```ts
     * using file = Deno.openSync("file.txt", { create: true, write: true });
     * file.utime(1556495550, new Date());
     * ```
     *
     * @category File System
     */
    utimeSync(atime: number | Date, mtime: number | Date): void;
    /**
     * Checks if the file resource is a TTY (terminal).
     *
     * ```ts
     * // This example is system and context specific
     * using file = await Deno.open("/dev/tty6");
     * file.isTerminal(); // true
     * ```
     */
    isTerminal(): boolean;
    /**
     * Set TTY to be under raw mode or not. In raw mode, characters are read and
     * returned as is, without being processed. All special processing of
     * characters by the terminal is disabled, including echoing input
     * characters. Reading from a TTY device in raw mode is faster than reading
     * from a TTY device in canonical mode.
     *
     * ```ts
     * using file = await Deno.open("/dev/tty6");
     * file.setRaw(true, { cbreak: true });
     * ```
     */
    setRaw(mode: boolean, options?: SetRawOptions): void;
    /**
     * Acquire an advisory file-system lock for the file.
     *
     * @param [exclusive=false]
     */
    lock(exclusive?: boolean): Promise<void>;
    /**
     * Synchronously acquire an advisory file-system lock synchronously for the file.
     *
     * @param [exclusive=false]
     */
    lockSync(exclusive?: boolean): void;
    /**
     * Release an advisory file-system lock for the file.
     */
    unlock(): Promise<void>;
    /**
     * Synchronously release an advisory file-system lock for the file.
     */
    unlockSync(): void;
    /** Close the file. Closing a file when you are finished with it is
     * important to avoid leaking resources.
     *
     * ```ts
     * using file = await Deno.open("my_file.txt");
     * // do work with "file" object
     * ```
     */
    close(): void;

    [Symbol.dispose](): void;
  }

  /** Gets the size of the console as columns/rows.
   *
   * ```ts
   * const { columns, rows } = Deno.consoleSize();
   * ```
   *
   * This returns the size of the console window as reported by the operating
   * system. It's not a reflection of how many characters will fit within the
   * console window, but can be used as part of that calculation.
   *
   * @category I/O
   */
  export function consoleSize(): {
    columns: number;
    rows: number;
  };

  /** @category I/O */
  export interface SetRawOptions {
    /**
     * The `cbreak` option can be used to indicate that characters that
     * correspond to a signal should still be generated. When disabling raw
     * mode, this option is ignored. This functionality currently only works on
     * Linux and Mac OS.
     */
    cbreak: boolean;
  }

  /** A reference to `stdin` which can be used to read directly from `stdin`.
   *
   * It implements the Deno specific
   * {@linkcode https://jsr.io/@std/io/doc/types/~/Reader | Reader},
   * {@linkcode https://jsr.io/@std/io/doc/types/~/ReaderSync | ReaderSync},
   * and {@linkcode https://jsr.io/@std/io/doc/types/~/Closer | Closer}
   * interfaces as well as provides a {@linkcode ReadableStream} interface.
   *
   * ### Reading chunks from the readable stream
   *
   * ```ts
   * const decoder = new TextDecoder();
   * for await (const chunk of Deno.stdin.readable) {
   *   const text = decoder.decode(chunk);
   *   // do something with the text
   * }
   * ```
   *
   * @category I/O
   */
  export const stdin: {
    /** Read the incoming data from `stdin` into an array buffer (`p`).
     *
     * Resolves to either the number of bytes read during the operation or EOF
     * (`null`) if there was nothing more to read.
     *
     * It is possible for a read to successfully return with `0` bytes. This
     * does not indicate EOF.
     *
     * **It is not guaranteed that the full buffer will be read in a single
     * call.**
     *
     * ```ts
     * // If the text "hello world" is piped into the script:
     * const buf = new Uint8Array(100);
     * const numberOfBytesRead = await Deno.stdin.read(buf); // 11 bytes
     * const text = new TextDecoder().decode(buf);  // "hello world"
     * ```
     *
     * @category I/O
     */
    read(p: Uint8Array): Promise<number | null>;
    /** Synchronously read from the incoming data from `stdin` into an array
     * buffer (`p`).
     *
     * Returns either the number of bytes read during the operation or EOF
     * (`null`) if there was nothing more to read.
     *
     * It is possible for a read to successfully return with `0` bytes. This
     * does not indicate EOF.
     *
     * **It is not guaranteed that the full buffer will be read in a single
     * call.**
     *
     * ```ts
     * // If the text "hello world" is piped into the script:
     * const buf = new Uint8Array(100);
     * const numberOfBytesRead = Deno.stdin.readSync(buf); // 11 bytes
     * const text = new TextDecoder().decode(buf);  // "hello world"
     * ```
     *
     * @category I/O
     */
    readSync(p: Uint8Array): number | null;
    /** Closes `stdin`, freeing the resource.
     *
     * ```ts
     * Deno.stdin.close();
     * ```
     */
    close(): void;
    /** A readable stream interface to `stdin`. */
    readonly readable: ReadableStream<Uint8Array<ArrayBuffer>>;
    /**
     * Set TTY to be under raw mode or not. In raw mode, characters are read and
     * returned as is, without being processed. All special processing of
     * characters by the terminal is disabled, including echoing input
     * characters. Reading from a TTY device in raw mode is faster than reading
     * from a TTY device in canonical mode.
     *
     * ```ts
     * Deno.stdin.setRaw(true, { cbreak: true });
     * ```
     *
     * @category I/O
     */
    setRaw(mode: boolean, options?: SetRawOptions): void;
    /**
     * Checks if `stdin` is a TTY (terminal).
     *
     * ```ts
     * // This example is system and context specific
     * Deno.stdin.isTerminal(); // true
     * ```
     *
     * @category I/O
     */
    isTerminal(): boolean;
  };
  /** A reference to `stdout` which can be used to write directly to `stdout`.
   * It implements the Deno specific
   * {@linkcode https://jsr.io/@std/io/doc/types/~/Writer | Writer},
   * {@linkcode https://jsr.io/@std/io/doc/types/~/WriterSync | WriterSync},
   * and {@linkcode https://jsr.io/@std/io/doc/types/~/Closer | Closer} interfaces as well as provides a
   * {@linkcode WritableStream} interface.
   *
   * These are low level constructs, and the {@linkcode console} interface is a
   * more straight forward way to interact with `stdout` and `stderr`.
   *
   * @category I/O
   */
  export const stdout: {
    /** Write the contents of the array buffer (`p`) to `stdout`.
     *
     * Resolves to the number of bytes written.
     *
     * **It is not guaranteed that the full buffer will be written in a single
     * call.**
     *
     * ```ts
     * const encoder = new TextEncoder();
     * const data = encoder.encode("Hello world");
     * const bytesWritten = await Deno.stdout.write(data); // 11
     * ```
     *
     * @category I/O
     */
    write(p: Uint8Array): Promise<number>;
    /** Synchronously write the contents of the array buffer (`p`) to `stdout`.
     *
     * Returns the number of bytes written.
     *
     * **It is not guaranteed that the full buffer will be written in a single
     * call.**
     *
     * ```ts
     * const encoder = new TextEncoder();
     * const data = encoder.encode("Hello world");
     * const bytesWritten = Deno.stdout.writeSync(data); // 11
     * ```
     */
    writeSync(p: Uint8Array): number;
    /** Closes `stdout`, freeing the resource.
     *
     * ```ts
     * Deno.stdout.close();
     * ```
     */
    close(): void;
    /** A writable stream interface to `stdout`. */
    readonly writable: WritableStream<Uint8Array<ArrayBufferLike>>;
    /**
     * Checks if `stdout` is a TTY (terminal).
     *
     * ```ts
     * // This example is system and context specific
     * Deno.stdout.isTerminal(); // true
     * ```
     *
     * @category I/O
     */
    isTerminal(): boolean;
  };
  /** A reference to `stderr` which can be used to write directly to `stderr`.
   * It implements the Deno specific
   * {@linkcode https://jsr.io/@std/io/doc/types/~/Writer | Writer},
   * {@linkcode https://jsr.io/@std/io/doc/types/~/WriterSync | WriterSync},
   * and {@linkcode https://jsr.io/@std/io/doc/types/~/Closer | Closer} interfaces as well as provides a
   * {@linkcode WritableStream} interface.
   *
   * These are low level constructs, and the {@linkcode console} interface is a
   * more straight forward way to interact with `stdout` and `stderr`.
   *
   * @category I/O
   */
  export const stderr: {
    /** Write the contents of the array buffer (`p`) to `stderr`.
     *
     * Resolves to the number of bytes written.
     *
     * **It is not guaranteed that the full buffer will be written in a single
     * call.**
     *
     * ```ts
     * const encoder = new TextEncoder();
     * const data = encoder.encode("Hello world");
     * const bytesWritten = await Deno.stderr.write(data); // 11
     * ```
     *
     * @category I/O
     */
    write(p: Uint8Array): Promise<number>;
    /** Synchronously write the contents of the array buffer (`p`) to `stderr`.
     *
     * Returns the number of bytes written.
     *
     * **It is not guaranteed that the full buffer will be written in a single
     * call.**
     *
     * ```ts
     * const encoder = new TextEncoder();
     * const data = encoder.encode("Hello world");
     * const bytesWritten = Deno.stderr.writeSync(data); // 11
     * ```
     */
    writeSync(p: Uint8Array): number;
    /** Closes `stderr`, freeing the resource.
     *
     * ```ts
     * Deno.stderr.close();
     * ```
     */
    close(): void;
    /** A writable stream interface to `stderr`. */
    readonly writable: WritableStream<Uint8Array<ArrayBufferLike>>;
    /**
     * Checks if `stderr` is a TTY (terminal).
     *
     * ```ts
     * // This example is system and context specific
     * Deno.stderr.isTerminal(); // true
     * ```
     *
     * @category I/O
     */
    isTerminal(): boolean;
  };

  /**
   * Options which can be set when doing {@linkcode Deno.open} and
   * {@linkcode Deno.openSync}.
   *
   * @category File System */
  export interface OpenOptions {
    /** Sets the option for read access. This option, when `true`, means that
     * the file should be read-able if opened.
     *
     * @default {true} */
    read?: boolean;
    /** Sets the option for write access. This option, when `true`, means that
     * the file should be write-able if opened. If the file already exists,
     * any write calls on it will overwrite its contents, by default without
     * truncating it.
     *
     * @default {false} */
    write?: boolean;
    /** Sets the option for the append mode. This option, when `true`, means
     * that writes will append to a file instead of overwriting previous
     * contents.
     *
     * Note that setting `{ write: true, append: true }` has the same effect as
     * setting only `{ append: true }`.
     *
     * @default {false} */
    append?: boolean;
    /** Sets the option for truncating a previous file. If a file is
     * successfully opened with this option set it will truncate the file to `0`
     * size if it already exists. The file must be opened with write access
     * for truncate to work.
     *
     * @default {false} */
    truncate?: boolean;
    /** Sets the option to allow creating a new file, if one doesn't already
     * exist at the specified path. Requires write or append access to be
     * used.
     *
     * @default {false} */
    create?: boolean;
    /** If set to `true`, no file, directory, or symlink is allowed to exist at
     * the target location. Requires write or append access to be used. When
     * createNew is set to `true`, create and truncate are ignored.
     *
     * @default {false} */
    createNew?: boolean;
    /** Permissions to use if creating the file (defaults to `0o666`, before
     * the process's umask).
     *
     * Ignored on Windows. */
    mode?: number;
  }

  /**
   * Options which can be set when using {@linkcode Deno.readFile} or
   * {@linkcode Deno.readFileSync}.
   *
   * @category File System */
  export interface ReadFileOptions {
    /**
     * An abort signal to allow cancellation of the file read operation.
     * If the signal becomes aborted the readFile operation will be stopped
     * and the promise returned will be rejected with an AbortError.
     */
    signal?: AbortSignal;
  }

  /**
   * Options which can be set when using {@linkcode Deno.mkdir} and
   * {@linkcode Deno.mkdirSync}.
   *
   * @category File System */
  export interface MkdirOptions {
    /** If set to `true`, means that any intermediate directories will also be
     * created (as with the shell command `mkdir -p`).
     *
     * Intermediate directories are created with the same permissions.
     *
     * When recursive is set to `true`, succeeds silently (without changing any
     * permissions) if a directory already exists at the path, or if the path
     * is a symlink to an existing directory.
     *
     * @default {false} */
    recursive?: boolean;
    /** Permissions to use when creating the directory (defaults to `0o777`,
     * before the process's umask).
     *
     * Ignored on Windows. */
    mode?: number;
  }

  /** Creates a new directory with the specified path.
   *
   * ```ts
   * await Deno.mkdir("new_dir");
   * await Deno.mkdir("nested/directories", { recursive: true });
   * await Deno.mkdir("restricted_access_dir", { mode: 0o700 });
   * ```
   *
   * Defaults to throwing error if the directory already exists.
   *
   * Requires `allow-write` permission.
   *
   * @tags allow-write
   * @category File System
   */
  export function mkdir(
    path: string | URL,
    options?: MkdirOptions,
  ): Promise<void>;

  /** Synchronously creates a new directory with the specified path.
   *
   * ```ts
   * Deno.mkdirSync("new_dir");
   * Deno.mkdirSync("nested/directories", { recursive: true });
   * Deno.mkdirSync("restricted_access_dir", { mode: 0o700 });
   * ```
   *
   * Defaults to throwing error if the directory already exists.
   *
   * Requires `allow-write` permission.
   *
   * @tags allow-write
   * @category File System
   */
  export function mkdirSync(path: string | URL, options?: MkdirOptions): void;

  /**
   * Options which can be set when using {@linkcode Deno.makeTempDir},
   * {@linkcode Deno.makeTempDirSync}, {@linkcode Deno.makeTempFile}, and
   * {@linkcode Deno.makeTempFileSync}.
   *
   * @category File System */
  export interface MakeTempOptions {
    /** Directory where the temporary directory should be created (defaults to
     * the env variable `TMPDIR`, or the system's default, usually `/tmp`).
     *
     * Note that if the passed `dir` is relative, the path returned by
     * `makeTempFile()` and `makeTempDir()` will also be relative. Be mindful of
     * this when changing working directory. */
    dir?: string;
    /** String that should precede the random portion of the temporary
     * directory's name. */
    prefix?: string;
    /** String that should follow the random portion of the temporary
     * directory's name. */
    suffix?: string;
  }

  /** Creates a new temporary directory in the default directory for temporary
   * files, unless `dir` is specified. Other optional options include
   * prefixing and suffixing the directory name with `prefix` and `suffix`
   * respectively.
   *
   * This call resolves to the full path to the newly created directory.
   *
   * Multiple programs calling this function simultaneously will create different
   * directories. It is the caller's responsibility to remove the directory when
   * no longer needed.
   *
   * ```ts
   * const tempDirName0 = await Deno.makeTempDir();  // e.g. /tmp/2894ea76
   * const tempDirName1 = await Deno.makeTempDir({ prefix: 'my_temp' }); // e.g. /tmp/my_temp339c944d
   * ```
   *
   * Requires `allow-write` permission.
   *
   * @tags allow-write
   * @category File System
   */
  // TODO(ry) Doesn't check permissions.
  export function makeTempDir(options?: MakeTempOptions): Promise<string>;

  /** Synchronously creates a new temporary directory in the default directory
   * for temporary files, unless `dir` is specified. Other optional options
   * include prefixing and suffixing the directory name with `prefix` and
   * `suffix` respectively.
   *
   * The full path to the newly created directory is returned.
   *
   * Multiple programs calling this function simultaneously will create different
   * directories. It is the caller's responsibility to remove the directory when
   * no longer needed.
   *
   * ```ts
   * const tempDirName0 = Deno.makeTempDirSync();  // e.g. /tmp/2894ea76
   * const tempDirName1 = Deno.makeTempDirSync({ prefix: 'my_temp' });  // e.g. /tmp/my_temp339c944d
   * ```
   *
   * Requires `allow-write` permission.
   *
   * @tags allow-write
   * @category File System
   */
  // TODO(ry) Doesn't check permissions.
  export function makeTempDirSync(options?: MakeTempOptions): string;

  /** Creates a new temporary file in the default directory for temporary
   * files, unless `dir` is specified.
   *
   * Other options include prefixing and suffixing the directory name with
   * `prefix` and `suffix` respectively.
   *
   * This call resolves to the full path to the newly created file.
   *
   * Multiple programs calling this function simultaneously will create
   * different files. It is the caller's responsibility to remove the file when
   * no longer needed.
   *
   * ```ts
   * const tmpFileName0 = await Deno.makeTempFile();  // e.g. /tmp/419e0bf2
   * const tmpFileName1 = await Deno.makeTempFile({ prefix: 'my_temp' });  // e.g. /tmp/my_temp754d3098
   * ```
   *
   * Requires `allow-write` permission.
   *
   * @tags allow-write
   * @category File System
   */
  export function makeTempFile(options?: MakeTempOptions): Promise<string>;

  /** Synchronously creates a new temporary file in the default directory for
   * temporary files, unless `dir` is specified.
   *
   * Other options include prefixing and suffixing the directory name with
   * `prefix` and `suffix` respectively.
   *
   * The full path to the newly created file is returned.
   *
   * Multiple programs calling this function simultaneously will create
   * different files. It is the caller's responsibility to remove the file when
   * no longer needed.
   *
   * ```ts
   * const tempFileName0 = Deno.makeTempFileSync(); // e.g. /tmp/419e0bf2
   * const tempFileName1 = Deno.makeTempFileSync({ prefix: 'my_temp' });  // e.g. /tmp/my_temp754d3098
   * ```
   *
   * Requires `allow-write` permission.
   *
   * @tags allow-write
   * @category File System
   */
  export function makeTempFileSync(options?: MakeTempOptions): string;

  /** Changes the permission of a specific file/directory of specified path.
   * Ignores the process's umask.
   *
   * ```ts
   * await Deno.chmod("/path/to/file", 0o666);
   * ```
   *
   * The mode is a sequence of 3 octal numbers. The first/left-most number
   * specifies the permissions for the owner. The second number specifies the
   * permissions for the group. The last/right-most number specifies the
   * permissions for others. For example, with a mode of 0o764, the owner (7)
   * can read/write/execute, the group (6) can read/write and everyone else (4)
   * can read only.
   *
   * | Number | Description |
   * | ------ | ----------- |
   * | 7      | read, write, and execute |
   * | 6      | read and write |
   * | 5      | read and execute |
   * | 4      | read only |
   * | 3      | write and execute |
   * | 2      | write only |
   * | 1      | execute only |
   * | 0      | no permission |
   *
   * NOTE: This API currently throws on Windows
   *
   * Requires `allow-write` permission.
   *
   * @tags allow-write
   * @category File System
   */
  export function chmod(path: string | URL, mode: number): Promise<void>;

  /** Synchronously changes the permission of a specific file/directory of
   * specified path. Ignores the process's umask.
   *
   * ```ts
   * Deno.chmodSync("/path/to/file", 0o666);
   * ```
   *
   * For a full description, see {@linkcode Deno.chmod}.
   *
   * NOTE: This API currently throws on Windows
   *
   * Requires `allow-write` permission.
   *
   * @tags allow-write
   * @category File System
   */
  export function chmodSync(path: string | URL, mode: number): void;

  /** Change owner of a regular file or directory.
   *
   * This functionality is not available on Windows.
   *
   * ```ts
   * await Deno.chown("myFile.txt", 1000, 1002);
   * ```
   *
   * Requires `allow-write` permission.
   *
   * Throws Error (not implemented) if executed on Windows.
   *
   * @tags allow-write
   * @category File System
   *
   * @param path path to the file
   * @param uid user id (UID) of the new owner, or `null` for no change
   * @param gid group id (GID) of the new owner, or `null` for no change
   */
  export function chown(
    path: string | URL,
    uid: number | null,
    gid: number | null,
  ): Promise<void>;

  /** Synchronously change owner of a regular file or directory.
   *
   * This functionality is not available on Windows.
   *
   * ```ts
   * Deno.chownSync("myFile.txt", 1000, 1002);
   * ```
   *
   * Requires `allow-write` permission.
   *
   * Throws Error (not implemented) if executed on Windows.
   *
   * @tags allow-write
   * @category File System
   *
   * @param path path to the file
   * @param uid user id (UID) of the new owner, or `null` for no change
   * @param gid group id (GID) of the new owner, or `null` for no change
   */
  export function chownSync(
    path: string | URL,
    uid: number | null,
    gid: number | null,
  ): void;

  /**
   * Options which can be set when using {@linkcode Deno.remove} and
   * {@linkcode Deno.removeSync}.
   *
   * @category File System */
  export interface RemoveOptions {
    /** If set to `true`, path will be removed even if it's a non-empty directory.
     *
     * @default {false} */
    recursive?: boolean;
  }

  /** Removes the named file or directory.
   *
   * ```ts
   * await Deno.remove("/path/to/empty_dir/or/file");
   * await Deno.remove("/path/to/populated_dir/or/file", { recursive: true });
   * ```
   *
   * Throws error if permission denied, path not found, or path is a non-empty
   * directory and the `recursive` option isn't set to `true`.
   *
   * Requires `allow-write` permission.
   *
   * @tags allow-write
   * @category File System
   */
  export function remove(
    path: string | URL,
    options?: RemoveOptions,
  ): Promise<void>;

  /** Synchronously removes the named file or directory.
   *
   * ```ts
   * Deno.removeSync("/path/to/empty_dir/or/file");
   * Deno.removeSync("/path/to/populated_dir/or/file", { recursive: true });
   * ```
   *
   * Throws error if permission denied, path not found, or path is a non-empty
   * directory and the `recursive` option isn't set to `true`.
   *
   * Requires `allow-write` permission.
   *
   * @tags allow-write
   * @category File System
   */
  export function removeSync(path: string | URL, options?: RemoveOptions): void;

  /** Synchronously renames (moves) `oldpath` to `newpath`. Paths may be files or
   * directories. If `newpath` already exists and is not a directory,
   * `renameSync()` replaces it. OS-specific restrictions may apply when
   * `oldpath` and `newpath` are in different directories.
   *
   * ```ts
   * Deno.renameSync("old/path", "new/path");
   * ```
   *
   * On Unix-like OSes, this operation does not follow symlinks at either path.
   *
   * It varies between platforms when the operation throws errors, and if so what
   * they are. It's always an error to rename anything to a non-empty directory.
   *
   * Requires `allow-read` and `allow-write` permissions.
   *
   * @tags allow-read, allow-write
   * @category File System
   */
  export function renameSync(
    oldpath: string | URL,
    newpath: string | URL,
  ): void;

  /** Renames (moves) `oldpath` to `newpath`. Paths may be files or directories.
   * If `newpath` already exists and is not a directory, `rename()` replaces it.
   * OS-specific restrictions may apply when `oldpath` and `newpath` are in
   * different directories.
   *
   * ```ts
   * await Deno.rename("old/path", "new/path");
   * ```
   *
   * On Unix-like OSes, this operation does not follow symlinks at either path.
   *
   * It varies between platforms when the operation throws errors, and if so
   * what they are. It's always an error to rename anything to a non-empty
   * directory.
   *
   * Requires `allow-read` and `allow-write` permissions.
   *
   * @tags allow-read, allow-write
   * @category File System
   */
  export function rename(
    oldpath: string | URL,
    newpath: string | URL,
  ): Promise<void>;

  /** Asynchronously reads and returns the entire contents of a file as an UTF-8
   *  decoded string. Reading a directory throws an error.
   *
   * ```ts
   * const data = await Deno.readTextFile("hello.txt");
   * console.log(data);
   * ```
   *
   * Requires `allow-read` permission.
   *
   * @tags allow-read
   * @category File System
   */
  export function readTextFile(
    path: string | URL,
    options?: ReadFileOptions,
  ): Promise<string>;

  /** Synchronously reads and returns the entire contents of a file as an UTF-8
   *  decoded string. Reading a directory throws an error.
   *
   * ```ts
   * const data = Deno.readTextFileSync("hello.txt");
   * console.log(data);
   * ```
   *
   * Requires `allow-read` permission.
   *
   * @tags allow-read
   * @category File System
   */
  export function readTextFileSync(path: string | URL): string;

  /** Reads and resolves to the entire contents of a file as an array of bytes.
   * `TextDecoder` can be used to transform the bytes to string if required.
   * Rejects with an error when reading a directory.
   *
   * ```ts
   * const decoder = new TextDecoder("utf-8");
   * const data = await Deno.readFile("hello.txt");
   * console.log(decoder.decode(data));
   * ```
   *
   * Requires `allow-read` permission.
   *
   * @tags allow-read
   * @category File System
   */
  export function readFile(
    path: string | URL,
    options?: ReadFileOptions,
  ): Promise<Uint8Array<ArrayBuffer>>;

  /** Synchronously reads and returns the entire contents of a file as an array
   * of bytes. `TextDecoder` can be used to transform the bytes to string if
   * required. Throws an error when reading a directory.
   *
   * ```ts
   * const decoder = new TextDecoder("utf-8");
   * const data = Deno.readFileSync("hello.txt");
   * console.log(decoder.decode(data));
   * ```
   *
   * Requires `allow-read` permission.
   *
   * @tags allow-read
   * @category File System
   */
  export function readFileSync(path: string | URL): Uint8Array<ArrayBuffer>;

  /** Provides information about a file and is returned by
   * {@linkcode Deno.stat}, {@linkcode Deno.lstat}, {@linkcode Deno.statSync},
   * and {@linkcode Deno.lstatSync} or from calling `stat()` and `statSync()`
   * on an {@linkcode Deno.FsFile} instance.
   *
   * @category File System
   */
  export interface FileInfo {
    /** True if this is info for a regular file. Mutually exclusive to
     * `FileInfo.isDirectory` and `FileInfo.isSymlink`. */
    isFile: boolean;
    /** True if this is info for a regular directory. Mutually exclusive to
     * `FileInfo.isFile` and `FileInfo.isSymlink`. */
    isDirectory: boolean;
    /** True if this is info for a symlink. Mutually exclusive to
     * `FileInfo.isFile` and `FileInfo.isDirectory`. */
    isSymlink: boolean;
    /** The size of the file, in bytes. */
    size: number;
    /** The last modification time of the file. This corresponds to the `mtime`
     * field from `stat` on Linux/Mac OS and `ftLastWriteTime` on Windows. This
     * may not be available on all platforms. */
    mtime: Date | null;
    /** The last access time of the file. This corresponds to the `atime`
     * field from `stat` on Unix and `ftLastAccessTime` on Windows. This may not
     * be available on all platforms. */
    atime: Date | null;
    /** The creation time of the file. This corresponds to the `birthtime`
     * field from `stat` on Mac/BSD and `ftCreationTime` on Windows. This may
     * not be available on all platforms. */
    birthtime: Date | null;
    /** The last change time of the file. This corresponds to the `ctime`
     * field from `stat` on Mac/BSD and `ChangeTime` on Windows. This may
     * not be available on all platforms. */
    ctime: Date | null;
    /** ID of the device containing the file. */
    dev: number;
    /** Inode number.
     *
     * _Linux/Mac OS only._ */
    ino: number | null;
    /** The underlying raw `st_mode` bits that contain the standard Unix
     * permissions for this file/directory.
     */
    mode: number | null;
    /** Number of hard links pointing to this file.
     *
     * _Linux/Mac OS only._ */
    nlink: number | null;
    /** User ID of the owner of this file.
     *
     * _Linux/Mac OS only._ */
    uid: number | null;
    /** Group ID of the owner of this file.
     *
     * _Linux/Mac OS only._ */
    gid: number | null;
    /** Device ID of this file.
     *
     * _Linux/Mac OS only._ */
    rdev: number | null;
    /** Blocksize for filesystem I/O.
     *
     * _Linux/Mac OS only._ */
    blksize: number | null;
    /** Number of blocks allocated to the file, in 512-byte units.
     *
     * _Linux/Mac OS only._ */
    blocks: number | null;
    /**  True if this is info for a block device.
     *
     * _Linux/Mac OS only._ */
    isBlockDevice: boolean | null;
    /**  True if this is info for a char device.
     *
     * _Linux/Mac OS only._ */
    isCharDevice: boolean | null;
    /**  True if this is info for a fifo.
     *
     * _Linux/Mac OS only._ */
    isFifo: boolean | null;
    /**  True if this is info for a socket.
     *
     * _Linux/Mac OS only._ */
    isSocket: boolean | null;
  }

  /** Resolves to the absolute normalized path, with symbolic links resolved.
   *
   * ```ts
   * // e.g. given /home/alice/file.txt and current directory /home/alice
   * await Deno.symlink("file.txt", "symlink_file.txt");
   * const realPath = await Deno.realPath("./file.txt");
   * const realSymLinkPath = await Deno.realPath("./symlink_file.txt");
   * console.log(realPath);  // outputs "/home/alice/file.txt"
   * console.log(realSymLinkPath);  // outputs "/home/alice/file.txt"
   * ```
   *
   * Requires `allow-read` permission for the target path.
   *
   * Also requires `allow-read` permission for the `CWD` if the target path is
   * relative.
   *
   * @tags allow-read
   * @category File System
   */
  export function realPath(path: string | URL): Promise<string>;

  /** Synchronously returns absolute normalized path, with symbolic links
   * resolved.
   *
   * ```ts
   * // e.g. given /home/alice/file.txt and current directory /home/alice
   * Deno.symlinkSync("file.txt", "symlink_file.txt");
   * const realPath = Deno.realPathSync("./file.txt");
   * const realSymLinkPath = Deno.realPathSync("./symlink_file.txt");
   * console.log(realPath);  // outputs "/home/alice/file.txt"
   * console.log(realSymLinkPath);  // outputs "/home/alice/file.txt"
   * ```
   *
   * Requires `allow-read` permission for the target path.
   *
   * Also requires `allow-read` permission for the `CWD` if the target path is
   * relative.
   *
   * @tags allow-read
   * @category File System
   */
  export function realPathSync(path: string | URL): string;

  /**
   * Information about a directory entry returned from {@linkcode Deno.readDir}
   * and {@linkcode Deno.readDirSync}.
   *
   * @category File System */
  export interface DirEntry {
    /** The file name of the entry. It is just the entity name and does not
     * include the full path. */
    name: string;
    /** True if this is info for a regular file. Mutually exclusive to
     * `DirEntry.isDirectory` and `DirEntry.isSymlink`. */
    isFile: boolean;
    /** True if this is info for a regular directory. Mutually exclusive to
     * `DirEntry.isFile` and `DirEntry.isSymlink`. */
    isDirectory: boolean;
    /** True if this is info for a symlink. Mutually exclusive to
     * `DirEntry.isFile` and `DirEntry.isDirectory`. */
    isSymlink: boolean;
  }

  /** Reads the directory given by `path` and returns an async iterable of
   * {@linkcode Deno.DirEntry}. The order of entries is not guaranteed.
   *
   * ```ts
   * for await (const dirEntry of Deno.readDir("/")) {
   *   console.log(dirEntry.name);
   * }
   * ```
   *
   * Throws error if `path` is not a directory.
   *
   * Requires `allow-read` permission.
   *
   * @tags allow-read
   * @category File System
   */
  export function readDir(path: string | URL): AsyncIterable<DirEntry>;

  /** Synchronously reads the directory given by `path` and returns an iterable
   * of {@linkcode Deno.DirEntry}. The order of entries is not guaranteed.
   *
   * ```ts
   * for (const dirEntry of Deno.readDirSync("/")) {
   *   console.log(dirEntry.name);
   * }
   * ```
   *
   * Throws error if `path` is not a directory.
   *
   * Requires `allow-read` permission.
   *
   * @tags allow-read
   * @category File System
   */
  export function readDirSync(path: string | URL): IteratorObject<DirEntry>;

  /** Copies the contents and permissions of one file to another specified path,
   * by default creating a new file if needed, else overwriting. Fails if target
   * path is a directory or is unwritable.
   *
   * ```ts
   * await Deno.copyFile("from.txt", "to.txt");
   * ```
   *
   * Requires `allow-read` permission on `fromPath`.
   *
   * Requires `allow-write` permission on `toPath`.
   *
   * @tags allow-read, allow-write
   * @category File System
   */
  export function copyFile(
    fromPath: string | URL,
    toPath: string | URL,
  ): Promise<void>;

  /** Synchronously copies the contents and permissions of one file to another
   * specified path, by default creating a new file if needed, else overwriting.
   * Fails if target path is a directory or is unwritable.
   *
   * ```ts
   * Deno.copyFileSync("from.txt", "to.txt");
   * ```
   *
   * Requires `allow-read` permission on `fromPath`.
   *
   * Requires `allow-write` permission on `toPath`.
   *
   * @tags allow-read, allow-write
   * @category File System
   */
  export function copyFileSync(
    fromPath: string | URL,
    toPath: string | URL,
  ): void;

  /** Resolves to the full path destination of the named symbolic link.
   *
   * ```ts
   * await Deno.symlink("./test.txt", "./test_link.txt");
   * const target = await Deno.readLink("./test_link.txt"); // full path of ./test.txt
   * ```
   *
   * Throws TypeError if called with a hard link.
   *
   * Requires `allow-read` permission.
   *
   * @tags allow-read
   * @category File System
   */
  export function readLink(path: string | URL): Promise<string>;

  /** Synchronously returns the full path destination of the named symbolic
   * link.
   *
   * ```ts
   * Deno.symlinkSync("./test.txt", "./test_link.txt");
   * const target = Deno.readLinkSync("./test_link.txt"); // full path of ./test.txt
   * ```
   *
   * Throws TypeError if called with a hard link.
   *
   * Requires `allow-read` permission.
   *
   * @tags allow-read
   * @category File System
   */
  export function readLinkSync(path: string | URL): string;

  /** Resolves to a {@linkcode Deno.FileInfo} for the specified `path`. If
   * `path` is a symlink, information for the symlink will be returned instead
   * of what it points to.
   *
   * ```ts
   * import { assert } from "jsr:@std/assert";
   * const fileInfo = await Deno.lstat("hello.txt");
   * assert(fileInfo.isFile);
   * ```
   *
   * Requires `allow-read` permission.
   *
   * @tags allow-read
   * @category File System
   */
  export function lstat(path: string | URL): Promise<FileInfo>;

  /** Synchronously returns a {@linkcode Deno.FileInfo} for the specified
   * `path`. If `path` is a symlink, information for the symlink will be
   * returned instead of what it points to.
   *
   * ```ts
   * import { assert } from "jsr:@std/assert";
   * const fileInfo = Deno.lstatSync("hello.txt");
   * assert(fileInfo.isFile);
   * ```
   *
   * Requires `allow-read` permission.
   *
   * @tags allow-read
   * @category File System
   */
  export function lstatSync(path: string | URL): FileInfo;

  /** Resolves to a {@linkcode Deno.FileInfo} for the specified `path`. Will
   * always follow symlinks.
   *
   * ```ts
   * import { assert } from "jsr:@std/assert";
   * const fileInfo = await Deno.stat("hello.txt");
   * assert(fileInfo.isFile);
   * ```
   *
   * Requires `allow-read` permission.
   *
   * @tags allow-read
   * @category File System
   */
  export function stat(path: string | URL): Promise<FileInfo>;

  /** Synchronously returns a {@linkcode Deno.FileInfo} for the specified
   * `path`. Will always follow symlinks.
   *
   * ```ts
   * import { assert } from "jsr:@std/assert";
   * const fileInfo = Deno.statSync("hello.txt");
   * assert(fileInfo.isFile);
   * ```
   *
   * Requires `allow-read` permission.
   *
   * @tags allow-read
   * @category File System
   */
  export function statSync(path: string | URL): FileInfo;

  /** Options for writing to a file.
   *
   * @category File System
   */
  export interface WriteFileOptions {
    /** If set to `true`, will append to a file instead of overwriting previous
     * contents.
     *
     * @default {false} */
    append?: boolean;
    /** Sets the option to allow creating a new file, if one doesn't already
     * exist at the specified path.
     *
     * @default {true} */
    create?: boolean;
    /** If set to `true`, no file, directory, or symlink is allowed to exist at
     * the target location. When createNew is set to `true`, `create` is ignored.
     *
     * @default {false} */
    createNew?: boolean;
    /** Permissions always applied to file. */
    mode?: number;
    /** An abort signal to allow cancellation of the file write operation.
     *
     * If the signal becomes aborted the write file operation will be stopped
     * and the promise returned will be rejected with an {@linkcode AbortError}.
     */
    signal?: AbortSignal;
  }

  /** Write `data` to the given `path`, by default creating a new file if
   * needed, else overwriting.
   *
   * ```ts
   * const encoder = new TextEncoder();
   * const data = encoder.encode("Hello world\n");
   * await Deno.writeFile("hello1.txt", data);  // overwrite "hello1.txt" or create it
   * await Deno.writeFile("hello2.txt", data, { create: false });  // only works if "hello2.txt" exists
   * await Deno.writeFile("hello3.txt", data, { mode: 0o777 });  // set permissions on new file
   * await Deno.writeFile("hello4.txt", data, { append: true });  // add data to the end of the file
   * ```
   *
   * Requires `allow-write` permission, and `allow-read` if `options.create` is
   * `false`.
   *
   * @tags allow-read, allow-write
   * @category File System
   */
  export function writeFile(
    path: string | URL,
    data: Uint8Array | ReadableStream<Uint8Array>,
    options?: WriteFileOptions,
  ): Promise<void>;

  /** Synchronously write `data` to the given `path`, by default creating a new
   * file if needed, else overwriting.
   *
   * ```ts
   * const encoder = new TextEncoder();
   * const data = encoder.encode("Hello world\n");
   * Deno.writeFileSync("hello1.txt", data);  // overwrite "hello1.txt" or create it
   * Deno.writeFileSync("hello2.txt", data, { create: false });  // only works if "hello2.txt" exists
   * Deno.writeFileSync("hello3.txt", data, { mode: 0o777 });  // set permissions on new file
   * Deno.writeFileSync("hello4.txt", data, { append: true });  // add data to the end of the file
   * ```
   *
   * Requires `allow-write` permission, and `allow-read` if `options.create` is
   * `false`.
   *
   * @tags allow-read, allow-write
   * @category File System
   */
  export function writeFileSync(
    path: string | URL,
    data: Uint8Array,
    options?: WriteFileOptions,
  ): void;

  /** Write string `data` to the given `path`, by default creating a new file if
   * needed, else overwriting.
   *
   * ```ts
   * await Deno.writeTextFile("hello1.txt", "Hello world\n");  // overwrite "hello1.txt" or create it
   * ```
   *
   * Requires `allow-write` permission, and `allow-read` if `options.create` is
   * `false`.
   *
   * @tags allow-read, allow-write
   * @category File System
   */
  export function writeTextFile(
    path: string | URL,
    data: string | ReadableStream<string>,
    options?: WriteFileOptions,
  ): Promise<void>;

  /** Synchronously write string `data` to the given `path`, by default creating
   * a new file if needed, else overwriting.
   *
   * ```ts
   * Deno.writeTextFileSync("hello1.txt", "Hello world\n");  // overwrite "hello1.txt" or create it
   * ```
   *
   * Requires `allow-write` permission, and `allow-read` if `options.create` is
   * `false`.
   *
   * @tags allow-read, allow-write
   * @category File System
   */
  export function writeTextFileSync(
    path: string | URL,
    data: string,
    options?: WriteFileOptions,
  ): void;

  /** Truncates (or extends) the specified file, to reach the specified `len`.
   * If `len` is not specified then the entire file contents are truncated.
   *
   * ### Truncate the entire file
   * ```ts
   * await Deno.truncate("my_file.txt");
   * ```
   *
   * ### Truncate part of the file
   *
   * ```ts
   * const file = await Deno.makeTempFile();
   * await Deno.writeTextFile(file, "Hello World");
   * await Deno.truncate(file, 7);
   * const data = await Deno.readFile(file);
   * console.log(new TextDecoder().decode(data));  // "Hello W"
   * ```
   *
   * Requires `allow-write` permission.
   *
   * @tags allow-write
   * @category File System
   */
  export function truncate(name: string, len?: number): Promise<void>;

  /** Synchronously truncates (or extends) the specified file, to reach the
   * specified `len`. If `len` is not specified then the entire file contents
   * are truncated.
   *
   * ### Truncate the entire file
   *
   * ```ts
   * Deno.truncateSync("my_file.txt");
   * ```
   *
   * ### Truncate part of the file
   *
   * ```ts
   * const file = Deno.makeTempFileSync();
   * Deno.writeFileSync(file, new TextEncoder().encode("Hello World"));
   * Deno.truncateSync(file, 7);
   * const data = Deno.readFileSync(file);
   * console.log(new TextDecoder().decode(data));
   * ```
   *
   * Requires `allow-write` permission.
   *
   * @tags allow-write
   * @category File System
   */
  export function truncateSync(name: string, len?: number): void;

  /**
   * Additional information for FsEvent objects with the "other" kind.
   *
   * - `"rescan"`: rescan notices indicate either a lapse in the events or a
   *    change in the filesystem such that events received so far can no longer
   *    be relied on to represent the state of the filesystem now. An
   *    application that simply reacts to file changes may not care about this.
   *    An application that keeps an in-memory representation of the filesystem
   *    will need to care, and will need to refresh that representation directly
   *    from the filesystem.
   *
   * @category File System
   */
  export type FsEventFlag = "rescan";

  /**
   * Represents a unique file system event yielded by a
   * {@linkcode Deno.FsWatcher}.
   *
   * @category File System */
  export interface FsEvent {
    /** The kind/type of the file system event. */
    kind:
      | "any"
      | "access"
      | "create"
      | "modify"
      | "rename"
      | "remove"
      | "other";
    /** An array of paths that are associated with the file system event. */
    paths: string[];
    /** Any additional flags associated with the event. */
    flag?: FsEventFlag;
  }

  /**
   * Returned by {@linkcode Deno.watchFs}. It is an async iterator yielding up
   * system events. To stop watching the file system by calling `.close()`
   * method.
   *
   * @category File System
   */
  export interface FsWatcher extends AsyncIterable<FsEvent>, Disposable {
    /** Stops watching the file system and closes the watcher resource. */
    close(): void;
    /**
     * Stops watching the file system and closes the watcher resource.
     */
    return?(value?: any): Promise<IteratorResult<FsEvent>>;
    [Symbol.asyncIterator](): AsyncIterableIterator<FsEvent>;
  }

  /** Watch for file system events against one or more `paths`, which can be
   * files or directories. These paths must exist already. One user action (e.g.
   * `touch test.file`) can generate multiple file system events. Likewise,
   * one user action can result in multiple file paths in one event (e.g. `mv
   * old_name.txt new_name.txt`).
   *
   * The recursive option is `true` by default and, for directories, will watch
   * the specified directory and all sub directories.
   *
   * Note that the exact ordering of the events can vary between operating
   * systems.
   *
   * ```ts
   * const watcher = Deno.watchFs("/");
   * for await (const event of watcher) {
   *    console.log(">>>> event", event);
   *    // { kind: "create", paths: [ "/foo.txt" ] }
   * }
   * ```
   *
   * Call `watcher.close()` to stop watching.
   *
   * ```ts
   * const watcher = Deno.watchFs("/");
   *
   * setTimeout(() => {
   *   watcher.close();
   * }, 5000);
   *
   * for await (const event of watcher) {
   *    console.log(">>>> event", event);
   * }
   * ```
   *
   * Requires `allow-read` permission.
   *
   * @tags allow-read
   * @category File System
   */
  export function watchFs(
    paths: string | string[],
    options?: { recursive: boolean },
  ): FsWatcher;

  /** Operating signals which can be listened for or sent to sub-processes. What
   * signals and what their standard behaviors are OS dependent.
   *
   * @category Runtime */
  export type Signal =
    | "SIGABRT"
    | "SIGALRM"
    | "SIGBREAK"
    | "SIGBUS"
    | "SIGCHLD"
    | "SIGCONT"
    | "SIGEMT"
    | "SIGFPE"
    | "SIGHUP"
    | "SIGILL"
    | "SIGINFO"
    | "SIGINT"
    | "SIGIO"
    | "SIGPOLL"
    | "SIGUNUSED"
    | "SIGKILL"
    | "SIGPIPE"
    | "SIGPROF"
    | "SIGPWR"
    | "SIGQUIT"
    | "SIGSEGV"
    | "SIGSTKFLT"
    | "SIGSTOP"
    | "SIGSYS"
    | "SIGTERM"
    | "SIGTRAP"
    | "SIGTSTP"
    | "SIGTTIN"
    | "SIGTTOU"
    | "SIGURG"
    | "SIGUSR1"
    | "SIGUSR2"
    | "SIGVTALRM"
    | "SIGWINCH"
    | "SIGXCPU"
    | "SIGXFSZ";

  /** Registers the given function as a listener of the given signal event.
   *
   * ```ts
   * Deno.addSignalListener(
   *   "SIGTERM",
   *   () => {
   *     console.log("SIGTERM!")
   *   }
   * );
   * ```
   *
   * _Note_: On Windows only `"SIGINT"` (CTRL+C) and `"SIGBREAK"` (CTRL+Break)
   * are supported.
   *
   * @category Runtime
   */
  export function addSignalListener(signal: Signal, handler: () => void): void;

  /** Removes the given signal listener that has been registered with
   * {@linkcode Deno.addSignalListener}.
   *
   * ```ts
   * const listener = () => {
   *   console.log("SIGTERM!")
   * };
   * Deno.addSignalListener("SIGTERM", listener);
   * Deno.removeSignalListener("SIGTERM", listener);
   * ```
   *
   * _Note_: On Windows only `"SIGINT"` (CTRL+C) and `"SIGBREAK"` (CTRL+Break)
   * are supported.
   *
   * @category Runtime
   */
  export function removeSignalListener(
    signal: Signal,
    handler: () => void,
  ): void;

  /** Create a child process.
   *
   * If any stdio options are not set to `"piped"`, accessing the corresponding
   * field on the `Command` or its `CommandOutput` will throw a `TypeError`.
   *
   * If `stdin` is set to `"piped"`, the `stdin` {@linkcode WritableStream}
   * needs to be closed manually.
   *
   * `Command` acts as a builder. Each call to {@linkcode Command.spawn} or
   * {@linkcode Command.output} will spawn a new subprocess.
   *
   * @example Spawn a subprocess and pipe the output to a file
   *
   * ```ts
   * const command = new Deno.Command(Deno.execPath(), {
   *   args: [
   *     "eval",
   *     "console.log('Hello World')",
   *   ],
   *   stdin: "piped",
   *   stdout: "piped",
   * });
   * const child = command.spawn();
   *
   * // open a file and pipe the subprocess output to it.
   * child.stdout.pipeTo(
   *   Deno.openSync("output", { write: true, create: true }).writable,
   * );
   *
   * // manually close stdin
   * child.stdin.close();
   * const status = await child.status;
   * ```
   *
   * @example Spawn a subprocess and collect its output
   *
   * ```ts
   * const command = new Deno.Command(Deno.execPath(), {
   *   args: [
   *     "eval",
   *     "console.log('hello'); console.error('world')",
   *   ],
   * });
   * const { code, stdout, stderr } = await command.output();
   * console.assert(code === 0);
   * console.assert("hello\n" === new TextDecoder().decode(stdout));
   * console.assert("world\n" === new TextDecoder().decode(stderr));
   * ```
   *
   * @example Spawn a subprocess and collect its output synchronously
   *
   * ```ts
   * const command = new Deno.Command(Deno.execPath(), {
   *   args: [
   *     "eval",
   *     "console.log('hello'); console.error('world')",
   *   ],
   * });
   * const { code, stdout, stderr } = command.outputSync();
   * console.assert(code === 0);
   * console.assert("hello\n" === new TextDecoder().decode(stdout));
   * console.assert("world\n" === new TextDecoder().decode(stderr));
   * ```
   *
   * @tags allow-run
   * @category Subprocess
   */
  export class Command {
    constructor(command: string | URL, options?: CommandOptions);
    /**
     * Executes the {@linkcode Deno.Command}, waiting for it to finish and
     * collecting all of its output.
     *
     * Will throw an error if `stdin: "piped"` is set.
     *
     * If options `stdout` or `stderr` are not set to `"piped"`, accessing the
     * corresponding field on {@linkcode Deno.CommandOutput} will throw a `TypeError`.
     */
    output(): Promise<CommandOutput>;
    /**
     * Synchronously executes the {@linkcode Deno.Command}, waiting for it to
     * finish and collecting all of its output.
     *
     * Will throw an error if `stdin: "piped"` is set.
     *
     * If options `stdout` or `stderr` are not set to `"piped"`, accessing the
     * corresponding field on {@linkcode Deno.CommandOutput} will throw a `TypeError`.
     */
    outputSync(): CommandOutput;
    /**
     * Spawns a streamable subprocess, allowing to use the other methods.
     */
    spawn(): ChildProcess;
  }

  /**
   * The interface for handling a child process returned from
   * {@linkcode Deno.Command.spawn}.
   *
   * @category Subprocess
   */
  export class ChildProcess implements AsyncDisposable {
    get stdin(): WritableStream<Uint8Array<ArrayBufferLike>>;
    get stdout(): ReadableStream<Uint8Array<ArrayBuffer>>;
    get stderr(): ReadableStream<Uint8Array<ArrayBuffer>>;
    readonly pid: number;
    /** Get the status of the child. */
    readonly status: Promise<CommandStatus>;

    /** Waits for the child to exit completely, returning all its output and
     * status. */
    output(): Promise<CommandOutput>;
    /** Kills the process with given {@linkcode Deno.Signal}.
     *
     * Defaults to `SIGTERM` if no signal is provided.
     *
     * @param [signo="SIGTERM"]
     */
    kill(signo?: Signal): void;

    /** Ensure that the status of the child process prevents the Deno process
     * from exiting. */
    ref(): void;
    /** Ensure that the status of the child process does not block the Deno
     * process from exiting. */
    unref(): void;

    [Symbol.asyncDispose](): Promise<void>;
  }

  /**
   * Options which can be set when calling {@linkcode Deno.Command}.
   *
   * @category Subprocess
   */
  export interface CommandOptions {
    /** Arguments to pass to the process. */
    args?: string[];
    /**
     * The working directory of the process.
     *
     * If not specified, the `cwd` of the parent process is used.
     */
    cwd?: string | URL;
    /**
     * Clear environmental variables from parent process.
     *
     * Doesn't guarantee that only `env` variables are present, as the OS may
     * set environmental variables for processes.
     *
     * @default {false}
     */
    clearEnv?: boolean;
    /** Environmental variables to pass to the subprocess. */
    env?: Record<string, string>;
    /**
     * Sets the child process’s user ID. This translates to a setuid call in the
     * child process. Failure in the set uid call will cause the spawn to fail.
     */
    uid?: number;
    /** Similar to `uid`, but sets the group ID of the child process. */
    gid?: number;
    /**
     * An {@linkcode AbortSignal} that allows closing the process using the
     * corresponding {@linkcode AbortController} by sending the process a
     * SIGTERM signal.
     *
     * Not supported in {@linkcode Deno.Command.outputSync}.
     */
    signal?: AbortSignal;

    /** How `stdin` of the spawned process should be handled.
     *
     * Defaults to `"inherit"` for `output` & `outputSync`,
     * and `"inherit"` for `spawn`. */
    stdin?: "piped" | "inherit" | "null";
    /** How `stdout` of the spawned process should be handled.
     *
     * Defaults to `"piped"` for `output` & `outputSync`,
     * and `"inherit"` for `spawn`. */
    stdout?: "piped" | "inherit" | "null";
    /** How `stderr` of the spawned process should be handled.
     *
     * Defaults to `"piped"` for `output` & `outputSync`,
     * and `"inherit"` for `spawn`. */
    stderr?: "piped" | "inherit" | "null";

    /** Skips quoting and escaping of the arguments on windows. This option
     * is ignored on non-windows platforms.
     *
     * @default {false} */
    windowsRawArguments?: boolean;
  }

  /**
   * @category Subprocess
   */
  export interface CommandStatus {
    /** If the child process exits with a 0 status code, `success` will be set
     * to `true`, otherwise `false`. */
    success: boolean;
    /** The exit code of the child process. */
    code: number;
    /** The signal associated with the child process. */
    signal: Signal | null;
  }

  /**
   * The interface returned from calling {@linkcode Deno.Command.output} or
   * {@linkcode Deno.Command.outputSync} which represents the result of spawning the
   * child process.
   *
   * @category Subprocess
   */
  export interface CommandOutput extends CommandStatus {
    /** The buffered output from the child process' `stdout`. */
    readonly stdout: Uint8Array<ArrayBuffer>;
    /** The buffered output from the child process' `stderr`. */
    readonly stderr: Uint8Array<ArrayBuffer>;
  }

  /** Option which can be specified when performing {@linkcode Deno.inspect}.
   *
   * @category I/O */
  export interface InspectOptions {
    /** Stylize output with ANSI colors.
     *
     * @default {false} */
    colors?: boolean;
    /** Try to fit more than one entry of a collection on the same line.
     *
     * @default {true} */
    compact?: boolean;
    /** Traversal depth for nested objects.
     *
     * @default {4} */
    depth?: number;
    /** The maximum length for an inspection to take up a single line.
     *
     * @default {80} */
    breakLength?: number;
    /** Whether or not to escape sequences.
     *
     * @default {true} */
    escapeSequences?: boolean;
    /** The maximum number of iterable entries to print.
     *
     * @default {100} */
    iterableLimit?: number;
    /** Show a Proxy's target and handler.
     *
     * @default {false} */
    showProxy?: boolean;
    /** Sort Object, Set and Map entries by key.
     *
     * @default {false} */
    sorted?: boolean;
    /** Add a trailing comma for multiline collections.
     *
     * @default {false} */
    trailingComma?: boolean;
    /** Evaluate the result of calling getters.
     *
     * @default {false} */
    getters?: boolean;
    /** Show an object's non-enumerable properties.
     *
     * @default {false} */
    showHidden?: boolean;
    /** The maximum length of a string before it is truncated with an
     * ellipsis. */
    strAbbreviateSize?: number;
  }

  /** Converts the input into a string that has the same format as printed by
   * `console.log()`.
   *
   * ```ts
   * const obj = {
   *   a: 10,
   *   b: "hello",
   * };
   * const objAsString = Deno.inspect(obj); // { a: 10, b: "hello" }
   * console.log(obj);  // prints same value as objAsString, e.g. { a: 10, b: "hello" }
   * ```
   *
   * A custom inspect functions can be registered on objects, via the symbol
   * `Symbol.for("Deno.customInspect")`, to control and customize the output
   * of `inspect()` or when using `console` logging:
   *
   * ```ts
   * class A {
   *   x = 10;
   *   y = "hello";
   *   [Symbol.for("Deno.customInspect")]() {
   *     return `x=${this.x}, y=${this.y}`;
   *   }
   * }
   *
   * const inStringFormat = Deno.inspect(new A()); // "x=10, y=hello"
   * console.log(inStringFormat);  // prints "x=10, y=hello"
   * ```
   *
   * A depth can be specified by using the `depth` option:
   *
   * ```ts
   * Deno.inspect({a: {b: {c: {d: 'hello'}}}}, {depth: 2}); // { a: { b: [Object] } }
   * ```
   *
   * @category I/O
   */
  export function inspect(value: unknown, options?: InspectOptions): string;

  /** The name of a privileged feature which needs permission.
   *
   * @category Permissions
   */
  export type PermissionName =
    | "run"
    | "read"
    | "write"
    | "net"
    | "env"
    | "sys"
    | "ffi";

  /** The current status of the permission:
   *
   * - `"granted"` - the permission has been granted.
   * - `"denied"` - the permission has been explicitly denied.
   * - `"prompt"` - the permission has not explicitly granted nor denied.
   *
   * @category Permissions
   */
  export type PermissionState = "granted" | "denied" | "prompt";

  /** The permission descriptor for the `allow-run` and `deny-run` permissions, which controls
   * access to what sub-processes can be executed by Deno. The option `command`
   * allows scoping the permission to a specific executable.
   *
   * **Warning, in practice, `allow-run` is effectively the same as `allow-all`
   * in the sense that malicious code could execute any arbitrary code on the
   * host.**
   *
   * @category Permissions */
  export interface RunPermissionDescriptor {
    name: "run";
    /** An `allow-run` or `deny-run` permission can be scoped to a specific executable,
     * which would be relative to the start-up CWD of the Deno CLI. */
    command?: string | URL;
  }

  /** The permission descriptor for the `allow-read` and `deny-read` permissions, which controls
   * access to reading resources from the local host. The option `path` allows
   * scoping the permission to a specific path (and if the path is a directory
   * any sub paths).
   *
   * Permission granted under `allow-read` only allows runtime code to attempt
   * to read, the underlying operating system may apply additional permissions.
   *
   * @category Permissions */
  export interface ReadPermissionDescriptor {
    name: "read";
    /** An `allow-read` or `deny-read` permission can be scoped to a specific path (and if
     * the path is a directory, any sub paths). */
    path?: string | URL;
  }

  /** The permission descriptor for the `allow-write` and `deny-write` permissions, which
   * controls access to writing to resources from the local host. The option
   * `path` allow scoping the permission to a specific path (and if the path is
   * a directory any sub paths).
   *
   * Permission granted under `allow-write` only allows runtime code to attempt
   * to write, the underlying operating system may apply additional permissions.
   *
   * @category Permissions */
  export interface WritePermissionDescriptor {
    name: "write";
    /** An `allow-write` or `deny-write` permission can be scoped to a specific path (and if
     * the path is a directory, any sub paths). */
    path?: string | URL;
  }

  /** The permission descriptor for the `allow-net` and `deny-net` permissions, which controls
   * access to opening network ports and connecting to remote hosts via the
   * network. The option `host` allows scoping the permission for outbound
   * connection to a specific host and port.
   *
   * @category Permissions */
  export interface NetPermissionDescriptor {
    name: "net";
    /** Optional host string of the form `"<hostname>[:<port>]"`. Examples:
     *
     *      "github.com"
     *      "deno.land:8080"
     */
    host?: string;
  }

  /** The permission descriptor for the `allow-env` and `deny-env` permissions, which controls
   * access to being able to read and write to the process environment variables
   * as well as access other information about the environment. The option
   * `variable` allows scoping the permission to a specific environment
   * variable.
   *
   * @category Permissions */
  export interface EnvPermissionDescriptor {
    name: "env";
    /** Optional environment variable name (e.g. `PATH`). */
    variable?: string;
  }

  /** The permission descriptor for the `allow-sys` and `deny-sys` permissions, which controls
   * access to sensitive host system information, which malicious code might
   * attempt to exploit. The option `kind` allows scoping the permission to a
   * specific piece of information.
   *
   * @category Permissions */
  export interface SysPermissionDescriptor {
    name: "sys";
    /** The specific information to scope the permission to. */
    kind?:
      | "loadavg"
      | "hostname"
      | "systemMemoryInfo"
      | "networkInterfaces"
      | "osRelease"
      | "osUptime"
      | "uid"
      | "gid"
      | "username"
      | "cpus"
      | "homedir"
      | "statfs"
      | "getPriority"
      | "setPriority";
  }

  /** The permission descriptor for the `allow-ffi` and `deny-ffi` permissions, which controls
   * access to loading _foreign_ code and interfacing with it via the
   * [Foreign Function Interface API](https://docs.deno.com/runtime/manual/runtime/ffi_api)
   * available in Deno.  The option `path` allows scoping the permission to a
   * specific path on the host.
   *
   * @category Permissions */
  export interface FfiPermissionDescriptor {
    name: "ffi";
    /** Optional path on the local host to scope the permission to. */
    path?: string | URL;
  }

  /** The permission descriptor for the `allow-import` and `deny-import` permissions, which controls
   * access to importing from remote hosts via the network. The option `host` allows scoping the
   * permission for outbound connection to a specific host and port.
   *
   * @category Permissions */
  export interface ImportPermissionDescriptor {
    name: "import";
    /** Optional host string of the form `"<hostname>[:<port>]"`. Examples:
     *
     *      "github.com"
     *      "deno.land:8080"
     */
    host?: string;
  }

  /** Permission descriptors which define a permission and can be queried,
   * requested, or revoked.
   *
   * View the specifics of the individual descriptors for more information about
   * each permission kind.
   *
   * @category Permissions
   */
  export type PermissionDescriptor =
    | RunPermissionDescriptor
    | ReadPermissionDescriptor
    | WritePermissionDescriptor
    | NetPermissionDescriptor
    | EnvPermissionDescriptor
    | SysPermissionDescriptor
    | FfiPermissionDescriptor
    | ImportPermissionDescriptor;

  /** The interface which defines what event types are supported by
   * {@linkcode PermissionStatus} instances.
   *
   * @category Permissions */
  export interface PermissionStatusEventMap {
    change: Event;
  }

  /** An {@linkcode EventTarget} returned from the {@linkcode Deno.permissions}
   * API which can provide updates to any state changes of the permission.
   *
   * @category Permissions */
  export class PermissionStatus extends EventTarget {
    // deno-lint-ignore no-explicit-any
    onchange: ((this: PermissionStatus, ev: Event) => any) | null;
    readonly state: PermissionState;
    /**
     * Describes if permission is only granted partially, eg. an access
     * might be granted to "/foo" directory, but denied for "/foo/bar".
     * In such case this field will be set to `true` when querying for
     * read permissions of "/foo" directory.
     */
    readonly partial: boolean;
    addEventListener<K extends keyof PermissionStatusEventMap>(
      type: K,
      listener: (
        this: PermissionStatus,
        ev: PermissionStatusEventMap[K],
      ) => any,
      options?: boolean | AddEventListenerOptions,
    ): void;
    addEventListener(
      type: string,
      listener: EventListenerOrEventListenerObject,
      options?: boolean | AddEventListenerOptions,
    ): void;
    removeEventListener<K extends keyof PermissionStatusEventMap>(
      type: K,
      listener: (
        this: PermissionStatus,
        ev: PermissionStatusEventMap[K],
      ) => any,
      options?: boolean | EventListenerOptions,
    ): void;
    removeEventListener(
      type: string,
      listener: EventListenerOrEventListenerObject,
      options?: boolean | EventListenerOptions,
    ): void;
  }

  /**
   * Deno's permission management API.
   *
   * The class which provides the interface for the {@linkcode Deno.permissions}
   * global instance and is based on the web platform
   * [Permissions API](https://developer.mozilla.org/en-US/docs/Web/API/Permissions_API),
   * though some proposed parts of the API which are useful in a server side
   * runtime context were removed or abandoned in the web platform specification
   * which is why it was chosen to locate it in the {@linkcode Deno} namespace
   * instead.
   *
   * By default, if the `stdin`/`stdout` is TTY for the Deno CLI (meaning it can
   * send and receive text), then the CLI will prompt the user to grant
   * permission when an un-granted permission is requested. This behavior can
   * be changed by using the `--no-prompt` command at startup. When prompting
   * the CLI will request the narrowest permission possible, potentially making
   * it annoying to the user. The permissions APIs allow the code author to
   * request a wider set of permissions at one time in order to provide a better
   * user experience.
   *
   * @category Permissions */
  export class Permissions {
    /** Resolves to the current status of a permission.
     *
     * Note, if the permission is already granted, `request()` will not prompt
     * the user again, therefore `query()` is only necessary if you are going
     * to react differently existing permissions without wanting to modify them
     * or prompt the user to modify them.
     *
     * ```ts
     * const status = await Deno.permissions.query({ name: "read", path: "/etc" });
     * console.log(status.state);
     * ```
     */
    query(desc: PermissionDescriptor): Promise<PermissionStatus>;

    /** Returns the current status of a permission.
     *
     * Note, if the permission is already granted, `request()` will not prompt
     * the user again, therefore `querySync()` is only necessary if you are going
     * to react differently existing permissions without wanting to modify them
     * or prompt the user to modify them.
     *
     * ```ts
     * const status = Deno.permissions.querySync({ name: "read", path: "/etc" });
     * console.log(status.state);
     * ```
     */
    querySync(desc: PermissionDescriptor): PermissionStatus;

    /** Revokes a permission, and resolves to the state of the permission.
     *
     * ```ts
     * import { assert } from "jsr:@std/assert";
     *
     * const status = await Deno.permissions.revoke({ name: "run" });
     * assert(status.state !== "granted")
     * ```
     */
    revoke(desc: PermissionDescriptor): Promise<PermissionStatus>;

    /** Revokes a permission, and returns the state of the permission.
     *
     * ```ts
     * import { assert } from "jsr:@std/assert";
     *
     * const status = Deno.permissions.revokeSync({ name: "run" });
     * assert(status.state !== "granted")
     * ```
     */
    revokeSync(desc: PermissionDescriptor): PermissionStatus;

    /** Requests the permission, and resolves to the state of the permission.
     *
     * If the permission is already granted, the user will not be prompted to
     * grant the permission again.
     *
     * ```ts
     * const status = await Deno.permissions.request({ name: "env" });
     * if (status.state === "granted") {
     *   console.log("'env' permission is granted.");
     * } else {
     *   console.log("'env' permission is denied.");
     * }
     * ```
     */
    request(desc: PermissionDescriptor): Promise<PermissionStatus>;

    /** Requests the permission, and returns the state of the permission.
     *
     * If the permission is already granted, the user will not be prompted to
     * grant the permission again.
     *
     * ```ts
     * const status = Deno.permissions.requestSync({ name: "env" });
     * if (status.state === "granted") {
     *   console.log("'env' permission is granted.");
     * } else {
     *   console.log("'env' permission is denied.");
     * }
     * ```
     */
    requestSync(desc: PermissionDescriptor): PermissionStatus;
  }

  /** Deno's permission management API.
   *
   * It is a singleton instance of the {@linkcode Permissions} object and is
   * based on the web platform
   * [Permissions API](https://developer.mozilla.org/en-US/docs/Web/API/Permissions_API),
   * though some proposed parts of the API which are useful in a server side
   * runtime context were removed or abandoned in the web platform specification
   * which is why it was chosen to locate it in the {@linkcode Deno} namespace
   * instead.
   *
   * By default, if the `stdin`/`stdout` is TTY for the Deno CLI (meaning it can
   * send and receive text), then the CLI will prompt the user to grant
   * permission when an un-granted permission is requested. This behavior can
   * be changed by using the `--no-prompt` command at startup. When prompting
   * the CLI will request the narrowest permission possible, potentially making
   * it annoying to the user. The permissions APIs allow the code author to
   * request a wider set of permissions at one time in order to provide a better
   * user experience.
   *
   * Requesting already granted permissions will not prompt the user and will
   * return that the permission was granted.
   *
   * ### Querying
   *
   * ```ts
   * const status = await Deno.permissions.query({ name: "read", path: "/etc" });
   * console.log(status.state);
   * ```
   *
   * ```ts
   * const status = Deno.permissions.querySync({ name: "read", path: "/etc" });
   * console.log(status.state);
   * ```
   *
   * ### Revoking
   *
   * ```ts
   * import { assert } from "jsr:@std/assert";
   *
   * const status = await Deno.permissions.revoke({ name: "run" });
   * assert(status.state !== "granted")
   * ```
   *
   * ```ts
   * import { assert } from "jsr:@std/assert";
   *
   * const status = Deno.permissions.revokeSync({ name: "run" });
   * assert(status.state !== "granted")
   * ```
   *
   * ### Requesting
   *
   * ```ts
   * const status = await Deno.permissions.request({ name: "env" });
   * if (status.state === "granted") {
   *   console.log("'env' permission is granted.");
   * } else {
   *   console.log("'env' permission is denied.");
   * }
   * ```
   *
   * ```ts
   * const status = Deno.permissions.requestSync({ name: "env" });
   * if (status.state === "granted") {
   *   console.log("'env' permission is granted.");
   * } else {
   *   console.log("'env' permission is denied.");
   * }
   * ```
   *
   * @category Permissions
   */
  export const permissions: Permissions;

  /** Information related to the build of the current Deno runtime.
   *
   * Users are discouraged from code branching based on this information, as
   * assumptions about what is available in what build environment might change
   * over time. Developers should specifically sniff out the features they
   * intend to use.
   *
   * The intended use for the information is for logging and debugging purposes.
   *
   * @category Runtime
   */
  export const build: {
    /** The [LLVM](https://llvm.org/) target triple, which is the combination
     * of `${arch}-${vendor}-${os}` and represent the specific build target that
     * the current runtime was built for. */
    target: string;
    /** Instruction set architecture that the Deno CLI was built for. */
    arch: "x86_64" | "aarch64";
    /** The operating system that the Deno CLI was built for. `"darwin"` is
     * also known as OSX or MacOS. */
    os:
      | "darwin"
      | "linux"
      | "android"
      | "windows"
      | "freebsd"
      | "netbsd"
      | "aix"
      | "solaris"
      | "illumos";
    standalone: boolean;
    /** The computer vendor that the Deno CLI was built for. */
    vendor: string;
    /** Optional environment flags that were set for this build of Deno CLI. */
    env?: string;
  };

  /** Version information related to the current Deno CLI runtime environment.
   *
   * Users are discouraged from code branching based on this information, as
   * assumptions about what is available in what build environment might change
   * over time. Developers should specifically sniff out the features they
   * intend to use.
   *
   * The intended use for the information is for logging and debugging purposes.
   *
   * @category Runtime
   */
  export const version: {
    /** Deno CLI's version. For example: `"1.26.0"`. */
    deno: string;
    /** The V8 version used by Deno. For example: `"10.7.100.0"`.
     *
     * V8 is the underlying JavaScript runtime platform that Deno is built on
     * top of. */
    v8: string;
    /** The TypeScript version used by Deno. For example: `"4.8.3"`.
     *
     * A version of the TypeScript type checker and language server is built-in
     * to the Deno CLI. */
    typescript: string;
  };

  /** Returns the script arguments to the program.
   *
   * Give the following command line invocation of Deno:
   *
   * ```sh
   * deno run --allow-read https://examples.deno.land/command-line-arguments.ts Sushi
   * ```
   *
   * Then `Deno.args` will contain:
   *
   * ```ts
   * [ "Sushi" ]
   * ```
   *
   * If you are looking for a structured way to parse arguments, there is
   * [`parseArgs()`](https://jsr.io/@std/cli/doc/parse-args/~/parseArgs) from
   * the Deno Standard Library.
   *
   * @category Runtime
   */
  export const args: string[];

  /** The URL of the entrypoint module entered from the command-line. It
   * requires read permission to the CWD.
   *
   * Also see {@linkcode ImportMeta} for other related information.
   *
   * @tags allow-read
   * @category Runtime
   */
  export const mainModule: string;

  /** Options that can be used with {@linkcode symlink} and
   * {@linkcode symlinkSync}.
   *
   * @category File System */
  export interface SymlinkOptions {
    /** Specify the symbolic link type as file, directory or NTFS junction. This
     * option only applies to Windows and is ignored on other operating systems. */
    type: "file" | "dir" | "junction";
  }

  /**
   * Creates `newpath` as a symbolic link to `oldpath`.
   *
   * The `options.type` parameter can be set to `"file"`, `"dir"` or `"junction"`.
   * This argument is only available on Windows and ignored on other platforms.
   *
   * ```ts
   * await Deno.symlink("old/name", "new/name");
   * ```
   *
   * Requires full `allow-read` and `allow-write` permissions.
   *
   * @tags allow-read, allow-write
   * @category File System
   */
  export function symlink(
    oldpath: string | URL,
    newpath: string | URL,
    options?: SymlinkOptions,
  ): Promise<void>;

  /**
   * Creates `newpath` as a symbolic link to `oldpath`.
   *
   * The `options.type` parameter can be set to `"file"`, `"dir"` or `"junction"`.
   * This argument is only available on Windows and ignored on other platforms.
   *
   * ```ts
   * Deno.symlinkSync("old/name", "new/name");
   * ```
   *
   * Requires full `allow-read` and `allow-write` permissions.
   *
   * @tags allow-read, allow-write
   * @category File System
   */
  export function symlinkSync(
    oldpath: string | URL,
    newpath: string | URL,
    options?: SymlinkOptions,
  ): void;

  /**
   * Synchronously changes the access (`atime`) and modification (`mtime`) times
   * of a file system object referenced by `path`. Given times are either in
   * seconds (UNIX epoch time) or as `Date` objects.
   *
   * ```ts
   * Deno.utimeSync("myfile.txt", 1556495550, new Date());
   * ```
   *
   * Requires `allow-write` permission.
   *
   * @tags allow-write
   * @category File System
   */
  export function utimeSync(
    path: string | URL,
    atime: number | Date,
    mtime: number | Date,
  ): void;

  /**
   * Changes the access (`atime`) and modification (`mtime`) times of a file
   * system object referenced by `path`. Given times are either in seconds
   * (UNIX epoch time) or as `Date` objects.
   *
   * ```ts
   * await Deno.utime("myfile.txt", 1556495550, new Date());
   * ```
   *
   * Requires `allow-write` permission.
   *
   * @tags allow-write
   * @category File System
   */
  export function utime(
    path: string | URL,
    atime: number | Date,
    mtime: number | Date,
  ): Promise<void>;

  /** Retrieve the process umask.  If `mask` is provided, sets the process umask.
   * This call always returns what the umask was before the call.
   *
   * ```ts
   * console.log(Deno.umask());  // e.g. 18 (0o022)
   * const prevUmaskValue = Deno.umask(0o077);  // e.g. 18 (0o022)
   * console.log(Deno.umask());  // e.g. 63 (0o077)
   * ```
   *
   * This API is under consideration to determine if permissions are required to
   * call it.
   *
   * *Note*: This API is not implemented on Windows
   *
   * @category File System
   */
  export function umask(mask?: number): number;

  /** The object that is returned from a {@linkcode Deno.upgradeWebSocket}
   * request.
   *
   * @category WebSockets */
  export interface WebSocketUpgrade {
    /** The response object that represents the HTTP response to the client,
     * which should be used to the {@linkcode RequestEvent} `.respondWith()` for
     * the upgrade to be successful. */
    response: Response;
    /** The {@linkcode WebSocket} interface to communicate to the client via a
     * web socket. */
    socket: WebSocket;
  }

  /** Options which can be set when performing a
   * {@linkcode Deno.upgradeWebSocket} upgrade of a {@linkcode Request}
   *
   * @category WebSockets */
  export interface UpgradeWebSocketOptions {
    /** Sets the `.protocol` property on the client side web socket to the
     * value provided here, which should be one of the strings specified in the
     * `protocols` parameter when requesting the web socket. This is intended
     * for clients and servers to specify sub-protocols to use to communicate to
     * each other. */
    protocol?: string;
    /** If the client does not respond to this frame with a
     * `pong` within the timeout specified, the connection is deemed
     * unhealthy and is closed. The `close` and `error` event will be emitted.
     *
     * The unit is seconds, with a default of 30.
     * Set to `0` to disable timeouts. */
    idleTimeout?: number;
  }

  /**
   * Upgrade an incoming HTTP request to a WebSocket.
   *
   * Given a {@linkcode Request}, returns a pair of {@linkcode WebSocket} and
   * {@linkcode Response} instances. The original request must be responded to
   * with the returned response for the websocket upgrade to be successful.
   *
   * ```ts
   * Deno.serve((req) => {
   *   if (req.headers.get("upgrade") !== "websocket") {
   *     return new Response(null, { status: 501 });
   *   }
   *   const { socket, response } = Deno.upgradeWebSocket(req);
   *   socket.addEventListener("open", () => {
   *     console.log("a client connected!");
   *   });
   *   socket.addEventListener("message", (event) => {
   *     if (event.data === "ping") {
   *       socket.send("pong");
   *     }
   *   });
   *   return response;
   * });
   * ```
   *
   * If the request body is disturbed (read from) before the upgrade is
   * completed, upgrading fails.
   *
   * This operation does not yet consume the request or open the websocket. This
   * only happens once the returned response has been passed to `respondWith()`.
   *
   * @category WebSockets
   */
  export function upgradeWebSocket(
    request: Request,
    options?: UpgradeWebSocketOptions,
  ): WebSocketUpgrade;

  /** Send a signal to process under given `pid`. The value and meaning of the
   * `signal` to the process is operating system and process dependant.
   * {@linkcode Signal} provides the most common signals. Default signal
   * is `"SIGTERM"`.
   *
   * The term `kill` is adopted from the UNIX-like command line command `kill`
   * which also signals processes.
   *
   * If `pid` is negative, the signal will be sent to the process group
   * identified by `pid`. An error will be thrown if a negative `pid` is used on
   * Windows.
   *
   * ```ts
   * const command = new Deno.Command("sleep", { args: ["10000"] });
   * const child = command.spawn();
   *
   * Deno.kill(child.pid, "SIGINT");
   * ```
   *
   * Requires `allow-run` permission.
   *
   * @tags allow-run
   * @category Subprocess
   */
  export function kill(pid: number, signo?: Signal): void;

  /** The type of the resource record to resolve via DNS using
   * {@linkcode Deno.resolveDns}.
   *
   * Only the listed types are supported currently.
   *
   * @category Network
   */
  export type RecordType =
    | "A"
    | "AAAA"
    | "ANAME"
    | "CAA"
    | "CNAME"
    | "MX"
    | "NAPTR"
    | "NS"
    | "PTR"
    | "SOA"
    | "SRV"
    | "TXT";

  /**
   * Options which can be set when using {@linkcode Deno.resolveDns}.
   *
   * @category Network */
  export interface ResolveDnsOptions {
    /** The name server to be used for lookups.
     *
     * If not specified, defaults to the system configuration. For example
     * `/etc/resolv.conf` on Unix-like systems. */
    nameServer?: {
      /** The IP address of the name server. */
      ipAddr: string;
      /** The port number the query will be sent to.
       *
       * @default {53} */
      port?: number;
    };
    /**
     * An abort signal to allow cancellation of the DNS resolution operation.
     * If the signal becomes aborted the resolveDns operation will be stopped
     * and the promise returned will be rejected with an AbortError.
     */
    signal?: AbortSignal;
  }

  /** If {@linkcode Deno.resolveDns} is called with `"CAA"` record type
   * specified, it will resolve with an array of objects with this interface.
   *
   * @category Network
   */
  export interface CaaRecord {
    /** If `true`, indicates that the corresponding property tag **must** be
     * understood if the semantics of the CAA record are to be correctly
     * interpreted by an issuer.
     *
     * Issuers **must not** issue certificates for a domain if the relevant CAA
     * Resource Record set contains unknown property tags that have `critical`
     * set. */
    critical: boolean;
    /** An string that represents the identifier of the property represented by
     * the record. */
    tag: string;
    /** The value associated with the tag. */
    value: string;
  }

  /** If {@linkcode Deno.resolveDns} is called with `"MX"` record type
   * specified, it will return an array of objects with this interface.
   *
   * @category Network */
  export interface MxRecord {
    /** A priority value, which is a relative value compared to the other
     * preferences of MX records for the domain. */
    preference: number;
    /** The server that mail should be delivered to. */
    exchange: string;
  }

  /** If {@linkcode Deno.resolveDns} is called with `"NAPTR"` record type
   * specified, it will return an array of objects with this interface.
   *
   * @category Network */
  export interface NaptrRecord {
    order: number;
    preference: number;
    flags: string;
    services: string;
    regexp: string;
    replacement: string;
  }

  /** If {@linkcode Deno.resolveDns} is called with `"SOA"` record type
   * specified, it will return an array of objects with this interface.
   *
   * @category Network */
  export interface SoaRecord {
    mname: string;
    rname: string;
    serial: number;
    refresh: number;
    retry: number;
    expire: number;
    minimum: number;
  }

  /** If {@linkcode Deno.resolveDns} is called with `"SRV"` record type
   * specified, it will return an array of objects with this interface.
   *
   * @category Network
   */
  export interface SrvRecord {
    priority: number;
    weight: number;
    port: number;
    target: string;
  }

  /**
   * Performs DNS resolution against the given query, returning resolved
   * records.
   *
   * Fails in the cases such as:
   *
   * - the query is in invalid format.
   * - the options have an invalid parameter. For example `nameServer.port` is
   *   beyond the range of 16-bit unsigned integer.
   * - the request timed out.
   *
   * ```ts
   * const a = await Deno.resolveDns("example.com", "A");
   *
   * const aaaa = await Deno.resolveDns("example.com", "AAAA", {
   *   nameServer: { ipAddr: "8.8.8.8", port: 53 },
   * });
   * ```
   *
   * Requires `allow-net` permission.
   *
   * @tags allow-net
   * @category Network
   */
  export function resolveDns(
    query: string,
    recordType: "A" | "AAAA" | "ANAME" | "CNAME" | "NS" | "PTR",
    options?: ResolveDnsOptions,
  ): Promise<string[]>;

  /**
   * Performs DNS resolution against the given query, returning resolved
   * records.
   *
   * Fails in the cases such as:
   *
   * - the query is in invalid format.
   * - the options have an invalid parameter. For example `nameServer.port` is
   *   beyond the range of 16-bit unsigned integer.
   * - the request timed out.
   *
   * ```ts
   * const a = await Deno.resolveDns("example.com", "A");
   *
   * const aaaa = await Deno.resolveDns("example.com", "AAAA", {
   *   nameServer: { ipAddr: "8.8.8.8", port: 53 },
   * });
   * ```
   *
   * Requires `allow-net` permission.
   *
   * @tags allow-net
   * @category Network
   */
  export function resolveDns(
    query: string,
    recordType: "CAA",
    options?: ResolveDnsOptions,
  ): Promise<CaaRecord[]>;

  /**
   * Performs DNS resolution against the given query, returning resolved
   * records.
   *
   * Fails in the cases such as:
   *
   * - the query is in invalid format.
   * - the options have an invalid parameter. For example `nameServer.port` is
   *   beyond the range of 16-bit unsigned integer.
   * - the request timed out.
   *
   * ```ts
   * const a = await Deno.resolveDns("example.com", "A");
   *
   * const aaaa = await Deno.resolveDns("example.com", "AAAA", {
   *   nameServer: { ipAddr: "8.8.8.8", port: 53 },
   * });
   * ```
   *
   * Requires `allow-net` permission.
   *
   * @tags allow-net
   * @category Network
   */
  export function resolveDns(
    query: string,
    recordType: "MX",
    options?: ResolveDnsOptions,
  ): Promise<MxRecord[]>;

  /**
   * Performs DNS resolution against the given query, returning resolved
   * records.
   *
   * Fails in the cases such as:
   *
   * - the query is in invalid format.
   * - the options have an invalid parameter. For example `nameServer.port` is
   *   beyond the range of 16-bit unsigned integer.
   * - the request timed out.
   *
   * ```ts
   * const a = await Deno.resolveDns("example.com", "A");
   *
   * const aaaa = await Deno.resolveDns("example.com", "AAAA", {
   *   nameServer: { ipAddr: "8.8.8.8", port: 53 },
   * });
   * ```
   *
   * Requires `allow-net` permission.
   *
   * @tags allow-net
   * @category Network
   */
  export function resolveDns(
    query: string,
    recordType: "NAPTR",
    options?: ResolveDnsOptions,
  ): Promise<NaptrRecord[]>;

  /**
   * Performs DNS resolution against the given query, returning resolved
   * records.
   *
   * Fails in the cases such as:
   *
   * - the query is in invalid format.
   * - the options have an invalid parameter. For example `nameServer.port` is
   *   beyond the range of 16-bit unsigned integer.
   * - the request timed out.
   *
   * ```ts
   * const a = await Deno.resolveDns("example.com", "A");
   *
   * const aaaa = await Deno.resolveDns("example.com", "AAAA", {
   *   nameServer: { ipAddr: "8.8.8.8", port: 53 },
   * });
   * ```
   *
   * Requires `allow-net` permission.
   *
   * @tags allow-net
   * @category Network
   */
  export function resolveDns(
    query: string,
    recordType: "SOA",
    options?: ResolveDnsOptions,
  ): Promise<SoaRecord[]>;

  /**
   * Performs DNS resolution against the given query, returning resolved
   * records.
   *
   * Fails in the cases such as:
   *
   * - the query is in invalid format.
   * - the options have an invalid parameter. For example `nameServer.port` is
   *   beyond the range of 16-bit unsigned integer.
   * - the request timed out.
   *
   * ```ts
   * const a = await Deno.resolveDns("example.com", "A");
   *
   * const aaaa = await Deno.resolveDns("example.com", "AAAA", {
   *   nameServer: { ipAddr: "8.8.8.8", port: 53 },
   * });
   * ```
   *
   * Requires `allow-net` permission.
   *
   * @tags allow-net
   * @category Network
   */
  export function resolveDns(
    query: string,
    recordType: "SRV",
    options?: ResolveDnsOptions,
  ): Promise<SrvRecord[]>;

  /**
   * Performs DNS resolution against the given query, returning resolved
   * records.
   *
   * Fails in the cases such as:
   *
   * - the query is in invalid format.
   * - the options have an invalid parameter. For example `nameServer.port` is
   *   beyond the range of 16-bit unsigned integer.
   * - the request timed out.
   *
   * ```ts
   * const a = await Deno.resolveDns("example.com", "A");
   *
   * const aaaa = await Deno.resolveDns("example.com", "AAAA", {
   *   nameServer: { ipAddr: "8.8.8.8", port: 53 },
   * });
   * ```
   *
   * Requires `allow-net` permission.
   *
   * @tags allow-net
   * @category Network
   */
  export function resolveDns(
    query: string,
    recordType: "TXT",
    options?: ResolveDnsOptions,
  ): Promise<string[][]>;

  /**
   * Performs DNS resolution against the given query, returning resolved
   * records.
   *
   * Fails in the cases such as:
   *
   * - the query is in invalid format.
   * - the options have an invalid parameter. For example `nameServer.port` is
   *   beyond the range of 16-bit unsigned integer.
   * - the request timed out.
   *
   * ```ts
   * const a = await Deno.resolveDns("example.com", "A");
   *
   * const aaaa = await Deno.resolveDns("example.com", "AAAA", {
   *   nameServer: { ipAddr: "8.8.8.8", port: 53 },
   * });
   * ```
   *
   * Requires `allow-net` permission.
   *
   * @tags allow-net
   * @category Network
   */
  export function resolveDns(
    query: string,
    recordType: RecordType,
    options?: ResolveDnsOptions,
  ): Promise<
    | string[]
    | CaaRecord[]
    | MxRecord[]
    | NaptrRecord[]
    | SoaRecord[]
    | SrvRecord[]
    | string[][]
  >;

  /**
   * Make the timer of the given `id` block the event loop from finishing.
   *
   * @category Runtime
   */
  export function refTimer(id: number): void;

  /**
   * Make the timer of the given `id` not block the event loop from finishing.
   *
   * @category Runtime
   */
  export function unrefTimer(id: number): void;

  /**
   * Returns the user id of the process on POSIX platforms. Returns null on Windows.
   *
   * ```ts
   * console.log(Deno.uid());
   * ```
   *
   * Requires `allow-sys` permission.
   *
   * @tags allow-sys
   * @category Runtime
   */
  export function uid(): number | null;

  /**
   * Returns the group id of the process on POSIX platforms. Returns null on windows.
   *
   * ```ts
   * console.log(Deno.gid());
   * ```
   *
   * Requires `allow-sys` permission.
   *
   * @tags allow-sys
   * @category Runtime
   */
  export function gid(): number | null;

  /** Additional information for an HTTP request and its connection.
   *
   * @category HTTP Server
   */
  export interface ServeHandlerInfo<Addr extends Deno.Addr = Deno.Addr> {
    /** The remote address of the connection. */
    remoteAddr: Addr;
    /** The completion promise */
    completed: Promise<void>;
  }

  /** A handler for HTTP requests. Consumes a request and returns a response.
   *
   * If a handler throws, the server calling the handler will assume the impact
   * of the error is isolated to the individual request. It will catch the error
   * and if necessary will close the underlying connection.
   *
   * @category HTTP Server
   */
  export type ServeHandler<Addr extends Deno.Addr = Deno.Addr> = (
    request: Request,
    info: ServeHandlerInfo<Addr>,
  ) => Response | Promise<Response>;

  /** Interface that module run with `deno serve` subcommand must conform to.
   *
   * To ensure your code is type-checked properly, make sure to add `satisfies Deno.ServeDefaultExport`
   * to the `export default { ... }` like so:
   *
   * ```ts
   * export default {
   *   fetch(req) {
   *     return new Response("Hello world");
   *   }
   * } satisfies Deno.ServeDefaultExport;
   * ```
   *
   * @category HTTP Server
   */
  export interface ServeDefaultExport<Addr extends Deno.Addr = Deno.NetAddr> {
    /** A handler for HTTP requests. Consumes a request and returns a response.
     *
     * If a handler throws, the server calling the handler will assume the impact
     * of the error is isolated to the individual request. It will catch the error
     * and if necessary will close the underlying connection.
     *
     * @category HTTP Server
     */
<<<<<<< HEAD
    fetch: ServeHandler<Addr>;
=======
    fetch: ServeHandler;
    /**
     * The callback which is called when the server starts listening.
     *
     * @category HTTP Server
     */
    onListen?: (localAddr: Deno.Addr) => void;
>>>>>>> 64525d28
  }

  /** Options which can be set when calling {@linkcode Deno.serve}.
   *
   * @category HTTP Server
   */
  export interface ServeOptions<Addr extends Deno.Addr = Deno.Addr> {
    /** An {@linkcode AbortSignal} to close the server and all connections. */
    signal?: AbortSignal;

    /** The handler to invoke when route handlers throw an error. */
    onError?: (error: unknown) => Response | Promise<Response>;

    /** The callback which is called when the server starts listening. */
    onListen?: (localAddr: Addr) => void;
  }

  /**
   * Options that can be passed to `Deno.serve` to create a server listening on
   * a TCP port.
   *
   * @category HTTP Server
   */
  export interface ServeTcpOptions extends ServeOptions<Deno.NetAddr> {
    /** The transport to use. */
    transport?: "tcp";

    /** The port to listen on.
     *
     * Set to `0` to listen on any available port.
     *
     * @default {8000} */
    port?: number;

    /** A literal IP address or host name that can be resolved to an IP address.
     *
     * __Note about `0.0.0.0`__ While listening `0.0.0.0` works on all platforms,
     * the browsers on Windows don't work with the address `0.0.0.0`.
     * You should show the message like `server running on localhost:8080` instead of
     * `server running on 0.0.0.0:8080` if your program supports Windows.
     *
     * @default {"0.0.0.0"} */
    hostname?: string;

    /** Sets `SO_REUSEPORT` on POSIX systems. */
    reusePort?: boolean;
  }

  /**
   * Options that can be passed to `Deno.serve` to create a server listening on
   * a Unix domain socket.
   *
   * @category HTTP Server
   */
  export interface ServeUnixOptions extends ServeOptions<Deno.UnixAddr> {
    /** The transport to use. */
    transport?: "unix";

    /** The unix domain socket path to listen on. */
    path: string;
  }

  /**
   * Options that can be passed to `Deno.serve` to create a server listening on
   * a VSOCK socket.
   *
   * @experimental **UNSTABLE**: New API, yet to be vetted.
   *
   * @category HTTP Server
   */
  export interface ServeVsockOptions extends ServeOptions<Deno.VsockAddr> {
    /** The transport to use. */
    transport?: "vsock";

    /** The context identifier to use. */
    cid: number;

    /** The port to use. */
    port: number;
  }

  /**
   * @category HTTP Server
   */
  export interface ServeInit<Addr extends Deno.Addr = Deno.Addr> {
    /** The handler to invoke to process each incoming request. */
    handler: ServeHandler<Addr>;
  }

  /** An instance of the server created using `Deno.serve()` API.
   *
   * @category HTTP Server
   */
  export interface HttpServer<Addr extends Deno.Addr = Deno.Addr>
    extends AsyncDisposable {
    /** A promise that resolves once server finishes - eg. when aborted using
     * the signal passed to {@linkcode ServeOptions.signal}.
     */
    finished: Promise<void>;

    /** The local address this server is listening on. */
    addr: Addr;

    /**
     * Make the server block the event loop from finishing.
     *
     * Note: the server blocks the event loop from finishing by default.
     * This method is only meaningful after `.unref()` is called.
     */
    ref(): void;

    /** Make the server not block the event loop from finishing. */
    unref(): void;

    /** Gracefully close the server. No more new connections will be accepted,
     * while pending requests will be allowed to finish.
     */
    shutdown(): Promise<void>;
  }

  /** Serves HTTP requests with the given handler.
   *
   * The below example serves with the port `8000` on hostname `"127.0.0.1"`.
   *
   * ```ts
   * Deno.serve((_req) => new Response("Hello, world"));
   * ```
   *
   * @category HTTP Server
   */
  export function serve(
    handler: ServeHandler<Deno.NetAddr>,
  ): HttpServer<Deno.NetAddr>;
  /** Serves HTTP requests with the given option bag and handler.
   *
   * You can specify the socket path with `path` option.
   *
   * ```ts
   * Deno.serve(
   *   { path: "path/to/socket" },
   *   (_req) => new Response("Hello, world")
   * );
   * ```
   *
   * You can stop the server with an {@linkcode AbortSignal}. The abort signal
   * needs to be passed as the `signal` option in the options bag. The server
   * aborts when the abort signal is aborted. To wait for the server to close,
   * await the promise returned from the `Deno.serve` API.
   *
   * ```ts
   * const ac = new AbortController();
   *
   * const server = Deno.serve(
   *    { signal: ac.signal, path: "path/to/socket" },
   *    (_req) => new Response("Hello, world")
   * );
   * server.finished.then(() => console.log("Server closed"));
   *
   * console.log("Closing server...");
   * ac.abort();
   * ```
   *
   * By default `Deno.serve` prints the message
   * `Listening on path/to/socket` on listening. If you like to
   * change this behavior, you can specify a custom `onListen` callback.
   *
   * ```ts
   * Deno.serve({
   *   onListen({ path }) {
   *     console.log(`Server started at ${path}`);
   *     // ... more info specific to your server ..
   *   },
   *   path: "path/to/socket",
   * }, (_req) => new Response("Hello, world"));
   * ```
   *
   * @category HTTP Server
   */
  export function serve(
    options: ServeUnixOptions,
    handler: ServeHandler<Deno.UnixAddr>,
  ): HttpServer<Deno.UnixAddr>;
  /** Serves HTTP requests with the given option bag and handler.
   *
   * @experimental **UNSTABLE**: New API, yet to be vetted.
   *
   * You can specify an object with the cid and port options for the VSOCK interface.
   *
   * The VSOCK address family facilitates communication between virtual machines and the host they are running on: https://man7.org/linux/man-pages/man7/vsock.7.html
   *
   * ```ts
   * Deno.serve(
   *   { cid: -1, port: 3000 },
   *   (_req) => new Response("Hello, world")
   * );
   * ```
   *
   * You can stop the server with an {@linkcode AbortSignal}. The abort signal
   * needs to be passed as the `signal` option in the options bag. The server
   * aborts when the abort signal is aborted. To wait for the server to close,
   * await the promise returned from the `Deno.serve` API.
   *
   * ```ts
   * const ac = new AbortController();
   *
   * const server = Deno.serve(
   *    { signal: ac.signal, cid: -1, port: 3000 },
   *    (_req) => new Response("Hello, world")
   * );
   * server.finished.then(() => console.log("Server closed"));
   *
   * console.log("Closing server...");
   * ac.abort();
   * ```
   *
   * By default `Deno.serve` prints the message `Listening on cid:port`.
   * If you want to change this behavior, you can specify a custom `onListen`
   * callback.
   *
   * ```ts
   * Deno.serve({
   *   onListen({ cid, port }) {
   *     console.log(`Server started at ${cid}:${port}`);
   *     // ... more info specific to your server ..
   *   },
   *   cid: -1,
   *   port: 3000,
   * }, (_req) => new Response("Hello, world"));
   * ```
   *
   * @category HTTP Server
   */
  export function serve(
    options: ServeVsockOptions,
    handler: ServeHandler<Deno.VsockAddr>,
  ): HttpServer<Deno.VsockAddr>;
  /** Serves HTTP requests with the given option bag and handler.
   *
   * You can specify an object with a port and hostname option, which is the
   * address to listen on. The default is port `8000` on hostname `"0.0.0.0"`.
   *
   * You can change the address to listen on using the `hostname` and `port`
   * options. The below example serves on port `3000` and hostname `"127.0.0.1"`.
   *
   * ```ts
   * Deno.serve(
   *   { port: 3000, hostname: "127.0.0.1" },
   *   (_req) => new Response("Hello, world")
   * );
   * ```
   *
   * You can stop the server with an {@linkcode AbortSignal}. The abort signal
   * needs to be passed as the `signal` option in the options bag. The server
   * aborts when the abort signal is aborted. To wait for the server to close,
   * await the promise returned from the `Deno.serve` API.
   *
   * ```ts
   * const ac = new AbortController();
   *
   * const server = Deno.serve(
   *    { signal: ac.signal },
   *    (_req) => new Response("Hello, world")
   * );
   * server.finished.then(() => console.log("Server closed"));
   *
   * console.log("Closing server...");
   * ac.abort();
   * ```
   *
   * By default `Deno.serve` prints the message
   * `Listening on http://<hostname>:<port>/` on listening. If you like to
   * change this behavior, you can specify a custom `onListen` callback.
   *
   * ```ts
   * Deno.serve({
   *   onListen({ port, hostname }) {
   *     console.log(`Server started at http://${hostname}:${port}`);
   *     // ... more info specific to your server ..
   *   },
   * }, (_req) => new Response("Hello, world"));
   * ```
   *
   * To enable TLS you must specify the `key` and `cert` options.
   *
   * ```ts
   * const cert = "-----BEGIN CERTIFICATE-----\n...\n-----END CERTIFICATE-----\n";
   * const key = "-----BEGIN PRIVATE KEY-----\n...\n-----END PRIVATE KEY-----\n";
   * Deno.serve({ cert, key }, (_req) => new Response("Hello, world"));
   * ```
   *
   * @category HTTP Server
   */
  export function serve(
    options: ServeTcpOptions | (ServeTcpOptions & TlsCertifiedKeyPem),
    handler: ServeHandler<Deno.NetAddr>,
  ): HttpServer<Deno.NetAddr>;
  /** Serves HTTP requests with the given option bag.
   *
   * You can specify an object with the path option, which is the
   * unix domain socket to listen on.
   *
   * ```ts
   * const ac = new AbortController();
   *
   * const server = Deno.serve({
   *   path: "path/to/socket",
   *   handler: (_req) => new Response("Hello, world"),
   *   signal: ac.signal,
   *   onListen({ path }) {
   *     console.log(`Server started at ${path}`);
   *   },
   * });
   * server.finished.then(() => console.log("Server closed"));
   *
   * console.log("Closing server...");
   * ac.abort();
   * ```
   *
   * @category HTTP Server
   */
  export function serve(
    options: ServeUnixOptions & ServeInit<Deno.UnixAddr>,
  ): HttpServer<Deno.UnixAddr>;
  /** Serves HTTP requests with the given option bag.
   *
   * The VSOCK address family facilitates communication between virtual machines and the host they are running on: https://man7.org/linux/man-pages/man7/vsock.7.html
   *
   * @experimental **UNSTABLE**: New API, yet to be vetted.
   *
   * You can specify an object with the cid and port options for the VSOCK interface.
   *
   * ```ts
   * const ac = new AbortController();
   *
   * const server = Deno.serve({
   *   cid: -1,
   *   port: 3000,
   *   handler: (_req) => new Response("Hello, world"),
   *   signal: ac.signal,
   *   onListen({ cid, port }) {
   *     console.log(`Server started at ${cid}:${port}`);
   *   },
   * });
   * server.finished.then(() => console.log("Server closed"));
   *
   * console.log("Closing server...");
   * ac.abort();
   * ```
   *
   * @category HTTP Server
   */
  export function serve(
    options: ServeVsockOptions & ServeInit<Deno.VsockAddr>,
  ): HttpServer<Deno.VsockAddr>;
  /** Serves HTTP requests with the given option bag.
   *
   * You can specify an object with a port and hostname option, which is the
   * address to listen on. The default is port `8000` on hostname `"0.0.0.0"`.
   *
   * ```ts
   * const ac = new AbortController();
   *
   * const server = Deno.serve({
   *   port: 3000,
   *   hostname: "127.0.0.1",
   *   handler: (_req) => new Response("Hello, world"),
   *   signal: ac.signal,
   *   onListen({ port, hostname }) {
   *     console.log(`Server started at http://${hostname}:${port}`);
   *   },
   * });
   * server.finished.then(() => console.log("Server closed"));
   *
   * console.log("Closing server...");
   * ac.abort();
   * ```
   *
   * @category HTTP Server
   */
  export function serve(
    options:
      & (ServeTcpOptions | (ServeTcpOptions & TlsCertifiedKeyPem))
      & ServeInit<Deno.NetAddr>,
  ): HttpServer<Deno.NetAddr>;

  /** All plain number types for interfacing with foreign functions.
   *
   * @category FFI
   */
  export type NativeNumberType =
    | "u8"
    | "i8"
    | "u16"
    | "i16"
    | "u32"
    | "i32"
    | "f32"
    | "f64";

  /** All BigInt number types for interfacing with foreign functions.
   *
   * @category FFI
   */
  export type NativeBigIntType = "u64" | "i64" | "usize" | "isize";

  /** The native boolean type for interfacing to foreign functions.
   *
   * @category FFI
   */
  export type NativeBooleanType = "bool";

  /** The native pointer type for interfacing to foreign functions.
   *
   * @category FFI
   */
  export type NativePointerType = "pointer";

  /** The native buffer type for interfacing to foreign functions.
   *
   * @category FFI
   */
  export type NativeBufferType = "buffer";

  /** The native function type for interfacing with foreign functions.
   *
   * @category FFI
   */
  export type NativeFunctionType = "function";

  /** The native void type for interfacing with foreign functions.
   *
   * @category FFI
   */
  export type NativeVoidType = "void";

  /** The native struct type for interfacing with foreign functions.
   *
   * @category FFI
   */
  export interface NativeStructType {
    readonly struct: readonly NativeType[];
  }

  /**
   * @category FFI
   */
  const brand: unique symbol;

  /**
   * @category FFI
   */
  export type NativeU8Enum<T extends number> = "u8" & { [brand]: T };
  /**
   * @category FFI
   */
  export type NativeI8Enum<T extends number> = "i8" & { [brand]: T };
  /**
   * @category FFI
   */
  export type NativeU16Enum<T extends number> = "u16" & { [brand]: T };
  /**
   * @category FFI
   */
  export type NativeI16Enum<T extends number> = "i16" & { [brand]: T };
  /**
   * @category FFI
   */
  export type NativeU32Enum<T extends number> = "u32" & { [brand]: T };
  /**
   * @category FFI
   */
  export type NativeI32Enum<T extends number> = "i32" & { [brand]: T };
  /**
   * @category FFI
   */
  export type NativeTypedPointer<T extends PointerObject> = "pointer" & {
    [brand]: T;
  };
  /**
   * @category FFI
   */
  export type NativeTypedFunction<T extends UnsafeCallbackDefinition> =
    & "function"
    & {
      [brand]: T;
    };

  /** All supported types for interfacing with foreign functions.
   *
   * @category FFI
   */
  export type NativeType =
    | NativeNumberType
    | NativeBigIntType
    | NativeBooleanType
    | NativePointerType
    | NativeBufferType
    | NativeFunctionType
    | NativeStructType;

  /** @category FFI
   */
  export type NativeResultType = NativeType | NativeVoidType;

  /** Type conversion for foreign symbol parameters and unsafe callback return
   * types.
   *
   * @category FFI
   */
  export type ToNativeType<T extends NativeType = NativeType> = T extends
    NativeStructType ? BufferSource
    : T extends NativeNumberType ? T extends NativeU8Enum<infer U> ? U
      : T extends NativeI8Enum<infer U> ? U
      : T extends NativeU16Enum<infer U> ? U
      : T extends NativeI16Enum<infer U> ? U
      : T extends NativeU32Enum<infer U> ? U
      : T extends NativeI32Enum<infer U> ? U
      : number
    : T extends NativeBigIntType ? bigint
    : T extends NativeBooleanType ? boolean
    : T extends NativePointerType
      ? T extends NativeTypedPointer<infer U> ? U | null
      : PointerValue
    : T extends NativeFunctionType
      ? T extends NativeTypedFunction<infer U> ? PointerValue<U> | null
      : PointerValue
    : T extends NativeBufferType ? BufferSource | null
    : never;

  /** Type conversion for unsafe callback return types.
   *
   * @category FFI
   */
  export type ToNativeResultType<
    T extends NativeResultType = NativeResultType,
  > = T extends NativeStructType ? BufferSource
    : T extends NativeNumberType ? T extends NativeU8Enum<infer U> ? U
      : T extends NativeI8Enum<infer U> ? U
      : T extends NativeU16Enum<infer U> ? U
      : T extends NativeI16Enum<infer U> ? U
      : T extends NativeU32Enum<infer U> ? U
      : T extends NativeI32Enum<infer U> ? U
      : number
    : T extends NativeBigIntType ? bigint
    : T extends NativeBooleanType ? boolean
    : T extends NativePointerType
      ? T extends NativeTypedPointer<infer U> ? U | null
      : PointerValue
    : T extends NativeFunctionType
      ? T extends NativeTypedFunction<infer U> ? PointerObject<U> | null
      : PointerValue
    : T extends NativeBufferType ? BufferSource | null
    : T extends NativeVoidType ? void
    : never;

  /** A utility type for conversion of parameter types of foreign functions.
   *
   * @category FFI
   */
  export type ToNativeParameterTypes<T extends readonly NativeType[]> =
    //
    [T[number][]] extends [T] ? ToNativeType<T[number]>[]
      : [readonly T[number][]] extends [T] ? readonly ToNativeType<T[number]>[]
      : T extends readonly [...NativeType[]] ? {
          [K in keyof T]: ToNativeType<T[K]>;
        }
      : never;

  /** Type conversion for foreign symbol return types and unsafe callback
   * parameters.
   *
   * @category FFI
   */
  export type FromNativeType<T extends NativeType = NativeType> = T extends
    NativeStructType ? Uint8Array<ArrayBuffer>
    : T extends NativeNumberType ? T extends NativeU8Enum<infer U> ? U
      : T extends NativeI8Enum<infer U> ? U
      : T extends NativeU16Enum<infer U> ? U
      : T extends NativeI16Enum<infer U> ? U
      : T extends NativeU32Enum<infer U> ? U
      : T extends NativeI32Enum<infer U> ? U
      : number
    : T extends NativeBigIntType ? bigint
    : T extends NativeBooleanType ? boolean
    : T extends NativePointerType
      ? T extends NativeTypedPointer<infer U> ? U | null
      : PointerValue
    : T extends NativeBufferType ? PointerValue
    : T extends NativeFunctionType
      ? T extends NativeTypedFunction<infer U> ? PointerObject<U> | null
      : PointerValue
    : never;

  /** Type conversion for foreign symbol return types.
   *
   * @category FFI
   */
  export type FromNativeResultType<
    T extends NativeResultType = NativeResultType,
  > = T extends NativeStructType ? Uint8Array<ArrayBuffer>
    : T extends NativeNumberType ? T extends NativeU8Enum<infer U> ? U
      : T extends NativeI8Enum<infer U> ? U
      : T extends NativeU16Enum<infer U> ? U
      : T extends NativeI16Enum<infer U> ? U
      : T extends NativeU32Enum<infer U> ? U
      : T extends NativeI32Enum<infer U> ? U
      : number
    : T extends NativeBigIntType ? bigint
    : T extends NativeBooleanType ? boolean
    : T extends NativePointerType
      ? T extends NativeTypedPointer<infer U> ? U | null
      : PointerValue
    : T extends NativeBufferType ? PointerValue
    : T extends NativeFunctionType
      ? T extends NativeTypedFunction<infer U> ? PointerObject<U> | null
      : PointerValue
    : T extends NativeVoidType ? void
    : never;

  /** @category FFI
   */
  export type FromNativeParameterTypes<T extends readonly NativeType[]> =
    //
    [T[number][]] extends [T] ? FromNativeType<T[number]>[]
      : [readonly T[number][]] extends [T]
        ? readonly FromNativeType<T[number]>[]
      : T extends readonly [...NativeType[]] ? {
          [K in keyof T]: FromNativeType<T[K]>;
        }
      : never;

  /** The interface for a foreign function as defined by its parameter and result
   * types.
   *
   * @category FFI
   */
  export interface ForeignFunction<
    Parameters extends readonly NativeType[] = readonly NativeType[],
    Result extends NativeResultType = NativeResultType,
    NonBlocking extends boolean = boolean,
  > {
    /** Name of the symbol.
     *
     * Defaults to the key name in symbols object. */
    name?: string;
    /** The parameters of the foreign function. */
    parameters: Parameters;
    /** The result (return value) of the foreign function. */
    result: Result;
    /** When `true`, function calls will run on a dedicated blocking thread and
     * will return a `Promise` resolving to the `result`. */
    nonblocking?: NonBlocking;
    /** When `true`, dlopen will not fail if the symbol is not found.
     * Instead, the symbol will be set to `null`.
     *
     * @default {false} */
    optional?: boolean;
  }

  /** @category FFI
   */
  export interface ForeignStatic<Type extends NativeType = NativeType> {
    /** Name of the symbol, defaults to the key name in symbols object. */
    name?: string;
    /** The type of the foreign static value. */
    type: Type;
    /** When `true`, dlopen will not fail if the symbol is not found.
     * Instead, the symbol will be set to `null`.
     *
     * @default {false} */
    optional?: boolean;
  }

  /** A foreign library interface descriptor.
   *
   * @category FFI
   */
  export interface ForeignLibraryInterface {
    [name: string]: ForeignFunction | ForeignStatic;
  }

  /** A utility type that infers a foreign symbol.
   *
   * @category FFI
   */
  export type StaticForeignSymbol<T extends ForeignFunction | ForeignStatic> =
    T extends ForeignFunction ? FromForeignFunction<T>
      : T extends ForeignStatic ? FromNativeType<T["type"]>
      : never;

  /**  @category FFI
   */
  export type FromForeignFunction<T extends ForeignFunction> =
    T["parameters"] extends readonly [] ? () => StaticForeignSymbolReturnType<T>
      : (
        ...args: ToNativeParameterTypes<T["parameters"]>
      ) => StaticForeignSymbolReturnType<T>;

  /** @category FFI
   */
  export type StaticForeignSymbolReturnType<T extends ForeignFunction> =
    ConditionalAsync<T["nonblocking"], FromNativeResultType<T["result"]>>;

  /** @category FFI
   */
  export type ConditionalAsync<
    IsAsync extends boolean | undefined,
    T,
  > = IsAsync extends true ? Promise<T> : T;

  /** A utility type that infers a foreign library interface.
   *
   * @category FFI
   */
  export type StaticForeignLibraryInterface<T extends ForeignLibraryInterface> =
    {
      [K in keyof T]: T[K]["optional"] extends true
        ? StaticForeignSymbol<T[K]> | null
        : StaticForeignSymbol<T[K]>;
    };

  /** A non-null pointer, represented as an object
   * at runtime. The object's prototype is `null`
   * and cannot be changed. The object cannot be
   * assigned to either and is thus entirely read-only.
   *
   * To interact with memory through a pointer use the
   * {@linkcode UnsafePointerView} class. To create a
   * pointer from an address or the get the address of
   * a pointer use the static methods of the
   * {@linkcode UnsafePointer} class.
   *
   * @category FFI
   */
  export interface PointerObject<T = unknown> {
    [brand]: T;
  }

  /** Pointers are represented either with a {@linkcode PointerObject}
   * object or a `null` if the pointer is null.
   *
   * @category FFI
   */
  export type PointerValue<T = unknown> = null | PointerObject<T>;

  /** A collection of static functions for interacting with pointer objects.
   *
   * @category FFI
   */
  export class UnsafePointer {
    /** Create a pointer from a numeric value. This one is <i>really</i> dangerous! */
    static create<T = unknown>(value: bigint): PointerValue<T>;
    /** Returns `true` if the two pointers point to the same address. */
    static equals<T = unknown>(a: PointerValue<T>, b: PointerValue<T>): boolean;
    /** Return the direct memory pointer to the typed array in memory. */
    static of<T = unknown>(
      value: Deno.UnsafeCallback | BufferSource,
    ): PointerValue<T>;
    /** Return a new pointer offset from the original by `offset` bytes. */
    static offset<T = unknown>(
      value: PointerObject,
      offset: number,
    ): PointerValue<T>;
    /** Get the numeric value of a pointer */
    static value(value: PointerValue): bigint;
  }

  /** An unsafe pointer view to a memory location as specified by the `pointer`
   * value. The `UnsafePointerView` API follows the standard built in interface
   * {@linkcode DataView} for accessing the underlying types at an memory
   * location (numbers, strings and raw bytes).
   *
   * @category FFI
   */
  export class UnsafePointerView {
    constructor(pointer: PointerObject);

    pointer: PointerObject;

    /** Gets a boolean at the specified byte offset from the pointer. */
    getBool(offset?: number): boolean;
    /** Gets an unsigned 8-bit integer at the specified byte offset from the
     * pointer. */
    getUint8(offset?: number): number;
    /** Gets a signed 8-bit integer at the specified byte offset from the
     * pointer. */
    getInt8(offset?: number): number;
    /** Gets an unsigned 16-bit integer at the specified byte offset from the
     * pointer. */
    getUint16(offset?: number): number;
    /** Gets a signed 16-bit integer at the specified byte offset from the
     * pointer. */
    getInt16(offset?: number): number;
    /** Gets an unsigned 32-bit integer at the specified byte offset from the
     * pointer. */
    getUint32(offset?: number): number;
    /** Gets a signed 32-bit integer at the specified byte offset from the
     * pointer. */
    getInt32(offset?: number): number;
    /** Gets an unsigned 64-bit integer at the specified byte offset from the
     * pointer. */
    getBigUint64(offset?: number): bigint;
    /** Gets a signed 64-bit integer at the specified byte offset from the
     * pointer. */
    getBigInt64(offset?: number): bigint;
    /** Gets a signed 32-bit float at the specified byte offset from the
     * pointer. */
    getFloat32(offset?: number): number;
    /** Gets a signed 64-bit float at the specified byte offset from the
     * pointer. */
    getFloat64(offset?: number): number;
    /** Gets a pointer at the specified byte offset from the pointer */
    getPointer<T = unknown>(offset?: number): PointerValue<T>;
    /** Gets a C string (`null` terminated string) at the specified byte offset
     * from the pointer. */
    getCString(offset?: number): string;
    /** Gets a C string (`null` terminated string) at the specified byte offset
     * from the specified pointer. */
    static getCString(pointer: PointerObject, offset?: number): string;
    /** Gets an `ArrayBuffer` of length `byteLength` at the specified byte
     * offset from the pointer. */
    getArrayBuffer(byteLength: number, offset?: number): ArrayBuffer;
    /** Gets an `ArrayBuffer` of length `byteLength` at the specified byte
     * offset from the specified pointer. */
    static getArrayBuffer(
      pointer: PointerObject,
      byteLength: number,
      offset?: number,
    ): ArrayBuffer;
    /** Copies the memory of the pointer into a typed array.
     *
     * Length is determined from the typed array's `byteLength`.
     *
     * Also takes optional byte offset from the pointer. */
    copyInto(destination: BufferSource, offset?: number): void;
    /** Copies the memory of the specified pointer into a typed array.
     *
     * Length is determined from the typed array's `byteLength`.
     *
     * Also takes optional byte offset from the pointer. */
    static copyInto(
      pointer: PointerObject,
      destination: BufferSource,
      offset?: number,
    ): void;
  }

  /** An unsafe pointer to a function, for calling functions that are not present
   * as symbols.
   *
   * @category FFI
   */
  export class UnsafeFnPointer<const Fn extends ForeignFunction> {
    /** The pointer to the function. */
    pointer: PointerObject<Fn>;
    /** The definition of the function. */
    definition: Fn;

    constructor(
      pointer: PointerObject<NoInfer<Omit<Fn, "nonblocking">>>,
      definition: Fn,
    );

    /** Call the foreign function. */
    call: FromForeignFunction<Fn>;
  }

  /** Definition of a unsafe callback function.
   *
   * @category FFI
   */
  export interface UnsafeCallbackDefinition<
    Parameters extends readonly NativeType[] = readonly NativeType[],
    Result extends NativeResultType = NativeResultType,
  > {
    /** The parameters of the callbacks. */
    parameters: Parameters;
    /** The current result of the callback. */
    result: Result;
  }

  /** An unsafe callback function.
   *
   * @category FFI
   */
  export type UnsafeCallbackFunction<
    Parameters extends readonly NativeType[] = readonly NativeType[],
    Result extends NativeResultType = NativeResultType,
  > = Parameters extends readonly [] ? () => ToNativeResultType<Result>
    : (
      ...args: FromNativeParameterTypes<Parameters>
    ) => ToNativeResultType<Result>;

  /** An unsafe function pointer for passing JavaScript functions as C function
   * pointers to foreign function calls.
   *
   * The function pointer remains valid until the `close()` method is called.
   *
   * All `UnsafeCallback` are always thread safe in that they can be called from
   * foreign threads without crashing. However, they do not wake up the Deno event
   * loop by default.
   *
   * If a callback is to be called from foreign threads, use the `threadSafe()`
   * static constructor or explicitly call `ref()` to have the callback wake up
   * the Deno event loop when called from foreign threads. This also stops
   * Deno's process from exiting while the callback still exists and is not
   * unref'ed.
   *
   * Use `deref()` to then allow Deno's process to exit. Calling `deref()` on
   * a ref'ed callback does not stop it from waking up the Deno event loop when
   * called from foreign threads.
   *
   * @category FFI
   */
  export class UnsafeCallback<
    const Definition extends UnsafeCallbackDefinition =
      UnsafeCallbackDefinition,
  > {
    constructor(
      definition: Definition,
      callback: UnsafeCallbackFunction<
        Definition["parameters"],
        Definition["result"]
      >,
    );

    /** The pointer to the unsafe callback. */
    readonly pointer: PointerObject<Definition>;
    /** The definition of the unsafe callback. */
    readonly definition: Definition;
    /** The callback function. */
    readonly callback: UnsafeCallbackFunction<
      Definition["parameters"],
      Definition["result"]
    >;

    /**
     * Creates an {@linkcode UnsafeCallback} and calls `ref()` once to allow it to
     * wake up the Deno event loop when called from foreign threads.
     *
     * This also stops Deno's process from exiting while the callback still
     * exists and is not unref'ed.
     */
    static threadSafe<
      Definition extends UnsafeCallbackDefinition = UnsafeCallbackDefinition,
    >(
      definition: Definition,
      callback: UnsafeCallbackFunction<
        Definition["parameters"],
        Definition["result"]
      >,
    ): UnsafeCallback<Definition>;

    /**
     * Increments the callback's reference counting and returns the new
     * reference count.
     *
     * After `ref()` has been called, the callback always wakes up the
     * Deno event loop when called from foreign threads.
     *
     * If the callback's reference count is non-zero, it keeps Deno's
     * process from exiting.
     */
    ref(): number;

    /**
     * Decrements the callback's reference counting and returns the new
     * reference count.
     *
     * Calling `unref()` does not stop a callback from waking up the Deno
     * event loop when called from foreign threads.
     *
     * If the callback's reference counter is zero, it no longer keeps
     * Deno's process from exiting.
     */
    unref(): number;

    /**
     * Removes the C function pointer associated with this instance.
     *
     * Continuing to use the instance or the C function pointer after closing
     * the `UnsafeCallback` will lead to errors and crashes.
     *
     * Calling this method sets the callback's reference counting to zero,
     * stops the callback from waking up the Deno event loop when called from
     * foreign threads and no longer keeps Deno's process from exiting.
     */
    close(): void;
  }

  /** A dynamic library resource.  Use {@linkcode Deno.dlopen} to load a dynamic
   * library and return this interface.
   *
   * @category FFI
   */
  export interface DynamicLibrary<S extends ForeignLibraryInterface> {
    /** All of the registered library along with functions for calling them. */
    symbols: StaticForeignLibraryInterface<S>;
    /** Removes the pointers associated with the library symbols.
     *
     * Continuing to use symbols that are part of the library will lead to
     * errors and crashes.
     *
     * Calling this method will also immediately set any references to zero and
     * will no longer keep Deno's process from exiting.
     */
    close(): void;
  }

  /** Opens an external dynamic library and registers symbols, making foreign
   * functions available to be called.
   *
   * Requires `allow-ffi` permission. Loading foreign dynamic libraries can in
   * theory bypass all of the sandbox permissions. While it is a separate
   * permission users should acknowledge in practice that is effectively the
   * same as running with the `allow-all` permission.
   *
   * @example Given a C library which exports a foreign function named `add()`
   *
   * ```ts
   * // Determine library extension based on
   * // your OS.
   * let libSuffix = "";
   * switch (Deno.build.os) {
   *   case "windows":
   *     libSuffix = "dll";
   *     break;
   *   case "darwin":
   *     libSuffix = "dylib";
   *     break;
   *   default:
   *     libSuffix = "so";
   *     break;
   * }
   *
   * const libName = `./libadd.${libSuffix}`;
   * // Open library and define exported symbols
   * const dylib = Deno.dlopen(
   *   libName,
   *   {
   *     "add": { parameters: ["isize", "isize"], result: "isize" },
   *   } as const,
   * );
   *
   * // Call the symbol `add`
   * const result = dylib.symbols.add(35n, 34n); // 69n
   *
   * console.log(`Result from external addition of 35 and 34: ${result}`);
   * ```
   *
   * @tags allow-ffi
   * @category FFI
   */
  export function dlopen<const S extends ForeignLibraryInterface>(
    filename: string | URL,
    symbols: S,
  ): DynamicLibrary<S>;

  /**
   * A custom `HttpClient` for use with {@linkcode fetch} function. This is
   * designed to allow custom certificates or proxies to be used with `fetch()`.
   *
   * @example ```ts
   * const caCert = await Deno.readTextFile("./ca.pem");
   * const client = Deno.createHttpClient({ caCerts: [ caCert ] });
   * const req = await fetch("https://myserver.com", { client });
   * ```
   *
   * @category Fetch
   */
  export class HttpClient implements Disposable {
    /** Close the HTTP client. */
    close(): void;

    [Symbol.dispose](): void;
  }

  /**
   * The options used when creating a {@linkcode Deno.HttpClient}.
   *
   * @category Fetch
   */
  export interface CreateHttpClientOptions {
    /** A list of root certificates that will be used in addition to the
     * default root certificates to verify the peer's certificate.
     *
     * Must be in PEM format. */
    caCerts?: string[];
    /** An alternative transport (a proxy) to use for new connections. */
    proxy?: Proxy;
    /** Sets the maximum number of idle connections per host allowed in the pool. */
    poolMaxIdlePerHost?: number;
    /** Set an optional timeout for idle sockets being kept-alive.
     * Set to false to disable the timeout. */
    poolIdleTimeout?: number | false;
    /**
     * Whether HTTP/1.1 is allowed or not.
     *
     * @default {true}
     */
    http1?: boolean;
    /** Whether HTTP/2 is allowed or not.
     *
     * @default {true}
     */
    http2?: boolean;
    /** Whether setting the host header is allowed or not.
     *
     * @default {false}
     */
    allowHost?: boolean;
    /** Sets the local address where the socket will connect from. */
    localAddress?: string;
  }

  /**
   * The definition for alternative transports (or proxies) in
   * {@linkcode Deno.CreateHttpClientOptions}.
   *
   * Supported proxies:
   *  - HTTP/HTTPS proxy: this uses the HTTP CONNECT method to tunnel HTTP
   *    requests through a different server.
   *  - SOCKS5 proxy: this uses the SOCKS5 protocol to tunnel TCP connections
   *    through a different server.
   *  - Unix domain socket: this sends all requests to a local Unix domain
   *    socket rather than a TCP socket. *Not supported on Windows.*
   *  - Vsock socket: this sends all requests to a local vsock socket.
   *    *Only supported on Linux and macOS.*
   *
   * @category Fetch
   */
  export type Proxy = {
    transport?: "http" | "https" | "socks5";
    /**
     * The string URL of the proxy server to use.
     *
     * For `http` and `https` transports, the URL must start with `http://` or
     * `https://` respectively, or be a plain hostname.
     *
     * For `socks` transport, the URL must start with `socks5://` or
     * `socks5h://`.
     */
    url: string;
    /** The basic auth credentials to be used against the proxy server. */
    basicAuth?: BasicAuth;
  } | {
    transport: "unix";
    /** The path to the unix domain socket to use. */
    path: string;
  } | {
    transport: "vsock";
    /** The CID (Context Identifier) of the vsock to connect to. */
    cid: number;
    /** The port of the vsock to connect to. */
    port: number;
  };

  /**
   * Basic authentication credentials to be used with a {@linkcode Deno.Proxy}
   * server when specifying {@linkcode Deno.CreateHttpClientOptions}.
   *
   * @category Fetch
   */
  export interface BasicAuth {
    /** The username to be used against the proxy server. */
    username: string;
    /** The password to be used against the proxy server. */
    password: string;
  }

  /** Create a custom HttpClient to use with {@linkcode fetch}. This is an
   * extension of the web platform Fetch API which allows Deno to use custom
   * TLS CA certificates and connect via a proxy while using `fetch()`.
   *
   * The `cert` and `key` options can be used to specify a client certificate
   * and key to use when connecting to a server that requires client
   * authentication (mutual TLS or mTLS). The `cert` and `key` options must be
   * provided in PEM format.
   *
   * @example ```ts
   * const caCert = await Deno.readTextFile("./ca.pem");
   * const client = Deno.createHttpClient({ caCerts: [ caCert ] });
   * const response = await fetch("https://myserver.com", { client });
   * ```
   *
   * @example ```ts
   * const client = Deno.createHttpClient({
   *   proxy: { url: "http://myproxy.com:8080" }
   * });
   * const response = await fetch("https://myserver.com", { client });
   * ```
   *
   * @example ```ts
   * const key = "----BEGIN PRIVATE KEY----...";
   * const cert = "----BEGIN CERTIFICATE----...";
   * const client = Deno.createHttpClient({ key, cert });
   * const response = await fetch("https://myserver.com", { client });
   * ```
   *
   * @category Fetch
   */
  export function createHttpClient(
    options:
      | CreateHttpClientOptions
      | (CreateHttpClientOptions & TlsCertifiedKeyPem),
  ): HttpClient;

  /**
   * APIs for working with the OpenTelemetry observability framework. Deno can
   * export traces, metrics, and logs to OpenTelemetry compatible backends via
   * the OTLP protocol.
   *
   * Deno automatically instruments the runtime with OpenTelemetry traces and
   * metrics. This data is exported via OTLP to OpenTelemetry compatible
   * backends. User logs from the `console` API are exported as OpenTelemetry
   * logs via OTLP.
   *
   * User code can also create custom traces, metrics, and logs using the
   * OpenTelemetry API. This is done using the official OpenTelemetry package
   * for JavaScript:
   * [`npm:@opentelemetry/api`](https://opentelemetry.io/docs/languages/js/).
   * Deno integrates with this package to provide tracing, metrics, and trace
   * context propagation between native Deno APIs (like `Deno.serve` or `fetch`)
   * and custom user code. Deno automatically registers the providers with the
   * OpenTelemetry API, so users can start creating custom traces, metrics, and
   * logs without any additional setup.
   *
   * @example Using OpenTelemetry API to create custom traces
   * ```ts,ignore
   * import { trace } from "npm:@opentelemetry/api@1";
   *
   * const tracer = trace.getTracer("example-tracer");
   *
   * async function doWork() {
   *   return tracer.startActiveSpan("doWork", async (span) => {
   *     span.setAttribute("key", "value");
   *     await new Promise((resolve) => setTimeout(resolve, 1000));
   *     span.end();
   *   });
   * }
   *
   * Deno.serve(async (req) => {
   *   await doWork();
   *   const resp = await fetch("https://example.com");
   *   return resp;
   * });
   * ```
   *
   * @category Telemetry
   */
  export namespace telemetry {
    /**
     * A TracerProvider compatible with OpenTelemetry.js
     * https://open-telemetry.github.io/opentelemetry-js/interfaces/_opentelemetry_api.TracerProvider.html
     *
     * This is a singleton object that implements the OpenTelemetry
     * TracerProvider interface.
     *
     * @category Telemetry
     */
    // deno-lint-ignore no-explicit-any
    export const tracerProvider: any;

    /**
     * A ContextManager compatible with OpenTelemetry.js
     * https://open-telemetry.github.io/opentelemetry-js/interfaces/_opentelemetry_api.ContextManager.html
     *
     * This is a singleton object that implements the OpenTelemetry
     * ContextManager interface.
     *
     * @category Telemetry
     */
    // deno-lint-ignore no-explicit-any
    export const contextManager: any;

    /**
     * A MeterProvider compatible with OpenTelemetry.js
     * https://open-telemetry.github.io/opentelemetry-js/interfaces/_opentelemetry_api.MeterProvider.html
     *
     * This is a singleton object that implements the OpenTelemetry
     * MeterProvider interface.
     *
     * @category Telemetry
     */
    // deno-lint-ignore no-explicit-any
    export const meterProvider: any;

    export {}; // only export exports
  }

  export {}; // only export exports
}<|MERGE_RESOLUTION|>--- conflicted
+++ resolved
@@ -5091,17 +5091,13 @@
      *
      * @category HTTP Server
      */
-<<<<<<< HEAD
     fetch: ServeHandler<Addr>;
-=======
-    fetch: ServeHandler;
     /**
      * The callback which is called when the server starts listening.
      *
      * @category HTTP Server
      */
-    onListen?: (localAddr: Deno.Addr) => void;
->>>>>>> 64525d28
+    onListen?: (localAddr: Addr) => void;
   }
 
   /** Options which can be set when calling {@linkcode Deno.serve}.
