/*! *****************************************************************************
Copyright (c) Microsoft Corporation. All rights reserved.
Licensed under the Apache License, Version 2.0 (the "License"); you may not use
this file except in compliance with the License. You may obtain a copy of the
License at http://www.apache.org/licenses/LICENSE-2.0

THIS CODE IS PROVIDED ON AN *AS IS* BASIS, WITHOUT WARRANTIES OR CONDITIONS OF ANY
KIND, EITHER EXPRESS OR IMPLIED, INCLUDING WITHOUT LIMITATION ANY IMPLIED
WARRANTIES OR CONDITIONS OF TITLE, FITNESS FOR A PARTICULAR PURPOSE,
MERCHANTABLITY OR NON-INFRINGEMENT.

See the Apache Version 2.0 License for specific language governing permissions
and limitations under the License.
***************************************************************************** */

declare namespace ts {
    namespace deno {
        function setEnterSpan(f: EnterSpan): void;
        function setExitSpan(f: ExitSpan): void;
        function spanned<T>(name: string, f: () => T): T;
        function setIsNodeSourceFileCallback(callback: IsNodeSourceFileCallback): void;
        function setNodeOnlyGlobalNames(names: Set<string>): void;
        function setTypesNodeIgnorableNames(names: Set<string>): void;
        function createDenoForkContext({ mergeSymbol, globals, nodeGlobals }: {
            mergeSymbol(target: ts.Symbol, source: ts.Symbol, unidirectional?: boolean): ts.Symbol;
            globals: ts.SymbolTable;
            nodeGlobals: ts.SymbolTable;
        }): DenoForkContext;
        function tryParseNpmPackageReference(text: string): NpmPackageReference | undefined;
        function parseNpmPackageReference(text: string): NpmPackageReference;
        type IsNodeSourceFileCallback = (sourceFile: ts.SourceFile) => boolean;
        type EnterSpan = (name: string) => object;
        type ExitSpan = (span: object) => void;
        let enterSpan: EnterSpan;
        let exitSpan: ExitSpan;
        interface DenoForkContext {
            hasNodeSourceFile: (node: ts.Node | undefined) => boolean;
            getGlobalsForName: (id: ts.__String) => ts.SymbolTable;
            mergeGlobalSymbolTable: (node: ts.Node, source: ts.SymbolTable, unidirectional?: boolean) => void;
            combinedGlobals: ts.SymbolTable;
        }
        interface NpmPackageReference {
            name: string;
            versionReq: string | undefined;
            subPath: string | undefined;
        }
    }
    namespace JsTyping {
        interface TypingResolutionHost {
            directoryExists(path: string): boolean;
            fileExists(fileName: string): boolean;
            readFile(path: string, encoding?: string): string | undefined;
            readDirectory(rootDir: string, extensions: readonly string[], excludes: readonly string[] | undefined, includes: readonly string[] | undefined, depth?: number): string[];
        }
    }
    namespace server {
        type ActionSet = "action::set";
        type ActionInvalidate = "action::invalidate";
        type ActionPackageInstalled = "action::packageInstalled";
        type EventTypesRegistry = "event::typesRegistry";
        type EventBeginInstallTypes = "event::beginInstallTypes";
        type EventEndInstallTypes = "event::endInstallTypes";
        type EventInitializationFailed = "event::initializationFailed";
        type ActionWatchTypingLocations = "action::watchTypingLocations";
        interface TypingInstallerResponse {
            readonly kind: ActionSet | ActionInvalidate | EventTypesRegistry | ActionPackageInstalled | EventBeginInstallTypes | EventEndInstallTypes | EventInitializationFailed | ActionWatchTypingLocations;
        }
        interface TypingInstallerRequestWithProjectName {
            readonly projectName: string;
        }
        interface DiscoverTypings extends TypingInstallerRequestWithProjectName {
            readonly fileNames: string[];
            readonly projectRootPath: Path;
            readonly compilerOptions: CompilerOptions;
            readonly typeAcquisition: TypeAcquisition;
            readonly unresolvedImports: SortedReadonlyArray<string>;
            readonly cachePath?: string;
            readonly kind: "discover";
        }
        interface CloseProject extends TypingInstallerRequestWithProjectName {
            readonly kind: "closeProject";
        }
        interface TypesRegistryRequest {
            readonly kind: "typesRegistry";
        }
        interface InstallPackageRequest extends TypingInstallerRequestWithProjectName {
            readonly kind: "installPackage";
            readonly fileName: Path;
            readonly packageName: string;
            readonly projectRootPath: Path;
            readonly id: number;
        }
        interface PackageInstalledResponse extends ProjectResponse {
            readonly kind: ActionPackageInstalled;
            readonly id: number;
            readonly success: boolean;
            readonly message: string;
        }
        interface InitializationFailedResponse extends TypingInstallerResponse {
            readonly kind: EventInitializationFailed;
            readonly message: string;
            readonly stack?: string;
        }
        interface ProjectResponse extends TypingInstallerResponse {
            readonly projectName: string;
        }
        interface InvalidateCachedTypings extends ProjectResponse {
            readonly kind: ActionInvalidate;
        }
        interface InstallTypes extends ProjectResponse {
            readonly kind: EventBeginInstallTypes | EventEndInstallTypes;
            readonly eventId: number;
            readonly typingsInstallerVersion: string;
            readonly packagesToInstall: readonly string[];
        }
        interface BeginInstallTypes extends InstallTypes {
            readonly kind: EventBeginInstallTypes;
        }
        interface EndInstallTypes extends InstallTypes {
            readonly kind: EventEndInstallTypes;
            readonly installSuccess: boolean;
        }
        interface InstallTypingHost extends JsTyping.TypingResolutionHost {
            useCaseSensitiveFileNames: boolean;
            writeFile(path: string, content: string): void;
            createDirectory(path: string): void;
            getCurrentDirectory?(): string;
        }
        interface SetTypings extends ProjectResponse {
            readonly typeAcquisition: TypeAcquisition;
            readonly compilerOptions: CompilerOptions;
            readonly typings: string[];
            readonly unresolvedImports: SortedReadonlyArray<string>;
            readonly kind: ActionSet;
        }
        interface WatchTypingLocations extends ProjectResponse {
            /** if files is undefined, retain same set of watchers */
            readonly files: readonly string[] | undefined;
            readonly kind: ActionWatchTypingLocations;
        }
    }
    const versionMajorMinor = "5.7";
    /** The version of the TypeScript compiler release */
    const version: string;
    /**
     * Type of objects whose values are all of the same type.
     * The `in` and `for-in` operators can *not* be safely used,
     * since `Object.prototype` may be modified by outside code.
     */
    interface MapLike<T> {
        [index: string]: T;
    }
    interface SortedReadonlyArray<T> extends ReadonlyArray<T> {
        " __sortedArrayBrand": any;
    }
    interface SortedArray<T> extends Array<T> {
        " __sortedArrayBrand": any;
    }
    type Path = string & {
        __pathBrand: any;
    };
    interface TextRange {
        pos: number;
        end: number;
    }
    interface ReadonlyTextRange {
        readonly pos: number;
        readonly end: number;
    }
    enum SyntaxKind {
        Unknown = 0,
        EndOfFileToken = 1,
        SingleLineCommentTrivia = 2,
        MultiLineCommentTrivia = 3,
        NewLineTrivia = 4,
        WhitespaceTrivia = 5,
        ShebangTrivia = 6,
        ConflictMarkerTrivia = 7,
        NonTextFileMarkerTrivia = 8,
        NumericLiteral = 9,
        BigIntLiteral = 10,
        StringLiteral = 11,
        JsxText = 12,
        JsxTextAllWhiteSpaces = 13,
        RegularExpressionLiteral = 14,
        NoSubstitutionTemplateLiteral = 15,
        TemplateHead = 16,
        TemplateMiddle = 17,
        TemplateTail = 18,
        OpenBraceToken = 19,
        CloseBraceToken = 20,
        OpenParenToken = 21,
        CloseParenToken = 22,
        OpenBracketToken = 23,
        CloseBracketToken = 24,
        DotToken = 25,
        DotDotDotToken = 26,
        SemicolonToken = 27,
        CommaToken = 28,
        QuestionDotToken = 29,
        LessThanToken = 30,
        LessThanSlashToken = 31,
        GreaterThanToken = 32,
        LessThanEqualsToken = 33,
        GreaterThanEqualsToken = 34,
        EqualsEqualsToken = 35,
        ExclamationEqualsToken = 36,
        EqualsEqualsEqualsToken = 37,
        ExclamationEqualsEqualsToken = 38,
        EqualsGreaterThanToken = 39,
        PlusToken = 40,
        MinusToken = 41,
        AsteriskToken = 42,
        AsteriskAsteriskToken = 43,
        SlashToken = 44,
        PercentToken = 45,
        PlusPlusToken = 46,
        MinusMinusToken = 47,
        LessThanLessThanToken = 48,
        GreaterThanGreaterThanToken = 49,
        GreaterThanGreaterThanGreaterThanToken = 50,
        AmpersandToken = 51,
        BarToken = 52,
        CaretToken = 53,
        ExclamationToken = 54,
        TildeToken = 55,
        AmpersandAmpersandToken = 56,
        BarBarToken = 57,
        QuestionToken = 58,
        ColonToken = 59,
        AtToken = 60,
        QuestionQuestionToken = 61,
        /** Only the JSDoc scanner produces BacktickToken. The normal scanner produces NoSubstitutionTemplateLiteral and related kinds. */
        BacktickToken = 62,
        /** Only the JSDoc scanner produces HashToken. The normal scanner produces PrivateIdentifier. */
        HashToken = 63,
        EqualsToken = 64,
        PlusEqualsToken = 65,
        MinusEqualsToken = 66,
        AsteriskEqualsToken = 67,
        AsteriskAsteriskEqualsToken = 68,
        SlashEqualsToken = 69,
        PercentEqualsToken = 70,
        LessThanLessThanEqualsToken = 71,
        GreaterThanGreaterThanEqualsToken = 72,
        GreaterThanGreaterThanGreaterThanEqualsToken = 73,
        AmpersandEqualsToken = 74,
        BarEqualsToken = 75,
        BarBarEqualsToken = 76,
        AmpersandAmpersandEqualsToken = 77,
        QuestionQuestionEqualsToken = 78,
        CaretEqualsToken = 79,
        Identifier = 80,
        PrivateIdentifier = 81,
        BreakKeyword = 83,
        CaseKeyword = 84,
        CatchKeyword = 85,
        ClassKeyword = 86,
        ConstKeyword = 87,
        ContinueKeyword = 88,
        DebuggerKeyword = 89,
        DefaultKeyword = 90,
        DeleteKeyword = 91,
        DoKeyword = 92,
        ElseKeyword = 93,
        EnumKeyword = 94,
        ExportKeyword = 95,
        ExtendsKeyword = 96,
        FalseKeyword = 97,
        FinallyKeyword = 98,
        ForKeyword = 99,
        FunctionKeyword = 100,
        IfKeyword = 101,
        ImportKeyword = 102,
        InKeyword = 103,
        InstanceOfKeyword = 104,
        NewKeyword = 105,
        NullKeyword = 106,
        ReturnKeyword = 107,
        SuperKeyword = 108,
        SwitchKeyword = 109,
        ThisKeyword = 110,
        ThrowKeyword = 111,
        TrueKeyword = 112,
        TryKeyword = 113,
        TypeOfKeyword = 114,
        VarKeyword = 115,
        VoidKeyword = 116,
        WhileKeyword = 117,
        WithKeyword = 118,
        ImplementsKeyword = 119,
        InterfaceKeyword = 120,
        LetKeyword = 121,
        PackageKeyword = 122,
        PrivateKeyword = 123,
        ProtectedKeyword = 124,
        PublicKeyword = 125,
        StaticKeyword = 126,
        YieldKeyword = 127,
        AbstractKeyword = 128,
        AccessorKeyword = 129,
        AsKeyword = 130,
        AssertsKeyword = 131,
        AssertKeyword = 132,
        AnyKeyword = 133,
        AsyncKeyword = 134,
        AwaitKeyword = 135,
        BooleanKeyword = 136,
        ConstructorKeyword = 137,
        DeclareKeyword = 138,
        GetKeyword = 139,
        InferKeyword = 140,
        IntrinsicKeyword = 141,
        IsKeyword = 142,
        KeyOfKeyword = 143,
        ModuleKeyword = 144,
        NamespaceKeyword = 145,
        NeverKeyword = 146,
        OutKeyword = 147,
        ReadonlyKeyword = 148,
        RequireKeyword = 149,
        NumberKeyword = 150,
        ObjectKeyword = 151,
        SatisfiesKeyword = 152,
        SetKeyword = 153,
        StringKeyword = 154,
        SymbolKeyword = 155,
        TypeKeyword = 156,
        UndefinedKeyword = 157,
        UniqueKeyword = 158,
        UnknownKeyword = 159,
        UsingKeyword = 160,
        FromKeyword = 161,
        GlobalKeyword = 162,
        BigIntKeyword = 163,
        OverrideKeyword = 164,
        OfKeyword = 165,
        QualifiedName = 166,
        ComputedPropertyName = 167,
        TypeParameter = 168,
        Parameter = 169,
        Decorator = 170,
        PropertySignature = 171,
        PropertyDeclaration = 172,
        MethodSignature = 173,
        MethodDeclaration = 174,
        ClassStaticBlockDeclaration = 175,
        Constructor = 176,
        GetAccessor = 177,
        SetAccessor = 178,
        CallSignature = 179,
        ConstructSignature = 180,
        IndexSignature = 181,
        TypePredicate = 182,
        TypeReference = 183,
        FunctionType = 184,
        ConstructorType = 185,
        TypeQuery = 186,
        TypeLiteral = 187,
        ArrayType = 188,
        TupleType = 189,
        OptionalType = 190,
        RestType = 191,
        UnionType = 192,
        IntersectionType = 193,
        ConditionalType = 194,
        InferType = 195,
        ParenthesizedType = 196,
        ThisType = 197,
        TypeOperator = 198,
        IndexedAccessType = 199,
        MappedType = 200,
        LiteralType = 201,
        NamedTupleMember = 202,
        TemplateLiteralType = 203,
        TemplateLiteralTypeSpan = 204,
        ImportType = 205,
        ObjectBindingPattern = 206,
        ArrayBindingPattern = 207,
        BindingElement = 208,
        ArrayLiteralExpression = 209,
        ObjectLiteralExpression = 210,
        PropertyAccessExpression = 211,
        ElementAccessExpression = 212,
        CallExpression = 213,
        NewExpression = 214,
        TaggedTemplateExpression = 215,
        TypeAssertionExpression = 216,
        ParenthesizedExpression = 217,
        FunctionExpression = 218,
        ArrowFunction = 219,
        DeleteExpression = 220,
        TypeOfExpression = 221,
        VoidExpression = 222,
        AwaitExpression = 223,
        PrefixUnaryExpression = 224,
        PostfixUnaryExpression = 225,
        BinaryExpression = 226,
        ConditionalExpression = 227,
        TemplateExpression = 228,
        YieldExpression = 229,
        SpreadElement = 230,
        ClassExpression = 231,
        OmittedExpression = 232,
        ExpressionWithTypeArguments = 233,
        AsExpression = 234,
        NonNullExpression = 235,
        MetaProperty = 236,
        SyntheticExpression = 237,
        SatisfiesExpression = 238,
        TemplateSpan = 239,
        SemicolonClassElement = 240,
        Block = 241,
        EmptyStatement = 242,
        VariableStatement = 243,
        ExpressionStatement = 244,
        IfStatement = 245,
        DoStatement = 246,
        WhileStatement = 247,
        ForStatement = 248,
        ForInStatement = 249,
        ForOfStatement = 250,
        ContinueStatement = 251,
        BreakStatement = 252,
        ReturnStatement = 253,
        WithStatement = 254,
        SwitchStatement = 255,
        LabeledStatement = 256,
        ThrowStatement = 257,
        TryStatement = 258,
        DebuggerStatement = 259,
        VariableDeclaration = 260,
        VariableDeclarationList = 261,
        FunctionDeclaration = 262,
        ClassDeclaration = 263,
        InterfaceDeclaration = 264,
        TypeAliasDeclaration = 265,
        EnumDeclaration = 266,
        ModuleDeclaration = 267,
        ModuleBlock = 268,
        CaseBlock = 269,
        NamespaceExportDeclaration = 270,
        ImportEqualsDeclaration = 271,
        ImportDeclaration = 272,
        ImportClause = 273,
        NamespaceImport = 274,
        NamedImports = 275,
        ImportSpecifier = 276,
        ExportAssignment = 277,
        ExportDeclaration = 278,
        NamedExports = 279,
        NamespaceExport = 280,
        ExportSpecifier = 281,
        MissingDeclaration = 282,
        ExternalModuleReference = 283,
        JsxElement = 284,
        JsxSelfClosingElement = 285,
        JsxOpeningElement = 286,
        JsxClosingElement = 287,
        JsxFragment = 288,
        JsxOpeningFragment = 289,
        JsxClosingFragment = 290,
        JsxAttribute = 291,
        JsxAttributes = 292,
        JsxSpreadAttribute = 293,
        JsxExpression = 294,
        JsxNamespacedName = 295,
        CaseClause = 296,
        DefaultClause = 297,
        HeritageClause = 298,
        CatchClause = 299,
        ImportAttributes = 300,
        ImportAttribute = 301,
        /** @deprecated */ AssertClause = 300,
        /** @deprecated */ AssertEntry = 301,
        /** @deprecated */ ImportTypeAssertionContainer = 302,
        PropertyAssignment = 303,
        ShorthandPropertyAssignment = 304,
        SpreadAssignment = 305,
        EnumMember = 306,
        SourceFile = 307,
        Bundle = 308,
        JSDocTypeExpression = 309,
        JSDocNameReference = 310,
        JSDocMemberName = 311,
        JSDocAllType = 312,
        JSDocUnknownType = 313,
        JSDocNullableType = 314,
        JSDocNonNullableType = 315,
        JSDocOptionalType = 316,
        JSDocFunctionType = 317,
        JSDocVariadicType = 318,
        JSDocNamepathType = 319,
        JSDoc = 320,
        /** @deprecated Use SyntaxKind.JSDoc */
        JSDocComment = 320,
        JSDocText = 321,
        JSDocTypeLiteral = 322,
        JSDocSignature = 323,
        JSDocLink = 324,
        JSDocLinkCode = 325,
        JSDocLinkPlain = 326,
        JSDocTag = 327,
        JSDocAugmentsTag = 328,
        JSDocImplementsTag = 329,
        JSDocAuthorTag = 330,
        JSDocDeprecatedTag = 331,
        JSDocClassTag = 332,
        JSDocPublicTag = 333,
        JSDocPrivateTag = 334,
        JSDocProtectedTag = 335,
        JSDocReadonlyTag = 336,
        JSDocOverrideTag = 337,
        JSDocCallbackTag = 338,
        JSDocOverloadTag = 339,
        JSDocEnumTag = 340,
        JSDocParameterTag = 341,
        JSDocReturnTag = 342,
        JSDocThisTag = 343,
        JSDocTypeTag = 344,
        JSDocTemplateTag = 345,
        JSDocTypedefTag = 346,
        JSDocSeeTag = 347,
        JSDocPropertyTag = 348,
        JSDocThrowsTag = 349,
        JSDocSatisfiesTag = 350,
        JSDocImportTag = 351,
        SyntaxList = 352,
        NotEmittedStatement = 353,
        NotEmittedTypeElement = 354,
        PartiallyEmittedExpression = 355,
        CommaListExpression = 356,
        SyntheticReferenceExpression = 357,
        Count = 358,
        FirstAssignment = 64,
        LastAssignment = 79,
        FirstCompoundAssignment = 65,
        LastCompoundAssignment = 79,
        FirstReservedWord = 83,
        LastReservedWord = 118,
        FirstKeyword = 83,
        LastKeyword = 165,
        FirstFutureReservedWord = 119,
        LastFutureReservedWord = 127,
        FirstTypeNode = 182,
        LastTypeNode = 205,
        FirstPunctuation = 19,
        LastPunctuation = 79,
        FirstToken = 0,
        LastToken = 165,
        FirstTriviaToken = 2,
        LastTriviaToken = 7,
        FirstLiteralToken = 9,
        LastLiteralToken = 15,
        FirstTemplateToken = 15,
        LastTemplateToken = 18,
        FirstBinaryOperator = 30,
        LastBinaryOperator = 79,
        FirstStatement = 243,
        LastStatement = 259,
        FirstNode = 166,
        FirstJSDocNode = 309,
        LastJSDocNode = 351,
        FirstJSDocTagNode = 327,
        LastJSDocTagNode = 351,
    }
    type TriviaSyntaxKind = SyntaxKind.SingleLineCommentTrivia | SyntaxKind.MultiLineCommentTrivia | SyntaxKind.NewLineTrivia | SyntaxKind.WhitespaceTrivia | SyntaxKind.ShebangTrivia | SyntaxKind.ConflictMarkerTrivia;
    type LiteralSyntaxKind = SyntaxKind.NumericLiteral | SyntaxKind.BigIntLiteral | SyntaxKind.StringLiteral | SyntaxKind.JsxText | SyntaxKind.JsxTextAllWhiteSpaces | SyntaxKind.RegularExpressionLiteral | SyntaxKind.NoSubstitutionTemplateLiteral;
    type PseudoLiteralSyntaxKind = SyntaxKind.TemplateHead | SyntaxKind.TemplateMiddle | SyntaxKind.TemplateTail;
    type PunctuationSyntaxKind =
        | SyntaxKind.OpenBraceToken
        | SyntaxKind.CloseBraceToken
        | SyntaxKind.OpenParenToken
        | SyntaxKind.CloseParenToken
        | SyntaxKind.OpenBracketToken
        | SyntaxKind.CloseBracketToken
        | SyntaxKind.DotToken
        | SyntaxKind.DotDotDotToken
        | SyntaxKind.SemicolonToken
        | SyntaxKind.CommaToken
        | SyntaxKind.QuestionDotToken
        | SyntaxKind.LessThanToken
        | SyntaxKind.LessThanSlashToken
        | SyntaxKind.GreaterThanToken
        | SyntaxKind.LessThanEqualsToken
        | SyntaxKind.GreaterThanEqualsToken
        | SyntaxKind.EqualsEqualsToken
        | SyntaxKind.ExclamationEqualsToken
        | SyntaxKind.EqualsEqualsEqualsToken
        | SyntaxKind.ExclamationEqualsEqualsToken
        | SyntaxKind.EqualsGreaterThanToken
        | SyntaxKind.PlusToken
        | SyntaxKind.MinusToken
        | SyntaxKind.AsteriskToken
        | SyntaxKind.AsteriskAsteriskToken
        | SyntaxKind.SlashToken
        | SyntaxKind.PercentToken
        | SyntaxKind.PlusPlusToken
        | SyntaxKind.MinusMinusToken
        | SyntaxKind.LessThanLessThanToken
        | SyntaxKind.GreaterThanGreaterThanToken
        | SyntaxKind.GreaterThanGreaterThanGreaterThanToken
        | SyntaxKind.AmpersandToken
        | SyntaxKind.BarToken
        | SyntaxKind.CaretToken
        | SyntaxKind.ExclamationToken
        | SyntaxKind.TildeToken
        | SyntaxKind.AmpersandAmpersandToken
        | SyntaxKind.AmpersandAmpersandEqualsToken
        | SyntaxKind.BarBarToken
        | SyntaxKind.BarBarEqualsToken
        | SyntaxKind.QuestionQuestionToken
        | SyntaxKind.QuestionQuestionEqualsToken
        | SyntaxKind.QuestionToken
        | SyntaxKind.ColonToken
        | SyntaxKind.AtToken
        | SyntaxKind.BacktickToken
        | SyntaxKind.HashToken
        | SyntaxKind.EqualsToken
        | SyntaxKind.PlusEqualsToken
        | SyntaxKind.MinusEqualsToken
        | SyntaxKind.AsteriskEqualsToken
        | SyntaxKind.AsteriskAsteriskEqualsToken
        | SyntaxKind.SlashEqualsToken
        | SyntaxKind.PercentEqualsToken
        | SyntaxKind.LessThanLessThanEqualsToken
        | SyntaxKind.GreaterThanGreaterThanEqualsToken
        | SyntaxKind.GreaterThanGreaterThanGreaterThanEqualsToken
        | SyntaxKind.AmpersandEqualsToken
        | SyntaxKind.BarEqualsToken
        | SyntaxKind.CaretEqualsToken;
    type KeywordSyntaxKind =
        | SyntaxKind.AbstractKeyword
        | SyntaxKind.AccessorKeyword
        | SyntaxKind.AnyKeyword
        | SyntaxKind.AsKeyword
        | SyntaxKind.AssertsKeyword
        | SyntaxKind.AssertKeyword
        | SyntaxKind.AsyncKeyword
        | SyntaxKind.AwaitKeyword
        | SyntaxKind.BigIntKeyword
        | SyntaxKind.BooleanKeyword
        | SyntaxKind.BreakKeyword
        | SyntaxKind.CaseKeyword
        | SyntaxKind.CatchKeyword
        | SyntaxKind.ClassKeyword
        | SyntaxKind.ConstKeyword
        | SyntaxKind.ConstructorKeyword
        | SyntaxKind.ContinueKeyword
        | SyntaxKind.DebuggerKeyword
        | SyntaxKind.DeclareKeyword
        | SyntaxKind.DefaultKeyword
        | SyntaxKind.DeleteKeyword
        | SyntaxKind.DoKeyword
        | SyntaxKind.ElseKeyword
        | SyntaxKind.EnumKeyword
        | SyntaxKind.ExportKeyword
        | SyntaxKind.ExtendsKeyword
        | SyntaxKind.FalseKeyword
        | SyntaxKind.FinallyKeyword
        | SyntaxKind.ForKeyword
        | SyntaxKind.FromKeyword
        | SyntaxKind.FunctionKeyword
        | SyntaxKind.GetKeyword
        | SyntaxKind.GlobalKeyword
        | SyntaxKind.IfKeyword
        | SyntaxKind.ImplementsKeyword
        | SyntaxKind.ImportKeyword
        | SyntaxKind.InferKeyword
        | SyntaxKind.InKeyword
        | SyntaxKind.InstanceOfKeyword
        | SyntaxKind.InterfaceKeyword
        | SyntaxKind.IntrinsicKeyword
        | SyntaxKind.IsKeyword
        | SyntaxKind.KeyOfKeyword
        | SyntaxKind.LetKeyword
        | SyntaxKind.ModuleKeyword
        | SyntaxKind.NamespaceKeyword
        | SyntaxKind.NeverKeyword
        | SyntaxKind.NewKeyword
        | SyntaxKind.NullKeyword
        | SyntaxKind.NumberKeyword
        | SyntaxKind.ObjectKeyword
        | SyntaxKind.OfKeyword
        | SyntaxKind.PackageKeyword
        | SyntaxKind.PrivateKeyword
        | SyntaxKind.ProtectedKeyword
        | SyntaxKind.PublicKeyword
        | SyntaxKind.ReadonlyKeyword
        | SyntaxKind.OutKeyword
        | SyntaxKind.OverrideKeyword
        | SyntaxKind.RequireKeyword
        | SyntaxKind.ReturnKeyword
        | SyntaxKind.SatisfiesKeyword
        | SyntaxKind.SetKeyword
        | SyntaxKind.StaticKeyword
        | SyntaxKind.StringKeyword
        | SyntaxKind.SuperKeyword
        | SyntaxKind.SwitchKeyword
        | SyntaxKind.SymbolKeyword
        | SyntaxKind.ThisKeyword
        | SyntaxKind.ThrowKeyword
        | SyntaxKind.TrueKeyword
        | SyntaxKind.TryKeyword
        | SyntaxKind.TypeKeyword
        | SyntaxKind.TypeOfKeyword
        | SyntaxKind.UndefinedKeyword
        | SyntaxKind.UniqueKeyword
        | SyntaxKind.UnknownKeyword
        | SyntaxKind.UsingKeyword
        | SyntaxKind.VarKeyword
        | SyntaxKind.VoidKeyword
        | SyntaxKind.WhileKeyword
        | SyntaxKind.WithKeyword
        | SyntaxKind.YieldKeyword;
    type ModifierSyntaxKind = SyntaxKind.AbstractKeyword | SyntaxKind.AccessorKeyword | SyntaxKind.AsyncKeyword | SyntaxKind.ConstKeyword | SyntaxKind.DeclareKeyword | SyntaxKind.DefaultKeyword | SyntaxKind.ExportKeyword | SyntaxKind.InKeyword | SyntaxKind.PrivateKeyword | SyntaxKind.ProtectedKeyword | SyntaxKind.PublicKeyword | SyntaxKind.ReadonlyKeyword | SyntaxKind.OutKeyword | SyntaxKind.OverrideKeyword | SyntaxKind.StaticKeyword;
    type KeywordTypeSyntaxKind = SyntaxKind.AnyKeyword | SyntaxKind.BigIntKeyword | SyntaxKind.BooleanKeyword | SyntaxKind.IntrinsicKeyword | SyntaxKind.NeverKeyword | SyntaxKind.NumberKeyword | SyntaxKind.ObjectKeyword | SyntaxKind.StringKeyword | SyntaxKind.SymbolKeyword | SyntaxKind.UndefinedKeyword | SyntaxKind.UnknownKeyword | SyntaxKind.VoidKeyword;
    type TokenSyntaxKind = SyntaxKind.Unknown | SyntaxKind.EndOfFileToken | TriviaSyntaxKind | LiteralSyntaxKind | PseudoLiteralSyntaxKind | PunctuationSyntaxKind | SyntaxKind.Identifier | KeywordSyntaxKind;
    type JsxTokenSyntaxKind = SyntaxKind.LessThanSlashToken | SyntaxKind.EndOfFileToken | SyntaxKind.ConflictMarkerTrivia | SyntaxKind.JsxText | SyntaxKind.JsxTextAllWhiteSpaces | SyntaxKind.OpenBraceToken | SyntaxKind.LessThanToken;
    type JSDocSyntaxKind = SyntaxKind.EndOfFileToken | SyntaxKind.WhitespaceTrivia | SyntaxKind.AtToken | SyntaxKind.NewLineTrivia | SyntaxKind.AsteriskToken | SyntaxKind.OpenBraceToken | SyntaxKind.CloseBraceToken | SyntaxKind.LessThanToken | SyntaxKind.GreaterThanToken | SyntaxKind.OpenBracketToken | SyntaxKind.CloseBracketToken | SyntaxKind.OpenParenToken | SyntaxKind.CloseParenToken | SyntaxKind.EqualsToken | SyntaxKind.CommaToken | SyntaxKind.DotToken | SyntaxKind.Identifier | SyntaxKind.BacktickToken | SyntaxKind.HashToken | SyntaxKind.Unknown | KeywordSyntaxKind;
    enum NodeFlags {
        None = 0,
        Let = 1,
        Const = 2,
        Using = 4,
        AwaitUsing = 6,
        NestedNamespace = 8,
        Synthesized = 16,
        Namespace = 32,
        OptionalChain = 64,
        ExportContext = 128,
        ContainsThis = 256,
        HasImplicitReturn = 512,
        HasExplicitReturn = 1024,
        GlobalAugmentation = 2048,
        HasAsyncFunctions = 4096,
        DisallowInContext = 8192,
        YieldContext = 16384,
        DecoratorContext = 32768,
        AwaitContext = 65536,
        DisallowConditionalTypesContext = 131072,
        ThisNodeHasError = 262144,
        JavaScriptFile = 524288,
        ThisNodeOrAnySubNodesHasError = 1048576,
        HasAggregatedChildData = 2097152,
        JSDoc = 16777216,
        JsonFile = 134217728,
        BlockScoped = 7,
        Constant = 6,
        ReachabilityCheckFlags = 1536,
        ReachabilityAndEmitFlags = 5632,
        ContextFlags = 101441536,
        TypeExcludesFlags = 81920,
    }
    enum ModifierFlags {
        None = 0,
        Public = 1,
        Private = 2,
        Protected = 4,
        Readonly = 8,
        Override = 16,
        Export = 32,
        Abstract = 64,
        Ambient = 128,
        Static = 256,
        Accessor = 512,
        Async = 1024,
        Default = 2048,
        Const = 4096,
        In = 8192,
        Out = 16384,
        Decorator = 32768,
        Deprecated = 65536,
        HasComputedJSDocModifiers = 268435456,
        HasComputedFlags = 536870912,
        AccessibilityModifier = 7,
        ParameterPropertyModifier = 31,
        NonPublicAccessibilityModifier = 6,
        TypeScriptModifier = 28895,
        ExportDefault = 2080,
        All = 131071,
        Modifier = 98303,
    }
    enum JsxFlags {
        None = 0,
        /** An element from a named property of the JSX.IntrinsicElements interface */
        IntrinsicNamedElement = 1,
        /** An element inferred from the string index signature of the JSX.IntrinsicElements interface */
        IntrinsicIndexedElement = 2,
        IntrinsicElement = 3,
    }
    interface Node extends ReadonlyTextRange {
        readonly kind: SyntaxKind;
        readonly flags: NodeFlags;
        readonly parent: Node;
    }
    interface Node {
        getSourceFile(): SourceFile;
        getChildCount(sourceFile?: SourceFile): number;
        getChildAt(index: number, sourceFile?: SourceFile): Node;
        getChildren(sourceFile?: SourceFile): readonly Node[];
        getStart(sourceFile?: SourceFile, includeJsDocComment?: boolean): number;
        getFullStart(): number;
        getEnd(): number;
        getWidth(sourceFile?: SourceFileLike): number;
        getFullWidth(): number;
        getLeadingTriviaWidth(sourceFile?: SourceFile): number;
        getFullText(sourceFile?: SourceFile): string;
        getText(sourceFile?: SourceFile): string;
        getFirstToken(sourceFile?: SourceFile): Node | undefined;
        getLastToken(sourceFile?: SourceFile): Node | undefined;
        forEachChild<T>(cbNode: (node: Node) => T | undefined, cbNodeArray?: (nodes: NodeArray<Node>) => T | undefined): T | undefined;
    }
    interface JSDocContainer extends Node {
        _jsdocContainerBrand: any;
    }
    interface LocalsContainer extends Node {
        _localsContainerBrand: any;
    }
    interface FlowContainer extends Node {
        _flowContainerBrand: any;
    }
    type HasJSDoc =
        | AccessorDeclaration
        | ArrowFunction
        | BinaryExpression
        | Block
        | BreakStatement
        | CallSignatureDeclaration
        | CaseClause
        | ClassLikeDeclaration
        | ClassStaticBlockDeclaration
        | ConstructorDeclaration
        | ConstructorTypeNode
        | ConstructSignatureDeclaration
        | ContinueStatement
        | DebuggerStatement
        | DoStatement
        | ElementAccessExpression
        | EmptyStatement
        | EndOfFileToken
        | EnumDeclaration
        | EnumMember
        | ExportAssignment
        | ExportDeclaration
        | ExportSpecifier
        | ExpressionStatement
        | ForInStatement
        | ForOfStatement
        | ForStatement
        | FunctionDeclaration
        | FunctionExpression
        | FunctionTypeNode
        | Identifier
        | IfStatement
        | ImportDeclaration
        | ImportEqualsDeclaration
        | IndexSignatureDeclaration
        | InterfaceDeclaration
        | JSDocFunctionType
        | JSDocSignature
        | LabeledStatement
        | MethodDeclaration
        | MethodSignature
        | ModuleDeclaration
        | NamedTupleMember
        | NamespaceExportDeclaration
        | ObjectLiteralExpression
        | ParameterDeclaration
        | ParenthesizedExpression
        | PropertyAccessExpression
        | PropertyAssignment
        | PropertyDeclaration
        | PropertySignature
        | ReturnStatement
        | SemicolonClassElement
        | ShorthandPropertyAssignment
        | SpreadAssignment
        | SwitchStatement
        | ThrowStatement
        | TryStatement
        | TypeAliasDeclaration
        | TypeParameterDeclaration
        | VariableDeclaration
        | VariableStatement
        | WhileStatement
        | WithStatement;
    type HasType = SignatureDeclaration | VariableDeclaration | ParameterDeclaration | PropertySignature | PropertyDeclaration | TypePredicateNode | ParenthesizedTypeNode | TypeOperatorNode | MappedTypeNode | AssertionExpression | TypeAliasDeclaration | JSDocTypeExpression | JSDocNonNullableType | JSDocNullableType | JSDocOptionalType | JSDocVariadicType;
    type HasTypeArguments = CallExpression | NewExpression | TaggedTemplateExpression | JsxOpeningElement | JsxSelfClosingElement;
    type HasInitializer = HasExpressionInitializer | ForStatement | ForInStatement | ForOfStatement | JsxAttribute;
    type HasExpressionInitializer = VariableDeclaration | ParameterDeclaration | BindingElement | PropertyDeclaration | PropertyAssignment | EnumMember;
    type HasDecorators = ParameterDeclaration | PropertyDeclaration | MethodDeclaration | GetAccessorDeclaration | SetAccessorDeclaration | ClassExpression | ClassDeclaration;
    type HasModifiers = TypeParameterDeclaration | ParameterDeclaration | ConstructorTypeNode | PropertySignature | PropertyDeclaration | MethodSignature | MethodDeclaration | ConstructorDeclaration | GetAccessorDeclaration | SetAccessorDeclaration | IndexSignatureDeclaration | FunctionExpression | ArrowFunction | ClassExpression | VariableStatement | FunctionDeclaration | ClassDeclaration | InterfaceDeclaration | TypeAliasDeclaration | EnumDeclaration | ModuleDeclaration | ImportEqualsDeclaration | ImportDeclaration | ExportAssignment | ExportDeclaration;
    interface NodeArray<T extends Node> extends ReadonlyArray<T>, ReadonlyTextRange {
        readonly hasTrailingComma: boolean;
    }
    interface Token<TKind extends SyntaxKind> extends Node {
        readonly kind: TKind;
    }
    type EndOfFileToken = Token<SyntaxKind.EndOfFileToken> & JSDocContainer;
    interface PunctuationToken<TKind extends PunctuationSyntaxKind> extends Token<TKind> {
    }
    type DotToken = PunctuationToken<SyntaxKind.DotToken>;
    type DotDotDotToken = PunctuationToken<SyntaxKind.DotDotDotToken>;
    type QuestionToken = PunctuationToken<SyntaxKind.QuestionToken>;
    type ExclamationToken = PunctuationToken<SyntaxKind.ExclamationToken>;
    type ColonToken = PunctuationToken<SyntaxKind.ColonToken>;
    type EqualsToken = PunctuationToken<SyntaxKind.EqualsToken>;
    type AmpersandAmpersandEqualsToken = PunctuationToken<SyntaxKind.AmpersandAmpersandEqualsToken>;
    type BarBarEqualsToken = PunctuationToken<SyntaxKind.BarBarEqualsToken>;
    type QuestionQuestionEqualsToken = PunctuationToken<SyntaxKind.QuestionQuestionEqualsToken>;
    type AsteriskToken = PunctuationToken<SyntaxKind.AsteriskToken>;
    type EqualsGreaterThanToken = PunctuationToken<SyntaxKind.EqualsGreaterThanToken>;
    type PlusToken = PunctuationToken<SyntaxKind.PlusToken>;
    type MinusToken = PunctuationToken<SyntaxKind.MinusToken>;
    type QuestionDotToken = PunctuationToken<SyntaxKind.QuestionDotToken>;
    interface KeywordToken<TKind extends KeywordSyntaxKind> extends Token<TKind> {
    }
    type AssertsKeyword = KeywordToken<SyntaxKind.AssertsKeyword>;
    type AssertKeyword = KeywordToken<SyntaxKind.AssertKeyword>;
    type AwaitKeyword = KeywordToken<SyntaxKind.AwaitKeyword>;
    type CaseKeyword = KeywordToken<SyntaxKind.CaseKeyword>;
    interface ModifierToken<TKind extends ModifierSyntaxKind> extends KeywordToken<TKind> {
    }
    type AbstractKeyword = ModifierToken<SyntaxKind.AbstractKeyword>;
    type AccessorKeyword = ModifierToken<SyntaxKind.AccessorKeyword>;
    type AsyncKeyword = ModifierToken<SyntaxKind.AsyncKeyword>;
    type ConstKeyword = ModifierToken<SyntaxKind.ConstKeyword>;
    type DeclareKeyword = ModifierToken<SyntaxKind.DeclareKeyword>;
    type DefaultKeyword = ModifierToken<SyntaxKind.DefaultKeyword>;
    type ExportKeyword = ModifierToken<SyntaxKind.ExportKeyword>;
    type InKeyword = ModifierToken<SyntaxKind.InKeyword>;
    type PrivateKeyword = ModifierToken<SyntaxKind.PrivateKeyword>;
    type ProtectedKeyword = ModifierToken<SyntaxKind.ProtectedKeyword>;
    type PublicKeyword = ModifierToken<SyntaxKind.PublicKeyword>;
    type ReadonlyKeyword = ModifierToken<SyntaxKind.ReadonlyKeyword>;
    type OutKeyword = ModifierToken<SyntaxKind.OutKeyword>;
    type OverrideKeyword = ModifierToken<SyntaxKind.OverrideKeyword>;
    type StaticKeyword = ModifierToken<SyntaxKind.StaticKeyword>;
    type Modifier = AbstractKeyword | AccessorKeyword | AsyncKeyword | ConstKeyword | DeclareKeyword | DefaultKeyword | ExportKeyword | InKeyword | PrivateKeyword | ProtectedKeyword | PublicKeyword | OutKeyword | OverrideKeyword | ReadonlyKeyword | StaticKeyword;
    type ModifierLike = Modifier | Decorator;
    type AccessibilityModifier = PublicKeyword | PrivateKeyword | ProtectedKeyword;
    type ParameterPropertyModifier = AccessibilityModifier | ReadonlyKeyword;
    type ClassMemberModifier = AccessibilityModifier | ReadonlyKeyword | StaticKeyword | AccessorKeyword;
    type ModifiersArray = NodeArray<Modifier>;
    enum GeneratedIdentifierFlags {
        None = 0,
        ReservedInNestedScopes = 8,
        Optimistic = 16,
        FileLevel = 32,
        AllowNameSubstitution = 64,
    }
    interface Identifier extends PrimaryExpression, Declaration, JSDocContainer, FlowContainer {
        readonly kind: SyntaxKind.Identifier;
        /**
         * Prefer to use `id.unescapedText`. (Note: This is available only in services, not internally to the TypeScript compiler.)
         * Text of identifier, but if the identifier begins with two underscores, this will begin with three.
         */
        readonly escapedText: __String;
    }
    interface Identifier {
        readonly text: string;
    }
    interface TransientIdentifier extends Identifier {
        resolvedSymbol: Symbol;
    }
    interface QualifiedName extends Node, FlowContainer {
        readonly kind: SyntaxKind.QualifiedName;
        readonly left: EntityName;
        readonly right: Identifier;
    }
    type EntityName = Identifier | QualifiedName;
    type PropertyName = Identifier | StringLiteral | NoSubstitutionTemplateLiteral | NumericLiteral | ComputedPropertyName | PrivateIdentifier | BigIntLiteral;
    type MemberName = Identifier | PrivateIdentifier;
    type DeclarationName = PropertyName | JsxAttributeName | StringLiteralLike | ElementAccessExpression | BindingPattern | EntityNameExpression;
    interface Declaration extends Node {
        _declarationBrand: any;
    }
    interface NamedDeclaration extends Declaration {
        readonly name?: DeclarationName;
    }
    interface DeclarationStatement extends NamedDeclaration, Statement {
        readonly name?: Identifier | StringLiteral | NumericLiteral;
    }
    interface ComputedPropertyName extends Node {
        readonly kind: SyntaxKind.ComputedPropertyName;
        readonly parent: Declaration;
        readonly expression: Expression;
    }
    interface PrivateIdentifier extends PrimaryExpression {
        readonly kind: SyntaxKind.PrivateIdentifier;
        readonly escapedText: __String;
    }
    interface PrivateIdentifier {
        readonly text: string;
    }
    interface Decorator extends Node {
        readonly kind: SyntaxKind.Decorator;
        readonly parent: NamedDeclaration;
        readonly expression: LeftHandSideExpression;
    }
    interface TypeParameterDeclaration extends NamedDeclaration, JSDocContainer {
        readonly kind: SyntaxKind.TypeParameter;
        readonly parent: DeclarationWithTypeParameterChildren | InferTypeNode;
        readonly modifiers?: NodeArray<Modifier>;
        readonly name: Identifier;
        /** Note: Consider calling `getEffectiveConstraintOfTypeParameter` */
        readonly constraint?: TypeNode;
        readonly default?: TypeNode;
        expression?: Expression;
    }
    interface SignatureDeclarationBase extends NamedDeclaration, JSDocContainer {
        readonly kind: SignatureDeclaration["kind"];
        readonly name?: PropertyName;
        readonly typeParameters?: NodeArray<TypeParameterDeclaration> | undefined;
        readonly parameters: NodeArray<ParameterDeclaration>;
        readonly type?: TypeNode | undefined;
    }
    type SignatureDeclaration = CallSignatureDeclaration | ConstructSignatureDeclaration | MethodSignature | IndexSignatureDeclaration | FunctionTypeNode | ConstructorTypeNode | JSDocFunctionType | FunctionDeclaration | MethodDeclaration | ConstructorDeclaration | AccessorDeclaration | FunctionExpression | ArrowFunction;
    interface CallSignatureDeclaration extends SignatureDeclarationBase, TypeElement, LocalsContainer {
        readonly kind: SyntaxKind.CallSignature;
    }
    interface ConstructSignatureDeclaration extends SignatureDeclarationBase, TypeElement, LocalsContainer {
        readonly kind: SyntaxKind.ConstructSignature;
    }
    type BindingName = Identifier | BindingPattern;
    interface VariableDeclaration extends NamedDeclaration, JSDocContainer {
        readonly kind: SyntaxKind.VariableDeclaration;
        readonly parent: VariableDeclarationList | CatchClause;
        readonly name: BindingName;
        readonly exclamationToken?: ExclamationToken;
        readonly type?: TypeNode;
        readonly initializer?: Expression;
    }
    interface VariableDeclarationList extends Node {
        readonly kind: SyntaxKind.VariableDeclarationList;
        readonly parent: VariableStatement | ForStatement | ForOfStatement | ForInStatement;
        readonly declarations: NodeArray<VariableDeclaration>;
    }
    interface ParameterDeclaration extends NamedDeclaration, JSDocContainer {
        readonly kind: SyntaxKind.Parameter;
        readonly parent: SignatureDeclaration;
        readonly modifiers?: NodeArray<ModifierLike>;
        readonly dotDotDotToken?: DotDotDotToken;
        readonly name: BindingName;
        readonly questionToken?: QuestionToken;
        readonly type?: TypeNode;
        readonly initializer?: Expression;
    }
    interface BindingElement extends NamedDeclaration, FlowContainer {
        readonly kind: SyntaxKind.BindingElement;
        readonly parent: BindingPattern;
        readonly propertyName?: PropertyName;
        readonly dotDotDotToken?: DotDotDotToken;
        readonly name: BindingName;
        readonly initializer?: Expression;
    }
    interface PropertySignature extends TypeElement, JSDocContainer {
        readonly kind: SyntaxKind.PropertySignature;
        readonly parent: TypeLiteralNode | InterfaceDeclaration;
        readonly modifiers?: NodeArray<Modifier>;
        readonly name: PropertyName;
        readonly questionToken?: QuestionToken;
        readonly type?: TypeNode;
    }
    interface PropertyDeclaration extends ClassElement, JSDocContainer {
        readonly kind: SyntaxKind.PropertyDeclaration;
        readonly parent: ClassLikeDeclaration;
        readonly modifiers?: NodeArray<ModifierLike>;
        readonly name: PropertyName;
        readonly questionToken?: QuestionToken;
        readonly exclamationToken?: ExclamationToken;
        readonly type?: TypeNode;
        readonly initializer?: Expression;
    }
    interface AutoAccessorPropertyDeclaration extends PropertyDeclaration {
        _autoAccessorBrand: any;
    }
    interface ObjectLiteralElement extends NamedDeclaration {
        _objectLiteralBrand: any;
        readonly name?: PropertyName;
    }
    /** Unlike ObjectLiteralElement, excludes JSXAttribute and JSXSpreadAttribute. */
    type ObjectLiteralElementLike = PropertyAssignment | ShorthandPropertyAssignment | SpreadAssignment | MethodDeclaration | AccessorDeclaration;
    interface PropertyAssignment extends ObjectLiteralElement, JSDocContainer {
        readonly kind: SyntaxKind.PropertyAssignment;
        readonly parent: ObjectLiteralExpression;
        readonly name: PropertyName;
        readonly initializer: Expression;
    }
    interface ShorthandPropertyAssignment extends ObjectLiteralElement, JSDocContainer {
        readonly kind: SyntaxKind.ShorthandPropertyAssignment;
        readonly parent: ObjectLiteralExpression;
        readonly name: Identifier;
        readonly equalsToken?: EqualsToken;
        readonly objectAssignmentInitializer?: Expression;
    }
    interface SpreadAssignment extends ObjectLiteralElement, JSDocContainer {
        readonly kind: SyntaxKind.SpreadAssignment;
        readonly parent: ObjectLiteralExpression;
        readonly expression: Expression;
    }
    type VariableLikeDeclaration = VariableDeclaration | ParameterDeclaration | BindingElement | PropertyDeclaration | PropertyAssignment | PropertySignature | JsxAttribute | ShorthandPropertyAssignment | EnumMember | JSDocPropertyTag | JSDocParameterTag;
    interface ObjectBindingPattern extends Node {
        readonly kind: SyntaxKind.ObjectBindingPattern;
        readonly parent: VariableDeclaration | ParameterDeclaration | BindingElement;
        readonly elements: NodeArray<BindingElement>;
    }
    interface ArrayBindingPattern extends Node {
        readonly kind: SyntaxKind.ArrayBindingPattern;
        readonly parent: VariableDeclaration | ParameterDeclaration | BindingElement;
        readonly elements: NodeArray<ArrayBindingElement>;
    }
    type BindingPattern = ObjectBindingPattern | ArrayBindingPattern;
    type ArrayBindingElement = BindingElement | OmittedExpression;
    /**
     * Several node kinds share function-like features such as a signature,
     * a name, and a body. These nodes should extend FunctionLikeDeclarationBase.
     * Examples:
     * - FunctionDeclaration
     * - MethodDeclaration
     * - AccessorDeclaration
     */
    interface FunctionLikeDeclarationBase extends SignatureDeclarationBase {
        _functionLikeDeclarationBrand: any;
        readonly asteriskToken?: AsteriskToken | undefined;
        readonly questionToken?: QuestionToken | undefined;
        readonly exclamationToken?: ExclamationToken | undefined;
        readonly body?: Block | Expression | undefined;
    }
    type FunctionLikeDeclaration = FunctionDeclaration | MethodDeclaration | GetAccessorDeclaration | SetAccessorDeclaration | ConstructorDeclaration | FunctionExpression | ArrowFunction;
    /** @deprecated Use SignatureDeclaration */
    type FunctionLike = SignatureDeclaration;
    interface FunctionDeclaration extends FunctionLikeDeclarationBase, DeclarationStatement, LocalsContainer {
        readonly kind: SyntaxKind.FunctionDeclaration;
        readonly modifiers?: NodeArray<ModifierLike>;
        readonly name?: Identifier;
        readonly body?: FunctionBody;
    }
    interface MethodSignature extends SignatureDeclarationBase, TypeElement, LocalsContainer {
        readonly kind: SyntaxKind.MethodSignature;
        readonly parent: TypeLiteralNode | InterfaceDeclaration;
        readonly modifiers?: NodeArray<Modifier>;
        readonly name: PropertyName;
    }
    interface MethodDeclaration extends FunctionLikeDeclarationBase, ClassElement, ObjectLiteralElement, JSDocContainer, LocalsContainer, FlowContainer {
        readonly kind: SyntaxKind.MethodDeclaration;
        readonly parent: ClassLikeDeclaration | ObjectLiteralExpression;
        readonly modifiers?: NodeArray<ModifierLike> | undefined;
        readonly name: PropertyName;
        readonly body?: FunctionBody | undefined;
    }
    interface ConstructorDeclaration extends FunctionLikeDeclarationBase, ClassElement, JSDocContainer, LocalsContainer {
        readonly kind: SyntaxKind.Constructor;
        readonly parent: ClassLikeDeclaration;
        readonly modifiers?: NodeArray<ModifierLike> | undefined;
        readonly body?: FunctionBody | undefined;
    }
    /** For when we encounter a semicolon in a class declaration. ES6 allows these as class elements. */
    interface SemicolonClassElement extends ClassElement, JSDocContainer {
        readonly kind: SyntaxKind.SemicolonClassElement;
        readonly parent: ClassLikeDeclaration;
    }
    interface GetAccessorDeclaration extends FunctionLikeDeclarationBase, ClassElement, TypeElement, ObjectLiteralElement, JSDocContainer, LocalsContainer, FlowContainer {
        readonly kind: SyntaxKind.GetAccessor;
        readonly parent: ClassLikeDeclaration | ObjectLiteralExpression | TypeLiteralNode | InterfaceDeclaration;
        readonly modifiers?: NodeArray<ModifierLike>;
        readonly name: PropertyName;
        readonly body?: FunctionBody;
    }
    interface SetAccessorDeclaration extends FunctionLikeDeclarationBase, ClassElement, TypeElement, ObjectLiteralElement, JSDocContainer, LocalsContainer, FlowContainer {
        readonly kind: SyntaxKind.SetAccessor;
        readonly parent: ClassLikeDeclaration | ObjectLiteralExpression | TypeLiteralNode | InterfaceDeclaration;
        readonly modifiers?: NodeArray<ModifierLike>;
        readonly name: PropertyName;
        readonly body?: FunctionBody;
    }
    type AccessorDeclaration = GetAccessorDeclaration | SetAccessorDeclaration;
    interface IndexSignatureDeclaration extends SignatureDeclarationBase, ClassElement, TypeElement, LocalsContainer {
        readonly kind: SyntaxKind.IndexSignature;
        readonly parent: ObjectTypeDeclaration;
        readonly modifiers?: NodeArray<ModifierLike>;
        readonly type: TypeNode;
    }
    interface ClassStaticBlockDeclaration extends ClassElement, JSDocContainer, LocalsContainer {
        readonly kind: SyntaxKind.ClassStaticBlockDeclaration;
        readonly parent: ClassDeclaration | ClassExpression;
        readonly body: Block;
    }
    interface TypeNode extends Node {
        _typeNodeBrand: any;
    }
    interface KeywordTypeNode<TKind extends KeywordTypeSyntaxKind = KeywordTypeSyntaxKind> extends KeywordToken<TKind>, TypeNode {
        readonly kind: TKind;
    }
    /** @deprecated */
    interface ImportTypeAssertionContainer extends Node {
        readonly kind: SyntaxKind.ImportTypeAssertionContainer;
        readonly parent: ImportTypeNode;
        /** @deprecated */ readonly assertClause: AssertClause;
        readonly multiLine?: boolean;
    }
    interface ImportTypeNode extends NodeWithTypeArguments {
        readonly kind: SyntaxKind.ImportType;
        readonly isTypeOf: boolean;
        readonly argument: TypeNode;
        /** @deprecated */ readonly assertions?: ImportTypeAssertionContainer;
        readonly attributes?: ImportAttributes;
        readonly qualifier?: EntityName;
    }
    interface ThisTypeNode extends TypeNode {
        readonly kind: SyntaxKind.ThisType;
    }
    type FunctionOrConstructorTypeNode = FunctionTypeNode | ConstructorTypeNode;
    interface FunctionOrConstructorTypeNodeBase extends TypeNode, SignatureDeclarationBase {
        readonly kind: SyntaxKind.FunctionType | SyntaxKind.ConstructorType;
        readonly type: TypeNode;
    }
    interface FunctionTypeNode extends FunctionOrConstructorTypeNodeBase, LocalsContainer {
        readonly kind: SyntaxKind.FunctionType;
    }
    interface ConstructorTypeNode extends FunctionOrConstructorTypeNodeBase, LocalsContainer {
        readonly kind: SyntaxKind.ConstructorType;
        readonly modifiers?: NodeArray<Modifier>;
    }
    interface NodeWithTypeArguments extends TypeNode {
        readonly typeArguments?: NodeArray<TypeNode>;
    }
    type TypeReferenceType = TypeReferenceNode | ExpressionWithTypeArguments;
    interface TypeReferenceNode extends NodeWithTypeArguments {
        readonly kind: SyntaxKind.TypeReference;
        readonly typeName: EntityName;
    }
    interface TypePredicateNode extends TypeNode {
        readonly kind: SyntaxKind.TypePredicate;
        readonly parent: SignatureDeclaration | JSDocTypeExpression;
        readonly assertsModifier?: AssertsKeyword;
        readonly parameterName: Identifier | ThisTypeNode;
        readonly type?: TypeNode;
    }
    interface TypeQueryNode extends NodeWithTypeArguments {
        readonly kind: SyntaxKind.TypeQuery;
        readonly exprName: EntityName;
    }
    interface TypeLiteralNode extends TypeNode, Declaration {
        readonly kind: SyntaxKind.TypeLiteral;
        readonly members: NodeArray<TypeElement>;
    }
    interface ArrayTypeNode extends TypeNode {
        readonly kind: SyntaxKind.ArrayType;
        readonly elementType: TypeNode;
    }
    interface TupleTypeNode extends TypeNode {
        readonly kind: SyntaxKind.TupleType;
        readonly elements: NodeArray<TypeNode | NamedTupleMember>;
    }
    interface NamedTupleMember extends TypeNode, Declaration, JSDocContainer {
        readonly kind: SyntaxKind.NamedTupleMember;
        readonly dotDotDotToken?: Token<SyntaxKind.DotDotDotToken>;
        readonly name: Identifier;
        readonly questionToken?: Token<SyntaxKind.QuestionToken>;
        readonly type: TypeNode;
    }
    interface OptionalTypeNode extends TypeNode {
        readonly kind: SyntaxKind.OptionalType;
        readonly type: TypeNode;
    }
    interface RestTypeNode extends TypeNode {
        readonly kind: SyntaxKind.RestType;
        readonly type: TypeNode;
    }
    type UnionOrIntersectionTypeNode = UnionTypeNode | IntersectionTypeNode;
    interface UnionTypeNode extends TypeNode {
        readonly kind: SyntaxKind.UnionType;
        readonly types: NodeArray<TypeNode>;
    }
    interface IntersectionTypeNode extends TypeNode {
        readonly kind: SyntaxKind.IntersectionType;
        readonly types: NodeArray<TypeNode>;
    }
    interface ConditionalTypeNode extends TypeNode, LocalsContainer {
        readonly kind: SyntaxKind.ConditionalType;
        readonly checkType: TypeNode;
        readonly extendsType: TypeNode;
        readonly trueType: TypeNode;
        readonly falseType: TypeNode;
    }
    interface InferTypeNode extends TypeNode {
        readonly kind: SyntaxKind.InferType;
        readonly typeParameter: TypeParameterDeclaration;
    }
    interface ParenthesizedTypeNode extends TypeNode {
        readonly kind: SyntaxKind.ParenthesizedType;
        readonly type: TypeNode;
    }
    interface TypeOperatorNode extends TypeNode {
        readonly kind: SyntaxKind.TypeOperator;
        readonly operator: SyntaxKind.KeyOfKeyword | SyntaxKind.UniqueKeyword | SyntaxKind.ReadonlyKeyword;
        readonly type: TypeNode;
    }
    interface IndexedAccessTypeNode extends TypeNode {
        readonly kind: SyntaxKind.IndexedAccessType;
        readonly objectType: TypeNode;
        readonly indexType: TypeNode;
    }
    interface MappedTypeNode extends TypeNode, Declaration, LocalsContainer {
        readonly kind: SyntaxKind.MappedType;
        readonly readonlyToken?: ReadonlyKeyword | PlusToken | MinusToken;
        readonly typeParameter: TypeParameterDeclaration;
        readonly nameType?: TypeNode;
        readonly questionToken?: QuestionToken | PlusToken | MinusToken;
        readonly type?: TypeNode;
        /** Used only to produce grammar errors */
        readonly members?: NodeArray<TypeElement>;
    }
    interface LiteralTypeNode extends TypeNode {
        readonly kind: SyntaxKind.LiteralType;
        readonly literal: NullLiteral | BooleanLiteral | LiteralExpression | PrefixUnaryExpression;
    }
    interface StringLiteral extends LiteralExpression, Declaration {
        readonly kind: SyntaxKind.StringLiteral;
    }
    type StringLiteralLike = StringLiteral | NoSubstitutionTemplateLiteral;
    type PropertyNameLiteral = Identifier | StringLiteralLike | NumericLiteral | JsxNamespacedName | BigIntLiteral;
    interface TemplateLiteralTypeNode extends TypeNode {
        kind: SyntaxKind.TemplateLiteralType;
        readonly head: TemplateHead;
        readonly templateSpans: NodeArray<TemplateLiteralTypeSpan>;
    }
    interface TemplateLiteralTypeSpan extends TypeNode {
        readonly kind: SyntaxKind.TemplateLiteralTypeSpan;
        readonly parent: TemplateLiteralTypeNode;
        readonly type: TypeNode;
        readonly literal: TemplateMiddle | TemplateTail;
    }
    interface Expression extends Node {
        _expressionBrand: any;
    }
    interface OmittedExpression extends Expression {
        readonly kind: SyntaxKind.OmittedExpression;
    }
    interface PartiallyEmittedExpression extends LeftHandSideExpression {
        readonly kind: SyntaxKind.PartiallyEmittedExpression;
        readonly expression: Expression;
    }
    interface UnaryExpression extends Expression {
        _unaryExpressionBrand: any;
    }
    /** Deprecated, please use UpdateExpression */
    type IncrementExpression = UpdateExpression;
    interface UpdateExpression extends UnaryExpression {
        _updateExpressionBrand: any;
    }
    type PrefixUnaryOperator = SyntaxKind.PlusPlusToken | SyntaxKind.MinusMinusToken | SyntaxKind.PlusToken | SyntaxKind.MinusToken | SyntaxKind.TildeToken | SyntaxKind.ExclamationToken;
    interface PrefixUnaryExpression extends UpdateExpression {
        readonly kind: SyntaxKind.PrefixUnaryExpression;
        readonly operator: PrefixUnaryOperator;
        readonly operand: UnaryExpression;
    }
    type PostfixUnaryOperator = SyntaxKind.PlusPlusToken | SyntaxKind.MinusMinusToken;
    interface PostfixUnaryExpression extends UpdateExpression {
        readonly kind: SyntaxKind.PostfixUnaryExpression;
        readonly operand: LeftHandSideExpression;
        readonly operator: PostfixUnaryOperator;
    }
    interface LeftHandSideExpression extends UpdateExpression {
        _leftHandSideExpressionBrand: any;
    }
    interface MemberExpression extends LeftHandSideExpression {
        _memberExpressionBrand: any;
    }
    interface PrimaryExpression extends MemberExpression {
        _primaryExpressionBrand: any;
    }
    interface NullLiteral extends PrimaryExpression {
        readonly kind: SyntaxKind.NullKeyword;
    }
    interface TrueLiteral extends PrimaryExpression {
        readonly kind: SyntaxKind.TrueKeyword;
    }
    interface FalseLiteral extends PrimaryExpression {
        readonly kind: SyntaxKind.FalseKeyword;
    }
    type BooleanLiteral = TrueLiteral | FalseLiteral;
    interface ThisExpression extends PrimaryExpression, FlowContainer {
        readonly kind: SyntaxKind.ThisKeyword;
    }
    interface SuperExpression extends PrimaryExpression, FlowContainer {
        readonly kind: SyntaxKind.SuperKeyword;
    }
    interface ImportExpression extends PrimaryExpression {
        readonly kind: SyntaxKind.ImportKeyword;
    }
    interface DeleteExpression extends UnaryExpression {
        readonly kind: SyntaxKind.DeleteExpression;
        readonly expression: UnaryExpression;
    }
    interface TypeOfExpression extends UnaryExpression {
        readonly kind: SyntaxKind.TypeOfExpression;
        readonly expression: UnaryExpression;
    }
    interface VoidExpression extends UnaryExpression {
        readonly kind: SyntaxKind.VoidExpression;
        readonly expression: UnaryExpression;
    }
    interface AwaitExpression extends UnaryExpression {
        readonly kind: SyntaxKind.AwaitExpression;
        readonly expression: UnaryExpression;
    }
    interface YieldExpression extends Expression {
        readonly kind: SyntaxKind.YieldExpression;
        readonly asteriskToken?: AsteriskToken;
        readonly expression?: Expression;
    }
    interface SyntheticExpression extends Expression {
        readonly kind: SyntaxKind.SyntheticExpression;
        readonly isSpread: boolean;
        readonly type: Type;
        readonly tupleNameSource?: ParameterDeclaration | NamedTupleMember;
    }
    type ExponentiationOperator = SyntaxKind.AsteriskAsteriskToken;
    type MultiplicativeOperator = SyntaxKind.AsteriskToken | SyntaxKind.SlashToken | SyntaxKind.PercentToken;
    type MultiplicativeOperatorOrHigher = ExponentiationOperator | MultiplicativeOperator;
    type AdditiveOperator = SyntaxKind.PlusToken | SyntaxKind.MinusToken;
    type AdditiveOperatorOrHigher = MultiplicativeOperatorOrHigher | AdditiveOperator;
    type ShiftOperator = SyntaxKind.LessThanLessThanToken | SyntaxKind.GreaterThanGreaterThanToken | SyntaxKind.GreaterThanGreaterThanGreaterThanToken;
    type ShiftOperatorOrHigher = AdditiveOperatorOrHigher | ShiftOperator;
    type RelationalOperator = SyntaxKind.LessThanToken | SyntaxKind.LessThanEqualsToken | SyntaxKind.GreaterThanToken | SyntaxKind.GreaterThanEqualsToken | SyntaxKind.InstanceOfKeyword | SyntaxKind.InKeyword;
    type RelationalOperatorOrHigher = ShiftOperatorOrHigher | RelationalOperator;
    type EqualityOperator = SyntaxKind.EqualsEqualsToken | SyntaxKind.EqualsEqualsEqualsToken | SyntaxKind.ExclamationEqualsEqualsToken | SyntaxKind.ExclamationEqualsToken;
    type EqualityOperatorOrHigher = RelationalOperatorOrHigher | EqualityOperator;
    type BitwiseOperator = SyntaxKind.AmpersandToken | SyntaxKind.BarToken | SyntaxKind.CaretToken;
    type BitwiseOperatorOrHigher = EqualityOperatorOrHigher | BitwiseOperator;
    type LogicalOperator = SyntaxKind.AmpersandAmpersandToken | SyntaxKind.BarBarToken;
    type LogicalOperatorOrHigher = BitwiseOperatorOrHigher | LogicalOperator;
    type CompoundAssignmentOperator = SyntaxKind.PlusEqualsToken | SyntaxKind.MinusEqualsToken | SyntaxKind.AsteriskAsteriskEqualsToken | SyntaxKind.AsteriskEqualsToken | SyntaxKind.SlashEqualsToken | SyntaxKind.PercentEqualsToken | SyntaxKind.AmpersandEqualsToken | SyntaxKind.BarEqualsToken | SyntaxKind.CaretEqualsToken | SyntaxKind.LessThanLessThanEqualsToken | SyntaxKind.GreaterThanGreaterThanGreaterThanEqualsToken | SyntaxKind.GreaterThanGreaterThanEqualsToken | SyntaxKind.BarBarEqualsToken | SyntaxKind.AmpersandAmpersandEqualsToken | SyntaxKind.QuestionQuestionEqualsToken;
    type AssignmentOperator = SyntaxKind.EqualsToken | CompoundAssignmentOperator;
    type AssignmentOperatorOrHigher = SyntaxKind.QuestionQuestionToken | LogicalOperatorOrHigher | AssignmentOperator;
    type BinaryOperator = AssignmentOperatorOrHigher | SyntaxKind.CommaToken;
    type LogicalOrCoalescingAssignmentOperator = SyntaxKind.AmpersandAmpersandEqualsToken | SyntaxKind.BarBarEqualsToken | SyntaxKind.QuestionQuestionEqualsToken;
    type BinaryOperatorToken = Token<BinaryOperator>;
    interface BinaryExpression extends Expression, Declaration, JSDocContainer {
        readonly kind: SyntaxKind.BinaryExpression;
        readonly left: Expression;
        readonly operatorToken: BinaryOperatorToken;
        readonly right: Expression;
    }
    type AssignmentOperatorToken = Token<AssignmentOperator>;
    interface AssignmentExpression<TOperator extends AssignmentOperatorToken> extends BinaryExpression {
        readonly left: LeftHandSideExpression;
        readonly operatorToken: TOperator;
    }
    interface ObjectDestructuringAssignment extends AssignmentExpression<EqualsToken> {
        readonly left: ObjectLiteralExpression;
    }
    interface ArrayDestructuringAssignment extends AssignmentExpression<EqualsToken> {
        readonly left: ArrayLiteralExpression;
    }
    type DestructuringAssignment = ObjectDestructuringAssignment | ArrayDestructuringAssignment;
    type BindingOrAssignmentElement = VariableDeclaration | ParameterDeclaration | ObjectBindingOrAssignmentElement | ArrayBindingOrAssignmentElement;
    type ObjectBindingOrAssignmentElement = BindingElement | PropertyAssignment | ShorthandPropertyAssignment | SpreadAssignment;
    type ArrayBindingOrAssignmentElement = BindingElement | OmittedExpression | SpreadElement | ArrayLiteralExpression | ObjectLiteralExpression | AssignmentExpression<EqualsToken> | Identifier | PropertyAccessExpression | ElementAccessExpression;
    type BindingOrAssignmentElementRestIndicator = DotDotDotToken | SpreadElement | SpreadAssignment;
    type BindingOrAssignmentElementTarget = BindingOrAssignmentPattern | Identifier | PropertyAccessExpression | ElementAccessExpression | OmittedExpression;
    type ObjectBindingOrAssignmentPattern = ObjectBindingPattern | ObjectLiteralExpression;
    type ArrayBindingOrAssignmentPattern = ArrayBindingPattern | ArrayLiteralExpression;
    type AssignmentPattern = ObjectLiteralExpression | ArrayLiteralExpression;
    type BindingOrAssignmentPattern = ObjectBindingOrAssignmentPattern | ArrayBindingOrAssignmentPattern;
    interface ConditionalExpression extends Expression {
        readonly kind: SyntaxKind.ConditionalExpression;
        readonly condition: Expression;
        readonly questionToken: QuestionToken;
        readonly whenTrue: Expression;
        readonly colonToken: ColonToken;
        readonly whenFalse: Expression;
    }
    type FunctionBody = Block;
    type ConciseBody = FunctionBody | Expression;
    interface FunctionExpression extends PrimaryExpression, FunctionLikeDeclarationBase, JSDocContainer, LocalsContainer, FlowContainer {
        readonly kind: SyntaxKind.FunctionExpression;
        readonly modifiers?: NodeArray<Modifier>;
        readonly name?: Identifier;
        readonly body: FunctionBody;
    }
    interface ArrowFunction extends Expression, FunctionLikeDeclarationBase, JSDocContainer, LocalsContainer, FlowContainer {
        readonly kind: SyntaxKind.ArrowFunction;
        readonly modifiers?: NodeArray<Modifier>;
        readonly equalsGreaterThanToken: EqualsGreaterThanToken;
        readonly body: ConciseBody;
        readonly name: never;
    }
    interface LiteralLikeNode extends Node {
        text: string;
        isUnterminated?: boolean;
        hasExtendedUnicodeEscape?: boolean;
    }
    interface TemplateLiteralLikeNode extends LiteralLikeNode {
        rawText?: string;
    }
    interface LiteralExpression extends LiteralLikeNode, PrimaryExpression {
        _literalExpressionBrand: any;
    }
    interface RegularExpressionLiteral extends LiteralExpression {
        readonly kind: SyntaxKind.RegularExpressionLiteral;
    }
    interface NoSubstitutionTemplateLiteral extends LiteralExpression, TemplateLiteralLikeNode, Declaration {
        readonly kind: SyntaxKind.NoSubstitutionTemplateLiteral;
    }
    enum TokenFlags {
        None = 0,
        Scientific = 16,
        Octal = 32,
        HexSpecifier = 64,
        BinarySpecifier = 128,
        OctalSpecifier = 256,
    }
    interface NumericLiteral extends LiteralExpression, Declaration {
        readonly kind: SyntaxKind.NumericLiteral;
    }
    interface BigIntLiteral extends LiteralExpression {
        readonly kind: SyntaxKind.BigIntLiteral;
    }
    type LiteralToken = NumericLiteral | BigIntLiteral | StringLiteral | JsxText | RegularExpressionLiteral | NoSubstitutionTemplateLiteral;
    interface TemplateHead extends TemplateLiteralLikeNode {
        readonly kind: SyntaxKind.TemplateHead;
        readonly parent: TemplateExpression | TemplateLiteralTypeNode;
    }
    interface TemplateMiddle extends TemplateLiteralLikeNode {
        readonly kind: SyntaxKind.TemplateMiddle;
        readonly parent: TemplateSpan | TemplateLiteralTypeSpan;
    }
    interface TemplateTail extends TemplateLiteralLikeNode {
        readonly kind: SyntaxKind.TemplateTail;
        readonly parent: TemplateSpan | TemplateLiteralTypeSpan;
    }
    type PseudoLiteralToken = TemplateHead | TemplateMiddle | TemplateTail;
    type TemplateLiteralToken = NoSubstitutionTemplateLiteral | PseudoLiteralToken;
    interface TemplateExpression extends PrimaryExpression {
        readonly kind: SyntaxKind.TemplateExpression;
        readonly head: TemplateHead;
        readonly templateSpans: NodeArray<TemplateSpan>;
    }
    type TemplateLiteral = TemplateExpression | NoSubstitutionTemplateLiteral;
    interface TemplateSpan extends Node {
        readonly kind: SyntaxKind.TemplateSpan;
        readonly parent: TemplateExpression;
        readonly expression: Expression;
        readonly literal: TemplateMiddle | TemplateTail;
    }
    interface ParenthesizedExpression extends PrimaryExpression, JSDocContainer {
        readonly kind: SyntaxKind.ParenthesizedExpression;
        readonly expression: Expression;
    }
    interface ArrayLiteralExpression extends PrimaryExpression {
        readonly kind: SyntaxKind.ArrayLiteralExpression;
        readonly elements: NodeArray<Expression>;
    }
    interface SpreadElement extends Expression {
        readonly kind: SyntaxKind.SpreadElement;
        readonly parent: ArrayLiteralExpression | CallExpression | NewExpression;
        readonly expression: Expression;
    }
    /**
     * This interface is a base interface for ObjectLiteralExpression and JSXAttributes to extend from. JSXAttributes is similar to
     * ObjectLiteralExpression in that it contains array of properties; however, JSXAttributes' properties can only be
     * JSXAttribute or JSXSpreadAttribute. ObjectLiteralExpression, on the other hand, can only have properties of type
     * ObjectLiteralElement (e.g. PropertyAssignment, ShorthandPropertyAssignment etc.)
     */
    interface ObjectLiteralExpressionBase<T extends ObjectLiteralElement> extends PrimaryExpression, Declaration {
        readonly properties: NodeArray<T>;
    }
    interface ObjectLiteralExpression extends ObjectLiteralExpressionBase<ObjectLiteralElementLike>, JSDocContainer {
        readonly kind: SyntaxKind.ObjectLiteralExpression;
    }
    type EntityNameExpression = Identifier | PropertyAccessEntityNameExpression;
    type EntityNameOrEntityNameExpression = EntityName | EntityNameExpression;
    type AccessExpression = PropertyAccessExpression | ElementAccessExpression;
    interface PropertyAccessExpression extends MemberExpression, NamedDeclaration, JSDocContainer, FlowContainer {
        readonly kind: SyntaxKind.PropertyAccessExpression;
        readonly expression: LeftHandSideExpression;
        readonly questionDotToken?: QuestionDotToken;
        readonly name: MemberName;
    }
    interface PropertyAccessChain extends PropertyAccessExpression {
        _optionalChainBrand: any;
        readonly name: MemberName;
    }
    interface SuperPropertyAccessExpression extends PropertyAccessExpression {
        readonly expression: SuperExpression;
    }
    /** Brand for a PropertyAccessExpression which, like a QualifiedName, consists of a sequence of identifiers separated by dots. */
    interface PropertyAccessEntityNameExpression extends PropertyAccessExpression {
        _propertyAccessExpressionLikeQualifiedNameBrand?: any;
        readonly expression: EntityNameExpression;
        readonly name: Identifier;
    }
    interface ElementAccessExpression extends MemberExpression, Declaration, JSDocContainer, FlowContainer {
        readonly kind: SyntaxKind.ElementAccessExpression;
        readonly expression: LeftHandSideExpression;
        readonly questionDotToken?: QuestionDotToken;
        readonly argumentExpression: Expression;
    }
    interface ElementAccessChain extends ElementAccessExpression {
        _optionalChainBrand: any;
    }
    interface SuperElementAccessExpression extends ElementAccessExpression {
        readonly expression: SuperExpression;
    }
    type SuperProperty = SuperPropertyAccessExpression | SuperElementAccessExpression;
    interface CallExpression extends LeftHandSideExpression, Declaration {
        readonly kind: SyntaxKind.CallExpression;
        readonly expression: LeftHandSideExpression;
        readonly questionDotToken?: QuestionDotToken;
        readonly typeArguments?: NodeArray<TypeNode>;
        readonly arguments: NodeArray<Expression>;
    }
    interface CallChain extends CallExpression {
        _optionalChainBrand: any;
    }
    type OptionalChain = PropertyAccessChain | ElementAccessChain | CallChain | NonNullChain;
    interface SuperCall extends CallExpression {
        readonly expression: SuperExpression;
    }
    interface ImportCall extends CallExpression {
        readonly expression: ImportExpression;
    }
    interface ExpressionWithTypeArguments extends MemberExpression, NodeWithTypeArguments {
        readonly kind: SyntaxKind.ExpressionWithTypeArguments;
        readonly expression: LeftHandSideExpression;
    }
    interface NewExpression extends PrimaryExpression, Declaration {
        readonly kind: SyntaxKind.NewExpression;
        readonly expression: LeftHandSideExpression;
        readonly typeArguments?: NodeArray<TypeNode>;
        readonly arguments?: NodeArray<Expression>;
    }
    interface TaggedTemplateExpression extends MemberExpression {
        readonly kind: SyntaxKind.TaggedTemplateExpression;
        readonly tag: LeftHandSideExpression;
        readonly typeArguments?: NodeArray<TypeNode>;
        readonly template: TemplateLiteral;
    }
    interface InstanceofExpression extends BinaryExpression {
        readonly operatorToken: Token<SyntaxKind.InstanceOfKeyword>;
    }
    type CallLikeExpression = CallExpression | NewExpression | TaggedTemplateExpression | Decorator | JsxCallLike | InstanceofExpression;
    interface AsExpression extends Expression {
        readonly kind: SyntaxKind.AsExpression;
        readonly expression: Expression;
        readonly type: TypeNode;
    }
    interface TypeAssertion extends UnaryExpression {
        readonly kind: SyntaxKind.TypeAssertionExpression;
        readonly type: TypeNode;
        readonly expression: UnaryExpression;
    }
    interface SatisfiesExpression extends Expression {
        readonly kind: SyntaxKind.SatisfiesExpression;
        readonly expression: Expression;
        readonly type: TypeNode;
    }
    type AssertionExpression = TypeAssertion | AsExpression;
    interface NonNullExpression extends LeftHandSideExpression {
        readonly kind: SyntaxKind.NonNullExpression;
        readonly expression: Expression;
    }
    interface NonNullChain extends NonNullExpression {
        _optionalChainBrand: any;
    }
    interface MetaProperty extends PrimaryExpression, FlowContainer {
        readonly kind: SyntaxKind.MetaProperty;
        readonly keywordToken: SyntaxKind.NewKeyword | SyntaxKind.ImportKeyword;
        readonly name: Identifier;
    }
    interface JsxElement extends PrimaryExpression {
        readonly kind: SyntaxKind.JsxElement;
        readonly openingElement: JsxOpeningElement;
        readonly children: NodeArray<JsxChild>;
        readonly closingElement: JsxClosingElement;
    }
    type JsxOpeningLikeElement = JsxSelfClosingElement | JsxOpeningElement;
    type JsxCallLike = JsxOpeningLikeElement | JsxOpeningFragment;
    type JsxAttributeLike = JsxAttribute | JsxSpreadAttribute;
    type JsxAttributeName = Identifier | JsxNamespacedName;
    type JsxTagNameExpression = Identifier | ThisExpression | JsxTagNamePropertyAccess | JsxNamespacedName;
    interface JsxTagNamePropertyAccess extends PropertyAccessExpression {
        readonly expression: Identifier | ThisExpression | JsxTagNamePropertyAccess;
    }
    interface JsxAttributes extends PrimaryExpression, Declaration {
        readonly properties: NodeArray<JsxAttributeLike>;
        readonly kind: SyntaxKind.JsxAttributes;
        readonly parent: JsxOpeningLikeElement;
    }
    interface JsxNamespacedName extends Node {
        readonly kind: SyntaxKind.JsxNamespacedName;
        readonly name: Identifier;
        readonly namespace: Identifier;
    }
    interface JsxOpeningElement extends Expression {
        readonly kind: SyntaxKind.JsxOpeningElement;
        readonly parent: JsxElement;
        readonly tagName: JsxTagNameExpression;
        readonly typeArguments?: NodeArray<TypeNode>;
        readonly attributes: JsxAttributes;
    }
    interface JsxSelfClosingElement extends PrimaryExpression {
        readonly kind: SyntaxKind.JsxSelfClosingElement;
        readonly tagName: JsxTagNameExpression;
        readonly typeArguments?: NodeArray<TypeNode>;
        readonly attributes: JsxAttributes;
    }
    interface JsxFragment extends PrimaryExpression {
        readonly kind: SyntaxKind.JsxFragment;
        readonly openingFragment: JsxOpeningFragment;
        readonly children: NodeArray<JsxChild>;
        readonly closingFragment: JsxClosingFragment;
    }
    interface JsxOpeningFragment extends Expression {
        readonly kind: SyntaxKind.JsxOpeningFragment;
        readonly parent: JsxFragment;
    }
    interface JsxClosingFragment extends Expression {
        readonly kind: SyntaxKind.JsxClosingFragment;
        readonly parent: JsxFragment;
    }
    interface JsxAttribute extends Declaration {
        readonly kind: SyntaxKind.JsxAttribute;
        readonly parent: JsxAttributes;
        readonly name: JsxAttributeName;
        readonly initializer?: JsxAttributeValue;
    }
    type JsxAttributeValue = StringLiteral | JsxExpression | JsxElement | JsxSelfClosingElement | JsxFragment;
    interface JsxSpreadAttribute extends ObjectLiteralElement {
        readonly kind: SyntaxKind.JsxSpreadAttribute;
        readonly parent: JsxAttributes;
        readonly expression: Expression;
    }
    interface JsxClosingElement extends Node {
        readonly kind: SyntaxKind.JsxClosingElement;
        readonly parent: JsxElement;
        readonly tagName: JsxTagNameExpression;
    }
    interface JsxExpression extends Expression {
        readonly kind: SyntaxKind.JsxExpression;
        readonly parent: JsxElement | JsxFragment | JsxAttributeLike;
        readonly dotDotDotToken?: Token<SyntaxKind.DotDotDotToken>;
        readonly expression?: Expression;
    }
    interface JsxText extends LiteralLikeNode {
        readonly kind: SyntaxKind.JsxText;
        readonly parent: JsxElement | JsxFragment;
        readonly containsOnlyTriviaWhiteSpaces: boolean;
    }
    type JsxChild = JsxText | JsxExpression | JsxElement | JsxSelfClosingElement | JsxFragment;
    interface Statement extends Node, JSDocContainer {
        _statementBrand: any;
    }
    interface NotEmittedStatement extends Statement {
        readonly kind: SyntaxKind.NotEmittedStatement;
    }
    interface NotEmittedTypeElement extends TypeElement {
        readonly kind: SyntaxKind.NotEmittedTypeElement;
    }
    /**
     * A list of comma-separated expressions. This node is only created by transformations.
     */
    interface CommaListExpression extends Expression {
        readonly kind: SyntaxKind.CommaListExpression;
        readonly elements: NodeArray<Expression>;
    }
    interface EmptyStatement extends Statement {
        readonly kind: SyntaxKind.EmptyStatement;
    }
    interface DebuggerStatement extends Statement, FlowContainer {
        readonly kind: SyntaxKind.DebuggerStatement;
    }
    interface MissingDeclaration extends DeclarationStatement, PrimaryExpression {
        readonly kind: SyntaxKind.MissingDeclaration;
        readonly name?: Identifier;
    }
    type BlockLike = SourceFile | Block | ModuleBlock | CaseOrDefaultClause;
    interface Block extends Statement, LocalsContainer {
        readonly kind: SyntaxKind.Block;
        readonly statements: NodeArray<Statement>;
    }
    interface VariableStatement extends Statement, FlowContainer {
        readonly kind: SyntaxKind.VariableStatement;
        readonly modifiers?: NodeArray<ModifierLike>;
        readonly declarationList: VariableDeclarationList;
    }
    interface ExpressionStatement extends Statement, FlowContainer {
        readonly kind: SyntaxKind.ExpressionStatement;
        readonly expression: Expression;
    }
    interface IfStatement extends Statement, FlowContainer {
        readonly kind: SyntaxKind.IfStatement;
        readonly expression: Expression;
        readonly thenStatement: Statement;
        readonly elseStatement?: Statement;
    }
    interface IterationStatement extends Statement {
        readonly statement: Statement;
    }
    interface DoStatement extends IterationStatement, FlowContainer {
        readonly kind: SyntaxKind.DoStatement;
        readonly expression: Expression;
    }
    interface WhileStatement extends IterationStatement, FlowContainer {
        readonly kind: SyntaxKind.WhileStatement;
        readonly expression: Expression;
    }
    type ForInitializer = VariableDeclarationList | Expression;
    interface ForStatement extends IterationStatement, LocalsContainer, FlowContainer {
        readonly kind: SyntaxKind.ForStatement;
        readonly initializer?: ForInitializer;
        readonly condition?: Expression;
        readonly incrementor?: Expression;
    }
    type ForInOrOfStatement = ForInStatement | ForOfStatement;
    interface ForInStatement extends IterationStatement, LocalsContainer, FlowContainer {
        readonly kind: SyntaxKind.ForInStatement;
        readonly initializer: ForInitializer;
        readonly expression: Expression;
    }
    interface ForOfStatement extends IterationStatement, LocalsContainer, FlowContainer {
        readonly kind: SyntaxKind.ForOfStatement;
        readonly awaitModifier?: AwaitKeyword;
        readonly initializer: ForInitializer;
        readonly expression: Expression;
    }
    interface BreakStatement extends Statement, FlowContainer {
        readonly kind: SyntaxKind.BreakStatement;
        readonly label?: Identifier;
    }
    interface ContinueStatement extends Statement, FlowContainer {
        readonly kind: SyntaxKind.ContinueStatement;
        readonly label?: Identifier;
    }
    type BreakOrContinueStatement = BreakStatement | ContinueStatement;
    interface ReturnStatement extends Statement, FlowContainer {
        readonly kind: SyntaxKind.ReturnStatement;
        readonly expression?: Expression;
    }
    interface WithStatement extends Statement, FlowContainer {
        readonly kind: SyntaxKind.WithStatement;
        readonly expression: Expression;
        readonly statement: Statement;
    }
    interface SwitchStatement extends Statement, FlowContainer {
        readonly kind: SyntaxKind.SwitchStatement;
        readonly expression: Expression;
        readonly caseBlock: CaseBlock;
        possiblyExhaustive?: boolean;
    }
    interface CaseBlock extends Node, LocalsContainer {
        readonly kind: SyntaxKind.CaseBlock;
        readonly parent: SwitchStatement;
        readonly clauses: NodeArray<CaseOrDefaultClause>;
    }
    interface CaseClause extends Node, JSDocContainer {
        readonly kind: SyntaxKind.CaseClause;
        readonly parent: CaseBlock;
        readonly expression: Expression;
        readonly statements: NodeArray<Statement>;
    }
    interface DefaultClause extends Node {
        readonly kind: SyntaxKind.DefaultClause;
        readonly parent: CaseBlock;
        readonly statements: NodeArray<Statement>;
    }
    type CaseOrDefaultClause = CaseClause | DefaultClause;
    interface LabeledStatement extends Statement, FlowContainer {
        readonly kind: SyntaxKind.LabeledStatement;
        readonly label: Identifier;
        readonly statement: Statement;
    }
    interface ThrowStatement extends Statement, FlowContainer {
        readonly kind: SyntaxKind.ThrowStatement;
        readonly expression: Expression;
    }
    interface TryStatement extends Statement, FlowContainer {
        readonly kind: SyntaxKind.TryStatement;
        readonly tryBlock: Block;
        readonly catchClause?: CatchClause;
        readonly finallyBlock?: Block;
    }
    interface CatchClause extends Node, LocalsContainer {
        readonly kind: SyntaxKind.CatchClause;
        readonly parent: TryStatement;
        readonly variableDeclaration?: VariableDeclaration;
        readonly block: Block;
    }
    type ObjectTypeDeclaration = ClassLikeDeclaration | InterfaceDeclaration | TypeLiteralNode;
    type DeclarationWithTypeParameters = DeclarationWithTypeParameterChildren | JSDocTypedefTag | JSDocCallbackTag | JSDocSignature;
    type DeclarationWithTypeParameterChildren = SignatureDeclaration | ClassLikeDeclaration | InterfaceDeclaration | TypeAliasDeclaration | JSDocTemplateTag;
    interface ClassLikeDeclarationBase extends NamedDeclaration, JSDocContainer {
        readonly kind: SyntaxKind.ClassDeclaration | SyntaxKind.ClassExpression;
        readonly name?: Identifier;
        readonly typeParameters?: NodeArray<TypeParameterDeclaration>;
        readonly heritageClauses?: NodeArray<HeritageClause>;
        readonly members: NodeArray<ClassElement>;
    }
    interface ClassDeclaration extends ClassLikeDeclarationBase, DeclarationStatement {
        readonly kind: SyntaxKind.ClassDeclaration;
        readonly modifiers?: NodeArray<ModifierLike>;
        /** May be undefined in `export default class { ... }`. */
        readonly name?: Identifier;
    }
    interface ClassExpression extends ClassLikeDeclarationBase, PrimaryExpression {
        readonly kind: SyntaxKind.ClassExpression;
        readonly modifiers?: NodeArray<ModifierLike>;
    }
    type ClassLikeDeclaration = ClassDeclaration | ClassExpression;
    interface ClassElement extends NamedDeclaration {
        _classElementBrand: any;
        readonly name?: PropertyName;
    }
    interface TypeElement extends NamedDeclaration {
        _typeElementBrand: any;
        readonly name?: PropertyName;
        readonly questionToken?: QuestionToken | undefined;
    }
    interface InterfaceDeclaration extends DeclarationStatement, JSDocContainer {
        readonly kind: SyntaxKind.InterfaceDeclaration;
        readonly modifiers?: NodeArray<ModifierLike>;
        readonly name: Identifier;
        readonly typeParameters?: NodeArray<TypeParameterDeclaration>;
        readonly heritageClauses?: NodeArray<HeritageClause>;
        readonly members: NodeArray<TypeElement>;
    }
    interface HeritageClause extends Node {
        readonly kind: SyntaxKind.HeritageClause;
        readonly parent: InterfaceDeclaration | ClassLikeDeclaration;
        readonly token: SyntaxKind.ExtendsKeyword | SyntaxKind.ImplementsKeyword;
        readonly types: NodeArray<ExpressionWithTypeArguments>;
    }
    interface TypeAliasDeclaration extends DeclarationStatement, JSDocContainer, LocalsContainer {
        readonly kind: SyntaxKind.TypeAliasDeclaration;
        readonly modifiers?: NodeArray<ModifierLike>;
        readonly name: Identifier;
        readonly typeParameters?: NodeArray<TypeParameterDeclaration>;
        readonly type: TypeNode;
    }
    interface EnumMember extends NamedDeclaration, JSDocContainer {
        readonly kind: SyntaxKind.EnumMember;
        readonly parent: EnumDeclaration;
        readonly name: PropertyName;
        readonly initializer?: Expression;
    }
    interface EnumDeclaration extends DeclarationStatement, JSDocContainer {
        readonly kind: SyntaxKind.EnumDeclaration;
        readonly modifiers?: NodeArray<ModifierLike>;
        readonly name: Identifier;
        readonly members: NodeArray<EnumMember>;
    }
    type ModuleName = Identifier | StringLiteral;
    type ModuleBody = NamespaceBody | JSDocNamespaceBody;
    interface ModuleDeclaration extends DeclarationStatement, JSDocContainer, LocalsContainer {
        readonly kind: SyntaxKind.ModuleDeclaration;
        readonly parent: ModuleBody | SourceFile;
        readonly modifiers?: NodeArray<ModifierLike>;
        readonly name: ModuleName;
        readonly body?: ModuleBody | JSDocNamespaceDeclaration;
    }
    type NamespaceBody = ModuleBlock | NamespaceDeclaration;
    interface NamespaceDeclaration extends ModuleDeclaration {
        readonly name: Identifier;
        readonly body: NamespaceBody;
    }
    type JSDocNamespaceBody = Identifier | JSDocNamespaceDeclaration;
    interface JSDocNamespaceDeclaration extends ModuleDeclaration {
        readonly name: Identifier;
        readonly body?: JSDocNamespaceBody;
    }
    interface ModuleBlock extends Node, Statement {
        readonly kind: SyntaxKind.ModuleBlock;
        readonly parent: ModuleDeclaration;
        readonly statements: NodeArray<Statement>;
    }
    type ModuleReference = EntityName | ExternalModuleReference;
    /**
     * One of:
     * - import x = require("mod");
     * - import x = M.x;
     */
    interface ImportEqualsDeclaration extends DeclarationStatement, JSDocContainer {
        readonly kind: SyntaxKind.ImportEqualsDeclaration;
        readonly parent: SourceFile | ModuleBlock;
        readonly modifiers?: NodeArray<ModifierLike>;
        readonly name: Identifier;
        readonly isTypeOnly: boolean;
        readonly moduleReference: ModuleReference;
    }
    interface ExternalModuleReference extends Node {
        readonly kind: SyntaxKind.ExternalModuleReference;
        readonly parent: ImportEqualsDeclaration;
        readonly expression: Expression;
    }
    interface ImportDeclaration extends Statement {
        readonly kind: SyntaxKind.ImportDeclaration;
        readonly parent: SourceFile | ModuleBlock;
        readonly modifiers?: NodeArray<ModifierLike>;
        readonly importClause?: ImportClause;
        /** If this is not a StringLiteral it will be a grammar error. */
        readonly moduleSpecifier: Expression;
        /** @deprecated */ readonly assertClause?: AssertClause;
        readonly attributes?: ImportAttributes;
    }
    type NamedImportBindings = NamespaceImport | NamedImports;
    type NamedExportBindings = NamespaceExport | NamedExports;
    interface ImportClause extends NamedDeclaration {
        readonly kind: SyntaxKind.ImportClause;
        readonly parent: ImportDeclaration | JSDocImportTag;
        readonly isTypeOnly: boolean;
        readonly name?: Identifier;
        readonly namedBindings?: NamedImportBindings;
    }
    /** @deprecated */
    type AssertionKey = ImportAttributeName;
    /** @deprecated */
    interface AssertEntry extends ImportAttribute {
    }
    /** @deprecated */
    interface AssertClause extends ImportAttributes {
    }
    type ImportAttributeName = Identifier | StringLiteral;
    interface ImportAttribute extends Node {
        readonly kind: SyntaxKind.ImportAttribute;
        readonly parent: ImportAttributes;
        readonly name: ImportAttributeName;
        readonly value: Expression;
    }
    interface ImportAttributes extends Node {
        readonly token: SyntaxKind.WithKeyword | SyntaxKind.AssertKeyword;
        readonly kind: SyntaxKind.ImportAttributes;
        readonly parent: ImportDeclaration | ExportDeclaration;
        readonly elements: NodeArray<ImportAttribute>;
        readonly multiLine?: boolean;
    }
    interface NamespaceImport extends NamedDeclaration {
        readonly kind: SyntaxKind.NamespaceImport;
        readonly parent: ImportClause;
        readonly name: Identifier;
    }
    interface NamespaceExport extends NamedDeclaration {
        readonly kind: SyntaxKind.NamespaceExport;
        readonly parent: ExportDeclaration;
        readonly name: ModuleExportName;
    }
    interface NamespaceExportDeclaration extends DeclarationStatement, JSDocContainer {
        readonly kind: SyntaxKind.NamespaceExportDeclaration;
        readonly name: Identifier;
    }
    interface ExportDeclaration extends DeclarationStatement, JSDocContainer {
        readonly kind: SyntaxKind.ExportDeclaration;
        readonly parent: SourceFile | ModuleBlock;
        readonly modifiers?: NodeArray<ModifierLike>;
        readonly isTypeOnly: boolean;
        /** Will not be assigned in the case of `export * from "foo";` */
        readonly exportClause?: NamedExportBindings;
        /** If this is not a StringLiteral it will be a grammar error. */
        readonly moduleSpecifier?: Expression;
        /** @deprecated */ readonly assertClause?: AssertClause;
        readonly attributes?: ImportAttributes;
    }
    interface NamedImports extends Node {
        readonly kind: SyntaxKind.NamedImports;
        readonly parent: ImportClause;
        readonly elements: NodeArray<ImportSpecifier>;
    }
    interface NamedExports extends Node {
        readonly kind: SyntaxKind.NamedExports;
        readonly parent: ExportDeclaration;
        readonly elements: NodeArray<ExportSpecifier>;
    }
    type NamedImportsOrExports = NamedImports | NamedExports;
    interface ImportSpecifier extends NamedDeclaration {
        readonly kind: SyntaxKind.ImportSpecifier;
        readonly parent: NamedImports;
        readonly propertyName?: ModuleExportName;
        readonly name: Identifier;
        readonly isTypeOnly: boolean;
    }
    interface ExportSpecifier extends NamedDeclaration, JSDocContainer {
        readonly kind: SyntaxKind.ExportSpecifier;
        readonly parent: NamedExports;
        readonly isTypeOnly: boolean;
        readonly propertyName?: ModuleExportName;
        readonly name: ModuleExportName;
    }
    type ModuleExportName = Identifier | StringLiteral;
    type ImportOrExportSpecifier = ImportSpecifier | ExportSpecifier;
    type TypeOnlyCompatibleAliasDeclaration = ImportClause | ImportEqualsDeclaration | NamespaceImport | ImportOrExportSpecifier | ExportDeclaration | NamespaceExport;
    type TypeOnlyImportDeclaration =
        | ImportClause & {
            readonly isTypeOnly: true;
            readonly name: Identifier;
        }
        | ImportEqualsDeclaration & {
            readonly isTypeOnly: true;
        }
        | NamespaceImport & {
            readonly parent: ImportClause & {
                readonly isTypeOnly: true;
            };
        }
        | ImportSpecifier
            & ({
                readonly isTypeOnly: true;
            } | {
                readonly parent: NamedImports & {
                    readonly parent: ImportClause & {
                        readonly isTypeOnly: true;
                    };
                };
            });
    type TypeOnlyExportDeclaration =
        | ExportSpecifier
            & ({
                readonly isTypeOnly: true;
            } | {
                readonly parent: NamedExports & {
                    readonly parent: ExportDeclaration & {
                        readonly isTypeOnly: true;
                    };
                };
            })
        | ExportDeclaration & {
            readonly isTypeOnly: true;
            readonly moduleSpecifier: Expression;
        }
        | NamespaceExport & {
            readonly parent: ExportDeclaration & {
                readonly isTypeOnly: true;
                readonly moduleSpecifier: Expression;
            };
        };
    type TypeOnlyAliasDeclaration = TypeOnlyImportDeclaration | TypeOnlyExportDeclaration;
    /**
     * This is either an `export =` or an `export default` declaration.
     * Unless `isExportEquals` is set, this node was parsed as an `export default`.
     */
    interface ExportAssignment extends DeclarationStatement, JSDocContainer {
        readonly kind: SyntaxKind.ExportAssignment;
        readonly parent: SourceFile;
        readonly modifiers?: NodeArray<ModifierLike>;
        readonly isExportEquals?: boolean;
        readonly expression: Expression;
    }
    interface FileReference extends TextRange {
        fileName: string;
        resolutionMode?: ResolutionMode;
        preserve?: boolean;
    }
    interface CheckJsDirective extends TextRange {
        enabled: boolean;
    }
    type CommentKind = SyntaxKind.SingleLineCommentTrivia | SyntaxKind.MultiLineCommentTrivia;
    interface CommentRange extends TextRange {
        hasTrailingNewLine?: boolean;
        kind: CommentKind;
    }
    interface SynthesizedComment extends CommentRange {
        text: string;
        pos: -1;
        end: -1;
        hasLeadingNewline?: boolean;
    }
    interface JSDocTypeExpression extends TypeNode {
        readonly kind: SyntaxKind.JSDocTypeExpression;
        readonly type: TypeNode;
    }
    interface JSDocNameReference extends Node {
        readonly kind: SyntaxKind.JSDocNameReference;
        readonly name: EntityName | JSDocMemberName;
    }
    /** Class#method reference in JSDoc */
    interface JSDocMemberName extends Node {
        readonly kind: SyntaxKind.JSDocMemberName;
        readonly left: EntityName | JSDocMemberName;
        readonly right: Identifier;
    }
    interface JSDocType extends TypeNode {
        _jsDocTypeBrand: any;
    }
    interface JSDocAllType extends JSDocType {
        readonly kind: SyntaxKind.JSDocAllType;
    }
    interface JSDocUnknownType extends JSDocType {
        readonly kind: SyntaxKind.JSDocUnknownType;
    }
    interface JSDocNonNullableType extends JSDocType {
        readonly kind: SyntaxKind.JSDocNonNullableType;
        readonly type: TypeNode;
        readonly postfix: boolean;
    }
    interface JSDocNullableType extends JSDocType {
        readonly kind: SyntaxKind.JSDocNullableType;
        readonly type: TypeNode;
        readonly postfix: boolean;
    }
    interface JSDocOptionalType extends JSDocType {
        readonly kind: SyntaxKind.JSDocOptionalType;
        readonly type: TypeNode;
    }
    interface JSDocFunctionType extends JSDocType, SignatureDeclarationBase, LocalsContainer {
        readonly kind: SyntaxKind.JSDocFunctionType;
    }
    interface JSDocVariadicType extends JSDocType {
        readonly kind: SyntaxKind.JSDocVariadicType;
        readonly type: TypeNode;
    }
    interface JSDocNamepathType extends JSDocType {
        readonly kind: SyntaxKind.JSDocNamepathType;
        readonly type: TypeNode;
    }
    type JSDocTypeReferencingNode = JSDocVariadicType | JSDocOptionalType | JSDocNullableType | JSDocNonNullableType;
    interface JSDoc extends Node {
        readonly kind: SyntaxKind.JSDoc;
        readonly parent: HasJSDoc;
        readonly tags?: NodeArray<JSDocTag>;
        readonly comment?: string | NodeArray<JSDocComment>;
    }
    interface JSDocTag extends Node {
        readonly parent: JSDoc | JSDocTypeLiteral;
        readonly tagName: Identifier;
        readonly comment?: string | NodeArray<JSDocComment>;
    }
    interface JSDocLink extends Node {
        readonly kind: SyntaxKind.JSDocLink;
        readonly name?: EntityName | JSDocMemberName;
        text: string;
    }
    interface JSDocLinkCode extends Node {
        readonly kind: SyntaxKind.JSDocLinkCode;
        readonly name?: EntityName | JSDocMemberName;
        text: string;
    }
    interface JSDocLinkPlain extends Node {
        readonly kind: SyntaxKind.JSDocLinkPlain;
        readonly name?: EntityName | JSDocMemberName;
        text: string;
    }
    type JSDocComment = JSDocText | JSDocLink | JSDocLinkCode | JSDocLinkPlain;
    interface JSDocText extends Node {
        readonly kind: SyntaxKind.JSDocText;
        text: string;
    }
    interface JSDocUnknownTag extends JSDocTag {
        readonly kind: SyntaxKind.JSDocTag;
    }
    /**
     * Note that `@extends` is a synonym of `@augments`.
     * Both tags are represented by this interface.
     */
    interface JSDocAugmentsTag extends JSDocTag {
        readonly kind: SyntaxKind.JSDocAugmentsTag;
        readonly class: ExpressionWithTypeArguments & {
            readonly expression: Identifier | PropertyAccessEntityNameExpression;
        };
    }
    interface JSDocImplementsTag extends JSDocTag {
        readonly kind: SyntaxKind.JSDocImplementsTag;
        readonly class: ExpressionWithTypeArguments & {
            readonly expression: Identifier | PropertyAccessEntityNameExpression;
        };
    }
    interface JSDocAuthorTag extends JSDocTag {
        readonly kind: SyntaxKind.JSDocAuthorTag;
    }
    interface JSDocDeprecatedTag extends JSDocTag {
        kind: SyntaxKind.JSDocDeprecatedTag;
    }
    interface JSDocClassTag extends JSDocTag {
        readonly kind: SyntaxKind.JSDocClassTag;
    }
    interface JSDocPublicTag extends JSDocTag {
        readonly kind: SyntaxKind.JSDocPublicTag;
    }
    interface JSDocPrivateTag extends JSDocTag {
        readonly kind: SyntaxKind.JSDocPrivateTag;
    }
    interface JSDocProtectedTag extends JSDocTag {
        readonly kind: SyntaxKind.JSDocProtectedTag;
    }
    interface JSDocReadonlyTag extends JSDocTag {
        readonly kind: SyntaxKind.JSDocReadonlyTag;
    }
    interface JSDocOverrideTag extends JSDocTag {
        readonly kind: SyntaxKind.JSDocOverrideTag;
    }
    interface JSDocEnumTag extends JSDocTag, Declaration, LocalsContainer {
        readonly kind: SyntaxKind.JSDocEnumTag;
        readonly parent: JSDoc;
        readonly typeExpression: JSDocTypeExpression;
    }
    interface JSDocThisTag extends JSDocTag {
        readonly kind: SyntaxKind.JSDocThisTag;
        readonly typeExpression: JSDocTypeExpression;
    }
    interface JSDocTemplateTag extends JSDocTag {
        readonly kind: SyntaxKind.JSDocTemplateTag;
        readonly constraint: JSDocTypeExpression | undefined;
        readonly typeParameters: NodeArray<TypeParameterDeclaration>;
    }
    interface JSDocSeeTag extends JSDocTag {
        readonly kind: SyntaxKind.JSDocSeeTag;
        readonly name?: JSDocNameReference;
    }
    interface JSDocReturnTag extends JSDocTag {
        readonly kind: SyntaxKind.JSDocReturnTag;
        readonly typeExpression?: JSDocTypeExpression;
    }
    interface JSDocTypeTag extends JSDocTag {
        readonly kind: SyntaxKind.JSDocTypeTag;
        readonly typeExpression: JSDocTypeExpression;
    }
    interface JSDocTypedefTag extends JSDocTag, NamedDeclaration, LocalsContainer {
        readonly kind: SyntaxKind.JSDocTypedefTag;
        readonly parent: JSDoc;
        readonly fullName?: JSDocNamespaceDeclaration | Identifier;
        readonly name?: Identifier;
        readonly typeExpression?: JSDocTypeExpression | JSDocTypeLiteral;
    }
    interface JSDocCallbackTag extends JSDocTag, NamedDeclaration, LocalsContainer {
        readonly kind: SyntaxKind.JSDocCallbackTag;
        readonly parent: JSDoc;
        readonly fullName?: JSDocNamespaceDeclaration | Identifier;
        readonly name?: Identifier;
        readonly typeExpression: JSDocSignature;
    }
    interface JSDocOverloadTag extends JSDocTag {
        readonly kind: SyntaxKind.JSDocOverloadTag;
        readonly parent: JSDoc;
        readonly typeExpression: JSDocSignature;
    }
    interface JSDocThrowsTag extends JSDocTag {
        readonly kind: SyntaxKind.JSDocThrowsTag;
        readonly typeExpression?: JSDocTypeExpression;
    }
    interface JSDocSignature extends JSDocType, Declaration, JSDocContainer, LocalsContainer {
        readonly kind: SyntaxKind.JSDocSignature;
        readonly typeParameters?: readonly JSDocTemplateTag[];
        readonly parameters: readonly JSDocParameterTag[];
        readonly type: JSDocReturnTag | undefined;
    }
    interface JSDocPropertyLikeTag extends JSDocTag, Declaration {
        readonly parent: JSDoc;
        readonly name: EntityName;
        readonly typeExpression?: JSDocTypeExpression;
        /** Whether the property name came before the type -- non-standard for JSDoc, but Typescript-like */
        readonly isNameFirst: boolean;
        readonly isBracketed: boolean;
    }
    interface JSDocPropertyTag extends JSDocPropertyLikeTag {
        readonly kind: SyntaxKind.JSDocPropertyTag;
    }
    interface JSDocParameterTag extends JSDocPropertyLikeTag {
        readonly kind: SyntaxKind.JSDocParameterTag;
    }
    interface JSDocTypeLiteral extends JSDocType, Declaration {
        readonly kind: SyntaxKind.JSDocTypeLiteral;
        readonly jsDocPropertyTags?: readonly JSDocPropertyLikeTag[];
        /** If true, then this type literal represents an *array* of its type. */
        readonly isArrayType: boolean;
    }
    interface JSDocSatisfiesTag extends JSDocTag {
        readonly kind: SyntaxKind.JSDocSatisfiesTag;
        readonly typeExpression: JSDocTypeExpression;
    }
    interface JSDocImportTag extends JSDocTag {
        readonly kind: SyntaxKind.JSDocImportTag;
        readonly parent: JSDoc;
        readonly importClause?: ImportClause;
        readonly moduleSpecifier: Expression;
        readonly attributes?: ImportAttributes;
    }
    type FlowType = Type | IncompleteType;
    interface IncompleteType {
        flags: TypeFlags | 0;
        type: Type;
    }
    interface AmdDependency {
        path: string;
        name?: string;
    }
    /**
     * Subset of properties from SourceFile that are used in multiple utility functions
     */
    interface SourceFileLike {
        readonly text: string;
    }
    interface SourceFileLike {
        getLineAndCharacterOfPosition(pos: number): LineAndCharacter;
    }
    type ResolutionMode = ModuleKind.ESNext | ModuleKind.CommonJS | undefined;
    interface SourceFile extends Declaration, LocalsContainer {
        readonly kind: SyntaxKind.SourceFile;
        readonly statements: NodeArray<Statement>;
        readonly endOfFileToken: Token<SyntaxKind.EndOfFileToken>;
        fileName: string;
        text: string;
        amdDependencies: readonly AmdDependency[];
        moduleName?: string;
        referencedFiles: readonly FileReference[];
        typeReferenceDirectives: readonly FileReference[];
        libReferenceDirectives: readonly FileReference[];
        languageVariant: LanguageVariant;
        isDeclarationFile: boolean;
        /**
         * lib.d.ts should have a reference comment like
         *
         *  /// <reference no-default-lib="true"/>
         *
         * If any other file has this comment, it signals not to include lib.d.ts
         * because this containing file is intended to act as a default library.
         */
        hasNoDefaultLib: boolean;
        languageVersion: ScriptTarget;
        /**
         * When `module` is `Node16` or `NodeNext`, this field controls whether the
         * source file in question is an ESNext-output-format file, or a CommonJS-output-format
         * module. This is derived by the module resolver as it looks up the file, since
         * it is derived from either the file extension of the module, or the containing
         * `package.json` context, and affects both checking and emit.
         *
         * It is _public_ so that (pre)transformers can set this field,
         * since it switches the builtin `node` module transform. Generally speaking, if unset,
         * the field is treated as though it is `ModuleKind.CommonJS`.
         *
         * Note that this field is only set by the module resolution process when
         * `moduleResolution` is `Node16` or `NodeNext`, which is implied by the `module` setting
         * of `Node16` or `NodeNext`, respectively, but may be overriden (eg, by a `moduleResolution`
         * of `node`). If so, this field will be unset and source files will be considered to be
         * CommonJS-output-format by the node module transformer and type checker, regardless of extension or context.
         */
        impliedNodeFormat?: ResolutionMode;
    }
    interface SourceFile {
        getLineAndCharacterOfPosition(pos: number): LineAndCharacter;
        getLineEndOfPosition(pos: number): number;
        getLineStarts(): readonly number[];
        getPositionOfLineAndCharacter(line: number, character: number): number;
        update(newText: string, textChangeRange: TextChangeRange): SourceFile;
    }
    interface Bundle extends Node {
        readonly kind: SyntaxKind.Bundle;
        readonly sourceFiles: readonly SourceFile[];
    }
    interface JsonSourceFile extends SourceFile {
        readonly statements: NodeArray<JsonObjectExpressionStatement>;
    }
    interface TsConfigSourceFile extends JsonSourceFile {
        extendedSourceFiles?: string[];
    }
    interface JsonMinusNumericLiteral extends PrefixUnaryExpression {
        readonly kind: SyntaxKind.PrefixUnaryExpression;
        readonly operator: SyntaxKind.MinusToken;
        readonly operand: NumericLiteral;
    }
    type JsonObjectExpression = ObjectLiteralExpression | ArrayLiteralExpression | JsonMinusNumericLiteral | NumericLiteral | StringLiteral | BooleanLiteral | NullLiteral;
    interface JsonObjectExpressionStatement extends ExpressionStatement {
        readonly expression: JsonObjectExpression;
    }
    interface ScriptReferenceHost {
        getCompilerOptions(): CompilerOptions;
        getSourceFile(fileName: string): SourceFile | undefined;
        getSourceFileByPath(path: Path): SourceFile | undefined;
        getCurrentDirectory(): string;
    }
    interface ParseConfigHost extends ModuleResolutionHost {
        useCaseSensitiveFileNames: boolean;
        readDirectory(rootDir: string, extensions: readonly string[], excludes: readonly string[] | undefined, includes: readonly string[], depth?: number): readonly string[];
        /**
         * Gets a value indicating whether the specified path exists and is a file.
         * @param path The path to test.
         */
        fileExists(path: string): boolean;
        readFile(path: string): string | undefined;
        trace?(s: string): void;
    }
    /**
     * Branded string for keeping track of when we've turned an ambiguous path
     * specified like "./blah" to an absolute path to an actual
     * tsconfig file, e.g. "/root/blah/tsconfig.json"
     */
    type ResolvedConfigFileName = string & {
        _isResolvedConfigFileName: never;
    };
    interface WriteFileCallbackData {
    }
    type WriteFileCallback = (fileName: string, text: string, writeByteOrderMark: boolean, onError?: (message: string) => void, sourceFiles?: readonly SourceFile[], data?: WriteFileCallbackData) => void;
    class OperationCanceledException {
    }
    interface CancellationToken {
        isCancellationRequested(): boolean;
        /** @throws OperationCanceledException if isCancellationRequested is true */
        throwIfCancellationRequested(): void;
    }
    interface Program extends ScriptReferenceHost {
        getCurrentDirectory(): string;
        /**
         * Get a list of root file names that were passed to a 'createProgram'
         */
        getRootFileNames(): readonly string[];
        /**
         * Get a list of files in the program
         */
        getSourceFiles(): readonly SourceFile[];
        /**
         * Emits the JavaScript and declaration files.  If targetSourceFile is not specified, then
         * the JavaScript and declaration files will be produced for all the files in this program.
         * If targetSourceFile is specified, then only the JavaScript and declaration for that
         * specific file will be generated.
         *
         * If writeFile is not specified then the writeFile callback from the compiler host will be
         * used for writing the JavaScript and declaration files.  Otherwise, the writeFile parameter
         * will be invoked when writing the JavaScript and declaration files.
         */
        emit(targetSourceFile?: SourceFile, writeFile?: WriteFileCallback, cancellationToken?: CancellationToken, emitOnlyDtsFiles?: boolean, customTransformers?: CustomTransformers): EmitResult;
        getOptionsDiagnostics(cancellationToken?: CancellationToken): readonly Diagnostic[];
        getGlobalDiagnostics(cancellationToken?: CancellationToken): readonly Diagnostic[];
        getSyntacticDiagnostics(sourceFile?: SourceFile, cancellationToken?: CancellationToken): readonly DiagnosticWithLocation[];
        /** The first time this is called, it will return global diagnostics (no location). */
        getSemanticDiagnostics(sourceFile?: SourceFile, cancellationToken?: CancellationToken): readonly Diagnostic[];
        getDeclarationDiagnostics(sourceFile?: SourceFile, cancellationToken?: CancellationToken): readonly DiagnosticWithLocation[];
        getConfigFileParsingDiagnostics(): readonly Diagnostic[];
        /**
         * Gets a type checker that can be used to semantically analyze source files in the program.
         */
        getTypeChecker(): TypeChecker;
        getNodeCount(): number;
        getIdentifierCount(): number;
        getSymbolCount(): number;
        getTypeCount(): number;
        getInstantiationCount(): number;
        getRelationCacheSizes(): {
            assignable: number;
            identity: number;
            subtype: number;
            strictSubtype: number;
        };
        isSourceFileFromExternalLibrary(file: SourceFile): boolean;
        isSourceFileDefaultLibrary(file: SourceFile): boolean;
        /**
         * Calculates the final resolution mode for a given module reference node. This function only returns a result when module resolution
         * settings allow differing resolution between ESM imports and CJS requires, or when a mode is explicitly provided via import attributes,
         * which cause an `import` or `require` condition to be used during resolution regardless of module resolution settings. In absence of
         * overriding attributes, and in modes that support differing resolution, the result indicates the syntax the usage would emit to JavaScript.
         * Some examples:
         *
         * ```ts
         * // tsc foo.mts --module nodenext
         * import {} from "mod";
         * // Result: ESNext - the import emits as ESM due to `impliedNodeFormat` set by .mts file extension
         *
         * // tsc foo.cts --module nodenext
         * import {} from "mod";
         * // Result: CommonJS - the import emits as CJS due to `impliedNodeFormat` set by .cts file extension
         *
         * // tsc foo.ts --module preserve --moduleResolution bundler
         * import {} from "mod";
         * // Result: ESNext - the import emits as ESM due to `--module preserve` and `--moduleResolution bundler`
         * // supports conditional imports/exports
         *
         * // tsc foo.ts --module preserve --moduleResolution node10
         * import {} from "mod";
         * // Result: undefined - the import emits as ESM due to `--module preserve`, but `--moduleResolution node10`
         * // does not support conditional imports/exports
         *
         * // tsc foo.ts --module commonjs --moduleResolution node10
         * import type {} from "mod" with { "resolution-mode": "import" };
         * // Result: ESNext - conditional imports/exports always supported with "resolution-mode" attribute
         * ```
         */
        getModeForUsageLocation(file: SourceFile, usage: StringLiteralLike): ResolutionMode;
        /**
         * Calculates the final resolution mode for an import at some index within a file's `imports` list. This function only returns a result
         * when module resolution settings allow differing resolution between ESM imports and CJS requires, or when a mode is explicitly provided
         * via import attributes, which cause an `import` or `require` condition to be used during resolution regardless of module resolution
         * settings. In absence of overriding attributes, and in modes that support differing resolution, the result indicates the syntax the
         * usage would emit to JavaScript. Some examples:
         *
         * ```ts
         * // tsc foo.mts --module nodenext
         * import {} from "mod";
         * // Result: ESNext - the import emits as ESM due to `impliedNodeFormat` set by .mts file extension
         *
         * // tsc foo.cts --module nodenext
         * import {} from "mod";
         * // Result: CommonJS - the import emits as CJS due to `impliedNodeFormat` set by .cts file extension
         *
         * // tsc foo.ts --module preserve --moduleResolution bundler
         * import {} from "mod";
         * // Result: ESNext - the import emits as ESM due to `--module preserve` and `--moduleResolution bundler`
         * // supports conditional imports/exports
         *
         * // tsc foo.ts --module preserve --moduleResolution node10
         * import {} from "mod";
         * // Result: undefined - the import emits as ESM due to `--module preserve`, but `--moduleResolution node10`
         * // does not support conditional imports/exports
         *
         * // tsc foo.ts --module commonjs --moduleResolution node10
         * import type {} from "mod" with { "resolution-mode": "import" };
         * // Result: ESNext - conditional imports/exports always supported with "resolution-mode" attribute
         * ```
         */
        getModeForResolutionAtIndex(file: SourceFile, index: number): ResolutionMode;
        getProjectReferences(): readonly ProjectReference[] | undefined;
        getResolvedProjectReferences(): readonly (ResolvedProjectReference | undefined)[] | undefined;
    }
    interface ResolvedProjectReference {
        commandLine: ParsedCommandLine;
        sourceFile: SourceFile;
        references?: readonly (ResolvedProjectReference | undefined)[];
    }
    type CustomTransformerFactory = (context: TransformationContext) => CustomTransformer;
    interface CustomTransformer {
        transformSourceFile(node: SourceFile): SourceFile;
        transformBundle(node: Bundle): Bundle;
    }
    interface CustomTransformers {
        /** Custom transformers to evaluate before built-in .js transformations. */
        before?: (TransformerFactory<SourceFile> | CustomTransformerFactory)[];
        /** Custom transformers to evaluate after built-in .js transformations. */
        after?: (TransformerFactory<SourceFile> | CustomTransformerFactory)[];
        /** Custom transformers to evaluate after built-in .d.ts transformations. */
        afterDeclarations?: (TransformerFactory<Bundle | SourceFile> | CustomTransformerFactory)[];
    }
    interface SourceMapSpan {
        /** Line number in the .js file. */
        emittedLine: number;
        /** Column number in the .js file. */
        emittedColumn: number;
        /** Line number in the .ts file. */
        sourceLine: number;
        /** Column number in the .ts file. */
        sourceColumn: number;
        /** Optional name (index into names array) associated with this span. */
        nameIndex?: number;
        /** .ts file (index into sources array) associated with this span */
        sourceIndex: number;
    }
    /** Return code used by getEmitOutput function to indicate status of the function */
    enum ExitStatus {
        Success = 0,
        DiagnosticsPresent_OutputsSkipped = 1,
        DiagnosticsPresent_OutputsGenerated = 2,
        InvalidProject_OutputsSkipped = 3,
        ProjectReferenceCycle_OutputsSkipped = 4,
    }
    interface EmitResult {
        emitSkipped: boolean;
        /** Contains declaration emit diagnostics */
        diagnostics: readonly Diagnostic[];
        emittedFiles?: string[];
    }
    interface TypeChecker {
        getTypeOfSymbolAtLocation(symbol: Symbol, node: Node): Type;
        getTypeOfSymbol(symbol: Symbol): Type;
        getDeclaredTypeOfSymbol(symbol: Symbol): Type;
        getPropertiesOfType(type: Type): Symbol[];
        getPropertyOfType(type: Type, propertyName: string): Symbol | undefined;
        getPrivateIdentifierPropertyOfType(leftType: Type, name: string, location: Node): Symbol | undefined;
        getIndexInfoOfType(type: Type, kind: IndexKind): IndexInfo | undefined;
        getIndexInfosOfType(type: Type): readonly IndexInfo[];
        getIndexInfosOfIndexSymbol: (indexSymbol: Symbol, siblingSymbols?: Symbol[] | undefined) => IndexInfo[];
        getSignaturesOfType(type: Type, kind: SignatureKind): readonly Signature[];
        getIndexTypeOfType(type: Type, kind: IndexKind): Type | undefined;
        getBaseTypes(type: InterfaceType): BaseType[];
        getBaseTypeOfLiteralType(type: Type): Type;
        getWidenedType(type: Type): Type;
        /**
         * Gets the "awaited type" of a type.
         *
         * If an expression has a Promise-like type, the "awaited type" of the expression is
         * derived from the type of the first argument of the fulfillment callback for that
         * Promise's `then` method. If the "awaited type" is itself a Promise-like, it is
         * recursively unwrapped in the same manner until a non-promise type is found.
         *
         * If an expression does not have a Promise-like type, its "awaited type" is the type
         * of the expression.
         *
         * If the resulting "awaited type" is a generic object type, then it is wrapped in
         * an `Awaited<T>`.
         *
         * In the event the "awaited type" circularly references itself, or is a non-Promise
         * object-type with a callable `then()` method, an "awaited type" cannot be determined
         * and the value `undefined` will be returned.
         *
         * This is used to reflect the runtime behavior of the `await` keyword.
         */
        getAwaitedType(type: Type): Type | undefined;
        getReturnTypeOfSignature(signature: Signature): Type;
        getNullableType(type: Type, flags: TypeFlags): Type;
        getNonNullableType(type: Type): Type;
        getTypeArguments(type: TypeReference): readonly Type[];
        /** Note that the resulting nodes cannot be checked. */
        typeToTypeNode(type: Type, enclosingDeclaration: Node | undefined, flags: NodeBuilderFlags | undefined): TypeNode | undefined;
        /** Note that the resulting nodes cannot be checked. */
        signatureToSignatureDeclaration(signature: Signature, kind: SyntaxKind, enclosingDeclaration: Node | undefined, flags: NodeBuilderFlags | undefined):
            | SignatureDeclaration & {
                typeArguments?: NodeArray<TypeNode>;
            }
            | undefined;
        /** Note that the resulting nodes cannot be checked. */
        indexInfoToIndexSignatureDeclaration(indexInfo: IndexInfo, enclosingDeclaration: Node | undefined, flags: NodeBuilderFlags | undefined): IndexSignatureDeclaration | undefined;
        /** Note that the resulting nodes cannot be checked. */
        symbolToEntityName(symbol: Symbol, meaning: SymbolFlags, enclosingDeclaration: Node | undefined, flags: NodeBuilderFlags | undefined): EntityName | undefined;
        /** Note that the resulting nodes cannot be checked. */
        symbolToExpression(symbol: Symbol, meaning: SymbolFlags, enclosingDeclaration: Node | undefined, flags: NodeBuilderFlags | undefined): Expression | undefined;
        /** Note that the resulting nodes cannot be checked. */
        symbolToTypeParameterDeclarations(symbol: Symbol, enclosingDeclaration: Node | undefined, flags: NodeBuilderFlags | undefined): NodeArray<TypeParameterDeclaration> | undefined;
        /** Note that the resulting nodes cannot be checked. */
        symbolToParameterDeclaration(symbol: Symbol, enclosingDeclaration: Node | undefined, flags: NodeBuilderFlags | undefined): ParameterDeclaration | undefined;
        /** Note that the resulting nodes cannot be checked. */
        typeParameterToDeclaration(parameter: TypeParameter, enclosingDeclaration: Node | undefined, flags: NodeBuilderFlags | undefined): TypeParameterDeclaration | undefined;
        getSymbolsInScope(location: Node, meaning: SymbolFlags): Symbol[];
        getSymbolAtLocation(node: Node): Symbol | undefined;
        getSymbolsOfParameterPropertyDeclaration(parameter: ParameterDeclaration, parameterName: string): Symbol[];
        /**
         * The function returns the value (local variable) symbol of an identifier in the short-hand property assignment.
         * This is necessary as an identifier in short-hand property assignment can contains two meaning: property name and property value.
         */
        getShorthandAssignmentValueSymbol(location: Node | undefined): Symbol | undefined;
        getExportSpecifierLocalTargetSymbol(location: ExportSpecifier | Identifier): Symbol | undefined;
        /**
         * If a symbol is a local symbol with an associated exported symbol, returns the exported symbol.
         * Otherwise returns its input.
         * For example, at `export type T = number;`:
         *     - `getSymbolAtLocation` at the location `T` will return the exported symbol for `T`.
         *     - But the result of `getSymbolsInScope` will contain the *local* symbol for `T`, not the exported symbol.
         *     - Calling `getExportSymbolOfSymbol` on that local symbol will return the exported symbol.
         */
        getExportSymbolOfSymbol(symbol: Symbol): Symbol;
        getPropertySymbolOfDestructuringAssignment(location: Identifier): Symbol | undefined;
        getTypeOfAssignmentPattern(pattern: AssignmentPattern): Type;
        getTypeAtLocation(node: Node): Type;
        getTypeFromTypeNode(node: TypeNode): Type;
        signatureToString(signature: Signature, enclosingDeclaration?: Node, flags?: TypeFormatFlags, kind?: SignatureKind): string;
        typeToString(type: Type, enclosingDeclaration?: Node, flags?: TypeFormatFlags): string;
        symbolToString(symbol: Symbol, enclosingDeclaration?: Node, meaning?: SymbolFlags, flags?: SymbolFormatFlags): string;
        typePredicateToString(predicate: TypePredicate, enclosingDeclaration?: Node, flags?: TypeFormatFlags): string;
        getFullyQualifiedName(symbol: Symbol): string;
        getAugmentedPropertiesOfType(type: Type): Symbol[];
        getRootSymbols(symbol: Symbol): readonly Symbol[];
        getSymbolOfExpando(node: Node, allowDeclaration: boolean): Symbol | undefined;
        getContextualType(node: Expression): Type | undefined;
        /**
         * returns unknownSignature in the case of an error.
         * returns undefined if the node is not valid.
         * @param argumentCount Apparent number of arguments, passed in case of a possibly incomplete call. This should come from an ArgumentListInfo. See `signatureHelp.ts`.
         */
        getResolvedSignature(node: CallLikeExpression, candidatesOutArray?: Signature[], argumentCount?: number): Signature | undefined;
        getSignatureFromDeclaration(declaration: SignatureDeclaration): Signature | undefined;
        isImplementationOfOverload(node: SignatureDeclaration): boolean | undefined;
        isUndefinedSymbol(symbol: Symbol): boolean;
        isArgumentsSymbol(symbol: Symbol): boolean;
        isUnknownSymbol(symbol: Symbol): boolean;
        getMergedSymbol(symbol: Symbol): Symbol;
        getConstantValue(node: EnumMember | PropertyAccessExpression | ElementAccessExpression): string | number | undefined;
        isValidPropertyAccess(node: PropertyAccessExpression | QualifiedName | ImportTypeNode, propertyName: string): boolean;
        /** Follow all aliases to get the original symbol. */
        getAliasedSymbol(symbol: Symbol): Symbol;
        /** Follow a *single* alias to get the immediately aliased symbol. */
        getImmediateAliasedSymbol(symbol: Symbol): Symbol | undefined;
        getExportsOfModule(moduleSymbol: Symbol): Symbol[];
        getJsxIntrinsicTagNamesAt(location: Node): Symbol[];
        isOptionalParameter(node: ParameterDeclaration): boolean;
        getAmbientModules(sourceFile?: SourceFile): Symbol[];
        tryGetMemberInModuleExports(memberName: string, moduleSymbol: Symbol): Symbol | undefined;
        getApparentType(type: Type): Type;
        getBaseConstraintOfType(type: Type): Type | undefined;
        getDefaultFromTypeParameter(type: Type): Type | undefined;
        /**
         * Gets the intrinsic `any` type. There are multiple types that act as `any` used internally in the compiler,
         * so the type returned by this function should not be used in equality checks to determine if another type
         * is `any`. Instead, use `type.flags & TypeFlags.Any`.
         */
        getAnyType(): Type;
        getStringType(): Type;
        getStringLiteralType(value: string): StringLiteralType;
        getNumberType(): Type;
        getNumberLiteralType(value: number): NumberLiteralType;
        getBigIntType(): Type;
        getBigIntLiteralType(value: PseudoBigInt): BigIntLiteralType;
        getBooleanType(): Type;
        getFalseType(): Type;
        getTrueType(): Type;
        getVoidType(): Type;
        /**
         * Gets the intrinsic `undefined` type. There are multiple types that act as `undefined` used internally in the compiler
         * depending on compiler options, so the type returned by this function should not be used in equality checks to determine
         * if another type is `undefined`. Instead, use `type.flags & TypeFlags.Undefined`.
         */
        getUndefinedType(): Type;
        /**
         * Gets the intrinsic `null` type. There are multiple types that act as `null` used internally in the compiler,
         * so the type returned by this function should not be used in equality checks to determine if another type
         * is `null`. Instead, use `type.flags & TypeFlags.Null`.
         */
        getNullType(): Type;
        getESSymbolType(): Type;
        /**
         * Gets the intrinsic `never` type. There are multiple types that act as `never` used internally in the compiler,
         * so the type returned by this function should not be used in equality checks to determine if another type
         * is `never`. Instead, use `type.flags & TypeFlags.Never`.
         */
        getNeverType(): Type;
        /**
         * Returns true if the "source" type is assignable to the "target" type.
         *
         * ```ts
         * declare const abcLiteral: ts.Type; // Type of "abc"
         * declare const stringType: ts.Type; // Type of string
         *
         * isTypeAssignableTo(abcLiteral, abcLiteral); // true; "abc" is assignable to "abc"
         * isTypeAssignableTo(abcLiteral, stringType); // true; "abc" is assignable to string
         * isTypeAssignableTo(stringType, abcLiteral); // false; string is not assignable to "abc"
         * isTypeAssignableTo(stringType, stringType); // true; string is assignable to string
         * ```
         */
        isTypeAssignableTo(source: Type, target: Type): boolean;
        /**
         * True if this type is the `Array` or `ReadonlyArray` type from lib.d.ts.
         * This function will _not_ return true if passed a type which
         * extends `Array` (for example, the TypeScript AST's `NodeArray` type).
         */
        isArrayType(type: Type): boolean;
        /**
         * True if this type is a tuple type. This function will _not_ return true if
         * passed a type which extends from a tuple.
         */
        isTupleType(type: Type): boolean;
        /**
         * True if this type is assignable to `ReadonlyArray<any>`.
         */
        isArrayLikeType(type: Type): boolean;
        resolveName(name: string, location: Node | undefined, meaning: SymbolFlags, excludeGlobals: boolean): Symbol | undefined;
        getTypePredicateOfSignature(signature: Signature): TypePredicate | undefined;
        /**
         * Depending on the operation performed, it may be appropriate to throw away the checker
         * if the cancellation token is triggered. Typically, if it is used for error checking
         * and the operation is cancelled, then it should be discarded, otherwise it is safe to keep.
         */
        runWithCancellationToken<T>(token: CancellationToken, cb: (checker: TypeChecker) => T): T;
    }
    enum NodeBuilderFlags {
        None = 0,
        NoTruncation = 1,
        WriteArrayAsGenericType = 2,
        GenerateNamesForShadowedTypeParams = 4,
        UseStructuralFallback = 8,
        ForbidIndexedAccessSymbolReferences = 16,
        WriteTypeArgumentsOfSignature = 32,
        UseFullyQualifiedType = 64,
        UseOnlyExternalAliasing = 128,
        SuppressAnyReturnType = 256,
        WriteTypeParametersInQualifiedName = 512,
        MultilineObjectLiterals = 1024,
        WriteClassExpressionAsTypeLiteral = 2048,
        UseTypeOfFunction = 4096,
        OmitParameterModifiers = 8192,
        UseAliasDefinedOutsideCurrentScope = 16384,
        UseSingleQuotesForStringLiteralType = 268435456,
        NoTypeReduction = 536870912,
        OmitThisParameter = 33554432,
        AllowThisInObjectLiteral = 32768,
        AllowQualifiedNameInPlaceOfIdentifier = 65536,
        AllowAnonymousIdentifier = 131072,
        AllowEmptyUnionOrIntersection = 262144,
        AllowEmptyTuple = 524288,
        AllowUniqueESSymbolType = 1048576,
        AllowEmptyIndexInfoType = 2097152,
        AllowNodeModulesRelativePaths = 67108864,
        IgnoreErrors = 70221824,
        InObjectTypeLiteral = 4194304,
        InTypeAlias = 8388608,
        InInitialEntityName = 16777216,
    }
    enum TypeFormatFlags {
        None = 0,
        NoTruncation = 1,
        WriteArrayAsGenericType = 2,
        GenerateNamesForShadowedTypeParams = 4,
        UseStructuralFallback = 8,
        WriteTypeArgumentsOfSignature = 32,
        UseFullyQualifiedType = 64,
        SuppressAnyReturnType = 256,
        MultilineObjectLiterals = 1024,
        WriteClassExpressionAsTypeLiteral = 2048,
        UseTypeOfFunction = 4096,
        OmitParameterModifiers = 8192,
        UseAliasDefinedOutsideCurrentScope = 16384,
        UseSingleQuotesForStringLiteralType = 268435456,
        NoTypeReduction = 536870912,
        OmitThisParameter = 33554432,
        AllowUniqueESSymbolType = 1048576,
        AddUndefined = 131072,
        WriteArrowStyleSignature = 262144,
        InArrayType = 524288,
        InElementType = 2097152,
        InFirstTypeArgument = 4194304,
        InTypeAlias = 8388608,
        NodeBuilderFlagsMask = 848330095,
    }
    enum SymbolFormatFlags {
        None = 0,
        WriteTypeParametersOrArguments = 1,
        UseOnlyExternalAliasing = 2,
        AllowAnyNodeKind = 4,
        UseAliasDefinedOutsideCurrentScope = 8,
    }
    enum TypePredicateKind {
        This = 0,
        Identifier = 1,
        AssertsThis = 2,
        AssertsIdentifier = 3,
    }
    interface TypePredicateBase {
        kind: TypePredicateKind;
        type: Type | undefined;
    }
    interface ThisTypePredicate extends TypePredicateBase {
        kind: TypePredicateKind.This;
        parameterName: undefined;
        parameterIndex: undefined;
        type: Type;
    }
    interface IdentifierTypePredicate extends TypePredicateBase {
        kind: TypePredicateKind.Identifier;
        parameterName: string;
        parameterIndex: number;
        type: Type;
    }
    interface AssertsThisTypePredicate extends TypePredicateBase {
        kind: TypePredicateKind.AssertsThis;
        parameterName: undefined;
        parameterIndex: undefined;
        type: Type | undefined;
    }
    interface AssertsIdentifierTypePredicate extends TypePredicateBase {
        kind: TypePredicateKind.AssertsIdentifier;
        parameterName: string;
        parameterIndex: number;
        type: Type | undefined;
    }
    type TypePredicate = ThisTypePredicate | IdentifierTypePredicate | AssertsThisTypePredicate | AssertsIdentifierTypePredicate;
    enum SymbolFlags {
        None = 0,
        FunctionScopedVariable = 1,
        BlockScopedVariable = 2,
        Property = 4,
        EnumMember = 8,
        Function = 16,
        Class = 32,
        Interface = 64,
        ConstEnum = 128,
        RegularEnum = 256,
        ValueModule = 512,
        NamespaceModule = 1024,
        TypeLiteral = 2048,
        ObjectLiteral = 4096,
        Method = 8192,
        Constructor = 16384,
        GetAccessor = 32768,
        SetAccessor = 65536,
        Signature = 131072,
        TypeParameter = 262144,
        TypeAlias = 524288,
        ExportValue = 1048576,
        Alias = 2097152,
        Prototype = 4194304,
        ExportStar = 8388608,
        Optional = 16777216,
        Transient = 33554432,
        Assignment = 67108864,
        ModuleExports = 134217728,
        All = -1,
        Enum = 384,
        Variable = 3,
        Value = 111551,
        Type = 788968,
        Namespace = 1920,
        Module = 1536,
        Accessor = 98304,
        FunctionScopedVariableExcludes = 111550,
        BlockScopedVariableExcludes = 111551,
        ParameterExcludes = 111551,
        PropertyExcludes = 0,
        EnumMemberExcludes = 900095,
        FunctionExcludes = 110991,
        ClassExcludes = 899503,
        InterfaceExcludes = 788872,
        RegularEnumExcludes = 899327,
        ConstEnumExcludes = 899967,
        ValueModuleExcludes = 110735,
        NamespaceModuleExcludes = 0,
        MethodExcludes = 103359,
        GetAccessorExcludes = 46015,
        SetAccessorExcludes = 78783,
        AccessorExcludes = 13247,
        TypeParameterExcludes = 526824,
        TypeAliasExcludes = 788968,
        AliasExcludes = 2097152,
        ModuleMember = 2623475,
        ExportHasLocal = 944,
        BlockScoped = 418,
        PropertyOrAccessor = 98308,
        ClassMember = 106500,
    }
    interface Symbol {
        flags: SymbolFlags;
        escapedName: __String;
        declarations?: Declaration[];
        valueDeclaration?: Declaration;
        members?: SymbolTable;
        exports?: SymbolTable;
        globalExports?: SymbolTable;
    }
    interface Symbol {
        readonly name: string;
        getFlags(): SymbolFlags;
        getEscapedName(): __String;
        getName(): string;
        getDeclarations(): Declaration[] | undefined;
        getDocumentationComment(typeChecker: TypeChecker | undefined): SymbolDisplayPart[];
        getJsDocTags(checker?: TypeChecker): JSDocTagInfo[];
    }
    enum InternalSymbolName {
        Call = "__call",
        Constructor = "__constructor",
        New = "__new",
        Index = "__index",
        ExportStar = "__export",
        Global = "__global",
        Missing = "__missing",
        Type = "__type",
        Object = "__object",
        JSXAttributes = "__jsxAttributes",
        Class = "__class",
        Function = "__function",
        Computed = "__computed",
        Resolving = "__resolving__",
        ExportEquals = "export=",
        Default = "default",
        This = "this",
        InstantiationExpression = "__instantiationExpression",
        ImportAttributes = "__importAttributes",
    }
    /**
     * This represents a string whose leading underscore have been escaped by adding extra leading underscores.
     * The shape of this brand is rather unique compared to others we've used.
     * Instead of just an intersection of a string and an object, it is that union-ed
     * with an intersection of void and an object. This makes it wholly incompatible
     * with a normal string (which is good, it cannot be misused on assignment or on usage),
     * while still being comparable with a normal string via === (also good) and castable from a string.
     */
    type __String =
        | (string & {
            __escapedIdentifier: void;
        })
        | (void & {
            __escapedIdentifier: void;
        })
        | InternalSymbolName;
    /** @deprecated Use ReadonlyMap<__String, T> instead. */
    type ReadonlyUnderscoreEscapedMap<T> = ReadonlyMap<__String, T>;
    /** @deprecated Use Map<__String, T> instead. */
    type UnderscoreEscapedMap<T> = Map<__String, T>;
    /** SymbolTable based on ES6 Map interface. */
    type SymbolTable = Map<__String, Symbol>;
    enum TypeFlags {
        Any = 1,
        Unknown = 2,
        String = 4,
        Number = 8,
        Boolean = 16,
        Enum = 32,
        BigInt = 64,
        StringLiteral = 128,
        NumberLiteral = 256,
        BooleanLiteral = 512,
        EnumLiteral = 1024,
        BigIntLiteral = 2048,
        ESSymbol = 4096,
        UniqueESSymbol = 8192,
        Void = 16384,
        Undefined = 32768,
        Null = 65536,
        Never = 131072,
        TypeParameter = 262144,
        Object = 524288,
        Union = 1048576,
        Intersection = 2097152,
        Index = 4194304,
        IndexedAccess = 8388608,
        Conditional = 16777216,
        Substitution = 33554432,
        NonPrimitive = 67108864,
        TemplateLiteral = 134217728,
        StringMapping = 268435456,
        Literal = 2944,
        Unit = 109472,
        Freshable = 2976,
        StringOrNumberLiteral = 384,
        PossiblyFalsy = 117724,
        StringLike = 402653316,
        NumberLike = 296,
        BigIntLike = 2112,
        BooleanLike = 528,
        EnumLike = 1056,
        ESSymbolLike = 12288,
        VoidLike = 49152,
        UnionOrIntersection = 3145728,
        StructuredType = 3670016,
        TypeVariable = 8650752,
        InstantiableNonPrimitive = 58982400,
        InstantiablePrimitive = 406847488,
        Instantiable = 465829888,
        StructuredOrInstantiable = 469499904,
        Narrowable = 536624127,
    }
    type DestructuringPattern = BindingPattern | ObjectLiteralExpression | ArrayLiteralExpression;
    interface Type {
        flags: TypeFlags;
        symbol: Symbol;
        pattern?: DestructuringPattern;
        aliasSymbol?: Symbol;
        aliasTypeArguments?: readonly Type[];
    }
    interface Type {
        getFlags(): TypeFlags;
        getSymbol(): Symbol | undefined;
        getProperties(): Symbol[];
        getProperty(propertyName: string): Symbol | undefined;
        getApparentProperties(): Symbol[];
        getCallSignatures(): readonly Signature[];
        getConstructSignatures(): readonly Signature[];
        getStringIndexType(): Type | undefined;
        getNumberIndexType(): Type | undefined;
        getBaseTypes(): BaseType[] | undefined;
        getNonNullableType(): Type;
        getConstraint(): Type | undefined;
        getDefault(): Type | undefined;
        isUnion(): this is UnionType;
        isIntersection(): this is IntersectionType;
        isUnionOrIntersection(): this is UnionOrIntersectionType;
        isLiteral(): this is LiteralType;
        isStringLiteral(): this is StringLiteralType;
        isNumberLiteral(): this is NumberLiteralType;
        isTypeParameter(): this is TypeParameter;
        isClassOrInterface(): this is InterfaceType;
        isClass(): this is InterfaceType;
        isIndexType(): this is IndexType;
    }
    interface FreshableType extends Type {
        freshType: FreshableType;
        regularType: FreshableType;
    }
    interface LiteralType extends FreshableType {
        value: string | number | PseudoBigInt;
    }
    interface UniqueESSymbolType extends Type {
        symbol: Symbol;
        escapedName: __String;
    }
    interface StringLiteralType extends LiteralType {
        value: string;
    }
    interface NumberLiteralType extends LiteralType {
        value: number;
    }
    interface BigIntLiteralType extends LiteralType {
        value: PseudoBigInt;
    }
    interface EnumType extends FreshableType {
    }
    enum ObjectFlags {
        None = 0,
        Class = 1,
        Interface = 2,
        Reference = 4,
        Tuple = 8,
        Anonymous = 16,
        Mapped = 32,
        Instantiated = 64,
        ObjectLiteral = 128,
        EvolvingArray = 256,
        ObjectLiteralPatternWithComputedProperties = 512,
        ReverseMapped = 1024,
        JsxAttributes = 2048,
        JSLiteral = 4096,
        FreshLiteral = 8192,
        ArrayLiteral = 16384,
        ClassOrInterface = 3,
        ContainsSpread = 2097152,
        ObjectRestType = 4194304,
        InstantiationExpressionType = 8388608,
        SingleSignatureType = 134217728,
    }
    interface ObjectType extends Type {
        objectFlags: ObjectFlags;
    }
    /** Class and interface types (ObjectFlags.Class and ObjectFlags.Interface). */
    interface InterfaceType extends ObjectType {
        typeParameters: TypeParameter[] | undefined;
        outerTypeParameters: TypeParameter[] | undefined;
        localTypeParameters: TypeParameter[] | undefined;
        thisType: TypeParameter | undefined;
    }
    type BaseType = ObjectType | IntersectionType | TypeVariable;
    interface InterfaceTypeWithDeclaredMembers extends InterfaceType {
        declaredProperties: Symbol[];
        declaredCallSignatures: Signature[];
        declaredConstructSignatures: Signature[];
        declaredIndexInfos: IndexInfo[];
    }
    /**
     * Type references (ObjectFlags.Reference). When a class or interface has type parameters or
     * a "this" type, references to the class or interface are made using type references. The
     * typeArguments property specifies the types to substitute for the type parameters of the
     * class or interface and optionally includes an extra element that specifies the type to
     * substitute for "this" in the resulting instantiation. When no extra argument is present,
     * the type reference itself is substituted for "this". The typeArguments property is undefined
     * if the class or interface has no type parameters and the reference isn't specifying an
     * explicit "this" argument.
     */
    interface TypeReference extends ObjectType {
        target: GenericType;
        node?: TypeReferenceNode | ArrayTypeNode | TupleTypeNode;
    }
    interface TypeReference {
        typeArguments?: readonly Type[];
    }
    interface DeferredTypeReference extends TypeReference {
    }
    interface GenericType extends InterfaceType, TypeReference {
    }
    enum ElementFlags {
        Required = 1,
        Optional = 2,
        Rest = 4,
        Variadic = 8,
        Fixed = 3,
        Variable = 12,
        NonRequired = 14,
        NonRest = 11,
    }
    interface TupleType extends GenericType {
        elementFlags: readonly ElementFlags[];
        /** Number of required or variadic elements */
        minLength: number;
        /** Number of initial required or optional elements */
        fixedLength: number;
        /**
         * True if tuple has any rest or variadic elements
         *
         * @deprecated Use `.combinedFlags & ElementFlags.Variable` instead
         */
        hasRestElement: boolean;
        combinedFlags: ElementFlags;
        readonly: boolean;
        labeledElementDeclarations?: readonly (NamedTupleMember | ParameterDeclaration | undefined)[];
    }
    interface TupleTypeReference extends TypeReference {
        target: TupleType;
    }
    interface UnionOrIntersectionType extends Type {
        types: Type[];
    }
    interface UnionType extends UnionOrIntersectionType {
    }
    interface IntersectionType extends UnionOrIntersectionType {
    }
    type StructuredType = ObjectType | UnionType | IntersectionType;
    interface EvolvingArrayType extends ObjectType {
        elementType: Type;
        finalArrayType?: Type;
    }
    interface InstantiableType extends Type {
    }
    interface TypeParameter extends InstantiableType {
    }
    interface IndexedAccessType extends InstantiableType {
        objectType: Type;
        indexType: Type;
        constraint?: Type;
        simplifiedForReading?: Type;
        simplifiedForWriting?: Type;
    }
    type TypeVariable = TypeParameter | IndexedAccessType;
    interface IndexType extends InstantiableType {
        type: InstantiableType | UnionOrIntersectionType;
    }
    interface ConditionalRoot {
        node: ConditionalTypeNode;
        checkType: Type;
        extendsType: Type;
        isDistributive: boolean;
        inferTypeParameters?: TypeParameter[];
        outerTypeParameters?: TypeParameter[];
        instantiations?: Map<string, Type>;
        aliasSymbol?: Symbol;
        aliasTypeArguments?: Type[];
    }
    interface ConditionalType extends InstantiableType {
        root: ConditionalRoot;
        checkType: Type;
        extendsType: Type;
        resolvedTrueType?: Type;
        resolvedFalseType?: Type;
    }
    interface TemplateLiteralType extends InstantiableType {
        texts: readonly string[];
        types: readonly Type[];
    }
    interface StringMappingType extends InstantiableType {
        symbol: Symbol;
        type: Type;
    }
    interface SubstitutionType extends InstantiableType {
        objectFlags: ObjectFlags;
        baseType: Type;
        constraint: Type;
    }
    enum SignatureKind {
        Call = 0,
        Construct = 1,
    }
    interface Signature {
        declaration?: SignatureDeclaration | JSDocSignature;
        typeParameters?: readonly TypeParameter[];
        parameters: readonly Symbol[];
        thisParameter?: Symbol;
    }
    interface Signature {
        getDeclaration(): SignatureDeclaration;
        getTypeParameters(): TypeParameter[] | undefined;
        getParameters(): Symbol[];
        getTypeParameterAtPosition(pos: number): Type;
        getReturnType(): Type;
        getDocumentationComment(typeChecker: TypeChecker | undefined): SymbolDisplayPart[];
        getJsDocTags(): JSDocTagInfo[];
    }
    enum IndexKind {
        String = 0,
        Number = 1,
    }
    interface IndexInfo {
        keyType: Type;
        type: Type;
        isReadonly: boolean;
        declaration?: IndexSignatureDeclaration;
    }
    enum InferencePriority {
        None = 0,
        NakedTypeVariable = 1,
        SpeculativeTuple = 2,
        SubstituteSource = 4,
        HomomorphicMappedType = 8,
        PartialHomomorphicMappedType = 16,
        MappedTypeConstraint = 32,
        ContravariantConditional = 64,
        ReturnType = 128,
        LiteralKeyof = 256,
        NoConstraints = 512,
        AlwaysStrict = 1024,
        MaxValue = 2048,
        PriorityImpliesCombination = 416,
        Circularity = -1,
    }
    interface FileExtensionInfo {
        extension: string;
        isMixedContent: boolean;
        scriptKind?: ScriptKind;
    }
    interface DiagnosticMessage {
        key: string;
        category: DiagnosticCategory;
        code: number;
        message: string;
        reportsUnnecessary?: {};
        reportsDeprecated?: {};
    }
    /**
     * A linked list of formatted diagnostic messages to be used as part of a multiline message.
     * It is built from the bottom up, leaving the head to be the "main" diagnostic.
     * While it seems that DiagnosticMessageChain is structurally similar to DiagnosticMessage,
     * the difference is that messages are all preformatted in DMC.
     */
    interface DiagnosticMessageChain {
        messageText: string;
        category: DiagnosticCategory;
        code: number;
        next?: DiagnosticMessageChain[];
    }
    interface Diagnostic extends DiagnosticRelatedInformation {
        /** May store more in future. For now, this will simply be `true` to indicate when a diagnostic is an unused-identifier diagnostic. */
        reportsUnnecessary?: {};
        reportsDeprecated?: {};
        source?: string;
        relatedInformation?: DiagnosticRelatedInformation[];
    }
    interface DiagnosticRelatedInformation {
        category: DiagnosticCategory;
        code: number;
        file: SourceFile | undefined;
        start: number | undefined;
        length: number | undefined;
        messageText: string | DiagnosticMessageChain;
    }
    interface DiagnosticWithLocation extends Diagnostic {
        file: SourceFile;
        start: number;
        length: number;
    }
    enum DiagnosticCategory {
        Warning = 0,
        Error = 1,
        Suggestion = 2,
        Message = 3,
    }
    enum ModuleResolutionKind {
        Classic = 1,
        /**
         * @deprecated
         * `NodeJs` was renamed to `Node10` to better reflect the version of Node that it targets.
         * Use the new name or consider switching to a modern module resolution target.
         */
        NodeJs = 2,
        Node10 = 2,
        Node16 = 3,
        NodeNext = 99,
        Bundler = 100,
    }
    enum ModuleDetectionKind {
        /**
         * Files with imports, exports and/or import.meta are considered modules
         */
        Legacy = 1,
        /**
         * Legacy, but also files with jsx under react-jsx or react-jsxdev and esm mode files under moduleResolution: node16+
         */
        Auto = 2,
        /**
         * Consider all non-declaration files modules, regardless of present syntax
         */
        Force = 3,
    }
    interface PluginImport {
        name: string;
    }
    interface ProjectReference {
        /** A normalized path on disk */
        path: string;
        /** The path as the user originally wrote it */
        originalPath?: string;
        /** @deprecated */
        prepend?: boolean;
        /** True if it is intended that this reference form a circularity */
        circular?: boolean;
    }
    enum WatchFileKind {
        FixedPollingInterval = 0,
        PriorityPollingInterval = 1,
        DynamicPriorityPolling = 2,
        FixedChunkSizePolling = 3,
        UseFsEvents = 4,
        UseFsEventsOnParentDirectory = 5,
    }
    enum WatchDirectoryKind {
        UseFsEvents = 0,
        FixedPollingInterval = 1,
        DynamicPriorityPolling = 2,
        FixedChunkSizePolling = 3,
    }
    enum PollingWatchKind {
        FixedInterval = 0,
        PriorityInterval = 1,
        DynamicPriority = 2,
        FixedChunkSize = 3,
    }
    type CompilerOptionsValue = string | number | boolean | (string | number)[] | string[] | MapLike<string[]> | PluginImport[] | ProjectReference[] | null | undefined;
    interface CompilerOptions {
        allowImportingTsExtensions?: boolean;
        allowJs?: boolean;
        allowArbitraryExtensions?: boolean;
        allowSyntheticDefaultImports?: boolean;
        allowUmdGlobalAccess?: boolean;
        allowUnreachableCode?: boolean;
        allowUnusedLabels?: boolean;
        alwaysStrict?: boolean;
        baseUrl?: string;
        /** @deprecated */
        charset?: string;
        checkJs?: boolean;
        customConditions?: string[];
        declaration?: boolean;
        declarationMap?: boolean;
        emitDeclarationOnly?: boolean;
        declarationDir?: string;
        disableSizeLimit?: boolean;
        disableSourceOfProjectReferenceRedirect?: boolean;
        disableSolutionSearching?: boolean;
        disableReferencedProjectLoad?: boolean;
        downlevelIteration?: boolean;
        emitBOM?: boolean;
        emitDecoratorMetadata?: boolean;
        exactOptionalPropertyTypes?: boolean;
        experimentalDecorators?: boolean;
        forceConsistentCasingInFileNames?: boolean;
        ignoreDeprecations?: string;
        importHelpers?: boolean;
        /** @deprecated */
        importsNotUsedAsValues?: ImportsNotUsedAsValues;
        inlineSourceMap?: boolean;
        inlineSources?: boolean;
        isolatedModules?: boolean;
        isolatedDeclarations?: boolean;
        jsx?: JsxEmit;
        /** @deprecated */
        keyofStringsOnly?: boolean;
        lib?: string[];
        locale?: string;
        mapRoot?: string;
        maxNodeModuleJsDepth?: number;
        module?: ModuleKind;
        moduleResolution?: ModuleResolutionKind;
        moduleSuffixes?: string[];
        moduleDetection?: ModuleDetectionKind;
        newLine?: NewLineKind;
        noEmit?: boolean;
        noCheck?: boolean;
        noEmitHelpers?: boolean;
        noEmitOnError?: boolean;
        noErrorTruncation?: boolean;
        noFallthroughCasesInSwitch?: boolean;
        noImplicitAny?: boolean;
        noImplicitReturns?: boolean;
        noImplicitThis?: boolean;
        /** @deprecated */
        noStrictGenericChecks?: boolean;
        noUnusedLocals?: boolean;
        noUnusedParameters?: boolean;
        /** @deprecated */
        noImplicitUseStrict?: boolean;
        noPropertyAccessFromIndexSignature?: boolean;
        assumeChangesOnlyAffectDirectDependencies?: boolean;
        noLib?: boolean;
        noResolve?: boolean;
        noUncheckedIndexedAccess?: boolean;
        /** @deprecated */
        out?: string;
        outDir?: string;
        outFile?: string;
        paths?: MapLike<string[]>;
        preserveConstEnums?: boolean;
        noImplicitOverride?: boolean;
        preserveSymlinks?: boolean;
        /** @deprecated */
        preserveValueImports?: boolean;
        project?: string;
        reactNamespace?: string;
        jsxFactory?: string;
        jsxFragmentFactory?: string;
        jsxImportSource?: string;
        composite?: boolean;
        incremental?: boolean;
        tsBuildInfoFile?: string;
        removeComments?: boolean;
        resolvePackageJsonExports?: boolean;
        resolvePackageJsonImports?: boolean;
        rewriteRelativeImportExtensions?: boolean;
        rootDir?: string;
        rootDirs?: string[];
        skipLibCheck?: boolean;
        skipDefaultLibCheck?: boolean;
        sourceMap?: boolean;
        sourceRoot?: string;
        strict?: boolean;
        strictFunctionTypes?: boolean;
        strictBindCallApply?: boolean;
        strictNullChecks?: boolean;
        strictPropertyInitialization?: boolean;
        strictBuiltinIteratorReturn?: boolean;
        stripInternal?: boolean;
        /** @deprecated */
        suppressExcessPropertyErrors?: boolean;
        /** @deprecated */
        suppressImplicitAnyIndexErrors?: boolean;
        target?: ScriptTarget;
        traceResolution?: boolean;
        useUnknownInCatchVariables?: boolean;
        noUncheckedSideEffectImports?: boolean;
        resolveJsonModule?: boolean;
        types?: string[];
        /** Paths used to compute primary types search locations */
        typeRoots?: string[];
        verbatimModuleSyntax?: boolean;
        esModuleInterop?: boolean;
        useDefineForClassFields?: boolean;
        [option: string]: CompilerOptionsValue | TsConfigSourceFile | undefined;
    }
    interface WatchOptions {
        watchFile?: WatchFileKind;
        watchDirectory?: WatchDirectoryKind;
        fallbackPolling?: PollingWatchKind;
        synchronousWatchDirectory?: boolean;
        excludeDirectories?: string[];
        excludeFiles?: string[];
        [option: string]: CompilerOptionsValue | undefined;
    }
    interface TypeAcquisition {
        enable?: boolean;
        include?: string[];
        exclude?: string[];
        disableFilenameBasedTypeAcquisition?: boolean;
        [option: string]: CompilerOptionsValue | undefined;
    }
    enum ModuleKind {
        None = 0,
        CommonJS = 1,
        AMD = 2,
        UMD = 3,
        System = 4,
        ES2015 = 5,
        ES2020 = 6,
        ES2022 = 7,
        ESNext = 99,
        Node16 = 100,
        NodeNext = 199,
        Preserve = 200,
    }
    enum JsxEmit {
        None = 0,
        Preserve = 1,
        React = 2,
        ReactNative = 3,
        ReactJSX = 4,
        ReactJSXDev = 5,
    }
    /** @deprecated */
    enum ImportsNotUsedAsValues {
        Remove = 0,
        Preserve = 1,
        Error = 2,
    }
    enum NewLineKind {
        CarriageReturnLineFeed = 0,
        LineFeed = 1,
    }
    interface LineAndCharacter {
        /** 0-based. */
        line: number;
        character: number;
    }
    enum ScriptKind {
        Unknown = 0,
        JS = 1,
        JSX = 2,
        TS = 3,
        TSX = 4,
        External = 5,
        JSON = 6,
        /**
         * Used on extensions that doesn't define the ScriptKind but the content defines it.
         * Deferred extensions are going to be included in all project contexts.
         */
        Deferred = 7,
    }
    enum ScriptTarget {
        /** @deprecated */
        ES3 = 0,
        ES5 = 1,
        ES2015 = 2,
        ES2016 = 3,
        ES2017 = 4,
        ES2018 = 5,
        ES2019 = 6,
        ES2020 = 7,
        ES2021 = 8,
        ES2022 = 9,
        ES2023 = 10,
        ES2024 = 11,
        ESNext = 99,
        JSON = 100,
        Latest = 99,
    }
    enum LanguageVariant {
        Standard = 0,
        JSX = 1,
    }
    /** Either a parsed command line or a parsed tsconfig.json */
    interface ParsedCommandLine {
        options: CompilerOptions;
        typeAcquisition?: TypeAcquisition;
        fileNames: string[];
        projectReferences?: readonly ProjectReference[];
        watchOptions?: WatchOptions;
        raw?: any;
        errors: Diagnostic[];
        wildcardDirectories?: MapLike<WatchDirectoryFlags>;
        compileOnSave?: boolean;
    }
    enum WatchDirectoryFlags {
        None = 0,
        Recursive = 1,
    }
    interface CreateProgramOptions {
        rootNames: readonly string[];
        options: CompilerOptions;
        projectReferences?: readonly ProjectReference[];
        host?: CompilerHost;
        oldProgram?: Program;
        configFileParsingDiagnostics?: readonly Diagnostic[];
    }
    interface ModuleResolutionHost {
        fileExists(fileName: string): boolean;
        readFile(fileName: string): string | undefined;
        trace?(s: string): void;
        directoryExists?(directoryName: string): boolean;
        /**
         * Resolve a symbolic link.
         * @see https://nodejs.org/api/fs.html#fs_fs_realpathsync_path_options
         */
        realpath?(path: string): string;
        getCurrentDirectory?(): string;
        getDirectories?(path: string): string[];
        useCaseSensitiveFileNames?: boolean | (() => boolean) | undefined;
    }
    /**
     * Used by services to specify the minimum host area required to set up source files under any compilation settings
     */
    interface MinimalResolutionCacheHost extends ModuleResolutionHost {
        getCompilationSettings(): CompilerOptions;
        getCompilerHost?(): CompilerHost | undefined;
    }
    /**
     * Represents the result of module resolution.
     * Module resolution will pick up tsx/jsx/js files even if '--jsx' and '--allowJs' are turned off.
     * The Program will then filter results based on these flags.
     *
     * Prefer to return a `ResolvedModuleFull` so that the file type does not have to be inferred.
     */
    interface ResolvedModule {
        /** Path of the file the module was resolved to. */
        resolvedFileName: string;
        /** True if `resolvedFileName` comes from `node_modules`. */
        isExternalLibraryImport?: boolean;
        /**
         * True if the original module reference used a .ts extension to refer directly to a .ts file,
         * which should produce an error during checking if emit is enabled.
         */
        resolvedUsingTsExtension?: boolean;
    }
    /**
     * ResolvedModule with an explicitly provided `extension` property.
     * Prefer this over `ResolvedModule`.
     * If changing this, remember to change `moduleResolutionIsEqualTo`.
     */
    interface ResolvedModuleFull extends ResolvedModule {
        /**
         * Extension of resolvedFileName. This must match what's at the end of resolvedFileName.
         * This is optional for backwards-compatibility, but will be added if not provided.
         */
        extension: string;
        packageId?: PackageId;
    }
    /**
     * Unique identifier with a package name and version.
     * If changing this, remember to change `packageIdIsEqual`.
     */
    interface PackageId {
        /**
         * Name of the package.
         * Should not include `@types`.
         * If accessing a non-index file, this should include its name e.g. "foo/bar".
         */
        name: string;
        /**
         * Name of a submodule within this package.
         * May be "".
         */
        subModuleName: string;
        /** Version of the package, e.g. "1.2.3" */
        version: string;
    }
    enum Extension {
        Ts = ".ts",
        Tsx = ".tsx",
        Dts = ".d.ts",
        Js = ".js",
        Jsx = ".jsx",
        Json = ".json",
        TsBuildInfo = ".tsbuildinfo",
        Mjs = ".mjs",
        Mts = ".mts",
        Dmts = ".d.mts",
        Cjs = ".cjs",
        Cts = ".cts",
        Dcts = ".d.cts",
    }
    interface ResolvedModuleWithFailedLookupLocations {
        readonly resolvedModule: ResolvedModuleFull | undefined;
    }
    interface ResolvedTypeReferenceDirective {
        primary: boolean;
        resolvedFileName: string | undefined;
        packageId?: PackageId;
        /** True if `resolvedFileName` comes from `node_modules`. */
        isExternalLibraryImport?: boolean;
    }
    interface ResolvedTypeReferenceDirectiveWithFailedLookupLocations {
        readonly resolvedTypeReferenceDirective: ResolvedTypeReferenceDirective | undefined;
    }
    interface CompilerHost extends ModuleResolutionHost {
        getSourceFile(fileName: string, languageVersionOrOptions: ScriptTarget | CreateSourceFileOptions, onError?: (message: string) => void, shouldCreateNewSourceFile?: boolean): SourceFile | undefined;
        getSourceFileByPath?(fileName: string, path: Path, languageVersionOrOptions: ScriptTarget | CreateSourceFileOptions, onError?: (message: string) => void, shouldCreateNewSourceFile?: boolean): SourceFile | undefined;
        getCancellationToken?(): CancellationToken;
        getDefaultLibFileName(options: CompilerOptions): string;
        getDefaultLibLocation?(): string;
        writeFile: WriteFileCallback;
        getCurrentDirectory(): string;
        getCanonicalFileName(fileName: string): string;
        useCaseSensitiveFileNames(): boolean;
        getNewLine(): string;
        readDirectory?(rootDir: string, extensions: readonly string[], excludes: readonly string[] | undefined, includes: readonly string[], depth?: number): string[];
        /** @deprecated supply resolveModuleNameLiterals instead for resolution that can handle newer resolution modes like nodenext */
        resolveModuleNames?(moduleNames: string[], containingFile: string, reusedNames: string[] | undefined, redirectedReference: ResolvedProjectReference | undefined, options: CompilerOptions, containingSourceFile?: SourceFile): (ResolvedModule | undefined)[];
        /**
         * Returns the module resolution cache used by a provided `resolveModuleNames` implementation so that any non-name module resolution operations (eg, package.json lookup) can reuse it
         */
        getModuleResolutionCache?(): ModuleResolutionCache | undefined;
        /**
         * @deprecated supply resolveTypeReferenceDirectiveReferences instead for resolution that can handle newer resolution modes like nodenext
         *
         * This method is a companion for 'resolveModuleNames' and is used to resolve 'types' references to actual type declaration files
         */
        resolveTypeReferenceDirectives?(typeReferenceDirectiveNames: string[] | readonly FileReference[], containingFile: string, redirectedReference: ResolvedProjectReference | undefined, options: CompilerOptions, containingFileMode?: ResolutionMode): (ResolvedTypeReferenceDirective | undefined)[];
        resolveModuleNameLiterals?(moduleLiterals: readonly StringLiteralLike[], containingFile: string, redirectedReference: ResolvedProjectReference | undefined, options: CompilerOptions, containingSourceFile: SourceFile, reusedNames: readonly StringLiteralLike[] | undefined): readonly ResolvedModuleWithFailedLookupLocations[];
        resolveTypeReferenceDirectiveReferences?<T extends FileReference | string>(typeDirectiveReferences: readonly T[], containingFile: string, redirectedReference: ResolvedProjectReference | undefined, options: CompilerOptions, containingSourceFile: SourceFile | undefined, reusedNames: readonly T[] | undefined): readonly ResolvedTypeReferenceDirectiveWithFailedLookupLocations[];
        getEnvironmentVariable?(name: string): string | undefined;
        /** If provided along with custom resolveModuleNames or resolveTypeReferenceDirectives, used to determine if unchanged file path needs to re-resolve modules/type reference directives */
        hasInvalidatedResolutions?(filePath: Path): boolean;
        createHash?(data: string): string;
        getParsedCommandLine?(fileName: string): ParsedCommandLine | undefined;
        jsDocParsingMode?: JSDocParsingMode;
    }
    interface SourceMapRange extends TextRange {
        source?: SourceMapSource;
    }
    interface SourceMapSource {
        fileName: string;
        text: string;
        skipTrivia?: (pos: number) => number;
    }
    interface SourceMapSource {
        getLineAndCharacterOfPosition(pos: number): LineAndCharacter;
    }
    enum EmitFlags {
        None = 0,
        SingleLine = 1,
        MultiLine = 2,
        AdviseOnEmitNode = 4,
        NoSubstitution = 8,
        CapturesThis = 16,
        NoLeadingSourceMap = 32,
        NoTrailingSourceMap = 64,
        NoSourceMap = 96,
        NoNestedSourceMaps = 128,
        NoTokenLeadingSourceMaps = 256,
        NoTokenTrailingSourceMaps = 512,
        NoTokenSourceMaps = 768,
        NoLeadingComments = 1024,
        NoTrailingComments = 2048,
        NoComments = 3072,
        NoNestedComments = 4096,
        HelperName = 8192,
        ExportName = 16384,
        LocalName = 32768,
        InternalName = 65536,
        Indented = 131072,
        NoIndentation = 262144,
        AsyncFunctionBody = 524288,
        ReuseTempVariableScope = 1048576,
        CustomPrologue = 2097152,
        NoHoisting = 4194304,
        Iterator = 8388608,
        NoAsciiEscaping = 16777216,
    }
    interface EmitHelperBase {
        readonly name: string;
        readonly scoped: boolean;
        readonly text: string | ((node: EmitHelperUniqueNameCallback) => string);
        readonly priority?: number;
        readonly dependencies?: EmitHelper[];
    }
    interface ScopedEmitHelper extends EmitHelperBase {
        readonly scoped: true;
    }
    interface UnscopedEmitHelper extends EmitHelperBase {
        readonly scoped: false;
        readonly text: string;
    }
    type EmitHelper = ScopedEmitHelper | UnscopedEmitHelper;
    type EmitHelperUniqueNameCallback = (name: string) => string;
    enum EmitHint {
        SourceFile = 0,
        Expression = 1,
        IdentifierName = 2,
        MappedTypeParameter = 3,
        Unspecified = 4,
        EmbeddedStatement = 5,
        JsxAttributeValue = 6,
        ImportTypeNodeAttributes = 7,
    }
    enum OuterExpressionKinds {
        Parentheses = 1,
        TypeAssertions = 2,
        NonNullAssertions = 4,
        PartiallyEmittedExpressions = 8,
        ExpressionsWithTypeArguments = 16,
        Assertions = 6,
        All = 31,
        ExcludeJSDocTypeAssertion = -2147483648,
    }
    type ImmediatelyInvokedFunctionExpression = CallExpression & {
        readonly expression: FunctionExpression;
    };
    type ImmediatelyInvokedArrowFunction = CallExpression & {
        readonly expression: ParenthesizedExpression & {
            readonly expression: ArrowFunction;
        };
    };
    interface NodeFactory {
        createNodeArray<T extends Node>(elements?: readonly T[], hasTrailingComma?: boolean): NodeArray<T>;
        createNumericLiteral(value: string | number, numericLiteralFlags?: TokenFlags): NumericLiteral;
        createBigIntLiteral(value: string | PseudoBigInt): BigIntLiteral;
        createStringLiteral(text: string, isSingleQuote?: boolean): StringLiteral;
        createStringLiteralFromNode(sourceNode: PropertyNameLiteral | PrivateIdentifier, isSingleQuote?: boolean): StringLiteral;
        createRegularExpressionLiteral(text: string): RegularExpressionLiteral;
        createIdentifier(text: string): Identifier;
        /**
         * Create a unique temporary variable.
         * @param recordTempVariable An optional callback used to record the temporary variable name. This
         * should usually be a reference to `hoistVariableDeclaration` from a `TransformationContext`, but
         * can be `undefined` if you plan to record the temporary variable manually.
         * @param reservedInNestedScopes When `true`, reserves the temporary variable name in all nested scopes
         * during emit so that the variable can be referenced in a nested function body. This is an alternative to
         * setting `EmitFlags.ReuseTempVariableScope` on the nested function itself.
         */
        createTempVariable(recordTempVariable: ((node: Identifier) => void) | undefined, reservedInNestedScopes?: boolean): Identifier;
        /**
         * Create a unique temporary variable for use in a loop.
         * @param reservedInNestedScopes When `true`, reserves the temporary variable name in all nested scopes
         * during emit so that the variable can be referenced in a nested function body. This is an alternative to
         * setting `EmitFlags.ReuseTempVariableScope` on the nested function itself.
         */
        createLoopVariable(reservedInNestedScopes?: boolean): Identifier;
        /** Create a unique name based on the supplied text. */
        createUniqueName(text: string, flags?: GeneratedIdentifierFlags): Identifier;
        /** Create a unique name generated for a node. */
        getGeneratedNameForNode(node: Node | undefined, flags?: GeneratedIdentifierFlags): Identifier;
        createPrivateIdentifier(text: string): PrivateIdentifier;
        createUniquePrivateName(text?: string): PrivateIdentifier;
        getGeneratedPrivateNameForNode(node: Node): PrivateIdentifier;
        createToken(token: SyntaxKind.SuperKeyword): SuperExpression;
        createToken(token: SyntaxKind.ThisKeyword): ThisExpression;
        createToken(token: SyntaxKind.NullKeyword): NullLiteral;
        createToken(token: SyntaxKind.TrueKeyword): TrueLiteral;
        createToken(token: SyntaxKind.FalseKeyword): FalseLiteral;
        createToken(token: SyntaxKind.EndOfFileToken): EndOfFileToken;
        createToken(token: SyntaxKind.Unknown): Token<SyntaxKind.Unknown>;
        createToken<TKind extends PunctuationSyntaxKind>(token: TKind): PunctuationToken<TKind>;
        createToken<TKind extends KeywordTypeSyntaxKind>(token: TKind): KeywordTypeNode<TKind>;
        createToken<TKind extends ModifierSyntaxKind>(token: TKind): ModifierToken<TKind>;
        createToken<TKind extends KeywordSyntaxKind>(token: TKind): KeywordToken<TKind>;
        createSuper(): SuperExpression;
        createThis(): ThisExpression;
        createNull(): NullLiteral;
        createTrue(): TrueLiteral;
        createFalse(): FalseLiteral;
        createModifier<T extends ModifierSyntaxKind>(kind: T): ModifierToken<T>;
        createModifiersFromModifierFlags(flags: ModifierFlags): Modifier[] | undefined;
        createQualifiedName(left: EntityName, right: string | Identifier): QualifiedName;
        updateQualifiedName(node: QualifiedName, left: EntityName, right: Identifier): QualifiedName;
        createComputedPropertyName(expression: Expression): ComputedPropertyName;
        updateComputedPropertyName(node: ComputedPropertyName, expression: Expression): ComputedPropertyName;
        createTypeParameterDeclaration(modifiers: readonly Modifier[] | undefined, name: string | Identifier, constraint?: TypeNode, defaultType?: TypeNode): TypeParameterDeclaration;
        updateTypeParameterDeclaration(node: TypeParameterDeclaration, modifiers: readonly Modifier[] | undefined, name: Identifier, constraint: TypeNode | undefined, defaultType: TypeNode | undefined): TypeParameterDeclaration;
        createParameterDeclaration(modifiers: readonly ModifierLike[] | undefined, dotDotDotToken: DotDotDotToken | undefined, name: string | BindingName, questionToken?: QuestionToken, type?: TypeNode, initializer?: Expression): ParameterDeclaration;
        updateParameterDeclaration(node: ParameterDeclaration, modifiers: readonly ModifierLike[] | undefined, dotDotDotToken: DotDotDotToken | undefined, name: string | BindingName, questionToken: QuestionToken | undefined, type: TypeNode | undefined, initializer: Expression | undefined): ParameterDeclaration;
        createDecorator(expression: Expression): Decorator;
        updateDecorator(node: Decorator, expression: Expression): Decorator;
        createPropertySignature(modifiers: readonly Modifier[] | undefined, name: PropertyName | string, questionToken: QuestionToken | undefined, type: TypeNode | undefined): PropertySignature;
        updatePropertySignature(node: PropertySignature, modifiers: readonly Modifier[] | undefined, name: PropertyName, questionToken: QuestionToken | undefined, type: TypeNode | undefined): PropertySignature;
        createPropertyDeclaration(modifiers: readonly ModifierLike[] | undefined, name: string | PropertyName, questionOrExclamationToken: QuestionToken | ExclamationToken | undefined, type: TypeNode | undefined, initializer: Expression | undefined): PropertyDeclaration;
        updatePropertyDeclaration(node: PropertyDeclaration, modifiers: readonly ModifierLike[] | undefined, name: string | PropertyName, questionOrExclamationToken: QuestionToken | ExclamationToken | undefined, type: TypeNode | undefined, initializer: Expression | undefined): PropertyDeclaration;
        createMethodSignature(modifiers: readonly Modifier[] | undefined, name: string | PropertyName, questionToken: QuestionToken | undefined, typeParameters: readonly TypeParameterDeclaration[] | undefined, parameters: readonly ParameterDeclaration[], type: TypeNode | undefined): MethodSignature;
        updateMethodSignature(node: MethodSignature, modifiers: readonly Modifier[] | undefined, name: PropertyName, questionToken: QuestionToken | undefined, typeParameters: NodeArray<TypeParameterDeclaration> | undefined, parameters: NodeArray<ParameterDeclaration>, type: TypeNode | undefined): MethodSignature;
        createMethodDeclaration(modifiers: readonly ModifierLike[] | undefined, asteriskToken: AsteriskToken | undefined, name: string | PropertyName, questionToken: QuestionToken | undefined, typeParameters: readonly TypeParameterDeclaration[] | undefined, parameters: readonly ParameterDeclaration[], type: TypeNode | undefined, body: Block | undefined): MethodDeclaration;
        updateMethodDeclaration(node: MethodDeclaration, modifiers: readonly ModifierLike[] | undefined, asteriskToken: AsteriskToken | undefined, name: PropertyName, questionToken: QuestionToken | undefined, typeParameters: readonly TypeParameterDeclaration[] | undefined, parameters: readonly ParameterDeclaration[], type: TypeNode | undefined, body: Block | undefined): MethodDeclaration;
        createConstructorDeclaration(modifiers: readonly ModifierLike[] | undefined, parameters: readonly ParameterDeclaration[], body: Block | undefined): ConstructorDeclaration;
        updateConstructorDeclaration(node: ConstructorDeclaration, modifiers: readonly ModifierLike[] | undefined, parameters: readonly ParameterDeclaration[], body: Block | undefined): ConstructorDeclaration;
        createGetAccessorDeclaration(modifiers: readonly ModifierLike[] | undefined, name: string | PropertyName, parameters: readonly ParameterDeclaration[], type: TypeNode | undefined, body: Block | undefined): GetAccessorDeclaration;
        updateGetAccessorDeclaration(node: GetAccessorDeclaration, modifiers: readonly ModifierLike[] | undefined, name: PropertyName, parameters: readonly ParameterDeclaration[], type: TypeNode | undefined, body: Block | undefined): GetAccessorDeclaration;
        createSetAccessorDeclaration(modifiers: readonly ModifierLike[] | undefined, name: string | PropertyName, parameters: readonly ParameterDeclaration[], body: Block | undefined): SetAccessorDeclaration;
        updateSetAccessorDeclaration(node: SetAccessorDeclaration, modifiers: readonly ModifierLike[] | undefined, name: PropertyName, parameters: readonly ParameterDeclaration[], body: Block | undefined): SetAccessorDeclaration;
        createCallSignature(typeParameters: readonly TypeParameterDeclaration[] | undefined, parameters: readonly ParameterDeclaration[], type: TypeNode | undefined): CallSignatureDeclaration;
        updateCallSignature(node: CallSignatureDeclaration, typeParameters: NodeArray<TypeParameterDeclaration> | undefined, parameters: NodeArray<ParameterDeclaration>, type: TypeNode | undefined): CallSignatureDeclaration;
        createConstructSignature(typeParameters: readonly TypeParameterDeclaration[] | undefined, parameters: readonly ParameterDeclaration[], type: TypeNode | undefined): ConstructSignatureDeclaration;
        updateConstructSignature(node: ConstructSignatureDeclaration, typeParameters: NodeArray<TypeParameterDeclaration> | undefined, parameters: NodeArray<ParameterDeclaration>, type: TypeNode | undefined): ConstructSignatureDeclaration;
        createIndexSignature(modifiers: readonly ModifierLike[] | undefined, parameters: readonly ParameterDeclaration[], type: TypeNode): IndexSignatureDeclaration;
        updateIndexSignature(node: IndexSignatureDeclaration, modifiers: readonly ModifierLike[] | undefined, parameters: readonly ParameterDeclaration[], type: TypeNode): IndexSignatureDeclaration;
        createTemplateLiteralTypeSpan(type: TypeNode, literal: TemplateMiddle | TemplateTail): TemplateLiteralTypeSpan;
        updateTemplateLiteralTypeSpan(node: TemplateLiteralTypeSpan, type: TypeNode, literal: TemplateMiddle | TemplateTail): TemplateLiteralTypeSpan;
        createClassStaticBlockDeclaration(body: Block): ClassStaticBlockDeclaration;
        updateClassStaticBlockDeclaration(node: ClassStaticBlockDeclaration, body: Block): ClassStaticBlockDeclaration;
        createKeywordTypeNode<TKind extends KeywordTypeSyntaxKind>(kind: TKind): KeywordTypeNode<TKind>;
        createTypePredicateNode(assertsModifier: AssertsKeyword | undefined, parameterName: Identifier | ThisTypeNode | string, type: TypeNode | undefined): TypePredicateNode;
        updateTypePredicateNode(node: TypePredicateNode, assertsModifier: AssertsKeyword | undefined, parameterName: Identifier | ThisTypeNode, type: TypeNode | undefined): TypePredicateNode;
        createTypeReferenceNode(typeName: string | EntityName, typeArguments?: readonly TypeNode[]): TypeReferenceNode;
        updateTypeReferenceNode(node: TypeReferenceNode, typeName: EntityName, typeArguments: NodeArray<TypeNode> | undefined): TypeReferenceNode;
        createFunctionTypeNode(typeParameters: readonly TypeParameterDeclaration[] | undefined, parameters: readonly ParameterDeclaration[], type: TypeNode): FunctionTypeNode;
        updateFunctionTypeNode(node: FunctionTypeNode, typeParameters: NodeArray<TypeParameterDeclaration> | undefined, parameters: NodeArray<ParameterDeclaration>, type: TypeNode): FunctionTypeNode;
        createConstructorTypeNode(modifiers: readonly Modifier[] | undefined, typeParameters: readonly TypeParameterDeclaration[] | undefined, parameters: readonly ParameterDeclaration[], type: TypeNode): ConstructorTypeNode;
        updateConstructorTypeNode(node: ConstructorTypeNode, modifiers: readonly Modifier[] | undefined, typeParameters: NodeArray<TypeParameterDeclaration> | undefined, parameters: NodeArray<ParameterDeclaration>, type: TypeNode): ConstructorTypeNode;
        createTypeQueryNode(exprName: EntityName, typeArguments?: readonly TypeNode[]): TypeQueryNode;
        updateTypeQueryNode(node: TypeQueryNode, exprName: EntityName, typeArguments?: readonly TypeNode[]): TypeQueryNode;
        createTypeLiteralNode(members: readonly TypeElement[] | undefined): TypeLiteralNode;
        updateTypeLiteralNode(node: TypeLiteralNode, members: NodeArray<TypeElement>): TypeLiteralNode;
        createArrayTypeNode(elementType: TypeNode): ArrayTypeNode;
        updateArrayTypeNode(node: ArrayTypeNode, elementType: TypeNode): ArrayTypeNode;
        createTupleTypeNode(elements: readonly (TypeNode | NamedTupleMember)[]): TupleTypeNode;
        updateTupleTypeNode(node: TupleTypeNode, elements: readonly (TypeNode | NamedTupleMember)[]): TupleTypeNode;
        createNamedTupleMember(dotDotDotToken: DotDotDotToken | undefined, name: Identifier, questionToken: QuestionToken | undefined, type: TypeNode): NamedTupleMember;
        updateNamedTupleMember(node: NamedTupleMember, dotDotDotToken: DotDotDotToken | undefined, name: Identifier, questionToken: QuestionToken | undefined, type: TypeNode): NamedTupleMember;
        createOptionalTypeNode(type: TypeNode): OptionalTypeNode;
        updateOptionalTypeNode(node: OptionalTypeNode, type: TypeNode): OptionalTypeNode;
        createRestTypeNode(type: TypeNode): RestTypeNode;
        updateRestTypeNode(node: RestTypeNode, type: TypeNode): RestTypeNode;
        createUnionTypeNode(types: readonly TypeNode[]): UnionTypeNode;
        updateUnionTypeNode(node: UnionTypeNode, types: NodeArray<TypeNode>): UnionTypeNode;
        createIntersectionTypeNode(types: readonly TypeNode[]): IntersectionTypeNode;
        updateIntersectionTypeNode(node: IntersectionTypeNode, types: NodeArray<TypeNode>): IntersectionTypeNode;
        createConditionalTypeNode(checkType: TypeNode, extendsType: TypeNode, trueType: TypeNode, falseType: TypeNode): ConditionalTypeNode;
        updateConditionalTypeNode(node: ConditionalTypeNode, checkType: TypeNode, extendsType: TypeNode, trueType: TypeNode, falseType: TypeNode): ConditionalTypeNode;
        createInferTypeNode(typeParameter: TypeParameterDeclaration): InferTypeNode;
        updateInferTypeNode(node: InferTypeNode, typeParameter: TypeParameterDeclaration): InferTypeNode;
        createImportTypeNode(argument: TypeNode, attributes?: ImportAttributes, qualifier?: EntityName, typeArguments?: readonly TypeNode[], isTypeOf?: boolean): ImportTypeNode;
        updateImportTypeNode(node: ImportTypeNode, argument: TypeNode, attributes: ImportAttributes | undefined, qualifier: EntityName | undefined, typeArguments: readonly TypeNode[] | undefined, isTypeOf?: boolean): ImportTypeNode;
        createParenthesizedType(type: TypeNode): ParenthesizedTypeNode;
        updateParenthesizedType(node: ParenthesizedTypeNode, type: TypeNode): ParenthesizedTypeNode;
        createThisTypeNode(): ThisTypeNode;
        createTypeOperatorNode(operator: SyntaxKind.KeyOfKeyword | SyntaxKind.UniqueKeyword | SyntaxKind.ReadonlyKeyword, type: TypeNode): TypeOperatorNode;
        updateTypeOperatorNode(node: TypeOperatorNode, type: TypeNode): TypeOperatorNode;
        createIndexedAccessTypeNode(objectType: TypeNode, indexType: TypeNode): IndexedAccessTypeNode;
        updateIndexedAccessTypeNode(node: IndexedAccessTypeNode, objectType: TypeNode, indexType: TypeNode): IndexedAccessTypeNode;
        createMappedTypeNode(readonlyToken: ReadonlyKeyword | PlusToken | MinusToken | undefined, typeParameter: TypeParameterDeclaration, nameType: TypeNode | undefined, questionToken: QuestionToken | PlusToken | MinusToken | undefined, type: TypeNode | undefined, members: NodeArray<TypeElement> | undefined): MappedTypeNode;
        updateMappedTypeNode(node: MappedTypeNode, readonlyToken: ReadonlyKeyword | PlusToken | MinusToken | undefined, typeParameter: TypeParameterDeclaration, nameType: TypeNode | undefined, questionToken: QuestionToken | PlusToken | MinusToken | undefined, type: TypeNode | undefined, members: NodeArray<TypeElement> | undefined): MappedTypeNode;
        createLiteralTypeNode(literal: LiteralTypeNode["literal"]): LiteralTypeNode;
        updateLiteralTypeNode(node: LiteralTypeNode, literal: LiteralTypeNode["literal"]): LiteralTypeNode;
        createTemplateLiteralType(head: TemplateHead, templateSpans: readonly TemplateLiteralTypeSpan[]): TemplateLiteralTypeNode;
        updateTemplateLiteralType(node: TemplateLiteralTypeNode, head: TemplateHead, templateSpans: readonly TemplateLiteralTypeSpan[]): TemplateLiteralTypeNode;
        createObjectBindingPattern(elements: readonly BindingElement[]): ObjectBindingPattern;
        updateObjectBindingPattern(node: ObjectBindingPattern, elements: readonly BindingElement[]): ObjectBindingPattern;
        createArrayBindingPattern(elements: readonly ArrayBindingElement[]): ArrayBindingPattern;
        updateArrayBindingPattern(node: ArrayBindingPattern, elements: readonly ArrayBindingElement[]): ArrayBindingPattern;
        createBindingElement(dotDotDotToken: DotDotDotToken | undefined, propertyName: string | PropertyName | undefined, name: string | BindingName, initializer?: Expression): BindingElement;
        updateBindingElement(node: BindingElement, dotDotDotToken: DotDotDotToken | undefined, propertyName: PropertyName | undefined, name: BindingName, initializer: Expression | undefined): BindingElement;
        createArrayLiteralExpression(elements?: readonly Expression[], multiLine?: boolean): ArrayLiteralExpression;
        updateArrayLiteralExpression(node: ArrayLiteralExpression, elements: readonly Expression[]): ArrayLiteralExpression;
        createObjectLiteralExpression(properties?: readonly ObjectLiteralElementLike[], multiLine?: boolean): ObjectLiteralExpression;
        updateObjectLiteralExpression(node: ObjectLiteralExpression, properties: readonly ObjectLiteralElementLike[]): ObjectLiteralExpression;
        createPropertyAccessExpression(expression: Expression, name: string | MemberName): PropertyAccessExpression;
        updatePropertyAccessExpression(node: PropertyAccessExpression, expression: Expression, name: MemberName): PropertyAccessExpression;
        createPropertyAccessChain(expression: Expression, questionDotToken: QuestionDotToken | undefined, name: string | MemberName): PropertyAccessChain;
        updatePropertyAccessChain(node: PropertyAccessChain, expression: Expression, questionDotToken: QuestionDotToken | undefined, name: MemberName): PropertyAccessChain;
        createElementAccessExpression(expression: Expression, index: number | Expression): ElementAccessExpression;
        updateElementAccessExpression(node: ElementAccessExpression, expression: Expression, argumentExpression: Expression): ElementAccessExpression;
        createElementAccessChain(expression: Expression, questionDotToken: QuestionDotToken | undefined, index: number | Expression): ElementAccessChain;
        updateElementAccessChain(node: ElementAccessChain, expression: Expression, questionDotToken: QuestionDotToken | undefined, argumentExpression: Expression): ElementAccessChain;
        createCallExpression(expression: Expression, typeArguments: readonly TypeNode[] | undefined, argumentsArray: readonly Expression[] | undefined): CallExpression;
        updateCallExpression(node: CallExpression, expression: Expression, typeArguments: readonly TypeNode[] | undefined, argumentsArray: readonly Expression[]): CallExpression;
        createCallChain(expression: Expression, questionDotToken: QuestionDotToken | undefined, typeArguments: readonly TypeNode[] | undefined, argumentsArray: readonly Expression[] | undefined): CallChain;
        updateCallChain(node: CallChain, expression: Expression, questionDotToken: QuestionDotToken | undefined, typeArguments: readonly TypeNode[] | undefined, argumentsArray: readonly Expression[]): CallChain;
        createNewExpression(expression: Expression, typeArguments: readonly TypeNode[] | undefined, argumentsArray: readonly Expression[] | undefined): NewExpression;
        updateNewExpression(node: NewExpression, expression: Expression, typeArguments: readonly TypeNode[] | undefined, argumentsArray: readonly Expression[] | undefined): NewExpression;
        createTaggedTemplateExpression(tag: Expression, typeArguments: readonly TypeNode[] | undefined, template: TemplateLiteral): TaggedTemplateExpression;
        updateTaggedTemplateExpression(node: TaggedTemplateExpression, tag: Expression, typeArguments: readonly TypeNode[] | undefined, template: TemplateLiteral): TaggedTemplateExpression;
        createTypeAssertion(type: TypeNode, expression: Expression): TypeAssertion;
        updateTypeAssertion(node: TypeAssertion, type: TypeNode, expression: Expression): TypeAssertion;
        createParenthesizedExpression(expression: Expression): ParenthesizedExpression;
        updateParenthesizedExpression(node: ParenthesizedExpression, expression: Expression): ParenthesizedExpression;
        createFunctionExpression(modifiers: readonly Modifier[] | undefined, asteriskToken: AsteriskToken | undefined, name: string | Identifier | undefined, typeParameters: readonly TypeParameterDeclaration[] | undefined, parameters: readonly ParameterDeclaration[] | undefined, type: TypeNode | undefined, body: Block): FunctionExpression;
        updateFunctionExpression(node: FunctionExpression, modifiers: readonly Modifier[] | undefined, asteriskToken: AsteriskToken | undefined, name: Identifier | undefined, typeParameters: readonly TypeParameterDeclaration[] | undefined, parameters: readonly ParameterDeclaration[], type: TypeNode | undefined, body: Block): FunctionExpression;
        createArrowFunction(modifiers: readonly Modifier[] | undefined, typeParameters: readonly TypeParameterDeclaration[] | undefined, parameters: readonly ParameterDeclaration[], type: TypeNode | undefined, equalsGreaterThanToken: EqualsGreaterThanToken | undefined, body: ConciseBody): ArrowFunction;
        updateArrowFunction(node: ArrowFunction, modifiers: readonly Modifier[] | undefined, typeParameters: readonly TypeParameterDeclaration[] | undefined, parameters: readonly ParameterDeclaration[], type: TypeNode | undefined, equalsGreaterThanToken: EqualsGreaterThanToken, body: ConciseBody): ArrowFunction;
        createDeleteExpression(expression: Expression): DeleteExpression;
        updateDeleteExpression(node: DeleteExpression, expression: Expression): DeleteExpression;
        createTypeOfExpression(expression: Expression): TypeOfExpression;
        updateTypeOfExpression(node: TypeOfExpression, expression: Expression): TypeOfExpression;
        createVoidExpression(expression: Expression): VoidExpression;
        updateVoidExpression(node: VoidExpression, expression: Expression): VoidExpression;
        createAwaitExpression(expression: Expression): AwaitExpression;
        updateAwaitExpression(node: AwaitExpression, expression: Expression): AwaitExpression;
        createPrefixUnaryExpression(operator: PrefixUnaryOperator, operand: Expression): PrefixUnaryExpression;
        updatePrefixUnaryExpression(node: PrefixUnaryExpression, operand: Expression): PrefixUnaryExpression;
        createPostfixUnaryExpression(operand: Expression, operator: PostfixUnaryOperator): PostfixUnaryExpression;
        updatePostfixUnaryExpression(node: PostfixUnaryExpression, operand: Expression): PostfixUnaryExpression;
        createBinaryExpression(left: Expression, operator: BinaryOperator | BinaryOperatorToken, right: Expression): BinaryExpression;
        updateBinaryExpression(node: BinaryExpression, left: Expression, operator: BinaryOperator | BinaryOperatorToken, right: Expression): BinaryExpression;
        createConditionalExpression(condition: Expression, questionToken: QuestionToken | undefined, whenTrue: Expression, colonToken: ColonToken | undefined, whenFalse: Expression): ConditionalExpression;
        updateConditionalExpression(node: ConditionalExpression, condition: Expression, questionToken: QuestionToken, whenTrue: Expression, colonToken: ColonToken, whenFalse: Expression): ConditionalExpression;
        createTemplateExpression(head: TemplateHead, templateSpans: readonly TemplateSpan[]): TemplateExpression;
        updateTemplateExpression(node: TemplateExpression, head: TemplateHead, templateSpans: readonly TemplateSpan[]): TemplateExpression;
        createTemplateHead(text: string, rawText?: string, templateFlags?: TokenFlags): TemplateHead;
        createTemplateHead(text: string | undefined, rawText: string, templateFlags?: TokenFlags): TemplateHead;
        createTemplateMiddle(text: string, rawText?: string, templateFlags?: TokenFlags): TemplateMiddle;
        createTemplateMiddle(text: string | undefined, rawText: string, templateFlags?: TokenFlags): TemplateMiddle;
        createTemplateTail(text: string, rawText?: string, templateFlags?: TokenFlags): TemplateTail;
        createTemplateTail(text: string | undefined, rawText: string, templateFlags?: TokenFlags): TemplateTail;
        createNoSubstitutionTemplateLiteral(text: string, rawText?: string): NoSubstitutionTemplateLiteral;
        createNoSubstitutionTemplateLiteral(text: string | undefined, rawText: string): NoSubstitutionTemplateLiteral;
        createYieldExpression(asteriskToken: AsteriskToken, expression: Expression): YieldExpression;
        createYieldExpression(asteriskToken: undefined, expression: Expression | undefined): YieldExpression;
        updateYieldExpression(node: YieldExpression, asteriskToken: AsteriskToken | undefined, expression: Expression | undefined): YieldExpression;
        createSpreadElement(expression: Expression): SpreadElement;
        updateSpreadElement(node: SpreadElement, expression: Expression): SpreadElement;
        createClassExpression(modifiers: readonly ModifierLike[] | undefined, name: string | Identifier | undefined, typeParameters: readonly TypeParameterDeclaration[] | undefined, heritageClauses: readonly HeritageClause[] | undefined, members: readonly ClassElement[]): ClassExpression;
        updateClassExpression(node: ClassExpression, modifiers: readonly ModifierLike[] | undefined, name: Identifier | undefined, typeParameters: readonly TypeParameterDeclaration[] | undefined, heritageClauses: readonly HeritageClause[] | undefined, members: readonly ClassElement[]): ClassExpression;
        createOmittedExpression(): OmittedExpression;
        createExpressionWithTypeArguments(expression: Expression, typeArguments: readonly TypeNode[] | undefined): ExpressionWithTypeArguments;
        updateExpressionWithTypeArguments(node: ExpressionWithTypeArguments, expression: Expression, typeArguments: readonly TypeNode[] | undefined): ExpressionWithTypeArguments;
        createAsExpression(expression: Expression, type: TypeNode): AsExpression;
        updateAsExpression(node: AsExpression, expression: Expression, type: TypeNode): AsExpression;
        createNonNullExpression(expression: Expression): NonNullExpression;
        updateNonNullExpression(node: NonNullExpression, expression: Expression): NonNullExpression;
        createNonNullChain(expression: Expression): NonNullChain;
        updateNonNullChain(node: NonNullChain, expression: Expression): NonNullChain;
        createMetaProperty(keywordToken: MetaProperty["keywordToken"], name: Identifier): MetaProperty;
        updateMetaProperty(node: MetaProperty, name: Identifier): MetaProperty;
        createSatisfiesExpression(expression: Expression, type: TypeNode): SatisfiesExpression;
        updateSatisfiesExpression(node: SatisfiesExpression, expression: Expression, type: TypeNode): SatisfiesExpression;
        createTemplateSpan(expression: Expression, literal: TemplateMiddle | TemplateTail): TemplateSpan;
        updateTemplateSpan(node: TemplateSpan, expression: Expression, literal: TemplateMiddle | TemplateTail): TemplateSpan;
        createSemicolonClassElement(): SemicolonClassElement;
        createBlock(statements: readonly Statement[], multiLine?: boolean): Block;
        updateBlock(node: Block, statements: readonly Statement[]): Block;
        createVariableStatement(modifiers: readonly ModifierLike[] | undefined, declarationList: VariableDeclarationList | readonly VariableDeclaration[]): VariableStatement;
        updateVariableStatement(node: VariableStatement, modifiers: readonly ModifierLike[] | undefined, declarationList: VariableDeclarationList): VariableStatement;
        createEmptyStatement(): EmptyStatement;
        createExpressionStatement(expression: Expression): ExpressionStatement;
        updateExpressionStatement(node: ExpressionStatement, expression: Expression): ExpressionStatement;
        createIfStatement(expression: Expression, thenStatement: Statement, elseStatement?: Statement): IfStatement;
        updateIfStatement(node: IfStatement, expression: Expression, thenStatement: Statement, elseStatement: Statement | undefined): IfStatement;
        createDoStatement(statement: Statement, expression: Expression): DoStatement;
        updateDoStatement(node: DoStatement, statement: Statement, expression: Expression): DoStatement;
        createWhileStatement(expression: Expression, statement: Statement): WhileStatement;
        updateWhileStatement(node: WhileStatement, expression: Expression, statement: Statement): WhileStatement;
        createForStatement(initializer: ForInitializer | undefined, condition: Expression | undefined, incrementor: Expression | undefined, statement: Statement): ForStatement;
        updateForStatement(node: ForStatement, initializer: ForInitializer | undefined, condition: Expression | undefined, incrementor: Expression | undefined, statement: Statement): ForStatement;
        createForInStatement(initializer: ForInitializer, expression: Expression, statement: Statement): ForInStatement;
        updateForInStatement(node: ForInStatement, initializer: ForInitializer, expression: Expression, statement: Statement): ForInStatement;
        createForOfStatement(awaitModifier: AwaitKeyword | undefined, initializer: ForInitializer, expression: Expression, statement: Statement): ForOfStatement;
        updateForOfStatement(node: ForOfStatement, awaitModifier: AwaitKeyword | undefined, initializer: ForInitializer, expression: Expression, statement: Statement): ForOfStatement;
        createContinueStatement(label?: string | Identifier): ContinueStatement;
        updateContinueStatement(node: ContinueStatement, label: Identifier | undefined): ContinueStatement;
        createBreakStatement(label?: string | Identifier): BreakStatement;
        updateBreakStatement(node: BreakStatement, label: Identifier | undefined): BreakStatement;
        createReturnStatement(expression?: Expression): ReturnStatement;
        updateReturnStatement(node: ReturnStatement, expression: Expression | undefined): ReturnStatement;
        createWithStatement(expression: Expression, statement: Statement): WithStatement;
        updateWithStatement(node: WithStatement, expression: Expression, statement: Statement): WithStatement;
        createSwitchStatement(expression: Expression, caseBlock: CaseBlock): SwitchStatement;
        updateSwitchStatement(node: SwitchStatement, expression: Expression, caseBlock: CaseBlock): SwitchStatement;
        createLabeledStatement(label: string | Identifier, statement: Statement): LabeledStatement;
        updateLabeledStatement(node: LabeledStatement, label: Identifier, statement: Statement): LabeledStatement;
        createThrowStatement(expression: Expression): ThrowStatement;
        updateThrowStatement(node: ThrowStatement, expression: Expression): ThrowStatement;
        createTryStatement(tryBlock: Block, catchClause: CatchClause | undefined, finallyBlock: Block | undefined): TryStatement;
        updateTryStatement(node: TryStatement, tryBlock: Block, catchClause: CatchClause | undefined, finallyBlock: Block | undefined): TryStatement;
        createDebuggerStatement(): DebuggerStatement;
        createVariableDeclaration(name: string | BindingName, exclamationToken?: ExclamationToken, type?: TypeNode, initializer?: Expression): VariableDeclaration;
        updateVariableDeclaration(node: VariableDeclaration, name: BindingName, exclamationToken: ExclamationToken | undefined, type: TypeNode | undefined, initializer: Expression | undefined): VariableDeclaration;
        createVariableDeclarationList(declarations: readonly VariableDeclaration[], flags?: NodeFlags): VariableDeclarationList;
        updateVariableDeclarationList(node: VariableDeclarationList, declarations: readonly VariableDeclaration[]): VariableDeclarationList;
        createFunctionDeclaration(modifiers: readonly ModifierLike[] | undefined, asteriskToken: AsteriskToken | undefined, name: string | Identifier | undefined, typeParameters: readonly TypeParameterDeclaration[] | undefined, parameters: readonly ParameterDeclaration[], type: TypeNode | undefined, body: Block | undefined): FunctionDeclaration;
        updateFunctionDeclaration(node: FunctionDeclaration, modifiers: readonly ModifierLike[] | undefined, asteriskToken: AsteriskToken | undefined, name: Identifier | undefined, typeParameters: readonly TypeParameterDeclaration[] | undefined, parameters: readonly ParameterDeclaration[], type: TypeNode | undefined, body: Block | undefined): FunctionDeclaration;
        createClassDeclaration(modifiers: readonly ModifierLike[] | undefined, name: string | Identifier | undefined, typeParameters: readonly TypeParameterDeclaration[] | undefined, heritageClauses: readonly HeritageClause[] | undefined, members: readonly ClassElement[]): ClassDeclaration;
        updateClassDeclaration(node: ClassDeclaration, modifiers: readonly ModifierLike[] | undefined, name: Identifier | undefined, typeParameters: readonly TypeParameterDeclaration[] | undefined, heritageClauses: readonly HeritageClause[] | undefined, members: readonly ClassElement[]): ClassDeclaration;
        createInterfaceDeclaration(modifiers: readonly ModifierLike[] | undefined, name: string | Identifier, typeParameters: readonly TypeParameterDeclaration[] | undefined, heritageClauses: readonly HeritageClause[] | undefined, members: readonly TypeElement[]): InterfaceDeclaration;
        updateInterfaceDeclaration(node: InterfaceDeclaration, modifiers: readonly ModifierLike[] | undefined, name: Identifier, typeParameters: readonly TypeParameterDeclaration[] | undefined, heritageClauses: readonly HeritageClause[] | undefined, members: readonly TypeElement[]): InterfaceDeclaration;
        createTypeAliasDeclaration(modifiers: readonly ModifierLike[] | undefined, name: string | Identifier, typeParameters: readonly TypeParameterDeclaration[] | undefined, type: TypeNode): TypeAliasDeclaration;
        updateTypeAliasDeclaration(node: TypeAliasDeclaration, modifiers: readonly ModifierLike[] | undefined, name: Identifier, typeParameters: readonly TypeParameterDeclaration[] | undefined, type: TypeNode): TypeAliasDeclaration;
        createEnumDeclaration(modifiers: readonly ModifierLike[] | undefined, name: string | Identifier, members: readonly EnumMember[]): EnumDeclaration;
        updateEnumDeclaration(node: EnumDeclaration, modifiers: readonly ModifierLike[] | undefined, name: Identifier, members: readonly EnumMember[]): EnumDeclaration;
        createModuleDeclaration(modifiers: readonly ModifierLike[] | undefined, name: ModuleName, body: ModuleBody | undefined, flags?: NodeFlags): ModuleDeclaration;
        updateModuleDeclaration(node: ModuleDeclaration, modifiers: readonly ModifierLike[] | undefined, name: ModuleName, body: ModuleBody | undefined): ModuleDeclaration;
        createModuleBlock(statements: readonly Statement[]): ModuleBlock;
        updateModuleBlock(node: ModuleBlock, statements: readonly Statement[]): ModuleBlock;
        createCaseBlock(clauses: readonly CaseOrDefaultClause[]): CaseBlock;
        updateCaseBlock(node: CaseBlock, clauses: readonly CaseOrDefaultClause[]): CaseBlock;
        createNamespaceExportDeclaration(name: string | Identifier): NamespaceExportDeclaration;
        updateNamespaceExportDeclaration(node: NamespaceExportDeclaration, name: Identifier): NamespaceExportDeclaration;
        createImportEqualsDeclaration(modifiers: readonly ModifierLike[] | undefined, isTypeOnly: boolean, name: string | Identifier, moduleReference: ModuleReference): ImportEqualsDeclaration;
        updateImportEqualsDeclaration(node: ImportEqualsDeclaration, modifiers: readonly ModifierLike[] | undefined, isTypeOnly: boolean, name: Identifier, moduleReference: ModuleReference): ImportEqualsDeclaration;
        createImportDeclaration(modifiers: readonly ModifierLike[] | undefined, importClause: ImportClause | undefined, moduleSpecifier: Expression, attributes?: ImportAttributes): ImportDeclaration;
        updateImportDeclaration(node: ImportDeclaration, modifiers: readonly ModifierLike[] | undefined, importClause: ImportClause | undefined, moduleSpecifier: Expression, attributes: ImportAttributes | undefined): ImportDeclaration;
        createImportClause(isTypeOnly: boolean, name: Identifier | undefined, namedBindings: NamedImportBindings | undefined): ImportClause;
        updateImportClause(node: ImportClause, isTypeOnly: boolean, name: Identifier | undefined, namedBindings: NamedImportBindings | undefined): ImportClause;
        /** @deprecated */ createAssertClause(elements: NodeArray<AssertEntry>, multiLine?: boolean): AssertClause;
        /** @deprecated */ updateAssertClause(node: AssertClause, elements: NodeArray<AssertEntry>, multiLine?: boolean): AssertClause;
        /** @deprecated */ createAssertEntry(name: AssertionKey, value: Expression): AssertEntry;
        /** @deprecated */ updateAssertEntry(node: AssertEntry, name: AssertionKey, value: Expression): AssertEntry;
        /** @deprecated */ createImportTypeAssertionContainer(clause: AssertClause, multiLine?: boolean): ImportTypeAssertionContainer;
        /** @deprecated */ updateImportTypeAssertionContainer(node: ImportTypeAssertionContainer, clause: AssertClause, multiLine?: boolean): ImportTypeAssertionContainer;
        createImportAttributes(elements: NodeArray<ImportAttribute>, multiLine?: boolean): ImportAttributes;
        updateImportAttributes(node: ImportAttributes, elements: NodeArray<ImportAttribute>, multiLine?: boolean): ImportAttributes;
        createImportAttribute(name: ImportAttributeName, value: Expression): ImportAttribute;
        updateImportAttribute(node: ImportAttribute, name: ImportAttributeName, value: Expression): ImportAttribute;
        createNamespaceImport(name: Identifier): NamespaceImport;
        updateNamespaceImport(node: NamespaceImport, name: Identifier): NamespaceImport;
        createNamespaceExport(name: ModuleExportName): NamespaceExport;
        updateNamespaceExport(node: NamespaceExport, name: ModuleExportName): NamespaceExport;
        createNamedImports(elements: readonly ImportSpecifier[]): NamedImports;
        updateNamedImports(node: NamedImports, elements: readonly ImportSpecifier[]): NamedImports;
        createImportSpecifier(isTypeOnly: boolean, propertyName: ModuleExportName | undefined, name: Identifier): ImportSpecifier;
        updateImportSpecifier(node: ImportSpecifier, isTypeOnly: boolean, propertyName: ModuleExportName | undefined, name: Identifier): ImportSpecifier;
        createExportAssignment(modifiers: readonly ModifierLike[] | undefined, isExportEquals: boolean | undefined, expression: Expression): ExportAssignment;
        updateExportAssignment(node: ExportAssignment, modifiers: readonly ModifierLike[] | undefined, expression: Expression): ExportAssignment;
        createExportDeclaration(modifiers: readonly ModifierLike[] | undefined, isTypeOnly: boolean, exportClause: NamedExportBindings | undefined, moduleSpecifier?: Expression, attributes?: ImportAttributes): ExportDeclaration;
        updateExportDeclaration(node: ExportDeclaration, modifiers: readonly ModifierLike[] | undefined, isTypeOnly: boolean, exportClause: NamedExportBindings | undefined, moduleSpecifier: Expression | undefined, attributes: ImportAttributes | undefined): ExportDeclaration;
        createNamedExports(elements: readonly ExportSpecifier[]): NamedExports;
        updateNamedExports(node: NamedExports, elements: readonly ExportSpecifier[]): NamedExports;
        createExportSpecifier(isTypeOnly: boolean, propertyName: string | ModuleExportName | undefined, name: string | ModuleExportName): ExportSpecifier;
        updateExportSpecifier(node: ExportSpecifier, isTypeOnly: boolean, propertyName: ModuleExportName | undefined, name: ModuleExportName): ExportSpecifier;
        createExternalModuleReference(expression: Expression): ExternalModuleReference;
        updateExternalModuleReference(node: ExternalModuleReference, expression: Expression): ExternalModuleReference;
        createJSDocAllType(): JSDocAllType;
        createJSDocUnknownType(): JSDocUnknownType;
        createJSDocNonNullableType(type: TypeNode, postfix?: boolean): JSDocNonNullableType;
        updateJSDocNonNullableType(node: JSDocNonNullableType, type: TypeNode): JSDocNonNullableType;
        createJSDocNullableType(type: TypeNode, postfix?: boolean): JSDocNullableType;
        updateJSDocNullableType(node: JSDocNullableType, type: TypeNode): JSDocNullableType;
        createJSDocOptionalType(type: TypeNode): JSDocOptionalType;
        updateJSDocOptionalType(node: JSDocOptionalType, type: TypeNode): JSDocOptionalType;
        createJSDocFunctionType(parameters: readonly ParameterDeclaration[], type: TypeNode | undefined): JSDocFunctionType;
        updateJSDocFunctionType(node: JSDocFunctionType, parameters: readonly ParameterDeclaration[], type: TypeNode | undefined): JSDocFunctionType;
        createJSDocVariadicType(type: TypeNode): JSDocVariadicType;
        updateJSDocVariadicType(node: JSDocVariadicType, type: TypeNode): JSDocVariadicType;
        createJSDocNamepathType(type: TypeNode): JSDocNamepathType;
        updateJSDocNamepathType(node: JSDocNamepathType, type: TypeNode): JSDocNamepathType;
        createJSDocTypeExpression(type: TypeNode): JSDocTypeExpression;
        updateJSDocTypeExpression(node: JSDocTypeExpression, type: TypeNode): JSDocTypeExpression;
        createJSDocNameReference(name: EntityName | JSDocMemberName): JSDocNameReference;
        updateJSDocNameReference(node: JSDocNameReference, name: EntityName | JSDocMemberName): JSDocNameReference;
        createJSDocMemberName(left: EntityName | JSDocMemberName, right: Identifier): JSDocMemberName;
        updateJSDocMemberName(node: JSDocMemberName, left: EntityName | JSDocMemberName, right: Identifier): JSDocMemberName;
        createJSDocLink(name: EntityName | JSDocMemberName | undefined, text: string): JSDocLink;
        updateJSDocLink(node: JSDocLink, name: EntityName | JSDocMemberName | undefined, text: string): JSDocLink;
        createJSDocLinkCode(name: EntityName | JSDocMemberName | undefined, text: string): JSDocLinkCode;
        updateJSDocLinkCode(node: JSDocLinkCode, name: EntityName | JSDocMemberName | undefined, text: string): JSDocLinkCode;
        createJSDocLinkPlain(name: EntityName | JSDocMemberName | undefined, text: string): JSDocLinkPlain;
        updateJSDocLinkPlain(node: JSDocLinkPlain, name: EntityName | JSDocMemberName | undefined, text: string): JSDocLinkPlain;
        createJSDocTypeLiteral(jsDocPropertyTags?: readonly JSDocPropertyLikeTag[], isArrayType?: boolean): JSDocTypeLiteral;
        updateJSDocTypeLiteral(node: JSDocTypeLiteral, jsDocPropertyTags: readonly JSDocPropertyLikeTag[] | undefined, isArrayType: boolean | undefined): JSDocTypeLiteral;
        createJSDocSignature(typeParameters: readonly JSDocTemplateTag[] | undefined, parameters: readonly JSDocParameterTag[], type?: JSDocReturnTag): JSDocSignature;
        updateJSDocSignature(node: JSDocSignature, typeParameters: readonly JSDocTemplateTag[] | undefined, parameters: readonly JSDocParameterTag[], type: JSDocReturnTag | undefined): JSDocSignature;
        createJSDocTemplateTag(tagName: Identifier | undefined, constraint: JSDocTypeExpression | undefined, typeParameters: readonly TypeParameterDeclaration[], comment?: string | NodeArray<JSDocComment>): JSDocTemplateTag;
        updateJSDocTemplateTag(node: JSDocTemplateTag, tagName: Identifier | undefined, constraint: JSDocTypeExpression | undefined, typeParameters: readonly TypeParameterDeclaration[], comment: string | NodeArray<JSDocComment> | undefined): JSDocTemplateTag;
        createJSDocTypedefTag(tagName: Identifier | undefined, typeExpression?: JSDocTypeExpression | JSDocTypeLiteral, fullName?: Identifier | JSDocNamespaceDeclaration, comment?: string | NodeArray<JSDocComment>): JSDocTypedefTag;
        updateJSDocTypedefTag(node: JSDocTypedefTag, tagName: Identifier | undefined, typeExpression: JSDocTypeExpression | JSDocTypeLiteral | undefined, fullName: Identifier | JSDocNamespaceDeclaration | undefined, comment: string | NodeArray<JSDocComment> | undefined): JSDocTypedefTag;
        createJSDocParameterTag(tagName: Identifier | undefined, name: EntityName, isBracketed: boolean, typeExpression?: JSDocTypeExpression, isNameFirst?: boolean, comment?: string | NodeArray<JSDocComment>): JSDocParameterTag;
        updateJSDocParameterTag(node: JSDocParameterTag, tagName: Identifier | undefined, name: EntityName, isBracketed: boolean, typeExpression: JSDocTypeExpression | undefined, isNameFirst: boolean, comment: string | NodeArray<JSDocComment> | undefined): JSDocParameterTag;
        createJSDocPropertyTag(tagName: Identifier | undefined, name: EntityName, isBracketed: boolean, typeExpression?: JSDocTypeExpression, isNameFirst?: boolean, comment?: string | NodeArray<JSDocComment>): JSDocPropertyTag;
        updateJSDocPropertyTag(node: JSDocPropertyTag, tagName: Identifier | undefined, name: EntityName, isBracketed: boolean, typeExpression: JSDocTypeExpression | undefined, isNameFirst: boolean, comment: string | NodeArray<JSDocComment> | undefined): JSDocPropertyTag;
        createJSDocTypeTag(tagName: Identifier | undefined, typeExpression: JSDocTypeExpression, comment?: string | NodeArray<JSDocComment>): JSDocTypeTag;
        updateJSDocTypeTag(node: JSDocTypeTag, tagName: Identifier | undefined, typeExpression: JSDocTypeExpression, comment: string | NodeArray<JSDocComment> | undefined): JSDocTypeTag;
        createJSDocSeeTag(tagName: Identifier | undefined, nameExpression: JSDocNameReference | undefined, comment?: string | NodeArray<JSDocComment>): JSDocSeeTag;
        updateJSDocSeeTag(node: JSDocSeeTag, tagName: Identifier | undefined, nameExpression: JSDocNameReference | undefined, comment?: string | NodeArray<JSDocComment>): JSDocSeeTag;
        createJSDocReturnTag(tagName: Identifier | undefined, typeExpression?: JSDocTypeExpression, comment?: string | NodeArray<JSDocComment>): JSDocReturnTag;
        updateJSDocReturnTag(node: JSDocReturnTag, tagName: Identifier | undefined, typeExpression: JSDocTypeExpression | undefined, comment: string | NodeArray<JSDocComment> | undefined): JSDocReturnTag;
        createJSDocThisTag(tagName: Identifier | undefined, typeExpression: JSDocTypeExpression, comment?: string | NodeArray<JSDocComment>): JSDocThisTag;
        updateJSDocThisTag(node: JSDocThisTag, tagName: Identifier | undefined, typeExpression: JSDocTypeExpression | undefined, comment: string | NodeArray<JSDocComment> | undefined): JSDocThisTag;
        createJSDocEnumTag(tagName: Identifier | undefined, typeExpression: JSDocTypeExpression, comment?: string | NodeArray<JSDocComment>): JSDocEnumTag;
        updateJSDocEnumTag(node: JSDocEnumTag, tagName: Identifier | undefined, typeExpression: JSDocTypeExpression, comment: string | NodeArray<JSDocComment> | undefined): JSDocEnumTag;
        createJSDocCallbackTag(tagName: Identifier | undefined, typeExpression: JSDocSignature, fullName?: Identifier | JSDocNamespaceDeclaration, comment?: string | NodeArray<JSDocComment>): JSDocCallbackTag;
        updateJSDocCallbackTag(node: JSDocCallbackTag, tagName: Identifier | undefined, typeExpression: JSDocSignature, fullName: Identifier | JSDocNamespaceDeclaration | undefined, comment: string | NodeArray<JSDocComment> | undefined): JSDocCallbackTag;
        createJSDocOverloadTag(tagName: Identifier | undefined, typeExpression: JSDocSignature, comment?: string | NodeArray<JSDocComment>): JSDocOverloadTag;
        updateJSDocOverloadTag(node: JSDocOverloadTag, tagName: Identifier | undefined, typeExpression: JSDocSignature, comment: string | NodeArray<JSDocComment> | undefined): JSDocOverloadTag;
        createJSDocAugmentsTag(tagName: Identifier | undefined, className: JSDocAugmentsTag["class"], comment?: string | NodeArray<JSDocComment>): JSDocAugmentsTag;
        updateJSDocAugmentsTag(node: JSDocAugmentsTag, tagName: Identifier | undefined, className: JSDocAugmentsTag["class"], comment: string | NodeArray<JSDocComment> | undefined): JSDocAugmentsTag;
        createJSDocImplementsTag(tagName: Identifier | undefined, className: JSDocImplementsTag["class"], comment?: string | NodeArray<JSDocComment>): JSDocImplementsTag;
        updateJSDocImplementsTag(node: JSDocImplementsTag, tagName: Identifier | undefined, className: JSDocImplementsTag["class"], comment: string | NodeArray<JSDocComment> | undefined): JSDocImplementsTag;
        createJSDocAuthorTag(tagName: Identifier | undefined, comment?: string | NodeArray<JSDocComment>): JSDocAuthorTag;
        updateJSDocAuthorTag(node: JSDocAuthorTag, tagName: Identifier | undefined, comment: string | NodeArray<JSDocComment> | undefined): JSDocAuthorTag;
        createJSDocClassTag(tagName: Identifier | undefined, comment?: string | NodeArray<JSDocComment>): JSDocClassTag;
        updateJSDocClassTag(node: JSDocClassTag, tagName: Identifier | undefined, comment: string | NodeArray<JSDocComment> | undefined): JSDocClassTag;
        createJSDocPublicTag(tagName: Identifier | undefined, comment?: string | NodeArray<JSDocComment>): JSDocPublicTag;
        updateJSDocPublicTag(node: JSDocPublicTag, tagName: Identifier | undefined, comment: string | NodeArray<JSDocComment> | undefined): JSDocPublicTag;
        createJSDocPrivateTag(tagName: Identifier | undefined, comment?: string | NodeArray<JSDocComment>): JSDocPrivateTag;
        updateJSDocPrivateTag(node: JSDocPrivateTag, tagName: Identifier | undefined, comment: string | NodeArray<JSDocComment> | undefined): JSDocPrivateTag;
        createJSDocProtectedTag(tagName: Identifier | undefined, comment?: string | NodeArray<JSDocComment>): JSDocProtectedTag;
        updateJSDocProtectedTag(node: JSDocProtectedTag, tagName: Identifier | undefined, comment: string | NodeArray<JSDocComment> | undefined): JSDocProtectedTag;
        createJSDocReadonlyTag(tagName: Identifier | undefined, comment?: string | NodeArray<JSDocComment>): JSDocReadonlyTag;
        updateJSDocReadonlyTag(node: JSDocReadonlyTag, tagName: Identifier | undefined, comment: string | NodeArray<JSDocComment> | undefined): JSDocReadonlyTag;
        createJSDocUnknownTag(tagName: Identifier, comment?: string | NodeArray<JSDocComment>): JSDocUnknownTag;
        updateJSDocUnknownTag(node: JSDocUnknownTag, tagName: Identifier, comment: string | NodeArray<JSDocComment> | undefined): JSDocUnknownTag;
        createJSDocDeprecatedTag(tagName: Identifier | undefined, comment?: string | NodeArray<JSDocComment>): JSDocDeprecatedTag;
        updateJSDocDeprecatedTag(node: JSDocDeprecatedTag, tagName: Identifier | undefined, comment?: string | NodeArray<JSDocComment>): JSDocDeprecatedTag;
        createJSDocOverrideTag(tagName: Identifier | undefined, comment?: string | NodeArray<JSDocComment>): JSDocOverrideTag;
        updateJSDocOverrideTag(node: JSDocOverrideTag, tagName: Identifier | undefined, comment?: string | NodeArray<JSDocComment>): JSDocOverrideTag;
        createJSDocThrowsTag(tagName: Identifier, typeExpression: JSDocTypeExpression | undefined, comment?: string | NodeArray<JSDocComment>): JSDocThrowsTag;
        updateJSDocThrowsTag(node: JSDocThrowsTag, tagName: Identifier | undefined, typeExpression: JSDocTypeExpression | undefined, comment?: string | NodeArray<JSDocComment> | undefined): JSDocThrowsTag;
        createJSDocSatisfiesTag(tagName: Identifier | undefined, typeExpression: JSDocTypeExpression, comment?: string | NodeArray<JSDocComment>): JSDocSatisfiesTag;
        updateJSDocSatisfiesTag(node: JSDocSatisfiesTag, tagName: Identifier | undefined, typeExpression: JSDocTypeExpression, comment: string | NodeArray<JSDocComment> | undefined): JSDocSatisfiesTag;
        createJSDocImportTag(tagName: Identifier | undefined, importClause: ImportClause | undefined, moduleSpecifier: Expression, attributes?: ImportAttributes, comment?: string | NodeArray<JSDocComment>): JSDocImportTag;
        updateJSDocImportTag(node: JSDocImportTag, tagName: Identifier | undefined, importClause: ImportClause | undefined, moduleSpecifier: Expression, attributes: ImportAttributes | undefined, comment: string | NodeArray<JSDocComment> | undefined): JSDocImportTag;
        createJSDocText(text: string): JSDocText;
        updateJSDocText(node: JSDocText, text: string): JSDocText;
        createJSDocComment(comment?: string | NodeArray<JSDocComment> | undefined, tags?: readonly JSDocTag[] | undefined): JSDoc;
        updateJSDocComment(node: JSDoc, comment: string | NodeArray<JSDocComment> | undefined, tags: readonly JSDocTag[] | undefined): JSDoc;
        createJsxElement(openingElement: JsxOpeningElement, children: readonly JsxChild[], closingElement: JsxClosingElement): JsxElement;
        updateJsxElement(node: JsxElement, openingElement: JsxOpeningElement, children: readonly JsxChild[], closingElement: JsxClosingElement): JsxElement;
        createJsxSelfClosingElement(tagName: JsxTagNameExpression, typeArguments: readonly TypeNode[] | undefined, attributes: JsxAttributes): JsxSelfClosingElement;
        updateJsxSelfClosingElement(node: JsxSelfClosingElement, tagName: JsxTagNameExpression, typeArguments: readonly TypeNode[] | undefined, attributes: JsxAttributes): JsxSelfClosingElement;
        createJsxOpeningElement(tagName: JsxTagNameExpression, typeArguments: readonly TypeNode[] | undefined, attributes: JsxAttributes): JsxOpeningElement;
        updateJsxOpeningElement(node: JsxOpeningElement, tagName: JsxTagNameExpression, typeArguments: readonly TypeNode[] | undefined, attributes: JsxAttributes): JsxOpeningElement;
        createJsxClosingElement(tagName: JsxTagNameExpression): JsxClosingElement;
        updateJsxClosingElement(node: JsxClosingElement, tagName: JsxTagNameExpression): JsxClosingElement;
        createJsxFragment(openingFragment: JsxOpeningFragment, children: readonly JsxChild[], closingFragment: JsxClosingFragment): JsxFragment;
        createJsxText(text: string, containsOnlyTriviaWhiteSpaces?: boolean): JsxText;
        updateJsxText(node: JsxText, text: string, containsOnlyTriviaWhiteSpaces?: boolean): JsxText;
        createJsxOpeningFragment(): JsxOpeningFragment;
        createJsxJsxClosingFragment(): JsxClosingFragment;
        updateJsxFragment(node: JsxFragment, openingFragment: JsxOpeningFragment, children: readonly JsxChild[], closingFragment: JsxClosingFragment): JsxFragment;
        createJsxAttribute(name: JsxAttributeName, initializer: JsxAttributeValue | undefined): JsxAttribute;
        updateJsxAttribute(node: JsxAttribute, name: JsxAttributeName, initializer: JsxAttributeValue | undefined): JsxAttribute;
        createJsxAttributes(properties: readonly JsxAttributeLike[]): JsxAttributes;
        updateJsxAttributes(node: JsxAttributes, properties: readonly JsxAttributeLike[]): JsxAttributes;
        createJsxSpreadAttribute(expression: Expression): JsxSpreadAttribute;
        updateJsxSpreadAttribute(node: JsxSpreadAttribute, expression: Expression): JsxSpreadAttribute;
        createJsxExpression(dotDotDotToken: DotDotDotToken | undefined, expression: Expression | undefined): JsxExpression;
        updateJsxExpression(node: JsxExpression, expression: Expression | undefined): JsxExpression;
        createJsxNamespacedName(namespace: Identifier, name: Identifier): JsxNamespacedName;
        updateJsxNamespacedName(node: JsxNamespacedName, namespace: Identifier, name: Identifier): JsxNamespacedName;
        createCaseClause(expression: Expression, statements: readonly Statement[]): CaseClause;
        updateCaseClause(node: CaseClause, expression: Expression, statements: readonly Statement[]): CaseClause;
        createDefaultClause(statements: readonly Statement[]): DefaultClause;
        updateDefaultClause(node: DefaultClause, statements: readonly Statement[]): DefaultClause;
        createHeritageClause(token: HeritageClause["token"], types: readonly ExpressionWithTypeArguments[]): HeritageClause;
        updateHeritageClause(node: HeritageClause, types: readonly ExpressionWithTypeArguments[]): HeritageClause;
        createCatchClause(variableDeclaration: string | BindingName | VariableDeclaration | undefined, block: Block): CatchClause;
        updateCatchClause(node: CatchClause, variableDeclaration: VariableDeclaration | undefined, block: Block): CatchClause;
        createPropertyAssignment(name: string | PropertyName, initializer: Expression): PropertyAssignment;
        updatePropertyAssignment(node: PropertyAssignment, name: PropertyName, initializer: Expression): PropertyAssignment;
        createShorthandPropertyAssignment(name: string | Identifier, objectAssignmentInitializer?: Expression): ShorthandPropertyAssignment;
        updateShorthandPropertyAssignment(node: ShorthandPropertyAssignment, name: Identifier, objectAssignmentInitializer: Expression | undefined): ShorthandPropertyAssignment;
        createSpreadAssignment(expression: Expression): SpreadAssignment;
        updateSpreadAssignment(node: SpreadAssignment, expression: Expression): SpreadAssignment;
        createEnumMember(name: string | PropertyName, initializer?: Expression): EnumMember;
        updateEnumMember(node: EnumMember, name: PropertyName, initializer: Expression | undefined): EnumMember;
        createSourceFile(statements: readonly Statement[], endOfFileToken: EndOfFileToken, flags: NodeFlags): SourceFile;
        updateSourceFile(node: SourceFile, statements: readonly Statement[], isDeclarationFile?: boolean, referencedFiles?: readonly FileReference[], typeReferences?: readonly FileReference[], hasNoDefaultLib?: boolean, libReferences?: readonly FileReference[]): SourceFile;
        createNotEmittedStatement(original: Node): NotEmittedStatement;
        createNotEmittedTypeElement(): NotEmittedTypeElement;
        createPartiallyEmittedExpression(expression: Expression, original?: Node): PartiallyEmittedExpression;
        updatePartiallyEmittedExpression(node: PartiallyEmittedExpression, expression: Expression): PartiallyEmittedExpression;
        createCommaListExpression(elements: readonly Expression[]): CommaListExpression;
        updateCommaListExpression(node: CommaListExpression, elements: readonly Expression[]): CommaListExpression;
        createBundle(sourceFiles: readonly SourceFile[]): Bundle;
        updateBundle(node: Bundle, sourceFiles: readonly SourceFile[]): Bundle;
        createComma(left: Expression, right: Expression): BinaryExpression;
        createAssignment(left: ObjectLiteralExpression | ArrayLiteralExpression, right: Expression): DestructuringAssignment;
        createAssignment(left: Expression, right: Expression): AssignmentExpression<EqualsToken>;
        createLogicalOr(left: Expression, right: Expression): BinaryExpression;
        createLogicalAnd(left: Expression, right: Expression): BinaryExpression;
        createBitwiseOr(left: Expression, right: Expression): BinaryExpression;
        createBitwiseXor(left: Expression, right: Expression): BinaryExpression;
        createBitwiseAnd(left: Expression, right: Expression): BinaryExpression;
        createStrictEquality(left: Expression, right: Expression): BinaryExpression;
        createStrictInequality(left: Expression, right: Expression): BinaryExpression;
        createEquality(left: Expression, right: Expression): BinaryExpression;
        createInequality(left: Expression, right: Expression): BinaryExpression;
        createLessThan(left: Expression, right: Expression): BinaryExpression;
        createLessThanEquals(left: Expression, right: Expression): BinaryExpression;
        createGreaterThan(left: Expression, right: Expression): BinaryExpression;
        createGreaterThanEquals(left: Expression, right: Expression): BinaryExpression;
        createLeftShift(left: Expression, right: Expression): BinaryExpression;
        createRightShift(left: Expression, right: Expression): BinaryExpression;
        createUnsignedRightShift(left: Expression, right: Expression): BinaryExpression;
        createAdd(left: Expression, right: Expression): BinaryExpression;
        createSubtract(left: Expression, right: Expression): BinaryExpression;
        createMultiply(left: Expression, right: Expression): BinaryExpression;
        createDivide(left: Expression, right: Expression): BinaryExpression;
        createModulo(left: Expression, right: Expression): BinaryExpression;
        createExponent(left: Expression, right: Expression): BinaryExpression;
        createPrefixPlus(operand: Expression): PrefixUnaryExpression;
        createPrefixMinus(operand: Expression): PrefixUnaryExpression;
        createPrefixIncrement(operand: Expression): PrefixUnaryExpression;
        createPrefixDecrement(operand: Expression): PrefixUnaryExpression;
        createBitwiseNot(operand: Expression): PrefixUnaryExpression;
        createLogicalNot(operand: Expression): PrefixUnaryExpression;
        createPostfixIncrement(operand: Expression): PostfixUnaryExpression;
        createPostfixDecrement(operand: Expression): PostfixUnaryExpression;
        createImmediatelyInvokedFunctionExpression(statements: readonly Statement[]): CallExpression;
        createImmediatelyInvokedFunctionExpression(statements: readonly Statement[], param: ParameterDeclaration, paramValue: Expression): CallExpression;
        createImmediatelyInvokedArrowFunction(statements: readonly Statement[]): ImmediatelyInvokedArrowFunction;
        createImmediatelyInvokedArrowFunction(statements: readonly Statement[], param: ParameterDeclaration, paramValue: Expression): ImmediatelyInvokedArrowFunction;
        createVoidZero(): VoidExpression;
        createExportDefault(expression: Expression): ExportAssignment;
        createExternalModuleExport(exportName: Identifier): ExportDeclaration;
        restoreOuterExpressions(outerExpression: Expression | undefined, innerExpression: Expression, kinds?: OuterExpressionKinds): Expression;
        /**
         * Updates a node that may contain modifiers, replacing only the modifiers of the node.
         */
        replaceModifiers<T extends HasModifiers>(node: T, modifiers: readonly Modifier[] | ModifierFlags | undefined): T;
        /**
         * Updates a node that may contain decorators or modifiers, replacing only the decorators and modifiers of the node.
         */
        replaceDecoratorsAndModifiers<T extends HasModifiers & HasDecorators>(node: T, modifiers: readonly ModifierLike[] | undefined): T;
        /**
         * Updates a node that contains a property name, replacing only the name of the node.
         */
        replacePropertyName<T extends AccessorDeclaration | MethodDeclaration | MethodSignature | PropertyDeclaration | PropertySignature | PropertyAssignment>(node: T, name: T["name"]): T;
    }
    interface CoreTransformationContext {
        readonly factory: NodeFactory;
        /** Gets the compiler options supplied to the transformer. */
        getCompilerOptions(): CompilerOptions;
        /** Starts a new lexical environment. */
        startLexicalEnvironment(): void;
        /** Suspends the current lexical environment, usually after visiting a parameter list. */
        suspendLexicalEnvironment(): void;
        /** Resumes a suspended lexical environment, usually before visiting a function body. */
        resumeLexicalEnvironment(): void;
        /** Ends a lexical environment, returning any declarations. */
        endLexicalEnvironment(): Statement[] | undefined;
        /** Hoists a function declaration to the containing scope. */
        hoistFunctionDeclaration(node: FunctionDeclaration): void;
        /** Hoists a variable declaration to the containing scope. */
        hoistVariableDeclaration(node: Identifier): void;
    }
    interface TransformationContext extends CoreTransformationContext {
        /** Records a request for a non-scoped emit helper in the current context. */
        requestEmitHelper(helper: EmitHelper): void;
        /** Gets and resets the requested non-scoped emit helpers. */
        readEmitHelpers(): EmitHelper[] | undefined;
        /** Enables expression substitutions in the pretty printer for the provided SyntaxKind. */
        enableSubstitution(kind: SyntaxKind): void;
        /** Determines whether expression substitutions are enabled for the provided node. */
        isSubstitutionEnabled(node: Node): boolean;
        /**
         * Hook used by transformers to substitute expressions just before they
         * are emitted by the pretty printer.
         *
         * NOTE: Transformation hooks should only be modified during `Transformer` initialization,
         * before returning the `NodeTransformer` callback.
         */
        onSubstituteNode: (hint: EmitHint, node: Node) => Node;
        /**
         * Enables before/after emit notifications in the pretty printer for the provided
         * SyntaxKind.
         */
        enableEmitNotification(kind: SyntaxKind): void;
        /**
         * Determines whether before/after emit notifications should be raised in the pretty
         * printer when it emits a node.
         */
        isEmitNotificationEnabled(node: Node): boolean;
        /**
         * Hook used to allow transformers to capture state before or after
         * the printer emits a node.
         *
         * NOTE: Transformation hooks should only be modified during `Transformer` initialization,
         * before returning the `NodeTransformer` callback.
         */
        onEmitNode: (hint: EmitHint, node: Node, emitCallback: (hint: EmitHint, node: Node) => void) => void;
    }
    interface TransformationResult<T extends Node> {
        /** Gets the transformed source files. */
        transformed: T[];
        /** Gets diagnostics for the transformation. */
        diagnostics?: DiagnosticWithLocation[];
        /**
         * Gets a substitute for a node, if one is available; otherwise, returns the original node.
         *
         * @param hint A hint as to the intended usage of the node.
         * @param node The node to substitute.
         */
        substituteNode(hint: EmitHint, node: Node): Node;
        /**
         * Emits a node with possible notification.
         *
         * @param hint A hint as to the intended usage of the node.
         * @param node The node to emit.
         * @param emitCallback A callback used to emit the node.
         */
        emitNodeWithNotification(hint: EmitHint, node: Node, emitCallback: (hint: EmitHint, node: Node) => void): void;
        /**
         * Indicates if a given node needs an emit notification
         *
         * @param node The node to emit.
         */
        isEmitNotificationEnabled?(node: Node): boolean;
        /**
         * Clean up EmitNode entries on any parse-tree nodes.
         */
        dispose(): void;
    }
    /**
     * A function that is used to initialize and return a `Transformer` callback, which in turn
     * will be used to transform one or more nodes.
     */
    type TransformerFactory<T extends Node> = (context: TransformationContext) => Transformer<T>;
    /**
     * A function that transforms a node.
     */
    type Transformer<T extends Node> = (node: T) => T;
    /**
     * A function that accepts and possibly transforms a node.
     */
    type Visitor<TIn extends Node = Node, TOut extends Node | undefined = TIn | undefined> = (node: TIn) => VisitResult<TOut>;
    /**
     * A function that walks a node using the given visitor, lifting node arrays into single nodes,
     * returning an node which satisfies the test.
     *
     * - If the input node is undefined, then the output is undefined.
     * - If the visitor returns undefined, then the output is undefined.
     * - If the output node is not undefined, then it will satisfy the test function.
     * - In order to obtain a return type that is more specific than `Node`, a test
     *   function _must_ be provided, and that function must be a type predicate.
     *
     * For the canonical implementation of this type, @see {visitNode}.
     */
    interface NodeVisitor {
        <TIn extends Node | undefined, TVisited extends Node | undefined, TOut extends Node>(node: TIn, visitor: Visitor<NonNullable<TIn>, TVisited>, test: (node: Node) => node is TOut, lift?: (node: readonly Node[]) => Node): TOut | (TIn & undefined) | (TVisited & undefined);
        <TIn extends Node | undefined, TVisited extends Node | undefined>(node: TIn, visitor: Visitor<NonNullable<TIn>, TVisited>, test?: (node: Node) => boolean, lift?: (node: readonly Node[]) => Node): Node | (TIn & undefined) | (TVisited & undefined);
    }
    /**
     * A function that walks a node array using the given visitor, returning an array whose contents satisfy the test.
     *
     * - If the input node array is undefined, the output is undefined.
     * - If the visitor can return undefined, the node it visits in the array will be reused.
     * - If the output node array is not undefined, then its contents will satisfy the test.
     * - In order to obtain a return type that is more specific than `NodeArray<Node>`, a test
     *   function _must_ be provided, and that function must be a type predicate.
     *
     * For the canonical implementation of this type, @see {visitNodes}.
     */
    interface NodesVisitor {
        <TIn extends Node, TInArray extends NodeArray<TIn> | undefined, TOut extends Node>(nodes: TInArray, visitor: Visitor<TIn, Node | undefined>, test: (node: Node) => node is TOut, start?: number, count?: number): NodeArray<TOut> | (TInArray & undefined);
        <TIn extends Node, TInArray extends NodeArray<TIn> | undefined>(nodes: TInArray, visitor: Visitor<TIn, Node | undefined>, test?: (node: Node) => boolean, start?: number, count?: number): NodeArray<Node> | (TInArray & undefined);
    }
    type VisitResult<T extends Node | undefined> = T | readonly Node[];
    interface Printer {
        /**
         * Print a node and its subtree as-is, without any emit transformations.
         * @param hint A value indicating the purpose of a node. This is primarily used to
         * distinguish between an `Identifier` used in an expression position, versus an
         * `Identifier` used as an `IdentifierName` as part of a declaration. For most nodes you
         * should just pass `Unspecified`.
         * @param node The node to print. The node and its subtree are printed as-is, without any
         * emit transformations.
         * @param sourceFile A source file that provides context for the node. The source text of
         * the file is used to emit the original source content for literals and identifiers, while
         * the identifiers of the source file are used when generating unique names to avoid
         * collisions.
         */
        printNode(hint: EmitHint, node: Node, sourceFile: SourceFile): string;
        /**
         * Prints a list of nodes using the given format flags
         */
        printList<T extends Node>(format: ListFormat, list: NodeArray<T>, sourceFile: SourceFile): string;
        /**
         * Prints a source file as-is, without any emit transformations.
         */
        printFile(sourceFile: SourceFile): string;
        /**
         * Prints a bundle of source files as-is, without any emit transformations.
         */
        printBundle(bundle: Bundle): string;
    }
    interface PrintHandlers {
        /**
         * A hook used by the Printer when generating unique names to avoid collisions with
         * globally defined names that exist outside of the current source file.
         */
        hasGlobalName?(name: string): boolean;
        /**
         * A hook used by the Printer to provide notifications prior to emitting a node. A
         * compatible implementation **must** invoke `emitCallback` with the provided `hint` and
         * `node` values.
         * @param hint A hint indicating the intended purpose of the node.
         * @param node The node to emit.
         * @param emitCallback A callback that, when invoked, will emit the node.
         * @example
         * ```ts
         * var printer = createPrinter(printerOptions, {
         *   onEmitNode(hint, node, emitCallback) {
         *     // set up or track state prior to emitting the node...
         *     emitCallback(hint, node);
         *     // restore state after emitting the node...
         *   }
         * });
         * ```
         */
        onEmitNode?(hint: EmitHint, node: Node, emitCallback: (hint: EmitHint, node: Node) => void): void;
        /**
         * A hook used to check if an emit notification is required for a node.
         * @param node The node to emit.
         */
        isEmitNotificationEnabled?(node: Node): boolean;
        /**
         * A hook used by the Printer to perform just-in-time substitution of a node. This is
         * primarily used by node transformations that need to substitute one node for another,
         * such as replacing `myExportedVar` with `exports.myExportedVar`.
         * @param hint A hint indicating the intended purpose of the node.
         * @param node The node to emit.
         * @example
         * ```ts
         * var printer = createPrinter(printerOptions, {
         *   substituteNode(hint, node) {
         *     // perform substitution if necessary...
         *     return node;
         *   }
         * });
         * ```
         */
        substituteNode?(hint: EmitHint, node: Node): Node;
    }
    interface PrinterOptions {
        removeComments?: boolean;
        newLine?: NewLineKind;
        omitTrailingSemicolon?: boolean;
        noEmitHelpers?: boolean;
    }
    interface GetEffectiveTypeRootsHost {
        getCurrentDirectory?(): string;
    }
    interface TextSpan {
        start: number;
        length: number;
    }
    interface TextChangeRange {
        span: TextSpan;
        newLength: number;
    }
    interface SyntaxList extends Node {
        kind: SyntaxKind.SyntaxList;
    }
    enum ListFormat {
        None = 0,
        SingleLine = 0,
        MultiLine = 1,
        PreserveLines = 2,
        LinesMask = 3,
        NotDelimited = 0,
        BarDelimited = 4,
        AmpersandDelimited = 8,
        CommaDelimited = 16,
        AsteriskDelimited = 32,
        DelimitersMask = 60,
        AllowTrailingComma = 64,
        Indented = 128,
        SpaceBetweenBraces = 256,
        SpaceBetweenSiblings = 512,
        Braces = 1024,
        Parenthesis = 2048,
        AngleBrackets = 4096,
        SquareBrackets = 8192,
        BracketsMask = 15360,
        OptionalIfUndefined = 16384,
        OptionalIfEmpty = 32768,
        Optional = 49152,
        PreferNewLine = 65536,
        NoTrailingNewLine = 131072,
        NoInterveningComments = 262144,
        NoSpaceIfEmpty = 524288,
        SingleElement = 1048576,
        SpaceAfterList = 2097152,
        Modifiers = 2359808,
        HeritageClauses = 512,
        SingleLineTypeLiteralMembers = 768,
        MultiLineTypeLiteralMembers = 32897,
        SingleLineTupleTypeElements = 528,
        MultiLineTupleTypeElements = 657,
        UnionTypeConstituents = 516,
        IntersectionTypeConstituents = 520,
        ObjectBindingPatternElements = 525136,
        ArrayBindingPatternElements = 524880,
        ObjectLiteralExpressionProperties = 526226,
        ImportAttributes = 526226,
        /** @deprecated */ ImportClauseEntries = 526226,
        ArrayLiteralExpressionElements = 8914,
        CommaListElements = 528,
        CallExpressionArguments = 2576,
        NewExpressionArguments = 18960,
        TemplateExpressionSpans = 262144,
        SingleLineBlockStatements = 768,
        MultiLineBlockStatements = 129,
        VariableDeclarationList = 528,
        SingleLineFunctionBodyStatements = 768,
        MultiLineFunctionBodyStatements = 1,
        ClassHeritageClauses = 0,
        ClassMembers = 129,
        InterfaceMembers = 129,
        EnumMembers = 145,
        CaseBlockClauses = 129,
        NamedImportsOrExportsElements = 525136,
        JsxElementOrFragmentChildren = 262144,
        JsxElementAttributes = 262656,
        CaseOrDefaultClauseStatements = 163969,
        HeritageClauseTypes = 528,
        SourceFileStatements = 131073,
        Decorators = 2146305,
        TypeArguments = 53776,
        TypeParameters = 53776,
        Parameters = 2576,
        IndexSignatureParameters = 8848,
        JSDocComment = 33,
    }
    enum JSDocParsingMode {
        /**
         * Always parse JSDoc comments and include them in the AST.
         *
         * This is the default if no mode is provided.
         */
        ParseAll = 0,
        /**
         * Never parse JSDoc comments, mo matter the file type.
         */
        ParseNone = 1,
        /**
         * Parse only JSDoc comments which are needed to provide correct type errors.
         *
         * This will always parse JSDoc in non-TS files, but only parse JSDoc comments
         * containing `@see` and `@link` in TS files.
         */
        ParseForTypeErrors = 2,
        /**
         * Parse only JSDoc comments which are needed to provide correct type info.
         *
         * This will always parse JSDoc in non-TS files, but never in TS files.
         *
         * Note: Do not use this mode if you require accurate type errors; use {@link ParseForTypeErrors} instead.
         */
        ParseForTypeInfo = 3,
    }
    interface UserPreferences {
        readonly disableSuggestions?: boolean;
        readonly quotePreference?: "auto" | "double" | "single";
        /**
         * If enabled, TypeScript will search through all external modules' exports and add them to the completions list.
         * This affects lone identifier completions but not completions on the right hand side of `obj.`.
         */
        readonly includeCompletionsForModuleExports?: boolean;
        /**
         * Enables auto-import-style completions on partially-typed import statements. E.g., allows
         * `import write|` to be completed to `import { writeFile } from "fs"`.
         */
        readonly includeCompletionsForImportStatements?: boolean;
        /**
         * Allows completions to be formatted with snippet text, indicated by `CompletionItem["isSnippet"]`.
         */
        readonly includeCompletionsWithSnippetText?: boolean;
        /**
         * Unless this option is `false`, or `includeCompletionsWithInsertText` is not enabled,
         * member completion lists triggered with `.` will include entries on potentially-null and potentially-undefined
         * values, with insertion text to replace preceding `.` tokens with `?.`.
         */
        readonly includeAutomaticOptionalChainCompletions?: boolean;
        /**
         * If enabled, the completion list will include completions with invalid identifier names.
         * For those entries, The `insertText` and `replacementSpan` properties will be set to change from `.x` property access to `["x"]`.
         */
        readonly includeCompletionsWithInsertText?: boolean;
        /**
         * If enabled, completions for class members (e.g. methods and properties) will include
         * a whole declaration for the member.
         * E.g., `class A { f| }` could be completed to `class A { foo(): number {} }`, instead of
         * `class A { foo }`.
         */
        readonly includeCompletionsWithClassMemberSnippets?: boolean;
        /**
         * If enabled, object literal methods will have a method declaration completion entry in addition
         * to the regular completion entry containing just the method name.
         * E.g., `const objectLiteral: T = { f| }` could be completed to `const objectLiteral: T = { foo(): void {} }`,
         * in addition to `const objectLiteral: T = { foo }`.
         */
        readonly includeCompletionsWithObjectLiteralMethodSnippets?: boolean;
        /**
         * Indicates whether {@link CompletionEntry.labelDetails completion entry label details} are supported.
         * If not, contents of `labelDetails` may be included in the {@link CompletionEntry.name} property.
         */
        readonly useLabelDetailsInCompletionEntries?: boolean;
        readonly allowIncompleteCompletions?: boolean;
        readonly importModuleSpecifierPreference?: "shortest" | "project-relative" | "relative" | "non-relative";
        /** Determines whether we import `foo/index.ts` as "foo", "foo/index", or "foo/index.js" */
        readonly importModuleSpecifierEnding?: "auto" | "minimal" | "index" | "js";
        readonly allowTextChangesInNewFiles?: boolean;
        readonly providePrefixAndSuffixTextForRename?: boolean;
        readonly includePackageJsonAutoImports?: "auto" | "on" | "off";
        readonly provideRefactorNotApplicableReason?: boolean;
        readonly jsxAttributeCompletionStyle?: "auto" | "braces" | "none";
        readonly includeInlayParameterNameHints?: "none" | "literals" | "all";
        readonly includeInlayParameterNameHintsWhenArgumentMatchesName?: boolean;
        readonly includeInlayFunctionParameterTypeHints?: boolean;
        readonly includeInlayVariableTypeHints?: boolean;
        readonly includeInlayVariableTypeHintsWhenTypeMatchesName?: boolean;
        readonly includeInlayPropertyDeclarationTypeHints?: boolean;
        readonly includeInlayFunctionLikeReturnTypeHints?: boolean;
        readonly includeInlayEnumMemberValueHints?: boolean;
        readonly interactiveInlayHints?: boolean;
        readonly allowRenameOfImportPath?: boolean;
        readonly autoImportFileExcludePatterns?: string[];
        readonly autoImportSpecifierExcludeRegexes?: string[];
        readonly preferTypeOnlyAutoImports?: boolean;
        /**
         * Indicates whether imports should be organized in a case-insensitive manner.
         */
        readonly organizeImportsIgnoreCase?: "auto" | boolean;
        /**
         * Indicates whether imports should be organized via an "ordinal" (binary) comparison using the numeric value
         * of their code points, or via "unicode" collation (via the
         * [Unicode Collation Algorithm](https://unicode.org/reports/tr10/#Scope)) using rules associated with the locale
         * specified in {@link organizeImportsCollationLocale}.
         *
         * Default: `"ordinal"`.
         */
        readonly organizeImportsCollation?: "ordinal" | "unicode";
        /**
         * Indicates the locale to use for "unicode" collation. If not specified, the locale `"en"` is used as an invariant
         * for the sake of consistent sorting. Use `"auto"` to use the detected UI locale.
         *
         * This preference is ignored if {@link organizeImportsCollation} is not `"unicode"`.
         *
         * Default: `"en"`
         */
        readonly organizeImportsLocale?: string;
        /**
         * Indicates whether numeric collation should be used for digit sequences in strings. When `true`, will collate
         * strings such that `a1z < a2z < a100z`. When `false`, will collate strings such that `a1z < a100z < a2z`.
         *
         * This preference is ignored if {@link organizeImportsCollation} is not `"unicode"`.
         *
         * Default: `false`
         */
        readonly organizeImportsNumericCollation?: boolean;
        /**
         * Indicates whether accents and other diacritic marks are considered unequal for the purpose of collation. When
         * `true`, characters with accents and other diacritics will be collated in the order defined by the locale specified
         * in {@link organizeImportsCollationLocale}.
         *
         * This preference is ignored if {@link organizeImportsCollation} is not `"unicode"`.
         *
         * Default: `true`
         */
        readonly organizeImportsAccentCollation?: boolean;
        /**
         * Indicates whether upper case or lower case should sort first. When `false`, the default order for the locale
         * specified in {@link organizeImportsCollationLocale} is used.
         *
         * This preference is ignored if {@link organizeImportsCollation} is not `"unicode"`. This preference is also
         * ignored if we are using case-insensitive sorting, which occurs when {@link organizeImportsIgnoreCase} is `true`,
         * or if {@link organizeImportsIgnoreCase} is `"auto"` and the auto-detected case sensitivity is determined to be
         * case-insensitive.
         *
         * Default: `false`
         */
        readonly organizeImportsCaseFirst?: "upper" | "lower" | false;
        /**
         * Indicates where named type-only imports should sort. "inline" sorts named imports without regard to if the import is
         * type-only.
         *
         * Default: `last`
         */
        readonly organizeImportsTypeOrder?: OrganizeImportsTypeOrder;
        /**
         * Indicates whether to exclude standard library and node_modules file symbols from navTo results.
         */
        readonly excludeLibrarySymbolsInNavTo?: boolean;
        readonly lazyConfiguredProjectsFromExternalProject?: boolean;
        readonly displayPartsForJSDoc?: boolean;
        readonly generateReturnInDocTemplate?: boolean;
        readonly disableLineTextInReferences?: boolean;
    }
    type OrganizeImportsTypeOrder = "last" | "inline" | "first";
    /** Represents a bigint literal value without requiring bigint support */
    interface PseudoBigInt {
        negative: boolean;
        base10Value: string;
    }
    enum FileWatcherEventKind {
        Created = 0,
        Changed = 1,
        Deleted = 2,
    }
    type FileWatcherCallback = (fileName: string, eventKind: FileWatcherEventKind, modifiedTime?: Date) => void;
    type DirectoryWatcherCallback = (fileName: string) => void;
    type BufferEncoding = "ascii" | "utf8" | "utf-8" | "utf16le" | "ucs2" | "ucs-2" | "base64" | "latin1" | "binary" | "hex";
    interface System {
        args: string[];
        newLine: string;
        useCaseSensitiveFileNames: boolean;
        write(s: string): void;
        writeOutputIsTTY?(): boolean;
        getWidthOfTerminal?(): number;
        readFile(path: string, encoding?: string): string | undefined;
        getFileSize?(path: string): number;
        writeFile(path: string, data: string, writeByteOrderMark?: boolean): void;
        /**
         * @pollingInterval - this parameter is used in polling-based watchers and ignored in watchers that
         * use native OS file watching
         */
        watchFile?(path: string, callback: FileWatcherCallback, pollingInterval?: number, options?: WatchOptions): FileWatcher;
        watchDirectory?(path: string, callback: DirectoryWatcherCallback, recursive?: boolean, options?: WatchOptions): FileWatcher;
        resolvePath(path: string): string;
        fileExists(path: string): boolean;
        directoryExists(path: string): boolean;
        createDirectory(path: string): void;
        getExecutingFilePath(): string;
        getCurrentDirectory(): string;
        getDirectories(path: string): string[];
        readDirectory(path: string, extensions?: readonly string[], exclude?: readonly string[], include?: readonly string[], depth?: number): string[];
        getModifiedTime?(path: string): Date | undefined;
        setModifiedTime?(path: string, time: Date): void;
        deleteFile?(path: string): void;
        /**
         * A good implementation is node.js' `crypto.createHash`. (https://nodejs.org/api/crypto.html#crypto_crypto_createhash_algorithm)
         */
        createHash?(data: string): string;
        /** This must be cryptographically secure. Only implement this method using `crypto.createHash("sha256")`. */
        createSHA256Hash?(data: string): string;
        getMemoryUsage?(): number;
        exit(exitCode?: number): void;
        realpath?(path: string): string;
        setTimeout?(callback: (...args: any[]) => void, ms: number, ...args: any[]): any;
        clearTimeout?(timeoutId: any): void;
        clearScreen?(): void;
        base64decode?(input: string): string;
        base64encode?(input: string): string;
    }
    interface FileWatcher {
        close(): void;
    }
    let sys: System;
    function tokenToString(t: SyntaxKind): string | undefined;
    function getPositionOfLineAndCharacter(sourceFile: SourceFileLike, line: number, character: number): number;
    function getLineAndCharacterOfPosition(sourceFile: SourceFileLike, position: number): LineAndCharacter;
    function isWhiteSpaceLike(ch: number): boolean;
    /** Does not include line breaks. For that, see isWhiteSpaceLike. */
    function isWhiteSpaceSingleLine(ch: number): boolean;
    function isLineBreak(ch: number): boolean;
    function couldStartTrivia(text: string, pos: number): boolean;
    function forEachLeadingCommentRange<U>(text: string, pos: number, cb: (pos: number, end: number, kind: CommentKind, hasTrailingNewLine: boolean) => U): U | undefined;
    function forEachLeadingCommentRange<T, U>(text: string, pos: number, cb: (pos: number, end: number, kind: CommentKind, hasTrailingNewLine: boolean, state: T) => U, state: T): U | undefined;
    function forEachTrailingCommentRange<U>(text: string, pos: number, cb: (pos: number, end: number, kind: CommentKind, hasTrailingNewLine: boolean) => U): U | undefined;
    function forEachTrailingCommentRange<T, U>(text: string, pos: number, cb: (pos: number, end: number, kind: CommentKind, hasTrailingNewLine: boolean, state: T) => U, state: T): U | undefined;
    function reduceEachLeadingCommentRange<T, U>(text: string, pos: number, cb: (pos: number, end: number, kind: CommentKind, hasTrailingNewLine: boolean, state: T) => U, state: T, initial: U): U | undefined;
    function reduceEachTrailingCommentRange<T, U>(text: string, pos: number, cb: (pos: number, end: number, kind: CommentKind, hasTrailingNewLine: boolean, state: T) => U, state: T, initial: U): U | undefined;
    function getLeadingCommentRanges(text: string, pos: number): CommentRange[] | undefined;
    function getTrailingCommentRanges(text: string, pos: number): CommentRange[] | undefined;
    /** Optionally, get the shebang */
    function getShebang(text: string): string | undefined;
    function isIdentifierStart(ch: number, languageVersion: ScriptTarget | undefined): boolean;
    function isIdentifierPart(ch: number, languageVersion: ScriptTarget | undefined, identifierVariant?: LanguageVariant): boolean;
    function createScanner(languageVersion: ScriptTarget, skipTrivia: boolean, languageVariant?: LanguageVariant, textInitial?: string, onError?: ErrorCallback, start?: number, length?: number): Scanner;
    type ErrorCallback = (message: DiagnosticMessage, length: number, arg0?: any) => void;
    interface Scanner {
        /** @deprecated use {@link getTokenFullStart} */
        getStartPos(): number;
        getToken(): SyntaxKind;
        getTokenFullStart(): number;
        getTokenStart(): number;
        getTokenEnd(): number;
        /** @deprecated use {@link getTokenEnd} */
        getTextPos(): number;
        /** @deprecated use {@link getTokenStart} */
        getTokenPos(): number;
        getTokenText(): string;
        getTokenValue(): string;
        hasUnicodeEscape(): boolean;
        hasExtendedUnicodeEscape(): boolean;
        hasPrecedingLineBreak(): boolean;
        isIdentifier(): boolean;
        isReservedWord(): boolean;
        isUnterminated(): boolean;
        reScanGreaterToken(): SyntaxKind;
        reScanSlashToken(): SyntaxKind;
        reScanAsteriskEqualsToken(): SyntaxKind;
        reScanTemplateToken(isTaggedTemplate: boolean): SyntaxKind;
        /** @deprecated use {@link reScanTemplateToken}(false) */
        reScanTemplateHeadOrNoSubstitutionTemplate(): SyntaxKind;
        scanJsxIdentifier(): SyntaxKind;
        scanJsxAttributeValue(): SyntaxKind;
        reScanJsxAttributeValue(): SyntaxKind;
        reScanJsxToken(allowMultilineJsxText?: boolean): JsxTokenSyntaxKind;
        reScanLessThanToken(): SyntaxKind;
        reScanHashToken(): SyntaxKind;
        reScanQuestionToken(): SyntaxKind;
        reScanInvalidIdentifier(): SyntaxKind;
        scanJsxToken(): JsxTokenSyntaxKind;
        scanJsDocToken(): JSDocSyntaxKind;
        scan(): SyntaxKind;
        getText(): string;
        setText(text: string | undefined, start?: number, length?: number): void;
        setOnError(onError: ErrorCallback | undefined): void;
        setScriptTarget(scriptTarget: ScriptTarget): void;
        setLanguageVariant(variant: LanguageVariant): void;
        setScriptKind(scriptKind: ScriptKind): void;
        setJSDocParsingMode(kind: JSDocParsingMode): void;
        /** @deprecated use {@link resetTokenState} */
        setTextPos(textPos: number): void;
        resetTokenState(pos: number): void;
        lookAhead<T>(callback: () => T): T;
        scanRange<T>(start: number, length: number, callback: () => T): T;
        tryScan<T>(callback: () => T): T;
    }
    function isExternalModuleNameRelative(moduleName: string): boolean;
    function sortAndDeduplicateDiagnostics<T extends Diagnostic>(diagnostics: readonly T[]): SortedReadonlyArray<T>;
    function getDefaultLibFileName(options: CompilerOptions): string;
    function textSpanEnd(span: TextSpan): number;
    function textSpanIsEmpty(span: TextSpan): boolean;
    function textSpanContainsPosition(span: TextSpan, position: number): boolean;
    function textSpanContainsTextSpan(span: TextSpan, other: TextSpan): boolean;
    function textSpanOverlapsWith(span: TextSpan, other: TextSpan): boolean;
    function textSpanOverlap(span1: TextSpan, span2: TextSpan): TextSpan | undefined;
    function textSpanIntersectsWithTextSpan(span: TextSpan, other: TextSpan): boolean;
    function textSpanIntersectsWith(span: TextSpan, start: number, length: number): boolean;
    function decodedTextSpanIntersectsWith(start1: number, length1: number, start2: number, length2: number): boolean;
    function textSpanIntersectsWithPosition(span: TextSpan, position: number): boolean;
    function textSpanIntersection(span1: TextSpan, span2: TextSpan): TextSpan | undefined;
    function createTextSpan(start: number, length: number): TextSpan;
    function createTextSpanFromBounds(start: number, end: number): TextSpan;
    function textChangeRangeNewSpan(range: TextChangeRange): TextSpan;
    function textChangeRangeIsUnchanged(range: TextChangeRange): boolean;
    function createTextChangeRange(span: TextSpan, newLength: number): TextChangeRange;
    /**
     * Called to merge all the changes that occurred across several versions of a script snapshot
     * into a single change.  i.e. if a user keeps making successive edits to a script we will
     * have a text change from V1 to V2, V2 to V3, ..., Vn.
     *
     * This function will then merge those changes into a single change range valid between V1 and
     * Vn.
     */
    function collapseTextChangeRangesAcrossMultipleVersions(changes: readonly TextChangeRange[]): TextChangeRange;
    function getTypeParameterOwner(d: Declaration): Declaration | undefined;
    function isParameterPropertyDeclaration(node: Node, parent: Node): node is ParameterPropertyDeclaration;
    function isEmptyBindingPattern(node: BindingName): node is BindingPattern;
    function isEmptyBindingElement(node: BindingElement | ArrayBindingElement): boolean;
    function walkUpBindingElementsAndPatterns(binding: BindingElement): VariableDeclaration | ParameterDeclaration;
    function getCombinedModifierFlags(node: Declaration): ModifierFlags;
    function getCombinedNodeFlags(node: Node): NodeFlags;
    /**
     * Checks to see if the locale is in the appropriate format,
     * and if it is, attempts to set the appropriate language.
     */
    function validateLocaleAndSetLanguage(locale: string, sys: {
        getExecutingFilePath(): string;
        resolvePath(path: string): string;
        fileExists(fileName: string): boolean;
        readFile(fileName: string): string | undefined;
    }, errors?: Diagnostic[]): void;
    function getOriginalNode(node: Node): Node;
    function getOriginalNode<T extends Node>(node: Node, nodeTest: (node: Node) => node is T): T;
    function getOriginalNode(node: Node | undefined): Node | undefined;
    function getOriginalNode<T extends Node>(node: Node | undefined, nodeTest: (node: Node) => node is T): T | undefined;
    /**
     * Iterates through the parent chain of a node and performs the callback on each parent until the callback
     * returns a truthy value, then returns that value.
     * If no such value is found, it applies the callback until the parent pointer is undefined or the callback returns "quit"
     * At that point findAncestor returns undefined.
     */
    function findAncestor<T extends Node>(node: Node | undefined, callback: (element: Node) => element is T): T | undefined;
    function findAncestor(node: Node | undefined, callback: (element: Node) => boolean | "quit"): Node | undefined;
    /**
     * Gets a value indicating whether a node originated in the parse tree.
     *
     * @param node The node to test.
     */
    function isParseTreeNode(node: Node): boolean;
    /**
     * Gets the original parse tree node for a node.
     *
     * @param node The original node.
     * @returns The original parse tree node if found; otherwise, undefined.
     */
    function getParseTreeNode(node: Node | undefined): Node | undefined;
    /**
     * Gets the original parse tree node for a node.
     *
     * @param node The original node.
     * @param nodeTest A callback used to ensure the correct type of parse tree node is returned.
     * @returns The original parse tree node if found; otherwise, undefined.
     */
    function getParseTreeNode<T extends Node>(node: T | undefined, nodeTest?: (node: Node) => node is T): T | undefined;
    /** Add an extra underscore to identifiers that start with two underscores to avoid issues with magic names like '__proto__' */
    function escapeLeadingUnderscores(identifier: string): __String;
    /**
     * Remove extra underscore from escaped identifier text content.
     *
     * @param identifier The escaped identifier text.
     * @returns The unescaped identifier text.
     */
    function unescapeLeadingUnderscores(identifier: __String): string;
    function idText(identifierOrPrivateName: Identifier | PrivateIdentifier): string;
    /**
     * If the text of an Identifier matches a keyword (including contextual and TypeScript-specific keywords), returns the
     * SyntaxKind for the matching keyword.
     */
    function identifierToKeywordKind(node: Identifier): KeywordSyntaxKind | undefined;
    function symbolName(symbol: Symbol): string;
    function getNameOfJSDocTypedef(declaration: JSDocTypedefTag): Identifier | PrivateIdentifier | undefined;
    function getNameOfDeclaration(declaration: Declaration | Expression | undefined): DeclarationName | undefined;
    function getDecorators(node: HasDecorators): readonly Decorator[] | undefined;
    function getModifiers(node: HasModifiers): readonly Modifier[] | undefined;
    /**
     * Gets the JSDoc parameter tags for the node if present.
     *
     * @remarks Returns any JSDoc param tag whose name matches the provided
     * parameter, whether a param tag on a containing function
     * expression, or a param tag on a variable declaration whose
     * initializer is the containing function. The tags closest to the
     * node are returned first, so in the previous example, the param
     * tag on the containing function expression would be first.
     *
     * For binding patterns, parameter tags are matched by position.
     */
    function getJSDocParameterTags(param: ParameterDeclaration): readonly JSDocParameterTag[];
    /**
     * Gets the JSDoc type parameter tags for the node if present.
     *
     * @remarks Returns any JSDoc template tag whose names match the provided
     * parameter, whether a template tag on a containing function
     * expression, or a template tag on a variable declaration whose
     * initializer is the containing function. The tags closest to the
     * node are returned first, so in the previous example, the template
     * tag on the containing function expression would be first.
     */
    function getJSDocTypeParameterTags(param: TypeParameterDeclaration): readonly JSDocTemplateTag[];
    /**
     * Return true if the node has JSDoc parameter tags.
     *
     * @remarks Includes parameter tags that are not directly on the node,
     * for example on a variable declaration whose initializer is a function expression.
     */
    function hasJSDocParameterTags(node: FunctionLikeDeclaration | SignatureDeclaration): boolean;
    /** Gets the JSDoc augments tag for the node if present */
    function getJSDocAugmentsTag(node: Node): JSDocAugmentsTag | undefined;
    /** Gets the JSDoc implements tags for the node if present */
    function getJSDocImplementsTags(node: Node): readonly JSDocImplementsTag[];
    /** Gets the JSDoc class tag for the node if present */
    function getJSDocClassTag(node: Node): JSDocClassTag | undefined;
    /** Gets the JSDoc public tag for the node if present */
    function getJSDocPublicTag(node: Node): JSDocPublicTag | undefined;
    /** Gets the JSDoc private tag for the node if present */
    function getJSDocPrivateTag(node: Node): JSDocPrivateTag | undefined;
    /** Gets the JSDoc protected tag for the node if present */
    function getJSDocProtectedTag(node: Node): JSDocProtectedTag | undefined;
    /** Gets the JSDoc protected tag for the node if present */
    function getJSDocReadonlyTag(node: Node): JSDocReadonlyTag | undefined;
    function getJSDocOverrideTagNoCache(node: Node): JSDocOverrideTag | undefined;
    /** Gets the JSDoc deprecated tag for the node if present */
    function getJSDocDeprecatedTag(node: Node): JSDocDeprecatedTag | undefined;
    /** Gets the JSDoc enum tag for the node if present */
    function getJSDocEnumTag(node: Node): JSDocEnumTag | undefined;
    /** Gets the JSDoc this tag for the node if present */
    function getJSDocThisTag(node: Node): JSDocThisTag | undefined;
    /** Gets the JSDoc return tag for the node if present */
    function getJSDocReturnTag(node: Node): JSDocReturnTag | undefined;
    /** Gets the JSDoc template tag for the node if present */
    function getJSDocTemplateTag(node: Node): JSDocTemplateTag | undefined;
    function getJSDocSatisfiesTag(node: Node): JSDocSatisfiesTag | undefined;
    /** Gets the JSDoc type tag for the node if present and valid */
    function getJSDocTypeTag(node: Node): JSDocTypeTag | undefined;
    /**
     * Gets the type node for the node if provided via JSDoc.
     *
     * @remarks The search includes any JSDoc param tag that relates
     * to the provided parameter, for example a type tag on the
     * parameter itself, or a param tag on a containing function
     * expression, or a param tag on a variable declaration whose
     * initializer is the containing function. The tags closest to the
     * node are examined first, so in the previous example, the type
     * tag directly on the node would be returned.
     */
    function getJSDocType(node: Node): TypeNode | undefined;
    /**
     * Gets the return type node for the node if provided via JSDoc return tag or type tag.
     *
     * @remarks `getJSDocReturnTag` just gets the whole JSDoc tag. This function
     * gets the type from inside the braces, after the fat arrow, etc.
     */
    function getJSDocReturnType(node: Node): TypeNode | undefined;
    /** Get all JSDoc tags related to a node, including those on parent nodes. */
    function getJSDocTags(node: Node): readonly JSDocTag[];
    /** Gets all JSDoc tags that match a specified predicate */
    function getAllJSDocTags<T extends JSDocTag>(node: Node, predicate: (tag: JSDocTag) => tag is T): readonly T[];
    /** Gets all JSDoc tags of a specified kind */
    function getAllJSDocTagsOfKind(node: Node, kind: SyntaxKind): readonly JSDocTag[];
    /** Gets the text of a jsdoc comment, flattening links to their text. */
    function getTextOfJSDocComment(comment?: string | NodeArray<JSDocComment>): string | undefined;
    /**
     * Gets the effective type parameters. If the node was parsed in a
     * JavaScript file, gets the type parameters from the `@template` tag from JSDoc.
     *
     * This does *not* return type parameters from a jsdoc reference to a generic type, eg
     *
     * type Id = <T>(x: T) => T
     * /** @type {Id} /
     * function id(x) { return x }
     */
    function getEffectiveTypeParameterDeclarations(node: DeclarationWithTypeParameters): readonly TypeParameterDeclaration[];
    function getEffectiveConstraintOfTypeParameter(node: TypeParameterDeclaration): TypeNode | undefined;
    function isMemberName(node: Node): node is MemberName;
    function isPropertyAccessChain(node: Node): node is PropertyAccessChain;
    function isElementAccessChain(node: Node): node is ElementAccessChain;
    function isCallChain(node: Node): node is CallChain;
    function isOptionalChain(node: Node): node is PropertyAccessChain | ElementAccessChain | CallChain | NonNullChain;
    function isNullishCoalesce(node: Node): boolean;
    function isConstTypeReference(node: Node): boolean;
    function skipPartiallyEmittedExpressions(node: Expression): Expression;
    function skipPartiallyEmittedExpressions(node: Node): Node;
    function isNonNullChain(node: Node): node is NonNullChain;
    function isBreakOrContinueStatement(node: Node): node is BreakOrContinueStatement;
    function isNamedExportBindings(node: Node): node is NamedExportBindings;
    function isJSDocPropertyLikeTag(node: Node): node is JSDocPropertyLikeTag;
    /**
     * True if kind is of some token syntax kind.
     * For example, this is true for an IfKeyword but not for an IfStatement.
     * Literals are considered tokens, except TemplateLiteral, but does include TemplateHead/Middle/Tail.
     */
    function isTokenKind(kind: SyntaxKind): boolean;
    /**
     * True if node is of some token syntax kind.
     * For example, this is true for an IfKeyword but not for an IfStatement.
     * Literals are considered tokens, except TemplateLiteral, but does include TemplateHead/Middle/Tail.
     */
    function isToken(n: Node): boolean;
    function isLiteralExpression(node: Node): node is LiteralExpression;
    function isTemplateLiteralToken(node: Node): node is TemplateLiteralToken;
    function isTemplateMiddleOrTemplateTail(node: Node): node is TemplateMiddle | TemplateTail;
    function isImportOrExportSpecifier(node: Node): node is ImportSpecifier | ExportSpecifier;
    function isTypeOnlyImportDeclaration(node: Node): node is TypeOnlyImportDeclaration;
    function isTypeOnlyExportDeclaration(node: Node): node is TypeOnlyExportDeclaration;
    function isTypeOnlyImportOrExportDeclaration(node: Node): node is TypeOnlyAliasDeclaration;
    function isPartOfTypeOnlyImportOrExportDeclaration(node: Node): boolean;
    function isStringTextContainingNode(node: Node): node is StringLiteral | TemplateLiteralToken;
    function isImportAttributeName(node: Node): node is ImportAttributeName;
    function isModifier(node: Node): node is Modifier;
    function isEntityName(node: Node): node is EntityName;
    function isPropertyName(node: Node): node is PropertyName;
    function isBindingName(node: Node): node is BindingName;
    function isFunctionLike(node: Node | undefined): node is SignatureDeclaration;
    function isClassElement(node: Node): node is ClassElement;
    function isClassLike(node: Node): node is ClassLikeDeclaration;
    function isAccessor(node: Node): node is AccessorDeclaration;
    function isAutoAccessorPropertyDeclaration(node: Node): node is AutoAccessorPropertyDeclaration;
    function isModifierLike(node: Node): node is ModifierLike;
    function isTypeElement(node: Node): node is TypeElement;
    function isClassOrTypeElement(node: Node): node is ClassElement | TypeElement;
    function isObjectLiteralElementLike(node: Node): node is ObjectLiteralElementLike;
    /**
     * Node test that determines whether a node is a valid type node.
     * This differs from the `isPartOfTypeNode` function which determines whether a node is *part*
     * of a TypeNode.
     */
    function isTypeNode(node: Node): node is TypeNode;
    function isFunctionOrConstructorTypeNode(node: Node): node is FunctionTypeNode | ConstructorTypeNode;
    function isArrayBindingElement(node: Node): node is ArrayBindingElement;
    function isPropertyAccessOrQualifiedName(node: Node): node is PropertyAccessExpression | QualifiedName;
    function isCallLikeExpression(node: Node): node is CallLikeExpression;
    function isCallOrNewExpression(node: Node): node is CallExpression | NewExpression;
    function isTemplateLiteral(node: Node): node is TemplateLiteral;
    function isLeftHandSideExpression(node: Node): node is LeftHandSideExpression;
    function isLiteralTypeLiteral(node: Node): node is NullLiteral | BooleanLiteral | LiteralExpression | PrefixUnaryExpression;
    /**
     * Determines whether a node is an expression based only on its kind.
     */
    function isExpression(node: Node): node is Expression;
    function isAssertionExpression(node: Node): node is AssertionExpression;
    function isIterationStatement(node: Node, lookInLabeledStatements: false): node is IterationStatement;
    function isIterationStatement(node: Node, lookInLabeledStatements: boolean): node is IterationStatement | LabeledStatement;
    function isConciseBody(node: Node): node is ConciseBody;
    function isForInitializer(node: Node): node is ForInitializer;
    function isModuleBody(node: Node): node is ModuleBody;
    function isNamedImportBindings(node: Node): node is NamedImportBindings;
    function isDeclarationStatement(node: Node): node is DeclarationStatement;
    function isStatement(node: Node): node is Statement;
    function isModuleReference(node: Node): node is ModuleReference;
    function isJsxTagNameExpression(node: Node): node is JsxTagNameExpression;
    function isJsxChild(node: Node): node is JsxChild;
    function isJsxAttributeLike(node: Node): node is JsxAttributeLike;
    function isStringLiteralOrJsxExpression(node: Node): node is StringLiteral | JsxExpression;
    function isJsxOpeningLikeElement(node: Node): node is JsxOpeningLikeElement;
    function isJsxCallLike(node: Node): node is JsxCallLike;
    function isCaseOrDefaultClause(node: Node): node is CaseOrDefaultClause;
    /** True if node is of a kind that may contain comment text. */
    function isJSDocCommentContainingNode(node: Node): boolean;
    function isSetAccessor(node: Node): node is SetAccessorDeclaration;
    function isGetAccessor(node: Node): node is GetAccessorDeclaration;
    /** True if has initializer node attached to it. */
    function hasOnlyExpressionInitializer(node: Node): node is HasExpressionInitializer;
    function isObjectLiteralElement(node: Node): node is ObjectLiteralElement;
    function isStringLiteralLike(node: Node | FileReference): node is StringLiteralLike;
    function isJSDocLinkLike(node: Node): node is JSDocLink | JSDocLinkCode | JSDocLinkPlain;
    function hasRestParameter(s: SignatureDeclaration | JSDocSignature): boolean;
    function isRestParameter(node: ParameterDeclaration | JSDocParameterTag): boolean;
    function isInternalDeclaration(node: Node, sourceFile?: SourceFile): boolean;
    const unchangedTextChangeRange: TextChangeRange;
    type ParameterPropertyDeclaration = ParameterDeclaration & {
        parent: ConstructorDeclaration;
        name: Identifier;
    };
    function isPartOfTypeNode(node: Node): boolean;
    /**
     * This function checks multiple locations for JSDoc comments that apply to a host node.
     * At each location, the whole comment may apply to the node, or only a specific tag in
     * the comment. In the first case, location adds the entire {@link JSDoc} object. In the
     * second case, it adds the applicable {@link JSDocTag}.
     *
     * For example, a JSDoc comment before a parameter adds the entire {@link JSDoc}. But a
     * `@param` tag on the parent function only adds the {@link JSDocTag} for the `@param`.
     *
     * ```ts
     * /** JSDoc will be returned for `a` *\/
     * const a = 0
     * /**
     *  * Entire JSDoc will be returned for `b`
     *  * @param c JSDocTag will be returned for `c`
     *  *\/
     * function b(/** JSDoc will be returned for `c` *\/ c) {}
     * ```
     */
    function getJSDocCommentsAndTags(hostNode: Node): readonly (JSDoc | JSDocTag)[];
    /**
     * Create an external source map source file reference
     */
    function createSourceMapSource(fileName: string, text: string, skipTrivia?: (pos: number) => number): SourceMapSource;
    function setOriginalNode<T extends Node>(node: T, original: Node | undefined): T;
    const factory: NodeFactory;
    /**
     * Clears any `EmitNode` entries from parse-tree nodes.
     * @param sourceFile A source file.
     */
    function disposeEmitNodes(sourceFile: SourceFile | undefined): void;
    /**
     * Sets flags that control emit behavior of a node.
     */
    function setEmitFlags<T extends Node>(node: T, emitFlags: EmitFlags): T;
    /**
     * Gets a custom text range to use when emitting source maps.
     */
    function getSourceMapRange(node: Node): SourceMapRange;
    /**
     * Sets a custom text range to use when emitting source maps.
     */
    function setSourceMapRange<T extends Node>(node: T, range: SourceMapRange | undefined): T;
    /**
     * Gets the TextRange to use for source maps for a token of a node.
     */
    function getTokenSourceMapRange(node: Node, token: SyntaxKind): SourceMapRange | undefined;
    /**
     * Sets the TextRange to use for source maps for a token of a node.
     */
    function setTokenSourceMapRange<T extends Node>(node: T, token: SyntaxKind, range: SourceMapRange | undefined): T;
    /**
     * Gets a custom text range to use when emitting comments.
     */
    function getCommentRange(node: Node): TextRange;
    /**
     * Sets a custom text range to use when emitting comments.
     */
    function setCommentRange<T extends Node>(node: T, range: TextRange): T;
    function getSyntheticLeadingComments(node: Node): SynthesizedComment[] | undefined;
    function setSyntheticLeadingComments<T extends Node>(node: T, comments: SynthesizedComment[] | undefined): T;
    function addSyntheticLeadingComment<T extends Node>(node: T, kind: SyntaxKind.SingleLineCommentTrivia | SyntaxKind.MultiLineCommentTrivia, text: string, hasTrailingNewLine?: boolean): T;
    function getSyntheticTrailingComments(node: Node): SynthesizedComment[] | undefined;
    function setSyntheticTrailingComments<T extends Node>(node: T, comments: SynthesizedComment[] | undefined): T;
    function addSyntheticTrailingComment<T extends Node>(node: T, kind: SyntaxKind.SingleLineCommentTrivia | SyntaxKind.MultiLineCommentTrivia, text: string, hasTrailingNewLine?: boolean): T;
    function moveSyntheticComments<T extends Node>(node: T, original: Node): T;
    /**
     * Gets the constant value to emit for an expression representing an enum.
     */
    function getConstantValue(node: AccessExpression): string | number | undefined;
    /**
     * Sets the constant value to emit for an expression.
     */
    function setConstantValue(node: AccessExpression, value: string | number): AccessExpression;
    /**
     * Adds an EmitHelper to a node.
     */
    function addEmitHelper<T extends Node>(node: T, helper: EmitHelper): T;
    /**
     * Add EmitHelpers to a node.
     */
    function addEmitHelpers<T extends Node>(node: T, helpers: EmitHelper[] | undefined): T;
    /**
     * Removes an EmitHelper from a node.
     */
    function removeEmitHelper(node: Node, helper: EmitHelper): boolean;
    /**
     * Gets the EmitHelpers of a node.
     */
    function getEmitHelpers(node: Node): EmitHelper[] | undefined;
    /**
     * Moves matching emit helpers from a source node to a target node.
     */
    function moveEmitHelpers(source: Node, target: Node, predicate: (helper: EmitHelper) => boolean): void;
    function isNumericLiteral(node: Node): node is NumericLiteral;
    function isBigIntLiteral(node: Node): node is BigIntLiteral;
    function isStringLiteral(node: Node): node is StringLiteral;
    function isJsxText(node: Node): node is JsxText;
    function isRegularExpressionLiteral(node: Node): node is RegularExpressionLiteral;
    function isNoSubstitutionTemplateLiteral(node: Node): node is NoSubstitutionTemplateLiteral;
    function isTemplateHead(node: Node): node is TemplateHead;
    function isTemplateMiddle(node: Node): node is TemplateMiddle;
    function isTemplateTail(node: Node): node is TemplateTail;
    function isDotDotDotToken(node: Node): node is DotDotDotToken;
    function isPlusToken(node: Node): node is PlusToken;
    function isMinusToken(node: Node): node is MinusToken;
    function isAsteriskToken(node: Node): node is AsteriskToken;
    function isExclamationToken(node: Node): node is ExclamationToken;
    function isQuestionToken(node: Node): node is QuestionToken;
    function isColonToken(node: Node): node is ColonToken;
    function isQuestionDotToken(node: Node): node is QuestionDotToken;
    function isEqualsGreaterThanToken(node: Node): node is EqualsGreaterThanToken;
    function isIdentifier(node: Node): node is Identifier;
    function isPrivateIdentifier(node: Node): node is PrivateIdentifier;
    function isAssertsKeyword(node: Node): node is AssertsKeyword;
    function isAwaitKeyword(node: Node): node is AwaitKeyword;
    function isQualifiedName(node: Node): node is QualifiedName;
    function isComputedPropertyName(node: Node): node is ComputedPropertyName;
    function isTypeParameterDeclaration(node: Node): node is TypeParameterDeclaration;
    function isParameter(node: Node): node is ParameterDeclaration;
    function isDecorator(node: Node): node is Decorator;
    function isPropertySignature(node: Node): node is PropertySignature;
    function isPropertyDeclaration(node: Node): node is PropertyDeclaration;
    function isMethodSignature(node: Node): node is MethodSignature;
    function isMethodDeclaration(node: Node): node is MethodDeclaration;
    function isClassStaticBlockDeclaration(node: Node): node is ClassStaticBlockDeclaration;
    function isConstructorDeclaration(node: Node): node is ConstructorDeclaration;
    function isGetAccessorDeclaration(node: Node): node is GetAccessorDeclaration;
    function isSetAccessorDeclaration(node: Node): node is SetAccessorDeclaration;
    function isCallSignatureDeclaration(node: Node): node is CallSignatureDeclaration;
    function isConstructSignatureDeclaration(node: Node): node is ConstructSignatureDeclaration;
    function isIndexSignatureDeclaration(node: Node): node is IndexSignatureDeclaration;
    function isTypePredicateNode(node: Node): node is TypePredicateNode;
    function isTypeReferenceNode(node: Node): node is TypeReferenceNode;
    function isFunctionTypeNode(node: Node): node is FunctionTypeNode;
    function isConstructorTypeNode(node: Node): node is ConstructorTypeNode;
    function isTypeQueryNode(node: Node): node is TypeQueryNode;
    function isTypeLiteralNode(node: Node): node is TypeLiteralNode;
    function isArrayTypeNode(node: Node): node is ArrayTypeNode;
    function isTupleTypeNode(node: Node): node is TupleTypeNode;
    function isNamedTupleMember(node: Node): node is NamedTupleMember;
    function isOptionalTypeNode(node: Node): node is OptionalTypeNode;
    function isRestTypeNode(node: Node): node is RestTypeNode;
    function isUnionTypeNode(node: Node): node is UnionTypeNode;
    function isIntersectionTypeNode(node: Node): node is IntersectionTypeNode;
    function isConditionalTypeNode(node: Node): node is ConditionalTypeNode;
    function isInferTypeNode(node: Node): node is InferTypeNode;
    function isParenthesizedTypeNode(node: Node): node is ParenthesizedTypeNode;
    function isThisTypeNode(node: Node): node is ThisTypeNode;
    function isTypeOperatorNode(node: Node): node is TypeOperatorNode;
    function isIndexedAccessTypeNode(node: Node): node is IndexedAccessTypeNode;
    function isMappedTypeNode(node: Node): node is MappedTypeNode;
    function isLiteralTypeNode(node: Node): node is LiteralTypeNode;
    function isImportTypeNode(node: Node): node is ImportTypeNode;
    function isTemplateLiteralTypeSpan(node: Node): node is TemplateLiteralTypeSpan;
    function isTemplateLiteralTypeNode(node: Node): node is TemplateLiteralTypeNode;
    function isObjectBindingPattern(node: Node): node is ObjectBindingPattern;
    function isArrayBindingPattern(node: Node): node is ArrayBindingPattern;
    function isBindingElement(node: Node): node is BindingElement;
    function isArrayLiteralExpression(node: Node): node is ArrayLiteralExpression;
    function isObjectLiteralExpression(node: Node): node is ObjectLiteralExpression;
    function isPropertyAccessExpression(node: Node): node is PropertyAccessExpression;
    function isElementAccessExpression(node: Node): node is ElementAccessExpression;
    function isCallExpression(node: Node): node is CallExpression;
    function isNewExpression(node: Node): node is NewExpression;
    function isTaggedTemplateExpression(node: Node): node is TaggedTemplateExpression;
    function isTypeAssertionExpression(node: Node): node is TypeAssertion;
    function isParenthesizedExpression(node: Node): node is ParenthesizedExpression;
    function isFunctionExpression(node: Node): node is FunctionExpression;
    function isArrowFunction(node: Node): node is ArrowFunction;
    function isDeleteExpression(node: Node): node is DeleteExpression;
    function isTypeOfExpression(node: Node): node is TypeOfExpression;
    function isVoidExpression(node: Node): node is VoidExpression;
    function isAwaitExpression(node: Node): node is AwaitExpression;
    function isPrefixUnaryExpression(node: Node): node is PrefixUnaryExpression;
    function isPostfixUnaryExpression(node: Node): node is PostfixUnaryExpression;
    function isBinaryExpression(node: Node): node is BinaryExpression;
    function isConditionalExpression(node: Node): node is ConditionalExpression;
    function isTemplateExpression(node: Node): node is TemplateExpression;
    function isYieldExpression(node: Node): node is YieldExpression;
    function isSpreadElement(node: Node): node is SpreadElement;
    function isClassExpression(node: Node): node is ClassExpression;
    function isOmittedExpression(node: Node): node is OmittedExpression;
    function isExpressionWithTypeArguments(node: Node): node is ExpressionWithTypeArguments;
    function isAsExpression(node: Node): node is AsExpression;
    function isSatisfiesExpression(node: Node): node is SatisfiesExpression;
    function isNonNullExpression(node: Node): node is NonNullExpression;
    function isMetaProperty(node: Node): node is MetaProperty;
    function isSyntheticExpression(node: Node): node is SyntheticExpression;
    function isPartiallyEmittedExpression(node: Node): node is PartiallyEmittedExpression;
    function isCommaListExpression(node: Node): node is CommaListExpression;
    function isTemplateSpan(node: Node): node is TemplateSpan;
    function isSemicolonClassElement(node: Node): node is SemicolonClassElement;
    function isBlock(node: Node): node is Block;
    function isVariableStatement(node: Node): node is VariableStatement;
    function isEmptyStatement(node: Node): node is EmptyStatement;
    function isExpressionStatement(node: Node): node is ExpressionStatement;
    function isIfStatement(node: Node): node is IfStatement;
    function isDoStatement(node: Node): node is DoStatement;
    function isWhileStatement(node: Node): node is WhileStatement;
    function isForStatement(node: Node): node is ForStatement;
    function isForInStatement(node: Node): node is ForInStatement;
    function isForOfStatement(node: Node): node is ForOfStatement;
    function isContinueStatement(node: Node): node is ContinueStatement;
    function isBreakStatement(node: Node): node is BreakStatement;
    function isReturnStatement(node: Node): node is ReturnStatement;
    function isWithStatement(node: Node): node is WithStatement;
    function isSwitchStatement(node: Node): node is SwitchStatement;
    function isLabeledStatement(node: Node): node is LabeledStatement;
    function isThrowStatement(node: Node): node is ThrowStatement;
    function isTryStatement(node: Node): node is TryStatement;
    function isDebuggerStatement(node: Node): node is DebuggerStatement;
    function isVariableDeclaration(node: Node): node is VariableDeclaration;
    function isVariableDeclarationList(node: Node): node is VariableDeclarationList;
    function isFunctionDeclaration(node: Node): node is FunctionDeclaration;
    function isClassDeclaration(node: Node): node is ClassDeclaration;
    function isInterfaceDeclaration(node: Node): node is InterfaceDeclaration;
    function isTypeAliasDeclaration(node: Node): node is TypeAliasDeclaration;
    function isEnumDeclaration(node: Node): node is EnumDeclaration;
    function isModuleDeclaration(node: Node): node is ModuleDeclaration;
    function isModuleBlock(node: Node): node is ModuleBlock;
    function isCaseBlock(node: Node): node is CaseBlock;
    function isNamespaceExportDeclaration(node: Node): node is NamespaceExportDeclaration;
    function isImportEqualsDeclaration(node: Node): node is ImportEqualsDeclaration;
    function isImportDeclaration(node: Node): node is ImportDeclaration;
    function isImportClause(node: Node): node is ImportClause;
    function isImportTypeAssertionContainer(node: Node): node is ImportTypeAssertionContainer;
    /** @deprecated */
    function isAssertClause(node: Node): node is AssertClause;
    /** @deprecated */
    function isAssertEntry(node: Node): node is AssertEntry;
    function isImportAttributes(node: Node): node is ImportAttributes;
    function isImportAttribute(node: Node): node is ImportAttribute;
    function isNamespaceImport(node: Node): node is NamespaceImport;
    function isNamespaceExport(node: Node): node is NamespaceExport;
    function isNamedImports(node: Node): node is NamedImports;
    function isImportSpecifier(node: Node): node is ImportSpecifier;
    function isExportAssignment(node: Node): node is ExportAssignment;
    function isExportDeclaration(node: Node): node is ExportDeclaration;
    function isNamedExports(node: Node): node is NamedExports;
    function isExportSpecifier(node: Node): node is ExportSpecifier;
    function isModuleExportName(node: Node): node is ModuleExportName;
    function isMissingDeclaration(node: Node): node is MissingDeclaration;
    function isNotEmittedStatement(node: Node): node is NotEmittedStatement;
    function isExternalModuleReference(node: Node): node is ExternalModuleReference;
    function isJsxElement(node: Node): node is JsxElement;
    function isJsxSelfClosingElement(node: Node): node is JsxSelfClosingElement;
    function isJsxOpeningElement(node: Node): node is JsxOpeningElement;
    function isJsxClosingElement(node: Node): node is JsxClosingElement;
    function isJsxFragment(node: Node): node is JsxFragment;
    function isJsxOpeningFragment(node: Node): node is JsxOpeningFragment;
    function isJsxClosingFragment(node: Node): node is JsxClosingFragment;
    function isJsxAttribute(node: Node): node is JsxAttribute;
    function isJsxAttributes(node: Node): node is JsxAttributes;
    function isJsxSpreadAttribute(node: Node): node is JsxSpreadAttribute;
    function isJsxExpression(node: Node): node is JsxExpression;
    function isJsxNamespacedName(node: Node): node is JsxNamespacedName;
    function isCaseClause(node: Node): node is CaseClause;
    function isDefaultClause(node: Node): node is DefaultClause;
    function isHeritageClause(node: Node): node is HeritageClause;
    function isCatchClause(node: Node): node is CatchClause;
    function isPropertyAssignment(node: Node): node is PropertyAssignment;
    function isShorthandPropertyAssignment(node: Node): node is ShorthandPropertyAssignment;
    function isSpreadAssignment(node: Node): node is SpreadAssignment;
    function isEnumMember(node: Node): node is EnumMember;
    function isSourceFile(node: Node): node is SourceFile;
    function isBundle(node: Node): node is Bundle;
    function isJSDocTypeExpression(node: Node): node is JSDocTypeExpression;
    function isJSDocNameReference(node: Node): node is JSDocNameReference;
    function isJSDocMemberName(node: Node): node is JSDocMemberName;
    function isJSDocLink(node: Node): node is JSDocLink;
    function isJSDocLinkCode(node: Node): node is JSDocLinkCode;
    function isJSDocLinkPlain(node: Node): node is JSDocLinkPlain;
    function isJSDocAllType(node: Node): node is JSDocAllType;
    function isJSDocUnknownType(node: Node): node is JSDocUnknownType;
    function isJSDocNullableType(node: Node): node is JSDocNullableType;
    function isJSDocNonNullableType(node: Node): node is JSDocNonNullableType;
    function isJSDocOptionalType(node: Node): node is JSDocOptionalType;
    function isJSDocFunctionType(node: Node): node is JSDocFunctionType;
    function isJSDocVariadicType(node: Node): node is JSDocVariadicType;
    function isJSDocNamepathType(node: Node): node is JSDocNamepathType;
    function isJSDoc(node: Node): node is JSDoc;
    function isJSDocTypeLiteral(node: Node): node is JSDocTypeLiteral;
    function isJSDocSignature(node: Node): node is JSDocSignature;
    function isJSDocAugmentsTag(node: Node): node is JSDocAugmentsTag;
    function isJSDocAuthorTag(node: Node): node is JSDocAuthorTag;
    function isJSDocClassTag(node: Node): node is JSDocClassTag;
    function isJSDocCallbackTag(node: Node): node is JSDocCallbackTag;
    function isJSDocPublicTag(node: Node): node is JSDocPublicTag;
    function isJSDocPrivateTag(node: Node): node is JSDocPrivateTag;
    function isJSDocProtectedTag(node: Node): node is JSDocProtectedTag;
    function isJSDocReadonlyTag(node: Node): node is JSDocReadonlyTag;
    function isJSDocOverrideTag(node: Node): node is JSDocOverrideTag;
    function isJSDocOverloadTag(node: Node): node is JSDocOverloadTag;
    function isJSDocDeprecatedTag(node: Node): node is JSDocDeprecatedTag;
    function isJSDocSeeTag(node: Node): node is JSDocSeeTag;
    function isJSDocEnumTag(node: Node): node is JSDocEnumTag;
    function isJSDocParameterTag(node: Node): node is JSDocParameterTag;
    function isJSDocReturnTag(node: Node): node is JSDocReturnTag;
    function isJSDocThisTag(node: Node): node is JSDocThisTag;
    function isJSDocTypeTag(node: Node): node is JSDocTypeTag;
    function isJSDocTemplateTag(node: Node): node is JSDocTemplateTag;
    function isJSDocTypedefTag(node: Node): node is JSDocTypedefTag;
    function isJSDocUnknownTag(node: Node): node is JSDocUnknownTag;
    function isJSDocPropertyTag(node: Node): node is JSDocPropertyTag;
    function isJSDocImplementsTag(node: Node): node is JSDocImplementsTag;
    function isJSDocSatisfiesTag(node: Node): node is JSDocSatisfiesTag;
    function isJSDocThrowsTag(node: Node): node is JSDocThrowsTag;
    function isJSDocImportTag(node: Node): node is JSDocImportTag;
    function isQuestionOrExclamationToken(node: Node): node is QuestionToken | ExclamationToken;
    function isIdentifierOrThisTypeNode(node: Node): node is Identifier | ThisTypeNode;
    function isReadonlyKeywordOrPlusOrMinusToken(node: Node): node is ReadonlyKeyword | PlusToken | MinusToken;
    function isQuestionOrPlusOrMinusToken(node: Node): node is QuestionToken | PlusToken | MinusToken;
    function isModuleName(node: Node): node is ModuleName;
    function isBinaryOperatorToken(node: Node): node is BinaryOperatorToken;
    function setTextRange<T extends TextRange>(range: T, location: TextRange | undefined): T;
    function canHaveModifiers(node: Node): node is HasModifiers;
    function canHaveDecorators(node: Node): node is HasDecorators;
    /**
     * Invokes a callback for each child of the given node. The 'cbNode' callback is invoked for all child nodes
     * stored in properties. If a 'cbNodes' callback is specified, it is invoked for embedded arrays; otherwise,
     * embedded arrays are flattened and the 'cbNode' callback is invoked for each element. If a callback returns
     * a truthy value, iteration stops and that value is returned. Otherwise, undefined is returned.
     *
     * @param node a given node to visit its children
     * @param cbNode a callback to be invoked for all child nodes
     * @param cbNodes a callback to be invoked for embedded array
     *
     * @remarks `forEachChild` must visit the children of a node in the order
     * that they appear in the source code. The language service depends on this property to locate nodes by position.
     */
    function forEachChild<T>(node: Node, cbNode: (node: Node) => T | undefined, cbNodes?: (nodes: NodeArray<Node>) => T | undefined): T | undefined;
    function createSourceFile(fileName: string, sourceText: string, languageVersionOrOptions: ScriptTarget | CreateSourceFileOptions, setParentNodes?: boolean, scriptKind?: ScriptKind): SourceFile;
    function parseIsolatedEntityName(text: string, languageVersion: ScriptTarget): EntityName | undefined;
    /**
     * Parse json text into SyntaxTree and return node and parse errors if any
     * @param fileName
     * @param sourceText
     */
    function parseJsonText(fileName: string, sourceText: string): JsonSourceFile;
    function isExternalModule(file: SourceFile): boolean;
    function updateSourceFile(sourceFile: SourceFile, newText: string, textChangeRange: TextChangeRange, aggressiveChecks?: boolean): SourceFile;
    interface CreateSourceFileOptions {
        languageVersion: ScriptTarget;
        /**
         * Controls the format the file is detected as - this can be derived from only the path
         * and files on disk, but needs to be done with a module resolution cache in scope to be performant.
         * This is usually `undefined` for compilations that do not have `moduleResolution` values of `node16` or `nodenext`.
         */
        impliedNodeFormat?: ResolutionMode;
        /**
         * Controls how module-y-ness is set for the given file. Usually the result of calling
         * `getSetExternalModuleIndicator` on a valid `CompilerOptions` object. If not present, the default
         * check specified by `isFileProbablyExternalModule` will be used to set the field.
         */
        setExternalModuleIndicator?: (file: SourceFile) => void;
        jsDocParsingMode?: JSDocParsingMode;
    }
    function parseCommandLine(commandLine: readonly string[], readFile?: (path: string) => string | undefined): ParsedCommandLine;
    function parseBuildCommand(commandLine: readonly string[]): ParsedBuildCommand;
    /**
     * Reads the config file, reports errors if any and exits if the config file cannot be found
     */
    function getParsedCommandLineOfConfigFile(configFileName: string, optionsToExtend: CompilerOptions | undefined, host: ParseConfigFileHost, extendedConfigCache?: Map<string, ExtendedConfigCacheEntry>, watchOptionsToExtend?: WatchOptions, extraFileExtensions?: readonly FileExtensionInfo[]): ParsedCommandLine | undefined;
    /**
     * Read tsconfig.json file
     * @param fileName The path to the config file
     */
    function readConfigFile(fileName: string, readFile: (path: string) => string | undefined): {
        config?: any;
        error?: Diagnostic;
    };
    /**
     * Parse the text of the tsconfig.json file
     * @param fileName The path to the config file
     * @param jsonText The text of the config file
     */
    function parseConfigFileTextToJson(fileName: string, jsonText: string): {
        config?: any;
        error?: Diagnostic;
    };
    /**
     * Read tsconfig.json file
     * @param fileName The path to the config file
     */
    function readJsonConfigFile(fileName: string, readFile: (path: string) => string | undefined): TsConfigSourceFile;
    /**
     * Convert the json syntax tree into the json value
     */
    function convertToObject(sourceFile: JsonSourceFile, errors: Diagnostic[]): any;
    /**
     * Parse the contents of a config file (tsconfig.json).
     * @param json The contents of the config file to parse
     * @param host Instance of ParseConfigHost used to enumerate files in folder.
     * @param basePath A root directory to resolve relative path entries in the config
     *    file to. e.g. outDir
     */
    function parseJsonConfigFileContent(json: any, host: ParseConfigHost, basePath: string, existingOptions?: CompilerOptions, configFileName?: string, resolutionStack?: Path[], extraFileExtensions?: readonly FileExtensionInfo[], extendedConfigCache?: Map<string, ExtendedConfigCacheEntry>, existingWatchOptions?: WatchOptions): ParsedCommandLine;
    /**
     * Parse the contents of a config file (tsconfig.json).
     * @param jsonNode The contents of the config file to parse
     * @param host Instance of ParseConfigHost used to enumerate files in folder.
     * @param basePath A root directory to resolve relative path entries in the config
     *    file to. e.g. outDir
     */
    function parseJsonSourceFileConfigFileContent(sourceFile: TsConfigSourceFile, host: ParseConfigHost, basePath: string, existingOptions?: CompilerOptions, configFileName?: string, resolutionStack?: Path[], extraFileExtensions?: readonly FileExtensionInfo[], extendedConfigCache?: Map<string, ExtendedConfigCacheEntry>, existingWatchOptions?: WatchOptions): ParsedCommandLine;
    function convertCompilerOptionsFromJson(jsonOptions: any, basePath: string, configFileName?: string): {
        options: CompilerOptions;
        errors: Diagnostic[];
    };
    function convertTypeAcquisitionFromJson(jsonOptions: any, basePath: string, configFileName?: string): {
        options: TypeAcquisition;
        errors: Diagnostic[];
    };
    /** Parsed command line for build */
    interface ParsedBuildCommand {
        buildOptions: BuildOptions;
        watchOptions: WatchOptions | undefined;
        projects: string[];
        errors: Diagnostic[];
    }
    type DiagnosticReporter = (diagnostic: Diagnostic) => void;
    /**
     * Reports config file diagnostics
     */
    interface ConfigFileDiagnosticsReporter {
        /**
         * Reports unrecoverable error when parsing config file
         */
        onUnRecoverableConfigFileDiagnostic: DiagnosticReporter;
    }
    /**
     * Interface extending ParseConfigHost to support ParseConfigFile that reads config file and reports errors
     */
    interface ParseConfigFileHost extends ParseConfigHost, ConfigFileDiagnosticsReporter {
        getCurrentDirectory(): string;
    }
    interface ParsedTsconfig {
        raw: any;
        options?: CompilerOptions;
        watchOptions?: WatchOptions;
        typeAcquisition?: TypeAcquisition;
        /**
         * Note that the case of the config path has not yet been normalized, as no files have been imported into the project yet
         */
        extendedConfigPath?: string | string[];
    }
    interface ExtendedConfigCacheEntry {
        extendedResult: TsConfigSourceFile;
        extendedConfig: ParsedTsconfig | undefined;
    }
    function getEffectiveTypeRoots(options: CompilerOptions, host: GetEffectiveTypeRootsHost): string[] | undefined;
    /**
     * @param {string | undefined} containingFile - file that contains type reference directive, can be undefined if containing file is unknown.
     * This is possible in case if resolution is performed for directives specified via 'types' parameter. In this case initial path for secondary lookups
     * is assumed to be the same as root directory of the project.
     */
    function resolveTypeReferenceDirective(typeReferenceDirectiveName: string, containingFile: string | undefined, options: CompilerOptions, host: ModuleResolutionHost, redirectedReference?: ResolvedProjectReference, cache?: TypeReferenceDirectiveResolutionCache, resolutionMode?: ResolutionMode): ResolvedTypeReferenceDirectiveWithFailedLookupLocations;
    /**
     * Given a set of options, returns the set of type directive names
     *   that should be included for this program automatically.
     * This list could either come from the config file,
     *   or from enumerating the types root + initial secondary types lookup location.
     * More type directives might appear in the program later as a result of loading actual source files;
     *   this list is only the set of defaults that are implicitly included.
     */
    function getAutomaticTypeDirectiveNames(options: CompilerOptions, host: ModuleResolutionHost): string[];
    function createModuleResolutionCache(currentDirectory: string, getCanonicalFileName: (s: string) => string, options?: CompilerOptions, packageJsonInfoCache?: PackageJsonInfoCache): ModuleResolutionCache;
    function createTypeReferenceDirectiveResolutionCache(currentDirectory: string, getCanonicalFileName: (s: string) => string, options?: CompilerOptions, packageJsonInfoCache?: PackageJsonInfoCache): TypeReferenceDirectiveResolutionCache;
    function resolveModuleNameFromCache(moduleName: string, containingFile: string, cache: ModuleResolutionCache, mode?: ResolutionMode): ResolvedModuleWithFailedLookupLocations | undefined;
    function resolveModuleName(moduleName: string, containingFile: string, compilerOptions: CompilerOptions, host: ModuleResolutionHost, cache?: ModuleResolutionCache, redirectedReference?: ResolvedProjectReference, resolutionMode?: ResolutionMode): ResolvedModuleWithFailedLookupLocations;
    function bundlerModuleNameResolver(moduleName: string, containingFile: string, compilerOptions: CompilerOptions, host: ModuleResolutionHost, cache?: ModuleResolutionCache, redirectedReference?: ResolvedProjectReference): ResolvedModuleWithFailedLookupLocations;
    function nodeModuleNameResolver(moduleName: string, containingFile: string, compilerOptions: CompilerOptions, host: ModuleResolutionHost, cache?: ModuleResolutionCache, redirectedReference?: ResolvedProjectReference): ResolvedModuleWithFailedLookupLocations;
    function classicNameResolver(moduleName: string, containingFile: string, compilerOptions: CompilerOptions, host: ModuleResolutionHost, cache?: NonRelativeModuleNameResolutionCache, redirectedReference?: ResolvedProjectReference): ResolvedModuleWithFailedLookupLocations;
    interface TypeReferenceDirectiveResolutionCache extends PerDirectoryResolutionCache<ResolvedTypeReferenceDirectiveWithFailedLookupLocations>, NonRelativeNameResolutionCache<ResolvedTypeReferenceDirectiveWithFailedLookupLocations>, PackageJsonInfoCache {
    }
    interface ModeAwareCache<T> {
        get(key: string, mode: ResolutionMode): T | undefined;
        set(key: string, mode: ResolutionMode, value: T): this;
        delete(key: string, mode: ResolutionMode): this;
        has(key: string, mode: ResolutionMode): boolean;
        forEach(cb: (elem: T, key: string, mode: ResolutionMode) => void): void;
        size(): number;
    }
    /**
     * Cached resolutions per containing directory.
     * This assumes that any module id will have the same resolution for sibling files located in the same folder.
     */
    interface PerDirectoryResolutionCache<T> {
        getFromDirectoryCache(name: string, mode: ResolutionMode, directoryName: string, redirectedReference: ResolvedProjectReference | undefined): T | undefined;
        getOrCreateCacheForDirectory(directoryName: string, redirectedReference?: ResolvedProjectReference): ModeAwareCache<T>;
        clear(): void;
        /**
         *  Updates with the current compilerOptions the cache will operate with.
         *  This updates the redirects map as well if needed so module resolutions are cached if they can across the projects
         */
        update(options: CompilerOptions): void;
    }
    interface NonRelativeNameResolutionCache<T> {
        getFromNonRelativeNameCache(nonRelativeName: string, mode: ResolutionMode, directoryName: string, redirectedReference: ResolvedProjectReference | undefined): T | undefined;
        getOrCreateCacheForNonRelativeName(nonRelativeName: string, mode: ResolutionMode, redirectedReference?: ResolvedProjectReference): PerNonRelativeNameCache<T>;
        clear(): void;
        /**
         *  Updates with the current compilerOptions the cache will operate with.
         *  This updates the redirects map as well if needed so module resolutions are cached if they can across the projects
         */
        update(options: CompilerOptions): void;
    }
    interface PerNonRelativeNameCache<T> {
        get(directory: string): T | undefined;
        set(directory: string, result: T): void;
    }
    interface ModuleResolutionCache extends PerDirectoryResolutionCache<ResolvedModuleWithFailedLookupLocations>, NonRelativeModuleNameResolutionCache, PackageJsonInfoCache {
        getPackageJsonInfoCache(): PackageJsonInfoCache;
    }
    /**
     * Stored map from non-relative module name to a table: directory -> result of module lookup in this directory
     * We support only non-relative module names because resolution of relative module names is usually more deterministic and thus less expensive.
     */
    interface NonRelativeModuleNameResolutionCache extends NonRelativeNameResolutionCache<ResolvedModuleWithFailedLookupLocations>, PackageJsonInfoCache {
        /** @deprecated Use getOrCreateCacheForNonRelativeName */
        getOrCreateCacheForModuleName(nonRelativeModuleName: string, mode: ResolutionMode, redirectedReference?: ResolvedProjectReference): PerModuleNameCache;
    }
    interface PackageJsonInfoCache {
        clear(): void;
    }
    type PerModuleNameCache = PerNonRelativeNameCache<ResolvedModuleWithFailedLookupLocations>;
    /**
     * Visits a Node using the supplied visitor, possibly returning a new Node in its place.
     *
     * - If the input node is undefined, then the output is undefined.
     * - If the visitor returns undefined, then the output is undefined.
     * - If the output node is not undefined, then it will satisfy the test function.
     * - In order to obtain a return type that is more specific than `Node`, a test
     *   function _must_ be provided, and that function must be a type predicate.
     *
     * @param node The Node to visit.
     * @param visitor The callback used to visit the Node.
     * @param test A callback to execute to verify the Node is valid.
     * @param lift An optional callback to execute to lift a NodeArray into a valid Node.
     */
    function visitNode<TIn extends Node | undefined, TVisited extends Node | undefined, TOut extends Node>(node: TIn, visitor: Visitor<NonNullable<TIn>, TVisited>, test: (node: Node) => node is TOut, lift?: (node: readonly Node[]) => Node): TOut | (TIn & undefined) | (TVisited & undefined);
    /**
     * Visits a Node using the supplied visitor, possibly returning a new Node in its place.
     *
     * - If the input node is undefined, then the output is undefined.
     * - If the visitor returns undefined, then the output is undefined.
     * - If the output node is not undefined, then it will satisfy the test function.
     * - In order to obtain a return type that is more specific than `Node`, a test
     *   function _must_ be provided, and that function must be a type predicate.
     *
     * @param node The Node to visit.
     * @param visitor The callback used to visit the Node.
     * @param test A callback to execute to verify the Node is valid.
     * @param lift An optional callback to execute to lift a NodeArray into a valid Node.
     */
    function visitNode<TIn extends Node | undefined, TVisited extends Node | undefined>(node: TIn, visitor: Visitor<NonNullable<TIn>, TVisited>, test?: (node: Node) => boolean, lift?: (node: readonly Node[]) => Node): Node | (TIn & undefined) | (TVisited & undefined);
    /**
     * Visits a NodeArray using the supplied visitor, possibly returning a new NodeArray in its place.
     *
     * - If the input node array is undefined, the output is undefined.
     * - If the visitor can return undefined, the node it visits in the array will be reused.
     * - If the output node array is not undefined, then its contents will satisfy the test.
     * - In order to obtain a return type that is more specific than `NodeArray<Node>`, a test
     *   function _must_ be provided, and that function must be a type predicate.
     *
     * @param nodes The NodeArray to visit.
     * @param visitor The callback used to visit a Node.
     * @param test A node test to execute for each node.
     * @param start An optional value indicating the starting offset at which to start visiting.
     * @param count An optional value indicating the maximum number of nodes to visit.
     */
    function visitNodes<TIn extends Node, TInArray extends NodeArray<TIn> | undefined, TOut extends Node>(nodes: TInArray, visitor: Visitor<TIn, Node | undefined>, test: (node: Node) => node is TOut, start?: number, count?: number): NodeArray<TOut> | (TInArray & undefined);
    /**
     * Visits a NodeArray using the supplied visitor, possibly returning a new NodeArray in its place.
     *
     * - If the input node array is undefined, the output is undefined.
     * - If the visitor can return undefined, the node it visits in the array will be reused.
     * - If the output node array is not undefined, then its contents will satisfy the test.
     * - In order to obtain a return type that is more specific than `NodeArray<Node>`, a test
     *   function _must_ be provided, and that function must be a type predicate.
     *
     * @param nodes The NodeArray to visit.
     * @param visitor The callback used to visit a Node.
     * @param test A node test to execute for each node.
     * @param start An optional value indicating the starting offset at which to start visiting.
     * @param count An optional value indicating the maximum number of nodes to visit.
     */
    function visitNodes<TIn extends Node, TInArray extends NodeArray<TIn> | undefined>(nodes: TInArray, visitor: Visitor<TIn, Node | undefined>, test?: (node: Node) => boolean, start?: number, count?: number): NodeArray<Node> | (TInArray & undefined);
    /**
     * Starts a new lexical environment and visits a statement list, ending the lexical environment
     * and merging hoisted declarations upon completion.
     */
    function visitLexicalEnvironment(statements: NodeArray<Statement>, visitor: Visitor, context: TransformationContext, start?: number, ensureUseStrict?: boolean, nodesVisitor?: NodesVisitor): NodeArray<Statement>;
    /**
     * Starts a new lexical environment and visits a parameter list, suspending the lexical
     * environment upon completion.
     */
    function visitParameterList(nodes: NodeArray<ParameterDeclaration>, visitor: Visitor, context: TransformationContext, nodesVisitor?: NodesVisitor): NodeArray<ParameterDeclaration>;
    function visitParameterList(nodes: NodeArray<ParameterDeclaration> | undefined, visitor: Visitor, context: TransformationContext, nodesVisitor?: NodesVisitor): NodeArray<ParameterDeclaration> | undefined;
    /**
     * Resumes a suspended lexical environment and visits a function body, ending the lexical
     * environment and merging hoisted declarations upon completion.
     */
    function visitFunctionBody(node: FunctionBody, visitor: Visitor, context: TransformationContext): FunctionBody;
    /**
     * Resumes a suspended lexical environment and visits a function body, ending the lexical
     * environment and merging hoisted declarations upon completion.
     */
    function visitFunctionBody(node: FunctionBody | undefined, visitor: Visitor, context: TransformationContext): FunctionBody | undefined;
    /**
     * Resumes a suspended lexical environment and visits a concise body, ending the lexical
     * environment and merging hoisted declarations upon completion.
     */
    function visitFunctionBody(node: ConciseBody, visitor: Visitor, context: TransformationContext): ConciseBody;
    /**
     * Visits an iteration body, adding any block-scoped variables required by the transformation.
     */
    function visitIterationBody(body: Statement, visitor: Visitor, context: TransformationContext): Statement;
    /**
     * Visits the elements of a {@link CommaListExpression}.
     * @param visitor The visitor to use when visiting expressions whose result will not be discarded at runtime.
     * @param discardVisitor The visitor to use when visiting expressions whose result will be discarded at runtime. Defaults to {@link visitor}.
     */
    function visitCommaListElements(elements: NodeArray<Expression>, visitor: Visitor, discardVisitor?: Visitor): NodeArray<Expression>;
    /**
     * Visits each child of a Node using the supplied visitor, possibly returning a new Node of the same kind in its place.
     *
     * @param node The Node whose children will be visited.
     * @param visitor The callback used to visit each child.
     * @param context A lexical environment context for the visitor.
     */
    function visitEachChild<T extends Node>(node: T, visitor: Visitor, context: TransformationContext | undefined): T;
    /**
     * Visits each child of a Node using the supplied visitor, possibly returning a new Node of the same kind in its place.
     *
     * @param node The Node whose children will be visited.
     * @param visitor The callback used to visit each child.
     * @param context A lexical environment context for the visitor.
     */
    function visitEachChild<T extends Node>(node: T | undefined, visitor: Visitor, context: TransformationContext | undefined, nodesVisitor?: typeof visitNodes, tokenVisitor?: Visitor): T | undefined;
    function getTsBuildInfoEmitOutputFilePath(options: CompilerOptions): string | undefined;
    function getOutputFileNames(commandLine: ParsedCommandLine, inputFileName: string, ignoreCase: boolean): readonly string[];
    function createPrinter(printerOptions?: PrinterOptions, handlers?: PrintHandlers): Printer;
    enum ProgramUpdateLevel {
        /** Program is updated with same root file names and options */
        Update = 0,
        /** Loads program after updating root file names from the disk */
        RootNamesAndUpdate = 1,
        /**
         * Loads program completely, including:
         *  - re-reading contents of config file from disk
         *  - calculating root file names for the program
         *  - Updating the program
         */
        Full = 2,
    }
    function findConfigFile(searchPath: string, fileExists: (fileName: string) => boolean, configName?: string): string | undefined;
    function resolveTripleslashReference(moduleName: string, containingFile: string): string;
    function createCompilerHost(options: CompilerOptions, setParentNodes?: boolean): CompilerHost;
    function getPreEmitDiagnostics(program: Program, sourceFile?: SourceFile, cancellationToken?: CancellationToken): readonly Diagnostic[];
    function formatDiagnostics(diagnostics: readonly Diagnostic[], host: FormatDiagnosticsHost): string;
    function formatDiagnostic(diagnostic: Diagnostic, host: FormatDiagnosticsHost): string;
    function formatDiagnosticsWithColorAndContext(diagnostics: readonly Diagnostic[], host: FormatDiagnosticsHost): string;
    function flattenDiagnosticMessageText(diag: string | DiagnosticMessageChain | undefined, newLine: string, indent?: number): string;
    /**
     * Calculates the resulting resolution mode for some reference in some file - this is generally the explicitly
     * provided resolution mode in the reference, unless one is not present, in which case it is the mode of the containing file.
     */
    function getModeForFileReference(ref: FileReference | string, containingFileMode: ResolutionMode): ResolutionMode;
    /**
     * Use `program.getModeForResolutionAtIndex`, which retrieves the correct `compilerOptions`, instead of this function whenever possible.
     * Calculates the final resolution mode for an import at some index within a file's `imports` list. This is the resolution mode
     * explicitly provided via import attributes, if present, or the syntax the usage would have if emitted to JavaScript. In
     * `--module node16` or `nodenext`, this may depend on the file's `impliedNodeFormat`. In `--module preserve`, it depends only on the
     * input syntax of the reference. In other `module` modes, when overriding import attributes are not provided, this function returns
     * `undefined`, as the result would have no impact on module resolution, emit, or type checking.
     * @param file File to fetch the resolution mode within
     * @param index Index into the file's complete resolution list to get the resolution of - this is a concatenation of the file's imports and module augmentations
     * @param compilerOptions The compiler options for the program that owns the file. If the file belongs to a referenced project, the compiler options
     * should be the options of the referenced project, not the referencing project.
     */
    function getModeForResolutionAtIndex(file: SourceFile, index: number, compilerOptions: CompilerOptions): ResolutionMode;
    /**
     * Use `program.getModeForUsageLocation`, which retrieves the correct `compilerOptions`, instead of this function whenever possible.
     * Calculates the final resolution mode for a given module reference node. This function only returns a result when module resolution
     * settings allow differing resolution between ESM imports and CJS requires, or when a mode is explicitly provided via import attributes,
     * which cause an `import` or `require` condition to be used during resolution regardless of module resolution settings. In absence of
     * overriding attributes, and in modes that support differing resolution, the result indicates the syntax the usage would emit to JavaScript.
     * Some examples:
     *
     * ```ts
     * // tsc foo.mts --module nodenext
     * import {} from "mod";
     * // Result: ESNext - the import emits as ESM due to `impliedNodeFormat` set by .mts file extension
     *
     * // tsc foo.cts --module nodenext
     * import {} from "mod";
     * // Result: CommonJS - the import emits as CJS due to `impliedNodeFormat` set by .cts file extension
     *
     * // tsc foo.ts --module preserve --moduleResolution bundler
     * import {} from "mod";
     * // Result: ESNext - the import emits as ESM due to `--module preserve` and `--moduleResolution bundler`
     * // supports conditional imports/exports
     *
     * // tsc foo.ts --module preserve --moduleResolution node10
     * import {} from "mod";
     * // Result: undefined - the import emits as ESM due to `--module preserve`, but `--moduleResolution node10`
     * // does not support conditional imports/exports
     *
     * // tsc foo.ts --module commonjs --moduleResolution node10
     * import type {} from "mod" with { "resolution-mode": "import" };
     * // Result: ESNext - conditional imports/exports always supported with "resolution-mode" attribute
     * ```
     *
     * @param file The file the import or import-like reference is contained within
     * @param usage The module reference string
     * @param compilerOptions The compiler options for the program that owns the file. If the file belongs to a referenced project, the compiler options
     * should be the options of the referenced project, not the referencing project.
     * @returns The final resolution mode of the import
     */
    function getModeForUsageLocation(file: SourceFile, usage: StringLiteralLike, compilerOptions: CompilerOptions): ResolutionMode;
    function getConfigFileParsingDiagnostics(configFileParseResult: ParsedCommandLine): readonly Diagnostic[];
    /**
     * A function for determining if a given file is esm or cjs format, assuming modern node module resolution rules, as configured by the
     * `options` parameter.
     *
     * @param fileName The file name to check the format of (it need not exist on disk)
     * @param [packageJsonInfoCache] A cache for package file lookups - it's best to have a cache when this function is called often
     * @param host The ModuleResolutionHost which can perform the filesystem lookups for package json data
     * @param options The compiler options to perform the analysis under - relevant options are `moduleResolution` and `traceResolution`
     * @returns `undefined` if the path has no relevant implied format, `ModuleKind.ESNext` for esm format, and `ModuleKind.CommonJS` for cjs format
     */
    function getImpliedNodeFormatForFile(fileName: string, packageJsonInfoCache: PackageJsonInfoCache | undefined, host: ModuleResolutionHost, options: CompilerOptions): ResolutionMode;
    /**
     * Create a new 'Program' instance. A Program is an immutable collection of 'SourceFile's and a 'CompilerOptions'
     * that represent a compilation unit.
     *
     * Creating a program proceeds from a set of root files, expanding the set of inputs by following imports and
     * triple-slash-reference-path directives transitively. '@types' and triple-slash-reference-types are also pulled in.
     *
     * @param createProgramOptions - The options for creating a program.
     * @returns A 'Program' object.
     */
    function createProgram(createProgramOptions: CreateProgramOptions): Program;
    /**
     * Create a new 'Program' instance. A Program is an immutable collection of 'SourceFile's and a 'CompilerOptions'
     * that represent a compilation unit.
     *
     * Creating a program proceeds from a set of root files, expanding the set of inputs by following imports and
     * triple-slash-reference-path directives transitively. '@types' and triple-slash-reference-types are also pulled in.
     *
     * @param rootNames - A set of root files.
     * @param options - The compiler options which should be used.
     * @param host - The host interacts with the underlying file system.
     * @param oldProgram - Reuses an old program structure.
     * @param configFileParsingDiagnostics - error during config file parsing
     * @returns A 'Program' object.
     */
    function createProgram(rootNames: readonly string[], options: CompilerOptions, host?: CompilerHost, oldProgram?: Program, configFileParsingDiagnostics?: readonly Diagnostic[]): Program;
    /**
     * Returns the target config filename of a project reference.
     * Note: The file might not exist.
     */
    function resolveProjectReferencePath(ref: ProjectReference): ResolvedConfigFileName;
    interface FormatDiagnosticsHost {
        getCurrentDirectory(): string;
        getCanonicalFileName(fileName: string): string;
        getNewLine(): string;
    }
    interface EmitOutput {
        outputFiles: OutputFile[];
        emitSkipped: boolean;
        diagnostics: readonly Diagnostic[];
    }
    interface OutputFile {
        name: string;
        writeByteOrderMark: boolean;
        text: string;
    }
    /**
     * Create the builder to manage semantic diagnostics and cache them
     */
    function createSemanticDiagnosticsBuilderProgram(newProgram: Program, host: BuilderProgramHost, oldProgram?: SemanticDiagnosticsBuilderProgram, configFileParsingDiagnostics?: readonly Diagnostic[]): SemanticDiagnosticsBuilderProgram;
    function createSemanticDiagnosticsBuilderProgram(rootNames: readonly string[] | undefined, options: CompilerOptions | undefined, host?: CompilerHost, oldProgram?: SemanticDiagnosticsBuilderProgram, configFileParsingDiagnostics?: readonly Diagnostic[], projectReferences?: readonly ProjectReference[]): SemanticDiagnosticsBuilderProgram;
    /**
     * Create the builder that can handle the changes in program and iterate through changed files
     * to emit the those files and manage semantic diagnostics cache as well
     */
    function createEmitAndSemanticDiagnosticsBuilderProgram(newProgram: Program, host: BuilderProgramHost, oldProgram?: EmitAndSemanticDiagnosticsBuilderProgram, configFileParsingDiagnostics?: readonly Diagnostic[]): EmitAndSemanticDiagnosticsBuilderProgram;
    function createEmitAndSemanticDiagnosticsBuilderProgram(rootNames: readonly string[] | undefined, options: CompilerOptions | undefined, host?: CompilerHost, oldProgram?: EmitAndSemanticDiagnosticsBuilderProgram, configFileParsingDiagnostics?: readonly Diagnostic[], projectReferences?: readonly ProjectReference[]): EmitAndSemanticDiagnosticsBuilderProgram;
    /**
     * Creates a builder thats just abstraction over program and can be used with watch
     */
    function createAbstractBuilder(newProgram: Program, host: BuilderProgramHost, oldProgram?: BuilderProgram, configFileParsingDiagnostics?: readonly Diagnostic[]): BuilderProgram;
    function createAbstractBuilder(rootNames: readonly string[] | undefined, options: CompilerOptions | undefined, host?: CompilerHost, oldProgram?: BuilderProgram, configFileParsingDiagnostics?: readonly Diagnostic[], projectReferences?: readonly ProjectReference[]): BuilderProgram;
    type AffectedFileResult<T> = {
        result: T;
        affected: SourceFile | Program;
    } | undefined;
    interface BuilderProgramHost {
        /**
         * If provided this would be used this hash instead of actual file shape text for detecting changes
         */
        createHash?: (data: string) => string;
        /**
         * When emit or emitNextAffectedFile are called without writeFile,
         * this callback if present would be used to write files
         */
        writeFile?: WriteFileCallback;
    }
    /**
     * Builder to manage the program state changes
     */
    interface BuilderProgram {
        /**
         * Returns current program
         */
        getProgram(): Program;
        /**
         * Get compiler options of the program
         */
        getCompilerOptions(): CompilerOptions;
        /**
         * Get the source file in the program with file name
         */
        getSourceFile(fileName: string): SourceFile | undefined;
        /**
         * Get a list of files in the program
         */
        getSourceFiles(): readonly SourceFile[];
        /**
         * Get the diagnostics for compiler options
         */
        getOptionsDiagnostics(cancellationToken?: CancellationToken): readonly Diagnostic[];
        /**
         * Get the diagnostics that dont belong to any file
         */
        getGlobalDiagnostics(cancellationToken?: CancellationToken): readonly Diagnostic[];
        /**
         * Get the diagnostics from config file parsing
         */
        getConfigFileParsingDiagnostics(): readonly Diagnostic[];
        /**
         * Get the syntax diagnostics, for all source files if source file is not supplied
         */
        getSyntacticDiagnostics(sourceFile?: SourceFile, cancellationToken?: CancellationToken): readonly Diagnostic[];
        /**
         * Get the declaration diagnostics, for all source files if source file is not supplied
         */
        getDeclarationDiagnostics(sourceFile?: SourceFile, cancellationToken?: CancellationToken): readonly DiagnosticWithLocation[];
        /**
         * Get all the dependencies of the file
         */
        getAllDependencies(sourceFile: SourceFile): readonly string[];
        /**
         * Gets the semantic diagnostics from the program corresponding to this state of file (if provided) or whole program
         * The semantic diagnostics are cached and managed here
         * Note that it is assumed that when asked about semantic diagnostics through this API,
         * the file has been taken out of affected files so it is safe to use cache or get from program and cache the diagnostics
         * In case of SemanticDiagnosticsBuilderProgram if the source file is not provided,
         * it will iterate through all the affected files, to ensure that cache stays valid and yet provide a way to get all semantic diagnostics
         */
        getSemanticDiagnostics(sourceFile?: SourceFile, cancellationToken?: CancellationToken): readonly Diagnostic[];
        /**
         * Emits the JavaScript and declaration files.
         * When targetSource file is specified, emits the files corresponding to that source file,
         * otherwise for the whole program.
         * In case of EmitAndSemanticDiagnosticsBuilderProgram, when targetSourceFile is specified,
         * it is assumed that that file is handled from affected file list. If targetSourceFile is not specified,
         * it will only emit all the affected files instead of whole program
         *
         * The first of writeFile if provided, writeFile of BuilderProgramHost if provided, writeFile of compiler host
         * in that order would be used to write the files
         */
        emit(targetSourceFile?: SourceFile, writeFile?: WriteFileCallback, cancellationToken?: CancellationToken, emitOnlyDtsFiles?: boolean, customTransformers?: CustomTransformers): EmitResult;
        /**
         * Get the current directory of the program
         */
        getCurrentDirectory(): string;
    }
    /**
     * The builder that caches the semantic diagnostics for the program and handles the changed files and affected files
     */
    interface SemanticDiagnosticsBuilderProgram extends BuilderProgram {
        /**
         * Gets the semantic diagnostics from the program for the next affected file and caches it
         * Returns undefined if the iteration is complete
         */
        getSemanticDiagnosticsOfNextAffectedFile(cancellationToken?: CancellationToken, ignoreSourceFile?: (sourceFile: SourceFile) => boolean): AffectedFileResult<readonly Diagnostic[]>;
    }
    /**
     * The builder that can handle the changes in program and iterate through changed file to emit the files
     * The semantic diagnostics are cached per file and managed by clearing for the changed/affected files
     */
    interface EmitAndSemanticDiagnosticsBuilderProgram extends SemanticDiagnosticsBuilderProgram {
        /**
         * Emits the next affected file's emit result (EmitResult and sourceFiles emitted) or returns undefined if iteration is complete
         * The first of writeFile if provided, writeFile of BuilderProgramHost if provided, writeFile of compiler host
         * in that order would be used to write the files
         */
        emitNextAffectedFile(writeFile?: WriteFileCallback, cancellationToken?: CancellationToken, emitOnlyDtsFiles?: boolean, customTransformers?: CustomTransformers): AffectedFileResult<EmitResult>;
    }
    function readBuilderProgram(compilerOptions: CompilerOptions, host: ReadBuildProgramHost): EmitAndSemanticDiagnosticsBuilderProgram | undefined;
    function createIncrementalCompilerHost(options: CompilerOptions, system?: System): CompilerHost;
    function createIncrementalProgram<T extends BuilderProgram = EmitAndSemanticDiagnosticsBuilderProgram>({ rootNames, options, configFileParsingDiagnostics, projectReferences, host, createProgram }: IncrementalProgramOptions<T>): T;
    /**
     * Create the watch compiler host for either configFile or fileNames and its options
     */
    function createWatchCompilerHost<T extends BuilderProgram>(configFileName: string, optionsToExtend: CompilerOptions | undefined, system: System, createProgram?: CreateProgram<T>, reportDiagnostic?: DiagnosticReporter, reportWatchStatus?: WatchStatusReporter, watchOptionsToExtend?: WatchOptions, extraFileExtensions?: readonly FileExtensionInfo[]): WatchCompilerHostOfConfigFile<T>;
    function createWatchCompilerHost<T extends BuilderProgram>(rootFiles: string[], options: CompilerOptions, system: System, createProgram?: CreateProgram<T>, reportDiagnostic?: DiagnosticReporter, reportWatchStatus?: WatchStatusReporter, projectReferences?: readonly ProjectReference[], watchOptions?: WatchOptions): WatchCompilerHostOfFilesAndCompilerOptions<T>;
    /**
     * Creates the watch from the host for root files and compiler options
     */
    function createWatchProgram<T extends BuilderProgram>(host: WatchCompilerHostOfFilesAndCompilerOptions<T>): WatchOfFilesAndCompilerOptions<T>;
    /**
     * Creates the watch from the host for config file
     */
    function createWatchProgram<T extends BuilderProgram>(host: WatchCompilerHostOfConfigFile<T>): WatchOfConfigFile<T>;
    interface ReadBuildProgramHost {
        useCaseSensitiveFileNames(): boolean;
        getCurrentDirectory(): string;
        readFile(fileName: string): string | undefined;
    }
    interface IncrementalProgramOptions<T extends BuilderProgram> {
        rootNames: readonly string[];
        options: CompilerOptions;
        configFileParsingDiagnostics?: readonly Diagnostic[];
        projectReferences?: readonly ProjectReference[];
        host?: CompilerHost;
        createProgram?: CreateProgram<T>;
    }
    type WatchStatusReporter = (diagnostic: Diagnostic, newLine: string, options: CompilerOptions, errorCount?: number) => void;
    /** Create the program with rootNames and options, if they are undefined, oldProgram and new configFile diagnostics create new program */
    type CreateProgram<T extends BuilderProgram> = (rootNames: readonly string[] | undefined, options: CompilerOptions | undefined, host?: CompilerHost, oldProgram?: T, configFileParsingDiagnostics?: readonly Diagnostic[], projectReferences?: readonly ProjectReference[] | undefined) => T;
    /** Host that has watch functionality used in --watch mode */
    interface WatchHost {
        /** If provided, called with Diagnostic message that informs about change in watch status */
        onWatchStatusChange?(diagnostic: Diagnostic, newLine: string, options: CompilerOptions, errorCount?: number): void;
        /** Used to watch changes in source files, missing files needed to update the program or config file */
        watchFile(path: string, callback: FileWatcherCallback, pollingInterval?: number, options?: WatchOptions): FileWatcher;
        /** Used to watch resolved module's failed lookup locations, config file specs, type roots where auto type reference directives are added */
        watchDirectory(path: string, callback: DirectoryWatcherCallback, recursive?: boolean, options?: WatchOptions): FileWatcher;
        /** If provided, will be used to set delayed compilation, so that multiple changes in short span are compiled together */
        setTimeout?(callback: (...args: any[]) => void, ms: number, ...args: any[]): any;
        /** If provided, will be used to reset existing delayed compilation */
        clearTimeout?(timeoutId: any): void;
        preferNonRecursiveWatch?: boolean;
    }
    interface ProgramHost<T extends BuilderProgram> {
        /**
         * Used to create the program when need for program creation or recreation detected
         */
        createProgram: CreateProgram<T>;
        useCaseSensitiveFileNames(): boolean;
        getNewLine(): string;
        getCurrentDirectory(): string;
        getDefaultLibFileName(options: CompilerOptions): string;
        getDefaultLibLocation?(): string;
        createHash?(data: string): string;
        /**
         * Use to check file presence for source files and
         * if resolveModuleNames is not provided (complier is in charge of module resolution) then module files as well
         */
        fileExists(path: string): boolean;
        /**
         * Use to read file text for source files and
         * if resolveModuleNames is not provided (complier is in charge of module resolution) then module files as well
         */
        readFile(path: string, encoding?: string): string | undefined;
        /** If provided, used for module resolution as well as to handle directory structure */
        directoryExists?(path: string): boolean;
        /** If provided, used in resolutions as well as handling directory structure */
        getDirectories?(path: string): string[];
        /** If provided, used to cache and handle directory structure modifications */
        readDirectory?(path: string, extensions?: readonly string[], exclude?: readonly string[], include?: readonly string[], depth?: number): string[];
        /** Symbol links resolution */
        realpath?(path: string): string;
        /** If provided would be used to write log about compilation */
        trace?(s: string): void;
        /** If provided is used to get the environment variable */
        getEnvironmentVariable?(name: string): string | undefined;
        /**
         * @deprecated supply resolveModuleNameLiterals instead for resolution that can handle newer resolution modes like nodenext
         *
         * If provided, used to resolve the module names, otherwise typescript's default module resolution
         */
        resolveModuleNames?(moduleNames: string[], containingFile: string, reusedNames: string[] | undefined, redirectedReference: ResolvedProjectReference | undefined, options: CompilerOptions, containingSourceFile?: SourceFile): (ResolvedModule | undefined)[];
        /**
         * @deprecated supply resolveTypeReferenceDirectiveReferences instead for resolution that can handle newer resolution modes like nodenext
         *
         * If provided, used to resolve type reference directives, otherwise typescript's default resolution
         */
        resolveTypeReferenceDirectives?(typeReferenceDirectiveNames: string[] | readonly FileReference[], containingFile: string, redirectedReference: ResolvedProjectReference | undefined, options: CompilerOptions, containingFileMode?: ResolutionMode): (ResolvedTypeReferenceDirective | undefined)[];
        resolveModuleNameLiterals?(moduleLiterals: readonly StringLiteralLike[], containingFile: string, redirectedReference: ResolvedProjectReference | undefined, options: CompilerOptions, containingSourceFile: SourceFile, reusedNames: readonly StringLiteralLike[] | undefined): readonly ResolvedModuleWithFailedLookupLocations[];
        resolveTypeReferenceDirectiveReferences?<T extends FileReference | string>(typeDirectiveReferences: readonly T[], containingFile: string, redirectedReference: ResolvedProjectReference | undefined, options: CompilerOptions, containingSourceFile: SourceFile | undefined, reusedNames: readonly T[] | undefined): readonly ResolvedTypeReferenceDirectiveWithFailedLookupLocations[];
        /** If provided along with custom resolveModuleNames or resolveTypeReferenceDirectives, used to determine if unchanged file path needs to re-resolve modules/type reference directives */
        hasInvalidatedResolutions?(filePath: Path): boolean;
        /**
         * Returns the module resolution cache used by a provided `resolveModuleNames` implementation so that any non-name module resolution operations (eg, package.json lookup) can reuse it
         */
        getModuleResolutionCache?(): ModuleResolutionCache | undefined;
        jsDocParsingMode?: JSDocParsingMode;
    }
    interface WatchCompilerHost<T extends BuilderProgram> extends ProgramHost<T>, WatchHost {
        /** Instead of using output d.ts file from project reference, use its source file */
        useSourceOfProjectReferenceRedirect?(): boolean;
        /** If provided, use this method to get parsed command lines for referenced projects */
        getParsedCommandLine?(fileName: string): ParsedCommandLine | undefined;
        /** If provided, callback to invoke after every new program creation */
        afterProgramCreate?(program: T): void;
    }
    /**
     * Host to create watch with root files and options
     */
    interface WatchCompilerHostOfFilesAndCompilerOptions<T extends BuilderProgram> extends WatchCompilerHost<T> {
        /** root files to use to generate program */
        rootFiles: string[];
        /** Compiler options */
        options: CompilerOptions;
        watchOptions?: WatchOptions;
        /** Project References */
        projectReferences?: readonly ProjectReference[];
    }
    /**
     * Host to create watch with config file
     */
    interface WatchCompilerHostOfConfigFile<T extends BuilderProgram> extends WatchCompilerHost<T>, ConfigFileDiagnosticsReporter {
        /** Name of the config file to compile */
        configFileName: string;
        /** Options to extend */
        optionsToExtend?: CompilerOptions;
        watchOptionsToExtend?: WatchOptions;
        extraFileExtensions?: readonly FileExtensionInfo[];
        /**
         * Used to generate source file names from the config file and its include, exclude, files rules
         * and also to cache the directory stucture
         */
        readDirectory(path: string, extensions?: readonly string[], exclude?: readonly string[], include?: readonly string[], depth?: number): string[];
    }
    interface Watch<T> {
        /** Synchronize with host and get updated program */
        getProgram(): T;
        /** Closes the watch */
        close(): void;
    }
    /**
     * Creates the watch what generates program using the config file
     */
    interface WatchOfConfigFile<T> extends Watch<T> {
    }
    /**
     * Creates the watch that generates program using the root files and compiler options
     */
    interface WatchOfFilesAndCompilerOptions<T> extends Watch<T> {
        /** Updates the root files in the program, only if this is not config file compilation */
        updateRootFileNames(fileNames: string[]): void;
    }
    /**
     * Create a function that reports watch status by writing to the system and handles the formating of the diagnostic
     */
    function createBuilderStatusReporter(system: System, pretty?: boolean): DiagnosticReporter;
    function createSolutionBuilderHost<T extends BuilderProgram = EmitAndSemanticDiagnosticsBuilderProgram>(system?: System, createProgram?: CreateProgram<T>, reportDiagnostic?: DiagnosticReporter, reportSolutionBuilderStatus?: DiagnosticReporter, reportErrorSummary?: ReportEmitErrorSummary): SolutionBuilderHost<T>;
    function createSolutionBuilderWithWatchHost<T extends BuilderProgram = EmitAndSemanticDiagnosticsBuilderProgram>(system?: System, createProgram?: CreateProgram<T>, reportDiagnostic?: DiagnosticReporter, reportSolutionBuilderStatus?: DiagnosticReporter, reportWatchStatus?: WatchStatusReporter): SolutionBuilderWithWatchHost<T>;
    function createSolutionBuilder<T extends BuilderProgram>(host: SolutionBuilderHost<T>, rootNames: readonly string[], defaultOptions: BuildOptions): SolutionBuilder<T>;
    function createSolutionBuilderWithWatch<T extends BuilderProgram>(host: SolutionBuilderWithWatchHost<T>, rootNames: readonly string[], defaultOptions: BuildOptions, baseWatchOptions?: WatchOptions): SolutionBuilder<T>;
    interface BuildOptions {
        dry?: boolean;
        force?: boolean;
        verbose?: boolean;
        stopBuildOnErrors?: boolean;
        incremental?: boolean;
        assumeChangesOnlyAffectDirectDependencies?: boolean;
        declaration?: boolean;
        declarationMap?: boolean;
        emitDeclarationOnly?: boolean;
        sourceMap?: boolean;
        inlineSourceMap?: boolean;
        traceResolution?: boolean;
        [option: string]: CompilerOptionsValue | undefined;
    }
    type ReportEmitErrorSummary = (errorCount: number, filesInError: (ReportFileInError | undefined)[]) => void;
    interface ReportFileInError {
        fileName: string;
        line: number;
    }
    interface SolutionBuilderHostBase<T extends BuilderProgram> extends ProgramHost<T> {
        createDirectory?(path: string): void;
        /**
         * Should provide create directory and writeFile if done of invalidatedProjects is not invoked with
         * writeFileCallback
         */
        writeFile?(path: string, data: string, writeByteOrderMark?: boolean): void;
        getCustomTransformers?: (project: string) => CustomTransformers | undefined;
        getModifiedTime(fileName: string): Date | undefined;
        setModifiedTime(fileName: string, date: Date): void;
        deleteFile(fileName: string): void;
        getParsedCommandLine?(fileName: string): ParsedCommandLine | undefined;
        reportDiagnostic: DiagnosticReporter;
        reportSolutionBuilderStatus: DiagnosticReporter;
        afterProgramEmitAndDiagnostics?(program: T): void;
    }
    interface SolutionBuilderHost<T extends BuilderProgram> extends SolutionBuilderHostBase<T> {
        reportErrorSummary?: ReportEmitErrorSummary;
    }
    interface SolutionBuilderWithWatchHost<T extends BuilderProgram> extends SolutionBuilderHostBase<T>, WatchHost {
    }
    interface SolutionBuilder<T extends BuilderProgram> {
        build(project?: string, cancellationToken?: CancellationToken, writeFile?: WriteFileCallback, getCustomTransformers?: (project: string) => CustomTransformers): ExitStatus;
        clean(project?: string): ExitStatus;
        buildReferences(project: string, cancellationToken?: CancellationToken, writeFile?: WriteFileCallback, getCustomTransformers?: (project: string) => CustomTransformers): ExitStatus;
        cleanReferences(project?: string): ExitStatus;
        getNextInvalidatedProject(cancellationToken?: CancellationToken): InvalidatedProject<T> | undefined;
    }
    enum InvalidatedProjectKind {
        Build = 0,
        UpdateOutputFileStamps = 1,
    }
    interface InvalidatedProjectBase {
        readonly kind: InvalidatedProjectKind;
        readonly project: ResolvedConfigFileName;
        /**
         *  To dispose this project and ensure that all the necessary actions are taken and state is updated accordingly
         */
        done(cancellationToken?: CancellationToken, writeFile?: WriteFileCallback, customTransformers?: CustomTransformers): ExitStatus;
        getCompilerOptions(): CompilerOptions;
        getCurrentDirectory(): string;
    }
    interface UpdateOutputFileStampsProject extends InvalidatedProjectBase {
        readonly kind: InvalidatedProjectKind.UpdateOutputFileStamps;
        updateOutputFileStatmps(): void;
    }
    interface BuildInvalidedProject<T extends BuilderProgram> extends InvalidatedProjectBase {
        readonly kind: InvalidatedProjectKind.Build;
        getBuilderProgram(): T | undefined;
        getProgram(): Program | undefined;
        getSourceFile(fileName: string): SourceFile | undefined;
        getSourceFiles(): readonly SourceFile[];
        getOptionsDiagnostics(cancellationToken?: CancellationToken): readonly Diagnostic[];
        getGlobalDiagnostics(cancellationToken?: CancellationToken): readonly Diagnostic[];
        getConfigFileParsingDiagnostics(): readonly Diagnostic[];
        getSyntacticDiagnostics(sourceFile?: SourceFile, cancellationToken?: CancellationToken): readonly Diagnostic[];
        getAllDependencies(sourceFile: SourceFile): readonly string[];
        getSemanticDiagnostics(sourceFile?: SourceFile, cancellationToken?: CancellationToken): readonly Diagnostic[];
        getSemanticDiagnosticsOfNextAffectedFile(cancellationToken?: CancellationToken, ignoreSourceFile?: (sourceFile: SourceFile) => boolean): AffectedFileResult<readonly Diagnostic[]>;
        emit(targetSourceFile?: SourceFile, writeFile?: WriteFileCallback, cancellationToken?: CancellationToken, emitOnlyDtsFiles?: boolean, customTransformers?: CustomTransformers): EmitResult | undefined;
    }
    type InvalidatedProject<T extends BuilderProgram> = UpdateOutputFileStampsProject | BuildInvalidedProject<T>;
    /** Returns true if commandline is --build and needs to be parsed useing parseBuildCommand */
    function isBuildCommand(commandLineArgs: readonly string[]): boolean;
    function getDefaultFormatCodeSettings(newLineCharacter?: string): FormatCodeSettings;
    /**
     * Represents an immutable snapshot of a script at a specified time.Once acquired, the
     * snapshot is observably immutable. i.e. the same calls with the same parameters will return
     * the same values.
     */
    interface IScriptSnapshot {
        /** Gets a portion of the script snapshot specified by [start, end). */
        getText(start: number, end: number): string;
        /** Gets the length of this script snapshot. */
        getLength(): number;
        /**
         * Gets the TextChangeRange that describe how the text changed between this text and
         * an older version.  This information is used by the incremental parser to determine
         * what sections of the script need to be re-parsed.  'undefined' can be returned if the
         * change range cannot be determined.  However, in that case, incremental parsing will
         * not happen and the entire document will be re - parsed.
         */
        getChangeRange(oldSnapshot: IScriptSnapshot): TextChangeRange | undefined;
        /** Releases all resources held by this script snapshot */
        dispose?(): void;
    }
    namespace ScriptSnapshot {
        function fromString(text: string): IScriptSnapshot;
    }
    interface PreProcessedFileInfo {
        referencedFiles: FileReference[];
        typeReferenceDirectives: FileReference[];
        libReferenceDirectives: FileReference[];
        importedFiles: FileReference[];
        ambientExternalModules?: string[];
        isLibFile: boolean;
    }
    interface HostCancellationToken {
        isCancellationRequested(): boolean;
    }
    interface InstallPackageOptions {
        fileName: Path;
        packageName: string;
    }
    interface PerformanceEvent {
        kind: "UpdateGraph" | "CreatePackageJsonAutoImportProvider";
        durationMs: number;
    }
    enum LanguageServiceMode {
        Semantic = 0,
        PartialSemantic = 1,
        Syntactic = 2,
    }
    interface IncompleteCompletionsCache {
        get(): CompletionInfo | undefined;
        set(response: CompletionInfo): void;
        clear(): void;
    }
    interface LanguageServiceHost extends GetEffectiveTypeRootsHost, MinimalResolutionCacheHost {
        getCompilationSettings(): CompilerOptions;
        getNewLine?(): string;
        getProjectVersion?(): string;
        getScriptFileNames(): string[];
        getScriptKind?(fileName: string): ScriptKind;
        getScriptVersion(fileName: string): string;
        getScriptSnapshot(fileName: string): IScriptSnapshot | undefined;
        getProjectReferences?(): readonly ProjectReference[] | undefined;
        getLocalizedDiagnosticMessages?(): any;
        getCancellationToken?(): HostCancellationToken;
        getCurrentDirectory(): string;
        getDefaultLibFileName(options: CompilerOptions): string;
        log?(s: string): void;
        trace?(s: string): void;
        error?(s: string): void;
        useCaseSensitiveFileNames?(): boolean;
        readDirectory?(path: string, extensions?: readonly string[], exclude?: readonly string[], include?: readonly string[], depth?: number): string[];
        realpath?(path: string): string;
        readFile(path: string, encoding?: string): string | undefined;
        fileExists(path: string): boolean;
        getTypeRootsVersion?(): number;
        /** @deprecated supply resolveModuleNameLiterals instead for resolution that can handle newer resolution modes like nodenext */
        resolveModuleNames?(moduleNames: string[], containingFile: string, reusedNames: string[] | undefined, redirectedReference: ResolvedProjectReference | undefined, options: CompilerOptions, containingSourceFile?: SourceFile): (ResolvedModule | undefined)[];
        getResolvedModuleWithFailedLookupLocationsFromCache?(modulename: string, containingFile: string, resolutionMode?: ResolutionMode): ResolvedModuleWithFailedLookupLocations | undefined;
        /** @deprecated supply resolveTypeReferenceDirectiveReferences instead for resolution that can handle newer resolution modes like nodenext */
        resolveTypeReferenceDirectives?(typeDirectiveNames: string[] | FileReference[], containingFile: string, redirectedReference: ResolvedProjectReference | undefined, options: CompilerOptions, containingFileMode?: ResolutionMode): (ResolvedTypeReferenceDirective | undefined)[];
        resolveModuleNameLiterals?(moduleLiterals: readonly StringLiteralLike[], containingFile: string, redirectedReference: ResolvedProjectReference | undefined, options: CompilerOptions, containingSourceFile: SourceFile, reusedNames: readonly StringLiteralLike[] | undefined): readonly ResolvedModuleWithFailedLookupLocations[];
        resolveTypeReferenceDirectiveReferences?<T extends FileReference | string>(typeDirectiveReferences: readonly T[], containingFile: string, redirectedReference: ResolvedProjectReference | undefined, options: CompilerOptions, containingSourceFile: SourceFile | undefined, reusedNames: readonly T[] | undefined): readonly ResolvedTypeReferenceDirectiveWithFailedLookupLocations[];
        getDirectories?(directoryName: string): string[];
        /**
         * Gets a set of custom transformers to use during emit.
         */
        getCustomTransformers?(): CustomTransformers | undefined;
        isKnownTypesPackageName?(name: string): boolean;
        installPackage?(options: InstallPackageOptions): Promise<ApplyCodeActionCommandResult>;
        writeFile?(fileName: string, content: string): void;
        getExportImportablePathsFromModule(filePath: string): string[];
        getCachedExportInfoMap?(): ExportInfoMap;
        getParsedCommandLine?(fileName: string): ParsedCommandLine | undefined;
        jsDocParsingMode?: JSDocParsingMode | undefined;
    }
    type WithMetadata<T> = T & {
        metadata?: unknown;
    };
    enum SemanticClassificationFormat {
        Original = "original",
        TwentyTwenty = "2020",
    }
    interface LanguageService {
        /** This is used as a part of restarting the language service. */
        cleanupSemanticCache(): void;
        /**
         * Gets errors indicating invalid syntax in a file.
         *
         * In English, "this cdeo have, erorrs" is syntactically invalid because it has typos,
         * grammatical errors, and misplaced punctuation. Likewise, examples of syntax
         * errors in TypeScript are missing parentheses in an `if` statement, mismatched
         * curly braces, and using a reserved keyword as a variable name.
         *
         * These diagnostics are inexpensive to compute and don't require knowledge of
         * other files. Note that a non-empty result increases the likelihood of false positives
         * from `getSemanticDiagnostics`.
         *
         * While these represent the majority of syntax-related diagnostics, there are some
         * that require the type system, which will be present in `getSemanticDiagnostics`.
         *
         * @param fileName A path to the file you want syntactic diagnostics for
         */
        getSyntacticDiagnostics(fileName: string): DiagnosticWithLocation[];
        /**
         * Gets warnings or errors indicating type system issues in a given file.
         * Requesting semantic diagnostics may start up the type system and
         * run deferred work, so the first call may take longer than subsequent calls.
         *
         * Unlike the other get*Diagnostics functions, these diagnostics can potentially not
         * include a reference to a source file. Specifically, the first time this is called,
         * it will return global diagnostics with no associated location.
         *
         * To contrast the differences between semantic and syntactic diagnostics, consider the
         * sentence: "The sun is green." is syntactically correct; those are real English words with
         * correct sentence structure. However, it is semantically invalid, because it is not true.
         *
         * @param fileName A path to the file you want semantic diagnostics for
         */
        getSemanticDiagnostics(fileName: string): Diagnostic[];
        /**
         * Gets suggestion diagnostics for a specific file. These diagnostics tend to
         * proactively suggest refactors, as opposed to diagnostics that indicate
         * potentially incorrect runtime behavior.
         *
         * @param fileName A path to the file you want semantic diagnostics for
         */
        getSuggestionDiagnostics(fileName: string): DiagnosticWithLocation[];
        /**
         * Gets global diagnostics related to the program configuration and compiler options.
         */
        getCompilerOptionsDiagnostics(): Diagnostic[];
        /** @deprecated Use getEncodedSyntacticClassifications instead. */
        getSyntacticClassifications(fileName: string, span: TextSpan): ClassifiedSpan[];
        getSyntacticClassifications(fileName: string, span: TextSpan, format: SemanticClassificationFormat): ClassifiedSpan[] | ClassifiedSpan2020[];
        /** @deprecated Use getEncodedSemanticClassifications instead. */
        getSemanticClassifications(fileName: string, span: TextSpan): ClassifiedSpan[];
        getSemanticClassifications(fileName: string, span: TextSpan, format: SemanticClassificationFormat): ClassifiedSpan[] | ClassifiedSpan2020[];
        /** Encoded as triples of [start, length, ClassificationType]. */
        getEncodedSyntacticClassifications(fileName: string, span: TextSpan): Classifications;
        /**
         * Gets semantic highlights information for a particular file. Has two formats, an older
         * version used by VS and a format used by VS Code.
         *
         * @param fileName The path to the file
         * @param position A text span to return results within
         * @param format Which format to use, defaults to "original"
         * @returns a number array encoded as triples of [start, length, ClassificationType, ...].
         */
        getEncodedSemanticClassifications(fileName: string, span: TextSpan, format?: SemanticClassificationFormat): Classifications;
        /**
         * Gets completion entries at a particular position in a file.
         *
         * @param fileName The path to the file
         * @param position A zero-based index of the character where you want the entries
         * @param options An object describing how the request was triggered and what kinds
         * of code actions can be returned with the completions.
         * @param formattingSettings settings needed for calling formatting functions.
         */
        getCompletionsAtPosition(fileName: string, position: number, options: GetCompletionsAtPositionOptions | undefined, formattingSettings?: FormatCodeSettings): WithMetadata<CompletionInfo> | undefined;
        /**
         * Gets the extended details for a completion entry retrieved from `getCompletionsAtPosition`.
         *
         * @param fileName The path to the file
         * @param position A zero based index of the character where you want the entries
         * @param entryName The `name` from an existing completion which came from `getCompletionsAtPosition`
         * @param formatOptions How should code samples in the completions be formatted, can be undefined for backwards compatibility
         * @param source `source` property from the completion entry
         * @param preferences User settings, can be undefined for backwards compatibility
         * @param data `data` property from the completion entry
         */
        getCompletionEntryDetails(fileName: string, position: number, entryName: string, formatOptions: FormatCodeOptions | FormatCodeSettings | undefined, source: string | undefined, preferences: UserPreferences | undefined, data: CompletionEntryData | undefined): CompletionEntryDetails | undefined;
        getCompletionEntrySymbol(fileName: string, position: number, name: string, source: string | undefined): Symbol | undefined;
        /**
         * Gets semantic information about the identifier at a particular position in a
         * file. Quick info is what you typically see when you hover in an editor.
         *
         * @param fileName The path to the file
         * @param position A zero-based index of the character where you want the quick info
         */
        getQuickInfoAtPosition(fileName: string, position: number): QuickInfo | undefined;
        getNameOrDottedNameSpan(fileName: string, startPos: number, endPos: number): TextSpan | undefined;
        getBreakpointStatementAtPosition(fileName: string, position: number): TextSpan | undefined;
        getSignatureHelpItems(fileName: string, position: number, options: SignatureHelpItemsOptions | undefined): SignatureHelpItems | undefined;
        getRenameInfo(fileName: string, position: number, preferences: UserPreferences): RenameInfo;
        /** @deprecated Use the signature with `UserPreferences` instead. */
        getRenameInfo(fileName: string, position: number, options?: RenameInfoOptions): RenameInfo;
        findRenameLocations(fileName: string, position: number, findInStrings: boolean, findInComments: boolean, preferences: UserPreferences): readonly RenameLocation[] | undefined;
        /** @deprecated Pass `providePrefixAndSuffixTextForRename` as part of a `UserPreferences` parameter. */
        findRenameLocations(fileName: string, position: number, findInStrings: boolean, findInComments: boolean, providePrefixAndSuffixTextForRename?: boolean): readonly RenameLocation[] | undefined;
        getSmartSelectionRange(fileName: string, position: number): SelectionRange;
        getDefinitionAtPosition(fileName: string, position: number): readonly DefinitionInfo[] | undefined;
        getDefinitionAndBoundSpan(fileName: string, position: number): DefinitionInfoAndBoundSpan | undefined;
        getTypeDefinitionAtPosition(fileName: string, position: number): readonly DefinitionInfo[] | undefined;
        getImplementationAtPosition(fileName: string, position: number): readonly ImplementationLocation[] | undefined;
        getReferencesAtPosition(fileName: string, position: number): ReferenceEntry[] | undefined;
        findReferences(fileName: string, position: number): ReferencedSymbol[] | undefined;
        getDocumentHighlights(fileName: string, position: number, filesToSearch: string[]): DocumentHighlights[] | undefined;
        getFileReferences(fileName: string): ReferenceEntry[];
        getNavigateToItems(searchValue: string, maxResultCount?: number, fileName?: string, excludeDtsFiles?: boolean, excludeLibFiles?: boolean): NavigateToItem[];
        getNavigationBarItems(fileName: string): NavigationBarItem[];
        getNavigationTree(fileName: string): NavigationTree;
        prepareCallHierarchy(fileName: string, position: number): CallHierarchyItem | CallHierarchyItem[] | undefined;
        provideCallHierarchyIncomingCalls(fileName: string, position: number): CallHierarchyIncomingCall[];
        provideCallHierarchyOutgoingCalls(fileName: string, position: number): CallHierarchyOutgoingCall[];
        provideInlayHints(fileName: string, span: TextSpan, preferences: UserPreferences | undefined): InlayHint[];
        getOutliningSpans(fileName: string): OutliningSpan[];
        getTodoComments(fileName: string, descriptors: TodoCommentDescriptor[]): TodoComment[];
        getBraceMatchingAtPosition(fileName: string, position: number): TextSpan[];
        getIndentationAtPosition(fileName: string, position: number, options: EditorOptions | EditorSettings): number;
        getFormattingEditsForRange(fileName: string, start: number, end: number, options: FormatCodeOptions | FormatCodeSettings): TextChange[];
        getFormattingEditsForDocument(fileName: string, options: FormatCodeOptions | FormatCodeSettings): TextChange[];
        getFormattingEditsAfterKeystroke(fileName: string, position: number, key: string, options: FormatCodeOptions | FormatCodeSettings): TextChange[];
        getDocCommentTemplateAtPosition(fileName: string, position: number, options?: DocCommentTemplateOptions, formatOptions?: FormatCodeSettings): TextInsertion | undefined;
        isValidBraceCompletionAtPosition(fileName: string, position: number, openingBrace: number): boolean;
        /**
         * This will return a defined result if the position is after the `>` of the opening tag, or somewhere in the text, of a JSXElement with no closing tag.
         * Editors should call this after `>` is typed.
         */
        getJsxClosingTagAtPosition(fileName: string, position: number): JsxClosingTagInfo | undefined;
        getLinkedEditingRangeAtPosition(fileName: string, position: number): LinkedEditingInfo | undefined;
        getSpanOfEnclosingComment(fileName: string, position: number, onlyMultiLine: boolean): TextSpan | undefined;
        toLineColumnOffset?(fileName: string, position: number): LineAndCharacter;
        getCodeFixesAtPosition(fileName: string, start: number, end: number, errorCodes: readonly number[], formatOptions: FormatCodeSettings, preferences: UserPreferences): readonly CodeFixAction[];
        getCombinedCodeFix(scope: CombinedCodeFixScope, fixId: {}, formatOptions: FormatCodeSettings, preferences: UserPreferences): CombinedCodeActions;
        applyCodeActionCommand(action: CodeActionCommand, formatSettings?: FormatCodeSettings): Promise<ApplyCodeActionCommandResult>;
        applyCodeActionCommand(action: CodeActionCommand[], formatSettings?: FormatCodeSettings): Promise<ApplyCodeActionCommandResult[]>;
        applyCodeActionCommand(action: CodeActionCommand | CodeActionCommand[], formatSettings?: FormatCodeSettings): Promise<ApplyCodeActionCommandResult | ApplyCodeActionCommandResult[]>;
        /** @deprecated `fileName` will be ignored */
        applyCodeActionCommand(fileName: string, action: CodeActionCommand): Promise<ApplyCodeActionCommandResult>;
        /** @deprecated `fileName` will be ignored */
        applyCodeActionCommand(fileName: string, action: CodeActionCommand[]): Promise<ApplyCodeActionCommandResult[]>;
        /** @deprecated `fileName` will be ignored */
        applyCodeActionCommand(fileName: string, action: CodeActionCommand | CodeActionCommand[]): Promise<ApplyCodeActionCommandResult | ApplyCodeActionCommandResult[]>;
        /**
         * @param includeInteractiveActions Include refactor actions that require additional arguments to be
         * passed when calling `getEditsForRefactor`. When true, clients should inspect the `isInteractive`
         * property of each returned `RefactorActionInfo` and ensure they are able to collect the appropriate
         * arguments for any interactive action before offering it.
         */
        getApplicableRefactors(fileName: string, positionOrRange: number | TextRange, preferences: UserPreferences | undefined, triggerReason?: RefactorTriggerReason, kind?: string, includeInteractiveActions?: boolean): ApplicableRefactorInfo[];
        getEditsForRefactor(fileName: string, formatOptions: FormatCodeSettings, positionOrRange: number | TextRange, refactorName: string, actionName: string, preferences: UserPreferences | undefined, interactiveRefactorArguments?: InteractiveRefactorArguments): RefactorEditInfo | undefined;
        getMoveToRefactoringFileSuggestions(fileName: string, positionOrRange: number | TextRange, preferences: UserPreferences | undefined, triggerReason?: RefactorTriggerReason, kind?: string): {
            newFileName: string;
            files: string[];
        };
        organizeImports(args: OrganizeImportsArgs, formatOptions: FormatCodeSettings, preferences: UserPreferences | undefined): readonly FileTextChanges[];
        getEditsForFileRename(oldFilePath: string, newFilePath: string, formatOptions: FormatCodeSettings, preferences: UserPreferences | undefined): readonly FileTextChanges[];
        getEmitOutput(fileName: string, emitOnlyDtsFiles?: boolean, forceDtsEmit?: boolean): EmitOutput;
        getProgram(): Program | undefined;
        toggleLineComment(fileName: string, textRange: TextRange): TextChange[];
        toggleMultilineComment(fileName: string, textRange: TextRange): TextChange[];
        commentSelection(fileName: string, textRange: TextRange): TextChange[];
        uncommentSelection(fileName: string, textRange: TextRange): TextChange[];
        getSupportedCodeFixes(fileName?: string): readonly string[];
        dispose(): void;
        preparePasteEditsForFile(fileName: string, copiedTextRanges: TextRange[]): boolean;
        getPasteEdits(args: PasteEditsArgs, formatOptions: FormatCodeSettings): PasteEdits;
    }
    interface JsxClosingTagInfo {
        readonly newText: string;
    }
    interface LinkedEditingInfo {
        readonly ranges: TextSpan[];
        wordPattern?: string;
    }
    interface CombinedCodeFixScope {
        type: "file";
        fileName: string;
    }
    enum OrganizeImportsMode {
        All = "All",
        SortAndCombine = "SortAndCombine",
        RemoveUnused = "RemoveUnused",
    }
    interface PasteEdits {
        edits: readonly FileTextChanges[];
        fixId?: {};
    }
    interface PasteEditsArgs {
        targetFile: string;
        pastedText: string[];
        pasteLocations: TextRange[];
        copiedFrom: {
            file: string;
            range: TextRange[];
        } | undefined;
        preferences: UserPreferences;
    }
    interface OrganizeImportsArgs extends CombinedCodeFixScope {
        /** @deprecated Use `mode` instead */
        skipDestructiveCodeActions?: boolean;
        mode?: OrganizeImportsMode;
    }
    type CompletionsTriggerCharacter = "." | '"' | "'" | "`" | "/" | "@" | "<" | "#" | " ";
    enum CompletionTriggerKind {
        /** Completion was triggered by typing an identifier, manual invocation (e.g Ctrl+Space) or via API. */
        Invoked = 1,
        /** Completion was triggered by a trigger character. */
        TriggerCharacter = 2,
        /** Completion was re-triggered as the current completion list is incomplete. */
        TriggerForIncompleteCompletions = 3,
    }
    interface GetCompletionsAtPositionOptions extends UserPreferences {
        /**
         * If the editor is asking for completions because a certain character was typed
         * (as opposed to when the user explicitly requested them) this should be set.
         */
        triggerCharacter?: CompletionsTriggerCharacter;
        triggerKind?: CompletionTriggerKind;
        /**
         * Include a `symbol` property on each completion entry object.
         * Symbols reference cyclic data structures and sometimes an entire TypeChecker instance,
         * so use caution when serializing or retaining completion entries retrieved with this option.
         * @default false
         */
        includeSymbol?: boolean;
        /** @deprecated Use includeCompletionsForModuleExports */
        includeExternalModuleExports?: boolean;
        /** @deprecated Use includeCompletionsWithInsertText */
        includeInsertTextCompletions?: boolean;
    }
    type SignatureHelpTriggerCharacter = "," | "(" | "<";
    type SignatureHelpRetriggerCharacter = SignatureHelpTriggerCharacter | ")";
    interface SignatureHelpItemsOptions {
        triggerReason?: SignatureHelpTriggerReason;
    }
    type SignatureHelpTriggerReason = SignatureHelpInvokedReason | SignatureHelpCharacterTypedReason | SignatureHelpRetriggeredReason;
    /**
     * Signals that the user manually requested signature help.
     * The language service will unconditionally attempt to provide a result.
     */
    interface SignatureHelpInvokedReason {
        kind: "invoked";
        triggerCharacter?: undefined;
    }
    /**
     * Signals that the signature help request came from a user typing a character.
     * Depending on the character and the syntactic context, the request may or may not be served a result.
     */
    interface SignatureHelpCharacterTypedReason {
        kind: "characterTyped";
        /**
         * Character that was responsible for triggering signature help.
         */
        triggerCharacter: SignatureHelpTriggerCharacter;
    }
    /**
     * Signals that this signature help request came from typing a character or moving the cursor.
     * This should only occur if a signature help session was already active and the editor needs to see if it should adjust.
     * The language service will unconditionally attempt to provide a result.
     * `triggerCharacter` can be `undefined` for a retrigger caused by a cursor move.
     */
    interface SignatureHelpRetriggeredReason {
        kind: "retrigger";
        /**
         * Character that was responsible for triggering signature help.
         */
        triggerCharacter?: SignatureHelpRetriggerCharacter;
    }
    interface ApplyCodeActionCommandResult {
        successMessage: string;
    }
    interface Classifications {
        spans: number[];
        endOfLineState: EndOfLineState;
    }
    interface ClassifiedSpan {
        textSpan: TextSpan;
        classificationType: ClassificationTypeNames;
    }
    interface ClassifiedSpan2020 {
        textSpan: TextSpan;
        classificationType: number;
    }
    /**
     * Navigation bar interface designed for visual studio's dual-column layout.
     * This does not form a proper tree.
     * The navbar is returned as a list of top-level items, each of which has a list of child items.
     * Child items always have an empty array for their `childItems`.
     */
    interface NavigationBarItem {
        text: string;
        kind: ScriptElementKind;
        kindModifiers: string;
        spans: TextSpan[];
        childItems: NavigationBarItem[];
        indent: number;
        bolded: boolean;
        grayed: boolean;
    }
    /**
     * Node in a tree of nested declarations in a file.
     * The top node is always a script or module node.
     */
    interface NavigationTree {
        /** Name of the declaration, or a short description, e.g. "<class>". */
        text: string;
        kind: ScriptElementKind;
        /** ScriptElementKindModifier separated by commas, e.g. "public,abstract" */
        kindModifiers: string;
        /**
         * Spans of the nodes that generated this declaration.
         * There will be more than one if this is the result of merging.
         */
        spans: TextSpan[];
        nameSpan: TextSpan | undefined;
        /** Present if non-empty */
        childItems?: NavigationTree[];
    }
    interface CallHierarchyItem {
        name: string;
        kind: ScriptElementKind;
        kindModifiers?: string;
        file: string;
        span: TextSpan;
        selectionSpan: TextSpan;
        containerName?: string;
    }
    interface CallHierarchyIncomingCall {
        from: CallHierarchyItem;
        fromSpans: TextSpan[];
    }
    interface CallHierarchyOutgoingCall {
        to: CallHierarchyItem;
        fromSpans: TextSpan[];
    }
    enum InlayHintKind {
        Type = "Type",
        Parameter = "Parameter",
        Enum = "Enum",
    }
    interface InlayHint {
        /** This property will be the empty string when displayParts is set. */
        text: string;
        position: number;
        kind: InlayHintKind;
        whitespaceBefore?: boolean;
        whitespaceAfter?: boolean;
        displayParts?: InlayHintDisplayPart[];
    }
    interface InlayHintDisplayPart {
        text: string;
        span?: TextSpan;
        file?: string;
    }
    interface TodoCommentDescriptor {
        text: string;
        priority: number;
    }
    interface TodoComment {
        descriptor: TodoCommentDescriptor;
        message: string;
        position: number;
    }
    interface TextChange {
        span: TextSpan;
        newText: string;
    }
    interface FileTextChanges {
        fileName: string;
        textChanges: readonly TextChange[];
        isNewFile?: boolean;
    }
    interface CodeAction {
        /** Description of the code action to display in the UI of the editor */
        description: string;
        /** Text changes to apply to each file as part of the code action */
        changes: FileTextChanges[];
        /**
         * If the user accepts the code fix, the editor should send the action back in a `applyAction` request.
         * This allows the language service to have side effects (e.g. installing dependencies) upon a code fix.
         */
        commands?: CodeActionCommand[];
    }
    interface CodeFixAction extends CodeAction {
        /** Short name to identify the fix, for use by telemetry. */
        fixName: string;
        /**
         * If present, one may call 'getCombinedCodeFix' with this fixId.
         * This may be omitted to indicate that the code fix can't be applied in a group.
         */
        fixId?: {};
        fixAllDescription?: string;
    }
    interface CombinedCodeActions {
        changes: readonly FileTextChanges[];
        commands?: readonly CodeActionCommand[];
    }
    type CodeActionCommand = InstallPackageAction;
    interface InstallPackageAction {
    }
    /**
     * A set of one or more available refactoring actions, grouped under a parent refactoring.
     */
    interface ApplicableRefactorInfo {
        /**
         * The programmatic name of the refactoring
         */
        name: string;
        /**
         * A description of this refactoring category to show to the user.
         * If the refactoring gets inlined (see below), this text will not be visible.
         */
        description: string;
        /**
         * Inlineable refactorings can have their actions hoisted out to the top level
         * of a context menu. Non-inlineanable refactorings should always be shown inside
         * their parent grouping.
         *
         * If not specified, this value is assumed to be 'true'
         */
        inlineable?: boolean;
        actions: RefactorActionInfo[];
    }
    /**
     * Represents a single refactoring action - for example, the "Extract Method..." refactor might
     * offer several actions, each corresponding to a surround class or closure to extract into.
     */
    interface RefactorActionInfo {
        /**
         * The programmatic name of the refactoring action
         */
        name: string;
        /**
         * A description of this refactoring action to show to the user.
         * If the parent refactoring is inlined away, this will be the only text shown,
         * so this description should make sense by itself if the parent is inlineable=true
         */
        description: string;
        /**
         * A message to show to the user if the refactoring cannot be applied in
         * the current context.
         */
        notApplicableReason?: string;
        /**
         * The hierarchical dotted name of the refactor action.
         */
        kind?: string;
        /**
         * Indicates that the action requires additional arguments to be passed
         * when calling `getEditsForRefactor`.
         */
        isInteractive?: boolean;
        /**
         * Range of code the refactoring will be applied to.
         */
        range?: {
            start: {
                line: number;
                offset: number;
            };
            end: {
                line: number;
                offset: number;
            };
        };
    }
    /**
     * A set of edits to make in response to a refactor action, plus an optional
     * location where renaming should be invoked from
     */
    interface RefactorEditInfo {
        edits: FileTextChanges[];
        renameFilename?: string;
        renameLocation?: number;
        commands?: CodeActionCommand[];
        notApplicableReason?: string;
    }
    type RefactorTriggerReason = "implicit" | "invoked";
    interface TextInsertion {
        newText: string;
        /** The position in newText the caret should point to after the insertion. */
        caretOffset: number;
    }
    interface DocumentSpan {
        textSpan: TextSpan;
        fileName: string;
        /**
         * If the span represents a location that was remapped (e.g. via a .d.ts.map file),
         * then the original filename and span will be specified here
         */
        originalTextSpan?: TextSpan;
        originalFileName?: string;
        /**
         * If DocumentSpan.textSpan is the span for name of the declaration,
         * then this is the span for relevant declaration
         */
        contextSpan?: TextSpan;
        originalContextSpan?: TextSpan;
    }
    interface RenameLocation extends DocumentSpan {
        readonly prefixText?: string;
        readonly suffixText?: string;
    }
    interface ReferenceEntry extends DocumentSpan {
        isWriteAccess: boolean;
        isInString?: true;
    }
    interface ImplementationLocation extends DocumentSpan {
        kind: ScriptElementKind;
        displayParts: SymbolDisplayPart[];
    }
    enum HighlightSpanKind {
        none = "none",
        definition = "definition",
        reference = "reference",
        writtenReference = "writtenReference",
    }
    interface HighlightSpan {
        fileName?: string;
        isInString?: true;
        textSpan: TextSpan;
        contextSpan?: TextSpan;
        kind: HighlightSpanKind;
    }
    interface NavigateToItem {
        name: string;
        kind: ScriptElementKind;
        kindModifiers: string;
        matchKind: "exact" | "prefix" | "substring" | "camelCase";
        isCaseSensitive: boolean;
        fileName: string;
        textSpan: TextSpan;
        containerName: string;
        containerKind: ScriptElementKind;
    }
    enum IndentStyle {
        None = 0,
        Block = 1,
        Smart = 2,
    }
    enum SemicolonPreference {
        Ignore = "ignore",
        Insert = "insert",
        Remove = "remove",
    }
    /** @deprecated - consider using EditorSettings instead */
    interface EditorOptions {
        BaseIndentSize?: number;
        IndentSize: number;
        TabSize: number;
        NewLineCharacter: string;
        ConvertTabsToSpaces: boolean;
        IndentStyle: IndentStyle;
    }
    interface EditorSettings {
        baseIndentSize?: number;
        indentSize?: number;
        tabSize?: number;
        newLineCharacter?: string;
        convertTabsToSpaces?: boolean;
        indentStyle?: IndentStyle;
        trimTrailingWhitespace?: boolean;
    }
    /** @deprecated - consider using FormatCodeSettings instead */
    interface FormatCodeOptions extends EditorOptions {
        InsertSpaceAfterCommaDelimiter: boolean;
        InsertSpaceAfterSemicolonInForStatements: boolean;
        InsertSpaceBeforeAndAfterBinaryOperators: boolean;
        InsertSpaceAfterConstructor?: boolean;
        InsertSpaceAfterKeywordsInControlFlowStatements: boolean;
        InsertSpaceAfterFunctionKeywordForAnonymousFunctions: boolean;
        InsertSpaceAfterOpeningAndBeforeClosingNonemptyParenthesis: boolean;
        InsertSpaceAfterOpeningAndBeforeClosingNonemptyBrackets: boolean;
        InsertSpaceAfterOpeningAndBeforeClosingNonemptyBraces?: boolean;
        InsertSpaceAfterOpeningAndBeforeClosingTemplateStringBraces: boolean;
        InsertSpaceAfterOpeningAndBeforeClosingJsxExpressionBraces?: boolean;
        InsertSpaceAfterTypeAssertion?: boolean;
        InsertSpaceBeforeFunctionParenthesis?: boolean;
        PlaceOpenBraceOnNewLineForFunctions: boolean;
        PlaceOpenBraceOnNewLineForControlBlocks: boolean;
        insertSpaceBeforeTypeAnnotation?: boolean;
    }
    interface FormatCodeSettings extends EditorSettings {
        readonly insertSpaceAfterCommaDelimiter?: boolean;
        readonly insertSpaceAfterSemicolonInForStatements?: boolean;
        readonly insertSpaceBeforeAndAfterBinaryOperators?: boolean;
        readonly insertSpaceAfterConstructor?: boolean;
        readonly insertSpaceAfterKeywordsInControlFlowStatements?: boolean;
        readonly insertSpaceAfterFunctionKeywordForAnonymousFunctions?: boolean;
        readonly insertSpaceAfterOpeningAndBeforeClosingNonemptyParenthesis?: boolean;
        readonly insertSpaceAfterOpeningAndBeforeClosingNonemptyBrackets?: boolean;
        readonly insertSpaceAfterOpeningAndBeforeClosingNonemptyBraces?: boolean;
        readonly insertSpaceAfterOpeningAndBeforeClosingEmptyBraces?: boolean;
        readonly insertSpaceAfterOpeningAndBeforeClosingTemplateStringBraces?: boolean;
        readonly insertSpaceAfterOpeningAndBeforeClosingJsxExpressionBraces?: boolean;
        readonly insertSpaceAfterTypeAssertion?: boolean;
        readonly insertSpaceBeforeFunctionParenthesis?: boolean;
        readonly placeOpenBraceOnNewLineForFunctions?: boolean;
        readonly placeOpenBraceOnNewLineForControlBlocks?: boolean;
        readonly insertSpaceBeforeTypeAnnotation?: boolean;
        readonly indentMultiLineObjectLiteralBeginningOnBlankLine?: boolean;
        readonly semicolons?: SemicolonPreference;
        readonly indentSwitchCase?: boolean;
    }
    interface DefinitionInfo extends DocumentSpan {
        kind: ScriptElementKind;
        name: string;
        containerKind: ScriptElementKind;
        containerName: string;
        unverified?: boolean;
    }
    interface DefinitionInfoAndBoundSpan {
        definitions?: readonly DefinitionInfo[];
        textSpan: TextSpan;
    }
    interface ReferencedSymbolDefinitionInfo extends DefinitionInfo {
        displayParts: SymbolDisplayPart[];
    }
    interface ReferencedSymbol {
        definition: ReferencedSymbolDefinitionInfo;
        references: ReferencedSymbolEntry[];
    }
    interface ReferencedSymbolEntry extends ReferenceEntry {
        isDefinition?: boolean;
    }
    enum SymbolDisplayPartKind {
        aliasName = 0,
        className = 1,
        enumName = 2,
        fieldName = 3,
        interfaceName = 4,
        keyword = 5,
        lineBreak = 6,
        numericLiteral = 7,
        stringLiteral = 8,
        localName = 9,
        methodName = 10,
        moduleName = 11,
        operator = 12,
        parameterName = 13,
        propertyName = 14,
        punctuation = 15,
        space = 16,
        text = 17,
        typeParameterName = 18,
        enumMemberName = 19,
        functionName = 20,
        regularExpressionLiteral = 21,
        link = 22,
        linkName = 23,
        linkText = 24,
    }
    interface SymbolDisplayPart {
        /**
         * Text of an item describing the symbol.
         */
        text: string;
        /**
         * The symbol's kind (such as 'className' or 'parameterName' or plain 'text').
         */
        kind: string;
    }
    interface JSDocLinkDisplayPart extends SymbolDisplayPart {
        target: DocumentSpan;
    }
    interface JSDocTagInfo {
        name: string;
        text?: SymbolDisplayPart[];
    }
    interface QuickInfo {
        kind: ScriptElementKind;
        kindModifiers: string;
        textSpan: TextSpan;
        displayParts?: SymbolDisplayPart[];
        documentation?: SymbolDisplayPart[];
        tags?: JSDocTagInfo[];
    }
    type RenameInfo = RenameInfoSuccess | RenameInfoFailure;
    interface RenameInfoSuccess {
        canRename: true;
        /**
         * File or directory to rename.
         * If set, `getEditsForFileRename` should be called instead of `findRenameLocations`.
         */
        fileToRename?: string;
        displayName: string;
        /**
         * Full display name of item to be renamed.
         * If item to be renamed is a file, then this is the original text of the module specifer
         */
        fullDisplayName: string;
        kind: ScriptElementKind;
        kindModifiers: string;
        triggerSpan: TextSpan;
    }
    interface RenameInfoFailure {
        canRename: false;
        localizedErrorMessage: string;
    }
    /**
     * @deprecated Use `UserPreferences` instead.
     */
    interface RenameInfoOptions {
        readonly allowRenameOfImportPath?: boolean;
    }
    interface DocCommentTemplateOptions {
        readonly generateReturnInDocTemplate?: boolean;
    }
    interface InteractiveRefactorArguments {
        targetFile: string;
    }
    /**
     * Signature help information for a single parameter
     */
    interface SignatureHelpParameter {
        name: string;
        documentation: SymbolDisplayPart[];
        displayParts: SymbolDisplayPart[];
        isOptional: boolean;
        isRest?: boolean;
    }
    interface SelectionRange {
        textSpan: TextSpan;
        parent?: SelectionRange;
    }
    /**
     * Represents a single signature to show in signature help.
     * The id is used for subsequent calls into the language service to ask questions about the
     * signature help item in the context of any documents that have been updated.  i.e. after
     * an edit has happened, while signature help is still active, the host can ask important
     * questions like 'what parameter is the user currently contained within?'.
     */
    interface SignatureHelpItem {
        isVariadic: boolean;
        prefixDisplayParts: SymbolDisplayPart[];
        suffixDisplayParts: SymbolDisplayPart[];
        separatorDisplayParts: SymbolDisplayPart[];
        parameters: SignatureHelpParameter[];
        documentation: SymbolDisplayPart[];
        tags: JSDocTagInfo[];
    }
    /**
     * Represents a set of signature help items, and the preferred item that should be selected.
     */
    interface SignatureHelpItems {
        items: SignatureHelpItem[];
        applicableSpan: TextSpan;
        selectedItemIndex: number;
        argumentIndex: number;
        argumentCount: number;
    }
    enum CompletionInfoFlags {
        None = 0,
        MayIncludeAutoImports = 1,
        IsImportStatementCompletion = 2,
        IsContinuation = 4,
        ResolvedModuleSpecifiers = 8,
        ResolvedModuleSpecifiersBeyondLimit = 16,
        MayIncludeMethodSnippets = 32,
    }
    interface CompletionInfo {
        /** For performance telemetry. */
        flags?: CompletionInfoFlags;
        /** Not true for all global completions. This will be true if the enclosing scope matches a few syntax kinds. See `isSnippetScope`. */
        isGlobalCompletion: boolean;
        isMemberCompletion: boolean;
        /**
         * In the absence of `CompletionEntry["replacementSpan"]`, the editor may choose whether to use
         * this span or its default one. If `CompletionEntry["replacementSpan"]` is defined, that span
         * must be used to commit that completion entry.
         */
        optionalReplacementSpan?: TextSpan;
        /**
         * true when the current location also allows for a new identifier
         */
        isNewIdentifierLocation: boolean;
        /**
         * Indicates to client to continue requesting completions on subsequent keystrokes.
         */
        isIncomplete?: true;
        entries: CompletionEntry[];
        /**
         * Default commit characters for the completion entries.
         */
        defaultCommitCharacters?: string[];
    }
    interface CompletionEntryDataAutoImport {
        /**
         * The name of the property or export in the module's symbol table. Differs from the completion name
         * in the case of InternalSymbolName.ExportEquals and InternalSymbolName.Default.
         */
        exportName: string;
        exportMapKey?: ExportMapInfoKey;
        moduleSpecifier?: string;
        /** The file name declaring the export's module symbol, if it was an external module */
        fileName?: string;
        /** The module name (with quotes stripped) of the export's module symbol, if it was an ambient module */
        ambientModuleName?: string;
        /** True if the export was found in the package.json AutoImportProvider */
        isPackageJsonImport?: true;
    }
    interface CompletionEntryDataUnresolved extends CompletionEntryDataAutoImport {
        exportMapKey: ExportMapInfoKey;
    }
    interface CompletionEntryDataResolved extends CompletionEntryDataAutoImport {
        moduleSpecifier: string;
    }
    type CompletionEntryData = CompletionEntryDataUnresolved | CompletionEntryDataResolved;
    interface CompletionEntry {
        name: string;
        kind: ScriptElementKind;
        kindModifiers?: string;
        /**
         * A string that is used for comparing completion items so that they can be ordered. This
         * is often the same as the name but may be different in certain circumstances.
         */
        sortText: string;
        /**
         * Text to insert instead of `name`.
         * This is used to support bracketed completions; If `name` might be "a-b" but `insertText` would be `["a-b"]`,
         * coupled with `replacementSpan` to replace a dotted access with a bracket access.
         */
        insertText?: string;
        /**
         * A string that should be used when filtering a set of
         * completion items.
         */
        filterText?: string;
        /**
         * `insertText` should be interpreted as a snippet if true.
         */
        isSnippet?: true;
        /**
         * An optional span that indicates the text to be replaced by this completion item.
         * If present, this span should be used instead of the default one.
         * It will be set if the required span differs from the one generated by the default replacement behavior.
         */
        replacementSpan?: TextSpan;
        /**
         * Indicates whether commiting this completion entry will require additional code actions to be
         * made to avoid errors. The CompletionEntryDetails will have these actions.
         */
        hasAction?: true;
        /**
         * Identifier (not necessarily human-readable) identifying where this completion came from.
         */
        source?: string;
        /**
         * Human-readable description of the `source`.
         */
        sourceDisplay?: SymbolDisplayPart[];
        /**
         * Additional details for the label.
         */
        labelDetails?: CompletionEntryLabelDetails;
        /**
         * If true, this completion should be highlighted as recommended. There will only be one of these.
         * This will be set when we know the user should write an expression with a certain type and that type is an enum or constructable class.
         * Then either that enum/class or a namespace containing it will be the recommended symbol.
         */
        isRecommended?: true;
        /**
         * If true, this completion was generated from traversing the name table of an unchecked JS file,
         * and therefore may not be accurate.
         */
        isFromUncheckedFile?: true;
        /**
         * If true, this completion was for an auto-import of a module not yet in the program, but listed
         * in the project package.json. Used for telemetry reporting.
         */
        isPackageJsonImport?: true;
        /**
         * If true, this completion was an auto-import-style completion of an import statement (i.e., the
         * module specifier was inserted along with the imported identifier). Used for telemetry reporting.
         */
        isImportStatementCompletion?: true;
        /**
         * For API purposes.
         * Included for non-string completions only when `includeSymbol: true` option is passed to `getCompletionsAtPosition`.
         * @example Get declaration of completion: `symbol.valueDeclaration`
         */
        symbol?: Symbol;
        /**
         * A property to be sent back to TS Server in the CompletionDetailsRequest, along with `name`,
         * that allows TS Server to look up the symbol represented by the completion item, disambiguating
         * items with the same name. Currently only defined for auto-import completions, but the type is
         * `unknown` in the protocol, so it can be changed as needed to support other kinds of completions.
         * The presence of this property should generally not be used to assume that this completion entry
         * is an auto-import.
         */
        data?: CompletionEntryData;
        /**
         * If this completion entry is selected, typing a commit character will cause the entry to be accepted.
         */
        commitCharacters?: string[];
    }
    interface CompletionEntryLabelDetails {
        /**
         * An optional string which is rendered less prominently directly after
         * {@link CompletionEntry.name name}, without any spacing. Should be
         * used for function signatures or type annotations.
         */
        detail?: string;
        /**
         * An optional string which is rendered less prominently after
         * {@link CompletionEntryLabelDetails.detail}. Should be used for fully qualified
         * names or file path.
         */
        description?: string;
    }
    interface CompletionEntryDetails {
        name: string;
        kind: ScriptElementKind;
        kindModifiers: string;
        displayParts: SymbolDisplayPart[];
        documentation?: SymbolDisplayPart[];
        tags?: JSDocTagInfo[];
        codeActions?: CodeAction[];
        /** @deprecated Use `sourceDisplay` instead. */
        source?: SymbolDisplayPart[];
        sourceDisplay?: SymbolDisplayPart[];
    }
    interface OutliningSpan {
        /** The span of the document to actually collapse. */
        textSpan: TextSpan;
        /** The span of the document to display when the user hovers over the collapsed span. */
        hintSpan: TextSpan;
        /** The text to display in the editor for the collapsed region. */
        bannerText: string;
        /**
         * Whether or not this region should be automatically collapsed when
         * the 'Collapse to Definitions' command is invoked.
         */
        autoCollapse: boolean;
        /**
         * Classification of the contents of the span
         */
        kind: OutliningSpanKind;
    }
    enum OutliningSpanKind {
        /** Single or multi-line comments */
        Comment = "comment",
        /** Sections marked by '// #region' and '// #endregion' comments */
        Region = "region",
        /** Declarations and expressions */
        Code = "code",
        /** Contiguous blocks of import declarations */
        Imports = "imports",
    }
    enum OutputFileType {
        JavaScript = 0,
        SourceMap = 1,
        Declaration = 2,
    }
    enum EndOfLineState {
        None = 0,
        InMultiLineCommentTrivia = 1,
        InSingleQuoteStringLiteral = 2,
        InDoubleQuoteStringLiteral = 3,
        InTemplateHeadOrNoSubstitutionTemplate = 4,
        InTemplateMiddleOrTail = 5,
        InTemplateSubstitutionPosition = 6,
    }
    enum TokenClass {
        Punctuation = 0,
        Keyword = 1,
        Operator = 2,
        Comment = 3,
        Whitespace = 4,
        Identifier = 5,
        NumberLiteral = 6,
        BigIntLiteral = 7,
        StringLiteral = 8,
        RegExpLiteral = 9,
    }
    interface ClassificationResult {
        finalLexState: EndOfLineState;
        entries: ClassificationInfo[];
    }
    interface ClassificationInfo {
        length: number;
        classification: TokenClass;
    }
    interface Classifier {
        /**
         * Gives lexical classifications of tokens on a line without any syntactic context.
         * For instance, a token consisting of the text 'string' can be either an identifier
         * named 'string' or the keyword 'string', however, because this classifier is not aware,
         * it relies on certain heuristics to give acceptable results. For classifications where
         * speed trumps accuracy, this function is preferable; however, for true accuracy, the
         * syntactic classifier is ideal. In fact, in certain editing scenarios, combining the
         * lexical, syntactic, and semantic classifiers may issue the best user experience.
         *
         * @param text                      The text of a line to classify.
         * @param lexState                  The state of the lexical classifier at the end of the previous line.
         * @param syntacticClassifierAbsent Whether the client is *not* using a syntactic classifier.
         *                                  If there is no syntactic classifier (syntacticClassifierAbsent=true),
         *                                  certain heuristics may be used in its place; however, if there is a
         *                                  syntactic classifier (syntacticClassifierAbsent=false), certain
         *                                  classifications which may be incorrectly categorized will be given
         *                                  back as Identifiers in order to allow the syntactic classifier to
         *                                  subsume the classification.
         * @deprecated Use getLexicalClassifications instead.
         */
        getClassificationsForLine(text: string, lexState: EndOfLineState, syntacticClassifierAbsent: boolean): ClassificationResult;
        getEncodedLexicalClassifications(text: string, endOfLineState: EndOfLineState, syntacticClassifierAbsent: boolean): Classifications;
    }
    enum ScriptElementKind {
        unknown = "",
        warning = "warning",
        /** predefined type (void) or keyword (class) */
        keyword = "keyword",
        /** top level script node */
        scriptElement = "script",
        /** module foo {} */
        moduleElement = "module",
        /** class X {} */
        classElement = "class",
        /** var x = class X {} */
        localClassElement = "local class",
        /** interface Y {} */
        interfaceElement = "interface",
        /** type T = ... */
        typeElement = "type",
        /** enum E */
        enumElement = "enum",
        enumMemberElement = "enum member",
        /**
         * Inside module and script only
         * const v = ..
         */
        variableElement = "var",
        /** Inside function */
        localVariableElement = "local var",
        /** using foo = ... */
        variableUsingElement = "using",
        /** await using foo = ... */
        variableAwaitUsingElement = "await using",
        /**
         * Inside module and script only
         * function f() { }
         */
        functionElement = "function",
        /** Inside function */
        localFunctionElement = "local function",
        /** class X { [public|private]* foo() {} } */
        memberFunctionElement = "method",
        /** class X { [public|private]* [get|set] foo:number; } */
        memberGetAccessorElement = "getter",
        memberSetAccessorElement = "setter",
        /**
         * class X { [public|private]* foo:number; }
         * interface Y { foo:number; }
         */
        memberVariableElement = "property",
        /** class X { [public|private]* accessor foo: number; } */
        memberAccessorVariableElement = "accessor",
        /**
         * class X { constructor() { } }
         * class X { static { } }
         */
        constructorImplementationElement = "constructor",
        /** interface Y { ():number; } */
        callSignatureElement = "call",
        /** interface Y { []:number; } */
        indexSignatureElement = "index",
        /** interface Y { new():Y; } */
        constructSignatureElement = "construct",
        /** function foo(*Y*: string) */
        parameterElement = "parameter",
        typeParameterElement = "type parameter",
        primitiveType = "primitive type",
        label = "label",
        alias = "alias",
        constElement = "const",
        letElement = "let",
        directory = "directory",
        externalModuleName = "external module name",
        /**
         * <JsxTagName attribute1 attribute2={0} />
         * @deprecated
         */
        jsxAttribute = "JSX attribute",
        /** String literal */
        string = "string",
        /** Jsdoc @link: in `{@link C link text}`, the before and after text "{@link " and "}" */
        link = "link",
        /** Jsdoc @link: in `{@link C link text}`, the entity name "C" */
        linkName = "link name",
        /** Jsdoc @link: in `{@link C link text}`, the link text "link text" */
        linkText = "link text",
    }
    enum ScriptElementKindModifier {
        none = "",
        publicMemberModifier = "public",
        privateMemberModifier = "private",
        protectedMemberModifier = "protected",
        exportedModifier = "export",
        ambientModifier = "declare",
        staticModifier = "static",
        abstractModifier = "abstract",
        optionalModifier = "optional",
        deprecatedModifier = "deprecated",
        dtsModifier = ".d.ts",
        tsModifier = ".ts",
        tsxModifier = ".tsx",
        jsModifier = ".js",
        jsxModifier = ".jsx",
        jsonModifier = ".json",
        dmtsModifier = ".d.mts",
        mtsModifier = ".mts",
        mjsModifier = ".mjs",
        dctsModifier = ".d.cts",
        ctsModifier = ".cts",
        cjsModifier = ".cjs",
    }
    enum ClassificationTypeNames {
        comment = "comment",
        identifier = "identifier",
        keyword = "keyword",
        numericLiteral = "number",
        bigintLiteral = "bigint",
        operator = "operator",
        stringLiteral = "string",
        whiteSpace = "whitespace",
        text = "text",
        punctuation = "punctuation",
        className = "class name",
        enumName = "enum name",
        interfaceName = "interface name",
        moduleName = "module name",
        typeParameterName = "type parameter name",
        typeAliasName = "type alias name",
        parameterName = "parameter name",
        docCommentTagName = "doc comment tag name",
        jsxOpenTagName = "jsx open tag name",
        jsxCloseTagName = "jsx close tag name",
        jsxSelfClosingTagName = "jsx self closing tag name",
        jsxAttribute = "jsx attribute",
        jsxText = "jsx text",
        jsxAttributeStringLiteralValue = "jsx attribute string literal value",
    }
    enum ClassificationType {
        comment = 1,
        identifier = 2,
        keyword = 3,
        numericLiteral = 4,
        operator = 5,
        stringLiteral = 6,
        regularExpressionLiteral = 7,
        whiteSpace = 8,
        text = 9,
        punctuation = 10,
        className = 11,
        enumName = 12,
        interfaceName = 13,
        moduleName = 14,
        typeParameterName = 15,
        typeAliasName = 16,
        parameterName = 17,
        docCommentTagName = 18,
        jsxOpenTagName = 19,
        jsxCloseTagName = 20,
        jsxSelfClosingTagName = 21,
        jsxAttribute = 22,
        jsxText = 23,
        jsxAttributeStringLiteralValue = 24,
        bigintLiteral = 25,
    }
    interface InlayHintsContext {
        file: SourceFile;
        program: Program;
        cancellationToken: CancellationToken;
        host: LanguageServiceHost;
        span: TextSpan;
        preferences: UserPreferences;
    }
    function createCacheableExportInfoMap(host: CacheableExportInfoMapHost): ExportInfoMap;
<<<<<<< HEAD
=======
    enum ExportKind {
        Named = 0,
        Default = 1,
        ExportEquals = 2,
        UMD = 3,
        Module = 4,
    }
    interface SymbolExportInfo {
        readonly symbol: Symbol;
        readonly moduleSymbol: Symbol;
        /** Set if `moduleSymbol` is an external module, not an ambient module */
        moduleFileName: string | undefined;
        exportKind: ExportKind;
        targetFlags: SymbolFlags;
        /** True if export was only found via the package.json AutoImportProvider (for telemetry). */
        isFromPackageJson: boolean;
    }
    interface ExportInfoMap {
        isUsableByFile(importingFile: Path): boolean;
        clear(): void;
        add(importingFile: Path, symbol: Symbol, key: __String, moduleSymbol: Symbol, moduleFile: SourceFile | undefined, exportKind: ExportKind, isFromPackageJson: boolean, checker: TypeChecker): void;
        get(importingFile: Path, key: ExportMapInfoKey): readonly SymbolExportInfo[] | undefined;
        search<T>(importingFile: Path, preferCapitalized: boolean, matches: (name: string, targetFlags: SymbolFlags) => boolean, action: (info: readonly SymbolExportInfo[], symbolName: string, isFromAmbientModule: boolean, key: ExportMapInfoKey) => T | undefined): T | undefined;
        releaseSymbols(): void;
        isEmpty(): boolean;
        /** @returns Whether the change resulted in the cache being cleared */
        onFileChanged(oldSourceFile: SourceFile, newSourceFile: SourceFile, typeAcquisitionEnabled: boolean): boolean;
    }
>>>>>>> becf24c8
    interface CacheableExportInfoMapHost {
        getCurrentProgram(): Program | undefined;
        getPackageJsonAutoImportProvider(): Program | undefined;
        getGlobalTypingsCacheLocation(): string | undefined;
    }
    type ExportMapInfoKey = string & {
        __exportInfoKey: void;
    };
    /** The classifier is used for syntactic highlighting in editors via the TSServer */
    function createClassifier(): Classifier;
    interface DocumentHighlights {
        fileName: string;
        highlightSpans: HighlightSpan[];
    }
    function createDocumentRegistry(useCaseSensitiveFileNames?: boolean, currentDirectory?: string, jsDocParsingMode?: JSDocParsingMode): DocumentRegistry;
    /**
     * The document registry represents a store of SourceFile objects that can be shared between
     * multiple LanguageService instances. A LanguageService instance holds on the SourceFile (AST)
     * of files in the context.
     * SourceFile objects account for most of the memory usage by the language service. Sharing
     * the same DocumentRegistry instance between different instances of LanguageService allow
     * for more efficient memory utilization since all projects will share at least the library
     * file (lib.d.ts).
     *
     * A more advanced use of the document registry is to serialize sourceFile objects to disk
     * and re-hydrate them when needed.
     *
     * To create a default DocumentRegistry, use createDocumentRegistry to create one, and pass it
     * to all subsequent createLanguageService calls.
     */
    interface DocumentRegistry {
        /**
         * Request a stored SourceFile with a given fileName and compilationSettings.
         * The first call to acquire will call createLanguageServiceSourceFile to generate
         * the SourceFile if was not found in the registry.
         *
         * @param fileName The name of the file requested
         * @param compilationSettingsOrHost Some compilation settings like target affects the
         * shape of a the resulting SourceFile. This allows the DocumentRegistry to store
         * multiple copies of the same file for different compilation settings. A minimal
         * resolution cache is needed to fully define a source file's shape when
         * the compilation settings include `module: node16`+, so providing a cache host
         * object should be preferred. A common host is a language service `ConfiguredProject`.
         * @param scriptSnapshot Text of the file. Only used if the file was not found
         * in the registry and a new one was created.
         * @param version Current version of the file. Only used if the file was not found
         * in the registry and a new one was created.
         */
        acquireDocument(fileName: string, compilationSettingsOrHost: CompilerOptions | MinimalResolutionCacheHost, scriptSnapshot: IScriptSnapshot, version: string, scriptKind?: ScriptKind, sourceFileOptions?: CreateSourceFileOptions | ScriptTarget): SourceFile;
        acquireDocumentWithKey(fileName: string, path: Path, compilationSettingsOrHost: CompilerOptions | MinimalResolutionCacheHost, key: DocumentRegistryBucketKey, scriptSnapshot: IScriptSnapshot, version: string, scriptKind?: ScriptKind, sourceFileOptions?: CreateSourceFileOptions | ScriptTarget): SourceFile;
        /**
         * Request an updated version of an already existing SourceFile with a given fileName
         * and compilationSettings. The update will in-turn call updateLanguageServiceSourceFile
         * to get an updated SourceFile.
         *
         * @param fileName The name of the file requested
         * @param compilationSettingsOrHost Some compilation settings like target affects the
         * shape of a the resulting SourceFile. This allows the DocumentRegistry to store
         * multiple copies of the same file for different compilation settings. A minimal
         * resolution cache is needed to fully define a source file's shape when
         * the compilation settings include `module: node16`+, so providing a cache host
         * object should be preferred. A common host is a language service `ConfiguredProject`.
         * @param scriptSnapshot Text of the file.
         * @param version Current version of the file.
         */
        updateDocument(fileName: string, compilationSettingsOrHost: CompilerOptions | MinimalResolutionCacheHost, scriptSnapshot: IScriptSnapshot, version: string, scriptKind?: ScriptKind, sourceFileOptions?: CreateSourceFileOptions | ScriptTarget): SourceFile;
        updateDocumentWithKey(fileName: string, path: Path, compilationSettingsOrHost: CompilerOptions | MinimalResolutionCacheHost, key: DocumentRegistryBucketKey, scriptSnapshot: IScriptSnapshot, version: string, scriptKind?: ScriptKind, sourceFileOptions?: CreateSourceFileOptions | ScriptTarget): SourceFile;
        getKeyForCompilationSettings(settings: CompilerOptions): DocumentRegistryBucketKey;
        /**
         * Informs the DocumentRegistry that a file is not needed any longer.
         *
         * Note: It is not allowed to call release on a SourceFile that was not acquired from
         * this registry originally.
         *
         * @param fileName The name of the file to be released
         * @param compilationSettings The compilation settings used to acquire the file
         * @param scriptKind The script kind of the file to be released
         *
         * @deprecated pass scriptKind and impliedNodeFormat for correctness
         */
        releaseDocument(fileName: string, compilationSettings: CompilerOptions, scriptKind?: ScriptKind): void;
        /**
         * Informs the DocumentRegistry that a file is not needed any longer.
         *
         * Note: It is not allowed to call release on a SourceFile that was not acquired from
         * this registry originally.
         *
         * @param fileName The name of the file to be released
         * @param compilationSettings The compilation settings used to acquire the file
         * @param scriptKind The script kind of the file to be released
         * @param impliedNodeFormat The implied source file format of the file to be released
         */
        releaseDocument(fileName: string, compilationSettings: CompilerOptions, scriptKind: ScriptKind, impliedNodeFormat: ResolutionMode): void;
        /**
         * @deprecated pass scriptKind for and impliedNodeFormat correctness */
        releaseDocumentWithKey(path: Path, key: DocumentRegistryBucketKey, scriptKind?: ScriptKind): void;
        releaseDocumentWithKey(path: Path, key: DocumentRegistryBucketKey, scriptKind: ScriptKind, impliedNodeFormat: ResolutionMode): void;
        reportStats(): string;
    }
    type DocumentRegistryBucketKey = string & {
        __bucketKey: any;
    };
    function preProcessFile(sourceText: string, readImportFiles?: boolean, detectJavaScriptImports?: boolean): PreProcessedFileInfo;
    function transpileModule(input: string, transpileOptions: TranspileOptions): TranspileOutput;
    function transpileDeclaration(input: string, transpileOptions: TranspileOptions): TranspileOutput;
    function transpile(input: string, compilerOptions?: CompilerOptions, fileName?: string, diagnostics?: Diagnostic[], moduleName?: string): string;
    interface TranspileOptions {
        compilerOptions?: CompilerOptions;
        fileName?: string;
        reportDiagnostics?: boolean;
        moduleName?: string;
        renamedDependencies?: MapLike<string>;
        transformers?: CustomTransformers;
        jsDocParsingMode?: JSDocParsingMode;
    }
    interface TranspileOutput {
        outputText: string;
        diagnostics?: Diagnostic[];
        sourceMapText?: string;
    }
    function toEditorSettings(options: EditorOptions | EditorSettings): EditorSettings;
    function displayPartsToString(displayParts: SymbolDisplayPart[] | undefined): string;
    function getDefaultCompilerOptions(): CompilerOptions;
    function getSupportedCodeFixes(): readonly string[];
    function createLanguageServiceSourceFile(fileName: string, scriptSnapshot: IScriptSnapshot, scriptTargetOrOptions: ScriptTarget | CreateSourceFileOptions, version: string, setNodeParents: boolean, scriptKind?: ScriptKind): SourceFile;
    function updateLanguageServiceSourceFile(sourceFile: SourceFile, scriptSnapshot: IScriptSnapshot, version: string, textChangeRange: TextChangeRange | undefined, aggressiveChecks?: boolean): SourceFile;
    function createLanguageService(host: LanguageServiceHost, documentRegistry?: DocumentRegistry, syntaxOnlyOrLanguageServiceMode?: boolean | LanguageServiceMode): LanguageService;
    /**
     * Get the path of the default library files (lib.d.ts) as distributed with the typescript
     * node package.
     * The functionality is not supported if the ts module is consumed outside of a node module.
     */
    function getDefaultLibFilePath(options: CompilerOptions): string;
    /** The version of the language service API */
    const servicesVersion = "0.8";
    /**
     * Transform one or more nodes using the supplied transformers.
     * @param source A single `Node` or an array of `Node` objects.
     * @param transformers An array of `TransformerFactory` callbacks used to process the transformation.
     * @param compilerOptions Optional compiler options.
     */
    function transform<T extends Node>(source: T | T[], transformers: TransformerFactory<T>[], compilerOptions?: CompilerOptions): TransformationResult<T>;
}
export = ts;<|MERGE_RESOLUTION|>--- conflicted
+++ resolved
@@ -7756,8 +7756,6 @@
         preferences: UserPreferences;
     }
     function createCacheableExportInfoMap(host: CacheableExportInfoMapHost): ExportInfoMap;
-<<<<<<< HEAD
-=======
     enum ExportKind {
         Named = 0,
         Default = 1,
@@ -7786,7 +7784,6 @@
         /** @returns Whether the change resulted in the cache being cleared */
         onFileChanged(oldSourceFile: SourceFile, newSourceFile: SourceFile, typeAcquisitionEnabled: boolean): boolean;
     }
->>>>>>> becf24c8
     interface CacheableExportInfoMapHost {
         getCurrentProgram(): Program | undefined;
         getPackageJsonAutoImportProvider(): Program | undefined;
