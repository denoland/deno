--- conflicted
+++ resolved
@@ -1937,7 +1937,6 @@
     readonly value: bigint;
   }
 
-<<<<<<< HEAD
   /** **UNSTABLE**: New API, yet to be vetted.
    *
    * The object that is returned from a {@linkcode Deno.upgradeWebSocketStream}
@@ -1996,7 +1995,7 @@
     request: Request,
     options?: UpgradeWebSocketOptions,
   ): WebSocketStreamUpgrade;
-=======
+
   /** An instance of the server created using `Deno.serve()` API.
    *
    * @category HTTP Server
@@ -2007,7 +2006,6 @@
      */
     shutdown(): Promise<void>;
   }
->>>>>>> 8f0270c0
 }
 
 /** **UNSTABLE**: New API, yet to be vetted.
