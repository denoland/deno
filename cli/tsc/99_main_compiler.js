--- conflicted
+++ resolved
@@ -157,42 +157,9 @@
     const checkFileNames = new Set();
     checkFiles = [];
 
-<<<<<<< HEAD
-  /** @param {ts.DiagnosticRelatedInformation} diagnostic */
-  function fromRelatedInformation({
-    start,
-    length,
-    file,
-    messageText: msgText,
-    ...ri
-  }) {
-    let messageText;
-    let messageChain;
-    if (typeof msgText === "object") {
-      messageChain = msgText;
-    } else {
-      messageText = formatMessage(msgText, ri.code);
-    }
-    if (start !== undefined && length !== undefined && file) {
-      let startPos = file.getLineAndCharacterOfPosition(start);
-      /** @type {string | undefined} */
-      let sourceLine = file.getFullText().split("\n")[startPos.line];
-      const originalFileName = file.fileName;
-      const fileName = ops.op_remap_specifier
-        ? (ops.op_remap_specifier(file.fileName) ?? file.fileName)
-        : file.fileName;
-      // Bit of a hack to detect when we have a .wasm file and want to hide
-      // the .d.ts text. This is not perfect, but will work in most scenarios
-      if (
-        fileName.endsWith(".wasm") && originalFileName.endsWith(".wasm.d.mts")
-      ) {
-        startPos = { line: 0, character: 0 };
-        sourceLine = undefined;
-=======
     for (const checkName of rootNames) {
       if (checkName.startsWith("http")) {
         continue;
->>>>>>> 9b633bfa
       }
       const sourceFile = program.getSourceFile(checkName);
       if (sourceFile != null) {
@@ -211,836 +178,6 @@
         /* ignoreSourceFile */ (s) => !checkFileNames.has(s.fileName),
       )
     ) {
-<<<<<<< HEAD
-      if (logDebug) {
-        debug(
-          `host.getSourceFile("${specifier}", ${
-            ts.ScriptTarget[
-              getCreateSourceFileOptions(languageVersion).languageVersion
-            ]
-          })`,
-        );
-      }
-
-      // Needs the original specifier
-      specifier = normalizedToOriginalMap.get(specifier) ?? specifier;
-
-      let sourceFile = sourceFileCache.get(specifier);
-      if (sourceFile) {
-        return sourceFile;
-      }
-
-      /** @type {{ data: string; scriptKind: ts.ScriptKind; version: string; isCjs: boolean }} */
-      const fileInfo = ops.op_load(specifier);
-      if (!fileInfo) {
-        return undefined;
-      }
-      const { data, scriptKind, version, isCjs } = fileInfo;
-      assert(
-        data != null,
-        `"data" is unexpectedly null for "${specifier}".`,
-      );
-
-      sourceFile = ts.createSourceFile(
-        specifier,
-        data,
-        {
-          ...getCreateSourceFileOptions(languageVersion),
-          impliedNodeFormat: isCjs
-            ? ts.ModuleKind.CommonJS
-            : ts.ModuleKind.ESNext,
-          // no need to parse docs for `deno check`
-          jsDocParsingMode: ts.JSDocParsingMode.ParseForTypeErrors,
-        },
-        false,
-        scriptKind,
-      );
-      sourceFile.moduleName = specifier;
-      sourceFile.version = version;
-      if (specifier.startsWith(ASSETS_URL_PREFIX)) {
-        sourceFile.version = "1";
-      }
-      sourceFileCache.set(specifier, sourceFile);
-      scriptVersionCache.set(specifier, version);
-      return sourceFile;
-    },
-    getDefaultLibFileName() {
-      return `${ASSETS_URL_PREFIX}lib.esnext.d.ts`;
-    },
-    getDefaultLibLocation() {
-      return ASSETS_URL_PREFIX;
-    },
-    writeFile(fileName, data, _writeByteOrderMark, _onError, _sourceFiles) {
-      if (logDebug) {
-        debug(`host.writeFile("${fileName}")`);
-      }
-      return ops.op_emit(
-        data,
-        fileName,
-      );
-    },
-    getCurrentDirectory() {
-      if (logDebug) {
-        debug(`host.getCurrentDirectory()`);
-      }
-      return CACHE_URL_PREFIX;
-    },
-    getCanonicalFileName(fileName) {
-      return fileName;
-    },
-    useCaseSensitiveFileNames() {
-      return true;
-    },
-    getNewLine() {
-      return "\n";
-    },
-    resolveTypeReferenceDirectiveReferences(
-      typeDirectiveReferences,
-      containingFilePath,
-      redirectedReference,
-      options,
-      containingSourceFile,
-      _reusedNames,
-    ) {
-      const isCjs =
-        containingSourceFile?.impliedNodeFormat === ts.ModuleKind.CommonJS;
-      /** @type {Array<ts.ResolvedTypeReferenceDirectiveWithFailedLookupLocations>} */
-      const result = typeDirectiveReferences.map((arg) => {
-        /** @type {ts.FileReference} */
-        const fileReference = typeof arg === "string"
-          ? {
-            pos: -1,
-            end: -1,
-            fileName: arg,
-          }
-          : arg;
-        if (fileReference.fileName.startsWith("npm:")) {
-          /** @type {[string, ts.Extension] | undefined} */
-          const resolved = ops.op_resolve(
-            containingFilePath,
-            [
-              [
-                fileReference.resolutionMode == null
-                  ? isCjs
-                  : fileReference.resolutionMode === ts.ModuleKind.CommonJS,
-                fileReference.fileName,
-              ],
-            ],
-          )?.[0];
-          if (resolved) {
-            return {
-              resolvedTypeReferenceDirective: {
-                primary: true,
-                resolvedFileName: resolved[0],
-                // todo(dsherret): we should probably be setting this
-                isExternalLibraryImport: undefined,
-              },
-            };
-          } else {
-            return {
-              resolvedTypeReferenceDirective: undefined,
-            };
-          }
-        } else {
-          return ts.resolveTypeReferenceDirective(
-            fileReference.fileName,
-            containingFilePath,
-            options,
-            host,
-            redirectedReference,
-            undefined,
-            containingSourceFile?.impliedNodeFormat ??
-              fileReference.resolutionMode,
-          );
-        }
-      });
-      return result;
-    },
-    resolveModuleNameLiterals(
-      moduleLiterals,
-      base,
-      _redirectedReference,
-      compilerOptions,
-      containingSourceFile,
-      _reusedNames,
-    ) {
-      const specifiers = moduleLiterals.map((literal) => [
-        ts.getModeForUsageLocation(
-          containingSourceFile,
-          literal,
-          compilerOptions,
-        ) === ts.ModuleKind.CommonJS,
-        literal.text,
-      ]);
-      if (logDebug) {
-        debug(`host.resolveModuleNames()`);
-        debug(`  base: ${base}`);
-        debug(`  specifiers: ${specifiers.map((s) => s[1]).join(", ")}`);
-      }
-      /** @type {Array<[string, ts.Extension] | undefined>} */
-      const resolved = ops.op_resolve(
-        base,
-        specifiers,
-      );
-      if (resolved) {
-        /** @type {Array<ts.ResolvedModuleWithFailedLookupLocations>} */
-        const result = resolved.map((item) => {
-          if (item) {
-            const [resolvedFileName, extension] = item;
-            return {
-              resolvedModule: {
-                resolvedFileName,
-                extension,
-                // todo(dsherret): we should probably be setting this
-                isExternalLibraryImport: false,
-              },
-            };
-          }
-          return {
-            resolvedModule: undefined,
-          };
-        });
-        result.length = specifiers.length;
-        return result;
-      } else {
-        return new Array(specifiers.length);
-      }
-    },
-    createHash(data) {
-      return ops.op_create_hash(data);
-    },
-
-    // LanguageServiceHost
-    getCompilationSettings() {
-      if (logDebug) {
-        debug("host.getCompilationSettings()");
-      }
-      return (lastRequestScope
-        ? languageServiceEntries.byScope.get(lastRequestScope)?.compilerOptions
-        : null) ?? languageServiceEntries.unscoped.compilerOptions;
-    },
-    getScriptFileNames() {
-      if (logDebug) {
-        debug("host.getScriptFileNames()");
-      }
-      if (!scriptNamesCache) {
-        const { unscoped, byScope } = ops.op_script_names();
-        scriptNamesCache = {
-          unscoped,
-          byScope: new Map(Object.entries(byScope)),
-        };
-      }
-      return (lastRequestScope
-        ? scriptNamesCache.byScope.get(lastRequestScope)
-        : null) ?? scriptNamesCache.unscoped;
-    },
-    getScriptVersion(specifier) {
-      if (logDebug) {
-        debug(`host.getScriptVersion("${specifier}")`);
-      }
-      if (specifier.startsWith(ASSETS_URL_PREFIX)) {
-        return "1";
-      }
-      // tsc requests the script version multiple times even though it can't
-      // possibly have changed, so we will memoize it on a per request basis.
-      if (scriptVersionCache.has(specifier)) {
-        return scriptVersionCache.get(specifier);
-      }
-      const scriptVersion = ops.op_script_version(specifier);
-      scriptVersionCache.set(specifier, scriptVersion);
-      return scriptVersion;
-    },
-    getScriptSnapshot(specifier) {
-      if (logDebug) {
-        debug(`host.getScriptSnapshot("${specifier}")`);
-      }
-      if (specifier.startsWith(ASSETS_URL_PREFIX)) {
-        const sourceFile = this.getSourceFile(
-          specifier,
-          ts.ScriptTarget.ESNext,
-        );
-        if (sourceFile) {
-          if (!assetScopes.has(specifier)) {
-            assetScopes.set(specifier, lastRequestScope);
-          }
-          // This case only occurs for assets.
-          return ts.ScriptSnapshot.fromString(sourceFile.text);
-        }
-      }
-      let scriptSnapshot = scriptSnapshotCache.get(specifier);
-      if (scriptSnapshot == undefined) {
-        /** @type {{ data: string, version: string, isCjs: boolean }} */
-        const fileInfo = ops.op_load(specifier);
-        if (!fileInfo) {
-          return undefined;
-        }
-        scriptSnapshot = ts.ScriptSnapshot.fromString(fileInfo.data);
-        scriptSnapshot.isCjs = fileInfo.isCjs;
-        scriptSnapshotCache.set(specifier, scriptSnapshot);
-        scriptVersionCache.set(specifier, fileInfo.version);
-      }
-      return scriptSnapshot;
-    },
-  };
-
-  // @ts-ignore Undocumented function.
-  const moduleSpecifierCache = ts.server.createModuleSpecifierCache(host);
-
-  // @ts-ignore Undocumented function.
-  const exportMapCache = ts.createCacheableExportInfoMap(host);
-
-  // override the npm install @types package diagnostics to be deno specific
-  ts.setLocalizedDiagnosticMessages((() => {
-    const nodeMessage = "Cannot find name '{0}'."; // don't offer any suggestions
-    const jqueryMessage =
-      "Cannot find name '{0}'. Did you mean to import jQuery? Try adding `import $ from \"npm:jquery\";`.";
-    return {
-      "Cannot_find_name_0_Do_you_need_to_install_type_definitions_for_node_Try_npm_i_save_dev_types_Slashno_2580":
-        nodeMessage,
-      "Cannot_find_name_0_Do_you_need_to_install_type_definitions_for_node_Try_npm_i_save_dev_types_Slashno_2591":
-        nodeMessage,
-      "Cannot_find_name_0_Do_you_need_to_install_type_definitions_for_jQuery_Try_npm_i_save_dev_types_Slash_2581":
-        jqueryMessage,
-      "Cannot_find_name_0_Do_you_need_to_install_type_definitions_for_jQuery_Try_npm_i_save_dev_types_Slash_2592":
-        jqueryMessage,
-      "Module_0_was_resolved_to_1_but_allowArbitraryExtensions_is_not_set_6263":
-        "Module '{0}' was resolved to '{1}', but importing these modules is not supported.",
-    };
-  })());
-
-  /** @type {Array<[string, number]>} */
-  const stats = [];
-  let statsStart = 0;
-
-  function performanceStart() {
-    stats.length = 0;
-    statsStart = Date.now();
-    ts.performance.enable();
-  }
-
-  /**
-   * @param {{ program: ts.Program | ts.EmitAndSemanticDiagnosticsBuilderProgram, fileCount?: number }} options
-   */
-  function performanceProgram({ program, fileCount }) {
-    if (program) {
-      if ("getProgram" in program) {
-        program = program.getProgram();
-      }
-      stats.push(["Files", program.getSourceFiles().length]);
-      stats.push(["Nodes", program.getNodeCount()]);
-      stats.push(["Identifiers", program.getIdentifierCount()]);
-      stats.push(["Symbols", program.getSymbolCount()]);
-      stats.push(["Types", program.getTypeCount()]);
-      stats.push(["Instantiations", program.getInstantiationCount()]);
-    } else if (fileCount != null) {
-      stats.push(["Files", fileCount]);
-    }
-    const programTime = ts.performance.getDuration("Program");
-    const bindTime = ts.performance.getDuration("Bind");
-    const checkTime = ts.performance.getDuration("Check");
-    const emitTime = ts.performance.getDuration("Emit");
-    stats.push(["Parse time", programTime]);
-    stats.push(["Bind time", bindTime]);
-    stats.push(["Check time", checkTime]);
-    stats.push(["Emit time", emitTime]);
-    stats.push(
-      ["Total TS time", programTime + bindTime + checkTime + emitTime],
-    );
-  }
-
-  function performanceEnd() {
-    const duration = Date.now() - statsStart;
-    stats.push(["Compile time", duration]);
-    return stats;
-  }
-
-  /**
-   * @typedef {object} Request
-   * @property {Record<string, any>} config
-   * @property {boolean} debug
-   * @property {string[]} rootNames
-   * @property {boolean} localOnly
-   */
-
-  /**
-   * Checks the normalized version of the root name and stores it in
-   * `normalizedToOriginalMap`. If the normalized specifier is already
-   * registered for the different root name, it throws an AssertionError.
-   *
-   * @param {string} rootName
-   */
-  function checkNormalizedPath(rootName) {
-    const normalized = ts.normalizePath(rootName);
-    const originalRootName = normalizedToOriginalMap.get(normalized);
-    if (typeof originalRootName === "undefined") {
-      normalizedToOriginalMap.set(normalized, rootName);
-    } else if (originalRootName !== rootName) {
-      // The different root names are normalizd to the same path.
-      // This will cause problem when looking up the source for each.
-      throw new AssertionError(
-        `The different names for the same normalized specifier are specified: normalized=${normalized}, rootNames=${originalRootName},${rootName}`,
-      );
-    }
-  }
-
-  /** @param {Record<string, unknown>} config */
-  function normalizeConfig(config) {
-    // the typescript compiler doesn't know about the precompile
-    // transform at the moment, so just tell it we're using react-jsx
-    if (config.jsx === "precompile") {
-      config.jsx = "react-jsx";
-    }
-    if (config.jsxPrecompileSkipElements) {
-      delete config.jsxPrecompileSkipElements;
-    }
-    return config;
-  }
-
-  /** @param {Record<string, unknown>} config */
-  function lspTsConfigToCompilerOptions(config) {
-    const normalizedConfig = normalizeConfig(config);
-    const { options, errors } = ts
-      .convertCompilerOptionsFromJson(normalizedConfig, "");
-    Object.assign(options, {
-      allowNonTsExtensions: true,
-      allowImportingTsExtensions: true,
-      module: ts.ModuleKind.NodeNext,
-      moduleResolution: ts.ModuleResolutionKind.NodeNext,
-    });
-    if (errors.length > 0 && logDebug) {
-      debug(ts.formatDiagnostics(errors, host));
-    }
-    return options;
-  }
-
-  /** The API that is called by Rust when executing a request.
-   * @param {Request} request
-   */
-  function exec({ config, debug: debugFlag, rootNames, localOnly }) {
-    setLogDebug(debugFlag, "TS");
-    performanceStart();
-
-    config = normalizeConfig(config);
-
-    if (logDebug) {
-      debug(">>> exec start", { rootNames });
-      debug(config);
-    }
-
-    rootNames.forEach(checkNormalizedPath);
-
-    const { options, errors: configFileParsingDiagnostics } = ts
-      .convertCompilerOptionsFromJson(config, "");
-    // The `allowNonTsExtensions` is a "hidden" compiler option used in VSCode
-    // which is not allowed to be passed in JSON, we need it to allow special
-    // URLs which Deno supports. So we need to either ignore the diagnostic, or
-    // inject it ourselves.
-    Object.assign(options, { allowNonTsExtensions: true });
-    const program = ts.createIncrementalProgram({
-      rootNames,
-      options,
-      host,
-      configFileParsingDiagnostics,
-    });
-
-    let checkFiles = undefined;
-
-    if (localOnly) {
-      const checkFileNames = new Set();
-      checkFiles = [];
-
-      for (const checkName of rootNames) {
-        if (checkName.startsWith("http")) {
-          continue;
-        }
-        const sourceFile = program.getSourceFile(checkName);
-        if (sourceFile != null) {
-          checkFiles.push(sourceFile);
-        }
-        checkFileNames.add(checkName);
-      }
-
-      // When calling program.getSemanticDiagnostics(...) with a source file, we
-      // need to call this code first in order to get it to invalidate cached
-      // diagnostics correctly. This is what program.getSemanticDiagnostics()
-      // does internally when calling without any arguments.
-      while (
-        program.getSemanticDiagnosticsOfNextAffectedFile(
-          undefined,
-          /* ignoreSourceFile */ (s) => !checkFileNames.has(s.fileName),
-        )
-      ) {
-        // keep going until there are no more affected files
-      }
-    }
-
-    const diagnostics = [
-      ...program.getConfigFileParsingDiagnostics(),
-      ...(checkFiles == null
-        ? program.getSyntacticDiagnostics()
-        : ts.sortAndDeduplicateDiagnostics(
-          checkFiles.map((s) => program.getSyntacticDiagnostics(s)).flat(),
-        )),
-      ...program.getOptionsDiagnostics(),
-      ...program.getGlobalDiagnostics(),
-      ...(checkFiles == null
-        ? program.getSemanticDiagnostics()
-        : ts.sortAndDeduplicateDiagnostics(
-          checkFiles.map((s) => program.getSemanticDiagnostics(s)).flat(),
-        )),
-    ].filter(filterMapDiagnostic);
-
-    // emit the tsbuildinfo file
-    // @ts-ignore: emitBuildInfo is not exposed (https://github.com/microsoft/TypeScript/issues/49871)
-    program.emitBuildInfo(host.writeFile);
-
-    performanceProgram({ program });
-
-    const checker = program.getProgram().getTypeChecker();
-    ops.op_respond({
-      diagnostics: fromTypeScriptDiagnostics(diagnostics),
-      ambientModules: checker.getAmbientModules().map((symbol) => symbol.name),
-      stats: performanceEnd(),
-    });
-    debug("<<< exec stop");
-  }
-
-  /** @param {ts.Diagnostic} diagnostic */
-  function filterMapDiagnostic(diagnostic) {
-    if (IGNORED_DIAGNOSTICS.includes(diagnostic.code)) {
-      return false;
-    }
-    // make the diagnostic for using an `export =` in an es module a warning
-    if (diagnostic.code === 1203) {
-      diagnostic.category = ts.DiagnosticCategory.Warning;
-      if (typeof diagnostic.messageText === "string") {
-        const message =
-          " This will start erroring in a future version of Deno 2 " +
-          "in order to align with TypeScript.";
-        // seems typescript shares objects, so check if it's already been set
-        if (!diagnostic.messageText.endsWith(message)) {
-          diagnostic.messageText += message;
-        }
-      }
-    }
-    return true;
-  }
-
-  /**
-   * @param {any} e
-   * @returns {e is (OperationCanceledError | ts.OperationCanceledException)}
-   */
-  function isCancellationError(e) {
-    return e instanceof OperationCanceledError ||
-      e instanceof ts.OperationCanceledException;
-  }
-
-  function getAssets() {
-    /** @type {{ specifier: string; text: string; }[]} */
-    const assets = [];
-    for (const sourceFile of sourceFileCache.values()) {
-      if (sourceFile.fileName.startsWith(ASSETS_URL_PREFIX)) {
-        assets.push({
-          specifier: sourceFile.fileName,
-          text: sourceFile.text,
-        });
-      }
-    }
-    return assets;
-  }
-
-  /**
-   * @param {number} _id
-   * @param {any} data
-   * @param {string | null} error
-   */
-  // TODO(bartlomieju): this feels needlessly generic, both type checking
-  // and language server use it with inefficient serialization. Id is not used
-  // anyway...
-  function respond(_id, data = null, error = null) {
-    if (error) {
-      ops.op_respond(
-        "error",
-        error,
-      );
-    } else {
-      ops.op_respond(JSON.stringify(data), "");
-    }
-  }
-
-  /** @typedef {[[string, number][], number, [string, any][]] } PendingChange */
-  /**
-   * @template T
-   * @typedef {T | null} Option<T> */
-
-  /** @returns {Promise<[number, string, any[], string | null, Option<PendingChange>] | null>} */
-  async function pollRequests() {
-    return await ops.op_poll_requests();
-  }
-
-  let hasStarted = false;
-
-  /** @param {boolean} enableDebugLogging */
-  async function serverMainLoop(enableDebugLogging) {
-    if (hasStarted) {
-      throw new Error("The language server has already been initialized.");
-    }
-    hasStarted = true;
-    languageServiceEntries.unscoped = {
-      ls: ts.createLanguageService(
-        host,
-        documentRegistry,
-      ),
-      compilerOptions: lspTsConfigToCompilerOptions({
-        "allowJs": true,
-        "esModuleInterop": true,
-        "experimentalDecorators": false,
-        "isolatedModules": true,
-        "lib": ["deno.ns", "deno.window", "deno.unstable"],
-        "module": "NodeNext",
-        "moduleResolution": "NodeNext",
-        "moduleDetection": "force",
-        "noEmit": true,
-        "noImplicitOverride": true,
-        "resolveJsonModule": true,
-        "strict": true,
-        "target": "esnext",
-        "useDefineForClassFields": true,
-        "jsx": "react",
-        "jsxFactory": "React.createElement",
-        "jsxFragmentFactory": "React.Fragment",
-      }),
-    };
-    setLogDebug(enableDebugLogging, "TSLS");
-    debug("serverInit()");
-
-    while (true) {
-      const request = await pollRequests();
-      if (request === null) {
-        break;
-      }
-      try {
-        serverRequest(
-          request[0],
-          request[1],
-          request[2],
-          request[3],
-          request[4],
-        );
-      } catch (err) {
-        error(`Internal error occurred processing request: ${err}`);
-      }
-    }
-  }
-
-  /**
-   * @param {any} error
-   * @param {any[] | null} args
-   */
-  function formatErrorWithArgs(error, args) {
-    let errorString = "stack" in error
-      ? error.stack.toString()
-      : error.toString();
-    if (args) {
-      errorString += `\nFor request: [${
-        args.map((v) => JSON.stringify(v)).join(", ")
-      }]`;
-    }
-    return errorString;
-  }
-
-  /**
-   * @param {number} id
-   * @param {string} method
-   * @param {any[]} args
-   * @param {string | null} scope
-   * @param {PendingChange | null} maybeChange
-   */
-  function serverRequest(id, method, args, scope, maybeChange) {
-    if (logDebug) {
-      debug(`serverRequest()`, id, method, args, scope, maybeChange);
-    }
-    if (maybeChange !== null) {
-      const changedScripts = maybeChange[0];
-      const newProjectVersion = maybeChange[1];
-      const newConfigsByScope = maybeChange[2];
-      if (newConfigsByScope) {
-        isNodeSourceFileCache.clear();
-        assetScopes.clear();
-        /** @type { typeof languageServiceEntries.byScope } */
-        const newByScope = new Map();
-        for (const [scope, config] of newConfigsByScope) {
-          lastRequestScope = scope;
-          const oldEntry = languageServiceEntries.byScope.get(scope);
-          const ls = oldEntry
-            ? oldEntry.ls
-            : ts.createLanguageService(host, documentRegistry);
-          const compilerOptions = lspTsConfigToCompilerOptions(config);
-          newByScope.set(scope, { ls, compilerOptions });
-          languageServiceEntries.byScope.delete(scope);
-        }
-        for (const oldEntry of languageServiceEntries.byScope.values()) {
-          oldEntry.ls.dispose();
-        }
-        languageServiceEntries.byScope = newByScope;
-      }
-
-      projectVersionCache = newProjectVersion;
-
-      let opened = false;
-      let closed = false;
-      for (const { 0: script, 1: changeKind } of changedScripts) {
-        if (changeKind === ChangeKind.Opened) {
-          opened = true;
-        } else if (changeKind === ChangeKind.Closed) {
-          closed = true;
-        }
-        scriptVersionCache.delete(script);
-        scriptSnapshotCache.delete(script);
-      }
-
-      if (newConfigsByScope || opened || closed) {
-        scriptNamesCache = null;
-      }
-    }
-
-    // For requests pertaining to an asset document, we make it so that the
-    // passed scope is just its own specifier. We map it to an actual scope here
-    // based on the first scope that the asset was loaded into.
-    if (scope?.startsWith(ASSETS_URL_PREFIX)) {
-      scope = assetScopes.get(scope) ?? null;
-    }
-    lastRequestMethod = method;
-    lastRequestScope = scope;
-    const ls = (scope ? languageServiceEntries.byScope.get(scope)?.ls : null) ??
-      languageServiceEntries.unscoped.ls;
-    switch (method) {
-      case "$getSupportedCodeFixes": {
-        return respond(
-          id,
-          ts.getSupportedCodeFixes(),
-        );
-      }
-      case "$getAssets": {
-        return respond(id, getAssets());
-      }
-      case "$getDiagnostics": {
-        const projectVersion = args[1];
-        // there's a possibility that we receive a change notification
-        // but the diagnostic server queues a `$getDiagnostics` request
-        // with a stale project version. in that case, treat it as cancelled
-        // (it's about to be invalidated anyway).
-        if (projectVersionCache && projectVersion !== projectVersionCache) {
-          return respond(id, {});
-        }
-        try {
-          /** @type {Record<string, any[]>} */
-          const diagnosticMap = {};
-          for (const specifier of args[0]) {
-            diagnosticMap[specifier] = fromTypeScriptDiagnostics([
-              ...ls.getSemanticDiagnostics(specifier),
-              ...ls.getSuggestionDiagnostics(specifier),
-              ...ls.getSyntacticDiagnostics(specifier),
-            ].filter(filterMapDiagnostic));
-          }
-          return respond(id, diagnosticMap);
-        } catch (e) {
-          if (
-            !isCancellationError(e)
-          ) {
-            return respond(
-              id,
-              {},
-              formatErrorWithArgs(e, [id, method, args, scope, maybeChange]),
-            );
-          }
-          return respond(id, {});
-        }
-      }
-      default:
-        if (typeof ls[method] === "function") {
-          // The `getCompletionEntryDetails()` method returns null if the
-          // `source` is `null` for whatever reason. It must be `undefined`.
-          if (method == "getCompletionEntryDetails") {
-            args[4] ??= undefined;
-          }
-          try {
-            return respond(id, ls[method](...args));
-          } catch (e) {
-            if (!isCancellationError(e)) {
-              return respond(
-                id,
-                null,
-                formatErrorWithArgs(e, [id, method, args, scope, maybeChange]),
-              );
-            }
-            return respond(id);
-          }
-        }
-        throw new TypeError(
-          // @ts-ignore exhausted case statement sets type to never
-          `Invalid request method for request: "${method}" (${id})`,
-        );
-    }
-  }
-
-  // A build time only op that provides some setup information that is used to
-  // ensure the snapshot is setup properly.
-  /** @type {{ buildSpecifier: string; libs: string[]; nodeBuiltInModuleNames: string[] }} */
-  const { buildSpecifier, libs } = ops.op_build_info();
-
-  // list of globals that should be kept in Node's globalThis
-  ts.deno.setNodeOnlyGlobalNames([
-    "__dirname",
-    "__filename",
-    "Buffer",
-    "BufferConstructor",
-    "BufferEncoding",
-    "clearImmediate",
-    "clearInterval",
-    "clearTimeout",
-    "console",
-    "Console",
-    "ErrorConstructor",
-    "gc",
-    "Global",
-    "ImportMeta",
-    "localStorage",
-    "queueMicrotask",
-    "RequestInit",
-    "ResponseInit",
-    "sessionStorage",
-    "setImmediate",
-    "setInterval",
-    "setTimeout",
-  ]);
-
-  for (const lib of libs) {
-    const specifier = `lib.${lib}.d.ts`;
-    // we are using internal APIs here to "inject" our custom libraries into
-    // tsc, so things like `"lib": [ "deno.ns" ]` are supported.
-    if (!ts.libs.includes(lib)) {
-      ts.libs.push(lib);
-      ts.libMap.set(lib, `lib.${lib}.d.ts`);
-    }
-    // we are caching in memory common type libraries that will be re-used by
-    // tsc on when the snapshot is restored
-    assert(
-      !!host.getSourceFile(
-        `${ASSETS_URL_PREFIX}${specifier}`,
-        ts.ScriptTarget.ESNext,
-      ),
-      `failed to load '${ASSETS_URL_PREFIX}${specifier}'`,
-    );
-  }
-  // this helps ensure as much as possible is in memory that is re-usable
-  // before the snapshotting is done, which helps unsure fast "startup" for
-  // subsequent uses of tsc in Deno.
-  const TS_SNAPSHOT_PROGRAM = ts.createProgram({
-    rootNames: [buildSpecifier],
-    options: SNAPSHOT_COMPILE_OPTIONS,
-    host,
-=======
       // keep going until there are no more affected files
     }
   }
@@ -1067,10 +204,11 @@
 
   performanceProgram({ program });
 
+  const checker = program.getProgram().getTypeChecker();
   ops.op_respond({
     diagnostics: fromTypeScriptDiagnostics(diagnostics),
+    ambientModules: checker.getAmbientModules().map((symbol) => symbol.name),
     stats: performanceEnd(),
->>>>>>> 9b633bfa
   });
   debug("<<< exec stop");
 }
