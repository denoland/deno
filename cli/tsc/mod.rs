--- conflicted
+++ resolved
@@ -115,19 +115,18 @@
 }
 
 fn get_asset_texts_from_new_runtime() -> Result<Vec<AssetText>, AnyError> {
-  deno_core::extension!(deno_cli_tsc, ops_fn = deno_ops,);
+  deno_core::extension!(
+    deno_cli_tsc,
+    ops_fn = deno_ops,
+    customizer = |ext: &mut deno_core::ExtensionBuilder| {
+      ext.force_op_registration();
+    },
+  );
 
   // the assets are stored within the typescript isolate, so take them out of there
   let mut runtime = JsRuntime::new(RuntimeOptions {
     startup_snapshot: Some(compiler_snapshot()),
-<<<<<<< HEAD
-    extensions: vec![Extension::builder("deno_cli_tsc")
-      .ops(get_tsc_ops())
-      .force_op_registration()
-      .build()],
-=======
     extensions: vec![deno_cli_tsc::init_ops()],
->>>>>>> e55b4487
     ..Default::default()
   });
   let global =
@@ -833,29 +832,6 @@
       }
     })
     .collect();
-<<<<<<< HEAD
-  let mut runtime = JsRuntime::new(RuntimeOptions {
-    startup_snapshot: Some(compiler_snapshot()),
-    extensions: vec![Extension::builder("deno_cli_tsc")
-      .ops(get_tsc_ops())
-      .force_op_registration()
-      .state(move |state| {
-        state.put(State::new(
-          request.graph.clone(),
-          request.hash_data.clone(),
-          request.maybe_npm_resolver.clone(),
-          request.maybe_tsbuildinfo.clone(),
-          root_map.clone(),
-          remapped_specifiers.clone(),
-          std::env::current_dir()
-            .context("Unable to get CWD")
-            .unwrap(),
-        ));
-      })
-      .build()],
-    ..Default::default()
-  });
-=======
 
   deno_core::extension!(deno_cli_tsc,
     ops_fn = deno_ops,
@@ -877,8 +853,10 @@
           .unwrap(),
       ));
     },
+    customizer = |ext: &mut deno_core::ExtensionBuilder| {
+      ext.force_op_registration();
+    },
   );
->>>>>>> e55b4487
 
   let startup_source = "globalThis.startup({ legacyFlag: false })";
   let request_value = json!({
