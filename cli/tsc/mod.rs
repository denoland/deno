--- conflicted
+++ resolved
@@ -813,44 +813,6 @@
   }
 }
 
-<<<<<<< HEAD
-#[op2(fast)]
-fn op_is_node_file(state: &mut OpState, #[string] path: &str) -> bool {
-  let state = state.borrow::<State>();
-  ModuleSpecifier::parse(path)
-    .ok()
-    .and_then(|specifier| {
-      state
-        .maybe_npm
-        .as_ref()
-        .map(|n| n.node_resolver.in_npm_package(&specifier))
-    })
-    .unwrap_or(false)
-}
-
-#[derive(Debug, Deserialize, Eq, PartialEq)]
-#[serde(rename_all = "camelCase")]
-struct RespondArgs {
-  pub diagnostics: Diagnostics,
-  pub ambient_modules: Vec<String>,
-  pub stats: Stats,
-}
-
-// TODO(bartlomieju): this mechanism is questionable.
-// Can't we use something more efficient here?
-#[op2]
-fn op_respond(state: &mut OpState, #[serde] args: RespondArgs) {
-  op_respond_inner(state, args)
-}
-
-#[inline]
-fn op_respond_inner(state: &mut OpState, args: RespondArgs) {
-  let state = state.borrow_mut::<State>();
-  state.maybe_response = Some(args);
-}
-
-=======
->>>>>>> 8c614169
 #[derive(Debug, Error, deno_error::JsError)]
 pub enum ExecError {
   #[class(generic)]
@@ -859,13 +821,10 @@
   #[class(inherit)]
   #[error(transparent)]
   Js(Box<deno_core::error::JsError>),
-<<<<<<< HEAD
-=======
 
   #[class(inherit)]
   #[error(transparent)]
   Go(#[from] go::ExecError),
->>>>>>> 8c614169
 }
 
 #[derive(Clone)]
