// Copyright 2018-2023 the Deno authors. All rights reserved. MIT license.

#![allow(non_upper_case_globals)]

use deno_runtime::deno_napi::*;
use libc::INT_MAX;
use v8::BackingStore;
use v8::UniqueRef;

use super::util::get_array_buffer_ptr;
use deno_runtime::deno_napi::function::create_function;
use deno_runtime::deno_napi::function::create_function_template;
use deno_runtime::deno_napi::function::CallbackInfo;
use std::ptr::NonNull;

#[macro_export]
macro_rules! check_env {
  ($env: expr) => {
    if $env.is_null() {
      return Err(Error::InvalidArg);
    }
  };
}

#[macro_export]
macro_rules! napi_to_v8 {
  ($val: ident) => {
    unsafe { transmute::<napi_value, v8::Local<v8::Value>>($val) }
  };
}

#[macro_export]
macro_rules! return_status_if_false {
  ($env: expr, $condition: expr, $status: ident) => {
    if !$condition {
      return Err(
        $crate::napi::js_native_api::napi_set_last_error(
          $env,
          $status,
          0,
          std::ptr::null_mut(),
        )
        .into(),
      );
    }
  };
}

#[macro_export]
macro_rules! check_new_from_utf8_len {
  ($env: expr, $result: expr, $str: expr, $len: expr) => {
    return_status_if_false!(
      $env,
      ($len == NAPI_AUTO_LENGTH) || $len <= INT_MAX as _,
      napi_invalid_arg
    );
    return_status_if_false!($env, !$str.is_null(), napi_invalid_arg);
    let string = if $len == NAPI_AUTO_LENGTH {
      let result = std::ffi::CStr::from_ptr($str as *const _).to_str();
      return_status_if_false!($env, result.is_ok(), napi_generic_failure);
      result.unwrap()
    } else {
      let string = std::slice::from_raw_parts($str, $len);
      let result = std::str::from_utf8(string);
      return_status_if_false!($env, result.is_ok(), napi_generic_failure);
      result.unwrap()
    };
    let env = unsafe { &mut *$env };
    let result = v8::String::new(&mut env.scope(), string);
    return_status_if_false!($env, result.is_some(), napi_generic_failure);
    $result = result.unwrap();
  };
}

#[macro_export]
macro_rules! check_new_from_utf8 {
  ($env: expr, $str: expr) => {
    $crate::check_new_from_utf8_len!(
      $env,
      $result,
      $str as *const u8,
      NAPI_AUTO_LENGTH
    );
  };
}

#[macro_export]
macro_rules! status_call {
  ($call: expr) => {
    let status = $call;
    if status != napi_ok {
      return Err(status.into());
    }
  };
}

// Macro to check napi arguments.
// If nullptr, return Err(Error::InvalidArg).
#[macro_export]
macro_rules! check_arg {
  ($env: expr, $ptr: expr) => {
    $crate::return_status_if_false!($env, !$ptr.is_null(), napi_invalid_arg);
  };
}

macro_rules! check_arg_option {
  ($env: expr, $opt: expr) => {
    $crate::return_status_if_false!($env, $opt.is_some(), napi_invalid_arg);
  };
}

fn napi_clear_last_error(env: *mut Env) {
  let env = unsafe { &mut *env };
  env.last_error.error_code = napi_ok;
  env.last_error.engine_error_code = 0;
  env.last_error.engine_reserved = std::ptr::null_mut();
  env.last_error.error_message = std::ptr::null_mut();
}

pub(crate) fn napi_set_last_error(
  env: *mut Env,
  error_code: napi_status,
  engine_error_code: i32,
  engine_reserved: *mut c_void,
) -> napi_status {
  let env = unsafe { &mut *env };
  env.last_error.error_code = error_code;
  env.last_error.engine_error_code = engine_error_code;
  env.last_error.engine_reserved = engine_reserved;
  error_code
}

/// Returns napi_value that represents a new JavaScript Array.
#[napi_sym::napi_sym]
fn napi_create_array(env: *mut Env, result: *mut napi_value) -> Result {
  check_env!(env);
  check_arg!(env, result);
  let env = unsafe { &mut *env };
  *result = v8::Array::new(&mut env.scope(), 0).into();
  Ok(())
}

#[napi_sym::napi_sym]
fn napi_create_array_with_length(
  env: *mut Env,
  len: i32,
  result: *mut napi_value,
) -> Result {
  check_env!(env);
  check_arg!(env, result);
  let env = unsafe { &mut *env };
  *result = v8::Array::new(&mut env.scope(), len).into();
  Ok(())
}

#[napi_sym::napi_sym]
fn napi_create_arraybuffer(
  env: *mut Env,
  len: usize,
  data: *mut *mut u8,
  result: *mut napi_value,
) -> Result {
  check_env!(env);
  check_arg!(env, result);
  let env = unsafe { &mut *env };

  let value = v8::ArrayBuffer::new(&mut env.scope(), len);
  if !data.is_null() {
    *data = get_array_buffer_ptr(value);
  }

  *result = value.into();
  Ok(())
}

#[napi_sym::napi_sym]
fn napi_create_bigint_int64(
  env: *mut Env,
  value: i64,
  result: *mut napi_value,
) -> Result {
  check_env!(env);
  check_arg!(env, result);
  let env = unsafe { &mut *env };
  *result = v8::BigInt::new_from_i64(&mut env.scope(), value).into();
  Ok(())
}

#[napi_sym::napi_sym]
fn napi_create_bigint_uint64(
  env: *mut Env,
  value: u64,
  result: *mut napi_value,
) -> Result {
  check_env!(env);
  check_arg!(env, result);
  let env = unsafe { &mut *env };
  *result = v8::BigInt::new_from_u64(&mut env.scope(), value).into();
  Ok(())
}

#[napi_sym::napi_sym]
fn napi_create_bigint_words(
  env: *mut Env,
  sign_bit: bool,
  words: *const u64,
  word_count: usize,
  result: *mut napi_value,
) -> Result {
  check_env!(env);
  check_arg!(env, words);
  let env = unsafe { &mut *env };
  check_arg!(env, result);

  if word_count > INT_MAX as _ {
    return Err(Error::InvalidArg);
  }

  match v8::BigInt::new_from_words(
    &mut env.scope(),
    sign_bit,
    std::slice::from_raw_parts(words, word_count),
  ) {
    Some(value) => {
      *result = value.into();
    }
    None => {
      return Err(Error::InvalidArg);
    }
  }

  Ok(())
}

#[napi_sym::napi_sym]
fn napi_create_buffer(
  env: *mut Env,
  len: usize,
  data: *mut *mut u8,
  result: *mut napi_value,
) -> Result {
  check_env!(env);
  let env = unsafe { &mut *env };
  let value = v8::ArrayBuffer::new(&mut env.scope(), len);
  if !data.is_null() {
    *data = get_array_buffer_ptr(value);
  }
  let value = v8::Uint8Array::new(&mut env.scope(), value, 0, len).unwrap();
  let value: v8::Local<v8::Value> = value.into();
  *result = value.into();
  Ok(())
}

#[napi_sym::napi_sym]
fn napi_create_buffer_copy(
  env: *mut Env,
  len: usize,
  data: *mut u8,
  result_data: *mut *mut u8,
  result: *mut napi_value,
) -> Result {
  check_env!(env);
  let env = unsafe { &mut *env };
  let value = v8::ArrayBuffer::new(&mut env.scope(), len);
  let ptr = get_array_buffer_ptr(value);
  std::ptr::copy(data, ptr, len);
  if !result_data.is_null() {
    *result_data = ptr;
  }
  let value = v8::Uint8Array::new(&mut env.scope(), value, 0, len).unwrap();
  let value: v8::Local<v8::Value> = value.into();
  *result = value.into();
  Ok(())
}

#[napi_sym::napi_sym]
fn napi_coerce_to_bool(
  env: *mut Env,
  value: napi_value,
  result: *mut napi_value,
) -> Result {
  check_env!(env);
  let env = unsafe { &mut *env };
  let value = napi_to_v8!(value);
  let coerced = value.to_boolean(&mut env.scope());
  let value: v8::Local<v8::Value> = coerced.into();
  *result = value.into();
  Ok(())
}

#[napi_sym::napi_sym]
fn napi_coerce_to_number(
  env: *mut Env,
  value: napi_value,
  result: *mut napi_value,
) -> Result {
  check_env!(env);
  let env = unsafe { &mut *env };
  let value = napi_to_v8!(value);
  let coerced = value
    .to_number(&mut env.scope())
    .ok_or(Error::NumberExpected)?;
  let value: v8::Local<v8::Value> = coerced.into();
  *result = value.into();
  Ok(())
}

#[napi_sym::napi_sym]
fn napi_coerce_to_object(
  env: *mut Env,
  value: napi_value,
  result: *mut napi_value,
) -> Result {
  check_env!(env);
  let env = unsafe { &mut *env };
  let value = napi_to_v8!(value);
  let coerced = value.to_object(&mut env.scope()).unwrap();
  let value: v8::Local<v8::Value> = coerced.into();
  *result = value.into();
  Ok(())
}

#[napi_sym::napi_sym]
fn napi_coerce_to_string(
  env: *mut Env,
  value: napi_value,
  result: *mut napi_value,
) -> Result {
  check_env!(env);
  let env = unsafe { &mut *env };
  let value = napi_to_v8!(value);
  let coerced = value.to_string(&mut env.scope()).unwrap();
  let value: v8::Local<v8::Value> = coerced.into();
  *result = value.into();
  Ok(())
}

#[napi_sym::napi_sym]
fn napi_create_dataview(
  env: *mut Env,
  len: usize,
  data: *mut *mut u8,
  byte_offset: usize,
  result: *mut napi_value,
) -> Result {
  check_env!(env);
  check_arg!(env, data);
  let env = unsafe { &mut *env };
  check_arg!(env, result);
  let value = v8::ArrayBuffer::new(&mut env.scope(), len);
  if !data.is_null() {
    *data = get_array_buffer_ptr(value);
  }
  let context = &mut env.scope().get_current_context();
  let global = context.global(&mut env.scope());
  let data_view_name = v8::String::new(&mut env.scope(), "DataView").unwrap();
  let data_view = global.get(&mut env.scope(), data_view_name.into()).unwrap();
  let data_view = v8::Local::<v8::Function>::try_from(data_view).unwrap();
  let byte_offset = v8::Number::new(&mut env.scope(), byte_offset as f64);
  let byte_length = v8::Number::new(&mut env.scope(), len as f64);
  let value = data_view
    .new_instance(
      &mut env.scope(),
      &[value.into(), byte_offset.into(), byte_length.into()],
    )
    .unwrap();
  let value: v8::Local<v8::Value> = value.into();
  *result = value.into();
  Ok(())
}

#[napi_sym::napi_sym]
fn napi_create_date(
  env: *mut Env,
  time: f64,
  result: *mut napi_value,
) -> Result {
  check_env!(env);
  let env = unsafe { &mut *env };
  let value: v8::Local<v8::Value> =
    v8::Date::new(&mut env.scope(), time).unwrap().into();
  *result = value.into();
  Ok(())
}

#[napi_sym::napi_sym]
fn napi_create_double(
  env: *mut Env,
  value: f64,
  result: *mut napi_value,
) -> Result {
  check_env!(env);
  check_arg!(env, result);
  let env = unsafe { &mut *env };
  *result = v8::Number::new(&mut env.scope(), value).into();
  Ok(())
}

fn set_error_code(
  scope: &mut v8::HandleScope,
  error: v8::Local<v8::Value>,
  code: napi_value,
  code_cstring: *const c_char,
) -> napi_status {
  if code.is_some() || !code_cstring.is_null() {
    let err_object: v8::Local<v8::Object> = error.try_into().unwrap();

    let code_value: v8::Local<v8::Value> = if code.is_some() {
      let mut code_value = napi_to_v8!(code);

      if !code_value.is_string() {
        return napi_string_expected;
      }

      code_value
    } else {
      // FIXME(bartlomieju): unsafe unwrap
      let code_string =
        unsafe { CStr::from_ptr(code_cstring).to_str().unwrap() };
      // FIXME(bartlomieju): unsafe unwrap
      let name = v8::String::new(scope, code_string).unwrap();
      name.into()
    };

    let code_key = v8::String::new(scope, "code").unwrap();

    if err_object.set(scope, code_key.into(), code_value).is_none() {
      return napi_generic_failure;
    }
  }

  napi_ok
}

#[napi_sym::napi_sym]
fn napi_create_error(
  env: *mut Env,
  code: napi_value,
  msg: napi_value,
  result: *mut napi_value,
) -> Result {
  {
    check_env!(env);
    check_arg_option!(env, msg);
    check_arg!(env, result);
    let env = unsafe { &mut *env };

    let mut message_value = napi_to_v8!(msg);
    return_status_if_false!(
      env,
      message_value.is_string(),
      napi_string_expected
    );

    let scope = &mut env.scope();
    let error_obj =
      v8::Exception::error(scope, message_value.try_into().unwrap());
    status_call!(set_error_code(scope, error_obj, code, std::ptr::null()));
    *result = error_obj.into();
  }
  napi_clear_last_error(env);
  Ok(())
}

#[napi_sym::napi_sym]
fn napi_create_type_error(
  env: *mut Env,
  code: napi_value,
  msg: napi_value,
  result: *mut napi_value,
) -> Result {
  {
    check_env!(env);
    check_arg_option!(env, msg);
    check_arg!(env, result);
    let env = unsafe { &mut *env };

    let mut message_value = napi_to_v8!(msg);
    return_status_if_false!(
      env,
      message_value.is_string(),
      napi_string_expected
    );
    let scope = &mut env.scope();
    let error_obj =
      v8::Exception::type_error(scope, message_value.try_into().unwrap());
    status_call!(set_error_code(scope, error_obj, code, std::ptr::null()));
    *result = error_obj.into();
  }
  napi_clear_last_error(env);
  Ok(())
}

#[napi_sym::napi_sym]
fn napi_create_range_error(
  env: *mut Env,
  code: napi_value,
  msg: napi_value,
  result: *mut napi_value,
) -> Result {
  {
    check_env!(env);
    check_arg_option!(env, msg);
    check_arg!(env, result);
    let env = unsafe { &mut *env };

    let mut message_value = napi_to_v8!(msg);
    return_status_if_false!(
      env,
      message_value.is_string(),
      napi_string_expected
    );
    let scope = &mut env.scope();
    let error_obj =
      v8::Exception::range_error(scope, message_value.try_into().unwrap());
    status_call!(set_error_code(scope, error_obj, code, std::ptr::null()));
    *result = error_obj.into();
  }
  napi_clear_last_error(env);
  Ok(())
}

#[napi_sym::napi_sym]
fn napi_create_external(
  env: *mut Env,
  value: *mut c_void,
  _finalize_cb: napi_finalize,
  _finalize_hint: *mut c_void,
  result: *mut napi_value,
) -> Result {
  check_env!(env);
  let env = unsafe { &mut *env };
  let value: v8::Local<v8::Value> =
    v8::External::new(&mut env.scope(), value).into();
  // TODO: finalization
  *result = value.into();
  Ok(())
}

pub type BackingStoreDeleterCallback = unsafe extern "C" fn(
  data: *mut c_void,
  byte_length: usize,
  deleter_data: *mut c_void,
);
extern "C" {
  fn v8__ArrayBuffer__NewBackingStore__with_data(
    data: *mut c_void,
    byte_length: usize,
    deleter: BackingStoreDeleterCallback,
    deleter_data: *mut c_void,
  ) -> *mut BackingStore;
}

pub extern "C" fn backing_store_deleter_callback(
  data: *mut c_void,
  byte_length: usize,
  _deleter_data: *mut c_void,
) {
  let slice_ptr = ptr::slice_from_raw_parts_mut(data as *mut u8, byte_length);
  let b = unsafe { Box::from_raw(slice_ptr) };
  drop(b);
}

#[napi_sym::napi_sym]
fn napi_create_external_arraybuffer(
  env: *mut Env,
  data: *mut c_void,
  byte_length: usize,
  _finalize_cb: napi_finalize,
  finalize_hint: *mut c_void,
  result: *mut napi_value,
) -> Result {
  check_env!(env);
  let env = unsafe { &mut *env };
  let _slice = std::slice::from_raw_parts(data as *mut u8, byte_length);
  // TODO: finalization
  let store: UniqueRef<BackingStore> =
    transmute(v8__ArrayBuffer__NewBackingStore__with_data(
      data,
      byte_length,
      backing_store_deleter_callback,
      finalize_hint,
    ));

  let ab =
    v8::ArrayBuffer::with_backing_store(&mut env.scope(), &store.make_shared());
  let value: v8::Local<v8::Value> = ab.into();
  *result = value.into();
  Ok(())
}

#[napi_sym::napi_sym]
fn napi_create_external_buffer(
  env: *mut Env,
  byte_length: isize,
  data: *mut c_void,
  _finalize_cb: napi_finalize,
  _finalize_hint: *mut c_void,
  result: *mut napi_value,
) -> Result {
  check_env!(env);
  let env = unsafe { &mut *env };
  let slice = if byte_length == -1 {
    std::ffi::CStr::from_ptr(data as *const _).to_bytes()
  } else {
    std::slice::from_raw_parts(data as *mut u8, byte_length as usize)
  };
  // TODO: make this not copy the slice
  // TODO: finalization
  let store = v8::ArrayBuffer::new_backing_store_from_boxed_slice(
    slice.to_vec().into_boxed_slice(),
  );
  let ab =
    v8::ArrayBuffer::with_backing_store(&mut env.scope(), &store.make_shared());
  let value =
    v8::Uint8Array::new(&mut env.scope(), ab, 0, slice.len()).unwrap();
  let value: v8::Local<v8::Value> = value.into();
  *result = value.into();
  Ok(())
}

#[napi_sym::napi_sym]
fn napi_create_function(
  env: *mut Env,
  name: *const u8,
  length: usize,
  cb: napi_callback,
  cb_info: napi_callback_info,
  result: *mut napi_value,
) -> Result {
  check_env!(env);
  check_arg!(env, result);
  check_arg_option!(env, cb);
  check_arg!(env, name);

  if length > INT_MAX as _ {
    return Err(Error::InvalidArg);
  }

  let name = std::slice::from_raw_parts(name, length);
  // If it ends with NULL
  let name = if name[name.len() - 1] == 0 {
    std::str::from_utf8_unchecked(&name[0..name.len() - 1])
  } else {
    std::str::from_utf8_unchecked(name)
  };

  *result = create_function(env, Some(name), cb, cb_info).into();
  Ok(())
}

#[napi_sym::napi_sym]
fn napi_create_int32(
  env: *mut Env,
  value: i32,
  result: *mut napi_value,
) -> Result {
  check_env!(env);
  check_arg!(env, result);
  let env = unsafe { &mut *env };
  *result = v8::Integer::new(&mut env.scope(), value).into();
  Ok(())
}

#[napi_sym::napi_sym]
fn napi_create_uint32(
  env: *mut Env,
  value: u32,
  result: *mut napi_value,
) -> Result {
  check_env!(env);
  check_arg!(env, result);
  let env = unsafe { &mut *env };
  *result = v8::Integer::new_from_unsigned(&mut env.scope(), value).into();
  Ok(())
}

#[napi_sym::napi_sym]
fn napi_create_int64(
  env: *mut Env,
  value: i64,
  result: *mut napi_value,
) -> Result {
  check_env!(env);
  check_arg!(env, result);
  let env = unsafe { &mut *env };
  *result = v8::Number::new(&mut env.scope(), value as f64).into();
  Ok(())
}

#[napi_sym::napi_sym]
fn napi_create_object(env: *mut Env, result: *mut napi_value) -> Result {
  check_env!(env);
  let env = unsafe { &mut *env };
  let object = v8::Object::new(&mut env.scope());
  *result = object.into();
  Ok(())
}

#[napi_sym::napi_sym]
fn napi_create_promise(
  env: *mut Env,
  deferred: *mut napi_deferred,
  promise_out: *mut napi_value,
) -> Result {
  check_env!(env);
  let env = unsafe { &mut *env };
  let resolver = v8::PromiseResolver::new(&mut env.scope()).unwrap();
  let mut global = v8::Global::new(&mut env.scope(), resolver);
  let mut global_ptr = global.into_raw();
  let promise = resolver.get_promise(&mut env.scope());
  *deferred = global_ptr.as_mut() as *mut _ as napi_deferred;
  *promise_out = promise.into();

  Ok(())
}

#[napi_sym::napi_sym]
fn napi_create_reference(
  env: *mut Env,
  value: napi_value,
  _initial_refcount: u32,
  result: *mut napi_ref,
) -> Result {
  check_env!(env);
  let env = unsafe { &mut *env };

  let value = napi_to_v8!(value);
  let global = v8::Global::new(&mut env.scope(), value);
  let mut global_ptr = global.into_raw();
  *result = transmute::<NonNull<v8::Value>, napi_ref>(global_ptr);
  Ok(())
}

#[napi_sym::napi_sym]
fn napi_create_string_latin1(
  env: *mut Env,
  string: *const u8,
  length: usize,
  result: *mut napi_value,
) -> Result {
  check_env!(env);
  let env = unsafe { &mut *env };
  if length > 0 {
    check_arg!(env, string);
  }
  check_arg!(env, result);
  return_status_if_false!(
    env,
    (length == NAPI_AUTO_LENGTH) || length <= INT_MAX as _,
    napi_invalid_arg
  );

  let string = if length == NAPI_AUTO_LENGTH {
    std::ffi::CStr::from_ptr(string as *const _)
      .to_str()
      .unwrap()
      .as_bytes()
  } else {
    std::slice::from_raw_parts(string, length)
  };
  match v8::String::new_from_one_byte(
    &mut env.scope(),
    string,
    v8::NewStringType::Normal,
  ) {
    Some(v8str) => {
      *result = v8str.into();
    }
    None => return Err(Error::GenericFailure),
  }

  Ok(())
}

#[napi_sym::napi_sym]
fn napi_create_string_utf16(
  env: *mut Env,
  string: *const u16,
  length: usize,
  result: *mut napi_value,
) -> Result {
  check_env!(env);
  let env = unsafe { &mut *env };
  if length > 0 {
    check_arg!(env, string);
  }
  check_arg!(env, result);
  return_status_if_false!(
    env,
    (length == NAPI_AUTO_LENGTH) || length <= INT_MAX as _,
    napi_invalid_arg
  );

  let string = if length == NAPI_AUTO_LENGTH {
    let s = std::ffi::CStr::from_ptr(string as *const _)
      .to_str()
      .unwrap();
    std::slice::from_raw_parts(s.as_ptr() as *const u16, s.len())
  } else {
    std::slice::from_raw_parts(string, length)
  };

  match v8::String::new_from_two_byte(
    &mut env.scope(),
    string,
    v8::NewStringType::Normal,
  ) {
    Some(v8str) => {
      *result = v8str.into();
    }
    None => return Err(Error::GenericFailure),
  }
  Ok(())
}

#[napi_sym::napi_sym]
fn napi_create_string_utf8(
  env: *mut Env,
  string: *const u8,
  length: usize,
  result: *mut napi_value,
) -> Result {
  check_env!(env);
  let env = unsafe { &mut *env };
  if length > 0 {
    check_arg!(env, string);
  }
  check_arg!(env, result);
  return_status_if_false!(
    env,
    (length == NAPI_AUTO_LENGTH) || length <= INT_MAX as _,
    napi_invalid_arg
  );

  let string = if length == NAPI_AUTO_LENGTH {
    std::ffi::CStr::from_ptr(string as *const _)
      .to_str()
      .unwrap()
  } else {
    let string = std::slice::from_raw_parts(string, length);
    std::str::from_utf8(string).unwrap()
  };
  let v8str = v8::String::new(&mut env.scope(), string).unwrap();
  *result = v8str.into();

  Ok(())
}

#[napi_sym::napi_sym]
fn napi_create_symbol(
  env: *mut Env,
  description: napi_value,
  result: *mut napi_value,
) -> Result {
  check_env!(env);
  check_arg!(env, result);
  let env = unsafe { &mut *env };

  let scope = &mut env.scope();
  let description = description
    .map(|d| match d.to_string(scope) {
      Some(s) => Ok(s),
      None => Err(Error::StringExpected),
    })
    .transpose()?;
  *result = v8::Symbol::new(scope, description).into();
  Ok(())
}

#[napi_sym::napi_sym]
fn napi_create_typedarray(
  env: *mut Env,
  ty: napi_typedarray_type,
  length: usize,
  arraybuffer: napi_value,
  byte_offset: usize,
  result: *mut napi_value,
) -> Result {
  check_env!(env);
  let env = unsafe { &mut *env };
  let ab = napi_to_v8!(arraybuffer);
  let ab = v8::Local::<v8::ArrayBuffer>::try_from(ab).unwrap();
  let typedarray: v8::Local<v8::Value> = match ty {
    napi_uint8_array => {
      v8::Uint8Array::new(&mut env.scope(), ab, byte_offset, length)
        .unwrap()
        .into()
    }
    napi_uint8_clamped_array => {
      v8::Uint8ClampedArray::new(&mut env.scope(), ab, byte_offset, length)
        .unwrap()
        .into()
    }
    napi_int8_array => {
      v8::Int8Array::new(&mut env.scope(), ab, byte_offset, length)
        .unwrap()
        .into()
    }
    napi_uint16_array => {
      v8::Uint16Array::new(&mut env.scope(), ab, byte_offset, length)
        .unwrap()
        .into()
    }
    napi_int16_array => {
      v8::Int16Array::new(&mut env.scope(), ab, byte_offset, length)
        .unwrap()
        .into()
    }
    napi_uint32_array => {
      v8::Uint32Array::new(&mut env.scope(), ab, byte_offset, length)
        .unwrap()
        .into()
    }
    napi_int32_array => {
      v8::Int32Array::new(&mut env.scope(), ab, byte_offset, length)
        .unwrap()
        .into()
    }
    napi_float32_array => {
      v8::Float32Array::new(&mut env.scope(), ab, byte_offset, length)
        .unwrap()
        .into()
    }
    napi_float64_array => {
      v8::Float64Array::new(&mut env.scope(), ab, byte_offset, length)
        .unwrap()
        .into()
    }
    napi_bigint64_array => {
      v8::BigInt64Array::new(&mut env.scope(), ab, byte_offset, length)
        .unwrap()
        .into()
    }
    napi_biguint64_array => {
      v8::BigUint64Array::new(&mut env.scope(), ab, byte_offset, length)
        .unwrap()
        .into()
    }
    _ => {
      return Err(Error::InvalidArg);
    }
  };
  *result = typedarray.into();
  Ok(())
}

#[napi_sym::napi_sym]
fn napi_make_callback(
  env: *mut Env,
  async_context: *mut c_void,
  recv: napi_value,
  func: napi_value,
  argc: isize,
  argv: *const napi_value,
  result: *mut napi_value,
) -> Result {
  check_env!(env);
  let env = unsafe { &mut *env };
  check_arg_option!(env, recv);
  if argc > 0 {
    check_arg!(env, argv);
  }

  if !async_context.is_null() {
    log::info!("napi_make_callback: async_context is not supported");
  }

  let recv = napi_to_v8!(recv);
  let func = napi_to_v8!(func);

  let func = v8::Local::<v8::Function>::try_from(func)
    .map_err(|_| Error::FunctionExpected)?;
  let argv: &[v8::Local<v8::Value>] =
    transmute(std::slice::from_raw_parts(argv, argc as usize));
  let ret = func.call(&mut env.scope(), recv, argv);
  *result = transmute::<Option<v8::Local<v8::Value>>, napi_value>(ret);
  Ok(())
}

#[napi_sym::napi_sym]
fn napi_get_value_bigint_int64(
  env: *mut Env,
  value: napi_value,
  result: *mut i64,
) -> Result {
  check_env!(env);
  let env = unsafe { &mut *env };
  let value = napi_to_v8!(value);
  let bigint = value.to_big_int(&mut env.scope()).unwrap();
  *result = bigint.i64_value().0;
  Ok(())
}

#[napi_sym::napi_sym]
fn napi_get_value_bigint_uint64(
  env: *mut Env,
  value: napi_value,
  result: *mut u64,
) -> Result {
  check_env!(env);
  let env = unsafe { &mut *env };
  let value = napi_to_v8!(value);
  let bigint = value.to_big_int(&mut env.scope()).unwrap();
  *result = bigint.u64_value().0;
  Ok(())
}

#[napi_sym::napi_sym]
fn napi_get_value_bigint_words(
  env: *mut Env,
  value: napi_value,
  sign_bit: *mut i32,
  size: *mut usize,
  out_words: *mut u64,
) -> Result {
  check_env!(env);
  let env = unsafe { &mut *env };

  let value = napi_to_v8!(value);
  let bigint = value.to_big_int(&mut env.scope()).unwrap();

  let out_words = std::slice::from_raw_parts_mut(out_words, *size);
  let mut words = Vec::with_capacity(bigint.word_count());
  let (sign, _) = bigint.to_words_array(words.as_mut_slice());
  *sign_bit = sign as i32;

  for (i, word) in out_words.iter_mut().enumerate() {
    *word = words[i];
  }

  Ok(())
}

#[napi_sym::napi_sym]
fn napi_get_value_bool(
  env: *mut Env,
  value: napi_value,
  result: *mut bool,
) -> Result {
  check_env!(env);
  let env = unsafe { &mut *env };
  let value = napi_to_v8!(value);
  *result = value.boolean_value(&mut env.scope());
  Ok(())
}

#[napi_sym::napi_sym]
fn napi_get_value_double(
  env: *mut Env,
  value: napi_value,
  result: *mut f64,
) -> Result {
  check_env!(env);
  let env = unsafe { &mut *env };
  let value = napi_to_v8!(value);
  return_status_if_false!(env, value.is_number(), napi_number_expected);
  *result = value.number_value(&mut env.scope()).unwrap();
  Ok(())
}

#[napi_sym::napi_sym]
fn napi_get_value_external(
  _env: *mut Env,
  value: napi_value,
  result: *mut *mut c_void,
) -> Result {
  let value = napi_to_v8!(value);
  let ext = v8::Local::<v8::External>::try_from(value).unwrap();
  *result = ext.value();
  Ok(())
}

#[napi_sym::napi_sym]
fn napi_get_value_int32(
  env: *mut Env,
  value: napi_value,
  result: *mut i32,
) -> Result {
  check_env!(env);
  let env = unsafe { &mut *env };
  let value = napi_to_v8!(value);
  *result = value.int32_value(&mut env.scope()).unwrap();
  Ok(())
}

#[napi_sym::napi_sym]
fn napi_get_value_int64(
  env: *mut Env,
  value: napi_value,
  result: *mut i64,
) -> Result {
  check_env!(env);
  let env = unsafe { &mut *env };
  let value = napi_to_v8!(value);
  *result = value.integer_value(&mut env.scope()).unwrap();
  Ok(())
}

#[napi_sym::napi_sym]
fn napi_get_value_string_latin1(
  env: *mut Env,
  value: napi_value,
  buf: *mut u8,
  bufsize: usize,
  result: *mut usize,
) -> Result {
  check_env!(env);
  let env = unsafe { &mut *env };

  let value = napi_to_v8!(value);

  if !value.is_string() && !value.is_string_object() {
    return Err(Error::StringExpected);
  }

  let v8str = value.to_string(&mut env.scope()).unwrap();
  let string_len = v8str.utf8_length(&mut env.scope());

  if buf.is_null() {
    *result = string_len;
  } else if bufsize != 0 {
    let buffer = std::slice::from_raw_parts_mut(buf, bufsize - 1);
    let copied = v8str.write_one_byte(
      &mut env.scope(),
      buffer,
      0,
      v8::WriteOptions::NO_NULL_TERMINATION,
    );
    buf.add(copied).write(0);
    if !result.is_null() {
      *result = copied;
    }
  } else if !result.is_null() {
    *result = string_len;
  }

  Ok(())
}

#[napi_sym::napi_sym]
fn napi_get_value_string_utf8(
  env: *mut Env,
  value: napi_value,
  buf: *mut u8,
  bufsize: usize,
  result: *mut usize,
) -> Result {
  check_env!(env);
  let env = unsafe { &mut *env };

  let value = napi_to_v8!(value);

  if !value.is_string() && !value.is_string_object() {
    return Err(Error::StringExpected);
  }

  let v8str = value.to_string(&mut env.scope()).unwrap();
  let string_len = v8str.utf8_length(&mut env.scope());

  if buf.is_null() {
    *result = string_len;
  } else if bufsize != 0 {
    let buffer = std::slice::from_raw_parts_mut(buf, bufsize - 1);
    let copied = v8str.write_utf8(
      &mut env.scope(),
      buffer,
      None,
      v8::WriteOptions::NO_NULL_TERMINATION
        | v8::WriteOptions::REPLACE_INVALID_UTF8,
    );
    buf.add(copied).write(0);
    if !result.is_null() {
      *result = copied;
    }
  } else if !result.is_null() {
    *result = string_len;
  }

  Ok(())
}

#[napi_sym::napi_sym]
fn napi_get_value_string_utf16(
  env: *mut Env,
  value: napi_value,
  buf: *mut u16,
  bufsize: usize,
  result: *mut usize,
) -> Result {
  check_env!(env);
  let env = unsafe { &mut *env };

  let value = napi_to_v8!(value);

  if !value.is_string() && !value.is_string_object() {
    return Err(Error::StringExpected);
  }

  let v8str = value.to_string(&mut env.scope()).unwrap();
  let string_len = v8str.length();

  if buf.is_null() {
    *result = string_len;
  } else if bufsize != 0 {
    let buffer = std::slice::from_raw_parts_mut(buf, bufsize - 1);
    let copied = v8str.write(
      &mut env.scope(),
      buffer,
      0,
      v8::WriteOptions::NO_NULL_TERMINATION,
    );
    buf.add(copied).write(0);
    if !result.is_null() {
      *result = copied;
    }
  } else if !result.is_null() {
    *result = string_len;
  }

  Ok(())
}

#[napi_sym::napi_sym]
fn napi_get_value_uint32(
  env: *mut Env,
  value: napi_value,
  result: *mut u32,
) -> Result {
  check_env!(env);
  let env = unsafe { &mut *env };
  let value = napi_to_v8!(value);
  *result = value.uint32_value(&mut env.scope()).unwrap();
  Ok(())
}

// TODO
#[napi_sym::napi_sym]
fn napi_add_finalizer(
  _env: *mut Env,
  _js_object: napi_value,
  _native_object: *const c_void,
  _finalize_cb: napi_finalize,
  _finalize_hint: *const c_void,
  _result: *mut napi_ref,
) -> Result {
  log::info!("napi_add_finalizer is not yet supported.");
  Ok(())
}

#[napi_sym::napi_sym]
fn napi_adjust_external_memory(
  env: *mut Env,
  change_in_bytes: i64,
  adjusted_value: &mut i64,
) -> Result {
  check_env!(env);
  let env = unsafe { &mut *env };
  let isolate = &mut *env.isolate_ptr;
  *adjusted_value =
    isolate.adjust_amount_of_external_allocated_memory(change_in_bytes);
  Ok(())
}

#[napi_sym::napi_sym]
fn napi_call_function(
  env: *mut Env,
  recv: napi_value,
  func: napi_value,
  argc: usize,
  argv: *const napi_value,
  result: *mut napi_value,
) -> Result {
  check_env!(env);
  let env = unsafe { &mut *env };
  let recv = napi_to_v8!(recv);
  let func = napi_to_v8!(func);
  let func = v8::Local::<v8::Function>::try_from(func)
    .map_err(|_| Error::FunctionExpected)?;

  let argv: &[v8::Local<v8::Value>] =
    transmute(std::slice::from_raw_parts(argv, argc));
  let ret = func.call(&mut env.scope(), recv, argv);
  if !result.is_null() {
    *result = transmute::<Option<v8::Local<v8::Value>>, napi_value>(ret);
  }

  Ok(())
}

#[napi_sym::napi_sym]
fn napi_close_escapable_handle_scope(
  env: *mut Env,
  _scope: napi_escapable_handle_scope,
) -> Result {
  let mut _env = &mut *(env as *mut Env);
  // TODO: do this properly
  Ok(())
}

#[napi_sym::napi_sym]
fn napi_close_handle_scope(env: *mut Env, scope: napi_handle_scope) -> Result {
  let env = &mut *(env as *mut Env);
  if env.open_handle_scopes == 0 {
    return Err(Error::HandleScopeMismatch);
  }
  let _scope = &mut *(scope as *mut v8::HandleScope);
  env.open_handle_scopes -= 1;
  Ok(())
}

#[napi_sym::napi_sym]
fn napi_define_class(
  env_ptr: *mut Env,
  name: *const c_char,
  length: isize,
  constructor: napi_callback,
  callback_data: *mut c_void,
  property_count: usize,
  properties: *const napi_property_descriptor,
  result: *mut napi_value,
) -> Result {
  let env: &mut Env = env_ptr.as_mut().ok_or(Error::InvalidArg)?;
  check_arg!(env, result);
  check_arg_option!(env, constructor);

  if property_count > 0 {
    check_arg!(env, properties);
  }

  let name = if length == -1 {
    std::ffi::CStr::from_ptr(name)
      .to_str()
      .map_err(|_| Error::InvalidArg)?
  } else {
    let slice = std::slice::from_raw_parts(name as *const u8, length as usize);
    std::str::from_utf8(slice).unwrap()
  };

  let tpl =
    create_function_template(env_ptr, Some(name), constructor, callback_data);

  let scope = &mut env.scope();
  let napi_properties: &[napi_property_descriptor] =
    std::slice::from_raw_parts(properties, property_count);
  let mut static_property_count = 0;

  for p in napi_properties {
    if p.attributes & napi_static != 0 {
      // Will be handled below
      static_property_count += 1;
      continue;
    }

    let name = if !p.utf8name.is_null() {
      let name_str = CStr::from_ptr(p.utf8name).to_str().unwrap();
      v8::String::new(scope, name_str).unwrap()
    } else {
      transmute::<napi_value, v8::Local<v8::String>>(p.name)
    };

    let method = p.method;
    let getter = p.getter;
    let setter = p.setter;

    if getter.is_some() || setter.is_some() {
      let getter: Option<v8::Local<v8::FunctionTemplate>> = if getter.is_some()
      {
        Some(create_function_template(env_ptr, None, p.getter, p.data))
      } else {
        None
      };
      let setter: Option<v8::Local<v8::FunctionTemplate>> = if setter.is_some()
      {
        Some(create_function_template(env_ptr, None, p.setter, p.data))
      } else {
        None
      };

      let mut accessor_property = v8::NONE;
      if getter.is_some()
        && setter.is_some()
        && (p.attributes & napi_writable) == 0
      {
        accessor_property = accessor_property | v8::READ_ONLY;
      }
      if p.attributes & napi_enumerable == 0 {
        accessor_property = accessor_property | v8::DONT_ENUM;
      }
      if p.attributes & napi_configurable == 0 {
        accessor_property = accessor_property | v8::DONT_DELETE;
      }

      let proto = tpl.prototype_template(scope);
      proto.set_accessor_property(
        name.into(),
        getter,
        setter,
        accessor_property,
      );
    } else if method.is_some() {
      let function = create_function_template(env_ptr, None, p.method, p.data);
      let proto = tpl.prototype_template(scope);
      proto.set(name.into(), function.into());
    } else {
      let proto = tpl.prototype_template(scope);
      proto.set(
        name.into(),
        transmute::<napi_value, v8::Local<v8::Data>>(p.value),
      );
    }
  }

  let value: v8::Local<v8::Value> = tpl.get_function(scope).unwrap().into();
  *result = value.into();

  if static_property_count > 0 {
    let mut static_descriptors = Vec::with_capacity(static_property_count);

    for p in napi_properties {
      if p.attributes & napi_static != 0 {
        static_descriptors.push(*p);
      }
    }

    let res = napi_define_properties(
      env_ptr,
      *result,
      static_descriptors.len(),
      static_descriptors.as_ptr() as *const napi_property_descriptor,
    );

    napi_status_to_result(res)?;
  }

  Ok(())
}

fn napi_status_to_result(status: napi_status) -> Result {
  if status == napi_ok {
    Ok(())
  } else {
    Err(status.into())
  }
}

#[napi_sym::napi_sym]
fn napi_define_properties(
  env_ptr: *mut Env,
  obj: napi_value,
  property_count: usize,
  properties: *const napi_property_descriptor,
) -> Result {
  let env: &mut Env = env_ptr.as_mut().ok_or(Error::InvalidArg)?;
  let scope = &mut env.scope();
  let object = transmute::<napi_value, v8::Local<v8::Object>>(obj);
  let properties = std::slice::from_raw_parts(properties, property_count);
  for property in properties {
    let name = if !property.utf8name.is_null() {
      let name_str = CStr::from_ptr(property.utf8name);
      let name_str = name_str.to_str().unwrap();
      v8::String::new(scope, name_str).unwrap()
    } else {
      transmute::<napi_value, v8::Local<v8::String>>(property.name)
    };

    let method_ptr = property.method;

    if method_ptr.is_some() {
      let function: v8::Local<v8::Value> = {
        let function =
          create_function(env_ptr, None, property.method, property.data);
        function.into()
      };
      object.set(scope, name.into(), function).unwrap();
    }
  }

  Ok(())
}

#[napi_sym::napi_sym]
fn napi_delete_element(
  env: *mut Env,
  value: napi_value,
  index: u32,
  result: *mut bool,
) -> Result {
  check_env!(env);
  let env = unsafe { &mut *env };
  let value = napi_to_v8!(value);
  let obj = value.to_object(&mut env.scope()).unwrap();
  *result = obj.delete_index(&mut env.scope(), index).unwrap_or(false);
  Ok(())
}

#[napi_sym::napi_sym]
fn napi_delete_property(
  env: *mut Env,
  object: napi_value,
  key: napi_value,
  result: *mut bool,
) -> Result {
  check_env!(env);
  let env = unsafe { &mut *env };
  check_arg_option!(env, key);
  check_arg!(env, result);

  let scope = &mut env.scope();
  let object = object
    .map(|o| o.to_object(scope))
    .flatten()
    .ok_or(Error::InvalidArg)?;

  *result = object
    .delete(scope, key.unwrap_unchecked())
    .ok_or(Error::GenericFailure)?;
  Ok(())
}

// TODO: properly implement ref counting stuff
#[napi_sym::napi_sym]
fn napi_delete_reference(env: *mut Env, _nref: napi_ref) -> Result {
  let mut _env = &mut *(env as *mut Env);
  Ok(())
}

#[napi_sym::napi_sym]
fn napi_detach_arraybuffer(_env: *mut Env, value: napi_value) -> Result {
  let value = napi_to_v8!(value);
  let ab = v8::Local::<v8::ArrayBuffer>::try_from(value).unwrap();
  ab.detach(None);
  Ok(())
}

#[napi_sym::napi_sym]
fn napi_escape_handle<'s>(
  _env: *mut Env,
  _handle_scope: napi_escapable_handle_scope,
  escapee: napi_value<'s>,
  result: *mut napi_value<'s>,
) -> Result {
  // TODO
  *result = escapee;
  Ok(())
}

#[napi_sym::napi_sym]
fn napi_get_all_property_names(_env: *mut Env) -> Result {
  // TODO
  Ok(())
}

#[napi_sym::napi_sym]
fn napi_get_and_clear_last_exception(
  env: *mut Env,
  result: *mut napi_value,
) -> Result {
  check_env!(env);
  let env = unsafe { &mut *env };
  // TODO: just return undefined for now we don't cache
  // exceptions in env.
  let value: v8::Local<v8::Value> = v8::undefined(&mut env.scope()).into();
  *result = value.into();
  Ok(())
}

#[napi_sym::napi_sym]
fn napi_get_array_length(
  _env: *mut Env,
  value: napi_value,
  result: *mut u32,
) -> Result {
  let value = napi_to_v8!(value);
  *result = v8::Local::<v8::Array>::try_from(value).unwrap().length();
  Ok(())
}

#[napi_sym::napi_sym]
fn napi_get_arraybuffer_info(
  _env: *mut Env,
  value: napi_value,
  data: *mut *mut u8,
  length: *mut usize,
) -> Result {
  let value = napi_to_v8!(value);
  let buf = v8::Local::<v8::ArrayBuffer>::try_from(value).unwrap();
  if !data.is_null() {
    *data = get_array_buffer_ptr(buf);
  }
  if !length.is_null() {
    *length = buf.byte_length();
  }
  Ok(())
}

#[napi_sym::napi_sym]
fn napi_get_boolean(
  env: *mut Env,
  value: bool,
  result: *mut napi_value,
) -> Result {
  check_env!(env);
  check_arg!(env, result);
  let env = unsafe { &mut *env };
  *result = v8::Boolean::new(env.isolate(), value).into();
  Ok(())
}

#[napi_sym::napi_sym]
fn napi_get_buffer_info(
  env: *mut Env,
  value: napi_value,
  data: *mut *mut u8,
  length: *mut usize,
) -> Result {
  check_env!(env);
  let env = unsafe { &mut *env };
  let value = napi_to_v8!(value);
  let buf = v8::Local::<v8::Uint8Array>::try_from(value).unwrap();
  let buffer_name = v8::String::new(&mut env.scope(), "buffer").unwrap();
  let abuf = v8::Local::<v8::ArrayBuffer>::try_from(
    buf.get(&mut env.scope(), buffer_name.into()).unwrap(),
  )
  .unwrap();
  if !data.is_null() {
    *data = get_array_buffer_ptr(abuf);
  }
  if !length.is_null() {
    *length = abuf.byte_length();
  }
  Ok(())
}

#[napi_sym::napi_sym]
fn napi_get_cb_info(
  env: *mut Env,
  cbinfo: napi_callback_info,
  argc: *mut i32,
  argv: *mut napi_value,
  this_arg: *mut napi_value,
  cb_data: *mut *mut c_void,
) -> Result {
  let _: &mut Env = env.as_mut().ok_or(Error::InvalidArg)?;
  check_arg!(env, cbinfo);

  let cbinfo: &CallbackInfo = &*(cbinfo as *const CallbackInfo);
  let args = &*(cbinfo.args as *const v8::FunctionCallbackArguments);

  if !cb_data.is_null() {
    *cb_data = cbinfo.cb_info;
  }

  if !this_arg.is_null() {
    let mut this = args.this();
    *this_arg = this.into();
  }

  let len = args.length();
  let mut v_argc = len;
  if !argc.is_null() {
    *argc = len;
  }

  if !argv.is_null() {
    let mut v_argv = std::slice::from_raw_parts_mut(argv, v_argc as usize);
    for i in 0..v_argc {
      let mut arg = args.get(i);
      v_argv[i as usize] = arg.into();
    }
  }

  Ok(())
}

#[napi_sym::napi_sym]
fn napi_get_dataview_info(
  env: *mut Env,
  value: napi_value,
  data: *mut *mut u8,
  length: *mut usize,
) -> Result {
  check_env!(env);
  let env = unsafe { &mut *env };
  let value = napi_to_v8!(value);
  let buf = v8::Local::<v8::DataView>::try_from(value).unwrap();
  let buffer_name = v8::String::new(&mut env.scope(), "buffer").unwrap();
  let abuf = v8::Local::<v8::ArrayBuffer>::try_from(
    buf.get(&mut env.scope(), buffer_name.into()).unwrap(),
  )
  .unwrap();
  if !data.is_null() {
    *data = get_array_buffer_ptr(abuf);
  }
  *length = abuf.byte_length();
  Ok(())
}

#[napi_sym::napi_sym]
fn napi_get_date_value(
  env: *mut Env,
  value: napi_value,
  result: *mut f64,
) -> Result {
  check_env!(env);
  let value = napi_to_v8!(value);
  return_status_if_false!(env, value.is_date(), napi_date_expected);
  let env = unsafe { &mut *env };
  let date = v8::Local::<v8::Date>::try_from(value).unwrap();
  // TODO: should be value of
  *result = date.number_value(&mut env.scope()).unwrap();
  Ok(())
}

#[napi_sym::napi_sym]
fn napi_get_element(
  env: *mut Env,
  object: napi_value,
  index: u32,
  result: *mut napi_value,
) -> Result {
  check_env!(env);
  let env = unsafe { &mut *env };
  let object = napi_to_v8!(object);
  let array = v8::Local::<v8::Array>::try_from(object).unwrap();
  let value: v8::Local<v8::Value> =
    array.get_index(&mut env.scope(), index).unwrap();
  *result = value.into();
  Ok(())
}

#[napi_sym::napi_sym]
fn napi_get_global(env: *mut Env, result: *mut napi_value) -> Result {
  check_env!(env);
  let env = unsafe { &mut *env };

  let context = &mut env.scope().get_current_context();
  let global = context.global(&mut env.scope());
  let value: v8::Local<v8::Value> = global.into();
  *result = value.into();
  Ok(())
}

#[napi_sym::napi_sym]
fn napi_get_instance_data(env: *mut Env, result: *mut *mut c_void) -> Result {
  let env = &mut *(env as *mut Env);
  let shared = env.shared();
  *result = shared.instance_data;
  Ok(())
}

// TODO(bartlomieju): this function is broken
#[napi_sym::napi_sym]
fn napi_get_last_error_info(
  _env: *mut Env,
  error_code: *mut *const napi_extended_error_info,
) -> Result {
  let err_info = Box::new(napi_extended_error_info {
    error_message: std::ptr::null(),
    engine_reserved: std::ptr::null_mut(),
    engine_error_code: 0,
    error_code: napi_ok,
  });

  *error_code = Box::into_raw(err_info);
  Ok(())
}

#[napi_sym::napi_sym]
fn napi_get_named_property(
  env: *mut Env,
  object: napi_value,
  utf8_name: *const c_char,
  result: *mut napi_value,
) -> Result {
  check_env!(env);
  let env = unsafe { &mut *env };
  let object = napi_to_v8!(object);
  let utf8_name = std::ffi::CStr::from_ptr(utf8_name);
  let name =
    v8::String::new(&mut env.scope(), &utf8_name.to_string_lossy()).unwrap();
  let value: v8::Local<v8::Value> = object
    .to_object(&mut env.scope())
    .unwrap()
    .get(&mut env.scope(), name.into())
    .unwrap();
  *result = value.into();
  Ok(())
}

#[napi_sym::napi_sym]
fn napi_get_new_target(
  _env: &mut Env,
  cbinfo: &CallbackInfo,
  result: &mut v8::Local<v8::Value>,
) -> Result {
  let info = &*(cbinfo.args as *const v8::FunctionCallbackArguments);
  *result = info.new_target();
  Ok(())
}

#[napi_sym::napi_sym]
fn napi_get_null(env: *mut Env, result: *mut napi_value) -> Result {
  check_env!(env);
  check_arg!(env, result);
  let env = unsafe { &mut *env };
  *result = v8::null(env.isolate()).into();
  Ok(())
}

#[napi_sym::napi_sym]
fn napi_get_property(
  env: *mut Env,
  object: napi_value,
  key: napi_value,
  result: *mut napi_value,
) -> Result {
  check_env!(env);
  let env = unsafe { &mut *env };
  let object = transmute::<napi_value, v8::Local<v8::Object>>(object);
  let key = napi_to_v8!(key);
  let value: v8::Local<v8::Value> = object.get(&mut env.scope(), key).unwrap();
  *result = value.into();
  Ok(())
}

#[napi_sym::napi_sym]
fn napi_get_property_names(
  env: *mut Env,
  object: napi_value,
  result: *mut napi_value,
) -> Result {
  check_env!(env);
  let env = unsafe { &mut *env };
  let object = napi_to_v8!(object);
  let array: v8::Local<v8::Array> = object
    .to_object(&mut env.scope())
    .unwrap()
    .get_property_names(&mut env.scope(), Default::default())
    .unwrap();
  let value: v8::Local<v8::Value> = array.into();
  *result = value.into();
  Ok(())
}

#[napi_sym::napi_sym]
fn napi_get_prototype(
  env: *mut Env,
  value: napi_value,
  result: *mut napi_value,
) -> Result {
  check_env!(env);
  let env = unsafe { &mut *env };
  let value = napi_to_v8!(value);
  let obj = value.to_object(&mut env.scope()).unwrap();
  let proto = obj.get_prototype(&mut env.scope()).unwrap();
  *result = proto.into();
  Ok(())
}

#[napi_sym::napi_sym]
fn napi_get_reference_value(
  env: *mut Env,
  reference: napi_ref,
  result: *mut napi_value,
) -> Result {
  // TODO
  let _env: &mut Env = env.as_mut().ok_or(Error::InvalidArg)?;

  let value = transmute::<napi_ref, v8::Local<v8::Value>>(reference);
  *result = value.into();
  Ok(())
}

#[napi_sym::napi_sym]
fn napi_get_typedarray_info(
  env: *mut Env,
  typedarray: napi_value,
  type_: *mut napi_typedarray_type,
  length: *mut usize,
  data: *mut *mut c_void,
  arraybuffer: *mut napi_value,
  byte_offset: *mut usize,
) -> Result {
<<<<<<< HEAD
  check_env!(env);
  let env = unsafe { &mut *env };
  let value = napi_to_v8!(value);
  let buf = v8::Local::<v8::TypedArray>::try_from(value).unwrap();
  let buffer_name = v8::String::new(&mut env.scope(), "buffer").unwrap();
  let abuf = v8::Local::<v8::ArrayBuffer>::try_from(
    buf.get(&mut env.scope(), buffer_name.into()).unwrap(),
  )
  .unwrap();
  if !data.is_null() {
    *data = get_array_buffer_ptr(abuf);
=======
  let env: &mut Env = env.as_mut().ok_or(Error::InvalidArg)?;
  let value = transmute::<napi_value, v8::Local<v8::Value>>(typedarray);
  let array = v8::Local::<v8::TypedArray>::try_from(value)
    .ok()
    .ok_or(Error::InvalidArg)?;

  if !type_.is_null() {
    if value.is_int8_array() {
      *type_ = napi_int8_array;
    } else if value.is_uint8_array() {
      *type_ = napi_uint8_array;
    } else if value.is_uint8_clamped_array() {
      *type_ = napi_uint8_clamped_array;
    } else if value.is_int16_array() {
      *type_ = napi_int16_array;
    } else if value.is_uint16_array() {
      *type_ = napi_uint16_array;
    } else if value.is_int32_array() {
      *type_ = napi_int32_array;
    } else if value.is_uint32_array() {
      *type_ = napi_uint32_array;
    } else if value.is_float32_array() {
      *type_ = napi_float32_array;
    } else if value.is_float64_array() {
      *type_ = napi_float64_array;
    }
>>>>>>> 429ccff6
  }

  if !length.is_null() {
    *length = array.length();
  }

  if !data.is_null() || !arraybuffer.is_null() {
    let buf = array.buffer(&mut env.scope()).unwrap();
    if !data.is_null() {
      *data = get_array_buffer_ptr(buf) as *mut c_void;
    }
    if !arraybuffer.is_null() {
      *arraybuffer = buf.into();
    }
  }

  if !byte_offset.is_null() {
    *byte_offset = array.byte_offset();
  }

  Ok(())
}

#[napi_sym::napi_sym]
fn napi_get_undefined(env: *mut Env, result: *mut napi_value) -> Result {
  check_env!(env);
  check_arg!(env, result);
  let env = unsafe { &mut *env };
  *result = v8::undefined(env.isolate()).into();
  Ok(())
}

pub const NAPI_VERSION: u32 = 8;

#[napi_sym::napi_sym]
fn napi_get_version(_: napi_env, version: *mut u32) -> Result {
  *version = NAPI_VERSION;
  Ok(())
}

#[napi_sym::napi_sym]
fn napi_has_element(
  env: *mut Env,
  value: napi_value,
  index: u32,
  result: *mut bool,
) -> Result {
  check_env!(env);
  let env = unsafe { &mut *env };
  let value = napi_to_v8!(value);
  let obj = value.to_object(&mut env.scope()).unwrap();
  *result = obj.has_index(&mut env.scope(), index).unwrap_or(false);
  Ok(())
}

#[napi_sym::napi_sym]
fn napi_has_named_property(
  env: *mut Env,
  value: napi_value,
  key: *const c_char,
  result: *mut bool,
) -> Result {
  check_env!(env);
  let env = unsafe { &mut *env };
  let value = napi_to_v8!(value);
  let obj = value.to_object(&mut env.scope()).unwrap();
  let key = CStr::from_ptr(key).to_str().unwrap();
  let key = v8::String::new(&mut env.scope(), key).unwrap();
  *result = obj.has(&mut env.scope(), key.into()).unwrap_or(false);
  Ok(())
}

#[napi_sym::napi_sym]
fn napi_has_own_property(
  env: *mut Env,
  object: napi_value,
  key: napi_value,
  result: *mut bool,
) -> Result {
  check_env!(env);
  let env = unsafe { &mut *env };
  check_arg_option!(env, key);
  check_arg!(env, result);

  let scope = &mut env.scope();
  let object = object
    .map(|o| o.to_object(scope))
    .flatten()
    .ok_or(Error::InvalidArg)?;

  let key = key
    .map(v8::Local::<v8::Name>::try_from)
    .ok_or(Error::InvalidArg)?
    .map_err(|_| Error::NameExpected)?;

  *result = object
    .has_own_property(scope, key)
    .ok_or(Error::GenericFailure)?;

  Ok(())
}

#[napi_sym::napi_sym]
fn napi_has_property(
  env: *mut Env,
  object: napi_value,
  key: napi_value,
  result: *mut bool,
) -> Result {
  check_env!(env);
  let env = unsafe { &mut *env };
  check_arg_option!(env, key);
  check_arg!(env, result);

  let scope = &mut env.scope();
  let object = object
    .map(|o| o.to_object(scope))
    .flatten()
    .ok_or(Error::InvalidArg)?;

  *result = object
    .has(scope, key.unwrap_unchecked())
    .ok_or(Error::GenericFailure)?;
  Ok(())
}

#[napi_sym::napi_sym]
fn napi_instanceof(
  env: *mut Env,
  value: napi_value,
  constructor: napi_value,
  result: *mut bool,
) -> Result {
  check_env!(env);
  let env = unsafe { &mut *env };
  check_arg_option!(env, constructor);
  check_arg_option!(env, value);

  let value = napi_to_v8!(value);
  let constructor = napi_to_v8!(constructor);
  let ctor = constructor
    .to_object(&mut env.scope())
    .ok_or(Error::ObjectExpected)?;
  if !ctor.is_function() {
    return Err(Error::FunctionExpected);
  }
  let maybe = value.instance_of(&mut env.scope(), ctor);
  match maybe {
    Some(res) => {
      *result = res;
      Ok(())
    }
    None => Err(Error::GenericFailure),
  }
}

#[napi_sym::napi_sym]
fn napi_is_array(
  _env: *mut Env,
  value: napi_value,
  result: *mut bool,
) -> Result {
  let value = napi_to_v8!(value);
  *result = value.is_array();
  Ok(())
}

#[napi_sym::napi_sym]
fn napi_is_arraybuffer(
  _env: *mut Env,
  value: napi_value,
  result: *mut bool,
) -> Result {
  let value = napi_to_v8!(value);
  *result = value.is_array_buffer();
  Ok(())
}

#[napi_sym::napi_sym]
fn napi_is_buffer(
  _env: *mut Env,
  value: napi_value,
  result: *mut bool,
) -> Result {
  let value = napi_to_v8!(value);
  // TODO: should we assume Buffer as Uint8Array in Deno?
  // or use std/node polyfill?
  *result = value.is_typed_array();
  Ok(())
}

#[napi_sym::napi_sym]
fn napi_is_dataview(
  _env: *mut Env,
  value: napi_value,
  result: *mut bool,
) -> Result {
  let value = napi_to_v8!(value);
  *result = value.is_data_view();
  Ok(())
}

#[napi_sym::napi_sym]
fn napi_is_date(
  _env: *mut Env,
  value: napi_value,
  result: *mut bool,
) -> Result {
  let value = napi_to_v8!(value);
  *result = value.is_date();
  Ok(())
}

#[napi_sym::napi_sym]
fn napi_is_detached_arraybuffer(
  _env: *mut Env,
  value: napi_value,
  result: *mut bool,
) -> Result {
  let value = napi_to_v8!(value);
  let _ab = v8::Local::<v8::ArrayBuffer>::try_from(value).unwrap();
  *result = _ab.was_detached();
  Ok(())
}

#[napi_sym::napi_sym]
fn napi_is_error(
  env: *mut Env,
  value: napi_value,
  result: *mut bool,
) -> Result {
  {
    // TODO(bartlomieju): add `check_env!` macro?
    let _env: &mut Env = env.as_mut().ok_or(Error::InvalidArg)?;
    value.ok_or(Error::InvalidArg)?;
    check_arg!(env, result);

    let value = napi_to_v8!(value);
    *result = value.is_native_error();
  }
  napi_clear_last_error(env);
  Ok(())
}

#[napi_sym::napi_sym]
fn napi_is_exception_pending(env: *mut Env, result: *mut bool) -> Result {
  let mut _env = &mut *(env as *mut Env);
  // TODO
  *result = false;
  Ok(())
}

#[napi_sym::napi_sym]
fn napi_is_promise(
  _env: *mut Env,
  value: napi_value,
  result: *mut bool,
) -> Result {
  let value = napi_to_v8!(value);
  *result = value.is_promise();
  Ok(())
}

#[napi_sym::napi_sym]
fn napi_is_typedarray(
  _env: *mut Env,
  value: napi_value,
  result: *mut bool,
) -> Result {
  let value = napi_to_v8!(value);
  *result = value.is_typed_array();
  Ok(())
}

#[napi_sym::napi_sym]
fn napi_new_instance(
  env: *mut Env,
  constructor: napi_value,
  argc: usize,
  argv: *const napi_value,
  result: *mut napi_value,
) -> Result {
  check_env!(env);
  let env = unsafe { &mut *env };
  let constructor = napi_to_v8!(constructor);
  let constructor = v8::Local::<v8::Function>::try_from(constructor).unwrap();
  let args: &[v8::Local<v8::Value>] =
    transmute(std::slice::from_raw_parts(argv, argc));
  let inst = constructor.new_instance(&mut env.scope(), args).unwrap();
  let value: v8::Local<v8::Value> = inst.into();
  *result = value.into();
  Ok(())
}

#[napi_sym::napi_sym]
fn napi_object_freeze(env: &mut Env, object: v8::Local<v8::Value>) -> Result {
  let object = object.to_object(&mut env.scope()).unwrap();
  let maybe =
    object.set_integrity_level(&mut env.scope(), v8::IntegrityLevel::Frozen);

  match maybe {
    Some(_) => Ok(()),
    None => Err(Error::GenericFailure),
  }
}

#[napi_sym::napi_sym]
fn napi_object_seal(env: &mut Env, object: v8::Local<v8::Value>) -> Result {
  let object = object.to_object(&mut env.scope()).unwrap();
  let maybe =
    object.set_integrity_level(&mut env.scope(), v8::IntegrityLevel::Sealed);

  match maybe {
    Some(_) => Ok(()),
    None => Err(Error::GenericFailure),
  }
}

#[napi_sym::napi_sym]
fn napi_open_escapable_handle_scope(
  _env: *mut Env,
  _result: *mut napi_escapable_handle_scope,
) -> Result {
  // TODO: do this properly
  Ok(())
}

#[napi_sym::napi_sym]
fn napi_open_handle_scope(
  env: *mut Env,
  _result: *mut napi_handle_scope,
) -> Result {
  let env = &mut *(env as *mut Env);

  // *result = &mut env.scope() as *mut _ as napi_handle_scope;
  env.open_handle_scopes += 1;
  Ok(())
}

#[napi_sym::napi_sym]
fn napi_reference_ref() -> Result {
  // TODO
  Ok(())
}

#[napi_sym::napi_sym]
fn napi_reference_unref() -> Result {
  // TODO
  Ok(())
}

#[napi_sym::napi_sym]
fn napi_reject_deferred(
  env: *mut Env,
  deferred: napi_deferred,
  error: napi_value,
) -> Result {
  check_env!(env);
  let env = unsafe { &mut *env };

  let deferred_ptr =
    NonNull::new_unchecked(deferred as *mut v8::PromiseResolver);
  // TODO(@littledivy): Use Global::from_raw instead casting to local.
  // SAFETY: Isolate is still alive unless the module is doing something weird,
  // global data is the size of a pointer.
  // Global pointer is obtained from napi_create_promise
  let resolver = transmute::<
    NonNull<v8::PromiseResolver>,
    v8::Local<v8::PromiseResolver>,
  >(deferred_ptr);
  resolver
    .reject(&mut env.scope(), napi_to_v8!(error))
    .unwrap();
  Ok(())
}

#[napi_sym::napi_sym]
fn napi_remove_wrap(env: *mut Env, value: napi_value) -> Result {
  check_env!(env);
  let env = unsafe { &mut *env };
  let value = napi_to_v8!(value);
  let obj = value.to_object(&mut env.scope()).unwrap();
  let shared = &*(env.shared as *const EnvShared);
  let napi_wrap = v8::Local::new(&mut env.scope(), &shared.napi_wrap);
  obj.delete_private(&mut env.scope(), napi_wrap).unwrap();
  Ok(())
}

#[napi_sym::napi_sym]
fn napi_resolve_deferred(
  env: *mut Env,
  deferred: napi_deferred,
  result: napi_value,
) -> Result {
  check_env!(env);
  let env = unsafe { &mut *env };
  let deferred_ptr =
    NonNull::new_unchecked(deferred as *mut v8::PromiseResolver);
  // TODO(@littledivy): Use Global::from_raw instead casting to local.
  // SAFETY: Isolate is still alive unless the module is doing something weird,
  // global data is the size of a pointer.
  // Global pointer is obtained from napi_create_promise
  let resolver = transmute::<
    NonNull<v8::PromiseResolver>,
    v8::Local<v8::PromiseResolver>,
  >(deferred_ptr);
  resolver
    .resolve(&mut env.scope(), napi_to_v8!(result))
    .unwrap();
  Ok(())
}

#[napi_sym::napi_sym]
fn napi_run_script(
  env: *mut Env,
  script: napi_value,
  result: *mut napi_value,
) -> Result {
  check_env!(env);
  let env = unsafe { &mut *env };

  let script = napi_to_v8!(script);
  if !script.is_string() {
    // TODO:
    // napi_set_last_error
    return Err(Error::StringExpected);
  }
  let script = script.to_string(&mut env.scope()).unwrap();

  let script = v8::Script::compile(&mut env.scope(), script, None);
  if script.is_none() {
    return Err(Error::GenericFailure);
  }
  let script = script.unwrap();
  let rv = script.run(&mut env.scope());

  if let Some(rv) = rv {
    *result = rv.into();
  } else {
    return Err(Error::GenericFailure);
  }

  Ok(())
}

#[napi_sym::napi_sym]
fn napi_set_element(
  env: *mut Env,
  object: napi_value,
  index: u32,
  value: napi_value,
) -> Result {
  check_env!(env);
  let env = unsafe { &mut *env };
  let object = napi_to_v8!(object);
  let array = v8::Local::<v8::Array>::try_from(object).unwrap();
  let value = napi_to_v8!(value);
  array.set_index(&mut env.scope(), index, value).unwrap();
  Ok(())
}

#[napi_sym::napi_sym]
fn napi_set_instance_data(
  env: *mut Env,
  data: *mut c_void,
  finalize_cb: napi_finalize,
  finalize_hint: *mut c_void,
) -> Result {
  let env = &mut *(env as *mut Env);
  let shared = env.shared_mut();
  shared.instance_data = data;
  shared.data_finalize = if !(finalize_cb as *const c_void).is_null() {
    Some(finalize_cb)
  } else {
    None
  };
  shared.data_finalize_hint = finalize_hint;
  Ok(())
}

#[napi_sym::napi_sym]
fn napi_set_named_property(
  env: *mut Env,
  object: napi_value,
  name: *const c_char,
  value: napi_value,
) -> Result {
  check_env!(env);
  let env = unsafe { &mut *env };
  let name = CStr::from_ptr(name).to_str().unwrap();
  let object = transmute::<napi_value, v8::Local<v8::Object>>(object);
  let value = napi_to_v8!(value);
  let name = v8::String::new(&mut env.scope(), name).unwrap();
  object.set(&mut env.scope(), name.into(), value).unwrap();
  Ok(())
}

#[napi_sym::napi_sym]
fn napi_set_property(
  env: *mut Env,
  object: napi_value,
  key: napi_value,
  value: napi_value,
) -> Result {
  check_env!(env);
  let env = unsafe { &mut *env };
  check_arg_option!(env, key);
  check_arg_option!(env, value);

  let scope = &mut env.scope();
  let object = object
    .map(|o| o.to_object(scope))
    .flatten()
    .ok_or(Error::InvalidArg)?;

  object
    .set(scope, key.unwrap_unchecked(), value.unwrap_unchecked())
    .ok_or(Error::GenericFailure)?;

  Ok(())
}

#[napi_sym::napi_sym]
fn napi_strict_equals(
  env: *mut Env,
  lhs: napi_value,
  rhs: napi_value,
  result: *mut bool,
) -> Result {
  let _: &mut Env = env.as_mut().ok_or(Error::InvalidArg)?;
  check_arg_option!(env, lhs);
  check_arg_option!(env, rhs);

  *result = lhs.unwrap_unchecked().strict_equals(rhs.unwrap_unchecked());
  Ok(())
}

#[napi_sym::napi_sym]
fn napi_throw(env: *mut Env, error: napi_value) -> Result {
  check_env!(env);
  let env = unsafe { &mut *env };
  let error = napi_to_v8!(error);
  env.scope().throw_exception(error);
  Ok(())
}

#[napi_sym::napi_sym]
fn napi_throw_error(
  env: *mut Env,
  code: *const c_char,
  msg: *const c_char,
) -> Result {
  // TODO: add preamble here

  {
    check_env!(env);
    let str_: v8::Local<v8::String>;
    check_new_from_utf8!(env, str_, msg);

    let env = unsafe { &mut *env };
    let scope = &mut env.scope();
    let error = v8::Exception::error(scope, str_);
    status_call!(set_error_code(
      scope,
      error,
      transmute::<*mut (), napi_value>(std::ptr::null_mut()),
      code,
    ));

    scope.throw_exception(error);
  }
  napi_clear_last_error(env);
  Ok(())
}

#[napi_sym::napi_sym]
fn napi_throw_range_error(
  env: *mut Env,
  code: *const c_char,
  msg: *const c_char,
) -> Result {
  // TODO: add preamble here

  {
    check_env!(env);
    let str_: v8::Local<v8::String>;
    check_new_from_utf8!(env, str_, msg);
    let env = unsafe { &mut *env };
    let scope = &mut env.scope();
    let error = v8::Exception::range_error(scope, str_);
    status_call!(set_error_code(
      scope,
      error,
      transmute::<*mut (), napi_value>(std::ptr::null_mut()),
      code,
    ));
    scope.throw_exception(error);
  }
  napi_clear_last_error(env);
  Ok(())
}

#[napi_sym::napi_sym]
fn napi_throw_type_error(
  env: *mut Env,
  code: *const c_char,
  msg: *const c_char,
) -> Result {
  // TODO: add preamble here

  {
    check_env!(env);
    let str_: v8::Local<v8::String>;
    check_new_from_utf8!(env, str_, msg);
    let env = unsafe { &mut *env };
    let scope = &mut env.scope();
    let error = v8::Exception::type_error(scope, str_);
    status_call!(set_error_code(
      scope,
      error,
      transmute::<*mut (), napi_value>(std::ptr::null_mut()),
      code,
    ));
    scope.throw_exception(error);
  }
  napi_clear_last_error(env);
  Ok(())
}

pub fn get_value_type(value: v8::Local<v8::Value>) -> Option<napi_valuetype> {
  if value.is_undefined() {
    Some(napi_undefined)
  } else if value.is_null() {
    Some(napi_null)
  } else if value.is_external() {
    Some(napi_external)
  } else if value.is_boolean() {
    Some(napi_boolean)
  } else if value.is_number() {
    Some(napi_number)
  } else if value.is_big_int() {
    Some(napi_bigint)
  } else if value.is_string() {
    Some(napi_string)
  } else if value.is_symbol() {
    Some(napi_symbol)
  } else if value.is_function() {
    Some(napi_function)
  } else if value.is_object() {
    Some(napi_object)
  } else {
    None
  }
}

#[napi_sym::napi_sym]
fn napi_typeof(
  env: *mut Env,
  value: napi_value,
  result: *mut napi_valuetype,
) -> Result {
  check_env!(env);
  check_arg_option!(env, value);
  check_arg!(env, result);
  match get_value_type(value.unwrap()) {
    Some(ty) => {
      *result = ty;
    }
    None => {
      return Err(Error::InvalidArg);
    }
  };

  Ok(())
}

#[napi_sym::napi_sym]
fn napi_unwrap(
  env: *mut Env,
  value: napi_value,
  result: *mut *mut c_void,
) -> Result {
  check_env!(env);
  let env = unsafe { &mut *env };
  let value = napi_to_v8!(value);
  let obj = value.to_object(&mut env.scope()).unwrap();
  let shared = &*(env.shared as *const EnvShared);
  let napi_wrap = v8::Local::new(&mut env.scope(), &shared.napi_wrap);
  let ext = obj.get_private(&mut env.scope(), napi_wrap).unwrap();
  let ext = v8::Local::<v8::External>::try_from(ext)
    .ok()
    .ok_or(Error::InvalidArg)?;
  *result = ext.value();
  Ok(())
}

#[napi_sym::napi_sym]
fn napi_wrap(
  env: *mut Env,
  value: napi_value,
  native_object: *mut c_void,
) -> Result {
  check_env!(env);
  let env = unsafe { &mut *env };
  let value = napi_to_v8!(value);
  let obj = value.to_object(&mut env.scope()).unwrap();
  let shared = &*(env.shared as *const EnvShared);
  let napi_wrap = v8::Local::new(&mut env.scope(), &shared.napi_wrap);
  let ext = v8::External::new(&mut env.scope(), native_object);
  obj.set_private(&mut env.scope(), napi_wrap, ext.into());
  Ok(())
}

#[napi_sym::napi_sym]
fn node_api_throw_syntax_error(
  env: *mut Env,
  _code: *const c_char,
  msg: *const c_char,
) -> Result {
  check_env!(env);
  let env = unsafe { &mut *env };

  // let code = CStr::from_ptr(code).to_str().unwrap();
  let msg = CStr::from_ptr(msg).to_str().unwrap();

  // let code = v8::String::new(&mut env.scope(), code).unwrap();
  let msg = v8::String::new(&mut env.scope(), msg).unwrap();

  let error = v8::Exception::syntax_error(&mut env.scope(), msg);
  env.scope().throw_exception(error);

  Ok(())
}

#[napi_sym::napi_sym]
fn node_api_create_syntax_error(
  env: *mut Env,
  _code: napi_value,
  msg: napi_value,
  result: *mut napi_value,
) -> Result {
  check_env!(env);
  let env = unsafe { &mut *env };

  // let code = napi_to_v8!(code);
  let msg = napi_to_v8!(msg);

  let msg = msg.to_string(&mut env.scope()).unwrap();

  let error = v8::Exception::syntax_error(&mut env.scope(), msg);
  *result = error.into();

  Ok(())
}<|MERGE_RESOLUTION|>--- conflicted
+++ resolved
@@ -1882,21 +1882,9 @@
   arraybuffer: *mut napi_value,
   byte_offset: *mut usize,
 ) -> Result {
-<<<<<<< HEAD
-  check_env!(env);
-  let env = unsafe { &mut *env };
-  let value = napi_to_v8!(value);
-  let buf = v8::Local::<v8::TypedArray>::try_from(value).unwrap();
-  let buffer_name = v8::String::new(&mut env.scope(), "buffer").unwrap();
-  let abuf = v8::Local::<v8::ArrayBuffer>::try_from(
-    buf.get(&mut env.scope(), buffer_name.into()).unwrap(),
-  )
-  .unwrap();
-  if !data.is_null() {
-    *data = get_array_buffer_ptr(abuf);
-=======
-  let env: &mut Env = env.as_mut().ok_or(Error::InvalidArg)?;
-  let value = transmute::<napi_value, v8::Local<v8::Value>>(typedarray);
+  check_env!(env);
+  let env = unsafe { &mut *env };
+  let value = napi_to_v8!(typedarray);
   let array = v8::Local::<v8::TypedArray>::try_from(value)
     .ok()
     .ok_or(Error::InvalidArg)?;
@@ -1921,7 +1909,6 @@
     } else if value.is_float64_array() {
       *type_ = napi_float64_array;
     }
->>>>>>> 429ccff6
   }
 
   if !length.is_null() {
