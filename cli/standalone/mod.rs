// Copyright 2018-2023 the Deno authors. All rights reserved. MIT license.

use crate::args::get_root_cert_store;
use crate::args::CaData;
<<<<<<< HEAD
use crate::args::Flags;
use crate::args::NodeModulesDirOption;
use crate::colors;
use crate::file_fetcher::get_source_from_data_url;
use crate::module_loader::NpmModuleLoader;
use crate::npm::CliNpmResolver;
use crate::ops;
use crate::proc_state::ProcState;
=======
use crate::args::CacheSetting;
use crate::args::StorageKeyResolver;
use crate::cache::DenoDir;
use crate::file_fetcher::get_source_from_data_url;
use crate::http_util::HttpClient;
use crate::npm::create_npm_fs_resolver;
use crate::npm::CliNpmRegistryApi;
use crate::npm::CliNpmResolver;
use crate::npm::NpmCache;
use crate::npm::NpmResolution;
use crate::util::progress_bar::ProgressBar;
use crate::util::progress_bar::ProgressBarStyle;
>>>>>>> 13c16d9c
use crate::util::v8::construct_v8_flags;
use crate::worker::CliMainWorkerFactory;
use crate::worker::CliMainWorkerOptions;
use crate::worker::HasNodeSpecifierChecker;
use crate::worker::ModuleLoaderFactory;
use crate::CliGraphResolver;
use deno_ast::MediaType;
use deno_core::anyhow::Context;
use deno_core::error::type_error;
use deno_core::error::AnyError;
use deno_core::futures::FutureExt;
use deno_core::v8_set_flags;
use deno_core::ModuleLoader;
use deno_core::ModuleSpecifier;
use deno_core::ModuleType;
use deno_core::ResolutionKind;
use deno_graph::source::Resolver;
use deno_runtime::deno_node;
<<<<<<< HEAD
use deno_runtime::fmt_errors::format_js_error;
use deno_runtime::ops::worker_host::CreateWebWorkerCb;
use deno_runtime::ops::worker_host::WorkerEventCb;
use deno_runtime::permissions::Permissions;
use deno_runtime::permissions::PermissionsContainer;
use deno_runtime::web_worker::WebWorker;
use deno_runtime::web_worker::WebWorkerOptions;
use deno_runtime::worker::MainWorker;
use deno_runtime::worker::WorkerOptions;
use deno_runtime::BootstrapOptions;
use deno_semver::npm::NpmPackageReqReference;
=======
use deno_runtime::deno_node::NodeResolver;
use deno_runtime::deno_web::BlobStore;
use deno_runtime::permissions::Permissions;
use deno_runtime::permissions::PermissionsContainer;
>>>>>>> 13c16d9c
use import_map::parse_from_json;
use std::pin::Pin;
use std::rc::Rc;
use std::sync::Arc;

mod binary;
mod file_system;
mod virtual_fs;

pub use binary::extract_standalone;
pub use binary::is_standalone_binary;
pub use binary::DenoCompileBinaryWriter;

use self::binary::Metadata;
use self::binary::NPM_VFS;
use self::file_system::DenoCompileFileSystem;

#[derive(Clone)]
struct EmbeddedModuleLoader {
  eszip: Arc<eszip::EszipV2>,
  maybe_import_map_resolver: Option<Arc<CliGraphResolver>>,
  npm_module_loader: Arc<NpmModuleLoader>,
  root_permissions: PermissionsContainer,
  dynamic_permissions: PermissionsContainer,
}

impl ModuleLoader for EmbeddedModuleLoader {
  fn resolve(
    &self,
    specifier: &str,
    referrer: &str,
    kind: ResolutionKind,
  ) -> Result<ModuleSpecifier, AnyError> {
    // Try to follow redirects when resolving.
    let referrer = match self.eszip.get_module(referrer) {
      Some(eszip::Module { ref specifier, .. }) => {
        ModuleSpecifier::parse(specifier)?
      }
      None => {
        let cwd = std::env::current_dir().context("Unable to get CWD")?;
        deno_core::resolve_url_or_path(referrer, &cwd)?
      }
    };

    let permissions = if matches!(kind, ResolutionKind::DynamicImport) {
      &self.dynamic_permissions
    } else {
      &self.root_permissions
    };

    if let Some(result) = self.npm_module_loader.resolve_if_in_npm_package(
      specifier,
      &referrer,
      permissions,
    ) {
      return result;
    }

    if let Ok(reference) = NpmPackageReqReference::from_str(specifier) {
      return self
        .npm_module_loader
        .resolve_for_req_reference(&reference, permissions);
    }

    self
      .maybe_import_map_resolver
      .as_ref()
      .map(|r| r.resolve(specifier, &referrer))
      .unwrap_or_else(|| {
        deno_core::resolve_import(specifier, referrer.as_str())
          .map_err(|err| err.into())
      })
  }

  fn load(
    &self,
    module_specifier: &ModuleSpecifier,
    maybe_referrer: Option<&ModuleSpecifier>,
    is_dynamic: bool,
  ) -> Pin<Box<deno_core::ModuleSourceFuture>> {
    let is_data_uri = get_source_from_data_url(module_specifier).ok();
    let permissions = if is_dynamic {
      &self.dynamic_permissions
    } else {
      &self.root_permissions
    };

    if let Some(result) = self.npm_module_loader.load_sync_if_in_npm_package(
      &module_specifier,
      maybe_referrer,
      permissions,
    ) {
      return match result {
        Ok(code_source) => Box::pin(deno_core::futures::future::ready(Ok(
          deno_core::ModuleSource::new_with_redirect(
            match code_source.media_type {
              MediaType::Json => ModuleType::Json,
              _ => ModuleType::JavaScript,
            },
            code_source.code,
            &module_specifier,
            &code_source.found_url,
          ),
        ))),
        Err(err) => Box::pin(deno_core::futures::future::ready(Err(err))),
      };
    }

    let module = self
      .eszip
      .get_module(module_specifier.as_str())
      .ok_or_else(|| type_error("Module not found"));
    // TODO(mmastrac): This clone can probably be removed in the future if ModuleSpecifier is no longer a full-fledged URL
    let module_specifier = module_specifier.clone();

    async move {
      if let Some((source, _)) = is_data_uri {
        return Ok(deno_core::ModuleSource::new(
          deno_core::ModuleType::JavaScript,
          source.into(),
          &module_specifier,
        ));
      }

      let module = module?;
      let code = module.source().await.unwrap_or_default();
      let code = std::str::from_utf8(&code)
        .map_err(|_| type_error("Module source is not utf-8"))?
        .to_owned()
        .into();

      Ok(deno_core::ModuleSource::new(
        match module.kind {
          eszip::ModuleKind::JavaScript => ModuleType::JavaScript,
          eszip::ModuleKind::Json => ModuleType::Json,
        },
        code,
        &module_specifier,
      ))
    }
    .boxed_local()
  }
}

<<<<<<< HEAD
fn metadata_to_flags(metadata: &Metadata) -> Flags {
  let permissions = metadata.permissions.clone();
  Flags {
    argv: metadata.argv.clone(),
    unstable: metadata.unstable,
    seed: metadata.seed,
    location: metadata.location.clone(),
    allow_env: permissions.allow_env,
    allow_hrtime: permissions.allow_hrtime,
    allow_net: permissions.allow_net,
    allow_ffi: permissions.allow_ffi,
    allow_read: permissions.allow_read,
    allow_run: permissions.allow_run,
    allow_write: permissions.allow_write,
    v8_flags: metadata.v8_flags.clone(),
    log_level: metadata.log_level,
    ca_stores: metadata.ca_stores.clone(),
    ca_data: metadata.ca_data.clone().map(CaData::Bytes),
    node_modules_dir: if metadata.node_modules_dir {
      Some(NodeModulesDirOption::Path(NPM_VFS.root().to_path_buf()))
    } else {
      None
    },
    npm_cache_dir: if metadata.node_modules_dir {
      None
    } else {
      Some(NPM_VFS.root().to_path_buf())
    },
    npm_snapshot: metadata.npm_snapshot.clone(),
    ..Default::default()
  }
=======
struct StandaloneModuleLoaderFactory {
  loader: EmbeddedModuleLoader,
>>>>>>> 13c16d9c
}

impl ModuleLoaderFactory for StandaloneModuleLoaderFactory {
  fn create_for_main(
    &self,
    _root_permissions: PermissionsContainer,
    _dynamic_permissions: PermissionsContainer,
  ) -> Rc<dyn ModuleLoader> {
    Rc::new(self.loader.clone())
  }

<<<<<<< HEAD
fn create_web_worker_callback(
  ps: &ProcState,
  module_loader: &EmbeddedModuleLoader,
  file_system: &DenoCompileFileSystem,
) -> Arc<CreateWebWorkerCb> {
  let ps = ps.clone();
  let module_loader = module_loader.clone();
  let file_system = file_system.clone();
  Arc::new(move |args| {
    let create_web_worker_cb =
      create_web_worker_callback(&ps, &module_loader, &file_system);
    let module_loader = Rc::new(module_loader.clone());
    let web_worker_cb = web_worker_callback();
=======
  fn create_for_worker(
    &self,
    _root_permissions: PermissionsContainer,
    _dynamic_permissions: PermissionsContainer,
  ) -> Rc<dyn ModuleLoader> {
    Rc::new(self.loader.clone())
  }

  fn create_source_map_getter(
    &self,
  ) -> Option<Box<dyn deno_core::SourceMapGetter>> {
    None
  }
}
>>>>>>> 13c16d9c

struct StandaloneHasNodeSpecifierChecker;

<<<<<<< HEAD
    WebWorker::bootstrap_from_options(
      args.name,
      args.permissions,
      file_system.clone(),
      args.main_module,
      args.worker_id,
      options,
    )
  })
=======
impl HasNodeSpecifierChecker for StandaloneHasNodeSpecifierChecker {
  fn has_node_specifier(&self) -> bool {
    false
  }
>>>>>>> 13c16d9c
}

pub async fn run(
  eszip: eszip::EszipV2,
  metadata: Metadata,
) -> Result<(), AnyError> {
  let main_module = &metadata.entrypoint;
<<<<<<< HEAD
  let ps =
    ProcState::from_flags_and_node_fs(flags, Arc::new(DenoCompileFileSystem))
      .await?;
  let permissions = PermissionsContainer::new(Permissions::from_options(
    &metadata.permissions,
  )?);
  let module_loader = EmbeddedModuleLoader {
    eszip: Arc::new(eszip),
    maybe_import_map_resolver: metadata.maybe_import_map.map(
      |(base, source)| {
        Arc::new(CliGraphResolver::new(
          None,
          Some(Arc::new(
            parse_from_json(&base, &source).unwrap().import_map,
          )),
          false,
          ps.npm_api.clone(),
          ps.npm_resolution.clone(),
          ps.package_json_deps_installer.clone(),
        ))
      },
    ),
    npm_module_loader: Arc::new(NpmModuleLoader::new(
      ps.cjs_resolutions.clone(),
      ps.node_code_translator.clone(),
      ps.node_fs.clone(),
      ps.node_resolver.clone(),
    )),
    root_permissions: permissions.clone(),
    // todo(THIS PR): seems wrong :)
    dynamic_permissions: permissions.clone(),
  };
  let file_system = DenoCompileFileSystem;
  let create_web_worker_cb =
    create_web_worker_callback(&ps, &module_loader, &file_system);
  let web_worker_cb = web_worker_callback();

  v8_set_flags(construct_v8_flags(&metadata.v8_flags, vec![]));
=======
  let dir = DenoDir::new(None)?;
  let root_cert_store = get_root_cert_store(
    None,
    metadata.ca_stores,
    metadata.ca_data.map(CaData::Bytes),
  )?;
  let progress_bar = ProgressBar::new(ProgressBarStyle::TextOnly);
  let http_client = HttpClient::new(
    Some(root_cert_store.clone()),
    metadata.unsafely_ignore_certificate_errors.clone(),
  )?;
  let npm_registry_url = CliNpmRegistryApi::default_url().to_owned();
  let npm_cache = Arc::new(NpmCache::new(
    dir.npm_folder_path(),
    CacheSetting::Use,
    http_client.clone(),
    progress_bar.clone(),
  ));
  let npm_api = Arc::new(CliNpmRegistryApi::new(
    npm_registry_url.clone(),
    npm_cache.clone(),
    http_client.clone(),
    progress_bar.clone(),
  ));
  let node_fs = Arc::new(deno_node::RealFs);
  let npm_resolution =
    Arc::new(NpmResolution::from_serialized(npm_api.clone(), None, None));
  let npm_fs_resolver = create_npm_fs_resolver(
    node_fs.clone(),
    npm_cache,
    &progress_bar,
    npm_registry_url,
    npm_resolution.clone(),
    None,
  );
  let npm_resolver = Arc::new(CliNpmResolver::new(
    npm_resolution.clone(),
    npm_fs_resolver,
    None,
  ));
  let node_resolver =
    Arc::new(NodeResolver::new(node_fs.clone(), npm_resolver.clone()));
  let module_loader_factory = StandaloneModuleLoaderFactory {
    loader: EmbeddedModuleLoader {
      eszip: Arc::new(eszip),
      maybe_import_map_resolver: metadata.maybe_import_map.map(
        |(base, source)| {
          Arc::new(CliGraphResolver::new(
            None,
            Some(Arc::new(
              parse_from_json(&base, &source).unwrap().import_map,
            )),
            false,
            npm_api.clone(),
            npm_resolution.clone(),
            Default::default(),
          ))
        },
      ),
    },
  };
>>>>>>> 13c16d9c

  let worker_factory = CliMainWorkerFactory::new(
    StorageKeyResolver::empty(),
    npm_resolver.clone(),
    node_resolver,
    Box::new(StandaloneHasNodeSpecifierChecker),
    BlobStore::default(),
    Box::new(module_loader_factory),
    root_cert_store,
    node_fs,
    None,
    CliMainWorkerOptions {
      argv: metadata.argv,
      debug: false,
      coverage_dir: None,
      enable_testing_features: false,
      has_node_modules_dir: false,
      inspect_brk: false,
      inspect_wait: false,
      is_inspecting: false,
      is_npm_main: false,
      location: metadata.location,
      // todo(dsherret): support a binary command being compiled
      maybe_binary_npm_command_name: None,
      origin_data_folder_path: None,
      seed: metadata.seed,
      unsafely_ignore_certificate_errors: metadata
        .unsafely_ignore_certificate_errors,
      unstable: metadata.unstable,
    },
<<<<<<< HEAD
    extensions: ops::cli_exts(ps.npm_resolver.clone()),
    startup_snapshot: Some(crate::js::deno_isolate_init()),
    unsafely_ignore_certificate_errors: metadata
      .unsafely_ignore_certificate_errors,
    root_cert_store: Some(ps.root_cert_store.clone()),
    seed: metadata.seed,
    source_map_getter: None,
    format_js_error_fn: Some(Arc::new(format_js_error)),
    create_web_worker_cb,
    web_worker_preload_module_cb: web_worker_cb.clone(),
    web_worker_pre_execute_module_cb: web_worker_cb,
    maybe_inspector_server: None,
    should_break_on_first_statement: false,
    should_wait_for_inspector_session: false,
    module_loader: Rc::new(module_loader),
    node_fs: Some(ps.node_fs.clone()),
    npm_resolver: None, // not currently supported
    get_error_class_fn: Some(&get_error_class_name),
    cache_storage_dir: None,
    origin_storage_dir: None,
    blob_store: ps.blob_store.clone(),
    broadcast_channel: ps.broadcast_channel.clone(),
    shared_array_buffer_store: Some(ps.shared_array_buffer_store.clone()),
    compiled_wasm_module_store: Some(ps.compiled_wasm_module_store.clone()),
    stdio: Default::default(),
  };
  let mut worker = MainWorker::bootstrap_from_options(
    main_module.clone(),
    permissions,
    file_system,
    options,
  );

  let id = worker.preload_main_module(main_module).await?;
  if metadata.npm_snapshot.is_some() {
    deno_node::initialize_runtime(
      &mut worker.js_runtime,
      metadata.node_modules_dir,
      None,
    )?;
  }
  worker.evaluate_module(id).await?;
  worker.dispatch_load_event(located_script_name!())?;
=======
  );
>>>>>>> 13c16d9c

  v8_set_flags(construct_v8_flags(&metadata.v8_flags, vec![]));

  let permissions = PermissionsContainer::new(Permissions::from_options(
    &metadata.permissions,
  )?);
  let mut worker = worker_factory
    .create_main_worker(main_module.clone(), permissions)
    .await?;

  let exit_code = worker.run().await?;
  std::process::exit(exit_code)
}<|MERGE_RESOLUTION|>--- conflicted
+++ resolved
@@ -2,16 +2,6 @@
 
 use crate::args::get_root_cert_store;
 use crate::args::CaData;
-<<<<<<< HEAD
-use crate::args::Flags;
-use crate::args::NodeModulesDirOption;
-use crate::colors;
-use crate::file_fetcher::get_source_from_data_url;
-use crate::module_loader::NpmModuleLoader;
-use crate::npm::CliNpmResolver;
-use crate::ops;
-use crate::proc_state::ProcState;
-=======
 use crate::args::CacheSetting;
 use crate::args::StorageKeyResolver;
 use crate::cache::DenoDir;
@@ -24,14 +14,12 @@
 use crate::npm::NpmResolution;
 use crate::util::progress_bar::ProgressBar;
 use crate::util::progress_bar::ProgressBarStyle;
->>>>>>> 13c16d9c
 use crate::util::v8::construct_v8_flags;
 use crate::worker::CliMainWorkerFactory;
 use crate::worker::CliMainWorkerOptions;
 use crate::worker::HasNodeSpecifierChecker;
 use crate::worker::ModuleLoaderFactory;
 use crate::CliGraphResolver;
-use deno_ast::MediaType;
 use deno_core::anyhow::Context;
 use deno_core::error::type_error;
 use deno_core::error::AnyError;
@@ -43,24 +31,10 @@
 use deno_core::ResolutionKind;
 use deno_graph::source::Resolver;
 use deno_runtime::deno_node;
-<<<<<<< HEAD
-use deno_runtime::fmt_errors::format_js_error;
-use deno_runtime::ops::worker_host::CreateWebWorkerCb;
-use deno_runtime::ops::worker_host::WorkerEventCb;
-use deno_runtime::permissions::Permissions;
-use deno_runtime::permissions::PermissionsContainer;
-use deno_runtime::web_worker::WebWorker;
-use deno_runtime::web_worker::WebWorkerOptions;
-use deno_runtime::worker::MainWorker;
-use deno_runtime::worker::WorkerOptions;
-use deno_runtime::BootstrapOptions;
-use deno_semver::npm::NpmPackageReqReference;
-=======
 use deno_runtime::deno_node::NodeResolver;
 use deno_runtime::deno_web::BlobStore;
 use deno_runtime::permissions::Permissions;
 use deno_runtime::permissions::PermissionsContainer;
->>>>>>> 13c16d9c
 use import_map::parse_from_json;
 use std::pin::Pin;
 use std::rc::Rc;
@@ -205,42 +179,8 @@
   }
 }
 
-<<<<<<< HEAD
-fn metadata_to_flags(metadata: &Metadata) -> Flags {
-  let permissions = metadata.permissions.clone();
-  Flags {
-    argv: metadata.argv.clone(),
-    unstable: metadata.unstable,
-    seed: metadata.seed,
-    location: metadata.location.clone(),
-    allow_env: permissions.allow_env,
-    allow_hrtime: permissions.allow_hrtime,
-    allow_net: permissions.allow_net,
-    allow_ffi: permissions.allow_ffi,
-    allow_read: permissions.allow_read,
-    allow_run: permissions.allow_run,
-    allow_write: permissions.allow_write,
-    v8_flags: metadata.v8_flags.clone(),
-    log_level: metadata.log_level,
-    ca_stores: metadata.ca_stores.clone(),
-    ca_data: metadata.ca_data.clone().map(CaData::Bytes),
-    node_modules_dir: if metadata.node_modules_dir {
-      Some(NodeModulesDirOption::Path(NPM_VFS.root().to_path_buf()))
-    } else {
-      None
-    },
-    npm_cache_dir: if metadata.node_modules_dir {
-      None
-    } else {
-      Some(NPM_VFS.root().to_path_buf())
-    },
-    npm_snapshot: metadata.npm_snapshot.clone(),
-    ..Default::default()
-  }
-=======
 struct StandaloneModuleLoaderFactory {
   loader: EmbeddedModuleLoader,
->>>>>>> 13c16d9c
 }
 
 impl ModuleLoaderFactory for StandaloneModuleLoaderFactory {
@@ -252,21 +192,6 @@
     Rc::new(self.loader.clone())
   }
 
-<<<<<<< HEAD
-fn create_web_worker_callback(
-  ps: &ProcState,
-  module_loader: &EmbeddedModuleLoader,
-  file_system: &DenoCompileFileSystem,
-) -> Arc<CreateWebWorkerCb> {
-  let ps = ps.clone();
-  let module_loader = module_loader.clone();
-  let file_system = file_system.clone();
-  Arc::new(move |args| {
-    let create_web_worker_cb =
-      create_web_worker_callback(&ps, &module_loader, &file_system);
-    let module_loader = Rc::new(module_loader.clone());
-    let web_worker_cb = web_worker_callback();
-=======
   fn create_for_worker(
     &self,
     _root_permissions: PermissionsContainer,
@@ -281,26 +206,13 @@
     None
   }
 }
->>>>>>> 13c16d9c
 
 struct StandaloneHasNodeSpecifierChecker;
 
-<<<<<<< HEAD
-    WebWorker::bootstrap_from_options(
-      args.name,
-      args.permissions,
-      file_system.clone(),
-      args.main_module,
-      args.worker_id,
-      options,
-    )
-  })
-=======
 impl HasNodeSpecifierChecker for StandaloneHasNodeSpecifierChecker {
   fn has_node_specifier(&self) -> bool {
     false
   }
->>>>>>> 13c16d9c
 }
 
 pub async fn run(
@@ -308,46 +220,6 @@
   metadata: Metadata,
 ) -> Result<(), AnyError> {
   let main_module = &metadata.entrypoint;
-<<<<<<< HEAD
-  let ps =
-    ProcState::from_flags_and_node_fs(flags, Arc::new(DenoCompileFileSystem))
-      .await?;
-  let permissions = PermissionsContainer::new(Permissions::from_options(
-    &metadata.permissions,
-  )?);
-  let module_loader = EmbeddedModuleLoader {
-    eszip: Arc::new(eszip),
-    maybe_import_map_resolver: metadata.maybe_import_map.map(
-      |(base, source)| {
-        Arc::new(CliGraphResolver::new(
-          None,
-          Some(Arc::new(
-            parse_from_json(&base, &source).unwrap().import_map,
-          )),
-          false,
-          ps.npm_api.clone(),
-          ps.npm_resolution.clone(),
-          ps.package_json_deps_installer.clone(),
-        ))
-      },
-    ),
-    npm_module_loader: Arc::new(NpmModuleLoader::new(
-      ps.cjs_resolutions.clone(),
-      ps.node_code_translator.clone(),
-      ps.node_fs.clone(),
-      ps.node_resolver.clone(),
-    )),
-    root_permissions: permissions.clone(),
-    // todo(THIS PR): seems wrong :)
-    dynamic_permissions: permissions.clone(),
-  };
-  let file_system = DenoCompileFileSystem;
-  let create_web_worker_cb =
-    create_web_worker_callback(&ps, &module_loader, &file_system);
-  let web_worker_cb = web_worker_callback();
-
-  v8_set_flags(construct_v8_flags(&metadata.v8_flags, vec![]));
-=======
   let dir = DenoDir::new(None)?;
   let root_cert_store = get_root_cert_store(
     None,
@@ -409,7 +281,7 @@
       ),
     },
   };
->>>>>>> 13c16d9c
+  let file_system = DenoCompileFileSystem;
 
   let worker_factory = CliMainWorkerFactory::new(
     StorageKeyResolver::empty(),
@@ -440,53 +312,7 @@
         .unsafely_ignore_certificate_errors,
       unstable: metadata.unstable,
     },
-<<<<<<< HEAD
-    extensions: ops::cli_exts(ps.npm_resolver.clone()),
-    startup_snapshot: Some(crate::js::deno_isolate_init()),
-    unsafely_ignore_certificate_errors: metadata
-      .unsafely_ignore_certificate_errors,
-    root_cert_store: Some(ps.root_cert_store.clone()),
-    seed: metadata.seed,
-    source_map_getter: None,
-    format_js_error_fn: Some(Arc::new(format_js_error)),
-    create_web_worker_cb,
-    web_worker_preload_module_cb: web_worker_cb.clone(),
-    web_worker_pre_execute_module_cb: web_worker_cb,
-    maybe_inspector_server: None,
-    should_break_on_first_statement: false,
-    should_wait_for_inspector_session: false,
-    module_loader: Rc::new(module_loader),
-    node_fs: Some(ps.node_fs.clone()),
-    npm_resolver: None, // not currently supported
-    get_error_class_fn: Some(&get_error_class_name),
-    cache_storage_dir: None,
-    origin_storage_dir: None,
-    blob_store: ps.blob_store.clone(),
-    broadcast_channel: ps.broadcast_channel.clone(),
-    shared_array_buffer_store: Some(ps.shared_array_buffer_store.clone()),
-    compiled_wasm_module_store: Some(ps.compiled_wasm_module_store.clone()),
-    stdio: Default::default(),
-  };
-  let mut worker = MainWorker::bootstrap_from_options(
-    main_module.clone(),
-    permissions,
-    file_system,
-    options,
   );
-
-  let id = worker.preload_main_module(main_module).await?;
-  if metadata.npm_snapshot.is_some() {
-    deno_node::initialize_runtime(
-      &mut worker.js_runtime,
-      metadata.node_modules_dir,
-      None,
-    )?;
-  }
-  worker.evaluate_module(id).await?;
-  worker.dispatch_load_event(located_script_name!())?;
-=======
-  );
->>>>>>> 13c16d9c
 
   v8_set_flags(construct_v8_flags(&metadata.v8_flags, vec![]));
 
