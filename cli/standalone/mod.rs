--- conflicted
+++ resolved
@@ -208,13 +208,8 @@
             raw_specifier,
             &referrer,
             referrer_kind,
-<<<<<<< HEAD
-            NodeResolutionMode::Execution,
+            NodeResolutionKind::Execution,
           ).map_err(JsNativeError::from_err)?
-=======
-            NodeResolutionKind::Execution,
-          )?
->>>>>>> c6fa6289
           .into_url(),
       );
     }
@@ -241,13 +236,8 @@
             sub_path.as_deref(),
             Some(&referrer),
             referrer_kind,
-<<<<<<< HEAD
-            NodeResolutionMode::Execution,
+            NodeResolutionKind::Execution,
           ).map_err(JsNativeError::from_err)?,
-=======
-            NodeResolutionKind::Execution,
-          )?,
->>>>>>> c6fa6289
       ),
       Ok(MappedResolution::PackageJson {
         dep_result,
@@ -283,13 +273,8 @@
                 sub_path.as_deref(),
                 Some(&referrer),
                 referrer_kind,
-<<<<<<< HEAD
-                NodeResolutionMode::Execution,
+                NodeResolutionKind::Execution,
               ).map_err(JsNativeError::from_err)?,
-=======
-                NodeResolutionKind::Execution,
-              )?,
->>>>>>> c6fa6289
           )
         }
       },
@@ -532,18 +517,13 @@
   fn load_text_file_lossy(
     &self,
     path: &std::path::Path,
-<<<<<<< HEAD
-  ) -> Result<String, JsNativeError> {
-    Ok(self.shared.fs.read_text_file_lossy_sync(path, None).map_err(JsNativeError::from_err)?)
-=======
-  ) -> Result<Cow<'static, str>, AnyError> {
+  ) -> Result<Cow<'static, str>, JsNativeError> {
     let file_entry = self.shared.vfs.file_entry(path)?;
     let file_bytes = self
       .shared
       .vfs
       .read_file_all(file_entry, VfsFileSubDataKind::ModuleGraph)?;
     Ok(from_utf8_lossy_cow(file_bytes))
->>>>>>> c6fa6289
   }
 
   fn is_maybe_cjs(
