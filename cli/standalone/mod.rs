--- conflicted
+++ resolved
@@ -623,9 +623,6 @@
     deno_runtime::deno_node::DenoFsNodeResolverEnv::new(fs.clone()),
     in_npm_pkg_checker.clone(),
     npm_resolver.clone().into_npm_resolver(),
-<<<<<<< HEAD
-    None,
-=======
     pkg_json_resolver.clone(),
   ));
   let cjs_tracker = Arc::new(CjsTracker::new(
@@ -634,7 +631,6 @@
     CjsTrackerOptions {
       unstable_detect_cjs: metadata.unstable_config.detect_cjs,
     },
->>>>>>> b482a502
   ));
   let cache_db = Caches::new(deno_dir_provider.clone());
   let node_analysis_cache = NodeAnalysisCache::new(cache_db.node_analysis_db());
