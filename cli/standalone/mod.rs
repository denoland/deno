--- conflicted
+++ resolved
@@ -523,11 +523,7 @@
       .shared
       .vfs
       .read_file_all(file_entry, VfsFileSubDataKind::ModuleGraph)?;
-<<<<<<< HEAD
-    Ok(String::from_utf8(file_bytes.into_owned())?.into())
-=======
     Ok(from_utf8_lossy_cow(file_bytes))
->>>>>>> f161adf1
   }
 
   fn is_maybe_cjs(
