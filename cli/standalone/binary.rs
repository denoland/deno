--- conflicted
+++ resolved
@@ -445,44 +445,6 @@
     Ok(base_binary)
   }
 
-<<<<<<< HEAD
-=======
-  async fn download_base_binary(
-    &self,
-    output_directory: &Path,
-    binary_path_suffix: &str,
-  ) -> Result<(), AnyError> {
-    let download_url = format!("https://dl.deno.land/{binary_path_suffix}");
-    let maybe_bytes = {
-      let progress_bars = ProgressBar::new(ProgressBarStyle::DownloadBars);
-      let progress = progress_bars.update(&download_url);
-
-      self
-        .http_client_provider
-        .get_or_create()?
-        .download_with_progress_and_retries(
-          download_url.parse()?,
-          None,
-          &progress,
-        )
-        .await?
-    };
-    let bytes = match maybe_bytes {
-      Some(bytes) => bytes,
-      None => {
-        log::info!("Download could not be found, aborting");
-        std::process::exit(1)
-      }
-    };
-
-    std::fs::create_dir_all(output_directory)?;
-    let output_path = output_directory.join(binary_path_suffix);
-    std::fs::create_dir_all(output_path.parent().unwrap())?;
-    tokio::fs::write(output_path, bytes).await?;
-    Ok(())
-  }
-
->>>>>>> 33ceae4c
   /// This functions creates a standalone deno binary by appending a bundle
   /// and magic trailer to the currently executing binary.
   #[allow(clippy::too_many_arguments)]
