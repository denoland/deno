--- conflicted
+++ resolved
@@ -7,15 +7,10 @@
 use deno_resolver::cjs::analyzer::NodeAnalysisCacheSourceHash;
 use deno_runtime::deno_webstorage::rusqlite::params;
 
-use super::CacheDBHash;
 use super::cache_db::CacheDB;
 use super::cache_db::CacheDBConfiguration;
 use super::cache_db::CacheFailure;
-<<<<<<< HEAD
 use super::CacheDBHash;
-=======
-use crate::node::CliCjsAnalysis;
->>>>>>> 67006417
 
 pub static NODE_ANALYSIS_CACHE_DB: CacheDBConfiguration =
   CacheDBConfiguration {
@@ -161,21 +156,13 @@
     let conn = CacheDB::in_memory(&NODE_ANALYSIS_CACHE_DB, "1.0.0");
     let cache = NodeAnalysisCacheInner::new(conn);
 
-<<<<<<< HEAD
-    assert!(cache
-      .get_cjs_analysis("file.js", CacheDBHash::new(2))
-      .unwrap()
-      .is_none());
-    let cjs_analysis = DenoCjsAnalysis::Cjs(ModuleExportsAndReExports {
-=======
     assert!(
       cache
         .get_cjs_analysis("file.js", CacheDBHash::new(2))
         .unwrap()
         .is_none()
     );
-    let cjs_analysis = CliCjsAnalysis::Cjs(ModuleExportsAndReExports {
->>>>>>> 67006417
+    let cjs_analysis = DenoCjsAnalysis::Cjs(ModuleExportsAndReExports {
       exports: vec!["export1".to_string()],
       reexports: vec!["re-export1".to_string()],
     });
