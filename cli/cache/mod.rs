--- conflicted
+++ resolved
@@ -105,12 +105,8 @@
   file_fetcher: Arc<FileFetcher>,
   file_header_overrides: HashMap<ModuleSpecifier, HashMap<String, String>>,
   global_http_cache: Arc<GlobalHttpCache>,
-<<<<<<< HEAD
-  parsed_source_cache: Arc<ParsedSourceCache>,
-=======
   npm_resolver: Arc<dyn CliNpmResolver>,
   module_info_cache: Arc<ModuleInfoCache>,
->>>>>>> 02c5f49a
   permissions: PermissionsContainer,
   cache_info_enabled: bool,
 }
@@ -121,12 +117,8 @@
     file_fetcher: Arc<FileFetcher>,
     file_header_overrides: HashMap<ModuleSpecifier, HashMap<String, String>>,
     global_http_cache: Arc<GlobalHttpCache>,
-<<<<<<< HEAD
-    parsed_source_cache: Arc<ParsedSourceCache>,
-=======
     npm_resolver: Arc<dyn CliNpmResolver>,
     module_info_cache: Arc<ModuleInfoCache>,
->>>>>>> 02c5f49a
     permissions: PermissionsContainer,
   ) -> Self {
     Self {
@@ -134,12 +126,8 @@
       file_fetcher,
       file_header_overrides,
       global_http_cache,
-<<<<<<< HEAD
-      parsed_source_cache,
-=======
       npm_resolver,
       module_info_cache,
->>>>>>> 02c5f49a
       permissions,
       cache_info_enabled: false,
     }
@@ -306,38 +294,13 @@
     .boxed()
   }
 
-<<<<<<< HEAD
-  fn load_no_cache(
-    &mut self,
-    specifier: &deno_ast::ModuleSpecifier,
-    is_dynamic: bool,
-  ) -> deno_emit::LoadFuture {
-    // todo: actually implement this
-    self.load(specifier, is_dynamic)
-  }
-
-  fn load_from_cache(
-    &mut self,
-    specifier: &deno_ast::ModuleSpecifier,
-    is_dynamic: bool,
-  ) -> deno_emit::LoadFuture {
-    // todo: actually implement this
-    self.load(specifier, is_dynamic)
-  }
-
-=======
->>>>>>> 02c5f49a
   fn cache_module_info(
     &mut self,
     specifier: &ModuleSpecifier,
     source: &str,
     module_info: &deno_graph::ModuleInfo,
   ) {
-<<<<<<< HEAD
-    let result = self.parsed_source_cache.cache_module_info(
-=======
     let result = self.module_info_cache.set_module_info(
->>>>>>> 02c5f49a
       specifier,
       MediaType::from_specifier(specifier),
       source,
