// Copyright 2018-2024 the Deno authors. All rights reserved. MIT license.

use crate::args::jsr_url;
use crate::args::CacheSetting;
use crate::errors::get_error_class_name;
use crate::file_fetcher::FetchNoFollowOptions;
use crate::file_fetcher::FetchOptions;
use crate::file_fetcher::FetchPermissionsOptionRef;
use crate::file_fetcher::FileFetcher;
use crate::file_fetcher::FileOrRedirect;
use crate::util::fs::atomic_write_file_with_retries;
use crate::util::fs::atomic_write_file_with_retries_and_fs;
use crate::util::fs::AtomicWriteFileFsAdapter;
<<<<<<< HEAD
use crate::util::path::specifier_has_extension;
=======
>>>>>>> b482a502

use deno_ast::MediaType;
use deno_core::futures;
use deno_core::futures::FutureExt;
use deno_core::ModuleSpecifier;
use deno_graph::source::CacheInfo;
use deno_graph::source::LoadFuture;
use deno_graph::source::LoadResponse;
use deno_graph::source::Loader;
use deno_runtime::deno_fs;
use deno_runtime::deno_permissions::PermissionsContainer;
use node_resolver::InNpmPackageChecker;
use std::collections::HashMap;
use std::path::Path;
use std::path::PathBuf;
use std::sync::Arc;
use std::time::SystemTime;

mod cache_db;
mod caches;
mod check;
mod code_cache;
mod common;
mod deno_dir;
mod disk_cache;
mod emit;
mod fast_check;
mod incremental;
mod module_info;
mod node;
mod parsed_source;

pub use cache_db::CacheDBHash;
pub use caches::Caches;
pub use check::TypeCheckCache;
pub use code_cache::CodeCache;
pub use common::FastInsecureHasher;
pub use deno_dir::dirs::home_dir;
pub use deno_dir::DenoDir;
pub use deno_dir::DenoDirProvider;
pub use disk_cache::DiskCache;
pub use emit::EmitCache;
pub use fast_check::FastCheckCache;
pub use incremental::IncrementalCache;
pub use module_info::ModuleInfoCache;
pub use node::NodeAnalysisCache;
<<<<<<< HEAD
pub use parsed_source::CliContentIsEsmAnalyzer;
=======
>>>>>>> b482a502
pub use parsed_source::LazyGraphSourceParser;
pub use parsed_source::ParsedSourceCache;

/// Permissions used to save a file in the disk caches.
pub const CACHE_PERM: u32 = 0o644;

#[derive(Debug, Clone)]
pub struct RealDenoCacheEnv;

impl deno_cache_dir::DenoCacheEnv for RealDenoCacheEnv {
  fn read_file_bytes(&self, path: &Path) -> std::io::Result<Vec<u8>> {
    std::fs::read(path)
  }

  fn atomic_write_file(
    &self,
    path: &Path,
    bytes: &[u8],
  ) -> std::io::Result<()> {
    atomic_write_file_with_retries(path, bytes, CACHE_PERM)
  }

  fn canonicalize_path(&self, path: &Path) -> std::io::Result<PathBuf> {
    crate::util::fs::canonicalize_path(path)
  }

  fn create_dir_all(&self, path: &Path) -> std::io::Result<()> {
    std::fs::create_dir_all(path)
  }

  fn modified(&self, path: &Path) -> std::io::Result<Option<SystemTime>> {
    match std::fs::metadata(path) {
      Ok(metadata) => Ok(Some(
        metadata.modified().unwrap_or_else(|_| SystemTime::now()),
      )),
      Err(err) if err.kind() == std::io::ErrorKind::NotFound => Ok(None),
      Err(err) => Err(err),
    }
  }

  fn is_file(&self, path: &Path) -> bool {
    path.is_file()
  }

  fn time_now(&self) -> SystemTime {
    SystemTime::now()
  }
}

#[derive(Debug, Clone)]
pub struct DenoCacheEnvFsAdapter<'a>(
  pub &'a dyn deno_runtime::deno_fs::FileSystem,
);

impl<'a> deno_cache_dir::DenoCacheEnv for DenoCacheEnvFsAdapter<'a> {
  fn read_file_bytes(&self, path: &Path) -> std::io::Result<Vec<u8>> {
    self
      .0
      .read_file_sync(path, None)
      .map_err(|err| err.into_io_error())
  }

  fn atomic_write_file(
    &self,
    path: &Path,
    bytes: &[u8],
  ) -> std::io::Result<()> {
    atomic_write_file_with_retries_and_fs(
      &AtomicWriteFileFsAdapter {
        fs: self.0,
        write_mode: CACHE_PERM,
      },
      path,
      bytes,
    )
  }

  fn canonicalize_path(&self, path: &Path) -> std::io::Result<PathBuf> {
    self.0.realpath_sync(path).map_err(|e| e.into_io_error())
  }

  fn create_dir_all(&self, path: &Path) -> std::io::Result<()> {
    self
      .0
      .mkdir_sync(path, true, None)
      .map_err(|e| e.into_io_error())
  }

  fn modified(&self, path: &Path) -> std::io::Result<Option<SystemTime>> {
    self
      .0
      .stat_sync(path)
      .map(|stat| {
        stat
          .mtime
          .map(|ts| SystemTime::UNIX_EPOCH + std::time::Duration::from_secs(ts))
      })
      .map_err(|e| e.into_io_error())
  }

  fn is_file(&self, path: &Path) -> bool {
    self.0.is_file_sync(path)
  }

  fn time_now(&self) -> SystemTime {
    SystemTime::now()
  }
}

pub type GlobalHttpCache = deno_cache_dir::GlobalHttpCache<RealDenoCacheEnv>;
pub type LocalHttpCache = deno_cache_dir::LocalHttpCache<RealDenoCacheEnv>;
pub type LocalLspHttpCache =
  deno_cache_dir::LocalLspHttpCache<RealDenoCacheEnv>;
pub use deno_cache_dir::HttpCache;

pub struct FetchCacherOptions {
  pub file_header_overrides: HashMap<ModuleSpecifier, HashMap<String, String>>,
  pub permissions: PermissionsContainer,
  /// If we're publishing for `deno publish`.
  pub is_deno_publish: bool,
}

/// A "wrapper" for the FileFetcher and DiskCache for the Deno CLI that provides
/// a concise interface to the DENO_DIR when building module graphs.
pub struct FetchCacher {
  pub file_header_overrides: HashMap<ModuleSpecifier, HashMap<String, String>>,
  file_fetcher: Arc<FileFetcher>,
  fs: Arc<dyn deno_fs::FileSystem>,
  global_http_cache: Arc<GlobalHttpCache>,
  in_npm_pkg_checker: Arc<dyn InNpmPackageChecker>,
  module_info_cache: Arc<ModuleInfoCache>,
  permissions: PermissionsContainer,
  is_deno_publish: bool,
  cache_info_enabled: bool,
}

impl FetchCacher {
  pub fn new(
    file_fetcher: Arc<FileFetcher>,
    fs: Arc<dyn deno_fs::FileSystem>,
    global_http_cache: Arc<GlobalHttpCache>,
    in_npm_pkg_checker: Arc<dyn InNpmPackageChecker>,
    module_info_cache: Arc<ModuleInfoCache>,
    options: FetchCacherOptions,
  ) -> Self {
    Self {
      file_fetcher,
<<<<<<< HEAD
=======
      fs,
>>>>>>> b482a502
      global_http_cache,
      in_npm_pkg_checker,
      module_info_cache,
      file_header_overrides: options.file_header_overrides,
      permissions: options.permissions,
      is_deno_publish: options.is_deno_publish,
      cache_info_enabled: false,
    }
  }

  /// The cache information takes a bit of time to fetch and it's
  /// not always necessary. It should only be enabled for deno info.
  pub fn enable_loading_cache_info(&mut self) {
    self.cache_info_enabled = true;
  }

  /// Only use this for `deno info`.
  fn get_local_path(&self, specifier: &ModuleSpecifier) -> Option<PathBuf> {
    // TODO(@kitsonk) fix when deno_graph does not query cache for synthetic
    // modules
    if specifier.scheme() == "flags" {
      None
    } else if specifier.scheme() == "file" {
      specifier.to_file_path().ok()
    } else {
      #[allow(deprecated)]
      self
        .global_http_cache
        .get_global_cache_filepath(specifier)
        .ok()
    }
  }
}

impl Loader for FetchCacher {
  fn get_cache_info(&self, specifier: &ModuleSpecifier) -> Option<CacheInfo> {
    if !self.cache_info_enabled {
      return None;
    }

    #[allow(deprecated)]
    let local = self.get_local_path(specifier)?;
    if local.is_file() {
      Some(CacheInfo { local: Some(local) })
    } else {
      None
    }
  }

  fn load(
    &self,
    specifier: &ModuleSpecifier,
    options: deno_graph::source::LoadOptions,
  ) -> LoadFuture {
    use deno_graph::source::CacheSetting as LoaderCacheSetting;

    if specifier.scheme() == "file"
      && specifier.path().contains("/node_modules/")
    {
      // The specifier might be in a completely different symlinked tree than
      // what the node_modules url is in (ex. `/my-project-1/node_modules`
      // symlinked to `/my-project-2/node_modules`), so first we checked if the path
      // is in a node_modules dir to avoid needlessly canonicalizing, then now compare
      // against the canonicalized specifier.
      let specifier = crate::node::resolve_specifier_into_node_modules(
        specifier,
        self.fs.as_ref(),
      );
      if self.in_npm_pkg_checker.in_npm_package(&specifier) {
        return Box::pin(futures::future::ready(Ok(Some(
          LoadResponse::External { specifier },
        ))));
      }
<<<<<<< HEAD

      if self.unstable_detect_cjs && specifier_has_extension(specifier, "js") {
        let resolution =
          match self.node_resolver.url_to_node_resolution(specifier.clone()) {
            Ok(resolution) => resolution,
            Err(err) => {
              return Box::pin(futures::future::ready(Err(err.into())));
            }
          };
        match resolution {
          node_resolver::NodeResolution::CommonJs(specifier) => {
            self.node_resolver.mark_cjs_resolution(specifier.clone());
            return Box::pin(futures::future::ready(Ok(Some(
              LoadResponse::External { specifier },
            ))));
          }
          node_resolver::NodeResolution::Esm(_) => {}
          node_resolver::NodeResolution::BuiltIn(_) => {}
        }
      }
=======
>>>>>>> b482a502
    }

    if self.is_deno_publish
      && matches!(specifier.scheme(), "http" | "https")
      && !specifier.as_str().starts_with(jsr_url().as_str())
    {
      // mark non-JSR remote modules as external so we don't need --allow-import
      // permissions as these will error out later when publishing
      return Box::pin(futures::future::ready(Ok(Some(
        LoadResponse::External {
          specifier: specifier.clone(),
        },
      ))));
    }

    let file_fetcher = self.file_fetcher.clone();
    let file_header_overrides = self.file_header_overrides.clone();
    let permissions = self.permissions.clone();
    let specifier = specifier.clone();
    let is_statically_analyzable = !options.was_dynamic_root;

    async move {
      let maybe_cache_setting = match options.cache_setting {
        LoaderCacheSetting::Use => None,
        LoaderCacheSetting::Reload => {
          if matches!(file_fetcher.cache_setting(), CacheSetting::Only) {
            return Err(deno_core::anyhow::anyhow!(
              "Could not resolve version constraint using only cached data. Try running again without --cached-only"
            ));
          }
          Some(CacheSetting::ReloadAll)
        }
        LoaderCacheSetting::Only => Some(CacheSetting::Only),
      };
      file_fetcher
        .fetch_no_follow_with_options(FetchNoFollowOptions {
          fetch_options: FetchOptions {
            specifier: &specifier,
            permissions: if is_statically_analyzable {
              FetchPermissionsOptionRef::StaticContainer(&permissions)
            } else {
              FetchPermissionsOptionRef::DynamicContainer(&permissions)
            },
            maybe_auth: None,
            maybe_accept: None,
            maybe_cache_setting: maybe_cache_setting.as_ref(),
          },
          maybe_checksum: options.maybe_checksum.as_ref(),
        })
        .await
        .map(|file_or_redirect| {
          match file_or_redirect {
            FileOrRedirect::File(file) => {
              let maybe_headers =
              match (file.maybe_headers, file_header_overrides.get(&specifier)) {
                (Some(headers), Some(overrides)) => {
                  Some(headers.into_iter().chain(overrides.clone()).collect())
                }
                (Some(headers), None) => Some(headers),
                (None, Some(overrides)) => Some(overrides.clone()),
                (None, None) => None,
              };
            Ok(Some(LoadResponse::Module {
              specifier: file.specifier,
              maybe_headers,
              content: file.source,
            }))
            },
            FileOrRedirect::Redirect(redirect_specifier) => {
              Ok(Some(LoadResponse::Redirect {
                specifier: redirect_specifier,
              }))
            },
          }
        })
        .unwrap_or_else(|err| {
          if let Some(io_err) = err.downcast_ref::<std::io::Error>() {
            if io_err.kind() == std::io::ErrorKind::NotFound {
              return Ok(None);
            } else {
              return Err(err);
            }
          }
          let error_class_name = get_error_class_name(&err);
          match error_class_name {
            "NotFound" => Ok(None),
            "NotCached" if options.cache_setting == LoaderCacheSetting::Only => Ok(None),
            _ => Err(err),
          }
        })
    }
    .boxed_local()
  }

  fn cache_module_info(
    &self,
    specifier: &ModuleSpecifier,
    media_type: MediaType,
    source: &Arc<[u8]>,
    module_info: &deno_graph::ModuleInfo,
  ) {
    log::debug!("Caching module info for {}", specifier);
    let source_hash = CacheDBHash::from_source(source);
    let result = self.module_info_cache.set_module_info(
      specifier,
      media_type,
      source_hash,
      module_info,
    );
    if let Err(err) = result {
      log::debug!(
        "Error saving module cache info for {}. {:#}",
        specifier,
        err
      );
    }
  }
}<|MERGE_RESOLUTION|>--- conflicted
+++ resolved
@@ -11,10 +11,6 @@
 use crate::util::fs::atomic_write_file_with_retries;
 use crate::util::fs::atomic_write_file_with_retries_and_fs;
 use crate::util::fs::AtomicWriteFileFsAdapter;
-<<<<<<< HEAD
-use crate::util::path::specifier_has_extension;
-=======
->>>>>>> b482a502
 
 use deno_ast::MediaType;
 use deno_core::futures;
@@ -61,10 +57,6 @@
 pub use incremental::IncrementalCache;
 pub use module_info::ModuleInfoCache;
 pub use node::NodeAnalysisCache;
-<<<<<<< HEAD
-pub use parsed_source::CliContentIsEsmAnalyzer;
-=======
->>>>>>> b482a502
 pub use parsed_source::LazyGraphSourceParser;
 pub use parsed_source::ParsedSourceCache;
 
@@ -212,10 +204,6 @@
   ) -> Self {
     Self {
       file_fetcher,
-<<<<<<< HEAD
-=======
-      fs,
->>>>>>> b482a502
       global_http_cache,
       in_npm_pkg_checker,
       module_info_cache,
@@ -289,29 +277,6 @@
           LoadResponse::External { specifier },
         ))));
       }
-<<<<<<< HEAD
-
-      if self.unstable_detect_cjs && specifier_has_extension(specifier, "js") {
-        let resolution =
-          match self.node_resolver.url_to_node_resolution(specifier.clone()) {
-            Ok(resolution) => resolution,
-            Err(err) => {
-              return Box::pin(futures::future::ready(Err(err.into())));
-            }
-          };
-        match resolution {
-          node_resolver::NodeResolution::CommonJs(specifier) => {
-            self.node_resolver.mark_cjs_resolution(specifier.clone());
-            return Box::pin(futures::future::ready(Ok(Some(
-              LoadResponse::External { specifier },
-            ))));
-          }
-          node_resolver::NodeResolution::Esm(_) => {}
-          node_resolver::NodeResolution::BuiltIn(_) => {}
-        }
-      }
-=======
->>>>>>> b482a502
     }
 
     if self.is_deno_publish
