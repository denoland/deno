// Copyright 2018-2023 the Deno authors. All rights reserved. MIT license.

use crate::errors::get_error_class_name;
use crate::file_fetcher::FileFetcher;
use crate::npm;

use deno_core::futures;
use deno_core::futures::FutureExt;
use deno_core::ModuleSpecifier;
use deno_graph::source::CacheInfo;
use deno_graph::source::LoadFuture;
use deno_graph::source::LoadResponse;
use deno_graph::source::Loader;
<<<<<<< HEAD
use deno_runtime::permissions::Permissions;
use std::collections::HashMap;
=======
use deno_runtime::permissions::PermissionsContainer;
>>>>>>> fa175d8c
use std::sync::Arc;

mod check;
mod common;
mod deno_dir;
mod disk_cache;
mod emit;
mod http_cache;
mod incremental;
mod node;
mod parsed_source;

pub use check::TypeCheckCache;
pub use common::FastInsecureHasher;
pub use deno_dir::DenoDir;
pub use disk_cache::DiskCache;
pub use emit::EmitCache;
pub use http_cache::CachedUrlMetadata;
pub use http_cache::HttpCache;
pub use incremental::IncrementalCache;
pub use node::NodeAnalysisCache;
pub use parsed_source::ParsedSourceCache;

/// Permissions used to save a file in the disk caches.
pub const CACHE_PERM: u32 = 0o644;

/// A "wrapper" for the FileFetcher and DiskCache for the Deno CLI that provides
/// a concise interface to the DENO_DIR when building module graphs.
pub struct FetchCacher {
  emit_cache: EmitCache,
  dynamic_permissions: PermissionsContainer,
  file_fetcher: Arc<FileFetcher>,
<<<<<<< HEAD
  file_header_overrides: HashMap<ModuleSpecifier, HashMap<String, String>>,
  root_permissions: Permissions,
=======
  root_permissions: PermissionsContainer,
>>>>>>> fa175d8c
}

impl FetchCacher {
  pub fn new(
    emit_cache: EmitCache,
    file_fetcher: FileFetcher,
<<<<<<< HEAD
    file_header_overrides: HashMap<ModuleSpecifier, HashMap<String, String>>,
    root_permissions: Permissions,
    dynamic_permissions: Permissions,
=======
    root_permissions: PermissionsContainer,
    dynamic_permissions: PermissionsContainer,
>>>>>>> fa175d8c
  ) -> Self {
    let file_fetcher = Arc::new(file_fetcher);

    Self {
      emit_cache,
      dynamic_permissions,
      file_fetcher,
      file_header_overrides,
      root_permissions,
    }
  }
}

impl Loader for FetchCacher {
  fn get_cache_info(&self, specifier: &ModuleSpecifier) -> Option<CacheInfo> {
    if specifier.scheme() == "npm" {
      return None;
    }

    let local = self.file_fetcher.get_local_path(specifier)?;
    if local.is_file() {
      let emit = self
        .emit_cache
        .get_emit_filepath(specifier)
        .filter(|p| p.is_file());
      Some(CacheInfo {
        local: Some(local),
        emit,
        map: None,
      })
    } else {
      None
    }
  }

  fn load(
    &mut self,
    specifier: &ModuleSpecifier,
    is_dynamic: bool,
  ) -> LoadFuture {
    fn maybe_extend_optional_map(
      maybe_map: Option<&HashMap<String, String>>,
      maybe_extend: Option<&HashMap<String, String>>,
    ) -> Option<HashMap<String, String>> {
      if maybe_map.is_none() && maybe_extend.is_none() {
        None
      } else {
        let mut headers = HashMap::<String, String>::new();
        if let Some(map) = maybe_map {
          headers.extend(map.clone());
        }
        if let Some(extend) = maybe_extend {
          headers.extend(extend.clone());
        }
        Some(headers)
      }
    }

    if specifier.scheme() == "npm" {
      return Box::pin(futures::future::ready(
        match npm::NpmPackageReference::from_specifier(specifier) {
          Ok(_) => Ok(Some(deno_graph::source::LoadResponse::External {
            specifier: specifier.clone(),
          })),
          Err(err) => Err(err),
        },
      ));
    }

    let specifier = specifier.clone();
    let permissions = if is_dynamic {
      self.dynamic_permissions.clone()
    } else {
      self.root_permissions.clone()
    };
    let file_fetcher = self.file_fetcher.clone();
    let file_header_overrides = self.file_header_overrides.clone();

    async move {
      file_fetcher
        .fetch(&specifier, permissions)
        .await
        .map_or_else(
          |err| {
            if let Some(err) = err.downcast_ref::<std::io::Error>() {
              if err.kind() == std::io::ErrorKind::NotFound {
                return Ok(None);
              }
            } else if get_error_class_name(&err) == "NotFound" {
              return Ok(None);
            }
            Err(err)
          },
          |file| {
            let maybe_overridden_headers =
              file_header_overrides.get(&specifier);

            let maybe_headers = maybe_extend_optional_map(
              file.maybe_headers.as_ref(),
              maybe_overridden_headers,
            );

            Ok(Some(LoadResponse::Module {
              specifier: file.specifier,
              maybe_headers,
              content: file.source,
            }))
          },
        )
    }
    .boxed()
  }
}<|MERGE_RESOLUTION|>--- conflicted
+++ resolved
@@ -11,12 +11,8 @@
 use deno_graph::source::LoadFuture;
 use deno_graph::source::LoadResponse;
 use deno_graph::source::Loader;
-<<<<<<< HEAD
-use deno_runtime::permissions::Permissions;
+use deno_runtime::permissions::PermissionsContainer;
 use std::collections::HashMap;
-=======
-use deno_runtime::permissions::PermissionsContainer;
->>>>>>> fa175d8c
 use std::sync::Arc;
 
 mod check;
@@ -49,26 +45,17 @@
   emit_cache: EmitCache,
   dynamic_permissions: PermissionsContainer,
   file_fetcher: Arc<FileFetcher>,
-<<<<<<< HEAD
   file_header_overrides: HashMap<ModuleSpecifier, HashMap<String, String>>,
-  root_permissions: Permissions,
-=======
   root_permissions: PermissionsContainer,
->>>>>>> fa175d8c
 }
 
 impl FetchCacher {
   pub fn new(
     emit_cache: EmitCache,
     file_fetcher: FileFetcher,
-<<<<<<< HEAD
     file_header_overrides: HashMap<ModuleSpecifier, HashMap<String, String>>,
-    root_permissions: Permissions,
-    dynamic_permissions: Permissions,
-=======
     root_permissions: PermissionsContainer,
     dynamic_permissions: PermissionsContainer,
->>>>>>> fa175d8c
   ) -> Self {
     let file_fetcher = Arc::new(file_fetcher);
 
