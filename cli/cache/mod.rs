// Copyright 2018-2023 the Deno authors. All rights reserved. MIT license.

use crate::errors::get_error_class_name;
use crate::file_fetcher::FileFetcher;
use crate::npm;

use deno_core::futures;
use deno_core::futures::FutureExt;
use deno_core::ModuleSpecifier;
use deno_graph::source::CacheInfo;
use deno_graph::source::LoadFuture;
use deno_graph::source::LoadResponse;
use deno_graph::source::Loader;
use deno_runtime::permissions::PermissionsContainer;
use std::sync::Arc;

mod check;
mod common;
mod deno_dir;
mod disk_cache;
mod emit;
mod http_cache;
mod incremental;
mod node;
mod parsed_source;

pub use check::TypeCheckCache;
pub use common::FastInsecureHasher;
pub use deno_dir::DenoDir;
pub use disk_cache::DiskCache;
pub use emit::EmitCache;
pub use http_cache::CachedUrlMetadata;
pub use http_cache::HttpCache;
pub use incremental::IncrementalCache;
pub use node::NodeAnalysisCache;
pub use parsed_source::ParsedSourceCache;

/// Permissions used to save a file in the disk caches.
pub const CACHE_PERM: u32 = 0o644;

/// A "wrapper" for the FileFetcher and DiskCache for the Deno CLI that provides
/// a concise interface to the DENO_DIR when building module graphs.
pub struct FetchCacher {
  emit_cache: EmitCache,
  dynamic_permissions: PermissionsContainer,
  file_fetcher: Arc<FileFetcher>,
  root_permissions: PermissionsContainer,
  package_json_main_module: Option<ModuleSpecifier>,
}

impl FetchCacher {
  pub fn new(
    emit_cache: EmitCache,
    file_fetcher: Arc<FileFetcher>,
    root_permissions: PermissionsContainer,
    dynamic_permissions: PermissionsContainer,
    package_json_main_module: Option<ModuleSpecifier>,
  ) -> Self {
    Self {
      emit_cache,
      dynamic_permissions,
      file_fetcher,
      root_permissions,
      package_json_main_module,
    }
  }
}

impl Loader for FetchCacher {
  fn get_cache_info(&self, specifier: &ModuleSpecifier) -> Option<CacheInfo> {
    if matches!(specifier.scheme(), "npm" | "node") {
      return None;
    }

    if specifier.scheme() == "node" {
      return None;
    }

    let local = self.file_fetcher.get_local_path(specifier)?;
    if local.is_file() {
      let emit = self
        .emit_cache
        .get_emit_filepath(specifier)
        .filter(|p| p.is_file());
      Some(CacheInfo {
        local: Some(local),
        emit,
        map: None,
      })
    } else {
      None
    }
  }

  fn load(
    &mut self,
    specifier: &ModuleSpecifier,
    is_dynamic: bool,
  ) -> LoadFuture {
    if let Some(package_json_main_module) = &self.package_json_main_module {
      eprintln!("returning external {} {}", specifier.as_str(), is_dynamic);
      if specifier == package_json_main_module {
        return Box::pin(futures::future::ready(Ok(Some(
          deno_graph::source::LoadResponse::External {
            specifier: specifier.clone(),
          },
        ))));
      }
    }

    if specifier.scheme() == "npm" {
      return Box::pin(futures::future::ready(
        match npm::NpmPackageReference::from_specifier(specifier) {
          Ok(_) => Ok(Some(deno_graph::source::LoadResponse::External {
            specifier: specifier.clone(),
          })),
          Err(err) => Err(err),
        },
      ));
    }

    let specifier =
      if let Some(module_name) = specifier.as_str().strip_prefix("node:") {
        if module_name == "module" {
<<<<<<< HEAD
          // the source code for "node:module" is built-in rather than
          // being from deno_std like the other modules
=======
          // We use the built-in module for "module", so resolve it as external
>>>>>>> b1177afd
          return Box::pin(futures::future::ready(Ok(Some(
            deno_graph::source::LoadResponse::External {
              specifier: specifier.clone(),
            },
          ))));
        }

        match crate::node::resolve_builtin_node_module(module_name) {
          Ok(specifier) => specifier,
          Err(err) => return Box::pin(futures::future::ready(Err(err))),
        }
      } else {
        specifier.clone()
      };

    let permissions = if is_dynamic {
      self.dynamic_permissions.clone()
    } else {
      self.root_permissions.clone()
    };
    let file_fetcher = self.file_fetcher.clone();

    async move {
      file_fetcher
        .fetch(&specifier, permissions)
        .await
        .map_or_else(
          |err| {
            if let Some(err) = err.downcast_ref::<std::io::Error>() {
              if err.kind() == std::io::ErrorKind::NotFound {
                return Ok(None);
              }
            } else if get_error_class_name(&err) == "NotFound" {
              return Ok(None);
            }
            Err(err)
          },
          |file| {
            Ok(Some(LoadResponse::Module {
              specifier: file.specifier,
              maybe_headers: file.maybe_headers,
              content: file.source,
            }))
          },
        )
    }
    .boxed()
  }
}<|MERGE_RESOLUTION|>--- conflicted
+++ resolved
@@ -122,12 +122,8 @@
     let specifier =
       if let Some(module_name) = specifier.as_str().strip_prefix("node:") {
         if module_name == "module" {
-<<<<<<< HEAD
           // the source code for "node:module" is built-in rather than
           // being from deno_std like the other modules
-=======
-          // We use the built-in module for "module", so resolve it as external
->>>>>>> b1177afd
           return Box::pin(futures::future::ready(Ok(Some(
             deno_graph::source::LoadResponse::External {
               specifier: specifier.clone(),
