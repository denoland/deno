// Copyright 2018-2025 the Deno authors. MIT license.

use std::convert::Infallible;

use deno_error::JsErrorBox;
use deno_error::JsErrorClass;
use deno_resolver::DenoResolveError;
use deno_resolver::DenoResolveErrorKind;
use deno_runtime::deno_core::error::AnyError;
use deno_runtime::deno_core::error::CoreError;
use deno_runtime::deno_core::error::CoreErrorKind;

pub trait InfallibleResultExt<T> {
  fn unwrap_infallible(self) -> T;
}

impl<T> InfallibleResultExt<T> for Result<T, Infallible> {
  fn unwrap_infallible(self) -> T {
    match self {
      Ok(value) => value,
      Err(never) => match never {},
    }
  }
}

pub fn js_error_downcast_ref(
  err: &AnyError,
<<<<<<< HEAD
) -> Option<&Box<deno_runtime::deno_core::error::JsError>> {
  any_and_jserrorbox_downcast_ref(err).or_else(|| {
    err
      .downcast_ref::<CoreError>()
      .and_then(|e| match e.as_kind() {
        CoreErrorKind::Js(e) => Some(e),
        _ => None,
      })
  })
=======
) -> Option<&deno_runtime::deno_core::error::JsError> {
  any_and_jserrorbox_downcast_ref(err)
    .or_else(|| {
      err
        .downcast_ref::<CoreError>()
        .and_then(|e| match e.as_kind() {
          CoreErrorKind::Js(e) => Some(e),
          _ => None,
        })
    })
    .map(|v| &**v)
>>>>>>> 8c614169
}

pub fn any_and_jserrorbox_downcast_ref<
  E: std::error::Error + Send + Sync + 'static,
>(
  err: &AnyError,
) -> Option<&E> {
  err
    .downcast_ref::<E>()
    .or_else(|| {
      err
        .downcast_ref::<JsErrorBox>()
        .and_then(|e| e.get_ref().downcast_ref::<E>())
    })
    .or_else(|| {
      err
        .downcast_ref::<CoreError>()
        .and_then(|e| match e.as_kind() {
          CoreErrorKind::JsBox(e) => e.get_ref().downcast_ref::<E>(),
          _ => None,
        })
    })
}

pub fn downcast_ref_deno_resolve_error(
  err: &JsErrorBox,
) -> Option<&DenoResolveErrorKind> {
  err
    .get_ref()
    .downcast_ref::<DenoResolveError>()
    .map(|e| e.as_kind())
    .or_else(|| err.get_ref().downcast_ref::<DenoResolveErrorKind>())
}<|MERGE_RESOLUTION|>--- conflicted
+++ resolved
@@ -25,17 +25,6 @@
 
 pub fn js_error_downcast_ref(
   err: &AnyError,
-<<<<<<< HEAD
-) -> Option<&Box<deno_runtime::deno_core::error::JsError>> {
-  any_and_jserrorbox_downcast_ref(err).or_else(|| {
-    err
-      .downcast_ref::<CoreError>()
-      .and_then(|e| match e.as_kind() {
-        CoreErrorKind::Js(e) => Some(e),
-        _ => None,
-      })
-  })
-=======
 ) -> Option<&deno_runtime::deno_core::error::JsError> {
   any_and_jserrorbox_downcast_ref(err)
     .or_else(|| {
@@ -47,7 +36,6 @@
         })
     })
     .map(|v| &**v)
->>>>>>> 8c614169
 }
 
 pub fn any_and_jserrorbox_downcast_ref<
