--- conflicted
+++ resolved
@@ -2,11 +2,7 @@
 
 [package]
 name = "deno_lib"
-<<<<<<< HEAD
-version = "2.3.0-rc.2"
-=======
-version = "0.19.0"
->>>>>>> 90e90cda
+version = "2.3.0-rc.3"
 authors.workspace = true
 edition.workspace = true
 license.workspace = true
