# Copyright 2018-2025 the Deno authors. MIT license.

[package]
name = "deno_lib"
version = "0.2.0"
authors.workspace = true
edition.workspace = true
license.workspace = true
readme = "README.md"
repository.workspace = true
description = "Shared code between the Deno CLI and denort"

[lib]
path = "lib.rs"

[dependencies]
capacity_builder.workspace = true
deno_config.workspace = true
deno_error.workspace = true
deno_fs = { workspace = true, features = ["sync_fs"] }
deno_media_type.workspace = true
deno_node = { workspace = true, features = ["sync_fs"] }
deno_npm.workspace = true
deno_path_util.workspace = true
deno_resolver = { workspace = true, features = ["sync"] }
deno_runtime.workspace = true
deno_semver.workspace = true
deno_terminal.workspace = true
env_logger = "=0.10.0"
faster-hex.workspace = true
indexmap.workspace = true
libsui.workspace = true
log.workspace = true
node_resolver = { workspace = true, features = ["sync"] }
parking_lot.workspace = true
ring.workspace = true
serde = { workspace = true, features = ["derive"] }
<<<<<<< HEAD
serde_json.workspace = true
sys_traits.workspace = true
=======
sys_traits = { workspace = true, features = ["getrandom"] }
>>>>>>> 342ccbb9
thiserror.workspace = true
tokio.workspace = true
twox-hash.workspace = true
url.workspace = true

[dev-dependencies]
test_util.workspace = true<|MERGE_RESOLUTION|>--- conflicted
+++ resolved
@@ -35,12 +35,8 @@
 parking_lot.workspace = true
 ring.workspace = true
 serde = { workspace = true, features = ["derive"] }
-<<<<<<< HEAD
 serde_json.workspace = true
-sys_traits.workspace = true
-=======
 sys_traits = { workspace = true, features = ["getrandom"] }
->>>>>>> 342ccbb9
 thiserror.workspace = true
 tokio.workspace = true
 twox-hash.workspace = true
