--- conflicted
+++ resolved
@@ -331,11 +331,7 @@
     source: Arc<str>,
     transpile_options: &deno_ast::TranspileOptions,
     emit_options: &deno_ast::EmitOptions,
-<<<<<<< HEAD
-  ) -> Result<String, EmitParsedSourceHelperError> {
-=======
-  ) -> Result<EmittedSourceText, AnyError> {
->>>>>>> ccd37580
+  ) -> Result<EmittedSourceText, EmitParsedSourceHelperError> {
     // nothing else needs the parsed source at this point, so remove from
     // the cache in order to not transpile owned
     let parsed_source = parsed_source_cache
