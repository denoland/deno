// Copyright 2018-2025 the Deno authors. MIT license.

use std::borrow::Cow;
use std::path::Path;
use std::path::PathBuf;
use std::sync::Arc;

use async_trait::async_trait;
use dashmap::DashMap;
use dashmap::DashSet;
use deno_ast::MediaType;
use deno_config::workspace::MappedResolutionDiagnostic;
use deno_config::workspace::MappedResolutionError;
use deno_core::anyhow::Context;
use deno_core::error::AnyError;
use deno_core::url::Url;
use deno_core::ModuleSourceCode;
use deno_core::ModuleSpecifier;
use deno_error::JsErrorBox;
use deno_graph::source::ResolveError;
use deno_graph::source::UnknownBuiltInNodeModuleError;
use deno_graph::NpmLoadError;
use deno_graph::NpmResolvePkgReqsResult;
use deno_npm::resolution::NpmResolutionError;
use deno_resolver::sloppy_imports::SloppyImportsResolver;
use deno_runtime::colors;
use deno_runtime::deno_fs;
use deno_runtime::deno_node::is_builtin_node_module;
use deno_runtime::deno_node::RealIsBuiltInNodeModuleChecker;
use deno_semver::package::PackageReq;
use node_resolver::NodeResolutionKind;
use node_resolver::ResolutionMode;
use sys_traits::FsMetadata;
use sys_traits::FsMetadataValue;
use thiserror::Error;

use crate::args::NpmCachingStrategy;
use crate::args::DENO_DISABLE_PEDANTIC_NODE_WARNINGS;
use crate::node::CliNodeCodeTranslator;
use crate::npm::CliNpmResolver;
use crate::npm::InnerCliNpmResolverRef;
use crate::sys::CliSys;
use crate::util::sync::AtomicFlag;
use crate::util::text_encoding::from_utf8_lossy_cow;

pub type CjsTracker = deno_resolver::cjs::CjsTracker<CliSys>;
pub type IsCjsResolver = deno_resolver::cjs::IsCjsResolver<CliSys>;
pub type CliSloppyImportsResolver =
  SloppyImportsResolver<SloppyImportsCachedFs>;
pub type CliDenoResolver = deno_resolver::DenoResolver<
  RealIsBuiltInNodeModuleChecker,
  SloppyImportsCachedFs,
  CliSys,
>;
pub type CliNpmReqResolver =
  deno_resolver::npm::NpmReqResolver<RealIsBuiltInNodeModuleChecker, CliSys>;

pub struct ModuleCodeStringSource {
  pub code: ModuleSourceCode,
  pub found_url: ModuleSpecifier,
  pub media_type: MediaType,
}

<<<<<<< HEAD
#[derive(Debug, Clone)]
pub struct CliDenoResolverFs(pub Arc<dyn FileSystem>);

impl deno_resolver::fs::DenoResolverFs for CliDenoResolverFs {
  fn read_to_string_lossy(
    &self,
    path: &Path,
  ) -> std::io::Result<Cow<'static, str>> {
    self
      .0
      .read_text_file_lossy_sync(path, None)
      .map_err(|e| e.into_io_error())
  }

  fn realpath_sync(&self, path: &Path) -> std::io::Result<PathBuf> {
    self.0.realpath_sync(path).map_err(|e| e.into_io_error())
  }

  fn exists_sync(&self, path: &Path) -> bool {
    self.0.exists_sync(path)
  }

  fn is_dir_sync(&self, path: &Path) -> bool {
    self.0.is_dir_sync(path)
  }

  fn read_dir_sync(
    &self,
    dir_path: &Path,
  ) -> std::io::Result<Vec<deno_resolver::fs::DirEntry>> {
    self
      .0
      .read_dir_sync(dir_path)
      .map(|entries| {
        entries
          .into_iter()
          .map(|e| deno_resolver::fs::DirEntry {
            name: e.name,
            is_file: e.is_file,
            is_directory: e.is_directory,
          })
          .collect::<Vec<_>>()
      })
      .map_err(|err| err.into_io_error())
  }
}

#[derive(Debug, Error, deno_error::JsError)]
#[class(type)]
=======
#[derive(Debug, Error)]
>>>>>>> ccd37580
#[error("{media_type} files are not supported in npm packages: {specifier}")]
pub struct NotSupportedKindInNpmError {
  pub media_type: MediaType,
  pub specifier: Url,
}

// todo(dsherret): move to module_loader.rs (it seems to be here due to use in standalone)
#[derive(Clone)]
pub struct NpmModuleLoader {
  cjs_tracker: Arc<CjsTracker>,
  fs: Arc<dyn deno_fs::FileSystem>,
  node_code_translator: Arc<CliNodeCodeTranslator>,
}

impl NpmModuleLoader {
  pub fn new(
    cjs_tracker: Arc<CjsTracker>,
    fs: Arc<dyn deno_fs::FileSystem>,
    node_code_translator: Arc<CliNodeCodeTranslator>,
  ) -> Self {
    Self {
      cjs_tracker,
      node_code_translator,
      fs,
    }
  }

  pub async fn load(
    &self,
    specifier: &ModuleSpecifier,
    maybe_referrer: Option<&ModuleSpecifier>,
  ) -> Result<ModuleCodeStringSource, AnyError> {
    let file_path = specifier.to_file_path().unwrap();
    let code = self
      .fs
      .read_file_async(file_path.clone(), None)
      .await
      .map_err(AnyError::from)
      .with_context(|| {
        if file_path.is_dir() {
          // directory imports are not allowed when importing from an
          // ES module, so provide the user with a helpful error message
          let dir_path = file_path;
          let mut msg = "Directory import ".to_string();
          msg.push_str(&dir_path.to_string_lossy());
          if let Some(referrer) = &maybe_referrer {
            msg.push_str(" is not supported resolving import from ");
            msg.push_str(referrer.as_str());
            let entrypoint_name = ["index.mjs", "index.js", "index.cjs"]
              .iter()
              .find(|e| dir_path.join(e).is_file());
            if let Some(entrypoint_name) = entrypoint_name {
              msg.push_str("\nDid you mean to import ");
              msg.push_str(entrypoint_name);
              msg.push_str(" within the directory?");
            }
          }
          msg
        } else {
          let mut msg = "Unable to load ".to_string();
          msg.push_str(&file_path.to_string_lossy());
          if let Some(referrer) = &maybe_referrer {
            msg.push_str(" imported from ");
            msg.push_str(referrer.as_str());
          }
          msg
        }
      })?;

    let media_type = MediaType::from_specifier(specifier);
    if media_type.is_emittable() {
      return Err(AnyError::from(NotSupportedKindInNpmError {
        media_type,
        specifier: specifier.clone(),
      }));
    }

    let code = if self.cjs_tracker.is_maybe_cjs(specifier, media_type)? {
      // translate cjs to esm if it's cjs and inject node globals
      let code = from_utf8_lossy_cow(code);
      ModuleSourceCode::String(
        self
          .node_code_translator
          .translate_cjs_to_esm(specifier, Some(code))
          .await?
          .into_owned()
          .into(),
      )
    } else {
      // esm and json code is untouched
      ModuleSourceCode::Bytes(match code {
        Cow::Owned(bytes) => bytes.into_boxed_slice().into(),
        Cow::Borrowed(bytes) => bytes.into(),
      })
    };

    Ok(ModuleCodeStringSource {
      code,
      found_url: specifier.clone(),
      media_type: MediaType::from_specifier(specifier),
    })
  }
}

pub struct CliResolverOptions {
  pub deno_resolver: Arc<CliDenoResolver>,
  pub npm_resolver: Option<Arc<dyn CliNpmResolver>>,
  pub bare_node_builtins_enabled: bool,
}

/// A resolver that takes care of resolution, taking into account loaded
/// import map, JSX settings.
#[derive(Debug)]
pub struct CliResolver {
  deno_resolver: Arc<CliDenoResolver>,
  npm_resolver: Option<Arc<dyn CliNpmResolver>>,
  found_package_json_dep_flag: AtomicFlag,
  bare_node_builtins_enabled: bool,
  warned_pkgs: DashSet<PackageReq>,
}

impl CliResolver {
  pub fn new(options: CliResolverOptions) -> Self {
    Self {
      deno_resolver: options.deno_resolver,
      npm_resolver: options.npm_resolver,
      found_package_json_dep_flag: Default::default(),
      bare_node_builtins_enabled: options.bare_node_builtins_enabled,
      warned_pkgs: Default::default(),
    }
  }

  // todo(dsherret): move this off CliResolver as CliResolver is acting
  // like a factory by doing this (it's beyond its responsibility)
  pub fn create_graph_npm_resolver(
    &self,
    npm_caching: NpmCachingStrategy,
  ) -> WorkerCliNpmGraphResolver {
    WorkerCliNpmGraphResolver {
      npm_resolver: self.npm_resolver.as_ref(),
      found_package_json_dep_flag: &self.found_package_json_dep_flag,
      bare_node_builtins_enabled: self.bare_node_builtins_enabled,
      npm_caching,
    }
  }

  pub fn resolve(
    &self,
    raw_specifier: &str,
    referrer: &ModuleSpecifier,
    referrer_range_start: deno_graph::Position,
    resolution_mode: ResolutionMode,
    resolution_kind: NodeResolutionKind,
  ) -> Result<ModuleSpecifier, ResolveError> {
    let resolution = self
      .deno_resolver
      .resolve(raw_specifier, referrer, resolution_mode, resolution_kind)
      .map_err(|err| match err.into_kind() {
        deno_resolver::DenoResolveErrorKind::MappedResolution(
          mapped_resolution_error,
        ) => match mapped_resolution_error {
          MappedResolutionError::Specifier(e) => ResolveError::Specifier(e),
          // deno_graph checks specifically for an ImportMapError
          MappedResolutionError::ImportMap(e) => {
            ResolveError::Other(JsErrorBox::from_err(e))
          }
          err => ResolveError::Other(JsErrorBox::from_err(err)),
        },
        err => ResolveError::Other(JsErrorBox::from_err(err)),
      })?;

    if resolution.found_package_json_dep {
      // mark that we need to do an "npm install" later
      self.found_package_json_dep_flag.raise();
    }

    if let Some(diagnostic) = resolution.maybe_diagnostic {
      match &*diagnostic {
        MappedResolutionDiagnostic::ConstraintNotMatchedLocalVersion {
          reference,
          ..
        } => {
          if self.warned_pkgs.insert(reference.req().clone()) {
            log::warn!(
              "{} {}\n    at {}:{}",
              colors::yellow("Warning"),
              diagnostic,
              referrer,
              referrer_range_start,
            );
          }
        }
      }
    }

    Ok(resolution.url)
  }
}

#[derive(Debug)]
pub struct WorkerCliNpmGraphResolver<'a> {
  npm_resolver: Option<&'a Arc<dyn CliNpmResolver>>,
  found_package_json_dep_flag: &'a AtomicFlag,
  bare_node_builtins_enabled: bool,
  npm_caching: NpmCachingStrategy,
}

#[async_trait(?Send)]
impl<'a> deno_graph::source::NpmResolver for WorkerCliNpmGraphResolver<'a> {
  fn resolve_builtin_node_module(
    &self,
    specifier: &ModuleSpecifier,
  ) -> Result<Option<String>, UnknownBuiltInNodeModuleError> {
    if specifier.scheme() != "node" {
      return Ok(None);
    }

    let module_name = specifier.path().to_string();
    if is_builtin_node_module(&module_name) {
      Ok(Some(module_name))
    } else {
      Err(UnknownBuiltInNodeModuleError { module_name })
    }
  }

  fn on_resolve_bare_builtin_node_module(
    &self,
    module_name: &str,
    range: &deno_graph::Range,
  ) {
    let start = range.range.start;
    let specifier = &range.specifier;
    if !*DENO_DISABLE_PEDANTIC_NODE_WARNINGS {
      log::warn!("{} Resolving \"{module_name}\" as \"node:{module_name}\" at {specifier}:{start}. If you want to use a built-in Node module, add a \"node:\" prefix.", colors::yellow("Warning"))
    }
  }

  fn load_and_cache_npm_package_info(&self, package_name: &str) {
    match self.npm_resolver {
      Some(npm_resolver) if npm_resolver.as_managed().is_some() => {
        let npm_resolver = npm_resolver.clone();
        let package_name = package_name.to_string();
        deno_core::unsync::spawn(async move {
          if let Some(managed) = npm_resolver.as_managed() {
            let _ignore = managed.cache_package_info(&package_name).await;
          }
        });
      }
      _ => {}
    }
  }

  async fn resolve_pkg_reqs(
    &self,
    package_reqs: &[PackageReq],
  ) -> NpmResolvePkgReqsResult {
    match &self.npm_resolver {
      Some(npm_resolver) => {
        let npm_resolver = match npm_resolver.as_inner() {
          InnerCliNpmResolverRef::Managed(npm_resolver) => npm_resolver,
          // if we are using byonm, then this should never be called because
          // we don't use deno_graph's npm resolution in this case
          InnerCliNpmResolverRef::Byonm(_) => unreachable!(),
        };

        let top_level_result = if self.found_package_json_dep_flag.is_raised() {
          npm_resolver
            .ensure_top_level_package_json_install()
            .await
            .map(|_| ())
        } else {
          Ok(())
        };

        let result = npm_resolver
          .add_package_reqs_raw(
            package_reqs,
            match self.npm_caching {
              NpmCachingStrategy::Eager => {
                Some(crate::npm::PackageCaching::All)
              }
              NpmCachingStrategy::Lazy => {
                Some(crate::npm::PackageCaching::Only(package_reqs.into()))
              }
              NpmCachingStrategy::Manual => None,
            },
          )
          .await;

        NpmResolvePkgReqsResult {
          results: result
            .results
            .into_iter()
            .map(|r| {
              r.map_err(|err| match err {
                NpmResolutionError::Registry(e) => {
                  NpmLoadError::RegistryInfo(Arc::new(e))
                }
                NpmResolutionError::Resolution(e) => {
                  NpmLoadError::PackageReqResolution(Arc::new(e))
                }
                NpmResolutionError::DependencyEntry(e) => {
                  NpmLoadError::PackageReqResolution(Arc::new(e))
                }
              })
            })
            .collect(),
          dep_graph_result: match top_level_result {
            Ok(()) => result
              .dependencies_result
              .map_err(|e| Arc::new(e) as Arc<dyn deno_error::JsErrorClass>),
            Err(err) => Err(Arc::new(err)),
          },
        }
      }
      None => {
        let err = Arc::new(JsErrorBox::generic(
          "npm specifiers were requested; but --no-npm is specified",
        ));
        NpmResolvePkgReqsResult {
          results: package_reqs
            .iter()
            .map(|_| Err(NpmLoadError::RegistryInfo(err.clone())))
            .collect(),
          dep_graph_result: Err(err),
        }
      }
    }
  }

  fn enables_bare_builtin_node_module(&self) -> bool {
    self.bare_node_builtins_enabled
  }
}

#[derive(Debug)]
pub struct SloppyImportsCachedFs {
  sys: CliSys,
  cache: Option<
    DashMap<
      PathBuf,
      Option<deno_resolver::sloppy_imports::SloppyImportsFsEntry>,
    >,
  >,
}

impl SloppyImportsCachedFs {
  pub fn new(sys: CliSys) -> Self {
    Self {
      sys,
      cache: Some(Default::default()),
    }
  }

  pub fn new_without_stat_cache(fs: CliSys) -> Self {
    Self {
      sys: fs,
      cache: None,
    }
  }
}

impl deno_resolver::sloppy_imports::SloppyImportResolverFs
  for SloppyImportsCachedFs
{
  fn stat_sync(
    &self,
    path: &Path,
  ) -> Option<deno_resolver::sloppy_imports::SloppyImportsFsEntry> {
    if let Some(cache) = &self.cache {
      if let Some(entry) = cache.get(path) {
        return *entry;
      }
    }

    let entry = self.sys.fs_metadata(path).ok().and_then(|stat| {
      if stat.file_type().is_file() {
        Some(deno_resolver::sloppy_imports::SloppyImportsFsEntry::File)
      } else if stat.file_type().is_dir() {
        Some(deno_resolver::sloppy_imports::SloppyImportsFsEntry::Dir)
      } else {
        None
      }
    });

    if let Some(cache) = &self.cache {
      cache.insert(path.to_owned(), entry);
    }
    entry
  }
}<|MERGE_RESOLUTION|>--- conflicted
+++ resolved
@@ -61,59 +61,8 @@
   pub media_type: MediaType,
 }
 
-<<<<<<< HEAD
-#[derive(Debug, Clone)]
-pub struct CliDenoResolverFs(pub Arc<dyn FileSystem>);
-
-impl deno_resolver::fs::DenoResolverFs for CliDenoResolverFs {
-  fn read_to_string_lossy(
-    &self,
-    path: &Path,
-  ) -> std::io::Result<Cow<'static, str>> {
-    self
-      .0
-      .read_text_file_lossy_sync(path, None)
-      .map_err(|e| e.into_io_error())
-  }
-
-  fn realpath_sync(&self, path: &Path) -> std::io::Result<PathBuf> {
-    self.0.realpath_sync(path).map_err(|e| e.into_io_error())
-  }
-
-  fn exists_sync(&self, path: &Path) -> bool {
-    self.0.exists_sync(path)
-  }
-
-  fn is_dir_sync(&self, path: &Path) -> bool {
-    self.0.is_dir_sync(path)
-  }
-
-  fn read_dir_sync(
-    &self,
-    dir_path: &Path,
-  ) -> std::io::Result<Vec<deno_resolver::fs::DirEntry>> {
-    self
-      .0
-      .read_dir_sync(dir_path)
-      .map(|entries| {
-        entries
-          .into_iter()
-          .map(|e| deno_resolver::fs::DirEntry {
-            name: e.name,
-            is_file: e.is_file,
-            is_directory: e.is_directory,
-          })
-          .collect::<Vec<_>>()
-      })
-      .map_err(|err| err.into_io_error())
-  }
-}
-
 #[derive(Debug, Error, deno_error::JsError)]
 #[class(type)]
-=======
-#[derive(Debug, Error)]
->>>>>>> ccd37580
 #[error("{media_type} files are not supported in npm packages: {specifier}")]
 pub struct NotSupportedKindInNpmError {
   pub media_type: MediaType,
