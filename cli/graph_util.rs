--- conflicted
+++ resolved
@@ -719,70 +719,6 @@
       }
     }
 
-<<<<<<< HEAD
-    struct LockfileLocker<'a>(&'a CliLockfile);
-
-    impl deno_graph::source::Locker for LockfileLocker<'_> {
-      fn get_remote_checksum(
-        &self,
-        specifier: &deno_ast::ModuleSpecifier,
-      ) -> Option<LoaderChecksum> {
-        self
-          .0
-          .lock()
-          .remote()
-          .get(specifier.as_str())
-          .map(|s| LoaderChecksum::new(s.clone()))
-      }
-
-      fn has_remote_checksum(
-        &self,
-        specifier: &deno_ast::ModuleSpecifier,
-      ) -> bool {
-        self.0.lock().remote().contains_key(specifier.as_str())
-      }
-
-      fn set_remote_checksum(
-        &mut self,
-        specifier: &deno_ast::ModuleSpecifier,
-        checksum: LoaderChecksum,
-      ) {
-        self
-          .0
-          .lock()
-          .insert_remote(specifier.to_string(), checksum.into_string())
-      }
-
-      fn get_pkg_manifest_checksum(
-        &self,
-        package_nv: &PackageNv,
-      ) -> Option<LoaderChecksum> {
-        self
-          .0
-          .lock()
-          .content
-          .packages
-          .jsr
-          .get(package_nv)
-          .map(|s| LoaderChecksum::new(s.integrity.clone()))
-      }
-
-      fn set_pkg_manifest_checksum(
-        &mut self,
-        package_nv: &PackageNv,
-        checksum: LoaderChecksum,
-      ) {
-        // a value would only exist in here if two workers raced
-        // to insert the same package manifest checksum
-        self
-          .0
-          .lock()
-          .insert_package(package_nv.clone(), checksum.into_string());
-      }
-    }
-
-=======
->>>>>>> 6f831d10
     let analyzer = self.module_info_cache.as_module_analyzer();
     let mut loader = match options.loader {
       Some(loader) => MutLoaderRef::Borrowed(loader),
