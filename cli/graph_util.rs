// Copyright 2018-2025 the Deno authors. MIT license.

use std::collections::HashSet;
use std::path::PathBuf;
use std::sync::Arc;

use deno_config::deno_json;
use deno_config::deno_json::CompilerOptionTypesDeserializeError;
use deno_config::deno_json::NodeModulesDirMode;
use deno_config::workspace::JsrPackageConfig;
use deno_config::workspace::ToMaybeJsxImportSourceConfigError;
use deno_core::ModuleSpecifier;
use deno_core::error::AnyError;
use deno_core::parking_lot::Mutex;
use deno_core::serde_json;
use deno_error::JsErrorBox;
use deno_error::JsErrorClass;
use deno_graph::CheckJsOption;
use deno_graph::FillFromLockfileOptions;
use deno_graph::GraphKind;
use deno_graph::JsrLoadError;
use deno_graph::ModuleError;
use deno_graph::ModuleErrorKind;
use deno_graph::ModuleGraph;
use deno_graph::ModuleGraphError;
use deno_graph::ModuleLoadError;
use deno_graph::ResolutionError;
use deno_graph::WorkspaceFastCheckOption;
use deno_graph::source::Loader;
use deno_graph::source::ResolveError;
use deno_npm_installer::PackageCaching;
use deno_npm_installer::graph::NpmCachingStrategy;
use deno_path_util::url_to_file_path;
use deno_resolver::cache::ParsedSourceCache;
use deno_resolver::deno_json::CompilerOptionsResolver;
use deno_resolver::deno_json::JsxImportSourceConfigResolver;
use deno_resolver::graph::enhance_graph_error;
use deno_resolver::graph::enhanced_integrity_error_message;
use deno_resolver::graph::format_deno_graph_error;
use deno_resolver::graph::EnhanceGraphErrorMode;
use deno_resolver::npm::DenoInNpmPackageChecker;
use deno_runtime::deno_permissions::PermissionsContainer;
use deno_semver::SmallStackString;
use deno_semver::jsr::JsrDepPackageReq;
use indexmap::IndexMap;
use sys_traits::FsMetadata;

use crate::args::CliLockfile;
use crate::args::CliOptions;
use crate::args::DenoSubcommand;
use crate::args::config_to_deno_graph_workspace_member;
use crate::args::jsr_url;
use crate::cache;
use crate::cache::GlobalHttpCache;
use crate::cache::ModuleInfoCache;
use crate::colors;
use crate::file_fetcher::CliDenoGraphLoader;
use crate::file_fetcher::CliFileFetcher;
use crate::npm::CliNpmGraphResolver;
use crate::npm::CliNpmInstaller;
use crate::npm::CliNpmResolver;
use crate::resolver::CliCjsTracker;
use crate::resolver::CliResolver;
use crate::sys::CliSys;
use crate::type_checker::CheckError;
use crate::type_checker::CheckOptions;
use crate::type_checker::TypeChecker;
use crate::util::file_watcher::WatcherCommunicator;
use crate::util::fs::canonicalize_path;

#[derive(Clone)]
pub struct GraphValidOptions<'a> {
  pub check_js: CheckJsOption<'a>,
  pub kind: GraphKind,
  /// Whether to exit the process for integrity check errors such as
  /// lockfile checksum mismatches and JSR integrity failures.
  /// Otherwise, surfaces integrity errors as errors.
  pub exit_integrity_errors: bool,
  pub allow_unknown_media_types: bool,
  pub ignore_graph_errors: bool,
  pub allow_unknown_jsr_exports: bool,
}

/// Check if `roots` and their deps are available. Returns `Ok(())` if
/// so. Returns `Err(_)` if there is a known module graph or resolution
/// error statically reachable from `roots`.
///
/// It is preferable to use this over using deno_graph's API directly
/// because it will have enhanced error message information specifically
/// for the CLI.
pub fn graph_valid(
  graph: &ModuleGraph,
  sys: &CliSys,
  roots: &[ModuleSpecifier],
  options: GraphValidOptions,
) -> Result<(), JsErrorBox> {
  if options.exit_integrity_errors {
    graph_exit_integrity_errors(graph);
  }

  let mut errors = graph_walk_errors(
    graph,
    sys,
    roots,
    GraphWalkErrorsOptions {
      check_js: options.check_js,
      kind: options.kind,
      allow_unknown_media_types: options.allow_unknown_media_types,
      ignore_graph_errors: options.ignore_graph_errors,
      allow_unknown_jsr_exports: options.allow_unknown_jsr_exports,
    },
  );
  match errors.next() {
    Some(error) => Err(error),
    _ => {
      // finally surface the npm resolution result
      if let Err(err) = &graph.npm_dep_graph_result {
        return Err(JsErrorBox::new(
          err.get_class(),
          format_deno_graph_error(err),
        ));
      }
      Ok(())
    }
  }
}

pub fn fill_graph_from_lockfile(
  graph: &mut ModuleGraph,
  lockfile: &deno_lockfile::Lockfile,
) {
  graph.fill_from_lockfile(FillFromLockfileOptions {
    redirects: lockfile
      .content
      .redirects
      .iter()
      .map(|(from, to)| (from.as_str(), to.as_str())),
    package_specifiers: lockfile
      .content
      .packages
      .specifiers
      .iter()
      .map(|(dep, id)| (dep, id.as_str())),
  });
}

#[derive(Clone)]
pub struct GraphWalkErrorsOptions<'a> {
  pub check_js: CheckJsOption<'a>,
  pub kind: GraphKind,
  pub ignore_graph_errors: bool,
  pub allow_unknown_media_types: bool,
  pub allow_unknown_jsr_exports: bool,
}

/// Walks the errors found in the module graph that should be surfaced to users
/// and enhances them with CLI information.
pub fn graph_walk_errors<'a>(
  graph: &'a ModuleGraph,
  sys: &'a CliSys,
  roots: &'a [ModuleSpecifier],
  options: GraphWalkErrorsOptions<'a>,
) -> impl Iterator<Item = JsErrorBox> + 'a {
  fn should_ignore_resolution_error_for_types(err: &ResolutionError) -> bool {
    match err {
      ResolutionError::ResolverError { error, .. } => match error.as_ref() {
        ResolveError::Specifier(_) => true,
        ResolveError::ImportMap(err) => matches!(
          err.as_kind(),
          import_map::ImportMapErrorKind::UnmappedBareSpecifier { .. }
        ),
        ResolveError::Other(_) => false,
      },
      _ => false,
    }
  }

  fn should_ignore_module_graph_error_for_types(
    err: &ModuleGraphError,
  ) -> bool {
    match err {
      ModuleGraphError::ResolutionError(err) => {
        should_ignore_resolution_error_for_types(err)
      }
      ModuleGraphError::TypesResolutionError(err) => {
        should_ignore_resolution_error_for_types(err)
      }
      ModuleGraphError::ModuleError(module_error) => {
        matches!(module_error.as_kind(), ModuleErrorKind::Missing { .. })
      }
    }
  }

  fn should_ignore_error(
    sys: &CliSys,
    graph_kind: GraphKind,
    allow_unknown_media_types: bool,
    ignore_graph_errors: bool,
    error: &ModuleGraphError,
  ) -> bool {
    if (graph_kind == GraphKind::TypesOnly || allow_unknown_media_types)
      && matches!(
        error.as_module_error_kind(),
        Some(ModuleErrorKind::UnsupportedMediaType { .. })
      )
    {
      return true;
    }

    if ignore_graph_errors && should_ignore_module_graph_error_for_types(error)
    {
      return true;
    }

    // surface these as typescript diagnostics instead
    graph_kind.include_types()
      && has_module_graph_error_for_tsc_diagnostic(sys, error)
  }

  graph
    .walk(
      roots.iter(),
      deno_graph::WalkOptions {
        check_js: options.check_js,
        kind: options.kind,
        follow_dynamic: false,
        prefer_fast_check_graph: false,
      },
    )
    .errors()
    .flat_map(move |error| {
      if should_ignore_error(
        sys,
        graph.graph_kind(),
        options.allow_unknown_media_types,
        options.ignore_graph_errors,
        &error,
      ) {
        log::debug!("Ignoring: {}", error);
        return None;
      }

      let is_root = match &error {
        ModuleGraphError::ResolutionError(_)
        | ModuleGraphError::TypesResolutionError(_) => false,
        ModuleGraphError::ModuleError(error) => {
          roots.contains(error.specifier())
        }
      };
      if is_root
        && options.allow_unknown_jsr_exports
        && matches!(
          error.as_module_error_kind(),
          Some(ModuleErrorKind::Load {
            err: ModuleLoadError::Jsr(JsrLoadError::UnknownExport { .. }),
            ..
          })
        )
      {
        return None;
      }
      let message = enhance_graph_error(
        sys,
        &error,
        if is_root {
          EnhanceGraphErrorMode::HideRange
        } else {
          EnhanceGraphErrorMode::ShowRange
        },
      );

      Some(JsErrorBox::new(error.get_class(), message))
    })
}

fn has_module_graph_error_for_tsc_diagnostic(
  sys: &CliSys,
  error: &ModuleGraphError,
) -> bool {
  match error {
    ModuleGraphError::ModuleError(error) => {
      module_error_for_tsc_diagnostic(sys, error).is_some()
    }
    ModuleGraphError::ResolutionError(error) => {
      resolution_error_for_tsc_diagnostic(error).is_some()
    }
    ModuleGraphError::TypesResolutionError(error) => {
      resolution_error_for_tsc_diagnostic(error).is_some()
    }
  }
}

pub struct ModuleNotFoundGraphErrorRef<'a> {
  pub specifier: &'a ModuleSpecifier,
  pub maybe_range: Option<&'a deno_graph::Range>,
}

pub fn module_error_for_tsc_diagnostic<'a>(
  sys: &CliSys,
  error: &'a ModuleError,
) -> Option<ModuleNotFoundGraphErrorRef<'a>> {
  match error.as_kind() {
    ModuleErrorKind::Missing {
      specifier,
      maybe_referrer,
    } => Some(ModuleNotFoundGraphErrorRef {
      specifier,
      maybe_range: maybe_referrer.as_ref(),
    }),
    ModuleErrorKind::Load {
      specifier,
      maybe_referrer,
      err: ModuleLoadError::Loader(_),
    } => {
      if let Ok(path) = deno_path_util::url_to_file_path(specifier) {
        if sys.fs_is_dir_no_err(path) {
          return Some(ModuleNotFoundGraphErrorRef {
            specifier,
            maybe_range: maybe_referrer.as_ref(),
          });
        }
      }
      None
    }
    _ => None,
  }
}

pub struct ModuleNotFoundNodeResolutionErrorRef<'a> {
  pub specifier: &'a str,
  pub maybe_range: Option<&'a deno_graph::Range>,
}

pub fn resolution_error_for_tsc_diagnostic(
  error: &ResolutionError,
) -> Option<ModuleNotFoundNodeResolutionErrorRef> {
  match error {
    ResolutionError::ResolverError {
      error,
      specifier,
      range,
    } => match error.as_ref() {
      ResolveError::Other(error) => {
        // would be nice if there were an easier way of doing this
        let text = error.to_string();
        if text.contains("[ERR_MODULE_NOT_FOUND]") {
          Some(ModuleNotFoundNodeResolutionErrorRef {
            specifier,
            maybe_range: Some(range),
          })
        } else {
          None
        }
      }
      _ => None,
    },
    _ => None,
  }
}

pub fn graph_exit_integrity_errors(graph: &ModuleGraph) {
  for error in graph.module_errors() {
    exit_for_integrity_error(error);
  }
}

fn exit_for_integrity_error(err: &ModuleError) {
  if let Some(err_message) = enhanced_integrity_error_message(err) {
    log::error!("{} {}", colors::red("error:"), err_message);
    deno_runtime::exit(10);
  }
}

pub struct CreateGraphOptions<'a> {
  pub graph_kind: GraphKind,
  pub roots: Vec<ModuleSpecifier>,
  pub is_dynamic: bool,
  /// Specify `None` to use the default CLI loader.
  pub loader: Option<&'a mut dyn Loader>,
  pub npm_caching: NpmCachingStrategy,
}

pub struct ModuleGraphCreator {
  options: Arc<CliOptions>,
  module_graph_builder: Arc<ModuleGraphBuilder>,
  type_checker: Arc<TypeChecker>,
}

impl ModuleGraphCreator {
  pub fn new(
    options: Arc<CliOptions>,
    module_graph_builder: Arc<ModuleGraphBuilder>,
    type_checker: Arc<TypeChecker>,
  ) -> Self {
    Self {
      options,
      module_graph_builder,
      type_checker,
    }
  }

  pub async fn create_graph(
    &self,
    graph_kind: GraphKind,
    roots: Vec<ModuleSpecifier>,
    npm_caching: NpmCachingStrategy,
  ) -> Result<deno_graph::ModuleGraph, AnyError> {
    let mut cache = self
      .module_graph_builder
      .create_graph_loader_with_root_permissions();
    self
      .create_graph_with_loader(graph_kind, roots, &mut cache, npm_caching)
      .await
  }

  pub async fn create_graph_with_loader(
    &self,
    graph_kind: GraphKind,
    roots: Vec<ModuleSpecifier>,
    loader: &mut dyn Loader,
    npm_caching: NpmCachingStrategy,
  ) -> Result<ModuleGraph, AnyError> {
    self
      .create_graph_with_options(CreateGraphOptions {
        is_dynamic: false,
        graph_kind,
        roots,
        loader: Some(loader),
        npm_caching,
      })
      .await
  }

  pub async fn create_and_validate_publish_graph(
    &self,
    package_configs: &[JsrPackageConfig],
    build_fast_check_graph: bool,
  ) -> Result<ModuleGraph, AnyError> {
    struct PublishLoader(CliDenoGraphLoader);

    impl Loader for PublishLoader {
      fn load(
        &self,
        specifier: &deno_ast::ModuleSpecifier,
        options: deno_graph::source::LoadOptions,
      ) -> deno_graph::source::LoadFuture {
        if matches!(specifier.scheme(), "bun" | "virtual" | "cloudflare") {
          Box::pin(std::future::ready(Ok(Some(
            deno_graph::source::LoadResponse::External {
              specifier: specifier.clone(),
            },
          ))))
        } else if matches!(specifier.scheme(), "http" | "https")
          && !specifier.as_str().starts_with(jsr_url().as_str())
        {
          // mark non-JSR remote modules as external so we don't need --allow-import
          // permissions as these will error out later when publishing
          Box::pin(std::future::ready(Ok(Some(
            deno_graph::source::LoadResponse::External {
              specifier: specifier.clone(),
            },
          ))))
        } else {
          self.0.load(specifier, options)
        }
      }
    }

    fn graph_has_external_remote(graph: &ModuleGraph) -> bool {
      // Earlier on, we marked external non-JSR modules as external.
      // If the graph contains any of those, it would cause type checking
      // to crash, so since publishing is going to fail anyway, skip type
      // checking.
      graph.modules().any(|module| match module {
        deno_graph::Module::External(external_module) => {
          matches!(external_module.specifier.scheme(), "http" | "https")
        }
        _ => false,
      })
    }

    let mut roots = Vec::new();
    for package_config in package_configs {
      roots.extend(package_config.config_file.resolve_export_value_urls()?);
    }

    let loader = self
      .module_graph_builder
      .create_graph_loader_with_root_permissions();
    let mut publish_loader = PublishLoader(loader);
    let mut graph = self
      .create_graph_with_options(CreateGraphOptions {
        is_dynamic: false,
        graph_kind: deno_graph::GraphKind::All,
        roots,
        loader: Some(&mut publish_loader),
        npm_caching: self.options.default_npm_caching_strategy(),
      })
      .await?;
    self.graph_valid(&graph)?;
    if self.options.type_check_mode().is_true()
      && !graph_has_external_remote(&graph)
    {
      self.type_check_graph(graph.clone())?;
    }

    if build_fast_check_graph {
      let fast_check_workspace_members = package_configs
        .iter()
        .map(|p| config_to_deno_graph_workspace_member(&p.config_file))
        .collect::<Result<Vec<_>, _>>()?;
      self.module_graph_builder.build_fast_check_graph(
        &mut graph,
        BuildFastCheckGraphOptions {
          workspace_fast_check: WorkspaceFastCheckOption::Enabled(
            &fast_check_workspace_members,
          ),
        },
      )?;
    }

    Ok(graph)
  }

  pub async fn create_graph_with_options(
    &self,
    options: CreateGraphOptions<'_>,
  ) -> Result<ModuleGraph, AnyError> {
    let mut graph = ModuleGraph::new(options.graph_kind);

    self
      .module_graph_builder
      .build_graph_with_npm_resolution(
        &mut graph,
        BuildGraphWithNpmOptions {
          request: BuildGraphRequest::Roots(options.roots),
          is_dynamic: options.is_dynamic,
          loader: options.loader,
          npm_caching: options.npm_caching,
        },
      )
      .await?;

    Ok(graph)
  }

  pub async fn create_graph_and_maybe_check(
    &self,
    roots: Vec<ModuleSpecifier>,
  ) -> Result<Arc<deno_graph::ModuleGraph>, AnyError> {
    let graph_kind = self.options.type_check_mode().as_graph_kind();

    let graph = self
      .create_graph_with_options(CreateGraphOptions {
        is_dynamic: false,
        graph_kind,
        roots,
        loader: None,
        npm_caching: self.options.default_npm_caching_strategy(),
      })
      .await?;

    self.graph_valid(&graph)?;

    if self.options.type_check_mode().is_true() {
      // provide the graph to the type checker, then get it back after it's done
      let graph = self.type_check_graph(graph)?;
      Ok(graph)
    } else {
      Ok(Arc::new(graph))
    }
  }

  pub fn graph_valid(&self, graph: &ModuleGraph) -> Result<(), JsErrorBox> {
    self.module_graph_builder.graph_valid(graph)
  }

  #[allow(clippy::result_large_err)]
  fn type_check_graph(
    &self,
    graph: ModuleGraph,
  ) -> Result<Arc<ModuleGraph>, CheckError> {
    self.type_checker.check(
      graph,
      CheckOptions {
        build_fast_check_graph: true,
        lib: self.options.ts_type_lib_window(),
        reload: self.options.reload_flag(),
        type_check_mode: self.options.type_check_mode(),
      },
    )
  }
}

pub struct BuildFastCheckGraphOptions<'a> {
  /// Whether to do fast check on workspace members. This
  /// is mostly only useful when publishing.
  pub workspace_fast_check: deno_graph::WorkspaceFastCheckOption<'a>,
}

#[derive(Debug, thiserror::Error, deno_error::JsError)]
pub enum BuildGraphWithNpmResolutionError {
  #[class(inherit)]
  #[error(transparent)]
  CompilerOptionTypesDeserialize(#[from] CompilerOptionTypesDeserializeError),
  #[class(inherit)]
  #[error(transparent)]
  SerdeJson(#[from] serde_json::Error),
  #[class(inherit)]
  #[error(transparent)]
  ToMaybeJsxImportSourceConfig(#[from] ToMaybeJsxImportSourceConfigError),
  #[class(inherit)]
  #[error(transparent)]
  NodeModulesDirParse(#[from] deno_json::NodeModulesDirParseError),
  #[class(inherit)]
  #[error(transparent)]
  Other(#[from] JsErrorBox),
  #[class(generic)]
  #[error(
    "Resolving npm specifier entrypoints this way is currently not supported with \"nodeModules\": \"manual\". In the meantime, try with --node-modules-dir=auto instead"
  )]
  UnsupportedNpmSpecifierEntrypointResolutionWay,
}

pub enum BuildGraphRequest {
  Roots(Vec<ModuleSpecifier>),
  Reload(Vec<ModuleSpecifier>),
}

pub struct BuildGraphWithNpmOptions<'a> {
  pub request: BuildGraphRequest,
  pub is_dynamic: bool,
  /// Specify `None` to use the default CLI loader.
  pub loader: Option<&'a mut dyn Loader>,
  pub npm_caching: NpmCachingStrategy,
}

pub struct ModuleGraphBuilder {
  caches: Arc<cache::Caches>,
  cjs_tracker: Arc<CliCjsTracker>,
  cli_options: Arc<CliOptions>,
  file_fetcher: Arc<CliFileFetcher>,
  global_http_cache: Arc<GlobalHttpCache>,
  in_npm_pkg_checker: DenoInNpmPackageChecker,
  lockfile: Option<Arc<CliLockfile>>,
  maybe_file_watcher_reporter: Option<FileWatcherReporter>,
  module_info_cache: Arc<ModuleInfoCache>,
  npm_graph_resolver: Arc<CliNpmGraphResolver>,
  npm_installer: Option<Arc<CliNpmInstaller>>,
  npm_resolver: CliNpmResolver,
  parsed_source_cache: Arc<ParsedSourceCache>,
  resolver: Arc<CliResolver>,
  root_permissions_container: PermissionsContainer,
  sys: CliSys,
  compiler_options_resolver: Arc<CompilerOptionsResolver>,
}

impl ModuleGraphBuilder {
  #[allow(clippy::too_many_arguments)]
  pub fn new(
    caches: Arc<cache::Caches>,
    cjs_tracker: Arc<CliCjsTracker>,
    cli_options: Arc<CliOptions>,
    file_fetcher: Arc<CliFileFetcher>,
    global_http_cache: Arc<GlobalHttpCache>,
    in_npm_pkg_checker: DenoInNpmPackageChecker,
    lockfile: Option<Arc<CliLockfile>>,
    maybe_file_watcher_reporter: Option<FileWatcherReporter>,
    module_info_cache: Arc<ModuleInfoCache>,
    npm_graph_resolver: Arc<CliNpmGraphResolver>,
    npm_installer: Option<Arc<CliNpmInstaller>>,
    npm_resolver: CliNpmResolver,
    parsed_source_cache: Arc<ParsedSourceCache>,
    resolver: Arc<CliResolver>,
    root_permissions_container: PermissionsContainer,
    sys: CliSys,
    compiler_options_resolver: Arc<CompilerOptionsResolver>,
  ) -> Self {
    Self {
      caches,
      cjs_tracker,
      cli_options,
      file_fetcher,
      global_http_cache,
      in_npm_pkg_checker,
      lockfile,
      maybe_file_watcher_reporter,
      module_info_cache,
      npm_graph_resolver,
      npm_installer,
      npm_resolver,
      parsed_source_cache,
      resolver,
      root_permissions_container,
      sys,
      compiler_options_resolver,
    }
  }

  pub async fn build_graph_with_npm_resolution(
    &self,
    graph: &mut ModuleGraph,
    options: BuildGraphWithNpmOptions<'_>,
  ) -> Result<(), BuildGraphWithNpmResolutionError> {
    enum MutLoaderRef<'a> {
      Borrowed(&'a mut dyn Loader),
      Owned(CliDenoGraphLoader),
    }

    impl MutLoaderRef<'_> {
      pub fn as_mut_loader(&mut self) -> &mut dyn Loader {
        match self {
          Self::Borrowed(loader) => *loader,
          Self::Owned(loader) => loader,
        }
      }
    }

    let analyzer = self.module_info_cache.as_module_analyzer();
    let mut loader = match options.loader {
      Some(loader) => MutLoaderRef::Borrowed(loader),
      None => {
        MutLoaderRef::Owned(self.create_graph_loader_with_root_permissions())
      }
    };
    let jsx_import_source_config_resolver =
      JsxImportSourceConfigResolver::from_compiler_options_resolver(
        &self.compiler_options_resolver,
      )?;
    let graph_resolver = self.resolver.as_graph_resolver(
      self.cjs_tracker.as_ref(),
      &jsx_import_source_config_resolver,
    );
    let maybe_file_watcher_reporter = self
      .maybe_file_watcher_reporter
      .as_ref()
      .map(|r| r.as_reporter());
    let mut locker = self.lockfile.as_ref().map(|l| l.as_deno_graph_locker());
    self
      .build_graph_with_npm_resolution_and_build_options(
        graph,
        options.request,
        loader.as_mut_loader(),
        deno_graph::BuildOptions {
          skip_dynamic_deps: self.cli_options.unstable_lazy_dynamic_imports()
            && graph.graph_kind() == GraphKind::CodeOnly,
          is_dynamic: options.is_dynamic,
          passthrough_jsr_specifiers: false,
          executor: Default::default(),
          file_system: &self.sys,
          jsr_url_provider: &CliJsrUrlProvider,
          npm_resolver: Some(self.npm_graph_resolver.as_ref()),
          module_analyzer: &analyzer,
          module_info_cacher: self.module_info_cache.as_ref(),
          reporter: maybe_file_watcher_reporter,
          resolver: Some(&graph_resolver),
          locker: locker.as_mut().map(|l| l as _),
          unstable_bytes_imports: self.cli_options.unstable_raw_imports(),
          unstable_text_imports: self.cli_options.unstable_raw_imports(),
        },
        options.npm_caching,
      )
      .await?;

    if let Some(npm_installer) = &self.npm_installer {
      if graph.has_node_specifier && graph.graph_kind().include_types() {
        npm_installer.inject_synthetic_types_node_package().await?;
      }
    }

    Ok(())
  }

  async fn build_graph_with_npm_resolution_and_build_options<'a>(
    &self,
    graph: &mut ModuleGraph,
    request: BuildGraphRequest,
    loader: &'a mut dyn deno_graph::source::Loader,
    options: deno_graph::BuildOptions<'a>,
    npm_caching: NpmCachingStrategy,
  ) -> Result<(), BuildGraphWithNpmResolutionError> {
    // ensure an "npm install" is done if the user has explicitly
    // opted into using a node_modules directory
    if self
      .cli_options
      .specified_node_modules_dir()?
      .map(|m| m == NodeModulesDirMode::Auto)
      .unwrap_or(false)
    {
      if let Some(npm_installer) = &self.npm_installer {
        let already_done = npm_installer
          .ensure_top_level_package_json_install()
          .await?;
        if !already_done && matches!(npm_caching, NpmCachingStrategy::Eager) {
          npm_installer.cache_packages(PackageCaching::All).await?;
        }
      }
    }

    // fill the graph with the information from the lockfile
    let is_first_execution = graph.roots.is_empty();
    if is_first_execution {
      // populate the information from the lockfile
      if let Some(lockfile) = &self.lockfile {
        let lockfile = lockfile.lock();
        fill_graph_from_lockfile(graph, &lockfile);
      }
    }

    let initial_redirects_len = graph.redirects.len();
    let initial_package_deps_len = graph.packages.package_deps_sum();
    let initial_package_mappings_len = graph.packages.mappings().len();

    match request {
      BuildGraphRequest::Roots(roots) => {
        if roots.iter().any(|r| r.scheme() == "npm")
          && self.npm_resolver.is_byonm()
        {
          return Err(BuildGraphWithNpmResolutionError::UnsupportedNpmSpecifierEntrypointResolutionWay);
        }
        let imports = if graph.graph_kind().include_types() {
          // Resolve all the imports from every config file. We'll separate
          // them later based on the folder we're type checking.
          let mut imports_by_referrer = IndexMap::<_, Vec<_>>::with_capacity(
            self.compiler_options_resolver.size(),
          );
          for (referrer, files) in self
            .compiler_options_resolver
            .ts_configs()
            .iter()
            .filter_map(|t| t.files())
          {
            imports_by_referrer
              .entry(referrer)
              .or_default()
              .extend(files.iter().map(|f| f.relative_specifier.clone()));
          }
          for (referrer, types) in self
            .compiler_options_resolver
            .all()
            .flat_map(|d| d.compiler_options_types().as_ref())
          {
            imports_by_referrer
              .entry(referrer)
              .or_default()
              .extend(types.clone());
          }
          imports_by_referrer
            .into_iter()
            .map(|(referrer, imports)| deno_graph::ReferrerImports {
              referrer: referrer.clone(),
              imports,
            })
            .collect()
        } else {
          Vec::new()
        };
        graph.build(roots, imports, loader, options).await;
      }
      BuildGraphRequest::Reload(urls) => {
        graph.reload(urls, loader, options).await
      }
    }

    let has_redirects_changed = graph.redirects.len() != initial_redirects_len;
    let has_jsr_package_deps_changed =
      graph.packages.package_deps_sum() != initial_package_deps_len;
    let has_jsr_package_mappings_changed =
      graph.packages.mappings().len() != initial_package_mappings_len;

    if has_redirects_changed
      || has_jsr_package_deps_changed
      || has_jsr_package_mappings_changed
    {
      if let Some(lockfile) = &self.lockfile {
        let mut lockfile = lockfile.lock();
        // https redirects
        if has_redirects_changed {
          let graph_redirects = graph.redirects.iter().filter(|(from, _)| {
            !matches!(from.scheme(), "npm" | "file" | "deno")
          });
          for (from, to) in graph_redirects {
            lockfile.insert_redirect(from.to_string(), to.to_string());
          }
        }
        // jsr package mappings
        if has_jsr_package_mappings_changed {
          for (from, to) in graph.packages.mappings() {
            lockfile.insert_package_specifier(
              JsrDepPackageReq::jsr(from.clone()),
              to.version.to_custom_string::<SmallStackString>(),
            );
          }
        }
        // jsr packages
        if has_jsr_package_deps_changed {
          for (nv, deps) in graph.packages.packages_with_deps() {
            lockfile.add_package_deps(nv, deps.cloned());
          }
        }
      }
    }

    Ok(())
  }

  pub fn build_fast_check_graph(
    &self,
    graph: &mut ModuleGraph,
    options: BuildFastCheckGraphOptions,
  ) -> Result<(), ToMaybeJsxImportSourceConfigError> {
    if !graph.graph_kind().include_types() {
      return Ok(());
    }

    log::debug!("Building fast check graph");
    let fast_check_cache = if matches!(
      options.workspace_fast_check,
      deno_graph::WorkspaceFastCheckOption::Disabled
    ) {
      Some(cache::FastCheckCache::new(self.caches.fast_check_db()))
    } else {
      None
    };
    let parser = self.parsed_source_cache.as_capturing_parser();
    let jsx_import_source_config_resolver =
      JsxImportSourceConfigResolver::from_compiler_options_resolver(
        &self.compiler_options_resolver,
      )?;
    let graph_resolver = self.resolver.as_graph_resolver(
      self.cjs_tracker.as_ref(),
      &jsx_import_source_config_resolver,
    );

    graph.build_fast_check_type_graph(
      deno_graph::BuildFastCheckTypeGraphOptions {
        es_parser: Some(&parser),
        fast_check_cache: fast_check_cache.as_ref().map(|c| c as _),
        fast_check_dts: false,
        jsr_url_provider: &CliJsrUrlProvider,
        resolver: Some(&graph_resolver),
        workspace_fast_check: options.workspace_fast_check,
      },
    );
    Ok(())
  }

  /// Creates the default loader used for creating a graph.
  pub fn create_graph_loader_with_root_permissions(
    &self,
  ) -> CliDenoGraphLoader {
    self.create_graph_loader_with_permissions(
      self.root_permissions_container.clone(),
    )
  }

  pub fn create_graph_loader_with_permissions(
    &self,
    permissions: PermissionsContainer,
  ) -> CliDenoGraphLoader {
    CliDenoGraphLoader::new(
      self.file_fetcher.clone(),
      self.global_http_cache.clone(),
      self.in_npm_pkg_checker.clone(),
      self.sys.clone(),
      deno_resolver::file_fetcher::DenoGraphLoaderOptions {
        file_header_overrides: self.cli_options.resolve_file_header_overrides(),
        permissions: Some(permissions),
      },
    )
  }

  /// Check if `roots` and their deps are available. Returns `Ok(())` if
  /// so. Returns `Err(_)` if there is a known module graph or resolution
  /// error statically reachable from `roots` and not a dynamic import.
  pub fn graph_valid(&self, graph: &ModuleGraph) -> Result<(), JsErrorBox> {
    self.graph_roots_valid(
      graph,
      &graph.roots.iter().cloned().collect::<Vec<_>>(),
      false,
      false,
    )
  }

  pub fn graph_roots_valid(
    &self,
    graph: &ModuleGraph,
    roots: &[ModuleSpecifier],
    allow_unknown_media_types: bool,
    allow_unknown_jsr_exports: bool,
  ) -> Result<(), JsErrorBox> {
    graph_valid(
      graph,
      &self.sys,
      roots,
      GraphValidOptions {
        kind: if self.cli_options.type_check_mode().is_true() {
          GraphKind::All
        } else {
          GraphKind::CodeOnly
        },
        check_js: CheckJsOption::Custom(
          self.compiler_options_resolver.as_ref(),
        ),
        exit_integrity_errors: true,
        allow_unknown_media_types,
        ignore_graph_errors: matches!(
          self.cli_options.sub_command(),
          DenoSubcommand::Check { .. }
        ),
        allow_unknown_jsr_exports,
      },
    )
  }
}

<<<<<<< HEAD
=======
/// Adds more explanatory information to a resolution error.
pub fn enhanced_resolution_error_message(error: &ResolutionError) -> String {
  let mut message = format_deno_graph_error(error);

  let maybe_hint = if let Some(specifier) =
    get_resolution_error_bare_node_specifier(error)
  {
    Some(format!(
      "If you want to use a built-in Node module, add a \"node:\" prefix (ex. \"node:{specifier}\")."
    ))
  } else {
    get_import_prefix_missing_error(error).map(|specifier| {
      format!(
        "If you want to use a JSR or npm package, try running `deno add jsr:{}` or `deno add npm:{}`",
        specifier, specifier
      )
    })
  };

  if let Some(hint) = maybe_hint {
    message.push_str(&format!("\n  {} {}", colors::cyan("hint:"), hint));
  }

  message
}

static RUN_WITH_SLOPPY_IMPORTS_MSG: &str =
  "or run with --unstable-sloppy-imports";

fn enhanced_sloppy_imports_error_message(
  sys: &CliSys,
  error: &ModuleError,
) -> Option<String> {
  match error.as_kind() {
    ModuleErrorKind::Load { specifier, err: ModuleLoadError::Loader(_), .. } // ex. "Is a directory" error
    | ModuleErrorKind::Missing { specifier, .. } => {
      let additional_message = maybe_additional_sloppy_imports_message(sys, specifier)?;
      Some(format!(
        "{} {}",
        error,
        additional_message,
      ))
    }
    _ => None,
  }
}

pub fn maybe_additional_sloppy_imports_message(
  sys: &CliSys,
  specifier: &ModuleSpecifier,
) -> Option<String> {
  let (resolved, sloppy_reason) = sloppy_imports_resolve(
    specifier,
    deno_resolver::workspace::ResolutionKind::Execution,
    sys.clone(),
  )?;
  Some(format!(
    "{} {}",
    sloppy_reason.suggestion_message_for_specifier(&resolved),
    RUN_WITH_SLOPPY_IMPORTS_MSG
  ))
}

fn enhanced_integrity_error_message(err: &ModuleError) -> Option<String> {
  match err.as_kind() {
    ModuleErrorKind::Load {
      specifier,
      err:
        ModuleLoadError::Jsr(JsrLoadError::ContentChecksumIntegrity(checksum_err)),
      ..
    } => Some(format!(
      concat!(
        "Integrity check failed in package. The package may have been tampered with.\n\n",
        "  Specifier: {}\n",
        "  Actual: {}\n",
        "  Expected: {}\n\n",
        "If you modified your global cache, run again with the --reload flag to restore ",
        "its state. If you want to modify dependencies locally run again with the ",
        "--vendor flag or specify `\"vendor\": true` in a deno.json then modify the contents ",
        "of the vendor/ folder."
      ),
      specifier, checksum_err.actual, checksum_err.expected,
    )),
    ModuleErrorKind::Load {
      err:
        ModuleLoadError::Jsr(
          JsrLoadError::PackageVersionManifestChecksumIntegrity(
            package_nv,
            checksum_err,
          ),
        ),
      ..
    } => Some(format!(
      concat!(
        "Integrity check failed for package. The source code is invalid, as it does not match the expected hash in the lock file.\n\n",
        "  Package: {}\n",
        "  Actual: {}\n",
        "  Expected: {}\n\n",
        "This could be caused by:\n",
        "  * the lock file may be corrupt\n",
        "  * the source itself may be corrupt\n\n",
        "Investigate the lockfile; delete it to regenerate the lockfile or --reload to reload the source code from the server."
      ),
      package_nv, checksum_err.actual, checksum_err.expected,
    )),
    ModuleErrorKind::Load {
      specifier,
      err: ModuleLoadError::HttpsChecksumIntegrity(checksum_err),
      ..
    } => Some(format!(
      concat!(
        "Integrity check failed for remote specifier. The source code is invalid, as it does not match the expected hash in the lock file.\n\n",
        "  Specifier: {}\n",
        "  Actual: {}\n",
        "  Expected: {}\n\n",
        "This could be caused by:\n",
        "  * the lock file may be corrupt\n",
        "  * the source itself may be corrupt\n\n",
        "Investigate the lockfile; delete it to regenerate the lockfile or --reload to reload the source code from the server."
      ),
      specifier, checksum_err.actual, checksum_err.expected,
    )),
    _ => None,
  }
}

fn enhanced_unsupported_import_attribute(err: &ModuleError) -> Option<String> {
  match err.as_kind() {
    ModuleErrorKind::UnsupportedImportAttributeType { kind, .. }
      if matches!(kind.as_str(), "bytes" | "text") =>
    {
      let mut text = format_deno_graph_error(err);
      text.push_str(&format!(
        "\n  {} run with --unstable-raw-imports",
        deno_runtime::colors::cyan("hint:")
      ));
      Some(text)
    }
    _ => None,
  }
}

pub fn get_resolution_error_bare_node_specifier(
  error: &ResolutionError,
) -> Option<&str> {
  get_resolution_error_bare_specifier(error)
    .filter(|specifier| deno_node::is_builtin_node_module(specifier))
}

fn get_resolution_error_bare_specifier(
  error: &ResolutionError,
) -> Option<&str> {
  if let ResolutionError::InvalidSpecifier {
    error: SpecifierError::ImportPrefixMissing { specifier, .. },
    ..
  } = error
  {
    Some(specifier.as_str())
  } else if let ResolutionError::ResolverError { error, .. } = error {
    if let ResolveError::ImportMap(error) = (*error).as_ref() {
      if let import_map::ImportMapErrorKind::UnmappedBareSpecifier(
        specifier,
        _,
      ) = error.as_kind()
      {
        Some(specifier.as_str())
      } else {
        None
      }
    } else {
      None
    }
  } else {
    None
  }
}

fn get_import_prefix_missing_error(error: &ResolutionError) -> Option<&str> {
  // not exact, but ok because this is just a hint
  let media_type =
    MediaType::from_specifier_and_headers(&error.range().specifier, None);
  if media_type == MediaType::Wasm {
    return None;
  }

  let mut maybe_specifier = None;
  if let ResolutionError::InvalidSpecifier {
    error: SpecifierError::ImportPrefixMissing { specifier, .. },
    range,
  } = error
  {
    if range.specifier.scheme() == "file" {
      maybe_specifier = Some(specifier);
    }
  } else if let ResolutionError::ResolverError { error, range, .. } = error {
    if range.specifier.scheme() == "file" {
      match error.as_ref() {
        ResolveError::Specifier(specifier_error) => {
          if let SpecifierError::ImportPrefixMissing { specifier, .. } =
            specifier_error
          {
            maybe_specifier = Some(specifier);
          }
        }
        ResolveError::Other(other_error) => {
          if let Some(SpecifierError::ImportPrefixMissing {
            specifier, ..
          }) = other_error.as_any().downcast_ref::<SpecifierError>()
          {
            maybe_specifier = Some(specifier);
          }
        }
        ResolveError::ImportMap(_) => {}
      }
    }
  }

  // NOTE(bartlomieju): For now, return None if a specifier contains a dot or a space. This is because
  // suggesting to `deno add bad-module.ts` makes no sense and is worse than not providing
  // a suggestion at all. This should be improved further in the future
  if let Some(specifier) = maybe_specifier {
    if specifier.contains('.') || specifier.contains(' ') {
      return None;
    }
  }

  maybe_specifier.map(|s| s.as_str())
}

>>>>>>> 9379a74e
/// Gets if any of the specified root's "file:" dependents are in the
/// provided changed set.
pub fn has_graph_root_local_dependent_changed(
  graph: &ModuleGraph,
  root: &ModuleSpecifier,
  canonicalized_changed_paths: &HashSet<PathBuf>,
) -> bool {
  let mut dependent_specifiers = graph.walk(
    std::iter::once(root),
    deno_graph::WalkOptions {
      follow_dynamic: true,
      kind: GraphKind::All,
      prefer_fast_check_graph: true,
      check_js: CheckJsOption::True,
    },
  );
  while let Some((s, _)) = dependent_specifiers.next() {
    if let Ok(path) = url_to_file_path(s) {
      if let Ok(path) = canonicalize_path(&path) {
        if canonicalized_changed_paths.contains(&path) {
          return true;
        }
      }
    } else {
      // skip walking this remote module's dependencies
      dependent_specifiers.skip_previous_dependencies();
    }
  }
  false
}

#[derive(Clone, Debug)]
pub struct FileWatcherReporter {
  watcher_communicator: Arc<WatcherCommunicator>,
  file_paths: Arc<Mutex<Vec<PathBuf>>>,
}

impl FileWatcherReporter {
  pub fn new(watcher_communicator: Arc<WatcherCommunicator>) -> Self {
    Self {
      watcher_communicator,
      file_paths: Default::default(),
    }
  }

  pub fn as_reporter(&self) -> &dyn deno_graph::source::Reporter {
    self
  }
}

impl deno_graph::source::Reporter for FileWatcherReporter {
  fn on_load(
    &self,
    specifier: &ModuleSpecifier,
    modules_done: usize,
    modules_total: usize,
  ) {
    let mut file_paths = self.file_paths.lock();
    if specifier.scheme() == "file" {
      // Don't trust that the path is a valid path at this point:
      // https://github.com/denoland/deno/issues/26209.
      if let Ok(file_path) = specifier.to_file_path() {
        file_paths.push(file_path);
      }
    }

    if modules_done == modules_total {
      self
        .watcher_communicator
        .watch_paths(file_paths.drain(..).collect())
        .unwrap();
    }
  }
}

#[derive(Debug, Default, Clone, Copy)]
pub struct CliJsrUrlProvider;

impl deno_graph::source::JsrUrlProvider for CliJsrUrlProvider {
  fn url(&self) -> &'static ModuleSpecifier {
    jsr_url()
  }
<<<<<<< HEAD
=======
}

fn format_deno_graph_error(err: &dyn Error) -> String {
  use std::fmt::Write;

  let mut message = format!("{}", err);
  let mut maybe_source = err.source();

  if maybe_source.is_some() {
    let mut past_message = message.clone();
    let mut count = 0;
    let mut display_count = 0;
    while let Some(source) = maybe_source {
      let current_message = format!("{}", source);
      maybe_source = source.source();

      // sometimes an error might be repeated due to
      // being boxed multiple times in another AnyError
      if current_message != past_message {
        write!(message, "\n    {}: ", display_count,).unwrap();
        for (i, line) in current_message.lines().enumerate() {
          if i > 0 {
            write!(message, "\n       {}", line).unwrap();
          } else {
            write!(message, "{}", line).unwrap();
          }
        }
        display_count += 1;
      }

      if count > 8 {
        write!(message, "\n    {}: ...", count).unwrap();
        break;
      }

      past_message = current_message;
      count += 1;
    }
  }

  message
}

#[cfg(test)]
mod test {
  use std::sync::Arc;

  use deno_ast::ModuleSpecifier;
  use deno_graph::PositionRange;
  use deno_graph::Range;
  use deno_graph::ResolutionError;
  use deno_graph::SpecifierError;
  use deno_graph::source::ResolveError;

  use super::*;

  #[test]
  fn import_map_node_resolution_error() {
    let cases = vec![("fs", Some("fs")), ("other", None)];
    for (input, output) in cases {
      let import_map = import_map::ImportMap::new(
        ModuleSpecifier::parse("file:///deno.json").unwrap(),
      );
      let specifier = ModuleSpecifier::parse("file:///file.ts").unwrap();
      let err = import_map.resolve(input, &specifier).err().unwrap();
      let err = ResolutionError::ResolverError {
        error: Arc::new(ResolveError::ImportMap(err)),
        specifier: input.to_string(),
        range: Range {
          specifier,
          resolution_mode: None,
          range: PositionRange::zeroed(),
        },
      };
      assert_eq!(get_resolution_error_bare_node_specifier(&err), output);
    }
  }

  #[test]
  fn bare_specifier_node_resolution_error() {
    let cases = vec![("process", Some("process")), ("other", None)];
    for (input, output) in cases {
      let specifier = ModuleSpecifier::parse("file:///file.ts").unwrap();
      let err = ResolutionError::InvalidSpecifier {
        range: Range {
          specifier,
          resolution_mode: None,
          range: PositionRange::zeroed(),
        },
        error: SpecifierError::ImportPrefixMissing {
          specifier: input.to_string(),
          referrer: None,
        },
      };
      assert_eq!(get_resolution_error_bare_node_specifier(&err), output,);
    }
  }
>>>>>>> 9379a74e
}<|MERGE_RESOLUTION|>--- conflicted
+++ resolved
@@ -1014,238 +1014,6 @@
   }
 }
 
-<<<<<<< HEAD
-=======
-/// Adds more explanatory information to a resolution error.
-pub fn enhanced_resolution_error_message(error: &ResolutionError) -> String {
-  let mut message = format_deno_graph_error(error);
-
-  let maybe_hint = if let Some(specifier) =
-    get_resolution_error_bare_node_specifier(error)
-  {
-    Some(format!(
-      "If you want to use a built-in Node module, add a \"node:\" prefix (ex. \"node:{specifier}\")."
-    ))
-  } else {
-    get_import_prefix_missing_error(error).map(|specifier| {
-      format!(
-        "If you want to use a JSR or npm package, try running `deno add jsr:{}` or `deno add npm:{}`",
-        specifier, specifier
-      )
-    })
-  };
-
-  if let Some(hint) = maybe_hint {
-    message.push_str(&format!("\n  {} {}", colors::cyan("hint:"), hint));
-  }
-
-  message
-}
-
-static RUN_WITH_SLOPPY_IMPORTS_MSG: &str =
-  "or run with --unstable-sloppy-imports";
-
-fn enhanced_sloppy_imports_error_message(
-  sys: &CliSys,
-  error: &ModuleError,
-) -> Option<String> {
-  match error.as_kind() {
-    ModuleErrorKind::Load { specifier, err: ModuleLoadError::Loader(_), .. } // ex. "Is a directory" error
-    | ModuleErrorKind::Missing { specifier, .. } => {
-      let additional_message = maybe_additional_sloppy_imports_message(sys, specifier)?;
-      Some(format!(
-        "{} {}",
-        error,
-        additional_message,
-      ))
-    }
-    _ => None,
-  }
-}
-
-pub fn maybe_additional_sloppy_imports_message(
-  sys: &CliSys,
-  specifier: &ModuleSpecifier,
-) -> Option<String> {
-  let (resolved, sloppy_reason) = sloppy_imports_resolve(
-    specifier,
-    deno_resolver::workspace::ResolutionKind::Execution,
-    sys.clone(),
-  )?;
-  Some(format!(
-    "{} {}",
-    sloppy_reason.suggestion_message_for_specifier(&resolved),
-    RUN_WITH_SLOPPY_IMPORTS_MSG
-  ))
-}
-
-fn enhanced_integrity_error_message(err: &ModuleError) -> Option<String> {
-  match err.as_kind() {
-    ModuleErrorKind::Load {
-      specifier,
-      err:
-        ModuleLoadError::Jsr(JsrLoadError::ContentChecksumIntegrity(checksum_err)),
-      ..
-    } => Some(format!(
-      concat!(
-        "Integrity check failed in package. The package may have been tampered with.\n\n",
-        "  Specifier: {}\n",
-        "  Actual: {}\n",
-        "  Expected: {}\n\n",
-        "If you modified your global cache, run again with the --reload flag to restore ",
-        "its state. If you want to modify dependencies locally run again with the ",
-        "--vendor flag or specify `\"vendor\": true` in a deno.json then modify the contents ",
-        "of the vendor/ folder."
-      ),
-      specifier, checksum_err.actual, checksum_err.expected,
-    )),
-    ModuleErrorKind::Load {
-      err:
-        ModuleLoadError::Jsr(
-          JsrLoadError::PackageVersionManifestChecksumIntegrity(
-            package_nv,
-            checksum_err,
-          ),
-        ),
-      ..
-    } => Some(format!(
-      concat!(
-        "Integrity check failed for package. The source code is invalid, as it does not match the expected hash in the lock file.\n\n",
-        "  Package: {}\n",
-        "  Actual: {}\n",
-        "  Expected: {}\n\n",
-        "This could be caused by:\n",
-        "  * the lock file may be corrupt\n",
-        "  * the source itself may be corrupt\n\n",
-        "Investigate the lockfile; delete it to regenerate the lockfile or --reload to reload the source code from the server."
-      ),
-      package_nv, checksum_err.actual, checksum_err.expected,
-    )),
-    ModuleErrorKind::Load {
-      specifier,
-      err: ModuleLoadError::HttpsChecksumIntegrity(checksum_err),
-      ..
-    } => Some(format!(
-      concat!(
-        "Integrity check failed for remote specifier. The source code is invalid, as it does not match the expected hash in the lock file.\n\n",
-        "  Specifier: {}\n",
-        "  Actual: {}\n",
-        "  Expected: {}\n\n",
-        "This could be caused by:\n",
-        "  * the lock file may be corrupt\n",
-        "  * the source itself may be corrupt\n\n",
-        "Investigate the lockfile; delete it to regenerate the lockfile or --reload to reload the source code from the server."
-      ),
-      specifier, checksum_err.actual, checksum_err.expected,
-    )),
-    _ => None,
-  }
-}
-
-fn enhanced_unsupported_import_attribute(err: &ModuleError) -> Option<String> {
-  match err.as_kind() {
-    ModuleErrorKind::UnsupportedImportAttributeType { kind, .. }
-      if matches!(kind.as_str(), "bytes" | "text") =>
-    {
-      let mut text = format_deno_graph_error(err);
-      text.push_str(&format!(
-        "\n  {} run with --unstable-raw-imports",
-        deno_runtime::colors::cyan("hint:")
-      ));
-      Some(text)
-    }
-    _ => None,
-  }
-}
-
-pub fn get_resolution_error_bare_node_specifier(
-  error: &ResolutionError,
-) -> Option<&str> {
-  get_resolution_error_bare_specifier(error)
-    .filter(|specifier| deno_node::is_builtin_node_module(specifier))
-}
-
-fn get_resolution_error_bare_specifier(
-  error: &ResolutionError,
-) -> Option<&str> {
-  if let ResolutionError::InvalidSpecifier {
-    error: SpecifierError::ImportPrefixMissing { specifier, .. },
-    ..
-  } = error
-  {
-    Some(specifier.as_str())
-  } else if let ResolutionError::ResolverError { error, .. } = error {
-    if let ResolveError::ImportMap(error) = (*error).as_ref() {
-      if let import_map::ImportMapErrorKind::UnmappedBareSpecifier(
-        specifier,
-        _,
-      ) = error.as_kind()
-      {
-        Some(specifier.as_str())
-      } else {
-        None
-      }
-    } else {
-      None
-    }
-  } else {
-    None
-  }
-}
-
-fn get_import_prefix_missing_error(error: &ResolutionError) -> Option<&str> {
-  // not exact, but ok because this is just a hint
-  let media_type =
-    MediaType::from_specifier_and_headers(&error.range().specifier, None);
-  if media_type == MediaType::Wasm {
-    return None;
-  }
-
-  let mut maybe_specifier = None;
-  if let ResolutionError::InvalidSpecifier {
-    error: SpecifierError::ImportPrefixMissing { specifier, .. },
-    range,
-  } = error
-  {
-    if range.specifier.scheme() == "file" {
-      maybe_specifier = Some(specifier);
-    }
-  } else if let ResolutionError::ResolverError { error, range, .. } = error {
-    if range.specifier.scheme() == "file" {
-      match error.as_ref() {
-        ResolveError::Specifier(specifier_error) => {
-          if let SpecifierError::ImportPrefixMissing { specifier, .. } =
-            specifier_error
-          {
-            maybe_specifier = Some(specifier);
-          }
-        }
-        ResolveError::Other(other_error) => {
-          if let Some(SpecifierError::ImportPrefixMissing {
-            specifier, ..
-          }) = other_error.as_any().downcast_ref::<SpecifierError>()
-          {
-            maybe_specifier = Some(specifier);
-          }
-        }
-        ResolveError::ImportMap(_) => {}
-      }
-    }
-  }
-
-  // NOTE(bartlomieju): For now, return None if a specifier contains a dot or a space. This is because
-  // suggesting to `deno add bad-module.ts` makes no sense and is worse than not providing
-  // a suggestion at all. This should be improved further in the future
-  if let Some(specifier) = maybe_specifier {
-    if specifier.contains('.') || specifier.contains(' ') {
-      return None;
-    }
-  }
-
-  maybe_specifier.map(|s| s.as_str())
-}
-
->>>>>>> 9379a74e
 /// Gets if any of the specified root's "file:" dependents are in the
 /// provided changed set.
 pub fn has_graph_root_local_dependent_changed(
@@ -1328,104 +1096,4 @@
   fn url(&self) -> &'static ModuleSpecifier {
     jsr_url()
   }
-<<<<<<< HEAD
-=======
-}
-
-fn format_deno_graph_error(err: &dyn Error) -> String {
-  use std::fmt::Write;
-
-  let mut message = format!("{}", err);
-  let mut maybe_source = err.source();
-
-  if maybe_source.is_some() {
-    let mut past_message = message.clone();
-    let mut count = 0;
-    let mut display_count = 0;
-    while let Some(source) = maybe_source {
-      let current_message = format!("{}", source);
-      maybe_source = source.source();
-
-      // sometimes an error might be repeated due to
-      // being boxed multiple times in another AnyError
-      if current_message != past_message {
-        write!(message, "\n    {}: ", display_count,).unwrap();
-        for (i, line) in current_message.lines().enumerate() {
-          if i > 0 {
-            write!(message, "\n       {}", line).unwrap();
-          } else {
-            write!(message, "{}", line).unwrap();
-          }
-        }
-        display_count += 1;
-      }
-
-      if count > 8 {
-        write!(message, "\n    {}: ...", count).unwrap();
-        break;
-      }
-
-      past_message = current_message;
-      count += 1;
-    }
-  }
-
-  message
-}
-
-#[cfg(test)]
-mod test {
-  use std::sync::Arc;
-
-  use deno_ast::ModuleSpecifier;
-  use deno_graph::PositionRange;
-  use deno_graph::Range;
-  use deno_graph::ResolutionError;
-  use deno_graph::SpecifierError;
-  use deno_graph::source::ResolveError;
-
-  use super::*;
-
-  #[test]
-  fn import_map_node_resolution_error() {
-    let cases = vec![("fs", Some("fs")), ("other", None)];
-    for (input, output) in cases {
-      let import_map = import_map::ImportMap::new(
-        ModuleSpecifier::parse("file:///deno.json").unwrap(),
-      );
-      let specifier = ModuleSpecifier::parse("file:///file.ts").unwrap();
-      let err = import_map.resolve(input, &specifier).err().unwrap();
-      let err = ResolutionError::ResolverError {
-        error: Arc::new(ResolveError::ImportMap(err)),
-        specifier: input.to_string(),
-        range: Range {
-          specifier,
-          resolution_mode: None,
-          range: PositionRange::zeroed(),
-        },
-      };
-      assert_eq!(get_resolution_error_bare_node_specifier(&err), output);
-    }
-  }
-
-  #[test]
-  fn bare_specifier_node_resolution_error() {
-    let cases = vec![("process", Some("process")), ("other", None)];
-    for (input, output) in cases {
-      let specifier = ModuleSpecifier::parse("file:///file.ts").unwrap();
-      let err = ResolutionError::InvalidSpecifier {
-        range: Range {
-          specifier,
-          resolution_mode: None,
-          range: PositionRange::zeroed(),
-        },
-        error: SpecifierError::ImportPrefixMissing {
-          specifier: input.to_string(),
-          referrer: None,
-        },
-      };
-      assert_eq!(get_resolution_error_bare_node_specifier(&err), output,);
-    }
-  }
->>>>>>> 9379a74e
 }