// Copyright 2018-2025 the Deno authors. MIT license.

use std::collections::HashSet;
use std::error::Error;
use std::ops::Deref;
use std::path::PathBuf;
use std::sync::Arc;

<<<<<<< HEAD
use crate::args::config_to_deno_graph_workspace_member;
use crate::args::jsr_url;
use crate::args::CliLockfile;
use crate::args::CliOptions;
pub use crate::args::NpmCachingStrategy;
use crate::args::DENO_DISABLE_PEDANTIC_NODE_WARNINGS;
use crate::cache;
use crate::cache::FetchCacher;
use crate::cache::GlobalHttpCache;
use crate::cache::ModuleInfoCache;
use crate::cache::ParsedSourceCache;
use crate::colors;
use crate::file_fetcher::CliFileFetcher;
use crate::npm::CliNpmResolver;
use crate::resolver::CjsTracker;
use crate::resolver::CliResolver;
use crate::resolver::CliSloppyImportsResolver;
use crate::resolver::SloppyImportsCachedFs;
use crate::tools::check;
use crate::tools::check::TypeChecker;
use crate::util::file_watcher::WatcherCommunicator;
use crate::util::fs::canonicalize_path;
use deno_config::deno_json::JsxImportSourceConfig;
use deno_config::workspace::JsrPackageConfig;
use deno_core::anyhow::bail;
use deno_graph::source::LoaderChecksum;
use deno_graph::source::ResolutionKind;
use deno_graph::FillFromLockfileOptions;
use deno_graph::JsrLoadError;
use deno_graph::ModuleLoadError;
use deno_graph::WorkspaceFastCheckOption;

=======
use deno_config::deno_json::JsxImportSourceConfig;
use deno_config::workspace::JsrPackageConfig;
use deno_core::anyhow::bail;
use deno_core::error::custom_error;
>>>>>>> ccd37580
use deno_core::error::AnyError;
use deno_core::parking_lot::Mutex;
use deno_core::ModuleSpecifier;
use deno_error::JsErrorBox;
use deno_error::JsErrorClass;
use deno_graph::source::Loader;
use deno_graph::source::LoaderChecksum;
use deno_graph::source::ResolutionKind;
use deno_graph::source::ResolveError;
use deno_graph::FillFromLockfileOptions;
use deno_graph::GraphKind;
use deno_graph::JsrLoadError;
use deno_graph::ModuleError;
use deno_graph::ModuleGraph;
use deno_graph::ModuleGraphError;
use deno_graph::ModuleLoadError;
use deno_graph::ResolutionError;
use deno_graph::SpecifierError;
use deno_graph::WorkspaceFastCheckOption;
use deno_path_util::url_to_file_path;
use deno_resolver::sloppy_imports::SloppyImportsResolutionKind;
use deno_runtime::deno_node;
use deno_runtime::deno_permissions::PermissionsContainer;
use deno_semver::jsr::JsrDepPackageReq;
use deno_semver::package::PackageNv;
use deno_semver::SmallStackString;
use import_map::ImportMapError;
use node_resolver::InNpmPackageChecker;
<<<<<<< HEAD
use std::collections::HashSet;
use std::error::Error;
use std::path::PathBuf;
use std::sync::Arc;
=======

use crate::args::config_to_deno_graph_workspace_member;
use crate::args::jsr_url;
use crate::args::CliLockfile;
use crate::args::CliOptions;
pub use crate::args::NpmCachingStrategy;
use crate::args::DENO_DISABLE_PEDANTIC_NODE_WARNINGS;
use crate::cache;
use crate::cache::FetchCacher;
use crate::cache::GlobalHttpCache;
use crate::cache::ModuleInfoCache;
use crate::cache::ParsedSourceCache;
use crate::colors;
use crate::errors::get_error_class_name;
use crate::errors::get_module_graph_error_class;
use crate::file_fetcher::CliFileFetcher;
use crate::npm::CliNpmResolver;
use crate::resolver::CjsTracker;
use crate::resolver::CliResolver;
use crate::resolver::CliSloppyImportsResolver;
use crate::resolver::SloppyImportsCachedFs;
use crate::sys::CliSys;
use crate::tools::check;
use crate::tools::check::TypeChecker;
use crate::util::file_watcher::WatcherCommunicator;
use crate::util::fs::canonicalize_path;
>>>>>>> ccd37580

#[derive(Clone)]
pub struct GraphValidOptions {
  pub check_js: bool,
  pub kind: GraphKind,
  /// Whether to exit the process for integrity check errors such as
  /// lockfile checksum mismatches and JSR integrity failures.
  /// Otherwise, surfaces integrity errors as errors.
  pub exit_integrity_errors: bool,
}

/// Check if `roots` and their deps are available. Returns `Ok(())` if
/// so. Returns `Err(_)` if there is a known module graph or resolution
/// error statically reachable from `roots`.
///
/// It is preferable to use this over using deno_graph's API directly
/// because it will have enhanced error message information specifically
/// for the CLI.
pub fn graph_valid(
  graph: &ModuleGraph,
  sys: &CliSys,
  roots: &[ModuleSpecifier],
  options: GraphValidOptions,
) -> Result<(), JsErrorBox> {
  if options.exit_integrity_errors {
    graph_exit_integrity_errors(graph);
  }

  let mut errors = graph_walk_errors(
    graph,
    sys,
    roots,
    GraphWalkErrorsOptions {
      check_js: options.check_js,
      kind: options.kind,
    },
  );
  if let Some(error) = errors.next() {
    Err(error)
  } else {
    // finally surface the npm resolution result
    if let Err(err) = &graph.npm_dep_graph_result {
      return Err(JsErrorBox::new(
        err.get_class(),
        format_deno_graph_error(err),
      ));
    }
    Ok(())
  }
}

pub fn fill_graph_from_lockfile(
  graph: &mut ModuleGraph,
  lockfile: &deno_lockfile::Lockfile,
) {
  graph.fill_from_lockfile(FillFromLockfileOptions {
    redirects: lockfile
      .content
      .redirects
      .iter()
      .map(|(from, to)| (from.as_str(), to.as_str())),
    package_specifiers: lockfile
      .content
      .packages
      .specifiers
      .iter()
      .map(|(dep, id)| (dep, id.as_str())),
  });
}

#[derive(Clone)]
pub struct GraphWalkErrorsOptions {
  pub check_js: bool,
  pub kind: GraphKind,
}

/// Walks the errors found in the module graph that should be surfaced to users
/// and enhances them with CLI information.
pub fn graph_walk_errors<'a>(
  graph: &'a ModuleGraph,
  sys: &'a CliSys,
  roots: &'a [ModuleSpecifier],
  options: GraphWalkErrorsOptions,
) -> impl Iterator<Item = JsErrorBox> + 'a {
  graph
    .walk(
      roots.iter(),
      deno_graph::WalkOptions {
        check_js: options.check_js,
        kind: options.kind,
        follow_dynamic: false,
        prefer_fast_check_graph: false,
      },
    )
    .errors()
    .flat_map(|error| {
      let is_root = match &error {
        ModuleGraphError::ResolutionError(_)
        | ModuleGraphError::TypesResolutionError(_) => false,
        ModuleGraphError::ModuleError(error) => {
          roots.contains(error.specifier())
        }
      };
      let message = enhance_graph_error(
        sys,
        &error,
        if is_root {
          EnhanceGraphErrorMode::HideRange
        } else {
          EnhanceGraphErrorMode::ShowRange
        },
      );

      if graph.graph_kind() == GraphKind::TypesOnly
        && matches!(
          error,
          ModuleGraphError::ModuleError(ModuleError::UnsupportedMediaType(..))
        )
      {
        log::debug!("Ignoring: {}", message);
        return None;
      }

<<<<<<< HEAD
      Some(JsErrorBox::new(error.get_class(), message))
=======
      if graph.graph_kind().include_types()
        && (message.contains(RUN_WITH_SLOPPY_IMPORTS_MSG)
          || matches!(
            error,
            ModuleGraphError::ModuleError(ModuleError::Missing(..))
          ))
      {
        // ignore and let typescript surface this as a diagnostic instead
        log::debug!("Ignoring: {}", message);
        return None;
      }

      Some(custom_error(get_module_graph_error_class(&error), message))
>>>>>>> ccd37580
    })
}

#[derive(Debug, PartialEq, Eq)]
pub enum EnhanceGraphErrorMode {
  ShowRange,
  HideRange,
}

pub fn enhance_graph_error(
  sys: &CliSys,
  error: &ModuleGraphError,
  mode: EnhanceGraphErrorMode,
) -> String {
  let mut message = match &error {
    ModuleGraphError::ResolutionError(resolution_error) => {
      enhanced_resolution_error_message(resolution_error)
    }
    ModuleGraphError::TypesResolutionError(resolution_error) => {
      format!(
        "Failed resolving types. {}",
        enhanced_resolution_error_message(resolution_error)
      )
    }
    ModuleGraphError::ModuleError(error) => {
      enhanced_integrity_error_message(error)
        .or_else(|| enhanced_sloppy_imports_error_message(sys, error))
        .unwrap_or_else(|| format_deno_graph_error(error))
    }
  };

  if let Some(range) = error.maybe_range() {
    if mode == EnhanceGraphErrorMode::ShowRange
      && !range.specifier.as_str().contains("/$deno$eval")
    {
      message.push_str("\n    at ");
      message.push_str(&format_range_with_colors(range));
    }
  }
  message
}

pub fn graph_exit_integrity_errors(graph: &ModuleGraph) {
  for error in graph.module_errors() {
    exit_for_integrity_error(error);
  }
}

fn exit_for_integrity_error(err: &ModuleError) {
  if let Some(err_message) = enhanced_integrity_error_message(err) {
    log::error!("{} {}", colors::red("error:"), err_message);
    deno_runtime::exit(10);
  }
}

pub struct CreateGraphOptions<'a> {
  pub graph_kind: GraphKind,
  pub roots: Vec<ModuleSpecifier>,
  pub is_dynamic: bool,
  /// Specify `None` to use the default CLI loader.
  pub loader: Option<&'a mut dyn Loader>,
  pub npm_caching: NpmCachingStrategy,
}

pub struct ModuleGraphCreator {
  options: Arc<CliOptions>,
  npm_resolver: Arc<dyn CliNpmResolver>,
  module_graph_builder: Arc<ModuleGraphBuilder>,
  type_checker: Arc<TypeChecker>,
}

impl ModuleGraphCreator {
  pub fn new(
    options: Arc<CliOptions>,
    npm_resolver: Arc<dyn CliNpmResolver>,
    module_graph_builder: Arc<ModuleGraphBuilder>,
    type_checker: Arc<TypeChecker>,
  ) -> Self {
    Self {
      options,
      npm_resolver,
      module_graph_builder,
      type_checker,
    }
  }

  pub async fn create_graph(
    &self,
    graph_kind: GraphKind,
    roots: Vec<ModuleSpecifier>,
    npm_caching: NpmCachingStrategy,
  ) -> Result<deno_graph::ModuleGraph, AnyError> {
    let mut cache = self.module_graph_builder.create_graph_loader();
    self
      .create_graph_with_loader(graph_kind, roots, &mut cache, npm_caching)
      .await
  }

  pub async fn create_graph_with_loader(
    &self,
    graph_kind: GraphKind,
    roots: Vec<ModuleSpecifier>,
    loader: &mut dyn Loader,
    npm_caching: NpmCachingStrategy,
  ) -> Result<ModuleGraph, AnyError> {
    self
      .create_graph_with_options(CreateGraphOptions {
        is_dynamic: false,
        graph_kind,
        roots,
        loader: Some(loader),
        npm_caching,
      })
      .await
  }

  pub async fn create_and_validate_publish_graph(
    &self,
    package_configs: &[JsrPackageConfig],
    build_fast_check_graph: bool,
  ) -> Result<ModuleGraph, AnyError> {
    struct PublishLoader(FetchCacher);
    impl Loader for PublishLoader {
      fn load(
        &self,
        specifier: &deno_ast::ModuleSpecifier,
        options: deno_graph::source::LoadOptions,
      ) -> deno_graph::source::LoadFuture {
        if specifier.scheme() == "bun" {
          return Box::pin(std::future::ready(Ok(Some(
            deno_graph::source::LoadResponse::External {
              specifier: specifier.clone(),
            },
          ))));
        }
        self.0.load(specifier, options)
      }
    }
    fn graph_has_external_remote(graph: &ModuleGraph) -> bool {
      // Earlier on, we marked external non-JSR modules as external.
      // If the graph contains any of those, it would cause type checking
      // to crash, so since publishing is going to fail anyway, skip type
      // checking.
      graph.modules().any(|module| match module {
        deno_graph::Module::External(external_module) => {
          matches!(external_module.specifier.scheme(), "http" | "https")
        }
        _ => false,
      })
    }

    let mut roots = Vec::new();
    for package_config in package_configs {
      roots.extend(package_config.config_file.resolve_export_value_urls()?);
    }

    let loader = self.module_graph_builder.create_graph_loader();
    let mut publish_loader = PublishLoader(loader);
    let mut graph = self
      .create_graph_with_options(CreateGraphOptions {
        is_dynamic: false,
        graph_kind: deno_graph::GraphKind::All,
        roots,
        loader: Some(&mut publish_loader),
        npm_caching: self.options.default_npm_caching_strategy(),
      })
      .await?;
    self.graph_valid(&graph)?;
    if self.options.type_check_mode().is_true()
      && !graph_has_external_remote(&graph)
    {
      self.type_check_graph(graph.clone()).await?;
    }

    if build_fast_check_graph {
      let fast_check_workspace_members = package_configs
        .iter()
        .map(|p| config_to_deno_graph_workspace_member(&p.config_file))
        .collect::<Result<Vec<_>, _>>()?;
      self.module_graph_builder.build_fast_check_graph(
        &mut graph,
        BuildFastCheckGraphOptions {
          workspace_fast_check: WorkspaceFastCheckOption::Enabled(
            &fast_check_workspace_members,
          ),
        },
      )?;
    }

    Ok(graph)
  }

  pub async fn create_graph_with_options(
    &self,
    options: CreateGraphOptions<'_>,
  ) -> Result<ModuleGraph, AnyError> {
    let mut graph = ModuleGraph::new(options.graph_kind);

    self
      .module_graph_builder
      .build_graph_with_npm_resolution(&mut graph, options)
      .await?;

    if let Some(npm_resolver) = self.npm_resolver.as_managed() {
      if graph.has_node_specifier && self.options.type_check_mode().is_true() {
        npm_resolver.inject_synthetic_types_node_package().await?;
      }
    }

    Ok(graph)
  }

  pub async fn create_graph_and_maybe_check(
    &self,
    roots: Vec<ModuleSpecifier>,
  ) -> Result<Arc<deno_graph::ModuleGraph>, AnyError> {
    let graph_kind = self.options.type_check_mode().as_graph_kind();

    let graph = self
      .create_graph_with_options(CreateGraphOptions {
        is_dynamic: false,
        graph_kind,
        roots,
        loader: None,
        npm_caching: self.options.default_npm_caching_strategy(),
      })
      .await?;

    self.graph_valid(&graph)?;

    if self.options.type_check_mode().is_true() {
      // provide the graph to the type checker, then get it back after it's done
      let graph = self.type_check_graph(graph).await?;
      Ok(graph)
    } else {
      Ok(Arc::new(graph))
    }
  }

  pub fn graph_valid(&self, graph: &ModuleGraph) -> Result<(), JsErrorBox> {
    self.module_graph_builder.graph_valid(graph)
  }

  async fn type_check_graph(
    &self,
    graph: ModuleGraph,
  ) -> Result<Arc<ModuleGraph>, AnyError> {
    self
      .type_checker
      .check(
        graph,
        check::CheckOptions {
          build_fast_check_graph: true,
          lib: self.options.ts_type_lib_window(),
          log_ignored_options: true,
          reload: self.options.reload_flag(),
          type_check_mode: self.options.type_check_mode(),
        },
      )
      .await
  }
}

pub struct BuildFastCheckGraphOptions<'a> {
  /// Whether to do fast check on workspace members. This
  /// is mostly only useful when publishing.
  pub workspace_fast_check: deno_graph::WorkspaceFastCheckOption<'a>,
}

pub struct ModuleGraphBuilder {
  caches: Arc<cache::Caches>,
  cjs_tracker: Arc<CjsTracker>,
  cli_options: Arc<CliOptions>,
  file_fetcher: Arc<CliFileFetcher>,
  global_http_cache: Arc<GlobalHttpCache>,
  in_npm_pkg_checker: Arc<dyn InNpmPackageChecker>,
  lockfile: Option<Arc<CliLockfile>>,
  maybe_file_watcher_reporter: Option<FileWatcherReporter>,
  module_info_cache: Arc<ModuleInfoCache>,
  npm_resolver: Arc<dyn CliNpmResolver>,
  parsed_source_cache: Arc<ParsedSourceCache>,
  resolver: Arc<CliResolver>,
  root_permissions_container: PermissionsContainer,
  sys: CliSys,
}

impl ModuleGraphBuilder {
  #[allow(clippy::too_many_arguments)]
  pub fn new(
    caches: Arc<cache::Caches>,
    cjs_tracker: Arc<CjsTracker>,
    cli_options: Arc<CliOptions>,
    file_fetcher: Arc<CliFileFetcher>,
    global_http_cache: Arc<GlobalHttpCache>,
    in_npm_pkg_checker: Arc<dyn InNpmPackageChecker>,
    lockfile: Option<Arc<CliLockfile>>,
    maybe_file_watcher_reporter: Option<FileWatcherReporter>,
    module_info_cache: Arc<ModuleInfoCache>,
    npm_resolver: Arc<dyn CliNpmResolver>,
    parsed_source_cache: Arc<ParsedSourceCache>,
    resolver: Arc<CliResolver>,
    root_permissions_container: PermissionsContainer,
    sys: CliSys,
  ) -> Self {
    Self {
      caches,
      cjs_tracker,
      cli_options,
      file_fetcher,
      global_http_cache,
      in_npm_pkg_checker,
      lockfile,
      maybe_file_watcher_reporter,
      module_info_cache,
      npm_resolver,
      parsed_source_cache,
      resolver,
      root_permissions_container,
      sys,
    }
  }

  pub async fn build_graph_with_npm_resolution<'a>(
    &self,
    graph: &mut ModuleGraph,
    options: CreateGraphOptions<'a>,
  ) -> Result<(), AnyError> {
    enum MutLoaderRef<'a> {
      Borrowed(&'a mut dyn Loader),
      Owned(cache::FetchCacher),
    }

    impl<'a> MutLoaderRef<'a> {
      pub fn as_mut_loader(&mut self) -> &mut dyn Loader {
        match self {
          Self::Borrowed(loader) => *loader,
          Self::Owned(loader) => loader,
        }
      }
    }

    struct LockfileLocker<'a>(&'a CliLockfile);

    impl<'a> deno_graph::source::Locker for LockfileLocker<'a> {
      fn get_remote_checksum(
        &self,
        specifier: &deno_ast::ModuleSpecifier,
      ) -> Option<LoaderChecksum> {
        self
          .0
          .lock()
          .remote()
          .get(specifier.as_str())
          .map(|s| LoaderChecksum::new(s.clone()))
      }

      fn has_remote_checksum(
        &self,
        specifier: &deno_ast::ModuleSpecifier,
      ) -> bool {
        self.0.lock().remote().contains_key(specifier.as_str())
      }

      fn set_remote_checksum(
        &mut self,
        specifier: &deno_ast::ModuleSpecifier,
        checksum: LoaderChecksum,
      ) {
        self
          .0
          .lock()
          .insert_remote(specifier.to_string(), checksum.into_string())
      }

      fn get_pkg_manifest_checksum(
        &self,
        package_nv: &PackageNv,
      ) -> Option<LoaderChecksum> {
        self
          .0
          .lock()
          .content
          .packages
          .jsr
          .get(package_nv)
          .map(|s| LoaderChecksum::new(s.integrity.clone()))
      }

      fn set_pkg_manifest_checksum(
        &mut self,
        package_nv: &PackageNv,
        checksum: LoaderChecksum,
      ) {
        // a value would only exist in here if two workers raced
        // to insert the same package manifest checksum
        self
          .0
          .lock()
          .insert_package(package_nv.clone(), checksum.into_string());
      }
    }

    let maybe_imports = if options.graph_kind.include_types() {
      self.cli_options.to_compiler_option_types()?
    } else {
      Vec::new()
    };
    let analyzer = self.module_info_cache.as_module_analyzer();
    let mut loader = match options.loader {
      Some(loader) => MutLoaderRef::Borrowed(loader),
      None => MutLoaderRef::Owned(self.create_graph_loader()),
    };
    let cli_resolver = &self.resolver;
    let graph_resolver = self.create_graph_resolver()?;
    let graph_npm_resolver =
      cli_resolver.create_graph_npm_resolver(options.npm_caching);
    let maybe_file_watcher_reporter = self
      .maybe_file_watcher_reporter
      .as_ref()
      .map(|r| r.as_reporter());
    let mut locker = self
      .lockfile
      .as_ref()
      .map(|lockfile| LockfileLocker(lockfile));
    self
      .build_graph_with_npm_resolution_and_build_options(
        graph,
        options.roots,
        loader.as_mut_loader(),
        deno_graph::BuildOptions {
          imports: maybe_imports,
          is_dynamic: options.is_dynamic,
          passthrough_jsr_specifiers: false,
          executor: Default::default(),
          file_system: &self.sys,
          jsr_url_provider: &CliJsrUrlProvider,
          npm_resolver: Some(&graph_npm_resolver),
          module_analyzer: &analyzer,
          reporter: maybe_file_watcher_reporter,
          resolver: Some(&graph_resolver),
          locker: locker.as_mut().map(|l| l as _),
        },
        options.npm_caching,
      )
      .await
  }

  async fn build_graph_with_npm_resolution_and_build_options<'a>(
    &self,
    graph: &mut ModuleGraph,
    roots: Vec<ModuleSpecifier>,
    loader: &'a mut dyn deno_graph::source::Loader,
    options: deno_graph::BuildOptions<'a>,
    npm_caching: NpmCachingStrategy,
  ) -> Result<(), AnyError> {
    // ensure an "npm install" is done if the user has explicitly
    // opted into using a node_modules directory
    if self
      .cli_options
      .node_modules_dir()?
      .map(|m| m.uses_node_modules_dir())
      .unwrap_or(false)
    {
      if let Some(npm_resolver) = self.npm_resolver.as_managed() {
        let already_done =
          npm_resolver.ensure_top_level_package_json_install().await?;
        if !already_done && matches!(npm_caching, NpmCachingStrategy::Eager) {
          npm_resolver
            .cache_packages(crate::npm::PackageCaching::All)
            .await?;
        }
      }
    }

    // fill the graph with the information from the lockfile
    let is_first_execution = graph.roots.is_empty();
    if is_first_execution {
      // populate the information from the lockfile
      if let Some(lockfile) = &self.lockfile {
        let lockfile = lockfile.lock();
        fill_graph_from_lockfile(graph, &lockfile);
      }
    }

    let initial_redirects_len = graph.redirects.len();
    let initial_package_deps_len = graph.packages.package_deps_sum();
    let initial_package_mappings_len = graph.packages.mappings().len();

    if roots.iter().any(|r| r.scheme() == "npm")
      && self.npm_resolver.as_byonm().is_some()
    {
      bail!("Resolving npm specifier entrypoints this way is currently not supported with \"nodeModules\": \"manual\". In the meantime, try with --node-modules-dir=auto instead");
    }

    graph.build(roots, loader, options).await;

    let has_redirects_changed = graph.redirects.len() != initial_redirects_len;
    let has_jsr_package_deps_changed =
      graph.packages.package_deps_sum() != initial_package_deps_len;
    let has_jsr_package_mappings_changed =
      graph.packages.mappings().len() != initial_package_mappings_len;

    if has_redirects_changed
      || has_jsr_package_deps_changed
      || has_jsr_package_mappings_changed
    {
      if let Some(lockfile) = &self.lockfile {
        let mut lockfile = lockfile.lock();
        // https redirects
        if has_redirects_changed {
          let graph_redirects = graph.redirects.iter().filter(|(from, _)| {
            !matches!(from.scheme(), "npm" | "file" | "deno")
          });
          for (from, to) in graph_redirects {
            lockfile.insert_redirect(from.to_string(), to.to_string());
          }
        }
        // jsr package mappings
        if has_jsr_package_mappings_changed {
          for (from, to) in graph.packages.mappings() {
            lockfile.insert_package_specifier(
              JsrDepPackageReq::jsr(from.clone()),
              to.version.to_custom_string::<SmallStackString>(),
            );
          }
        }
        // jsr packages
        if has_jsr_package_deps_changed {
          for (nv, deps) in graph.packages.packages_with_deps() {
            lockfile.add_package_deps(nv, deps.cloned());
          }
        }
      }
    }

    Ok(())
  }

  pub fn build_fast_check_graph(
    &self,
    graph: &mut ModuleGraph,
    options: BuildFastCheckGraphOptions,
  ) -> Result<(), AnyError> {
    if !graph.graph_kind().include_types() {
      return Ok(());
    }

    log::debug!("Building fast check graph");
    let fast_check_cache = if matches!(
      options.workspace_fast_check,
      deno_graph::WorkspaceFastCheckOption::Disabled
    ) {
      Some(cache::FastCheckCache::new(self.caches.fast_check_db()))
    } else {
      None
    };
    let parser = self.parsed_source_cache.as_capturing_parser();
    let cli_resolver = &self.resolver;
    let graph_resolver = self.create_graph_resolver()?;
    let graph_npm_resolver = cli_resolver.create_graph_npm_resolver(
      self.cli_options.default_npm_caching_strategy(),
    );

    graph.build_fast_check_type_graph(
      deno_graph::BuildFastCheckTypeGraphOptions {
        es_parser: Some(&parser),
        fast_check_cache: fast_check_cache.as_ref().map(|c| c as _),
        fast_check_dts: false,
        jsr_url_provider: &CliJsrUrlProvider,
        resolver: Some(&graph_resolver),
        npm_resolver: Some(&graph_npm_resolver),
        workspace_fast_check: options.workspace_fast_check,
      },
    );
    Ok(())
  }

  /// Creates the default loader used for creating a graph.
  pub fn create_graph_loader(&self) -> cache::FetchCacher {
    self.create_fetch_cacher(self.root_permissions_container.clone())
  }

  pub fn create_fetch_cacher(
    &self,
    permissions: PermissionsContainer,
  ) -> cache::FetchCacher {
    cache::FetchCacher::new(
      self.file_fetcher.clone(),
      self.global_http_cache.clone(),
      self.in_npm_pkg_checker.clone(),
      self.module_info_cache.clone(),
      self.sys.clone(),
      cache::FetchCacherOptions {
        file_header_overrides: self.cli_options.resolve_file_header_overrides(),
        permissions,
        is_deno_publish: matches!(
          self.cli_options.sub_command(),
          crate::args::DenoSubcommand::Publish { .. }
        ),
      },
    )
  }

  /// Check if `roots` and their deps are available. Returns `Ok(())` if
  /// so. Returns `Err(_)` if there is a known module graph or resolution
  /// error statically reachable from `roots` and not a dynamic import.
  pub fn graph_valid(&self, graph: &ModuleGraph) -> Result<(), JsErrorBox> {
    self.graph_roots_valid(
      graph,
      &graph.roots.iter().cloned().collect::<Vec<_>>(),
    )
  }

  pub fn graph_roots_valid(
    &self,
    graph: &ModuleGraph,
    roots: &[ModuleSpecifier],
  ) -> Result<(), JsErrorBox> {
    graph_valid(
      graph,
      &self.sys,
      roots,
      GraphValidOptions {
        kind: if self.cli_options.type_check_mode().is_true() {
          GraphKind::All
        } else {
          GraphKind::CodeOnly
        },
        check_js: self.cli_options.check_js(),
        exit_integrity_errors: true,
      },
    )
  }

  fn create_graph_resolver(&self) -> Result<CliGraphResolver, AnyError> {
    let jsx_import_source_config = self
      .cli_options
      .workspace()
      .to_maybe_jsx_import_source_config()?;
    Ok(CliGraphResolver {
      cjs_tracker: &self.cjs_tracker,
      resolver: &self.resolver,
      jsx_import_source_config,
    })
  }
}

/// Adds more explanatory information to a resolution error.
pub fn enhanced_resolution_error_message(error: &ResolutionError) -> String {
  let mut message = format_deno_graph_error(error);

  let maybe_hint = if let Some(specifier) =
    get_resolution_error_bare_node_specifier(error)
  {
    if !*DENO_DISABLE_PEDANTIC_NODE_WARNINGS {
      Some(format!("If you want to use a built-in Node module, add a \"node:\" prefix (ex. \"node:{specifier}\")."))
    } else {
      None
    }
  } else {
    get_import_prefix_missing_error(error).map(|specifier| {
      format!(
        "If you want to use a JSR or npm package, try running `deno add jsr:{}` or `deno add npm:{}`",
        specifier, specifier
      )
    })
  };

  if let Some(hint) = maybe_hint {
    message.push_str(&format!("\n  {} {}", colors::cyan("hint:"), hint));
  }

  message
}

static RUN_WITH_SLOPPY_IMPORTS_MSG: &str =
  "or run with --unstable-sloppy-imports";

fn enhanced_sloppy_imports_error_message(
  sys: &CliSys,
  error: &ModuleError,
) -> Option<String> {
  match error {
    ModuleError::LoadingErr(specifier, _, ModuleLoadError::Loader(_)) // ex. "Is a directory" error
    | ModuleError::Missing(specifier, _) => {
      let additional_message = maybe_additional_sloppy_imports_message(sys, specifier)?;
      Some(format!(
        "{} {}",
        error,
        additional_message,
      ))
    }
    _ => None,
  }
}

pub fn maybe_additional_sloppy_imports_message(
  sys: &CliSys,
  specifier: &ModuleSpecifier,
) -> Option<String> {
  Some(format!(
    "{} {}",
    CliSloppyImportsResolver::new(SloppyImportsCachedFs::new(sys.clone()))
      .resolve(specifier, SloppyImportsResolutionKind::Execution)?
      .as_suggestion_message(),
    RUN_WITH_SLOPPY_IMPORTS_MSG
  ))
}

fn enhanced_integrity_error_message(err: &ModuleError) -> Option<String> {
  match dbg!(err) {
    ModuleError::LoadingErr(
      specifier,
      _,
      ModuleLoadError::Jsr(JsrLoadError::ContentChecksumIntegrity(
        checksum_err,
      )),
    ) => {
      Some(format!(
        concat!(
          "Integrity check failed in package. The package may have been tampered with.\n\n",
          "  Specifier: {}\n",
          "  Actual: {}\n",
          "  Expected: {}\n\n",
          "If you modified your global cache, run again with the --reload flag to restore ",
          "its state. If you want to modify dependencies locally run again with the ",
          "--vendor flag or specify `\"vendor\": true` in a deno.json then modify the contents ",
          "of the vendor/ folder."
        ),
        specifier,
        checksum_err.actual,
        checksum_err.expected,
      ))
    }
    ModuleError::LoadingErr(
      _specifier,
      _,
      ModuleLoadError::Jsr(
        JsrLoadError::PackageVersionManifestChecksumIntegrity(
          package_nv,
          checksum_err,
        ),
      ),
    ) => {
      Some(format!(
        concat!(
          "Integrity check failed for package. The source code is invalid, as it does not match the expected hash in the lock file.\n\n",
          "  Package: {}\n",
          "  Actual: {}\n",
          "  Expected: {}\n\n",
          "This could be caused by:\n",
          "  * the lock file may be corrupt\n",
          "  * the source itself may be corrupt\n\n",
          "Investigate the lockfile; delete it to regenerate the lockfile or --reload to reload the source code from the server."
        ),
        package_nv,
        checksum_err.actual,
        checksum_err.expected,
      ))
    }
    ModuleError::LoadingErr(
      specifier,
      _,
      ModuleLoadError::HttpsChecksumIntegrity(checksum_err),
    ) => {
      Some(format!(
        concat!(
          "Integrity check failed for remote specifier. The source code is invalid, as it does not match the expected hash in the lock file.\n\n",
          "  Specifier: {}\n",
          "  Actual: {}\n",
          "  Expected: {}\n\n",
          "This could be caused by:\n",
          "  * the lock file may be corrupt\n",
          "  * the source itself may be corrupt\n\n",
          "Investigate the lockfile; delete it to regenerate the lockfile or --reload to reload the source code from the server."
        ),
        specifier,
        checksum_err.actual,
        checksum_err.expected,
      ))
    }
    _ => None,
  }
}

pub fn get_resolution_error_bare_node_specifier(
  error: &ResolutionError,
) -> Option<&str> {
  get_resolution_error_bare_specifier(error)
    .filter(|specifier| deno_node::is_builtin_node_module(specifier))
}

fn get_resolution_error_bare_specifier(
  error: &ResolutionError,
) -> Option<&str> {
  if let ResolutionError::InvalidSpecifier {
    error: SpecifierError::ImportPrefixMissing { specifier, .. },
    ..
  } = error
  {
    Some(specifier.as_str())
  } else if let ResolutionError::ResolverError { error, .. } = error {
    if let ResolveError::Other(error) = (*error).as_ref() {
      if let Some(import_map::ImportMapErrorKind::UnmappedBareSpecifier(
        specifier,
        _,
      )) = error
        .as_any()
        .downcast_ref::<ImportMapError>()
        .map(|e| &**e)
      {
        Some(specifier.as_str())
      } else {
        None
      }
    } else {
      None
    }
  } else {
    None
  }
}

fn get_import_prefix_missing_error(error: &ResolutionError) -> Option<&str> {
  let mut maybe_specifier = None;
  if let ResolutionError::InvalidSpecifier {
    error: SpecifierError::ImportPrefixMissing { specifier, .. },
    range,
  } = error
  {
    if range.specifier.scheme() == "file" {
      maybe_specifier = Some(specifier);
    }
  } else if let ResolutionError::ResolverError { error, range, .. } = error {
    if range.specifier.scheme() == "file" {
      match error.as_ref() {
        ResolveError::Specifier(specifier_error) => {
          if let SpecifierError::ImportPrefixMissing { specifier, .. } =
            specifier_error
          {
            maybe_specifier = Some(specifier);
          }
        }
        ResolveError::Other(other_error) => {
          if let Some(SpecifierError::ImportPrefixMissing {
            specifier, ..
          }) = other_error.as_any().downcast_ref::<SpecifierError>()
          {
            maybe_specifier = Some(specifier);
          }
        }
        ResolveError::ImportMap(_) => {}
      }
    }
  }

  // NOTE(bartlomieju): For now, return None if a specifier contains a dot or a space. This is because
  // suggesting to `deno add bad-module.ts` makes no sense and is worse than not providing
  // a suggestion at all. This should be improved further in the future
  if let Some(specifier) = maybe_specifier {
    if specifier.contains('.') || specifier.contains(' ') {
      return None;
    }
  }

  maybe_specifier.map(|s| s.as_str())
}

/// Gets if any of the specified root's "file:" dependents are in the
/// provided changed set.
pub fn has_graph_root_local_dependent_changed(
  graph: &ModuleGraph,
  root: &ModuleSpecifier,
  canonicalized_changed_paths: &HashSet<PathBuf>,
) -> bool {
  let mut dependent_specifiers = graph.walk(
    std::iter::once(root),
    deno_graph::WalkOptions {
      follow_dynamic: true,
      kind: GraphKind::All,
      prefer_fast_check_graph: true,
      check_js: true,
    },
  );
  while let Some((s, _)) = dependent_specifiers.next() {
    if let Ok(path) = url_to_file_path(s) {
      if let Ok(path) = canonicalize_path(&path) {
        if canonicalized_changed_paths.contains(&path) {
          return true;
        }
      }
    } else {
      // skip walking this remote module's dependencies
      dependent_specifiers.skip_previous_dependencies();
    }
  }
  false
}

#[derive(Clone, Debug)]
pub struct FileWatcherReporter {
  watcher_communicator: Arc<WatcherCommunicator>,
  file_paths: Arc<Mutex<Vec<PathBuf>>>,
}

impl FileWatcherReporter {
  pub fn new(watcher_communicator: Arc<WatcherCommunicator>) -> Self {
    Self {
      watcher_communicator,
      file_paths: Default::default(),
    }
  }

  pub fn as_reporter(&self) -> &dyn deno_graph::source::Reporter {
    self
  }
}

impl deno_graph::source::Reporter for FileWatcherReporter {
  fn on_load(
    &self,
    specifier: &ModuleSpecifier,
    modules_done: usize,
    modules_total: usize,
  ) {
    let mut file_paths = self.file_paths.lock();
    if specifier.scheme() == "file" {
      // Don't trust that the path is a valid path at this point:
      // https://github.com/denoland/deno/issues/26209.
      if let Ok(file_path) = specifier.to_file_path() {
        file_paths.push(file_path);
      }
    }

    if modules_done == modules_total {
      self
        .watcher_communicator
        .watch_paths(file_paths.drain(..).collect())
        .unwrap();
    }
  }
}

<<<<<<< HEAD
pub struct DenoGraphFsAdapter<'a>(
  pub &'a dyn deno_runtime::deno_fs::FileSystem,
);

impl<'a> deno_graph::source::FileSystem for DenoGraphFsAdapter<'a> {
  fn read_dir(
    &self,
    dir_url: &deno_graph::ModuleSpecifier,
  ) -> Vec<deno_graph::source::DirEntry> {
    use deno_graph::source::DirEntry;
    use deno_graph::source::DirEntryKind;

    let dir_path = match dir_url.to_file_path() {
      Ok(path) => path,
      // ignore, treat as non-analyzable
      Err(()) => return vec![],
    };
    let entries = match self.0.read_dir_sync(&dir_path) {
      Ok(dir) => dir,
      Err(err)
        if matches!(
          err.kind(),
          std::io::ErrorKind::PermissionDenied | std::io::ErrorKind::NotFound
        ) =>
      {
        return vec![];
      }
      Err(err) => {
        return vec![DirEntry {
          kind: DirEntryKind::Error(deno_graph::source::DirEntryError::Dir(
            err.into_io_error(),
          )),
          url: dir_url.clone(),
        }];
      }
    };
    let mut dir_entries = Vec::with_capacity(entries.len());
    for entry in entries {
      let entry_path = dir_path.join(&entry.name);
      dir_entries.push(if entry.is_directory {
        DirEntry {
          kind: DirEntryKind::Dir,
          url: ModuleSpecifier::from_directory_path(&entry_path).unwrap(),
        }
      } else if entry.is_file {
        DirEntry {
          kind: DirEntryKind::File,
          url: ModuleSpecifier::from_file_path(&entry_path).unwrap(),
        }
      } else if entry.is_symlink {
        DirEntry {
          kind: DirEntryKind::Symlink,
          url: ModuleSpecifier::from_file_path(&entry_path).unwrap(),
        }
      } else {
        continue;
      });
    }

    dir_entries
  }
}

=======
>>>>>>> ccd37580
pub fn format_range_with_colors(referrer: &deno_graph::Range) -> String {
  format!(
    "{}:{}:{}",
    colors::cyan(referrer.specifier.as_str()),
    colors::yellow(&(referrer.range.start.line + 1).to_string()),
    colors::yellow(&(referrer.range.start.character + 1).to_string())
  )
}

#[derive(Debug, Default, Clone, Copy)]
pub struct CliJsrUrlProvider;

impl deno_graph::source::JsrUrlProvider for CliJsrUrlProvider {
  fn url(&self) -> &'static ModuleSpecifier {
    jsr_url()
  }
}

// todo(dsherret): We should change ModuleError to use thiserror so that
// we don't need to do this.
fn format_deno_graph_error(err: &dyn Error) -> String {
  use std::fmt::Write;

  let mut message = format!("{}", err);
  let mut maybe_source = err.source();

  if maybe_source.is_some() {
    let mut past_message = message.clone();
    let mut count = 0;
    let mut display_count = 0;
    while let Some(source) = maybe_source {
      let current_message = format!("{}", source);
      maybe_source = source.source();

      // sometimes an error might be repeated due to
      // being boxed multiple times in another AnyError
      if current_message != past_message {
        write!(message, "\n    {}: ", display_count,).unwrap();
        for (i, line) in current_message.lines().enumerate() {
          if i > 0 {
            write!(message, "\n       {}", line).unwrap();
          } else {
            write!(message, "{}", line).unwrap();
          }
        }
        display_count += 1;
      }

      if count > 8 {
        write!(message, "\n    {}: ...", count).unwrap();
        break;
      }

      past_message = current_message;
      count += 1;
    }
  }

  message
}

#[derive(Debug)]
struct CliGraphResolver<'a> {
  cjs_tracker: &'a CjsTracker,
  resolver: &'a CliResolver,
  jsx_import_source_config: Option<JsxImportSourceConfig>,
}

impl<'a> deno_graph::source::Resolver for CliGraphResolver<'a> {
  fn default_jsx_import_source(&self) -> Option<String> {
    self
      .jsx_import_source_config
      .as_ref()
      .and_then(|c| c.default_specifier.clone())
  }

  fn default_jsx_import_source_types(&self) -> Option<String> {
    self
      .jsx_import_source_config
      .as_ref()
      .and_then(|c| c.default_types_specifier.clone())
  }

  fn jsx_import_source_module(&self) -> &str {
    self
      .jsx_import_source_config
      .as_ref()
      .map(|c| c.module.as_str())
      .unwrap_or(deno_graph::source::DEFAULT_JSX_IMPORT_SOURCE_MODULE)
  }

  fn resolve(
    &self,
    raw_specifier: &str,
    referrer_range: &deno_graph::Range,
    resolution_kind: ResolutionKind,
  ) -> Result<ModuleSpecifier, ResolveError> {
    self.resolver.resolve(
      raw_specifier,
      &referrer_range.specifier,
      referrer_range.range.start,
      referrer_range
        .resolution_mode
        .map(to_node_resolution_mode)
        .unwrap_or_else(|| {
          self
            .cjs_tracker
            .get_referrer_kind(&referrer_range.specifier)
        }),
      to_node_resolution_kind(resolution_kind),
    )
  }
}

pub fn to_node_resolution_kind(
  kind: ResolutionKind,
) -> node_resolver::NodeResolutionKind {
  match kind {
    ResolutionKind::Execution => node_resolver::NodeResolutionKind::Execution,
    ResolutionKind::Types => node_resolver::NodeResolutionKind::Types,
  }
}

pub fn to_node_resolution_mode(
  mode: deno_graph::source::ResolutionMode,
) -> node_resolver::ResolutionMode {
  match mode {
    deno_graph::source::ResolutionMode::Import => {
      node_resolver::ResolutionMode::Import
    }
    deno_graph::source::ResolutionMode::Require => {
      node_resolver::ResolutionMode::Require
    }
  }
}

#[cfg(test)]
mod test {
  use std::sync::Arc;

  use deno_ast::ModuleSpecifier;
  use deno_graph::source::ResolveError;
  use deno_graph::PositionRange;
  use deno_graph::Range;
  use deno_graph::ResolutionError;
  use deno_graph::SpecifierError;

  use super::*;

  #[test]
  fn import_map_node_resolution_error() {
    let cases = vec![("fs", Some("fs")), ("other", None)];
    for (input, output) in cases {
      let import_map = import_map::ImportMap::new(
        ModuleSpecifier::parse("file:///deno.json").unwrap(),
      );
      let specifier = ModuleSpecifier::parse("file:///file.ts").unwrap();
      let err = import_map.resolve(input, &specifier).err().unwrap();
      let err = ResolutionError::ResolverError {
        error: Arc::new(ResolveError::Other(JsErrorBox::from_err(err))),
        specifier: input.to_string(),
        range: Range {
          specifier,
          resolution_mode: None,
          range: PositionRange::zeroed(),
        },
      };
      assert_eq!(get_resolution_error_bare_node_specifier(&err), output);
    }
  }

  #[test]
  fn bare_specifier_node_resolution_error() {
    let cases = vec![("process", Some("process")), ("other", None)];
    for (input, output) in cases {
      let specifier = ModuleSpecifier::parse("file:///file.ts").unwrap();
      let err = ResolutionError::InvalidSpecifier {
        range: Range {
          specifier,
          resolution_mode: None,
          range: PositionRange::zeroed(),
        },
        error: SpecifierError::ImportPrefixMissing {
          specifier: input.to_string(),
          referrer: None,
        },
      };
      assert_eq!(get_resolution_error_bare_node_specifier(&err), output,);
    }
  }
}<|MERGE_RESOLUTION|>--- conflicted
+++ resolved
@@ -6,50 +6,13 @@
 use std::path::PathBuf;
 use std::sync::Arc;
 
-<<<<<<< HEAD
-use crate::args::config_to_deno_graph_workspace_member;
-use crate::args::jsr_url;
-use crate::args::CliLockfile;
-use crate::args::CliOptions;
-pub use crate::args::NpmCachingStrategy;
-use crate::args::DENO_DISABLE_PEDANTIC_NODE_WARNINGS;
-use crate::cache;
-use crate::cache::FetchCacher;
-use crate::cache::GlobalHttpCache;
-use crate::cache::ModuleInfoCache;
-use crate::cache::ParsedSourceCache;
-use crate::colors;
-use crate::file_fetcher::CliFileFetcher;
-use crate::npm::CliNpmResolver;
-use crate::resolver::CjsTracker;
-use crate::resolver::CliResolver;
-use crate::resolver::CliSloppyImportsResolver;
-use crate::resolver::SloppyImportsCachedFs;
-use crate::tools::check;
-use crate::tools::check::TypeChecker;
-use crate::util::file_watcher::WatcherCommunicator;
-use crate::util::fs::canonicalize_path;
-use deno_config::deno_json::JsxImportSourceConfig;
-use deno_config::workspace::JsrPackageConfig;
-use deno_core::anyhow::bail;
-use deno_graph::source::LoaderChecksum;
-use deno_graph::source::ResolutionKind;
-use deno_graph::FillFromLockfileOptions;
-use deno_graph::JsrLoadError;
-use deno_graph::ModuleLoadError;
-use deno_graph::WorkspaceFastCheckOption;
-
-=======
 use deno_config::deno_json::JsxImportSourceConfig;
 use deno_config::workspace::JsrPackageConfig;
 use deno_core::anyhow::bail;
 use deno_core::error::custom_error;
->>>>>>> ccd37580
 use deno_core::error::AnyError;
 use deno_core::parking_lot::Mutex;
 use deno_core::ModuleSpecifier;
-use deno_error::JsErrorBox;
-use deno_error::JsErrorClass;
 use deno_graph::source::Loader;
 use deno_graph::source::LoaderChecksum;
 use deno_graph::source::ResolutionKind;
@@ -73,12 +36,6 @@
 use deno_semver::SmallStackString;
 use import_map::ImportMapError;
 use node_resolver::InNpmPackageChecker;
-<<<<<<< HEAD
-use std::collections::HashSet;
-use std::error::Error;
-use std::path::PathBuf;
-use std::sync::Arc;
-=======
 
 use crate::args::config_to_deno_graph_workspace_member;
 use crate::args::jsr_url;
@@ -92,7 +49,6 @@
 use crate::cache::ModuleInfoCache;
 use crate::cache::ParsedSourceCache;
 use crate::colors;
-use crate::errors::get_error_class_name;
 use crate::errors::get_module_graph_error_class;
 use crate::file_fetcher::CliFileFetcher;
 use crate::npm::CliNpmResolver;
@@ -105,7 +61,6 @@
 use crate::tools::check::TypeChecker;
 use crate::util::file_watcher::WatcherCommunicator;
 use crate::util::fs::canonicalize_path;
->>>>>>> ccd37580
 
 #[derive(Clone)]
 pub struct GraphValidOptions {
@@ -229,9 +184,6 @@
         return None;
       }
 
-<<<<<<< HEAD
-      Some(JsErrorBox::new(error.get_class(), message))
-=======
       if graph.graph_kind().include_types()
         && (message.contains(RUN_WITH_SLOPPY_IMPORTS_MSG)
           || matches!(
@@ -245,7 +197,6 @@
       }
 
       Some(custom_error(get_module_graph_error_class(&error), message))
->>>>>>> ccd37580
     })
 }
 
@@ -1189,72 +1140,6 @@
   }
 }
 
-<<<<<<< HEAD
-pub struct DenoGraphFsAdapter<'a>(
-  pub &'a dyn deno_runtime::deno_fs::FileSystem,
-);
-
-impl<'a> deno_graph::source::FileSystem for DenoGraphFsAdapter<'a> {
-  fn read_dir(
-    &self,
-    dir_url: &deno_graph::ModuleSpecifier,
-  ) -> Vec<deno_graph::source::DirEntry> {
-    use deno_graph::source::DirEntry;
-    use deno_graph::source::DirEntryKind;
-
-    let dir_path = match dir_url.to_file_path() {
-      Ok(path) => path,
-      // ignore, treat as non-analyzable
-      Err(()) => return vec![],
-    };
-    let entries = match self.0.read_dir_sync(&dir_path) {
-      Ok(dir) => dir,
-      Err(err)
-        if matches!(
-          err.kind(),
-          std::io::ErrorKind::PermissionDenied | std::io::ErrorKind::NotFound
-        ) =>
-      {
-        return vec![];
-      }
-      Err(err) => {
-        return vec![DirEntry {
-          kind: DirEntryKind::Error(deno_graph::source::DirEntryError::Dir(
-            err.into_io_error(),
-          )),
-          url: dir_url.clone(),
-        }];
-      }
-    };
-    let mut dir_entries = Vec::with_capacity(entries.len());
-    for entry in entries {
-      let entry_path = dir_path.join(&entry.name);
-      dir_entries.push(if entry.is_directory {
-        DirEntry {
-          kind: DirEntryKind::Dir,
-          url: ModuleSpecifier::from_directory_path(&entry_path).unwrap(),
-        }
-      } else if entry.is_file {
-        DirEntry {
-          kind: DirEntryKind::File,
-          url: ModuleSpecifier::from_file_path(&entry_path).unwrap(),
-        }
-      } else if entry.is_symlink {
-        DirEntry {
-          kind: DirEntryKind::Symlink,
-          url: ModuleSpecifier::from_file_path(&entry_path).unwrap(),
-        }
-      } else {
-        continue;
-      });
-    }
-
-    dir_entries
-  }
-}
-
-=======
->>>>>>> ccd37580
 pub fn format_range_with_colors(referrer: &deno_graph::Range) -> String {
   format!(
     "{}:{}:{}",
