--- conflicted
+++ resolved
@@ -17,17 +17,15 @@
 path = "main.rs"
 doc = false
 
-<<<<<<< HEAD
 [[bin]]
 name = "denort"
 path = "mainrt.rs"
 doc = false
-=======
+
 [[test]]
 name = "integration"
 path = "tests/integration_tests_runner.rs"
 harness = false
->>>>>>> 34c8d171
 
 [[bench]]
 name = "deno_bench"
