# Copyright 2018-2025 the Deno authors. MIT license.

[package]
name = "deno"
version = "2.4.4"
authors.workspace = true
default-run = "deno"
edition.workspace = true
exclude = ["bench/testdata/lsp_benchdata/"]
license.workspace = true
repository.workspace = true
description = "Provides the deno executable"

[[bin]]
name = "deno"
path = "main.rs"
doc = false

[[test]]
name = "integration"
path = "integration_tests_runner.rs"
harness = false

[[bench]]
name = "deno_bench"
harness = false
path = "./bench/main.rs"

[[bench]]
name = "lsp_bench_standalone"
harness = false
path = "./bench/lsp_bench_standalone.rs"

[features]
default = ["upgrade", "__vendored_zlib_ng"]
# A feature that enables heap profiling with dhat on Linux.
# 1. Compile with `cargo build --profile=release-with-debug --features=dhat-heap`
# 2. Run the executable. It will output a dhat-heap.json file.
# 3. Open the json file in https://nnethercote.github.io/dh_view/dh_view.html
dhat-heap = ["dhat"]
# A feature that enables the upgrade subcommand and the background check for
# available updates (of deno binary). This is typically disabled for (Linux)
# distribution packages.
upgrade = []
# A dev feature to disable creations and loading of snapshots in favor of
# loading JS sources at runtime.
hmr = ["deno_runtime/hmr", "deno_snapshots/disable"]
# Vendor zlib as zlib-ng
__vendored_zlib_ng = ["flate2/zlib-ng-compat", "libz-sys/zlib-ng"]
lsp-tracing = ["dep:tracing", "dep:tracing-subscriber", "dep:tracing-opentelemetry"]
# Custom panic trace with `deno_panic`
panic-trace = ["deno_panic"]

[build-dependencies]
deno_runtime = { workspace = true, features = ["include_js_files_for_snapshotting", "only_snapshotted_js_sources"] }
deno_core = { workspace = true, features = ["include_js_files_for_snapshotting"] }
lazy-regex.workspace = true
serde.workspace = true
serde_json.workspace = true
zstd.workspace = true
flate2 = { workspace = true, features = ["default"] }
deno_error.workspace = true

[target.'cfg(windows)'.build-dependencies]
winapi.workspace = true
winres.workspace = true

[dependencies]
deno_ast = { workspace = true, features = ["bundler", "cjs", "codegen", "proposal", "react", "sourcemap", "transforms", "typescript", "view", "visit", "utils"] }
deno_cache_dir = { workspace = true, features = ["sync"] }
deno_config = { workspace = true, features = ["sync", "workspace"] }
deno_core = { workspace = true, features = ["include_js_files_for_snapshotting"] }
deno_doc = { workspace = true, features = ["rust", "comrak"] }
deno_error.workspace = true
deno_graph = { workspace = true, features = ["fast_check"] }
deno_lib.workspace = true
deno_lint.workspace = true
deno_lockfile.workspace = true
deno_media_type = { workspace = true, features = ["data_url", "decoding", "module_specifier"] }
deno_npm.workspace = true
deno_npm_cache.workspace = true
deno_npm_installer = { workspace = true }
deno_package_json = { workspace = true, features = ["sync"] }
deno_panic = { version = "0.1.0", optional = true }
deno_path_util.workspace = true
deno_resolver = { workspace = true, features = ["deno_ast", "graph", "sync"] }
deno_runtime = { workspace = true, features = ["include_js_files_for_snapshotting"] }
deno_semver.workspace = true
deno_signals.workspace = true
deno_snapshots.workspace = true
deno_task_shell.workspace = true
deno_telemetry.workspace = true
deno_terminal.workspace = true
eszip.workspace = true
libsui.workspace = true
node_resolver = { workspace = true, features = ["graph", "sync"] }

anstream.workspace = true
async-trait.workspace = true
aws-lc-rs.workspace = true
base64.workspace = true
bincode.workspace = true
boxed_error.workspace = true
bytes.workspace = true
capacity_builder.workspace = true
chrono = { workspace = true, features = ["now"] }
clap = { workspace = true, features = ["env", "string", "wrap_help", "error-context"] }
clap_complete.workspace = true
clap_complete_fig.workspace = true
color-print.workspace = true
console_static_text.workspace = true
crossterm.workspace = true
dashmap.workspace = true
dhat = { workspace = true, optional = true }
dissimilar.workspace = true
dotenvy.workspace = true
dprint-core.workspace = true
dprint-plugin-json.workspace = true
dprint-plugin-jupyter.workspace = true
dprint-plugin-markdown.workspace = true
dprint-plugin-typescript.workspace = true
esbuild_client = { version = "0.5.0", features = ["serde"] }
fancy-regex.workspace = true
faster-hex.workspace = true
# If you disable the default __vendored_zlib_ng feature above, you _must_ be able to link against `-lz`.
flate2.workspace = true
fs3.workspace = true
http.workspace = true
http-body.workspace = true
http-body-util.workspace = true
import_map.workspace = true
indexmap.workspace = true
jsonc-parser = { workspace = true, features = ["cst", "serde"] }
jupyter-protocol = "0.8.0"
jupyter_runtime = { package = "runtimelib", version = "=0.28.0", default-features = false, features = ["tokio-runtime", "aws-lc-rs"] }
<<<<<<< HEAD
keyring = { version = "3", features = ["vendored"] }
=======
keyring = { version = "3.6.3", features = ["vendored"] }
>>>>>>> f0a006ff
lazy-regex.workspace = true
libc.workspace = true
libz-sys.workspace = true
log = { workspace = true, features = ["serde"] }
lsp-types.workspace = true
malva.workspace = true
markup_fmt.workspace = true
memchr.workspace = true
notify.workspace = true
once_cell.workspace = true
open.workspace = true
opentelemetry.workspace = true
opentelemetry-otlp.workspace = true
opentelemetry-semantic-conventions.workspace = true
opentelemetry_sdk.workspace = true
p256.workspace = true
pathdiff.workspace = true
percent-encoding.workspace = true
phf.workspace = true
pretty_yaml.workspace = true
quick-junit.workspace = true
rand = { workspace = true, features = ["small_rng"] }
regex.workspace = true
rustc-hash.workspace = true
rustls.workspace = true
rustyline.workspace = true
rustyline-derive.workspace = true
serde.workspace = true
serde_repr.workspace = true
sha2.workspace = true
spki = { workspace = true, features = ["pem"] }
sqlformat.workspace = true
strsim.workspace = true
sys_traits = { workspace = true, features = ["getrandom", "filetime", "libc", "real", "strip_unc", "winapi"] }
tar.workspace = true
tempfile.workspace = true
text-size.workspace = true
text_lines.workspace = true
thiserror.workspace = true
tokio.workspace = true
tokio-util.workspace = true
tower.workspace = true
tower-lsp.workspace = true
tracing = { workspace = true, features = ["log"], optional = true }
tracing-opentelemetry = { workspace = true, optional = true }
tracing-subscriber = { workspace = true, features = ["env-filter"], optional = true }
typed-arena.workspace = true
unicode-width.workspace = true
uuid = { workspace = true, features = ["serde"] }
walkdir.workspace = true
weak-table.workspace = true
zip = { workspace = true, features = ["deflate-flate2"] }
zstd.workspace = true

[target.'cfg(windows)'.dependencies]
winapi = { workspace = true, features = ["knownfolders", "mswsock", "objbase", "shlobj", "tlhelp32", "winbase", "winerror", "winsock2"] }
deno_subprocess_windows.workspace = true

[target.'cfg(unix)'.dependencies]
nix.workspace = true
shell-escape = "=0.1.5"
[target.'cfg(any(target_os = "android", target_os = "linux", target_os = "macos"))'.dependencies]
tokio-vsock.workspace = true

[dev-dependencies]
deno_bench_util.workspace = true
# unsafe_use_unprotected_platform is a workaround for a segfault that may occur
# when running multiple v8 tests on different threads
deno_core = { workspace = true, features = ["include_js_files_for_snapshotting", "unsafe_use_unprotected_platform"] }
pretty_assertions.workspace = true
sys_traits = { workspace = true, features = ["memory"] }
test_util.workspace = true

[package.metadata.winres]
# This section defines the metadata that appears in the deno.exe PE header.
OriginalFilename = "deno.exe"
LegalCopyright = "© Deno contributors & Deno Land Inc. MIT licensed."
ProductName = "Deno"
FileDescription = "Deno: A secure runtime for JavaScript and TypeScript"<|MERGE_RESOLUTION|>--- conflicted
+++ resolved
@@ -133,11 +133,7 @@
 jsonc-parser = { workspace = true, features = ["cst", "serde"] }
 jupyter-protocol = "0.8.0"
 jupyter_runtime = { package = "runtimelib", version = "=0.28.0", default-features = false, features = ["tokio-runtime", "aws-lc-rs"] }
-<<<<<<< HEAD
-keyring = { version = "3", features = ["vendored"] }
-=======
 keyring = { version = "3.6.3", features = ["vendored"] }
->>>>>>> f0a006ff
 lazy-regex.workspace = true
 libc.workspace = true
 libz-sys.workspace = true
