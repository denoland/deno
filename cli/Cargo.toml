# Copyright 2018-2021 the Deno authors. All rights reserved. MIT license.

[package]
name = "deno"
version = "1.14.3"
authors = ["the Deno authors"]
default-run = "deno"
edition = "2018"
license = "MIT"
repository = "https://github.com/denoland/deno"
description = "Provides the deno executable"

[[bin]]
name = "deno"
path = "main.rs"

[[bench]]
name = "deno_bench"
harness = false
path = "./bench/main.rs"

[build-dependencies]
deno_broadcast_channel = { version = "0.14.0", path = "../ext/broadcast_channel" }
deno_console = { version = "0.20.0", path = "../ext/console" }
deno_core = { version = "0.102.0", path = "../core" }
deno_crypto = { version = "0.34.0", path = "../ext/crypto" }
deno_fetch = { version = "0.43.0", path = "../ext/fetch" }
deno_net = { version = "0.12.0", path = "../ext/net" }
deno_url = { version = "0.20.0", path = "../ext/url" }
deno_web = { version = "0.51.0", path = "../ext/web" }
deno_webgpu = { version = "0.21.0", path = "../ext/webgpu" }
deno_websocket = { version = "0.25.0", path = "../ext/websocket" }
deno_webstorage = { version = "0.15.0", path = "../ext/webstorage" }
regex = "1.5.4"
serde = { version = "1.0.129", features = ["derive"] }

[target.'cfg(windows)'.build-dependencies]
winapi = "0.3.9"
winres = "0.1.11"

[dependencies]
deno_ast = { version = "0.2.0", features = ["bundler", "codegen", "dep_graph", "module_specifier", "proposal", "react", "sourcemap", "transforms", "typescript", "view", "visit"] }
<<<<<<< HEAD
deno_core = { version = "0.101.0", path = "../core" }
deno_doc = { git = "https://github.com/kitsonk/deno_doc", branch = "cli_changes" }
deno_graph = { git = "https://github.com/kitsonk/deno_graph", branch = "cli_changes" }
=======
deno_core = { version = "0.102.0", path = "../core" }
deno_doc = "0.14.0"
deno_graph = "0.5.0"
>>>>>>> 330aaae9
deno_lint = { version = "0.16.0", features = ["docs"] }
deno_runtime = { version = "0.28.0", path = "../runtime" }
deno_tls = { version = "0.7.0", path = "../ext/tls" }

atty = "0.2.14"
base64 = "0.13.0"
clap = "2.33.3"
data-url = "0.1.0"
dissimilar = "1.0.2"
dprint-plugin-json = "0.13.0"
dprint-plugin-markdown = "0.10.0"
dprint-plugin-typescript = "0.55.0"
encoding_rs = "0.8.28"
env_logger = "0.8.4"
fancy-regex = "0.7.1"
http = "0.2.4"
import_map = { git = "https://github.com/kitsonk/import_map", branch = "cli_changes", features = ["graph"] }
jsonc-parser = { version = "0.17.0", features = ["serde"] }
lazy_static = "1.4.0"
libc = "0.2.101"
log = { version = "0.4.14", features = ["serde"] }
lspower = "1.1.0"
notify = "5.0.0-pre.12"
num_cpus = "1.13.0"
once_cell = "1.8.0"
percent-encoding = "2.1.0"
pin-project = "1.0.8"
rand = { version = "0.8.4", features = ["small_rng"] }
regex = "1.5.4"
ring = "0.16.20"
rustyline = { version = "9.0.0", default-features = false }
rustyline-derive = "0.5.0"
semver-parser = "0.10.2"
serde = { version = "1.0.129", features = ["derive"] }
shell-escape = "0.1.5"
sourcemap = "6.0.1"
tempfile = "3.2.0"
text-size = "1.1.0"
tokio = { version = "1.10.1", features = ["full"] }
uuid = { version = "0.8.2", features = ["v4", "serde"] }
walkdir = "2.3.2"

[target.'cfg(windows)'.dependencies]
fwdansi = "1.1.0"
winapi = { version = "0.3.9", features = ["knownfolders", "mswsock", "objbase", "shlobj", "tlhelp32", "winbase", "winerror", "winsock2"] }

[dev-dependencies]
# Used in benchmark
chrono = "0.4.19"
flaky_test = "0.1.0"
os_pipe = "0.9.2"
pretty_assertions = "0.7.2"
test_util = { path = "../test_util" }
trust-dns-client = "0.20.3"
trust-dns-server = "0.20.3"

[target.'cfg(unix)'.dev-dependencies]
nix = "0.22.1"

[package.metadata.winres]
# This section defines the metadata that appears in the deno.exe PE header.
OriginalFilename = "deno.exe"
LegalCopyright = "© Deno contributors & Deno Land Inc. MIT licensed."
ProductName = "Deno"
FileDescription = "Deno: A secure runtime for JavaScript and TypeScript"<|MERGE_RESOLUTION|>--- conflicted
+++ resolved
@@ -40,15 +40,9 @@
 
 [dependencies]
 deno_ast = { version = "0.2.0", features = ["bundler", "codegen", "dep_graph", "module_specifier", "proposal", "react", "sourcemap", "transforms", "typescript", "view", "visit"] }
-<<<<<<< HEAD
-deno_core = { version = "0.101.0", path = "../core" }
+deno_core = { version = "0.102.0", path = "../core" }
 deno_doc = { git = "https://github.com/kitsonk/deno_doc", branch = "cli_changes" }
 deno_graph = { git = "https://github.com/kitsonk/deno_graph", branch = "cli_changes" }
-=======
-deno_core = { version = "0.102.0", path = "../core" }
-deno_doc = "0.14.0"
-deno_graph = "0.5.0"
->>>>>>> 330aaae9
 deno_lint = { version = "0.16.0", features = ["docs"] }
 deno_runtime = { version = "0.28.0", path = "../runtime" }
 deno_tls = { version = "0.7.0", path = "../ext/tls" }
