# Copyright 2018-2021 the Deno authors. All rights reserved. MIT license.

[package]
name = "deno"
version = "1.7.1"
license = "MIT"
authors = ["the Deno authors"]
edition = "2018"
description = "Provides the deno executable"
repository = "https://github.com/denoland/deno"
default-run = "deno"

[[bin]]
name = "deno"
path = "main.rs"

[[bin]]
name = "denort"
path = "main_runtime.rs"

[[bench]]
name = "deno_bench"
harness = false
path = "./bench/main.rs"

[build-dependencies]
deno_core = { path = "../core", version = "0.77.1" }
deno_fetch = { path = "../op_crates/fetch", version = "0.20.1" }
deno_web = { path = "../op_crates/web", version = "0.28.1" }
deno_websocket = { path = "../op_crates/websocket", version = "0.3.1" }
regex = "1.4.3"
serde = { version = "1.0.121", features = ["derive"] }

[target.'cfg(windows)'.build-dependencies]
winapi = "0.3.9"
winres = "0.1.11"

[dependencies]
deno_core = { path = "../core", version = "0.77.1" }
deno_doc = "0.1.21"
deno_lint = "0.2.17"
deno_runtime = { path = "../runtime", version = "0.7.1" }

atty = "0.2.14"
base64 = "0.13.0"
byteorder = "1.4.2"
clap = "2.33.3"
dissimilar = "1.0.2"
dprint-plugin-typescript = "0.38.5"
dprint-plugin-markdown = "0.5.1"
encoding_rs = "0.8.26"
env_logger = "0.8.2"
<<<<<<< HEAD
filetime = "0.2.13"
glob = "0.3.0"
=======
filetime = "0.2.14"
>>>>>>> fa975a9b
http = "0.2.3"
indexmap = "1.6.1"
jsonc-parser = "0.15.1"
lazy_static = "1.4.0"
libc = "0.2.82"
log = { version = "0.4.13", features = ["serde"] }
lspower = "0.6.0"
notify = "5.0.0-pre.4"
percent-encoding = "2.1.0"
pin-project = "1.0.4"
regex = "1.4.3"
ring = "0.16.19"
rustyline = { version = "7.1.0", default-features = false }
rustyline-derive = "0.4.0"
semver-parser = "0.10.2"
serde = { version = "1.0.121", features = ["derive"] }
shell-escape = "0.1.5"
sourcemap = "6.0.1"
swc_bundler = "0.20.4"
swc_common = { version = "0.10.9", features = ["sourcemap"] }
swc_ecmascript = { version = "0.18.4", features = ["codegen", "dep_graph", "parser", "proposal", "react", "transforms", "typescript", "visit"] }
tempfile = "3.2.0"
termcolor = "1.1.2"
text-size = "1.1.0"
tokio = { version = "1.1.1", features = ["full"] }
tokio-rustls = "0.22.0"
uuid = { version = "0.8.2", features = ["v4"] }
walkdir = "2.3.1"

[target.'cfg(windows)'.dependencies]
fwdansi = "1.1.0"
winapi = { version = "0.3.9", features = ["knownfolders", "mswsock", "objbase", "shlobj", "tlhelp32", "winbase", "winerror", "winsock2"] }

[target.'cfg(unix)'.dependencies]
nix = "0.19.1"

[dev-dependencies]
# Used in benchmark
chrono = "0.4.19"
os_pipe = "0.9.2"
test_util = { path = "../test_util" }
tower-test = "0.4.0"
trust-dns-server = "0.20.0"
trust-dns-client = "0.20.0"

[target.'cfg(unix)'.dev-dependencies]
exec = "0.3.1" # Used in test_raw_tty

[package.metadata.winres]
# This section defines the metadata that appears in the deno.exe PE header.
OriginalFilename = "deno.exe"
LegalCopyright = "© Deno contributors & Deno Land Inc. MIT licensed."
ProductName = "Deno"
FileDescription = "A secure runtime for JavaScript and TypeScript."<|MERGE_RESOLUTION|>--- conflicted
+++ resolved
@@ -50,12 +50,8 @@
 dprint-plugin-markdown = "0.5.1"
 encoding_rs = "0.8.26"
 env_logger = "0.8.2"
-<<<<<<< HEAD
-filetime = "0.2.13"
 glob = "0.3.0"
-=======
 filetime = "0.2.14"
->>>>>>> fa975a9b
 http = "0.2.3"
 indexmap = "1.6.1"
 jsonc-parser = "0.15.1"
