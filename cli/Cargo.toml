# Copyright 2018-2022 the Deno authors. All rights reserved. MIT license.

[package]
name = "deno"
<<<<<<< HEAD
version = "1.26.2"
authors.workspace = true
=======
version = "1.28.1"
authors = ["the Deno authors"]
>>>>>>> a57134de
default-run = "deno"
edition.workspace = true
exclude = ["tests/testdata/npm/registry/*"]
license.workspace = true
repository.workspace = true
description = "Provides the deno executable"

[[bin]]
name = "deno"
path = "main.rs"

[[bench]]
name = "deno_bench"
harness = false
path = "./bench/main.rs"

[[bench]]
name = "lsp_bench_standalone"
harness = false
path = "./bench/lsp_bench_standalone.rs"

[build-dependencies]
<<<<<<< HEAD
deno_core.workspace = true
deno_broadcast_channel.workspace = true
deno_cache.workspace = true
deno_console.workspace = true
deno_crypto.workspace = true
deno_fetch.workspace = true
deno_net.workspace = true
deno_node.workspace = true
deno_url.workspace = true
deno_web.workspace = true
deno_webgpu.workspace = true
deno_websocket.workspace = true
deno_webstorage.workspace = true
regex.workspace = true
serde.workspace = true
serde_json.workspace = true
zstd.workspace = true
=======
deno_broadcast_channel = { version = "0.72.0", path = "../ext/broadcast_channel" }
deno_cache = { version = "0.10.0", path = "../ext/cache" }
deno_console = { version = "0.78.0", path = "../ext/console" }
deno_core = { version = "0.160.0", path = "../core" }
deno_crypto = { version = "0.92.0", path = "../ext/crypto" }
deno_fetch = { version = "0.101.0", path = "../ext/fetch" }
deno_net = { version = "0.70.0", path = "../ext/net" }
deno_node = { version = "0.15.0", path = "../ext/node" }
deno_url = { version = "0.78.0", path = "../ext/url" }
deno_web = { version = "0.109.0", path = "../ext/web" }
deno_webgpu = { version = "0.79.0", path = "../ext/webgpu" }
deno_websocket = { version = "0.83.0", path = "../ext/websocket" }
deno_webstorage = { version = "0.73.0", path = "../ext/webstorage" }
regex = "=1.6.0"
serde = { version = "=1.0.144", features = ["derive"] }
serde_json = "1.0.64"
zstd = '=0.11.2'
>>>>>>> a57134de
glibc_version = "0.1.2"

[target.'cfg(windows)'.build-dependencies]
winapi.workspace = true
winres.workspace = true

[dependencies]
<<<<<<< HEAD
deno_ast = { workspace = true, features = ["bundler", "cjs", "codegen", "dep_graph", "module_specifier", "proposal", "react", "sourcemap", "transforms", "typescript", "view", "visit"] }
deno_core.workspace = true
deno_doc = "0.46.0"
deno_emit = "0.9.0"
deno_graph = "0.34.0"
deno_lint = { version = "0.33.0", features = ["docs"] }
deno_runtime.workspace = true
deno_task_shell = "0.6.0"
napi_sym.workspace = true

atty.workspace = true
base64.workspace = true
cache_control.workspace = true
=======
deno_ast = { version = "0.21.0", features = ["bundler", "cjs", "codegen", "dep_graph", "module_specifier", "proposal", "react", "sourcemap", "transforms", "transpiling", "typescript", "view", "visit"] }
deno_core = { version = "0.160.0", path = "../core" }
deno_doc = "0.49.0"
deno_emit = "0.11.0"
deno_graph = "0.38.0"
deno_lint = { version = "0.35.0", features = ["docs"] }
deno_runtime = { version = "0.86.0", path = "../runtime" }
deno_task_shell = "0.7.2"
napi_sym = { path = "./napi_sym", version = "0.8.0" }

atty = "=0.2.14"
base32 = "=0.4.0"
base64 = "=0.13.1"
cache_control = "=0.2.0"
>>>>>>> a57134de
chrono = { version = "=0.4.22", default-features = false, features = ["clock"] }
clap = "=3.1.12"
clap_complete = "=3.1.2"
clap_complete_fig = "=3.1.5"
<<<<<<< HEAD
data-url.workspace = true
dissimilar = "=1.0.4"
dprint-plugin-json = "=0.15.6"
dprint-plugin-markdown = "=0.14.1"
dprint-plugin-typescript = "=0.74.0"
encoding_rs.workspace = true
=======
data-url = "=0.2.0"
dissimilar = "=1.0.4"
dprint-plugin-json = "=0.15.6"
dprint-plugin-markdown = "=0.14.1"
dprint-plugin-typescript = "=0.78.0"
encoding_rs = "=0.8.31"
>>>>>>> a57134de
env_logger = "=0.9.0"
eszip = "=0.30.0"
fancy-regex = "=0.10.0"
flate2.workspace = true
http.workspace = true
import_map = "=0.12.1"
indexmap = "=1.9.1"
indicatif = "=0.17.1"
jsonc-parser = { version = "=0.21.0", features = ["serde"] }
<<<<<<< HEAD
libc.workspace = true
log = { workspace = true, features = ["serde"] }
mitata = "=0.0.7"
monch = "=0.2.1"
notify.workspace = true
once_cell.workspace = true
os_pipe.workspace = true
percent-encoding.workspace = true
pin-project.workspace = true
rand = { workspace = true, features = ["small_rng"] }
regex.workspace = true
ring.workspace = true
=======
libc = "=0.2.126"
log = { version = "=0.4.17", features = ["serde"] }
lsp-types = "=0.93.2" # used by tower-lsp and "proposed" feature is unstable in patch releases
mitata = "=0.0.7"
monch = "=0.4.0"
notify = "=5.0.0"
once_cell = "=1.14.0"
os_pipe = "=1.0.1"
percent-encoding = "=2.2.0"
pin-project = "1.0.11" # don't pin because they yank crates from cargo
rand = { version = "=0.8.5", features = ["small_rng"] }
regex = "=1.6.0"
ring = "=0.16.20"
>>>>>>> a57134de
rustyline = { version = "=10.0.0", default-features = false, features = ["custom-bindings"] }
rustyline-derive = "=0.7.0"
secure_tempfile = { version = "=3.3.0", package = "tempfile" } # different name to discourage use in tests
semver.workspace = true
serde.workspace = true
serde_repr.workspace = true
shell-escape = "=0.1.5"
tar.workspace = true
text-size = "=1.1.0"
text_lines = "=0.6.0"
tokio.workspace = true
tokio-util.workspace = true
tower-lsp = { version = "=0.17.0", features = ["proposed"] }
twox-hash = "=1.6.3"
typed-arena = "=2.0.1"
uuid = { workspace = true, features = ["serde"] }
walkdir = "=2.3.2"
zstd.workspace = true

[target.'cfg(windows)'.dependencies]
fwdansi.workspace = true
junction = "=0.2.0"
winapi = { workspace = true, features = ["knownfolders", "mswsock", "objbase", "shlobj", "tlhelp32", "winbase", "winerror", "winsock2"] }

[target.'cfg(unix)'.dependencies]
nix = "=0.24.2"

[dev-dependencies]
<<<<<<< HEAD
deno_bench_util.workspace = true
=======
deno_bench_util = { version = "0.72.0", path = "../bench_util" }
>>>>>>> a57134de
dotenv = "=0.15.0"
flaky_test = "=0.1.0"
once_cell.workspace = true
os_pipe.workspace = true
pretty_assertions.workspace = true
test_util.workspace = true
trust-dns-client = "=0.22.0"
trust-dns-server = "=0.22.0"

<<<<<<< HEAD
[target.'cfg(unix)'.dev-dependencies]
nix.workspace = true

=======
>>>>>>> a57134de
[package.metadata.winres]
# This section defines the metadata that appears in the deno.exe PE header.
OriginalFilename = "deno.exe"
LegalCopyright = "© Deno contributors & Deno Land Inc. MIT licensed."
ProductName = "Deno"
FileDescription = "Deno: A secure runtime for JavaScript and TypeScript"<|MERGE_RESOLUTION|>--- conflicted
+++ resolved
@@ -2,13 +2,8 @@
 
 [package]
 name = "deno"
-<<<<<<< HEAD
-version = "1.26.2"
+version = "1.28.1"
 authors.workspace = true
-=======
-version = "1.28.1"
-authors = ["the Deno authors"]
->>>>>>> a57134de
 default-run = "deno"
 edition.workspace = true
 exclude = ["tests/testdata/npm/registry/*"]
@@ -31,7 +26,6 @@
 path = "./bench/lsp_bench_standalone.rs"
 
 [build-dependencies]
-<<<<<<< HEAD
 deno_core.workspace = true
 deno_broadcast_channel.workspace = true
 deno_cache.workspace = true
@@ -49,25 +43,6 @@
 serde.workspace = true
 serde_json.workspace = true
 zstd.workspace = true
-=======
-deno_broadcast_channel = { version = "0.72.0", path = "../ext/broadcast_channel" }
-deno_cache = { version = "0.10.0", path = "../ext/cache" }
-deno_console = { version = "0.78.0", path = "../ext/console" }
-deno_core = { version = "0.160.0", path = "../core" }
-deno_crypto = { version = "0.92.0", path = "../ext/crypto" }
-deno_fetch = { version = "0.101.0", path = "../ext/fetch" }
-deno_net = { version = "0.70.0", path = "../ext/net" }
-deno_node = { version = "0.15.0", path = "../ext/node" }
-deno_url = { version = "0.78.0", path = "../ext/url" }
-deno_web = { version = "0.109.0", path = "../ext/web" }
-deno_webgpu = { version = "0.79.0", path = "../ext/webgpu" }
-deno_websocket = { version = "0.83.0", path = "../ext/websocket" }
-deno_webstorage = { version = "0.73.0", path = "../ext/webstorage" }
-regex = "=1.6.0"
-serde = { version = "=1.0.144", features = ["derive"] }
-serde_json = "1.0.64"
-zstd = '=0.11.2'
->>>>>>> a57134de
 glibc_version = "0.1.2"
 
 [target.'cfg(windows)'.build-dependencies]
@@ -75,55 +50,30 @@
 winres.workspace = true
 
 [dependencies]
-<<<<<<< HEAD
 deno_ast = { workspace = true, features = ["bundler", "cjs", "codegen", "dep_graph", "module_specifier", "proposal", "react", "sourcemap", "transforms", "typescript", "view", "visit"] }
 deno_core.workspace = true
-deno_doc = "0.46.0"
-deno_emit = "0.9.0"
-deno_graph = "0.34.0"
-deno_lint = { version = "0.33.0", features = ["docs"] }
-deno_runtime.workspace = true
-deno_task_shell = "0.6.0"
-napi_sym.workspace = true
-
-atty.workspace = true
-base64.workspace = true
-cache_control.workspace = true
-=======
-deno_ast = { version = "0.21.0", features = ["bundler", "cjs", "codegen", "dep_graph", "module_specifier", "proposal", "react", "sourcemap", "transforms", "transpiling", "typescript", "view", "visit"] }
-deno_core = { version = "0.160.0", path = "../core" }
 deno_doc = "0.49.0"
 deno_emit = "0.11.0"
 deno_graph = "0.38.0"
 deno_lint = { version = "0.35.0", features = ["docs"] }
-deno_runtime = { version = "0.86.0", path = "../runtime" }
+deno_runtime.workspace = true
 deno_task_shell = "0.7.2"
-napi_sym = { path = "./napi_sym", version = "0.8.0" }
+napi_sym.workspace = true
 
-atty = "=0.2.14"
+atty.workspace = true
 base32 = "=0.4.0"
-base64 = "=0.13.1"
-cache_control = "=0.2.0"
->>>>>>> a57134de
+base64.workspace = true
+cache_control.workspace = true
 chrono = { version = "=0.4.22", default-features = false, features = ["clock"] }
 clap = "=3.1.12"
 clap_complete = "=3.1.2"
 clap_complete_fig = "=3.1.5"
-<<<<<<< HEAD
 data-url.workspace = true
 dissimilar = "=1.0.4"
 dprint-plugin-json = "=0.15.6"
 dprint-plugin-markdown = "=0.14.1"
-dprint-plugin-typescript = "=0.74.0"
+dprint-plugin-typescript = "=0.78.0"
 encoding_rs.workspace = true
-=======
-data-url = "=0.2.0"
-dissimilar = "=1.0.4"
-dprint-plugin-json = "=0.15.6"
-dprint-plugin-markdown = "=0.14.1"
-dprint-plugin-typescript = "=0.78.0"
-encoding_rs = "=0.8.31"
->>>>>>> a57134de
 env_logger = "=0.9.0"
 eszip = "=0.30.0"
 fancy-regex = "=0.10.0"
@@ -133,11 +83,11 @@
 indexmap = "=1.9.1"
 indicatif = "=0.17.1"
 jsonc-parser = { version = "=0.21.0", features = ["serde"] }
-<<<<<<< HEAD
 libc.workspace = true
 log = { workspace = true, features = ["serde"] }
+lsp-types = "=0.93.2" # used by tower-lsp and "proposed" feature is unstable in patch releases
 mitata = "=0.0.7"
-monch = "=0.2.1"
+monch = "=0.4.0"
 notify.workspace = true
 once_cell.workspace = true
 os_pipe.workspace = true
@@ -146,21 +96,6 @@
 rand = { workspace = true, features = ["small_rng"] }
 regex.workspace = true
 ring.workspace = true
-=======
-libc = "=0.2.126"
-log = { version = "=0.4.17", features = ["serde"] }
-lsp-types = "=0.93.2" # used by tower-lsp and "proposed" feature is unstable in patch releases
-mitata = "=0.0.7"
-monch = "=0.4.0"
-notify = "=5.0.0"
-once_cell = "=1.14.0"
-os_pipe = "=1.0.1"
-percent-encoding = "=2.2.0"
-pin-project = "1.0.11" # don't pin because they yank crates from cargo
-rand = { version = "=0.8.5", features = ["small_rng"] }
-regex = "=1.6.0"
-ring = "=0.16.20"
->>>>>>> a57134de
 rustyline = { version = "=10.0.0", default-features = false, features = ["custom-bindings"] }
 rustyline-derive = "=0.7.0"
 secure_tempfile = { version = "=3.3.0", package = "tempfile" } # different name to discourage use in tests
@@ -186,14 +121,10 @@
 winapi = { workspace = true, features = ["knownfolders", "mswsock", "objbase", "shlobj", "tlhelp32", "winbase", "winerror", "winsock2"] }
 
 [target.'cfg(unix)'.dependencies]
-nix = "=0.24.2"
+nix.workspace = true
 
 [dev-dependencies]
-<<<<<<< HEAD
 deno_bench_util.workspace = true
-=======
-deno_bench_util = { version = "0.72.0", path = "../bench_util" }
->>>>>>> a57134de
 dotenv = "=0.15.0"
 flaky_test = "=0.1.0"
 once_cell.workspace = true
@@ -203,12 +134,6 @@
 trust-dns-client = "=0.22.0"
 trust-dns-server = "=0.22.0"
 
-<<<<<<< HEAD
-[target.'cfg(unix)'.dev-dependencies]
-nix.workspace = true
-
-=======
->>>>>>> a57134de
 [package.metadata.winres]
 # This section defines the metadata that appears in the deno.exe PE header.
 OriginalFilename = "deno.exe"
