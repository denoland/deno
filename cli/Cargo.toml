--- conflicted
+++ resolved
@@ -78,12 +78,8 @@
 deno_semver = "=0.5.7"
 deno_task_shell = "=0.17.0"
 deno_terminal.workspace = true
-<<<<<<< HEAD
-eszip = "=0.72.2"
+eszip = "=0.73.0"
 libsui = "0.1.0"
-=======
-eszip = "=0.73.0"
->>>>>>> f57745fe
 napi_sym.workspace = true
 node_resolver.workspace = true
 
