# Copyright 2018-2020 the Deno authors. All rights reserved. MIT license.

[package]
name = "deno"
version = "1.6.3"
license = "MIT"
authors = ["the Deno authors"]
edition = "2018"
description = "Provides the deno executable"
repository = "https://github.com/denoland/deno"
default-run = "deno"

[[bin]]
name = "deno"
path = "main.rs"

[[bench]]
name = "deno_bench"
harness = false
path = "./bench/main.rs"

[build-dependencies]
deno_core = { path = "../core", version = "0.75.0" }
deno_fetch = { path = "../op_crates/fetch", version = "0.18.0" }
deno_web = { path = "../op_crates/web", version = "0.26.0" }
regex = "1.3.9"
serde = { version = "1.0.116", features = ["derive"] }

[target.'cfg(windows)'.build-dependencies]
winres = "0.1.11"
winapi = "0.3.9"

[dependencies]
<<<<<<< HEAD
deno_crypto = { path = "../op_crates/crypto", version = "0.3.0" }
deno_core = { path = "../core", version = "0.69.0" }
deno_doc = "0.1.17"
deno_lint = "0.2.12"
deno_web = { path = "../op_crates/web", version = "0.20.0" }
deno_fetch = { path = "../op_crates/fetch", version = "0.12.0" }
=======
deno_core = { path = "../core", version = "0.75.0" }
deno_doc = "0.1.19"
deno_lint = "0.2.14"
deno_runtime = { path = "../runtime", version = "0.5.0" }
>>>>>>> 587155f8

atty = "0.2.14"
base64 = "0.12.3"
byteorder = "1.3.4"
clap = "2.33.3"
dissimilar = "1.0.2"
dprint-plugin-typescript = "0.37.0"
encoding_rs = "0.8.24"
<<<<<<< HEAD
dprint-plugin-typescript = "0.35.0"
=======
env_logger = "0.7.1"
>>>>>>> 587155f8
filetime = "0.2.12"
http = "0.2.1"
indexmap = "1.6.0"
jsonc-parser = "0.14.0"
lazy_static = "1.4.0"
libc = "0.2.77"
log = "0.4.11"
lspower = "0.1.0"
notify = "5.0.0-pre.3"
percent-encoding = "2.1.0"
regex = "1.3.9"
ring = "0.16.19"
rustyline = { version = "7.1.0", default-features = false }
rustyline-derive = "0.4.0"
semver-parser = "0.9.0"
serde = { version = "1.0.116", features = ["derive"] }
shell-escape = "0.1.5"
sourcemap = "6.0.1"
<<<<<<< HEAD
swc_bundler = "=0.17.1"
swc_common = { version = "0.10.6", features = ["sourcemap"] }
swc_ecmascript = { version = "0.14.4", features = ["codegen", "dep_graph", "parser", "react", "transforms", "visit"] }
=======
swc_bundler = "0.18.2"
swc_common = { version = "0.10.8", features = ["sourcemap"] }
swc_ecmascript = { version = "0.16.1", features = ["codegen", "dep_graph", "parser", "react", "transforms", "visit"] }
>>>>>>> 587155f8
tempfile = "3.1.0"
termcolor = "1.1.0"
tokio = { version = "0.2.22", features = ["full"] }
tokio-rustls = "0.14.1"
uuid = { version = "0.8.1", features = ["v4"] }
walkdir = "2.3.1"

[target.'cfg(windows)'.dependencies]
winapi = { version = "0.3.9", features = ["knownfolders", "mswsock", "objbase", "shlobj", "tlhelp32", "winbase", "winerror", "winsock2"] }
fwdansi = "1.1.0"

[target.'cfg(unix)'.dependencies]
nix = "0.19.0"

[dev-dependencies]
# Used in benchmark
chrono = "0.4.15"
os_pipe = "0.9.2"
test_util = { path = "../test_util" }
tokio-tungstenite = "0.11.0"
tower-test = "0.3.0"

[target.'cfg(unix)'.dev-dependencies]
exec = "0.3.1" # Used in test_raw_tty

[package.metadata.winres]
# This section defines the metadata that appears in the deno.exe PE header.
OriginalFilename = "deno.exe"
LegalCopyright = "© Deno contributors & Deno Land Inc. MIT licensed."
ProductName = "Deno"
FileDescription = "A secure runtime for JavaScript and TypeScript."<|MERGE_RESOLUTION|>--- conflicted
+++ resolved
@@ -31,19 +31,10 @@
 winapi = "0.3.9"
 
 [dependencies]
-<<<<<<< HEAD
-deno_crypto = { path = "../op_crates/crypto", version = "0.3.0" }
-deno_core = { path = "../core", version = "0.69.0" }
-deno_doc = "0.1.17"
-deno_lint = "0.2.12"
-deno_web = { path = "../op_crates/web", version = "0.20.0" }
-deno_fetch = { path = "../op_crates/fetch", version = "0.12.0" }
-=======
 deno_core = { path = "../core", version = "0.75.0" }
 deno_doc = "0.1.19"
 deno_lint = "0.2.14"
 deno_runtime = { path = "../runtime", version = "0.5.0" }
->>>>>>> 587155f8
 
 atty = "0.2.14"
 base64 = "0.12.3"
@@ -52,11 +43,7 @@
 dissimilar = "1.0.2"
 dprint-plugin-typescript = "0.37.0"
 encoding_rs = "0.8.24"
-<<<<<<< HEAD
-dprint-plugin-typescript = "0.35.0"
-=======
 env_logger = "0.7.1"
->>>>>>> 587155f8
 filetime = "0.2.12"
 http = "0.2.1"
 indexmap = "1.6.0"
@@ -75,15 +62,9 @@
 serde = { version = "1.0.116", features = ["derive"] }
 shell-escape = "0.1.5"
 sourcemap = "6.0.1"
-<<<<<<< HEAD
-swc_bundler = "=0.17.1"
-swc_common = { version = "0.10.6", features = ["sourcemap"] }
-swc_ecmascript = { version = "0.14.4", features = ["codegen", "dep_graph", "parser", "react", "transforms", "visit"] }
-=======
 swc_bundler = "0.18.2"
 swc_common = { version = "0.10.8", features = ["sourcemap"] }
 swc_ecmascript = { version = "0.16.1", features = ["codegen", "dep_graph", "parser", "react", "transforms", "visit"] }
->>>>>>> 587155f8
 tempfile = "3.1.0"
 termcolor = "1.1.0"
 tokio = { version = "0.2.22", features = ["full"] }
