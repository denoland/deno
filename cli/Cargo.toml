# Copyright 2018-2024 the Deno authors. All rights reserved. MIT license.

[package]
name = "deno"
version = "1.46.0-rc.0"
authors.workspace = true
default-run = "deno"
edition.workspace = true
exclude = ["bench/testdata/lsp_benchdata/"]
license.workspace = true
repository.workspace = true
description = "Provides the deno executable"

[[bin]]
name = "deno"
path = "main.rs"
doc = false

[[bin]]
name = "denort"
path = "mainrt.rs"
doc = false

[[test]]
name = "integration"
path = "integration_tests_runner.rs"
harness = false

[[bench]]
name = "deno_bench"
harness = false
path = "./bench/main.rs"

[[bench]]
name = "lsp_bench_standalone"
harness = false
path = "./bench/lsp_bench_standalone.rs"

[features]
default = ["upgrade", "__vendored_zlib_ng"]
# A feature that enables the upgrade subcommand and the background check for
# available updates (of deno binary). This is typically disabled for (Linux)
# distribution packages.
upgrade = []
# A dev feature to disable creations and loading of snapshots in favor of
# loading JS sources at runtime.
hmr = ["deno_runtime/hmr"]
# Vendor zlib as zlib-ng
__vendored_zlib_ng = ["flate2/zlib-ng-compat", "libz-sys/zlib-ng"]

[build-dependencies]
deno_runtime = { workspace = true, features = ["include_js_files_for_snapshotting", "only_snapshotted_js_sources"] }
deno_core = { workspace = true, features = ["include_js_files_for_snapshotting"] }
lazy-regex.workspace = true
serde.workspace = true
serde_json.workspace = true
zstd.workspace = true
glibc_version = "0.1.2"
flate2 = { workspace = true, features = ["default"] }

[target.'cfg(windows)'.build-dependencies]
winapi.workspace = true
winres.workspace = true

[dependencies]
deno_ast = { workspace = true, features = ["bundler", "cjs", "codegen", "proposal", "react", "sourcemap", "transforms", "typescript", "view", "visit"] }
deno_cache_dir = { workspace = true }
deno_config = { version = "=0.28.0", features = ["workspace", "sync"] }
deno_core = { workspace = true, features = ["include_js_files_for_snapshotting"] }
deno_doc = { version = "0.146.0", features = ["html", "syntect"] }
deno_emit = "=0.44.0"
deno_graph = { version = "=0.81.2" }
deno_lint = { version = "=0.62.0", features = ["docs"] }
deno_lockfile.workspace = true
deno_npm = "=0.21.4"
deno_package_json.workspace = true
deno_runtime = { workspace = true, features = ["include_js_files_for_snapshotting"] }
deno_semver = "=0.5.10"
deno_task_shell = "=0.17.0"
deno_terminal.workspace = true
eszip = "=0.73.0"
<<<<<<< HEAD
libsui = "0.2.0"
=======
libsui = "0.3.0"
>>>>>>> e8d57cd3
napi_sym.workspace = true
node_resolver.workspace = true

async-trait.workspace = true
base32.workspace = true
base64.workspace = true
bincode = "=1.3.3"
bytes.workspace = true
cache_control.workspace = true
chrono = { workspace = true, features = ["now"] }
clap = { version = "=4.5.13", features = ["env", "string", "wrap_help"] }
clap_complete = "=4.5.12"
clap_complete_fig = "=4.5.2"
color-print = "0.3.5"
console_static_text.workspace = true
dashmap = "5.5.3"
data-encoding.workspace = true
dissimilar = "=1.0.4"
dotenvy = "0.15.7"
dprint-plugin-json = "=0.19.3"
dprint-plugin-jupyter = "=0.1.3"
dprint-plugin-markdown = "=0.17.2"
dprint-plugin-typescript = "=0.91.6"
env_logger = "=0.10.0"
fancy-regex = "=0.10.0"
faster-hex.workspace = true
# If you disable the default __vendored_zlib_ng feature above, you _must_ be able to link against `-lz`.
flate2.workspace = true
fs3.workspace = true
glob = "0.3.1"
http.workspace = true
http-body.workspace = true
http-body-util.workspace = true
hyper-util.workspace = true
import_map = { version = "=0.20.0", features = ["ext"] }
indexmap.workspace = true
jsonc-parser.workspace = true
jupyter_runtime = { package = "runtimelib", version = "=0.14.0" }
lazy-regex.workspace = true
libc.workspace = true
libz-sys.workspace = true
log = { workspace = true, features = ["serde"] }
lsp-types.workspace = true
malva = "=0.9.0"
markup_fmt = "=0.12.0"
memmem.workspace = true
monch.workspace = true
notify.workspace = true
once_cell.workspace = true
open = "5.0.1"
p256.workspace = true
pathdiff = "0.2.1"
percent-encoding.workspace = true
phf.workspace = true
pretty_yaml = "=0.4.0"
quick-junit = "^0.3.5"
rand = { workspace = true, features = ["small_rng"] }
regex.workspace = true
ring.workspace = true
rustyline.workspace = true
rustyline-derive = "=0.7.0"
serde.workspace = true
serde_repr.workspace = true
sha2.workspace = true
shell-escape = "=0.1.5"
spki = { version = "0.7", features = ["pem"] }
strsim = "0.11.1"
tar.workspace = true
tempfile.workspace = true
text-size = "=1.1.0"
text_lines = "=0.6.0"
thiserror.workspace = true
tokio.workspace = true
tokio-util.workspace = true
tower-lsp.workspace = true
twox-hash.workspace = true
typed-arena = "=2.0.2"
uuid = { workspace = true, features = ["serde"] }
walkdir = "=2.3.2"
which.workspace = true
zeromq.workspace = true
zip = { version = "2.1.6", default-features = false, features = ["deflate-flate2"] }
zstd.workspace = true

[target.'cfg(windows)'.dependencies]
junction.workspace = true
winapi = { workspace = true, features = ["knownfolders", "mswsock", "objbase", "shlobj", "tlhelp32", "winbase", "winerror", "winsock2"] }

[target.'cfg(unix)'.dependencies]
nix.workspace = true

[dev-dependencies]
deno_bench_util.workspace = true
pretty_assertions.workspace = true
test_util.workspace = true

[package.metadata.winres]
# This section defines the metadata that appears in the deno.exe PE header.
OriginalFilename = "deno.exe"
LegalCopyright = "© Deno contributors & Deno Land Inc. MIT licensed."
ProductName = "Deno"
FileDescription = "Deno: A secure runtime for JavaScript and TypeScript"<|MERGE_RESOLUTION|>--- conflicted
+++ resolved
@@ -79,11 +79,7 @@
 deno_task_shell = "=0.17.0"
 deno_terminal.workspace = true
 eszip = "=0.73.0"
-<<<<<<< HEAD
-libsui = "0.2.0"
-=======
 libsui = "0.3.0"
->>>>>>> e8d57cd3
 napi_sym.workspace = true
 node_resolver.workspace = true
 
