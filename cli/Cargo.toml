--- conflicted
+++ resolved
@@ -57,16 +57,10 @@
 base64 = "=0.13.0"
 cache_control = "=0.2.0"
 chrono = "=0.4.19"
-<<<<<<< HEAD
-clap = "=3.0.7"
-clap_complete = "=3.0.3"
-clap_complete_fig = "=3.0.2"
-data-encoding = "2.3.2"
-=======
 clap = "=3.1.6"
 clap_complete = "=3.1.1"
 clap_complete_fig = "=3.1.4"
->>>>>>> a4eee007
+data-encoding = "=2.3.2"
 data-url = "=0.1.1"
 dissimilar = "=1.0.2"
 dprint-plugin-json = "=0.15.1"
