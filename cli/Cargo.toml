# Copyright 2018-2024 the Deno authors. All rights reserved. MIT license.

[package]
name = "deno"
version = "2.1.4"
authors.workspace = true
default-run = "deno"
edition.workspace = true
exclude = ["bench/testdata/lsp_benchdata/"]
license.workspace = true
repository.workspace = true
description = "Provides the deno executable"

[[bin]]
name = "deno"
path = "main.rs"
doc = false

[[bin]]
name = "denort"
path = "mainrt.rs"
doc = false

[[test]]
name = "integration"
path = "integration_tests_runner.rs"
harness = false

[[bench]]
name = "deno_bench"
harness = false
path = "./bench/main.rs"

[[bench]]
name = "lsp_bench_standalone"
harness = false
path = "./bench/lsp_bench_standalone.rs"

[features]
default = ["upgrade", "__vendored_zlib_ng"]
# A feature that enables heap profiling with dhat on Linux.
# 1. Compile with `cargo build --profile=release-with-debug --features=dhat-heap`
# 2. Run the executable. It will output a dhat-heap.json file.
# 3. Open the json file in https://nnethercote.github.io/dh_view/dh_view.html
dhat-heap = ["dhat"]
# A feature that enables the upgrade subcommand and the background check for
# available updates (of deno binary). This is typically disabled for (Linux)
# distribution packages.
upgrade = []
# A dev feature to disable creations and loading of snapshots in favor of
# loading JS sources at runtime.
hmr = ["deno_runtime/hmr"]
# Vendor zlib as zlib-ng
__vendored_zlib_ng = ["flate2/zlib-ng-compat", "libz-sys/zlib-ng"]

[build-dependencies]
deno_runtime = { workspace = true, features = ["include_js_files_for_snapshotting", "only_snapshotted_js_sources"] }
deno_core = { workspace = true, features = ["include_js_files_for_snapshotting"] }
lazy-regex.workspace = true
serde.workspace = true
serde_json.workspace = true
zstd.workspace = true
glibc_version = "0.1.2"
flate2 = { workspace = true, features = ["default"] }

[target.'cfg(windows)'.build-dependencies]
winapi.workspace = true
winres.workspace = true

[dependencies]
deno_ast = { workspace = true, features = ["bundler", "cjs", "codegen", "proposal", "react", "sourcemap", "transforms", "typescript", "view", "visit"] }
deno_cache_dir.workspace = true
deno_config.workspace = true
deno_core = { workspace = true, features = ["include_js_files_for_snapshotting"] }
<<<<<<< HEAD
deno_doc = { version = "=0.161.2", features = ["rust", "comrak"] }
deno_error.workspace = true
=======
deno_doc = { version = "=0.161.3", features = ["rust", "comrak"] }
>>>>>>> 358bf566
deno_graph = { version = "=0.86.3" }
deno_lint = { version = "=0.68.2", features = ["docs"] }
deno_lockfile.workspace = true
deno_npm.workspace = true
deno_npm_cache.workspace = true
deno_package_json.workspace = true
deno_path_util.workspace = true
deno_resolver = { workspace = true, features = ["sync"] }
deno_runtime = { workspace = true, features = ["include_js_files_for_snapshotting"] }
deno_semver.workspace = true
deno_task_shell = "=0.20.2"
deno_telemetry.workspace = true
deno_terminal.workspace = true
libsui = "0.5.0"
node_resolver.workspace = true

anstream = "0.6.14"
async-trait.workspace = true
base64.workspace = true
bincode = "=1.3.3"
boxed_error.workspace = true
bytes.workspace = true
cache_control.workspace = true
chrono = { workspace = true, features = ["now"] }
clap = { version = "=4.5.16", features = ["env", "string", "wrap_help", "error-context"] }
clap_complete = "=4.5.24"
clap_complete_fig = "=4.5.2"
color-print.workspace = true
console_static_text.workspace = true
dashmap.workspace = true
data-encoding.workspace = true
dhat = { version = "0.3.3", optional = true }
dissimilar = "=1.0.4"
dotenvy = "0.15.7"
dprint-plugin-json = "=0.19.4"
dprint-plugin-jupyter = "=0.1.5"
dprint-plugin-markdown = "=0.17.8"
dprint-plugin-typescript = "=0.93.3"
env_logger = "=0.10.0"
fancy-regex = "=0.10.0"
faster-hex.workspace = true
# If you disable the default __vendored_zlib_ng feature above, you _must_ be able to link against `-lz`.
flate2.workspace = true
fs3.workspace = true
glob = "0.3.1"
http.workspace = true
http-body.workspace = true
http-body-util.workspace = true
hyper-util.workspace = true
import_map = { version = "=0.20.1", features = ["ext"] }
indexmap.workspace = true
jsonc-parser = { workspace = true, features = ["cst", "serde"] }
jupyter_runtime = { package = "runtimelib", version = "=0.19.0", features = ["tokio-runtime"] }
lazy-regex.workspace = true
libc.workspace = true
libz-sys.workspace = true
log = { workspace = true, features = ["serde"] }
lsp-types.workspace = true
malva = "=0.11.0"
markup_fmt = "=0.18.0"
memmem.workspace = true
monch.workspace = true
notify.workspace = true
once_cell.workspace = true
open = "5.0.1"
p256.workspace = true
pathdiff = "0.2.1"
percent-encoding.workspace = true
phf.workspace = true
pretty_yaml = "=0.5.0"
quick-junit = "^0.3.5"
rand = { workspace = true, features = ["small_rng"] }
regex.workspace = true
ring.workspace = true
rustyline.workspace = true
rustyline-derive = "=0.7.0"
serde.workspace = true
serde_repr.workspace = true
sha2.workspace = true
shell-escape = "=0.1.5"
spki = { version = "0.7", features = ["pem"] }
sqlformat = "=0.3.2"
strsim = "0.11.1"
tar.workspace = true
tempfile.workspace = true
text-size = "=1.1.0"
text_lines = "=0.6.0"
thiserror.workspace = true
tokio.workspace = true
tokio-util.workspace = true
tower-lsp.workspace = true
tracing = { version = "0.1", features = ["log", "default"] }
twox-hash.workspace = true
typed-arena = "=2.0.2"
uuid = { workspace = true, features = ["serde"] }
walkdir = "=2.3.2"
which.workspace = true
zeromq.workspace = true
zip = { version = "2.1.6", default-features = false, features = ["deflate-flate2"] }
zstd.workspace = true

[target.'cfg(windows)'.dependencies]
junction.workspace = true
winapi = { workspace = true, features = ["knownfolders", "mswsock", "objbase", "shlobj", "tlhelp32", "winbase", "winerror", "winsock2"] }

[target.'cfg(unix)'.dependencies]
nix.workspace = true

[dev-dependencies]
deno_bench_util.workspace = true
pretty_assertions.workspace = true
test_util.workspace = true

[package.metadata.winres]
# This section defines the metadata that appears in the deno.exe PE header.
OriginalFilename = "deno.exe"
LegalCopyright = "© Deno contributors & Deno Land Inc. MIT licensed."
ProductName = "Deno"
FileDescription = "Deno: A secure runtime for JavaScript and TypeScript"<|MERGE_RESOLUTION|>--- conflicted
+++ resolved
@@ -72,12 +72,8 @@
 deno_cache_dir.workspace = true
 deno_config.workspace = true
 deno_core = { workspace = true, features = ["include_js_files_for_snapshotting"] }
-<<<<<<< HEAD
-deno_doc = { version = "=0.161.2", features = ["rust", "comrak"] }
+deno_doc = { version = "=0.161.3", features = ["rust", "comrak"] }
 deno_error.workspace = true
-=======
-deno_doc = { version = "=0.161.3", features = ["rust", "comrak"] }
->>>>>>> 358bf566
 deno_graph = { version = "=0.86.3" }
 deno_lint = { version = "=0.68.2", features = ["docs"] }
 deno_lockfile.workspace = true
