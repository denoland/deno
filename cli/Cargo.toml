--- conflicted
+++ resolved
@@ -45,16 +45,6 @@
 winres = "=0.1.11"
 
 [dependencies]
-<<<<<<< HEAD
-deno_ast = { version = "0.12.0", features = ["bundler", "cjs", "codegen", "dep_graph", "module_specifier", "proposal", "react", "sourcemap", "transforms", "transpiling", "typescript", "view", "visit"] }
-deno_core = { version = "0.122.0", path = "../core" }
-deno_doc = "0.32.0"
-deno_graph = "0.24.0"
-deno_lint = { version = "0.26.0", features = ["docs"] }
-deno_runtime = { version = "0.48.0", path = "../runtime" }
-deno_task_shell = "0.1.9"
-napi_sym = { path = "./napi_sym", version = "0.0.1" }
-=======
 deno_ast = { version = "0.13.0", features = ["bundler", "cjs", "codegen", "dep_graph", "module_specifier", "proposal", "react", "sourcemap", "transforms", "transpiling", "typescript", "view", "visit"] }
 deno_core = { version = "0.125.0", path = "../core" }
 deno_doc = "0.33.0"
@@ -62,7 +52,7 @@
 deno_lint = { version = "0.28.0", features = ["docs"] }
 deno_runtime = { version = "0.51.0", path = "../runtime" }
 deno_task_shell = "0.2.0"
->>>>>>> bb3387de
+napi_sym = { path = "./napi_sym", version = "0.0.1" }
 
 atty = "=0.2.14"
 base64 = "=0.13.0"
