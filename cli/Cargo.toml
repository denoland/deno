# Copyright 2018-2021 the Deno authors. All rights reserved. MIT license.

[package]
name = "deno"
version = "1.14.0"
authors = ["the Deno authors"]
default-run = "deno"
edition = "2018"
license = "MIT"
repository = "https://github.com/denoland/deno"
description = "Provides the deno executable"

[[bin]]
name = "deno"
path = "main.rs"

[[bench]]
name = "deno_bench"
harness = false
path = "./bench/main.rs"

[build-dependencies]
<<<<<<< HEAD
deno_broadcast_channel = { version = "0.5.0", path = "../extensions/broadcast_channel" }
deno_console = { version = "0.11.0", path = "../extensions/console" }
deno_core = { version = "0.93.0", path = "../core" }
deno_crypto = { version = "0.25.0", path = "../extensions/crypto" }
deno_fetch = { version = "0.33.0", path = "../extensions/fetch" }
deno_http = { version = "0.2.0", path = "../extensions/http" }
deno_net = { version = "0.2.0", path = "../extensions/net" }
deno_timers = { version = "0.9.0", path = "../extensions/timers" }
deno_url = { version = "0.11.0", path = "../extensions/url" }
deno_web = { version = "0.42.0", path = "../extensions/web" }
deno_webgpu = { version = "0.12.0", path = "../extensions/webgpu" }
deno_webidl = { version = "0.11.0", path = "../extensions/webidl" }
deno_websocket = { version = "0.16.0", path = "../extensions/websocket" }
deno_webstorage = { version = "0.6.0", path = "../extensions/webstorage" }
deno_webusb = { version = "0.1.0", path = "../extensions/webusb" }

regex = "1.4.3"
serde = { version = "1.0.125", features = ["derive"] }
=======
deno_broadcast_channel = { version = "0.11.0", path = "../ext/broadcast_channel" }
deno_console = { version = "0.17.0", path = "../ext/console" }
deno_core = { version = "0.99.0", path = "../core" }
deno_crypto = { version = "0.31.0", path = "../ext/crypto" }
deno_fetch = { version = "0.40.0", path = "../ext/fetch" }
deno_net = { version = "0.8.0", path = "../ext/net" }
deno_url = { version = "0.17.0", path = "../ext/url" }
deno_web = { version = "0.48.0", path = "../ext/web" }
deno_webgpu = { version = "0.18.0", path = "../ext/webgpu" }
deno_websocket = { version = "0.22.0", path = "../ext/websocket" }
deno_webstorage = { version = "0.12.0", path = "../ext/webstorage" }
regex = "1.5.4"
serde = { version = "1.0.129", features = ["derive"] }
>>>>>>> 4c8ab33d

[target.'cfg(windows)'.build-dependencies]
winapi = "0.3.9"
winres = "0.1.11"

[dependencies]
deno_ast = { version = "0.2.0", features = ["bundler", "codegen", "dep_graph", "module_specifier", "proposal", "react", "sourcemap", "transforms", "typescript", "view", "visit"] }
deno_core = { version = "0.99.0", path = "../core" }
deno_doc = "0.14.0"
deno_graph = "0.5.0"
deno_lint = { version = "0.16.0", features = ["docs"] }
deno_runtime = { version = "0.25.0", path = "../runtime" }
deno_tls = { version = "0.4.0", path = "../ext/tls" }

atty = "0.2.14"
base64 = "0.13.0"
clap = "2.33.3"
data-url = "0.1.0"
dissimilar = "1.0.2"
dprint-plugin-json = "0.13.0"
dprint-plugin-markdown = "0.10.0"
dprint-plugin-typescript = "0.55.0"
encoding_rs = "0.8.28"
env_logger = "0.8.4"
fancy-regex = "0.7.1"
http = "0.2.4"
import_map = "0.3.0"
jsonc-parser = { version = "0.17.0", features = ["serde"] }
lazy_static = "1.4.0"
libc = "0.2.101"
log = { version = "0.4.14", features = ["serde"] }
lspower = "1.1.0"
notify = "5.0.0-pre.12"
num_cpus = "1.13.0"
once_cell = "1.8.0"
percent-encoding = "2.1.0"
pin-project = "1.0.8"
rand = { version = "0.8.4", features = ["small_rng"] }
regex = "1.5.4"
ring = "0.16.20"
rustyline = { version = "9.0.0", default-features = false }
rustyline-derive = "0.5.0"
semver-parser = "0.10.2"
serde = { version = "1.0.129", features = ["derive"] }
shell-escape = "0.1.5"
sourcemap = "6.0.1"
tempfile = "3.2.0"
text-size = "1.1.0"
tokio = { version = "1.10.1", features = ["full"] }
uuid = { version = "0.8.2", features = ["v4", "serde"] }
walkdir = "2.3.2"

[target.'cfg(windows)'.dependencies]
fwdansi = "1.1.0"
winapi = { version = "0.3.9", features = ["knownfolders", "mswsock", "objbase", "shlobj", "tlhelp32", "winbase", "winerror", "winsock2"] }

[dev-dependencies]
# Used in benchmark
chrono = "0.4.19"
flaky_test = "0.1.0"
os_pipe = "0.9.2"
pretty_assertions = "0.7.2"
test_util = { path = "../test_util" }
trust-dns-client = "0.20.3"
trust-dns-server = "0.20.3"

[target.'cfg(unix)'.dev-dependencies]
exec = "0.3.1" # Used in test_raw_tty
nix = "0.22.1"

[package.metadata.winres]
# This section defines the metadata that appears in the deno.exe PE header.
OriginalFilename = "deno.exe"
LegalCopyright = "© Deno contributors & Deno Land Inc. MIT licensed."
ProductName = "Deno"
FileDescription = "Deno: A secure runtime for JavaScript and TypeScript"<|MERGE_RESOLUTION|>--- conflicted
+++ resolved
@@ -20,26 +20,6 @@
 path = "./bench/main.rs"
 
 [build-dependencies]
-<<<<<<< HEAD
-deno_broadcast_channel = { version = "0.5.0", path = "../extensions/broadcast_channel" }
-deno_console = { version = "0.11.0", path = "../extensions/console" }
-deno_core = { version = "0.93.0", path = "../core" }
-deno_crypto = { version = "0.25.0", path = "../extensions/crypto" }
-deno_fetch = { version = "0.33.0", path = "../extensions/fetch" }
-deno_http = { version = "0.2.0", path = "../extensions/http" }
-deno_net = { version = "0.2.0", path = "../extensions/net" }
-deno_timers = { version = "0.9.0", path = "../extensions/timers" }
-deno_url = { version = "0.11.0", path = "../extensions/url" }
-deno_web = { version = "0.42.0", path = "../extensions/web" }
-deno_webgpu = { version = "0.12.0", path = "../extensions/webgpu" }
-deno_webidl = { version = "0.11.0", path = "../extensions/webidl" }
-deno_websocket = { version = "0.16.0", path = "../extensions/websocket" }
-deno_webstorage = { version = "0.6.0", path = "../extensions/webstorage" }
-deno_webusb = { version = "0.1.0", path = "../extensions/webusb" }
-
-regex = "1.4.3"
-serde = { version = "1.0.125", features = ["derive"] }
-=======
 deno_broadcast_channel = { version = "0.11.0", path = "../ext/broadcast_channel" }
 deno_console = { version = "0.17.0", path = "../ext/console" }
 deno_core = { version = "0.99.0", path = "../core" }
@@ -53,7 +33,6 @@
 deno_webstorage = { version = "0.12.0", path = "../ext/webstorage" }
 regex = "1.5.4"
 serde = { version = "1.0.129", features = ["derive"] }
->>>>>>> 4c8ab33d
 
 [target.'cfg(windows)'.build-dependencies]
 winapi = "0.3.9"
