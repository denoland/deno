--- conflicted
+++ resolved
@@ -20,25 +20,18 @@
 path = "./bench/main.rs"
 
 [build-dependencies]
-<<<<<<< HEAD
-deno_core = { path = "../core", version = "0.58.0" }
-deno_web = { path = "../op_crates/web", version = "0.9.0" }
-deno_fetch = { path = "../op_crates/fetch", version = "0.1.0" }
-deno_timers = { path = "../op_crates/timers", version = "0.1.0" }
-deno_flags = { path = "../crates/flags", version = "0.1.0" }
-=======
 deno_core = { path = "../core", version = "0.59.0" }
 deno_web = { path = "../op_crates/web", version = "0.10.0" }
 deno_fetch = { path = "../op_crates/fetch", version = "0.2.0" }
->>>>>>> 98c9798c
+deno_timers = { path = "../op_crates/timers", version = "0.1.0" }
+deno_flags = { path = "../crates/flags", version = "0.1.0" }
 
 [target.'cfg(windows)'.build-dependencies]
 winres = "0.1.11"
 winapi = "0.3.9"
 
 [dependencies]
-<<<<<<< HEAD
-deno_core = { path = "../core", version = "0.58.0" }
+deno_core = { path = "../core", version = "0.59.0" }
 deno_flags = { path = "../crates/flags", version = "0.1.0" }
 deno_permissions = { path = "../crates/permissions", version = "0.1.0" }
 deno_metrics = { path = "../crates/metrics", version = "0.1.0" }
@@ -47,16 +40,9 @@
 deno_fs = { path = "../crates/fs", version = "0.1.0" }
 deno_doc = "0.1.9"
 deno_lint = { version = "0.2.0", features = ["json"] }
-deno_web = { path = "../op_crates/web", version = "0.9.0" }
-deno_fetch = { path = "../op_crates/fetch", version = "0.1.0" }
-deno_timers = { path = "../op_crates/timers", version = "0.1.0" }
-=======
-deno_core = { path = "../core", version = "0.59.0" }
-deno_doc = "0.1.9"
-deno_lint = { version = "0.2.0", features = ["json"] }
 deno_web = { path = "../op_crates/web", version = "0.10.0" }
 deno_fetch = { path = "../op_crates/fetch", version = "0.2.0" }
->>>>>>> 98c9798c
+deno_timers = { path = "../op_crates/timers", version = "0.1.0" }
 
 atty = "0.2.14"
 base64 = "0.12.3"
