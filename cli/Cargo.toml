# Copyright 2018-2022 the Deno authors. All rights reserved. MIT license.

[package]
name = "deno"
version = "1.20.1"
authors = ["the Deno authors"]
default-run = "deno"
edition = "2021"
license = "MIT"
repository = "https://github.com/denoland/deno"
description = "Provides the deno executable"

[[bin]]
name = "deno"
path = "main.rs"

[[bench]]
name = "deno_bench"
harness = false
path = "./bench/main.rs"

[[bench]]
name = "lsp_bench_standalone"
harness = false
path = "./bench/lsp_bench_standalone.rs"

[build-dependencies]
deno_broadcast_channel = { version = "0.36.0", path = "../ext/broadcast_channel" }
deno_console = { version = "0.42.0", path = "../ext/console" }
deno_core = { version = "0.124.0", path = "../core" }
deno_crypto = { version = "0.56.0", path = "../ext/crypto" }
deno_fetch = { version = "0.65.0", path = "../ext/fetch" }
deno_net = { version = "0.34.0", path = "../ext/net" }
deno_url = { version = "0.42.0", path = "../ext/url" }
deno_web = { version = "0.73.0", path = "../ext/web" }
deno_webgpu = { version = "0.43.0", path = "../ext/webgpu" }
deno_websocket = { version = "0.47.0", path = "../ext/websocket" }
deno_webstorage = { version = "0.37.0", path = "../ext/webstorage" }
regex = "=1.5.5"
serde = { version = "=1.0.133", features = ["derive"] }
zstd = '=0.9.2'

[target.'cfg(windows)'.build-dependencies]
winapi = "=0.3.9"
winres = "=0.1.11"

[dependencies]
deno_ast = { version = "0.12.0", features = ["bundler", "cjs", "codegen", "dep_graph", "module_specifier", "proposal", "react", "sourcemap", "transforms", "transpiling", "typescript", "view", "visit"] }
deno_core = { version = "0.124.0", path = "../core" }
deno_doc = "0.32.0"
deno_graph = "0.24.0"
deno_lint = { version = "0.26.0", features = ["docs"] }
deno_runtime = { version = "0.50.0", path = "../runtime" }
deno_task_shell = "0.1.9"

atty = "=0.2.14"
base64 = "=0.13.0"
cache_control = "=0.2.0"
chrono = "=0.4.19"
clap = "=3.0.7"
clap_complete = "=3.0.5"
clap_complete_fig = "=3.0.2"
data-url = "=0.1.1"
dissimilar = "=1.0.2"
dprint-plugin-json = "=0.14.1"
dprint-plugin-markdown = "=0.12.2"
dprint-plugin-typescript = "=0.64.3"
encoding_rs = "=0.8.29"
env_logger = "=0.8.4"
eszip = "=0.17.0"
fancy-regex = "=0.7.1"
http = "=0.2.4"
import_map = "=0.9.0"
jsonc-parser = { version = "=0.19.0", features = ["serde"] }
libc = "=0.2.106"
log = { version = "=0.4.14", features = ["serde"] }
lspower = "=1.4.0"
<<<<<<< HEAD
miette = { version = "4.2.1", features = ["fancy"] }
node_resolver = "0.1.0"
=======
node_resolver = "=0.1.1"
>>>>>>> 9c403f14
notify = "=5.0.0-pre.12"
num-format = "=0.4.0"
once_cell = "=1.9.0"
percent-encoding = "=2.1.0"
pin-project = "=1.0.8"
rand = { version = "=0.8.4", features = ["small_rng"] }
regex = "=1.5.5"
ring = "=0.16.20"
rustyline = { version = "=9.1.2", default-features = false }
rustyline-derive = "=0.6.0"
semver-parser = "=0.10.2"
serde = { version = "=1.0.133", features = ["derive"] }
shell-escape = "=0.1.5"
sourcemap = "=6.0.1"
tempfile = "=3.2.0"
text-size = "=1.1.0"
text_lines = "=0.4.1"
tokio = { version = "=1.14", features = ["full"] }
tokio-util = "=0.6.9"
typed-arena = "2.0.1"
uuid = { version = "=0.8.2", features = ["v4", "serde"] }
walkdir = "=2.3.2"
zstd = '=0.9.2'

[target.'cfg(windows)'.dependencies]
fwdansi = "=1.1.0"
winapi = { version = "=0.3.9", features = ["knownfolders", "mswsock", "objbase", "shlobj", "tlhelp32", "winbase", "winerror", "winsock2"] }

[dev-dependencies]
deno_bench_util = { version = "0.36.0", path = "../bench_util" }
flaky_test = "=0.1.0"
os_pipe = "=1.0.1"
pretty_assertions = "=1.2.0"
test_util = { path = "../test_util" }
trust-dns-client = "=0.20.3"
trust-dns-server = "=0.20.3"

[target.'cfg(unix)'.dev-dependencies]
nix = "=0.23.0"

[package.metadata.winres]
# This section defines the metadata that appears in the deno.exe PE header.
OriginalFilename = "deno.exe"
LegalCopyright = "© Deno contributors & Deno Land Inc. MIT licensed."
ProductName = "Deno"
FileDescription = "Deno: A secure runtime for JavaScript and TypeScript"<|MERGE_RESOLUTION|>--- conflicted
+++ resolved
@@ -75,12 +75,8 @@
 libc = "=0.2.106"
 log = { version = "=0.4.14", features = ["serde"] }
 lspower = "=1.4.0"
-<<<<<<< HEAD
 miette = { version = "4.2.1", features = ["fancy"] }
-node_resolver = "0.1.0"
-=======
 node_resolver = "=0.1.1"
->>>>>>> 9c403f14
 notify = "=5.0.0-pre.12"
 num-format = "=0.4.0"
 once_cell = "=1.9.0"
