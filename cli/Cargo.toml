--- conflicted
+++ resolved
@@ -56,19 +56,11 @@
 base32 = "=0.4.0"
 base64.workspace = true
 cache_control.workspace = true
-<<<<<<< HEAD
-chrono = { version = "=0.4.22", default-features = false, features = ["clock"] }
+chrono = { version = "=0.4.22", default-features = false, features = ["std"] }
 clap = { version = "=4.0.32", features = ["string"] }
 clap_complete = "=4.0.7"
 clap_complete_fig = "=4.0.2"
-console_static_text = "=0.3.4"
-=======
-chrono = { version = "=0.4.22", default-features = false, features = ["std"] }
-clap = "=3.1.12"
-clap_complete = "=3.1.2"
-clap_complete_fig = "=3.1.5"
 console_static_text.workspace = true
->>>>>>> 058865c9
 data-url.workspace = true
 dissimilar = "=1.0.4"
 dprint-plugin-json = "=0.17.0"
