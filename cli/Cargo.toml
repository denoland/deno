# Copyright 2018-2020 the Deno authors. All rights reserved. MIT license.

[package]
name = "deno"
version = "1.6.3"
license = "MIT"
authors = ["the Deno authors"]
edition = "2018"
description = "Provides the deno executable"
repository = "https://github.com/denoland/deno"
default-run = "deno"

[[bin]]
name = "deno"
path = "main.rs"

[[bin]]
name = "denort"
path = "main_runtime.rs"


[[bench]]
name = "deno_bench"
harness = false
path = "./bench/main.rs"

[build-dependencies]
deno_core = { path = "../core", version = "0.75.0" }
deno_fetch = { path = "../op_crates/fetch", version = "0.18.0" }
deno_web = { path = "../op_crates/web", version = "0.26.0" }
deno_websocket = { path = "../op_crates/websocket", version = "0.1.0" }
regex = "1.3.9"
serde = { version = "1.0.116", features = ["derive"] }

[target.'cfg(windows)'.build-dependencies]
winres = "0.1.11"
winapi = "0.3.9"

[dependencies]
deno_core = { path = "../core", version = "0.75.0" }
deno_doc = "0.1.20"
deno_lint = "0.2.15"
deno_runtime = { path = "../runtime", version = "0.5.0" }

atty = "0.2.14"
base64 = "0.12.3"
byteorder = "1.3.4"
clap = "2.33.3"
dissimilar = "1.0.2"
dprint-plugin-typescript = "0.38.1"
encoding_rs = "0.8.24"
env_logger = "0.7.1"
filetime = "0.2.12"
http = "0.2.1"
indexmap = "1.6.0"
jsonc-parser = "0.14.0"
lazy_static = "1.4.0"
libc = "0.2.77"
log = { version = "0.4.11", features = ["serde"] }
lspower = "0.1.0"
notify = "5.0.0-pre.3"
percent-encoding = "2.1.0"
regex = "1.3.9"
ring = "0.16.19"
rustyline = { version = "7.1.0", default-features = false }
rustyline-derive = "0.4.0"
semver-parser = "0.9.0"
serde = { version = "1.0.116", features = ["derive"] }
shell-escape = "0.1.5"
sourcemap = "6.0.1"
swc_bundler = "0.19.1"
swc_common = { version = "0.10.8", features = ["sourcemap"] }
swc_ecmascript = { version = "0.17.0", features = ["codegen", "dep_graph", "parser", "proposal", "react", "transforms", "typescript", "visit"] }
tempfile = "3.1.0"
termcolor = "1.1.0"
tokio = { version = "1.0", features = ["full"] }
tokio-rustls = "0.21.1"
tokio-compat-02 = "0.1.2"
uuid = { version = "0.8.1", features = ["v4"] }
walkdir = "2.3.1"

[target.'cfg(windows)'.dependencies]
winapi = { version = "0.3.9", features = ["knownfolders", "mswsock", "objbase", "shlobj", "tlhelp32", "winbase", "winerror", "winsock2"] }
fwdansi = "1.1.0"

[target.'cfg(unix)'.dependencies]
nix = "0.19.0"

[dev-dependencies]
# Used in benchmark
chrono = "0.4.15"
os_pipe = "0.9.2"
test_util = { path = "../test_util" }
<<<<<<< HEAD
tokio-tungstenite = "0.12.0"
=======
>>>>>>> 43618954
tower-test = "0.3.0"

[target.'cfg(unix)'.dev-dependencies]
exec = "0.3.1" # Used in test_raw_tty

[package.metadata.winres]
# This section defines the metadata that appears in the deno.exe PE header.
OriginalFilename = "deno.exe"
LegalCopyright = "© Deno contributors & Deno Land Inc. MIT licensed."
ProductName = "Deno"
FileDescription = "A secure runtime for JavaScript and TypeScript."<|MERGE_RESOLUTION|>--- conflicted
+++ resolved
@@ -91,10 +91,7 @@
 chrono = "0.4.15"
 os_pipe = "0.9.2"
 test_util = { path = "../test_util" }
-<<<<<<< HEAD
 tokio-tungstenite = "0.12.0"
-=======
->>>>>>> 43618954
 tower-test = "0.3.0"
 
 [target.'cfg(unix)'.dev-dependencies]
