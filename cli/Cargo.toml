--- conflicted
+++ resolved
@@ -67,13 +67,8 @@
 deno_cache_dir = { workspace = true }
 deno_config = { version = "=0.37.1", features = ["workspace", "sync"] }
 deno_core = { workspace = true, features = ["include_js_files_for_snapshotting"] }
-<<<<<<< HEAD
 deno_doc = { version = "0.152.0", features = ["html"] }
-deno_graph = { version = "=0.83.1" }
-=======
-deno_doc = { version = "0.150.1", features = ["html", "syntect"] }
 deno_graph = { version = "=0.83.3" }
->>>>>>> b2504b7b
 deno_lint = { version = "=0.67.0", features = ["docs"] }
 deno_lockfile.workspace = true
 deno_npm.workspace = true
