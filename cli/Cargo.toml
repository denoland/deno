--- conflicted
+++ resolved
@@ -46,13 +46,8 @@
 winres = "=0.1.11"
 
 [dependencies]
-<<<<<<< HEAD
-deno_ast = { version = "0.12.0", features = ["bundler", "codegen", "dep_graph", "module_specifier", "proposal", "react", "sourcemap", "transforms", "transpiling", "typescript", "view", "visit"] }
+deno_ast = { version = "0.12.0", features = ["bundler", "cjs", "codegen", "dep_graph", "module_specifier", "proposal", "react", "sourcemap", "transforms", "transpiling", "typescript", "view", "visit"] }
 deno_core = { version = "0.120.0", path = "../core", features = ["napi"] }
-=======
-deno_ast = { version = "0.12.0", features = ["bundler", "cjs", "codegen", "dep_graph", "module_specifier", "proposal", "react", "sourcemap", "transforms", "transpiling", "typescript", "view", "visit"] }
-deno_core = { version = "0.120.0", path = "../core" }
->>>>>>> 6a030a53
 deno_doc = "0.32.0"
 deno_graph = "0.24.0"
 deno_lint = { version = "0.26.0", features = ["docs"] }
