--- conflicted
+++ resolved
@@ -36,21 +36,12 @@
 winapi = "0.3.9"
 
 [dependencies]
-<<<<<<< HEAD
-deno_crypto = { path = "../op_crates/crypto", version = "0.1.1" }
-deno_core = { path = "../core", version = "0.67.0" }
+deno_crypto = { path = "../op_crates/crypto", version = "0.2.0" }
+deno_core = { path = "../core", version = "0.68.0" }
 deno_doc = { version = "0.1.15", optional = true }
 deno_lint = { version = "0.2.9", optional = true }
-deno_web = { path = "../op_crates/web", version = "0.18.0" }
-deno_fetch = { path = "../op_crates/fetch", version = "0.10.0" }
-=======
-deno_crypto = { path = "../op_crates/crypto", version = "0.2.0" }
-deno_core = { path = "../core", version = "0.68.0" }
-deno_doc = "0.1.15"
-deno_lint = "0.2.9"
 deno_web = { path = "../op_crates/web", version = "0.19.0" }
 deno_fetch = { path = "../op_crates/fetch", version = "0.11.0" }
->>>>>>> 4e99d8fb
 
 atty = "0.2.14"
 base64 = "0.12.3"
