# Copyright 2018-2024 the Deno authors. All rights reserved. MIT license.

[package]
name = "deno"
version = "2.0.6"
authors.workspace = true
default-run = "deno"
edition.workspace = true
exclude = ["bench/testdata/lsp_benchdata/"]
license.workspace = true
repository.workspace = true
description = "Provides the deno executable"

[[bin]]
name = "deno"
path = "main.rs"
doc = false

[[bin]]
name = "denort"
path = "mainrt.rs"
doc = false

[[test]]
name = "integration"
path = "integration_tests_runner.rs"
harness = false

[[bench]]
name = "deno_bench"
harness = false
path = "./bench/main.rs"

[[bench]]
name = "lsp_bench_standalone"
harness = false
path = "./bench/lsp_bench_standalone.rs"

[features]
default = ["upgrade", "__vendored_zlib_ng"]
# A feature that enables heap profiling with dhat on Linux.
# 1. Compile with `cargo build --profile=release-with-debug --features=dhat-heap`
# 2. Run the executable. It will output a dhat-heap.json file.
# 3. Open the json file in https://nnethercote.github.io/dh_view/dh_view.html
dhat-heap = ["dhat"]
# A feature that enables the upgrade subcommand and the background check for
# available updates (of deno binary). This is typically disabled for (Linux)
# distribution packages.
upgrade = []
# A dev feature to disable creations and loading of snapshots in favor of
# loading JS sources at runtime.
hmr = ["deno_runtime/hmr"]
# Vendor zlib as zlib-ng
__vendored_zlib_ng = ["flate2/zlib-ng-compat", "libz-sys/zlib-ng"]

[build-dependencies]
deno_runtime = { workspace = true, features = ["include_js_files_for_snapshotting", "only_snapshotted_js_sources"] }
deno_core = { workspace = true, features = ["include_js_files_for_snapshotting"] }
lazy-regex.workspace = true
serde.workspace = true
serde_json.workspace = true
zstd.workspace = true
glibc_version = "0.1.2"
flate2 = { workspace = true, features = ["default"] }

[target.'cfg(windows)'.build-dependencies]
winapi.workspace = true
winres.workspace = true

[dependencies]
deno_ast = { workspace = true, features = ["bundler", "cjs", "codegen", "proposal", "react", "sourcemap", "transforms", "typescript", "view", "visit"] }
<<<<<<< HEAD
deno_cache_dir = { workspace = true }
deno_config = { version = "=0.39.1", features = ["workspace", "sync"] }
=======
deno_cache_dir.workspace = true
deno_config.workspace = true
>>>>>>> b8cf2599
deno_core = { workspace = true, features = ["include_js_files_for_snapshotting"] }
deno_doc = { version = "0.156.0", default-features = false, features = ["rust", "html", "syntect"] }
deno_graph = { version = "=0.84.1" }
deno_lint = { version = "=0.68.0", features = ["docs"] }
deno_lockfile.workspace = true
deno_npm.workspace = true
deno_package_json.workspace = true
deno_path_util.workspace = true
deno_resolver.workspace = true
deno_runtime = { workspace = true, features = ["include_js_files_for_snapshotting"] }
deno_semver.workspace = true
deno_task_shell = "=0.18.1"
deno_terminal.workspace = true
libsui = "0.5.0"
node_resolver.workspace = true

anstream = "0.6.14"
async-trait.workspace = true
base64.workspace = true
bincode = "=1.3.3"
bytes.workspace = true
cache_control.workspace = true
chrono = { workspace = true, features = ["now"] }
clap = { version = "=4.5.16", features = ["env", "string", "wrap_help", "error-context"] }
clap_complete = "=4.5.24"
clap_complete_fig = "=4.5.2"
color-print.workspace = true
console_static_text.workspace = true
dashmap.workspace = true
data-encoding.workspace = true
dhat = { version = "0.3.3", optional = true }
dissimilar = "=1.0.4"
dotenvy = "0.15.7"
dprint-plugin-json = "=0.19.4"
dprint-plugin-jupyter = "=0.1.5"
dprint-plugin-markdown = "=0.17.8"
dprint-plugin-typescript = "=0.93.2"
env_logger = "=0.10.0"
fancy-regex = "=0.10.0"
faster-hex.workspace = true
# If you disable the default __vendored_zlib_ng feature above, you _must_ be able to link against `-lz`.
flate2.workspace = true
fs3.workspace = true
glob = "0.3.1"
http.workspace = true
http-body.workspace = true
http-body-util.workspace = true
hyper-util.workspace = true
import_map = { version = "=0.20.1", features = ["ext"] }
indexmap.workspace = true
jsonc-parser = { workspace = true, features = ["cst", "serde"] }
jupyter_runtime = { package = "runtimelib", version = "=0.19.0", features = ["tokio-runtime"] }
lazy-regex.workspace = true
libc.workspace = true
libz-sys.workspace = true
log = { workspace = true, features = ["serde"] }
lsp-types.workspace = true
malva = "=0.11.0"
markup_fmt = "=0.15.0"
memmem.workspace = true
monch.workspace = true
notify.workspace = true
once_cell.workspace = true
open = "5.0.1"
p256.workspace = true
pathdiff = "0.2.1"
percent-encoding.workspace = true
phf.workspace = true
pretty_yaml = "=0.5.0"
quick-junit = "^0.3.5"
rand = { workspace = true, features = ["small_rng"] }
regex.workspace = true
ring.workspace = true
rustyline.workspace = true
rustyline-derive = "=0.7.0"
serde.workspace = true
serde_repr.workspace = true
sha2.workspace = true
shell-escape = "=0.1.5"
spki = { version = "0.7", features = ["pem"] }
strsim = "0.11.1"
tar.workspace = true
tempfile.workspace = true
text-size = "=1.1.0"
text_lines = "=0.6.0"
thiserror.workspace = true
tokio.workspace = true
tokio-util.workspace = true
tower-lsp.workspace = true
tracing = { version = "0.1", features = ["log", "default"] }
twox-hash.workspace = true
typed-arena = "=2.0.2"
uuid = { workspace = true, features = ["serde"] }
walkdir = "=2.3.2"
which.workspace = true
zeromq.workspace = true
zip = { version = "2.1.6", default-features = false, features = ["deflate-flate2"] }
zstd.workspace = true

[target.'cfg(windows)'.dependencies]
junction.workspace = true
winapi = { workspace = true, features = ["knownfolders", "mswsock", "objbase", "shlobj", "tlhelp32", "winbase", "winerror", "winsock2"] }

[target.'cfg(unix)'.dependencies]
nix.workspace = true

[dev-dependencies]
deno_bench_util.workspace = true
pretty_assertions.workspace = true
test_util.workspace = true

[package.metadata.winres]
# This section defines the metadata that appears in the deno.exe PE header.
OriginalFilename = "deno.exe"
LegalCopyright = "© Deno contributors & Deno Land Inc. MIT licensed."
ProductName = "Deno"
FileDescription = "Deno: A secure runtime for JavaScript and TypeScript"<|MERGE_RESOLUTION|>--- conflicted
+++ resolved
@@ -69,13 +69,8 @@
 
 [dependencies]
 deno_ast = { workspace = true, features = ["bundler", "cjs", "codegen", "proposal", "react", "sourcemap", "transforms", "typescript", "view", "visit"] }
-<<<<<<< HEAD
-deno_cache_dir = { workspace = true }
-deno_config = { version = "=0.39.1", features = ["workspace", "sync"] }
-=======
 deno_cache_dir.workspace = true
 deno_config.workspace = true
->>>>>>> b8cf2599
 deno_core = { workspace = true, features = ["include_js_files_for_snapshotting"] }
 deno_doc = { version = "0.156.0", default-features = false, features = ["rust", "html", "syntect"] }
 deno_graph = { version = "=0.84.1" }
