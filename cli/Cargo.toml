--- conflicted
+++ resolved
@@ -118,16 +118,12 @@
 winapi = { version = "=0.3.9", features = ["knownfolders", "mswsock", "objbase", "shlobj", "tlhelp32", "winbase", "winerror", "winsock2"] }
 
 [dev-dependencies]
-<<<<<<< HEAD
 csv = "1.1.6"
-deno_bench_util = { version = "0.50.0", path = "../bench_util" }
+deno_bench_util = { version = "0.51.0", path = "../bench_util" }
 dotenv = "0.15.0"
-=======
-deno_bench_util = { version = "0.51.0", path = "../bench_util" }
->>>>>>> 3455f160
 flaky_test = "=0.1.0"
 google-storage1 = "3.1.0"
-once_cell = "=1.10.0"
+once_cell = "=1.12.0"
 os_pipe = "=1.0.1"
 pretty_assertions = "=1.2.1"
 test_util = { path = "../test_util" }
