--- conflicted
+++ resolved
@@ -157,10 +157,7 @@
 ring.workspace = true
 rustc-hash.workspace = true
 rustyline.workspace = true
-<<<<<<< HEAD
-=======
 rustyline-derive.workspace = true
->>>>>>> 5b037f1b
 serde.workspace = true
 serde_repr.workspace = true
 sha2.workspace = true
