# Copyright 2018-2022 the Deno authors. All rights reserved. MIT license.

[package]
name = "deno"
version = "1.25.4"
authors = ["the Deno authors"]
default-run = "deno"
edition = "2021"
exclude = ["tests/testdata/npm/registry/*"]
license = "MIT"
repository = "https://github.com/denoland/deno"
description = "Provides the deno executable"

[[bin]]
name = "deno"
path = "main.rs"

[[bench]]
name = "deno_bench"
harness = false
path = "./bench/main.rs"

[[bench]]
name = "lsp_bench_standalone"
harness = false
path = "./bench/lsp_bench_standalone.rs"

[build-dependencies]
deno_broadcast_channel = { version = "0.64.0", path = "../ext/broadcast_channel" }
deno_console = { version = "0.70.0", path = "../ext/console" }
deno_core = { version = "0.152.0", path = "../core" }
deno_crypto = { version = "0.84.0", path = "../ext/crypto" }
deno_fetch = { version = "0.93.0", path = "../ext/fetch" }
deno_net = { version = "0.62.0", path = "../ext/net" }
deno_node = { version = "0.7.0", path = "../ext/node" }
deno_url = { version = "0.70.0", path = "../ext/url" }
deno_web = { version = "0.101.0", path = "../ext/web" }
deno_webgpu = { version = "0.71.0", path = "../ext/webgpu" }
deno_websocket = { version = "0.75.0", path = "../ext/websocket" }
deno_webstorage = { version = "0.65.0", path = "../ext/webstorage" }
regex = "=1.6.0"
serde = { version = "=1.0.144", features = ["derive"] }
zstd = '=0.11.2'

[target.'cfg(windows)'.build-dependencies]
winapi = "=0.3.9"
winres = "=0.1.12"

[dependencies]
deno_ast = { version = "0.19.0", features = ["bundler", "cjs", "codegen", "dep_graph", "module_specifier", "proposal", "react", "sourcemap", "transforms", "transpiling", "typescript", "view", "visit"] }
deno_core = { version = "0.152.0", path = "../core" }
deno_doc = "0.46.0"
deno_emit = "0.9.0"
deno_graph = "0.34.0"
deno_lint = { version = "0.33.0", features = ["docs"] }
deno_runtime = { version = "0.78.0", path = "../runtime" }
deno_task_shell = "0.5.2"

atty = "=0.2.14"
base64 = "=0.13.0"
cache_control = "=0.2.0"
chrono = { version = "=0.4.22", default-features = false, features = ["clock"] }
clap = "=3.1.12"
clap_complete = "=3.1.2"
clap_complete_fig = "=3.1.5"
data-url = "=0.1.1"
<<<<<<< HEAD
dissimilar = "=1.0.2"
dprint-plugin-json = "=0.14.1"
dprint-plugin-markdown = "=0.12.2"
dprint-plugin-typescript = "=0.64.3"
encoding_rs = "=0.8.29"
env_logger = "=0.8.4"
eszip = "=0.17.0"
fancy-regex = "=0.7.1"
http = "=0.2.4"
import_map = "=0.9.0"
jsonc-parser = { version = "=0.19.0", features = ["serde"] }
libc = "=0.2.106"
locale_config = "0.3.0"
log = { version = "=0.4.14", features = ["serde"] }
lspower = "=1.4.0"
node_resolver = "0.1.0"
notify = "=5.0.0-pre.12"
once_cell = "=1.9.0"
percent-encoding = "=2.1.0"
pin-project = "=1.0.8"
rand = { version = "=0.8.4", features = ["small_rng"] }
regex = "=1.5.4"
=======
dissimilar = "=1.0.4"
dprint-plugin-json = "=0.15.6"
dprint-plugin-markdown = "=0.14.1"
dprint-plugin-typescript = "=0.74.0"
encoding_rs = "=0.8.31"
env_logger = "=0.9.0"
eszip = "=0.28.0"
fancy-regex = "=0.10.0"
flate2 = "=1.0.24"
http = "=0.2.8"
import_map = "=0.12.1"
indexmap = "=1.9.1"
indicatif = "=0.17.1"
jsonc-parser = { version = "=0.21.0", features = ["serde"] }
libc = "=0.2.126"
log = { version = "=0.4.17", features = ["serde"] }
mitata = "=0.0.7"
monch = "=0.2.0"
notify = "=5.0.0"
once_cell = "=1.14.0"
os_pipe = "=1.0.1"
percent-encoding = "=2.2.0"
pin-project = "1.0.11" # don't pin because they yank crates from cargo
rand = { version = "=0.8.5", features = ["small_rng"] }
regex = "=1.6.0"
>>>>>>> 4b01ef5c
ring = "=0.16.20"
rustyline = { version = "=10.0.0", default-features = false, features = ["custom-bindings"] }
rustyline-derive = "=0.7.0"
secure_tempfile = { version = "=3.3.0", package = "tempfile" } # different name to discourage use in tests
semver = "=1.0.14"
serde = { version = "=1.0.144", features = ["derive"] }
serde_repr = "=0.1.9"
shell-escape = "=0.1.5"
tar = "=0.4.38"
text-size = "=1.1.0"
text_lines = "=0.6.0"
tokio = { version = "=1.21.1", features = ["full"] }
tokio-util = "=0.7.4"
tower-lsp = "=0.17.0"
twox-hash = "=1.6.3"
typed-arena = "=2.0.1"
uuid = { version = "=1.1.2", features = ["v4", "serde"] }
walkdir = "=2.3.2"
zstd = '=0.11.2'

[target.'cfg(windows)'.dependencies]
fwdansi = "=1.1.0"
winapi = { version = "=0.3.9", features = ["knownfolders", "mswsock", "objbase", "shlobj", "tlhelp32", "winbase", "winerror", "winsock2"] }

[dev-dependencies]
csv = "=1.1.6"
deno_bench_util = { version = "0.64.0", path = "../bench_util" }
dotenv = "=0.15.0"
flaky_test = "=0.1.0"
google-storage1 = "=3.1.0"
once_cell = "=1.14.0"
os_pipe = "=1.0.1"
pretty_assertions = "=1.3.0"
test_util = { path = "../test_util" }
trust-dns-client = "=0.22.0"
trust-dns-server = "=0.22.0"

[target.'cfg(unix)'.dev-dependencies]
nix = "=0.24.2"

[package.metadata.winres]
# This section defines the metadata that appears in the deno.exe PE header.
OriginalFilename = "deno.exe"
LegalCopyright = "© Deno contributors & Deno Land Inc. MIT licensed."
ProductName = "Deno"
FileDescription = "Deno: A secure runtime for JavaScript and TypeScript"<|MERGE_RESOLUTION|>--- conflicted
+++ resolved
@@ -64,30 +64,6 @@
 clap_complete = "=3.1.2"
 clap_complete_fig = "=3.1.5"
 data-url = "=0.1.1"
-<<<<<<< HEAD
-dissimilar = "=1.0.2"
-dprint-plugin-json = "=0.14.1"
-dprint-plugin-markdown = "=0.12.2"
-dprint-plugin-typescript = "=0.64.3"
-encoding_rs = "=0.8.29"
-env_logger = "=0.8.4"
-eszip = "=0.17.0"
-fancy-regex = "=0.7.1"
-http = "=0.2.4"
-import_map = "=0.9.0"
-jsonc-parser = { version = "=0.19.0", features = ["serde"] }
-libc = "=0.2.106"
-locale_config = "0.3.0"
-log = { version = "=0.4.14", features = ["serde"] }
-lspower = "=1.4.0"
-node_resolver = "0.1.0"
-notify = "=5.0.0-pre.12"
-once_cell = "=1.9.0"
-percent-encoding = "=2.1.0"
-pin-project = "=1.0.8"
-rand = { version = "=0.8.4", features = ["small_rng"] }
-regex = "=1.5.4"
-=======
 dissimilar = "=1.0.4"
 dprint-plugin-json = "=0.15.6"
 dprint-plugin-markdown = "=0.14.1"
@@ -103,6 +79,7 @@
 indicatif = "=0.17.1"
 jsonc-parser = { version = "=0.21.0", features = ["serde"] }
 libc = "=0.2.126"
+locale_config = "0.3.0"
 log = { version = "=0.4.17", features = ["serde"] }
 mitata = "=0.0.7"
 monch = "=0.2.0"
@@ -113,7 +90,6 @@
 pin-project = "1.0.11" # don't pin because they yank crates from cargo
 rand = { version = "=0.8.5", features = ["small_rng"] }
 regex = "=1.6.0"
->>>>>>> 4b01ef5c
 ring = "=0.16.20"
 rustyline = { version = "=10.0.0", default-features = false, features = ["custom-bindings"] }
 rustyline-derive = "=0.7.0"
