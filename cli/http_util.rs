--- conflicted
+++ resolved
@@ -38,15 +38,7 @@
 pub struct HttpClientProvider {
   options: CreateHttpClientOptions,
   root_cert_store_provider: Option<Arc<dyn RootCertStoreProvider>>,
-<<<<<<< HEAD
-  // it's not safe to share a reqwest::Client across tokio runtimes,
-  // so we store these Clients keyed by thread id
-  // https://github.com/seanmonstar/reqwest/issues/1148#issuecomment-910868788
-  clients_by_thread_id:
-    Mutex<HashMap<ThreadId, deno_runtime::deno_web::fetch::Client>>,
-=======
-  client: OnceCell<deno_fetch::Client>,
->>>>>>> 355d8994
+  client: OnceCell<deno_runtime::deno_web::fetch::Client>,
 }
 
 impl std::fmt::Debug for HttpClientProvider {
@@ -172,31 +164,14 @@
 
 #[derive(Debug)]
 pub struct HttpClient {
-<<<<<<< HEAD
   client: deno_runtime::deno_web::fetch::Client,
-  // don't allow sending this across threads because then
-  // it might be shared accidentally across tokio runtimes
-  // which will cause issues
-  // https://github.com/seanmonstar/reqwest/issues/1148#issuecomment-910868788
-  _unsend_marker: deno_core::unsync::UnsendMarker,
-=======
-  client: deno_fetch::Client,
->>>>>>> 355d8994
 }
 
 impl HttpClient {
   // DO NOT make this public. You should always be creating one of these from
   // the HttpClientProvider
-<<<<<<< HEAD
   fn new(client: deno_runtime::deno_web::fetch::Client) -> Self {
-    Self {
-      client,
-      _unsend_marker: deno_core::unsync::UnsendMarker::default(),
-    }
-=======
-  fn new(client: deno_fetch::Client) -> Self {
     Self { client }
->>>>>>> 355d8994
   }
 
   pub fn get(&self, url: Url) -> Result<RequestBuilder, http::Error> {
