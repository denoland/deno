--- conflicted
+++ resolved
@@ -111,7 +111,7 @@
   fn get_types_node_version() -> VersionReq {
     // WARNING: When bumping this version, check if anything needs to be
     // updated in the `setNodeOnlyGlobalNames` call in 99_main_compiler.js
-    VersionReq::parse_from_npm("22.9.0 - 22.12.0").unwrap()
+    VersionReq::parse_from_npm("22.9.0 - 22.15.14").unwrap()
   }
 
   let snapshot = get_new_snapshot();
@@ -212,20 +212,6 @@
   result
 }
 
-<<<<<<< HEAD
-fn get_add_pkg_reqs_options(package_reqs: &[PackageReq]) -> AddPkgReqsOptions {
-  AddPkgReqsOptions {
-    package_reqs,
-    // WARNING: When bumping this version, check if anything needs to be
-    // updated in the `setNodeOnlyGlobalNames` call in 99_main_compiler.js
-    types_node_version_req: Some(
-      VersionReq::parse_from_npm("22.9.0 - 22.15.14").unwrap(),
-    ),
-  }
-}
-
-=======
->>>>>>> e498e7d7
 fn populate_lockfile_from_snapshot(
   lockfile: &CliLockfile,
   snapshot: &NpmResolutionSnapshot,
