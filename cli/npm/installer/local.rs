--- conflicted
+++ resolved
@@ -385,7 +385,6 @@
 
                 Ok::<_, SyncResolutionWithFsError>(())
               }
-<<<<<<< HEAD
             });
             let extra_fut = if package.has_bin
               || package.has_scripts
@@ -425,19 +424,8 @@
               if let Some(deprecated) = &extra.deprecated {
                 packages_with_deprecation_warnings
                   .lock()
-                  .push((package.id.clone(), deprecated.clone()));
+                  .push((package.id.nv.clone(), deprecated.clone()));
               }
-=======
-            })
-            .await
-            .map_err(JsErrorBox::from_err)?
-            .map_err(JsErrorBox::from_err)?;
-
-            if let Some(deprecated) = &package.deprecated {
-              packages_with_deprecation_warnings
-                .lock()
-                .push((package.id.nv.clone(), deprecated.clone()));
->>>>>>> 52e243bd
             }
 
             // finally stop showing the progress bar
@@ -488,7 +476,7 @@
               if let Some(deprecated) = &extra.deprecated {
                 packages_with_deprecation_warnings
                   .lock()
-                  .push((package.id.clone(), deprecated.clone()));
+                  .push((package.id.nv.clone(), deprecated.clone()));
               }
             }
 
