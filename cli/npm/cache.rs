--- conflicted
+++ resolved
@@ -65,12 +65,7 @@
   }
 
   pub fn package_name_folder(&self, name: &str, registry_url: &Url) -> PathBuf {
-<<<<<<< HEAD
     let mut dir = self.registry_folder(registry_url);
-=======
-    let mut dir = self
-      .root_dir
-      .join(fs_util::root_url_to_safe_local_dirname(registry_url));
     let mut parts = name.split('/').map(Cow::Borrowed).collect::<Vec<_>>();
     // package names were not always enforced to be lowercase and so we need
     // to ensure package names, which are therefore case sensitive, are stored
@@ -86,7 +81,6 @@
       // and there is no package currently called just "_".
       dir = dir.join("_");
     }
->>>>>>> 18dcc649
     // ensure backslashes are used on windows
     for part in parts {
       dir = dir.join(&*part);
