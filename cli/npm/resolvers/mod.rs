--- conflicted
+++ resolved
@@ -207,11 +207,6 @@
     self.inner.add_package_reqs(packages).await
   }
 
-<<<<<<< HEAD
-  /// Gets a resolution snapshot.
-  pub fn snapshot(&self) -> NpmResolutionSnapshot {
-    self.inner.snapshot()
-=======
   // If the main module should be treated as being in an npm package.
   // This is triggered via a secret environment variable which is used
   // for functionality like child_process.fork. Users should NOT depend
@@ -230,7 +225,11 @@
         .map(|p| p.to_string_lossy().to_string()),
     })
     .unwrap()
->>>>>>> cfbcb3b6
+  }
+
+  /// Gets a resolution snapshot.
+  pub fn snapshot(&self) -> NpmResolutionSnapshot {
+    self.inner.snapshot()
   }
 }
 
