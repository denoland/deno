// Copyright 2018-2025 the Deno authors. MIT license.

//! Code for global npm cache resolution.

use std::borrow::Cow;
use std::path::Path;
use std::path::PathBuf;
use std::sync::Arc;

use async_trait::async_trait;
use deno_ast::ModuleSpecifier;
<<<<<<< HEAD
use deno_error::JsErrorBox;
=======
use deno_core::error::AnyError;
use deno_core::futures::stream::FuturesUnordered;
use deno_core::futures::StreamExt;
>>>>>>> ccd37580
use deno_npm::NpmPackageCacheFolderId;
use deno_npm::NpmPackageId;
use deno_npm::NpmResolutionPackage;
use deno_npm::NpmSystemInfo;
use node_resolver::errors::PackageFolderResolveError;
use node_resolver::errors::PackageNotFoundError;
use node_resolver::errors::ReferrerNotFoundError;

use super::super::resolution::NpmResolution;
use super::common::lifecycle_scripts::LifecycleScriptsStrategy;
use super::common::NpmPackageFsResolver;
use crate::args::LifecycleScriptsConfig;
use crate::cache::FastInsecureHasher;
use crate::colors;
use crate::npm::managed::PackageCaching;
use crate::npm::CliNpmCache;
use crate::npm::CliNpmTarballCache;

/// Resolves packages from the global npm cache.
#[derive(Debug)]
pub struct GlobalNpmPackageResolver {
  cache: Arc<CliNpmCache>,
  tarball_cache: Arc<CliNpmTarballCache>,
  resolution: Arc<NpmResolution>,
  system_info: NpmSystemInfo,
  lifecycle_scripts: LifecycleScriptsConfig,
}

impl GlobalNpmPackageResolver {
  pub fn new(
    cache: Arc<CliNpmCache>,
    tarball_cache: Arc<CliNpmTarballCache>,
    resolution: Arc<NpmResolution>,
    system_info: NpmSystemInfo,
    lifecycle_scripts: LifecycleScriptsConfig,
  ) -> Self {
    Self {
      cache,
      tarball_cache,
      resolution,
      system_info,
      lifecycle_scripts,
    }
  }
}

#[async_trait(?Send)]
impl NpmPackageFsResolver for GlobalNpmPackageResolver {
  fn node_modules_path(&self) -> Option<&Path> {
    None
  }

  fn maybe_package_folder(&self, id: &NpmPackageId) -> Option<PathBuf> {
    let folder_id = self
      .resolution
      .resolve_pkg_cache_folder_id_from_pkg_id(id)?;
    Some(self.cache.package_folder_for_id(&folder_id))
  }

  fn resolve_package_folder_from_package(
    &self,
    name: &str,
    referrer: &ModuleSpecifier,
  ) -> Result<PathBuf, PackageFolderResolveError> {
    use deno_npm::resolution::PackageNotFoundFromReferrerError;
    let Some(referrer_cache_folder_id) = self
      .cache
      .resolve_package_folder_id_from_specifier(referrer)
    else {
      return Err(
        ReferrerNotFoundError {
          referrer: referrer.clone(),
          referrer_extra: None,
        }
        .into(),
      );
    };
    let resolve_result = self
      .resolution
      .resolve_package_from_package(name, &referrer_cache_folder_id);
    match resolve_result {
      Ok(pkg) => match self.maybe_package_folder(&pkg.id) {
        Some(folder) => Ok(folder),
        None => Err(
          PackageNotFoundError {
            package_name: name.to_string(),
            referrer: referrer.clone(),
            referrer_extra: Some(format!(
              "{} -> {}",
              referrer_cache_folder_id,
              pkg.id.as_serialized()
            )),
          }
          .into(),
        ),
      },
      Err(err) => match *err {
        PackageNotFoundFromReferrerError::Referrer(cache_folder_id) => Err(
          ReferrerNotFoundError {
            referrer: referrer.clone(),
            referrer_extra: Some(cache_folder_id.to_string()),
          }
          .into(),
        ),
        PackageNotFoundFromReferrerError::Package {
          name,
          referrer: cache_folder_id_referrer,
        } => Err(
          PackageNotFoundError {
            package_name: name,
            referrer: referrer.clone(),
            referrer_extra: Some(cache_folder_id_referrer.to_string()),
          }
          .into(),
        ),
      },
    }
  }

  fn resolve_package_cache_folder_id_from_specifier(
    &self,
    specifier: &ModuleSpecifier,
  ) -> Result<Option<NpmPackageCacheFolderId>, std::io::Error> {
    Ok(
      self
        .cache
        .resolve_package_folder_id_from_specifier(specifier),
    )
  }

  async fn cache_packages<'a>(
    &self,
    caching: PackageCaching<'a>,
  ) -> Result<(), JsErrorBox> {
    let package_partitions = match caching {
      PackageCaching::All => self
        .resolution
        .all_system_packages_partitioned(&self.system_info),
      PackageCaching::Only(reqs) => self
        .resolution
        .subset(&reqs)
        .all_system_packages_partitioned(&self.system_info),
    };
    cache_packages(&package_partitions.packages, &self.tarball_cache).await?;

    // create the copy package folders
    for copy in package_partitions.copy_packages {
      self
        .cache
        .ensure_copy_package(&copy.get_package_cache_folder_id())
        .map_err(JsErrorBox::from_err)?;
    }

    let mut lifecycle_scripts =
      super::common::lifecycle_scripts::LifecycleScripts::new(
        &self.lifecycle_scripts,
        GlobalLifecycleScripts::new(self, &self.lifecycle_scripts.root_dir),
      );
    for package in &package_partitions.packages {
      let package_folder = self.cache.package_folder_for_nv(&package.id.nv);
      lifecycle_scripts.add(package, Cow::Borrowed(&package_folder));
    }

    lifecycle_scripts
      .warn_not_run_scripts()
      .map_err(JsErrorBox::from_err)?;

    Ok(())
  }
}

<<<<<<< HEAD
  fn ensure_read_permission<'a>(
    &self,
    permissions: &mut dyn NodePermissions,
    path: &'a Path,
  ) -> Result<Cow<'a, Path>, super::common::EnsureRegistryReadPermissionError>
  {
    self
      .registry_read_permission_checker
      .ensure_registry_read_permission(permissions, path)
=======
async fn cache_packages(
  packages: &[NpmResolutionPackage],
  tarball_cache: &Arc<CliNpmTarballCache>,
) -> Result<(), AnyError> {
  let mut futures_unordered = FuturesUnordered::new();
  for package in packages {
    futures_unordered.push(async move {
      tarball_cache
        .ensure_package(&package.id.nv, &package.dist)
        .await
    });
  }
  while let Some(result) = futures_unordered.next().await {
    // surface the first error
    result?;
>>>>>>> ccd37580
  }
  Ok(())
}

struct GlobalLifecycleScripts<'a> {
  resolver: &'a GlobalNpmPackageResolver,
  path_hash: u64,
}

impl<'a> GlobalLifecycleScripts<'a> {
  fn new(resolver: &'a GlobalNpmPackageResolver, root_dir: &Path) -> Self {
    let mut hasher = FastInsecureHasher::new_without_deno_version();
    hasher.write(root_dir.to_string_lossy().as_bytes());
    let path_hash = hasher.finish();
    Self {
      resolver,
      path_hash,
    }
  }

  fn warned_scripts_file(&self, package: &NpmResolutionPackage) -> PathBuf {
    self
      .package_path(package)
      .join(format!(".scripts-warned-{}", self.path_hash))
  }
}

impl<'a> super::common::lifecycle_scripts::LifecycleScriptsStrategy
  for GlobalLifecycleScripts<'a>
{
  fn can_run_scripts(&self) -> bool {
    false
  }
  fn package_path(&self, package: &NpmResolutionPackage) -> PathBuf {
    self.resolver.cache.package_folder_for_nv(&package.id.nv)
  }

  fn warn_on_scripts_not_run(
    &self,
    packages: &[(&NpmResolutionPackage, PathBuf)],
  ) -> std::result::Result<(), std::io::Error> {
    log::warn!("{} The following packages contained npm lifecycle scripts ({}) that were not executed:", colors::yellow("Warning"), colors::gray("preinstall/install/postinstall"));
    for (package, _) in packages {
      log::warn!("┠─ {}", colors::gray(format!("npm:{}", package.id.nv)));
    }
    log::warn!("┃");
    log::warn!(
      "┠─ {}",
      colors::italic("This may cause the packages to not work correctly.")
    );
    log::warn!("┠─ {}", colors::italic("Lifecycle scripts are only supported when using a `node_modules` directory."));
    log::warn!(
      "┠─ {}",
      colors::italic("Enable it in your deno config file:")
    );
    log::warn!("┖─ {}", colors::bold("\"nodeModulesDir\": \"auto\""));

    for (package, _) in packages {
      std::fs::write(self.warned_scripts_file(package), "")?;
    }
    Ok(())
  }

  fn did_run_scripts(
    &self,
    _package: &NpmResolutionPackage,
  ) -> Result<(), std::io::Error> {
    Ok(())
  }

  fn has_warned(&self, package: &NpmResolutionPackage) -> bool {
    self.warned_scripts_file(package).exists()
  }

  fn has_run(&self, _package: &NpmResolutionPackage) -> bool {
    false
  }
}<|MERGE_RESOLUTION|>--- conflicted
+++ resolved
@@ -9,13 +9,9 @@
 
 use async_trait::async_trait;
 use deno_ast::ModuleSpecifier;
-<<<<<<< HEAD
 use deno_error::JsErrorBox;
-=======
-use deno_core::error::AnyError;
 use deno_core::futures::stream::FuturesUnordered;
 use deno_core::futures::StreamExt;
->>>>>>> ccd37580
 use deno_npm::NpmPackageCacheFolderId;
 use deno_npm::NpmPackageId;
 use deno_npm::NpmResolutionPackage;
@@ -187,17 +183,6 @@
   }
 }
 
-<<<<<<< HEAD
-  fn ensure_read_permission<'a>(
-    &self,
-    permissions: &mut dyn NodePermissions,
-    path: &'a Path,
-  ) -> Result<Cow<'a, Path>, super::common::EnsureRegistryReadPermissionError>
-  {
-    self
-      .registry_read_permission_checker
-      .ensure_registry_read_permission(permissions, path)
-=======
 async fn cache_packages(
   packages: &[NpmResolutionPackage],
   tarball_cache: &Arc<CliNpmTarballCache>,
@@ -213,7 +198,6 @@
   while let Some(result) = futures_unordered.next().await {
     // surface the first error
     result?;
->>>>>>> ccd37580
   }
   Ok(())
 }
