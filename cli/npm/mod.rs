// Copyright 2018-2025 the Deno authors. MIT license.

mod byonm;
mod managed;
mod permission_checker;

use std::path::Path;
use std::sync::Arc;

use dashmap::DashMap;
use deno_core::error::AnyError;
use deno_core::serde_json;
use deno_core::url::Url;
use deno_error::JsErrorBox;
use deno_npm::npm_rc::ResolvedNpmRc;
use deno_npm::registry::NpmPackageInfo;
use deno_resolver::npm::ByonmInNpmPackageChecker;
use deno_resolver::npm::ByonmNpmResolver;
use deno_resolver::npm::CliNpmReqResolver;
use deno_resolver::npm::ResolvePkgFolderFromDenoReqError;
use deno_runtime::ops::process::NpmProcessStateProvider;
use deno_semver::package::PackageNv;
use deno_semver::package::PackageReq;
use http::HeaderName;
use http::HeaderValue;
use managed::create_managed_in_npm_pkg_checker;
use node_resolver::InNpmPackageChecker;
use node_resolver::NpmPackageFolderResolver;

pub use self::byonm::CliByonmNpmResolver;
pub use self::byonm::CliByonmNpmResolverCreateOptions;
pub use self::managed::CliManagedInNpmPkgCheckerCreateOptions;
pub use self::managed::CliManagedNpmResolverCreateOptions;
pub use self::managed::CliNpmResolverManagedSnapshotOption;
pub use self::managed::EnsureRegistryReadPermissionError;
pub use self::managed::ManagedCliNpmResolver;
pub use self::managed::PackageCaching;
<<<<<<< HEAD
pub use self::managed::ResolvePkgFolderFromDenoModuleError;
=======
pub use self::permission_checker::NpmRegistryReadPermissionChecker;
pub use self::permission_checker::NpmRegistryReadPermissionCheckerMode;
use crate::file_fetcher::CliFileFetcher;
use crate::http_util::HttpClientProvider;
use crate::sys::CliSys;
use crate::util::progress_bar::ProgressBar;
>>>>>>> ccd37580

pub type CliNpmTarballCache =
  deno_npm_cache::TarballCache<CliNpmCacheHttpClient, CliSys>;
pub type CliNpmCache = deno_npm_cache::NpmCache<CliSys>;
pub type CliNpmRegistryInfoProvider =
  deno_npm_cache::RegistryInfoProvider<CliNpmCacheHttpClient, CliSys>;

#[derive(Debug)]
pub struct CliNpmCacheHttpClient {
  http_client_provider: Arc<HttpClientProvider>,
  progress_bar: ProgressBar,
}

impl CliNpmCacheHttpClient {
  pub fn new(
    http_client_provider: Arc<HttpClientProvider>,
    progress_bar: ProgressBar,
  ) -> Self {
    Self {
      http_client_provider,
      progress_bar,
    }
  }
}

#[async_trait::async_trait(?Send)]
<<<<<<< HEAD
impl deno_npm_cache::NpmCacheEnv for CliNpmCacheEnv {
  fn exists(&self, path: &Path) -> bool {
    self.fs.exists_sync(path)
  }

  fn hard_link_dir_recursive(
    &self,
    from: &Path,
    to: &Path,
  ) -> Result<(), JsErrorBox> {
    // todo(dsherret): use self.fs here instead
    hard_link_dir_recursive(from, to).map_err(JsErrorBox::from_err)
  }

  fn atomic_write_file_with_retries(
    &self,
    file_path: &Path,
    data: &[u8],
  ) -> std::io::Result<()> {
    atomic_write_file_with_retries_and_fs(
      &AtomicWriteFileFsAdapter {
        fs: self.fs.as_ref(),
        write_mode: crate::cache::CACHE_PERM,
      },
      file_path,
      data,
    )
  }

=======
impl deno_npm_cache::NpmCacheHttpClient for CliNpmCacheHttpClient {
>>>>>>> ccd37580
  async fn download_with_retries_on_any_tokio_runtime(
    &self,
    url: Url,
    maybe_auth_header: Option<(HeaderName, HeaderValue)>,
  ) -> Result<Option<Vec<u8>>, deno_npm_cache::DownloadError> {
    let guard = self.progress_bar.update(url.as_str());
    let client = self.http_client_provider.get_or_create().map_err(|err| {
      deno_npm_cache::DownloadError {
        status_code: None,
        error: err,
      }
    })?;
    client
      .download_with_progress_and_retries(url, maybe_auth_header, &guard)
      .await
      .map_err(|err| {
        use crate::http_util::DownloadErrorKind::*;
        let status_code = match err.as_kind() {
          Fetch { .. }
          | UrlParse { .. }
          | HttpParse { .. }
          | Json { .. }
          | ToStr { .. }
          | RedirectHeaderParse { .. }
          | TooManyRedirects
          | NotFound
          | Other(_) => None,
          BadResponse(bad_response_error) => {
            Some(bad_response_error.status_code)
          }
        };
        deno_npm_cache::DownloadError {
          status_code,
          error: err.into(),
        }
      })
  }
}

pub enum CliNpmResolverCreateOptions {
  Managed(CliManagedNpmResolverCreateOptions),
  Byonm(CliByonmNpmResolverCreateOptions),
}

pub async fn create_cli_npm_resolver_for_lsp(
  options: CliNpmResolverCreateOptions,
) -> Arc<dyn CliNpmResolver> {
  use CliNpmResolverCreateOptions::*;
  match options {
    Managed(options) => {
      managed::create_managed_npm_resolver_for_lsp(options).await
    }
    Byonm(options) => Arc::new(ByonmNpmResolver::new(options)),
  }
}

pub async fn create_cli_npm_resolver(
  options: CliNpmResolverCreateOptions,
) -> Result<Arc<dyn CliNpmResolver>, AnyError> {
  use CliNpmResolverCreateOptions::*;
  match options {
    Managed(options) => managed::create_managed_npm_resolver(options).await,
    Byonm(options) => Ok(Arc::new(ByonmNpmResolver::new(options))),
  }
}

pub enum CreateInNpmPkgCheckerOptions<'a> {
  Managed(CliManagedInNpmPkgCheckerCreateOptions<'a>),
  Byonm,
}

pub fn create_in_npm_pkg_checker(
  options: CreateInNpmPkgCheckerOptions,
) -> Arc<dyn InNpmPackageChecker> {
  match options {
    CreateInNpmPkgCheckerOptions::Managed(options) => {
      create_managed_in_npm_pkg_checker(options)
    }
    CreateInNpmPkgCheckerOptions::Byonm => Arc::new(ByonmInNpmPackageChecker),
  }
}

pub enum InnerCliNpmResolverRef<'a> {
  Managed(&'a ManagedCliNpmResolver),
  #[allow(dead_code)]
  Byonm(&'a CliByonmNpmResolver),
}

pub trait CliNpmResolver: NpmPackageFolderResolver + CliNpmReqResolver {
  fn into_npm_pkg_folder_resolver(
    self: Arc<Self>,
  ) -> Arc<dyn NpmPackageFolderResolver>;
  fn into_npm_req_resolver(self: Arc<Self>) -> Arc<dyn CliNpmReqResolver>;
  fn into_process_state_provider(
    self: Arc<Self>,
  ) -> Arc<dyn NpmProcessStateProvider>;
  fn into_maybe_byonm(self: Arc<Self>) -> Option<Arc<CliByonmNpmResolver>> {
    None
  }

  fn clone_snapshotted(&self) -> Arc<dyn CliNpmResolver>;

  fn as_inner(&self) -> InnerCliNpmResolverRef;

  fn as_managed(&self) -> Option<&ManagedCliNpmResolver> {
    match self.as_inner() {
      InnerCliNpmResolverRef::Managed(inner) => Some(inner),
      InnerCliNpmResolverRef::Byonm(_) => None,
    }
  }

  fn as_byonm(&self) -> Option<&CliByonmNpmResolver> {
    match self.as_inner() {
      InnerCliNpmResolverRef::Managed(_) => None,
      InnerCliNpmResolverRef::Byonm(inner) => Some(inner),
    }
  }

  fn root_node_modules_path(&self) -> Option<&Path>;

<<<<<<< HEAD
  fn ensure_read_permission<'a>(
    &self,
    permissions: &mut dyn NodePermissions,
    path: &'a Path,
  ) -> Result<Cow<'a, Path>, managed::EnsureRegistryReadPermissionError>;

=======
>>>>>>> ccd37580
  /// Returns a hash returning the state of the npm resolver
  /// or `None` if the state currently can't be determined.
  fn check_state_hash(&self) -> Option<u64>;
}

#[derive(Debug)]
pub struct NpmFetchResolver {
  nv_by_req: DashMap<PackageReq, Option<PackageNv>>,
  info_by_name: DashMap<String, Option<Arc<NpmPackageInfo>>>,
  file_fetcher: Arc<CliFileFetcher>,
  npmrc: Arc<ResolvedNpmRc>,
}

impl NpmFetchResolver {
  pub fn new(
    file_fetcher: Arc<CliFileFetcher>,
    npmrc: Arc<ResolvedNpmRc>,
  ) -> Self {
    Self {
      nv_by_req: Default::default(),
      info_by_name: Default::default(),
      file_fetcher,
      npmrc,
    }
  }

  pub async fn req_to_nv(&self, req: &PackageReq) -> Option<PackageNv> {
    if let Some(nv) = self.nv_by_req.get(req) {
      return nv.value().clone();
    }
    let maybe_get_nv = || async {
      let name = req.name.clone();
      let package_info = self.package_info(&name).await?;
      if let Some(dist_tag) = req.version_req.tag() {
        let version = package_info.dist_tags.get(dist_tag)?.clone();
        return Some(PackageNv { name, version });
      }
      // Find the first matching version of the package.
      let mut versions = package_info.versions.keys().collect::<Vec<_>>();
      versions.sort();
      let version = versions
        .into_iter()
        .rev()
        .find(|v| req.version_req.tag().is_none() && req.version_req.matches(v))
        .cloned()?;
      Some(PackageNv { name, version })
    };
    let nv = maybe_get_nv().await;
    self.nv_by_req.insert(req.clone(), nv.clone());
    nv
  }

  pub async fn package_info(&self, name: &str) -> Option<Arc<NpmPackageInfo>> {
    if let Some(info) = self.info_by_name.get(name) {
      return info.value().clone();
    }
    // todo(#27198): use RegistryInfoProvider instead
    let fetch_package_info = || async {
      let info_url = deno_npm_cache::get_package_url(&self.npmrc, name);
      let file_fetcher = self.file_fetcher.clone();
      let registry_config = self.npmrc.get_registry_config(name);
      // TODO(bartlomieju): this should error out, not use `.ok()`.
      let maybe_auth_header =
        deno_npm_cache::maybe_auth_header_for_npm_registry(registry_config)
          .ok()?;
      // spawn due to the lsp's `Send` requirement
      let file = deno_core::unsync::spawn(async move {
        file_fetcher
          .fetch_bypass_permissions_with_maybe_auth(
            &info_url,
            maybe_auth_header,
          )
          .await
          .ok()
      })
      .await
      .ok()??;
      serde_json::from_slice::<NpmPackageInfo>(&file.source).ok()
    };
    let info = fetch_package_info().await.map(Arc::new);
    self.info_by_name.insert(name.to_string(), info.clone());
    info
  }
}

pub const NPM_CONFIG_USER_AGENT_ENV_VAR: &str = "npm_config_user_agent";

pub fn get_npm_config_user_agent() -> String {
  format!(
    "deno/{} npm/? deno/{} {} {}",
    env!("CARGO_PKG_VERSION"),
    env!("CARGO_PKG_VERSION"),
    std::env::consts::OS,
    std::env::consts::ARCH
  )
}<|MERGE_RESOLUTION|>--- conflicted
+++ resolved
@@ -35,16 +35,13 @@
 pub use self::managed::EnsureRegistryReadPermissionError;
 pub use self::managed::ManagedCliNpmResolver;
 pub use self::managed::PackageCaching;
-<<<<<<< HEAD
 pub use self::managed::ResolvePkgFolderFromDenoModuleError;
-=======
 pub use self::permission_checker::NpmRegistryReadPermissionChecker;
 pub use self::permission_checker::NpmRegistryReadPermissionCheckerMode;
 use crate::file_fetcher::CliFileFetcher;
 use crate::http_util::HttpClientProvider;
 use crate::sys::CliSys;
 use crate::util::progress_bar::ProgressBar;
->>>>>>> ccd37580
 
 pub type CliNpmTarballCache =
   deno_npm_cache::TarballCache<CliNpmCacheHttpClient, CliSys>;
@@ -71,39 +68,7 @@
 }
 
 #[async_trait::async_trait(?Send)]
-<<<<<<< HEAD
-impl deno_npm_cache::NpmCacheEnv for CliNpmCacheEnv {
-  fn exists(&self, path: &Path) -> bool {
-    self.fs.exists_sync(path)
-  }
-
-  fn hard_link_dir_recursive(
-    &self,
-    from: &Path,
-    to: &Path,
-  ) -> Result<(), JsErrorBox> {
-    // todo(dsherret): use self.fs here instead
-    hard_link_dir_recursive(from, to).map_err(JsErrorBox::from_err)
-  }
-
-  fn atomic_write_file_with_retries(
-    &self,
-    file_path: &Path,
-    data: &[u8],
-  ) -> std::io::Result<()> {
-    atomic_write_file_with_retries_and_fs(
-      &AtomicWriteFileFsAdapter {
-        fs: self.fs.as_ref(),
-        write_mode: crate::cache::CACHE_PERM,
-      },
-      file_path,
-      data,
-    )
-  }
-
-=======
 impl deno_npm_cache::NpmCacheHttpClient for CliNpmCacheHttpClient {
->>>>>>> ccd37580
   async fn download_with_retries_on_any_tokio_runtime(
     &self,
     url: Url,
@@ -224,15 +189,6 @@
 
   fn root_node_modules_path(&self) -> Option<&Path>;
 
-<<<<<<< HEAD
-  fn ensure_read_permission<'a>(
-    &self,
-    permissions: &mut dyn NodePermissions,
-    path: &'a Path,
-  ) -> Result<Cow<'a, Path>, managed::EnsureRegistryReadPermissionError>;
-
-=======
->>>>>>> ccd37580
   /// Returns a hash returning the state of the npm resolver
   /// or `None` if the state currently can't be determined.
   fn check_state_hash(&self) -> Option<u64>;
