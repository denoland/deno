--- conflicted
+++ resolved
@@ -2,19 +2,14 @@
 
 use std::collections::HashSet;
 use std::collections::VecDeque;
-use std::error::Error;
-use std::fmt;
 use std::sync::Arc;
 
 use deno_ast::MediaType;
 use deno_ast::ModuleSpecifier;
 use deno_config::deno_json;
 use deno_core::error::AnyError;
-<<<<<<< HEAD
 use deno_core::futures::FutureExt;
-=======
 use deno_error::JsErrorBox;
->>>>>>> 9dbb99a8
 use deno_graph::Module;
 use deno_graph::ModuleError;
 use deno_graph::ModuleGraph;
@@ -112,29 +107,6 @@
   pub type_check_mode: TypeCheckMode,
 }
 
-#[derive(Debug)]
-pub enum MaybeDiagnostics {
-  Diagnostics(Diagnostics),
-  Other(AnyError),
-}
-
-impl fmt::Display for MaybeDiagnostics {
-  fn fmt(&self, f: &mut fmt::Formatter) -> fmt::Result {
-    match self {
-      MaybeDiagnostics::Diagnostics(d) => d.fmt(f),
-      MaybeDiagnostics::Other(err) => err.fmt(f),
-    }
-  }
-}
-
-impl Error for MaybeDiagnostics {}
-
-impl From<AnyError> for MaybeDiagnostics {
-  fn from(err: AnyError) -> Self {
-    MaybeDiagnostics::Other(err)
-  }
-}
-
 pub struct TypeChecker {
   caches: Arc<Caches>,
   cjs_tracker: Arc<TypeCheckingCjsTracker>,
@@ -199,18 +171,14 @@
     &self,
     graph: ModuleGraph,
     options: CheckOptions,
-<<<<<<< HEAD
-  ) -> Result<Arc<ModuleGraph>, MaybeDiagnostics> {
-=======
   ) -> Result<Arc<ModuleGraph>, CheckError> {
->>>>>>> 9dbb99a8
     let (graph, mut diagnostics) =
       self.check_diagnostics(graph, options).await?;
     diagnostics.emit_warnings();
     if diagnostics.is_empty() {
       Ok(graph)
     } else {
-      Err(MaybeDiagnostics::Diagnostics(diagnostics))
+      Err(diagnostics.into())
     }
   }
 
