// Copyright 2018-2025 the Deno authors. MIT license.

use std::collections::HashSet;
use std::collections::VecDeque;
use std::sync::Arc;

use deno_ast::MediaType;
use deno_ast::ModuleSpecifier;
use deno_config::deno_json;
use deno_config::deno_json::CompilerOptionTypesDeserializeError;
use deno_config::workspace::WorkspaceDirectory;
use deno_core::error::AnyError;
use deno_core::url::Url;
use deno_error::JsErrorBox;
use deno_graph::Module;
use deno_graph::ModuleError;
use deno_graph::ModuleGraph;
use deno_graph::ModuleLoadError;
use deno_lib::util::hash::FastInsecureHasher;
use deno_semver::npm::NpmPackageNvReference;
use deno_terminal::colors;
use indexmap::IndexMap;
use once_cell::sync::Lazy;
use regex::Regex;

use crate::args::deno_json::TsConfigResolver;
use crate::args::CheckFlags;
use crate::args::CliOptions;
use crate::args::Flags;
use crate::args::TsConfig;
use crate::args::TsTypeLib;
use crate::args::TypeCheckMode;
use crate::cache::CacheDBHash;
use crate::cache::Caches;
use crate::cache::TypeCheckCache;
use crate::factory::CliFactory;
use crate::graph_util::maybe_additional_sloppy_imports_message;
use crate::graph_util::BuildFastCheckGraphOptions;
use crate::graph_util::ModuleGraphBuilder;
use crate::node::CliNodeResolver;
use crate::npm::installer::NpmInstaller;
use crate::npm::CliNpmResolver;
use crate::sys::CliSys;
use crate::tsc;
use crate::tsc::Diagnostics;
use crate::tsc::TypeCheckingCjsTracker;
use crate::util::extract;
use crate::util::path::to_percent_decoded_str;

pub async fn check(
  flags: Arc<Flags>,
  check_flags: CheckFlags,
) -> Result<(), AnyError> {
  let factory = CliFactory::from_flags(flags);

  let main_graph_container = factory.main_module_graph_container().await?;

  let specifiers =
    main_graph_container.collect_specifiers(&check_flags.files)?;
  if specifiers.is_empty() {
    log::warn!("{} No matching files found.", colors::yellow("Warning"));
  }

  let specifiers_for_typecheck = if check_flags.doc || check_flags.doc_only {
    let file_fetcher = factory.file_fetcher()?;
    let root_permissions = factory.root_permissions_container()?;

    let mut specifiers_for_typecheck = if check_flags.doc {
      specifiers.clone()
    } else {
      vec![]
    };

    for s in specifiers {
      let file = file_fetcher.fetch(&s, root_permissions).await?;
      let snippet_files = extract::extract_snippet_files(file)?;
      for snippet_file in snippet_files {
        specifiers_for_typecheck.push(snippet_file.url.clone());
        file_fetcher.insert_memory_files(snippet_file);
      }
    }

    specifiers_for_typecheck
  } else {
    specifiers
  };

  main_graph_container
    .check_specifiers(&specifiers_for_typecheck, None)
    .await
}

#[derive(Debug, thiserror::Error, deno_error::JsError)]
#[class(type)]
#[error("Type checking failed.")]
pub struct FailedTypeCheckingError;

#[derive(Debug, thiserror::Error, deno_error::JsError)]
pub enum CheckError {
  #[class(inherit)]
  #[error(transparent)]
  FailedTypeChecking(#[from] FailedTypeCheckingError),
  #[class(inherit)]
  #[error(transparent)]
  ToMaybeJsxImportSourceConfig(
    #[from] deno_json::ToMaybeJsxImportSourceConfigError,
  ),
  #[class(inherit)]
  #[error(transparent)]
  TscExec(#[from] tsc::ExecError),
  #[class(inherit)]
  #[error(transparent)]
  CompilerOptionTypesDeserialize(#[from] CompilerOptionTypesDeserializeError),
  #[class(inherit)]
  #[error(transparent)]
  CompilerOptionsParse(#[from] deno_json::CompilerOptionsParseError),
  #[class(inherit)]
  #[error(transparent)]
  Other(#[from] JsErrorBox),
}

/// Options for performing a check of a module graph. Note that the decision to
/// emit or not is determined by the `ts_config` settings.
pub struct CheckOptions {
  /// Whether to build the fast check type graph if necessary.
  ///
  /// Note: For perf reasons, the fast check type graph is only
  /// built if type checking is necessary.
  pub build_fast_check_graph: bool,
  /// Default type library to type check with.
  pub lib: TsTypeLib,
  /// If true, valid `.tsbuildinfo` files will be ignored and type checking
  /// will always occur.
  pub reload: bool,
  /// Mode to type check with.
  pub type_check_mode: TypeCheckMode,
}

pub struct TypeChecker {
  caches: Arc<Caches>,
  cjs_tracker: Arc<TypeCheckingCjsTracker>,
  cli_options: Arc<CliOptions>,
  module_graph_builder: Arc<ModuleGraphBuilder>,
  npm_installer: Option<Arc<NpmInstaller>>,
  node_resolver: Arc<CliNodeResolver>,
  npm_resolver: CliNpmResolver,
  sys: CliSys,
  tsconfig_resolver: Arc<TsConfigResolver>,
}

impl TypeChecker {
  #[allow(clippy::too_many_arguments)]
  pub fn new(
    caches: Arc<Caches>,
    cjs_tracker: Arc<TypeCheckingCjsTracker>,
    cli_options: Arc<CliOptions>,
    module_graph_builder: Arc<ModuleGraphBuilder>,
    node_resolver: Arc<CliNodeResolver>,
    npm_installer: Option<Arc<NpmInstaller>>,
    npm_resolver: CliNpmResolver,
    sys: CliSys,
    tsconfig_resolver: Arc<TsConfigResolver>,
  ) -> Self {
    Self {
      caches,
      cjs_tracker,
      cli_options,
      module_graph_builder,
      node_resolver,
      npm_installer,
      npm_resolver,
      sys,
      tsconfig_resolver,
    }
  }

  /// Type check the module graph.
  ///
  /// It is expected that it is determined if a check and/or emit is validated
  /// before the function is called.
  pub async fn check(
    &self,
    graph: ModuleGraph,
    options: CheckOptions,
  ) -> Result<Arc<ModuleGraph>, CheckError> {
    let mut diagnostics = self.check_diagnostics(graph, options).await?;
    let mut failed = false;
    for result in diagnostics.by_ref() {
      let (_, mut diagnostics) = result?;
      diagnostics.emit_warnings();
      if diagnostics.has_diagnostic() {
        failed = true;
        log::error!("{}\n", diagnostics);
      }
    }
    if failed {
      Err(FailedTypeCheckingError.into())
    } else {
      Ok(diagnostics.into_graph())
    }
  }

  /// Type check the module graph returning its diagnostics.
  ///
  /// It is expected that it is determined if a check and/or emit is validated
  /// before the function is called.
  pub async fn check_diagnostics(
    &self,
    mut graph: ModuleGraph,
    options: CheckOptions,
  ) -> Result<DiagnosticsByFolderIterator, CheckError> {
    fn check_state_hash(resolver: &CliNpmResolver) -> Option<u64> {
      match resolver {
        CliNpmResolver::Byonm(_) => {
          // not feasible and probably slower to compute
          None
        }
        CliNpmResolver::Managed(resolver) => {
          // we should probably go further and check all the individual npm packages
          let mut package_reqs = resolver.resolution().package_reqs();
          package_reqs.sort_by(|a, b| a.0.cmp(&b.0)); // determinism
          let mut hasher = FastInsecureHasher::new_without_deno_version();
          // ensure the cache gets busted when turning nodeModulesDir on or off
          // as this could cause changes in resolution
          hasher.write_hashable(resolver.root_node_modules_path().is_some());
          for (pkg_req, pkg_nv) in package_reqs {
            hasher.write_hashable(&pkg_req);
            hasher.write_hashable(&pkg_nv);
          }
          Some(hasher.finish())
        }
      }
    }

    if !options.type_check_mode.is_true() || graph.roots.is_empty() {
      return Ok(DiagnosticsByFolderIterator(
        DiagnosticsByFolderIteratorInner::Empty(Arc::new(graph)),
      ));
    }

    log::debug!("Type checking");

    // node built-in specifiers use the @types/node package to determine
    // types, so inject that now (the caller should do this after the lockfile
    // has been written)
    if let Some(npm_installer) = &self.npm_installer {
      if graph.has_node_specifier {
        npm_installer.inject_synthetic_types_node_package().await?;
      }
    }

    // add fast check to the graph before getting the roots
    if options.build_fast_check_graph {
      self.module_graph_builder.build_fast_check_graph(
        &mut graph,
        BuildFastCheckGraphOptions {
          workspace_fast_check: deno_graph::WorkspaceFastCheckOption::Disabled,
        },
      )?;
    }

    let graph = Arc::new(graph);

    // split the roots by tsconfig
    let mut roots_by_config: IndexMap<Arc<Url>, FolderInfo> =
      IndexMap::with_capacity(self.tsconfig_resolver.folder_count());
    for root in &graph.roots {
      let folder = self.tsconfig_resolver.folder_for_specifier(root);
      let entry = roots_by_config.entry(folder.dir.dir_url().clone());
      let entry = match entry {
        indexmap::map::Entry::Occupied(entry) => entry.into_mut(),
        indexmap::map::Entry::Vacant(entry) => entry.insert(FolderInfo {
          dir: &folder.dir,
          roots: Default::default(),
          tsconfig: folder.lib_tsconfig(options.lib)?,
        }),
      };
      entry.roots.push(root.clone());
    }

    Ok(DiagnosticsByFolderIterator(
      DiagnosticsByFolderIteratorInner::Real(DiagnosticsByFolderRealIterator {
        graph,
        sys: &self.sys,
        cjs_tracker: &self.cjs_tracker,
        node_resolver: &self.node_resolver,
        npm_resolver: &self.npm_resolver,
        tsconfig_resolver: &self.tsconfig_resolver,
        log_level: self.cli_options.log_level(),
        npm_check_state_hash: check_state_hash(&self.npm_resolver),
        type_check_cache: TypeCheckCache::new(
          self.caches.type_checking_cache_db(),
        ),
        roots_by_config,
        options,
      }),
    ))
  }
}

struct FolderInfo<'a> {
  dir: &'a WorkspaceDirectory,
  tsconfig: &'a TsConfig,
  roots: Vec<Url>,
}

pub struct DiagnosticsByFolderIterator<'a>(
  DiagnosticsByFolderIteratorInner<'a>,
);

impl<'a> DiagnosticsByFolderIterator<'a> {
  pub fn into_graph(self) -> Arc<ModuleGraph> {
    match self.0 {
      DiagnosticsByFolderIteratorInner::Empty(module_graph) => module_graph,
      DiagnosticsByFolderIteratorInner::Real(r) => r.graph,
    }
  }
}

impl<'a> Iterator for DiagnosticsByFolderIterator<'a> {
  type Item = Result<(Arc<Url>, Diagnostics), CheckError>;

  fn next(&mut self) -> Option<Self::Item> {
    match &mut self.0 {
      DiagnosticsByFolderIteratorInner::Empty(_) => None,
      DiagnosticsByFolderIteratorInner::Real(r) => r.next(),
    }
  }
}

enum DiagnosticsByFolderIteratorInner<'a> {
  Empty(Arc<ModuleGraph>),
  Real(DiagnosticsByFolderRealIterator<'a>),
}

struct DiagnosticsByFolderRealIterator<'a> {
  graph: Arc<ModuleGraph>,
  sys: &'a CliSys,
  cjs_tracker: &'a Arc<TypeCheckingCjsTracker>,
  node_resolver: &'a Arc<CliNodeResolver>,
  npm_resolver: &'a CliNpmResolver,
  tsconfig_resolver: &'a TsConfigResolver,
  type_check_cache: TypeCheckCache,
  roots_by_config: IndexMap<Arc<Url>, FolderInfo<'a>>,
  log_level: Option<log::Level>,
  npm_check_state_hash: Option<u64>,
  seen_diagnotics: HashSet<String>,
  options: CheckOptions,
}

impl<'a> Iterator for DiagnosticsByFolderRealIterator<'a> {
  type Item = Result<(Arc<Url>, Diagnostics), CheckError>;

  fn next(&mut self) -> Option<Self::Item> {
    let (url, folder) = self.roots_by_config.shift_remove_index(0)?;
    let mut result = self.check_diagnostics_in_folder(
      folder.dir,
      folder.tsconfig,
      folder.roots,
    );
    if let Ok(diagnostics) = &mut result {
      diagnostics.retain(|d| {
        if let (Some(file_name), Some(start)) = (&d.file_name, &d.start) {
          let data = format!(
            "{}{}:{}:{}",
            d.code, file_name, start.line, start.character
          );
          self.seen_diagnotics.insert(data)
        } else {
          true
        }
      });
    }
    Some(result.map(|d| (url, d)))
  }
}

impl<'a> DiagnosticsByFolderRealIterator<'a> {
  #[allow(clippy::too_many_arguments)]
  fn check_diagnostics_in_folder(
    &self,
    dir: &WorkspaceDirectory,
    ts_config: &TsConfig,
    mut provided_roots: Vec<Url>,
  ) -> Result<Diagnostics, CheckError> {
    fn log_provided_roots(provided_roots: &[Url]) {
      for root in provided_roots {
        log::info!(
          "{} {}",
          colors::green("Check"),
          to_percent_decoded_str(root.as_str())
        );
      }
    }

    // walk the graph
    let mut graph_walker = GraphWalker::new(
      &self.graph,
      self.sys,
      self.node_resolver,
      self.npm_resolver,
      self.tsconfig_resolver,
      self.npm_check_state_hash,
      ts_config,
      self.options.type_check_mode,
    );
    if let Some(deno_json) = dir.maybe_deno_json() {
      graph_walker.add_config_imports(&deno_json.specifier);
    }
    if let Some(deno_json) = dir.workspace.root_deno_json() {
      graph_walker.add_config_imports(&deno_json.specifier);
    }

    for root in &provided_roots {
      graph_walker.add_root(root);
    }

    let TscRoots {
      roots: root_names,
      missing_diagnostics,
      maybe_check_hash,
    } = graph_walker.into_tsc_roots();

    let mut missing_diagnostics = missing_diagnostics.filter(|d| {
      self.should_include_diagnostic(self.options.type_check_mode, d)
    });
    missing_diagnostics.apply_fast_check_source_maps(&self.graph);

    if root_names.is_empty() {
      if missing_diagnostics.has_diagnostic() {
        log_provided_roots(&provided_roots);
      }
      return Ok(missing_diagnostics);
    }

    if !self.options.reload && !missing_diagnostics.has_diagnostic() {
      // do not type check if we know this is type checked
      if let Some(check_hash) = maybe_check_hash {
        if self.type_check_cache.has_check_hash(check_hash) {
          log::debug!("Already type checked {}", dir.dir_url());
          return Ok(Default::default());
        }
      }
    }

    // log out the roots that we're checking
    log_provided_roots(&provided_roots);

    // the first root will always either be the specifier that the user provided
    // or the first specifier in a directory
    let first_root = provided_roots.remove(0);

    // while there might be multiple roots, we can't "merge" the build info, so we
    // try to retrieve the build info for first root, which is the most common use
    // case.
    let maybe_tsbuildinfo = if self.options.reload {
      None
    } else {
      self.type_check_cache.get_tsbuildinfo(&first_root)
    };
    // to make tsc build info work, we need to consistently hash modules, so that
    // tsc can better determine if an emit is still valid or not, so we provide
    // that data here.
    let tsconfig_hash_data = FastInsecureHasher::new_deno_versioned()
      .write_hashable(ts_config)
      .finish();
    let response = tsc::exec(tsc::Request {
      config: ts_config.clone(),
      debug: self.log_level == Some(log::Level::Debug),
      graph: self.graph.clone(),
      hash_data: tsconfig_hash_data,
      maybe_npm: Some(tsc::RequestNpmState {
        cjs_tracker: self.cjs_tracker.clone(),
        node_resolver: self.node_resolver.clone(),
        npm_resolver: self.npm_resolver.clone(),
      }),
      maybe_tsbuildinfo,
      root_names,
      check_mode: self.options.type_check_mode,
    })?;

    let mut response_diagnostics = response.diagnostics.filter(|d| {
      self.should_include_diagnostic(self.options.type_check_mode, d)
    });
    response_diagnostics.apply_fast_check_source_maps(&self.graph);
    let mut diagnostics = missing_diagnostics;
    diagnostics.extend(response_diagnostics);

    if let Some(tsbuildinfo) = response.maybe_tsbuildinfo {
      self
        .type_check_cache
        .set_tsbuildinfo(&first_root, &tsbuildinfo);
    }

    if !diagnostics.has_diagnostic() {
      if let Some(check_hash) = maybe_check_hash {
        self.type_check_cache.add_check_hash(check_hash);
      }
    }

    log::debug!("{}", response.stats);

    Ok(diagnostics)
  }

  fn should_include_diagnostic(
    &self,
    type_check_mode: TypeCheckMode,
    d: &tsc::Diagnostic,
  ) -> bool {
    // this shouldn't check for duplicate diagnostics across folders because
    // we don't want to accidentally mark a folder as being successful and save
    // to the check cache if a previous folder caused a diagnostic
    if self.is_remote_diagnostic(d) {
      type_check_mode == TypeCheckMode::All && d.include_when_remote()
    } else {
      true
    }
  }

  fn is_remote_diagnostic(&self, d: &tsc::Diagnostic) -> bool {
    let Some(file_name) = &d.file_name else {
      return false;
    };
    if file_name.starts_with("https://") || file_name.starts_with("http://") {
      return true;
    }
    // check if in an npm package
    let Ok(specifier) = ModuleSpecifier::parse(file_name) else {
      return false;
    };
    self.node_resolver.in_npm_package(&specifier)
  }
}

struct TscRoots {
  roots: Vec<(ModuleSpecifier, MediaType)>,
  missing_diagnostics: tsc::Diagnostics,
  maybe_check_hash: Option<CacheDBHash>,
}

struct GraphWalker<'a> {
  graph: &'a ModuleGraph,
  sys: &'a CliSys,
  node_resolver: &'a CliNodeResolver,
  npm_resolver: &'a CliNpmResolver,
  tsconfig_resolver: &'a TsConfigResolver,
  maybe_hasher: Option<FastInsecureHasher>,
  seen: HashSet<&'a Url>,
  pending: VecDeque<(&'a Url, bool)>,
  has_seen_node_builtin: bool,
  roots: Vec<(ModuleSpecifier, MediaType)>,
  missing_diagnostics: tsc::Diagnostics,
}

impl<'a> GraphWalker<'a> {
  #[allow(clippy::too_many_arguments)]
  pub fn new(
    graph: &'a ModuleGraph,
    sys: &'a CliSys,
    node_resolver: &'a CliNodeResolver,
    npm_resolver: &'a CliNpmResolver,
    tsconfig_resolver: &'a TsConfigResolver,
    npm_cache_state_hash: Option<u64>,
    ts_config: &TsConfig,
    type_check_mode: TypeCheckMode,
  ) -> Self {
    let maybe_hasher = npm_cache_state_hash.map(|npm_cache_state_hash| {
      let mut hasher = FastInsecureHasher::new_deno_versioned();
      hasher.write_hashable(npm_cache_state_hash);
      hasher.write_u8(match type_check_mode {
        TypeCheckMode::All => 0,
        TypeCheckMode::Local => 1,
        TypeCheckMode::None => 2,
      });
      hasher.write_hashable(graph.has_node_specifier);
      hasher.write_hashable(ts_config);
      hasher
    });
    Self {
      graph,
      sys,
      node_resolver,
      npm_resolver,
      tsconfig_resolver,
      maybe_hasher,
      seen: HashSet::with_capacity(
        graph.imports.len() + graph.specifiers_count(),
      ),
      pending: VecDeque::new(),
      has_seen_node_builtin: false,
      roots: Vec::with_capacity(graph.imports.len() + graph.specifiers_count()),
      missing_diagnostics: Default::default(),
    }
  }

  pub fn add_config_imports(&mut self, referrer: &Url) {
    let Some(imports) = self.graph.imports.get(referrer) else {
      return;
    };
    for specifier in imports
      .dependencies
      .values()
      .filter_map(|dep| dep.get_type().or_else(|| dep.get_code()))
    {
      let specifier = self.graph.resolve(specifier);
      if self.seen.insert(specifier) {
        if let Ok(nv_ref) = NpmPackageNvReference::from_specifier(specifier) {
          let Some(resolved) = self.resolve_npm_nv_ref(&nv_ref, referrer)
          else {
            self
              .missing_diagnostics
              .push(tsc::Diagnostic::from_missing_error(
                specifier,
                None,
                maybe_additional_sloppy_imports_message(self.sys, specifier),
              ));
            continue;
          };
          let mt = MediaType::from_specifier(&resolved);
          self.roots.push((resolved, mt));
        } else {
          self.pending.push_back((specifier, false));
        }
      }
    }

    self.resolve_pending()
  }

  pub fn add_root(&mut self, root: &'a Url) {
    let specifier = self.graph.resolve(root);
    if self.seen.insert(specifier) {
      self.pending.push_back((specifier, false));
    }

    self.resolve_pending()
  }

  /// Transform the graph into root specifiers that we can feed `tsc`. We have to
  /// provide the media type for root modules because `tsc` does not "resolve" the
  /// media type like other modules, as well as a root specifier needs any
  /// redirects resolved. We need to include all the emittable files in
  /// the roots, so they get type checked and optionally emitted,
  /// otherwise they would be ignored if only imported into JavaScript.
  pub fn into_tsc_roots(self) -> TscRoots {
    TscRoots {
      roots: self.roots,
      missing_diagnostics: self.missing_diagnostics,
      maybe_check_hash: self.maybe_hasher.map(|h| CacheDBHash::new(h.finish())),
    }
  }

  fn resolve_pending(&mut self) {
    while let Some((specifier, is_dynamic)) = self.pending.pop_front() {
      let module = match self.graph.try_get(specifier) {
        Ok(Some(module)) => module,
        Ok(None) => continue,
        Err(ModuleError::Missing(specifier, maybe_range)) => {
          if !is_dynamic {
            self
              .missing_diagnostics
              .push(tsc::Diagnostic::from_missing_error(
                specifier,
                maybe_range.as_ref(),
                maybe_additional_sloppy_imports_message(self.sys, specifier),
              ));
          }
          continue;
        }
        Err(ModuleError::LoadingErr(
          specifier,
          maybe_range,
          ModuleLoadError::Loader(_),
        )) => {
          // these will be errors like attempting to load a directory
          if !is_dynamic {
            self
              .missing_diagnostics
              .push(tsc::Diagnostic::from_missing_error(
                specifier,
                maybe_range.as_ref(),
                maybe_additional_sloppy_imports_message(self.sys, specifier),
              ));
          }
          continue;
        }
        Err(_) => continue,
      };
      if is_dynamic && !self.seen.insert(specifier) {
        continue;
      }
      if let Some(entry) = self.maybe_get_check_entry(module) {
        self.roots.push(entry);
      }

      let mut maybe_module_dependencies = None;
      let mut maybe_types_dependency = None;
      match module {
        Module::Js(module) => {
          maybe_module_dependencies =
            Some(module.dependencies_prefer_fast_check());
          maybe_types_dependency = module
            .maybe_types_dependency
            .as_ref()
            .and_then(|d| d.dependency.ok());
        }
        Module::Wasm(module) => {
          maybe_module_dependencies = Some(&module.dependencies);
        }
        Module::Json(_) | Module::Npm(_) | Module::External(_) => {}
        Module::Node(_) => {
          if !self.has_seen_node_builtin {
            self.has_seen_node_builtin = true;
            // inject a specifier that will resolve node types
            self.roots.push((
              ModuleSpecifier::parse("asset:///node_types.d.ts").unwrap(),
              MediaType::Dts,
            ));
          }
        }
      }

      if let Some(deps) = maybe_module_dependencies {
        for dep in deps.values() {
          // walk both the code and type dependencies
          if let Some(specifier) = dep.get_code() {
            self.handle_specifier(specifier, dep.is_dynamic);
          }
          if let Some(specifier) = dep.get_type() {
            self.handle_specifier(specifier, dep.is_dynamic);
          }
        }
      }

      if let Some(dep) = maybe_types_dependency {
        self.handle_specifier(&dep.specifier, false);
      }
    }
  }

  fn maybe_get_check_entry(
    &mut self,
    module: &deno_graph::Module,
  ) -> Option<(ModuleSpecifier, MediaType)> {
    match module {
      Module::Js(module) => {
        let result = match module.media_type {
          MediaType::TypeScript
          | MediaType::Tsx
          | MediaType::Mts
          | MediaType::Cts
          | MediaType::Dts
          | MediaType::Dmts
          | MediaType::Dcts => {
            Some((module.specifier.clone(), module.media_type))
          }
          MediaType::JavaScript
          | MediaType::Mjs
          | MediaType::Cjs
          | MediaType::Jsx => {
            if self
              .tsconfig_resolver
              .check_js_for_specifier(&module.specifier)
              || has_ts_check(module.media_type, &module.source)
            {
              Some((module.specifier.clone(), module.media_type))
            } else {
              None
            }
          }
          MediaType::Json
          | MediaType::Wasm
          | MediaType::Css
          | MediaType::SourceMap
          | MediaType::Unknown => None,
        };
        if result.is_some() {
          if let Some(hasher) = &mut self.maybe_hasher {
            hasher.write_str(module.specifier.as_str());
            hasher.write_str(
              // the fast check module will only be set when publishing
              module
                .fast_check_module()
                .map(|s| s.source.as_ref())
                .unwrap_or(&module.source),
            );
          }
        }
        result
      }
      Module::Node(_) => {
        // the @types/node package will be in the resolved
        // snapshot so don't bother including it in the hash
        None
      }
      Module::Npm(_) => {
        // don't bother adding this specifier to the hash
        // because what matters is the resolved npm snapshot,
        // which is hashed below
        None
      }
      Module::Json(module) => {
        if let Some(hasher) = &mut self.maybe_hasher {
          hasher.write_str(module.specifier.as_str());
          hasher.write_str(&module.source);
        }
        None
      }
      Module::Wasm(module) => {
        if let Some(hasher) = &mut self.maybe_hasher {
          hasher.write_str(module.specifier.as_str());
          hasher.write_str(&module.source_dts);
        }
        Some((module.specifier.clone(), MediaType::Dmts))
      }
      Module::External(module) => {
        if let Some(hasher) = &mut self.maybe_hasher {
          hasher.write_str(module.specifier.as_str());
        }

        None
      }
    }
  }

  fn handle_specifier(
    &mut self,
    specifier: &'a ModuleSpecifier,
    is_dynamic: bool,
  ) {
    let specifier = self.graph.resolve(specifier);
    if is_dynamic {
      if !self.seen.contains(specifier) {
        self.pending.push_back((specifier, true));
      }
    } else if self.seen.insert(specifier) {
      self.pending.push_back((specifier, false));
    }
  }

  fn resolve_npm_nv_ref(
    &self,
    nv_ref: &NpmPackageNvReference,
    referrer: &ModuleSpecifier,
  ) -> Option<ModuleSpecifier> {
    let pkg_dir = self
      .npm_resolver
      .as_managed()
      .unwrap()
      .resolve_pkg_folder_from_deno_module(nv_ref.nv())
      .ok()?;
    let resolved = self
      .node_resolver
      .resolve_package_subpath_from_deno_module(
        &pkg_dir,
        nv_ref.sub_path(),
        Some(referrer),
        node_resolver::ResolutionMode::Import,
        node_resolver::NodeResolutionKind::Types,
      )
      .ok()?;
    Some(resolved)
  }
<<<<<<< HEAD
=======

  result.maybe_check_hash =
    maybe_hasher.map(|hasher| CacheDBHash::new(hasher.finish()));

  result
}

fn resolve_npm_nv_ref(
  npm_resolver: &CliNpmResolver,
  node_resolver: &CliNodeResolver,
  nv_ref: &NpmPackageNvReference,
  referrer: &ModuleSpecifier,
) -> Option<ModuleSpecifier> {
  let pkg_dir = npm_resolver
    .as_managed()
    .unwrap()
    .resolve_pkg_folder_from_deno_module(nv_ref.nv())
    .ok()?;
  let resolved = node_resolver
    .resolve_package_subpath_from_deno_module(
      &pkg_dir,
      nv_ref.sub_path(),
      Some(referrer),
      node_resolver::ResolutionMode::Import,
      node_resolver::NodeResolutionKind::Types,
    )
    .ok()?;
  resolved.into_url().ok()
>>>>>>> 679902a1
}

/// Matches the `@ts-check` pragma.
static TS_CHECK_RE: Lazy<Regex> =
  lazy_regex::lazy_regex!(r#"(?i)^\s*@ts-check(?:\s+|$)"#);

fn has_ts_check(media_type: MediaType, file_text: &str) -> bool {
  match &media_type {
    MediaType::JavaScript
    | MediaType::Mjs
    | MediaType::Cjs
    | MediaType::Jsx => get_leading_comments(file_text)
      .iter()
      .any(|text| TS_CHECK_RE.is_match(text)),
    MediaType::TypeScript
    | MediaType::Mts
    | MediaType::Cts
    | MediaType::Dts
    | MediaType::Dcts
    | MediaType::Dmts
    | MediaType::Tsx
    | MediaType::Json
    | MediaType::Wasm
    | MediaType::Css
    | MediaType::SourceMap
    | MediaType::Unknown => false,
  }
}

fn get_leading_comments(file_text: &str) -> Vec<String> {
  let mut chars = file_text.chars().peekable();

  // skip over the shebang
  if file_text.starts_with("#!") {
    // skip until the end of the line
    for c in chars.by_ref() {
      if c == '\n' {
        break;
      }
    }
  }

  let mut results = Vec::new();
  // now handle the comments
  while chars.peek().is_some() {
    // skip over any whitespace
    while chars
      .peek()
      .map(|c| char::is_whitespace(*c))
      .unwrap_or(false)
    {
      chars.next();
    }

    if chars.next() != Some('/') {
      break;
    }
    match chars.next() {
      Some('/') => {
        let mut text = String::new();
        for c in chars.by_ref() {
          if c == '\n' {
            break;
          } else {
            text.push(c);
          }
        }
        results.push(text);
      }
      Some('*') => {
        let mut text = String::new();
        while let Some(c) = chars.next() {
          if c == '*' && chars.peek() == Some(&'/') {
            chars.next();
            break;
          } else {
            text.push(c);
          }
        }
        results.push(text);
      }
      _ => break,
    }
  }
  results
}

#[cfg(test)]
mod test {
  use deno_ast::MediaType;

  use super::get_leading_comments;
  use super::has_ts_check;

  #[test]
  fn get_leading_comments_test() {
    assert_eq!(
      get_leading_comments(
        "#!/usr/bin/env deno\r\n// test\n/* 1 *//*2*///3\n//\n /**/  /*4 */"
      ),
      vec![
        " test".to_string(),
        " 1 ".to_string(),
        "2".to_string(),
        "3".to_string(),
        "".to_string(),
        "".to_string(),
        "4 ".to_string(),
      ]
    );
    assert_eq!(
      get_leading_comments("//1 /* */ \na;"),
      vec!["1 /* */ ".to_string(),]
    );
    assert_eq!(get_leading_comments("//"), vec!["".to_string()]);
  }

  #[test]
  fn has_ts_check_test() {
    assert!(has_ts_check(
      MediaType::JavaScript,
      "// @ts-check\nconsole.log(5);"
    ));
    assert!(has_ts_check(
      MediaType::JavaScript,
      "// deno-lint-ignore\n// @ts-check\n"
    ));
    assert!(!has_ts_check(
      MediaType::JavaScript,
      "test;\n// @ts-check\n"
    ));
    assert!(!has_ts_check(
      MediaType::JavaScript,
      "// ts-check\nconsole.log(5);"
    ));
  }
}<|MERGE_RESOLUTION|>--- conflicted
+++ resolved
@@ -293,6 +293,7 @@
         ),
         roots_by_config,
         options,
+        seen_diagnotics: Default::default(),
       }),
     ))
   }
@@ -860,39 +861,8 @@
         node_resolver::NodeResolutionKind::Types,
       )
       .ok()?;
-    Some(resolved)
-  }
-<<<<<<< HEAD
-=======
-
-  result.maybe_check_hash =
-    maybe_hasher.map(|hasher| CacheDBHash::new(hasher.finish()));
-
-  result
-}
-
-fn resolve_npm_nv_ref(
-  npm_resolver: &CliNpmResolver,
-  node_resolver: &CliNodeResolver,
-  nv_ref: &NpmPackageNvReference,
-  referrer: &ModuleSpecifier,
-) -> Option<ModuleSpecifier> {
-  let pkg_dir = npm_resolver
-    .as_managed()
-    .unwrap()
-    .resolve_pkg_folder_from_deno_module(nv_ref.nv())
-    .ok()?;
-  let resolved = node_resolver
-    .resolve_package_subpath_from_deno_module(
-      &pkg_dir,
-      nv_ref.sub_path(),
-      Some(referrer),
-      node_resolver::ResolutionMode::Import,
-      node_resolver::NodeResolutionKind::Types,
-    )
-    .ok()?;
-  resolved.into_url().ok()
->>>>>>> 679902a1
+    resolved.into_url().ok()
+  }
 }
 
 /// Matches the `@ts-check` pragma.
