// Copyright 2018-2021 the Deno authors. All rights reserved. MIT license.

use crate::ast;
use crate::ast::Location;
use crate::colors;
use crate::create_main_worker;
use crate::file_fetcher::File;
use crate::file_watcher;
use crate::file_watcher::ResolutionResult;
use crate::flags::Flags;
use crate::fs_util::collect_specifiers;
use crate::fs_util::is_supported_test_ext;
use crate::fs_util::is_supported_test_path;
use crate::located_script_name;
use crate::media_type::MediaType;
use crate::module_graph;
use crate::module_graph::GraphBuilder;
use crate::module_graph::Module;
use crate::module_graph::TypeLib;
use crate::ops;
use crate::program_state::ProgramState;
use crate::tokio_util;
use crate::tools::coverage::CoverageCollector;
use crate::FetchHandler;
use deno_core::error::generic_error;
use deno_core::error::AnyError;
use deno_core::futures::future;
use deno_core::futures::stream;
use deno_core::futures::FutureExt;
use deno_core::futures::StreamExt;
use deno_core::parking_lot::Mutex;
use deno_core::serde_json::json;
use deno_core::JsRuntime;
use deno_core::ModuleSpecifier;
use deno_runtime::permissions::Permissions;
use log::Level;
use rand::rngs::SmallRng;
use rand::seq::SliceRandom;
use rand::SeedableRng;
use regex::Regex;
use serde::Deserialize;
use std::collections::HashSet;
use std::num::NonZeroUsize;
use std::path::PathBuf;
use std::sync::mpsc::channel;
use std::sync::mpsc::Sender;
use std::sync::Arc;
use std::time::Duration;
use std::time::Instant;
use swc_common::comments::CommentKind;
use uuid::Uuid;

/// The test mode is used to determine how a specifier is to be tested.
#[derive(Debug, Clone, PartialEq)]
enum TestMode {
  /// Test as documentation, type-checking fenced code blocks.
  Documentation,
  /// Test as an executable module, loading the module into the isolate and running each test it
  /// defines.
  Executable,
  /// Test as both documentation and an executable module.
  Both,
}

#[derive(Debug, Clone, PartialEq, Deserialize)]
#[serde(rename_all = "camelCase")]
pub struct TestDescription {
  pub origin: String,
  pub name: String,
}

#[derive(Debug, Clone, PartialEq, Deserialize)]
#[serde(rename_all = "camelCase")]
pub enum TestOutput {
  // TODO(caspervonb): add stdout and stderr redirection.
  Console(String),
}

#[derive(Debug, Clone, PartialEq, Deserialize)]
#[serde(rename_all = "camelCase")]
pub enum TestResult {
  Ok,
  Ignored,
  Failed(String),
}

#[derive(Debug, Clone, PartialEq, Deserialize)]
#[serde(rename_all = "camelCase")]
pub struct TestPlan {
  pub origin: String,
  pub total: usize,
  pub filtered_out: usize,
  pub used_only: bool,
}

#[derive(Debug, Clone, Deserialize)]
#[serde(rename_all = "camelCase")]
pub enum TestEvent {
  Plan(TestPlan),
  Wait(TestDescription),
  Output(TestOutput),
  Result(TestDescription, TestResult, u64),
}

#[derive(Debug, Clone, Deserialize)]
pub struct TestSummary {
  pub total: usize,
  pub passed: usize,
  pub failed: usize,
  pub ignored: usize,
  pub filtered_out: usize,
  pub measured: usize,
  pub failures: Vec<(TestDescription, String)>,
}

impl TestSummary {
  fn new() -> TestSummary {
    TestSummary {
      total: 0,
      passed: 0,
      failed: 0,
      ignored: 0,
      filtered_out: 0,
      measured: 0,
      failures: Vec::new(),
    }
  }

  fn has_failed(&self) -> bool {
    self.failed > 0 || !self.failures.is_empty()
  }

  fn has_pending(&self) -> bool {
    self.total - self.passed - self.failed - self.ignored > 0
  }
}

trait TestReporter {
  fn report_plan(&mut self, plan: &TestPlan);
  fn report_wait(&mut self, description: &TestDescription);
  fn report_output(&mut self, output: &TestOutput);
  fn report_result(
    &mut self,
    description: &TestDescription,
    result: &TestResult,
    elapsed: u64,
  );
  fn report_summary(&mut self, summary: &TestSummary, elapsed: &Duration);
}

struct PrettyTestReporter {
  concurrent: bool,
  echo_output: bool,
}

impl PrettyTestReporter {
  fn new(concurrent: bool, echo_output: bool) -> PrettyTestReporter {
    PrettyTestReporter {
      concurrent,
      echo_output,
    }
  }
}

impl TestReporter for PrettyTestReporter {
  fn report_plan(&mut self, plan: &TestPlan) {
    let inflection = if plan.total == 1 { "test" } else { "tests" };
    println!("running {} {} from {}", plan.total, inflection, plan.origin);
  }

  fn report_wait(&mut self, description: &TestDescription) {
    if !self.concurrent {
      print!("test {} ...", description.name);
    }
  }

  fn report_output(&mut self, output: &TestOutput) {
    if self.echo_output {
      match output {
        TestOutput::Console(line) => println!("{}", line),
      }
    }
  }

  fn report_result(
    &mut self,
    description: &TestDescription,
    result: &TestResult,
    elapsed: u64,
  ) {
    if self.concurrent {
      print!("test {} ...", description.name);
    }

    let status = match result {
      TestResult::Ok => colors::green("ok").to_string(),
      TestResult::Ignored => colors::yellow("ignored").to_string(),
      TestResult::Failed(_) => colors::red("FAILED").to_string(),
    };

    println!(
      " {} {}",
      status,
      colors::gray(format!("({}ms)", elapsed)).to_string()
    );
  }

  fn report_summary(&mut self, summary: &TestSummary, elapsed: &Duration) {
    if !summary.failures.is_empty() {
      println!("\nfailures:\n");
      for (description, error) in &summary.failures {
        println!("{}", description.name);
        println!("{}", error);
        println!();
      }

      println!("failures:\n");
      for (description, _) in &summary.failures {
        println!("\t{}", description.name);
      }
    }

    let status = if summary.has_failed() || summary.has_pending() {
      colors::red("FAILED").to_string()
    } else {
      colors::green("ok").to_string()
    };

    println!(
      "\ntest result: {}. {} passed; {} failed; {} ignored; {} measured; {} filtered out {}\n",
      status,
      summary.passed,
      summary.failed,
      summary.ignored,
      summary.measured,
      summary.filtered_out,
      colors::gray(format!("({}ms)", elapsed.as_millis())),
    );
  }
}

fn create_reporter(
  concurrent: bool,
  echo_output: bool,
) -> Box<dyn TestReporter + Send> {
  Box::new(PrettyTestReporter::new(concurrent, echo_output))
}

/// Test a single specifier as documentation containing test programs, an executable test module or
/// both.
async fn test_specifier(
  program_state: Arc<ProgramState>,
  permissions: Permissions,
  specifier: ModuleSpecifier,
  mode: TestMode,
  filter: Option<String>,
  shuffle: Option<u64>,
  channel: Sender<TestEvent>,
) -> Result<(), AnyError> {
  let test_specifier =
    deno_core::resolve_path(&format!("{}$deno$test.js", Uuid::new_v4()))?;

  let mut test_source = String::new();
  if mode != TestMode::Documentation {
    test_source.push_str(&format!("import \"{}\";\n", specifier));
  }

<<<<<<< HEAD
=======
  test_source
    .push_str("await new Promise(resolve => setTimeout(resolve, 0));\n");

  test_source.push_str("window.dispatchEvent(new Event('load'));\n");

  test_source.push_str(&format!(
    "await Deno[Deno.internal].runTests({});\n",
    json!({
      "filter": filter,
      "shuffle": shuffle,
    }),
  ));

  test_source.push_str("window.dispatchEvent(new Event('unload'));\n");

>>>>>>> ce79cb57
  let test_file = File {
    local: test_specifier.to_file_path().unwrap(),
    maybe_types: None,
    media_type: MediaType::JavaScript,
    source: test_source.clone(),
    specifier: test_specifier.clone(),
    maybe_headers: None,
  };

  program_state.file_fetcher.insert_cached(test_file);

  let init_ops = |js_runtime: &mut JsRuntime| {
    ops::testing::init(js_runtime);

    js_runtime
      .op_state()
      .borrow_mut()
      .put::<Sender<TestEvent>>(channel.clone());
  };

  let mut worker = create_main_worker(
    &program_state,
    specifier.clone(),
    permissions,
    Some(&init_ops),
  );

  let mut maybe_coverage_collector = if let Some(ref coverage_dir) =
    program_state.coverage_dir
  {
    let session = worker.create_inspector_session().await;
    let coverage_dir = PathBuf::from(coverage_dir);
    let mut coverage_collector = CoverageCollector::new(coverage_dir, session);
    worker
      .with_event_loop(coverage_collector.start_collecting().boxed_local())
      .await?;

    Some(coverage_collector)
  } else {
    None
  };

  worker.execute_module(&test_specifier).await?;

  worker.js_runtime.execute_script(
    &located_script_name!(),
    "window.dispatchEvent(new Event('load'));",
  )?;

  let test_result = worker.js_runtime.execute_script(
    &located_script_name!(),
    &format!(
      r#"Deno[Deno.internal].runTests({})"#,
      json!({
        "disableLog": program_state.flags.log_level == Some(Level::Error),
        "filter": filter,
        "shuffle": shuffle,
      }),
    ),
  )?;

  worker.js_runtime.resolve_value(test_result).await?;

  worker.js_runtime.execute_script(
    &located_script_name!(),
    "window.dispatchEvent(new Event('unload'));",
  )?;

  if let Some(coverage_collector) = maybe_coverage_collector.as_mut() {
    worker
      .with_event_loop(coverage_collector.stop_collecting().boxed_local())
      .await?;
  }

  Ok(())
}

fn extract_files_from_regex_blocks(
  location: &Location,
  source: &str,
  media_type: &MediaType,
  blocks_regex: &Regex,
  lines_regex: &Regex,
) -> Result<Vec<File>, AnyError> {
  let files = blocks_regex
    .captures_iter(source)
    .filter_map(|block| {
      let maybe_attributes: Option<Vec<_>> = block
        .get(1)
        .map(|attributes| attributes.as_str().split(' ').collect());

      let file_media_type = if let Some(attributes) = maybe_attributes {
        if attributes.contains(&"ignore") {
          return None;
        }

        match attributes.get(0) {
          Some(&"js") => MediaType::JavaScript,
          Some(&"jsx") => MediaType::Jsx,
          Some(&"ts") => MediaType::TypeScript,
          Some(&"tsx") => MediaType::Tsx,
          Some(&"") => *media_type,
          _ => MediaType::Unknown,
        }
      } else {
        *media_type
      };

      if file_media_type == MediaType::Unknown {
        return None;
      }

      let line_offset = source[0..block.get(0).unwrap().start()]
        .chars()
        .filter(|c| *c == '\n')
        .count();

      let line_count = block.get(0).unwrap().as_str().split('\n').count();

      let body = block.get(2).unwrap();
      let text = body.as_str();

      // TODO(caspervonb) generate an inline source map
      let mut file_source = String::new();
      for line in lines_regex.captures_iter(text) {
        let text = line.get(1).unwrap();
        file_source.push_str(&format!("{}\n", text.as_str()));
      }

      file_source.push_str("export {};");

      let file_specifier = deno_core::resolve_url_or_path(&format!(
        "{}${}-{}{}",
        location.specifier,
        location.line + line_offset,
        location.line + line_offset + line_count,
        file_media_type.as_ts_extension(),
      ))
      .unwrap();

      Some(File {
        local: file_specifier.to_file_path().unwrap(),
        maybe_types: None,
        media_type: file_media_type,
        source: file_source,
        specifier: file_specifier,
        maybe_headers: None,
      })
    })
    .collect();

  Ok(files)
}

fn extract_files_from_source_comments(
  specifier: &ModuleSpecifier,
  source: &str,
  media_type: &MediaType,
) -> Result<Vec<File>, AnyError> {
  let parsed_module = ast::parse(specifier.as_str(), source, media_type)?;
  let comments = parsed_module.get_comments();
  let blocks_regex = Regex::new(r"```([^\n]*)\n([\S\s]*?)```")?;
  let lines_regex = Regex::new(r"(?:\* ?)(?:\# ?)?(.*)")?;

  let files = comments
    .iter()
    .filter(|comment| {
      if comment.kind != CommentKind::Block || !comment.text.starts_with('*') {
        return false;
      }

      true
    })
    .flat_map(|comment| {
      let location = parsed_module.get_location(comment.span.lo);

      extract_files_from_regex_blocks(
        &location,
        &comment.text,
        media_type,
        &blocks_regex,
        &lines_regex,
      )
    })
    .flatten()
    .collect();

  Ok(files)
}

fn extract_files_from_fenced_blocks(
  specifier: &ModuleSpecifier,
  source: &str,
  media_type: &MediaType,
) -> Result<Vec<File>, AnyError> {
  let location = Location {
    specifier: specifier.to_string(),
    line: 1,
    col: 0,
  };

  let blocks_regex = Regex::new(r"```([^\n]*)\n([\S\s]*?)```")?;
  let lines_regex = Regex::new(r"(?:\# ?)?(.*)")?;

  extract_files_from_regex_blocks(
    &location,
    source,
    media_type,
    &blocks_regex,
    &lines_regex,
  )
}

async fn fetch_inline_files(
  program_state: Arc<ProgramState>,
  specifiers: Vec<ModuleSpecifier>,
) -> Result<Vec<File>, AnyError> {
  let mut files = Vec::new();
  for specifier in specifiers {
    let mut fetch_permissions = Permissions::allow_all();
    let file = program_state
      .file_fetcher
      .fetch(&specifier, &mut fetch_permissions)
      .await?;

    let inline_files = if file.media_type == MediaType::Unknown {
      extract_files_from_fenced_blocks(
        &file.specifier,
        &file.source,
        &file.media_type,
      )
    } else {
      extract_files_from_source_comments(
        &file.specifier,
        &file.source,
        &file.media_type,
      )
    };

    files.extend(inline_files?);
  }

  Ok(files)
}

/// Type check a collection of module and document specifiers.
async fn check_specifiers(
  program_state: Arc<ProgramState>,
  permissions: Permissions,
  specifiers: Vec<(ModuleSpecifier, TestMode)>,
  lib: TypeLib,
) -> Result<(), AnyError> {
  let inline_files = fetch_inline_files(
    program_state.clone(),
    specifiers
      .iter()
      .filter_map(|(specifier, mode)| {
        if *mode != TestMode::Executable {
          Some(specifier.clone())
        } else {
          None
        }
      })
      .collect(),
  )
  .await?;

  if !inline_files.is_empty() {
    let specifiers = inline_files
      .iter()
      .map(|file| file.specifier.clone())
      .collect();

    for file in inline_files {
      program_state.file_fetcher.insert_cached(file);
    }

    program_state
      .prepare_module_graph(
        specifiers,
        lib.clone(),
        Permissions::allow_all(),
        permissions.clone(),
        program_state.maybe_import_map.clone(),
      )
      .await?;
  }

  let module_specifiers = specifiers
    .iter()
    .filter_map(|(specifier, mode)| {
      if *mode != TestMode::Documentation {
        Some(specifier.clone())
      } else {
        None
      }
    })
    .collect();

  program_state
    .prepare_module_graph(
      module_specifiers,
      lib,
      Permissions::allow_all(),
      permissions,
      program_state.maybe_import_map.clone(),
    )
    .await?;

  Ok(())
}

/// Test a collection of specifiers with test modes concurrently.
async fn test_specifiers(
  program_state: Arc<ProgramState>,
  permissions: Permissions,
  specifiers_with_mode: Vec<(ModuleSpecifier, TestMode)>,
  fail_fast: Option<NonZeroUsize>,
  filter: Option<String>,
  shuffle: Option<u64>,
  concurrent_jobs: NonZeroUsize,
) -> Result<(), AnyError> {
  let log_level = program_state.flags.log_level;
  let specifiers_with_mode = if let Some(seed) = shuffle {
    let mut rng = SmallRng::seed_from_u64(seed);
    let mut specifiers_with_mode = specifiers_with_mode.clone();
    specifiers_with_mode.sort_by_key(|(specifier, _)| specifier.clone());
    specifiers_with_mode.shuffle(&mut rng);
    specifiers_with_mode
  } else {
    specifiers_with_mode
  };

  let (sender, receiver) = channel::<TestEvent>();

  let join_handles =
    specifiers_with_mode.iter().map(move |(specifier, mode)| {
      let program_state = program_state.clone();
      let permissions = permissions.clone();
      let specifier = specifier.clone();
      let mode = mode.clone();
      let filter = filter.clone();
      let sender = sender.clone();

      tokio::task::spawn_blocking(move || {
        let join_handle = std::thread::spawn(move || {
          let future = test_specifier(
            program_state,
            permissions,
            specifier,
            mode,
            filter,
            shuffle,
            sender,
          );

          tokio_util::run_basic(future)
        });

        join_handle.join().unwrap()
      })
    });

  let join_stream = stream::iter(join_handles)
    .buffer_unordered(concurrent_jobs.get())
    .collect::<Vec<Result<Result<(), AnyError>, tokio::task::JoinError>>>();

  let mut reporter =
    create_reporter(concurrent_jobs.get() > 1, log_level != Some(Level::Error));

  let handler = {
    tokio::task::spawn_blocking(move || {
      let earlier = Instant::now();
      let mut summary = TestSummary::new();
      let mut used_only = false;

      for event in receiver.iter() {
        match event {
          TestEvent::Plan(plan) => {
            summary.total += plan.total;
            summary.filtered_out += plan.filtered_out;

            if plan.used_only {
              used_only = true;
            }

            reporter.report_plan(&plan);
          }

          TestEvent::Wait(description) => {
            reporter.report_wait(&description);
          }

          TestEvent::Output(output) => {
            reporter.report_output(&output);
          }

          TestEvent::Result(description, result, elapsed) => {
            match &result {
              TestResult::Ok => {
                summary.passed += 1;
              }

              TestResult::Ignored => {
                summary.ignored += 1;
              }

              TestResult::Failed(error) => {
                summary.failed += 1;
                summary.failures.push((description.clone(), error.clone()));
              }
            }

            reporter.report_result(&description, &result, elapsed);
          }
        }

        if let Some(x) = fail_fast {
          if summary.failed >= x.get() {
            break;
          }
        }
      }

      let elapsed = Instant::now().duration_since(earlier);
      reporter.report_summary(&summary, &elapsed);

      if used_only {
        return Err(generic_error(
          "Test failed because the \"only\" option was used",
        ));
      }

      if summary.failed > 0 {
        return Err(generic_error("Test failed"));
      }

      Ok(())
    })
  };

  let (join_results, result) = future::join(join_stream, handler).await;

  let mut join_errors = join_results.into_iter().filter_map(|join_result| {
    join_result
      .ok()
      .map(|handle_result| handle_result.err())
      .flatten()
  });

  if let Some(e) = join_errors.next() {
    return Err(e);
  }

  match result {
    Ok(result) => {
      if let Some(err) = result.err() {
        return Err(err);
      }
    }

    Err(err) => {
      return Err(err.into());
    }
  }

  Ok(())
}

/// Collects specifiers marking them with the appropriate test mode while maintaining the natural
/// input order.
///
/// - Specifiers matching the `is_supported_test_ext` predicate are marked as
/// `TestMode::Documentation`.
/// - Specifiers matching the `is_supported_test_path` are marked as `TestMode::Executable`.
/// - Specifiers matching both predicates are marked as `TestMode::Both`
fn collect_specifiers_with_test_mode(
  include: Vec<String>,
  ignore: Vec<PathBuf>,
  include_inline: bool,
) -> Result<Vec<(ModuleSpecifier, TestMode)>, AnyError> {
  let module_specifiers =
    collect_specifiers(include.clone(), &ignore, is_supported_test_path)?;

  if include_inline {
    return collect_specifiers(include, &ignore, is_supported_test_ext).map(
      |specifiers| {
        specifiers
          .into_iter()
          .map(|specifier| {
            let mode = if module_specifiers.contains(&specifier) {
              TestMode::Both
            } else {
              TestMode::Documentation
            };

            (specifier, mode)
          })
          .collect()
      },
    );
  }

  let specifiers_with_mode = module_specifiers
    .into_iter()
    .map(|specifier| (specifier, TestMode::Executable))
    .collect();

  Ok(specifiers_with_mode)
}

/// Collects module and document specifiers with test modes via `collect_specifiers_with_test_mode`
/// which are then pre-fetched and adjusted based on the media type.
///
/// Specifiers that do not have a known media type that can be executed as a module are marked as
/// `TestMode::Documentation`.
async fn fetch_specifiers_with_test_mode(
  program_state: Arc<ProgramState>,
  include: Vec<String>,
  ignore: Vec<PathBuf>,
  include_inline: bool,
) -> Result<Vec<(ModuleSpecifier, TestMode)>, AnyError> {
  let mut specifiers_with_mode =
    collect_specifiers_with_test_mode(include, ignore, include_inline)?;
  for (specifier, mode) in &mut specifiers_with_mode {
    let file = program_state
      .file_fetcher
      .fetch(specifier, &mut Permissions::allow_all())
      .await?;

    if file.media_type == MediaType::Unknown {
      *mode = TestMode::Documentation
    }
  }

  Ok(specifiers_with_mode)
}

#[allow(clippy::too_many_arguments)]
pub async fn run_tests(
  flags: Flags,
  include: Option<Vec<String>>,
  ignore: Vec<PathBuf>,
  doc: bool,
  no_run: bool,
  fail_fast: Option<NonZeroUsize>,
  allow_none: bool,
  filter: Option<String>,
  shuffle: Option<u64>,
  concurrent_jobs: NonZeroUsize,
) -> Result<(), AnyError> {
  let program_state = ProgramState::build(flags.clone()).await?;
  let permissions = Permissions::from_options(&flags.clone().into());
  let specifiers_with_mode = fetch_specifiers_with_test_mode(
    program_state.clone(),
    include.unwrap_or_else(|| vec![".".to_string()]),
    ignore.clone(),
    doc,
  )
  .await?;

  if !allow_none && specifiers_with_mode.is_empty() {
    return Err(generic_error("No test modules found"));
  }

  let lib = if flags.unstable {
    TypeLib::UnstableDenoWindow
  } else {
    TypeLib::DenoWindow
  };

  check_specifiers(
    program_state.clone(),
    permissions.clone(),
    specifiers_with_mode.clone(),
    lib,
  )
  .await?;

  if no_run {
    return Ok(());
  }

  test_specifiers(
    program_state,
    permissions,
    specifiers_with_mode,
    fail_fast,
    filter,
    shuffle,
    concurrent_jobs,
  )
  .await?;

  Ok(())
}

#[allow(clippy::too_many_arguments)]
pub async fn run_tests_with_watch(
  flags: Flags,
  include: Option<Vec<String>>,
  ignore: Vec<PathBuf>,
  doc: bool,
  no_run: bool,
  fail_fast: Option<NonZeroUsize>,
  filter: Option<String>,
  shuffle: Option<u64>,
  concurrent_jobs: NonZeroUsize,
) -> Result<(), AnyError> {
  let program_state = ProgramState::build(flags.clone()).await?;
  let permissions = Permissions::from_options(&flags.clone().into());

  let lib = if flags.unstable {
    TypeLib::UnstableDenoWindow
  } else {
    TypeLib::DenoWindow
  };

  let handler = Arc::new(Mutex::new(FetchHandler::new(
    &program_state,
    Permissions::allow_all(),
    Permissions::allow_all(),
  )?));

  let include = include.unwrap_or_else(|| vec![".".to_string()]);
  let paths_to_watch: Vec<_> = include.iter().map(PathBuf::from).collect();

  let resolver = |changed: Option<Vec<PathBuf>>| {
    let paths_to_watch = paths_to_watch.clone();
    let paths_to_watch_clone = paths_to_watch.clone();

    let handler = handler.clone();
    let program_state = program_state.clone();
    let files_changed = changed.is_some();
    let include = include.clone();
    let ignore = ignore.clone();

    async move {
      let test_modules = if doc {
        collect_specifiers(include.clone(), &ignore, is_supported_test_ext)
      } else {
        collect_specifiers(include.clone(), &ignore, is_supported_test_path)
      }?;

      let mut paths_to_watch = paths_to_watch_clone;
      let mut modules_to_reload = if files_changed {
        Vec::new()
      } else {
        test_modules
          .iter()
          .filter_map(|url| deno_core::resolve_url(url.as_str()).ok())
          .collect()
      };

      let mut builder = GraphBuilder::new(
        handler,
        program_state.maybe_import_map.clone(),
        program_state.lockfile.clone(),
      );
      for specifier in test_modules.iter() {
        builder.add(specifier, false).await?;
      }
      builder
        .analyze_config_file(&program_state.maybe_config_file)
        .await?;
      let graph = builder.get_graph();

      for specifier in test_modules {
        fn get_dependencies<'a>(
          graph: &'a module_graph::Graph,
          module: &'a Module,
          // This needs to be accessible to skip getting dependencies if they're already there,
          // otherwise this will cause a stack overflow with circular dependencies
          output: &mut HashSet<&'a ModuleSpecifier>,
        ) -> Result<(), AnyError> {
          for dep in module.dependencies.values() {
            if let Some(specifier) = &dep.maybe_code {
              if !output.contains(specifier) {
                output.insert(specifier);

                get_dependencies(
                  graph,
                  graph.get_specifier(specifier)?,
                  output,
                )?;
              }
            }
            if let Some(specifier) = &dep.maybe_type {
              if !output.contains(specifier) {
                output.insert(specifier);

                get_dependencies(
                  graph,
                  graph.get_specifier(specifier)?,
                  output,
                )?;
              }
            }
          }

          Ok(())
        }

        // This test module and all it's dependencies
        let mut modules = HashSet::new();
        modules.insert(&specifier);
        get_dependencies(
          &graph,
          graph.get_specifier(&specifier)?,
          &mut modules,
        )?;

        paths_to_watch.extend(
          modules
            .iter()
            .filter_map(|specifier| specifier.to_file_path().ok()),
        );

        if let Some(changed) = &changed {
          for path in changed.iter().filter_map(|path| {
            deno_core::resolve_url_or_path(&path.to_string_lossy()).ok()
          }) {
            if modules.contains(&&path) {
              modules_to_reload.push(specifier);
              break;
            }
          }
        }
      }

      Ok((paths_to_watch, modules_to_reload))
    }
    .map(move |result| {
      if files_changed
        && matches!(result, Ok((_, ref modules)) if modules.is_empty())
      {
        ResolutionResult::Ignore
      } else {
        match result {
          Ok((paths_to_watch, modules_to_reload)) => {
            ResolutionResult::Restart {
              paths_to_watch,
              result: Ok(modules_to_reload),
            }
          }
          Err(e) => ResolutionResult::Restart {
            paths_to_watch,
            result: Err(e),
          },
        }
      }
    })
  };

  let operation = |modules_to_reload: Vec<ModuleSpecifier>| {
    let filter = filter.clone();
    let include = include.clone();
    let ignore = ignore.clone();
    let lib = lib.clone();
    let permissions = permissions.clone();
    let program_state = program_state.clone();

    async move {
      let specifiers_with_mode = fetch_specifiers_with_test_mode(
        program_state.clone(),
        include.clone(),
        ignore.clone(),
        doc,
      )
      .await?
      .iter()
      .filter(|(specifier, _)| modules_to_reload.contains(specifier))
      .cloned()
      .collect::<Vec<(ModuleSpecifier, TestMode)>>();

      check_specifiers(
        program_state.clone(),
        permissions.clone(),
        specifiers_with_mode.clone(),
        lib,
      )
      .await?;

      if no_run {
        return Ok(());
      }

      test_specifiers(
        program_state.clone(),
        permissions.clone(),
        specifiers_with_mode,
        fail_fast,
        filter.clone(),
        shuffle,
        concurrent_jobs,
      )
      .await?;

      Ok(())
    }
  };

  file_watcher::watch_func(resolver, operation, "Test").await?;

  Ok(())
}<|MERGE_RESOLUTION|>--- conflicted
+++ resolved
@@ -265,24 +265,6 @@
     test_source.push_str(&format!("import \"{}\";\n", specifier));
   }
 
-<<<<<<< HEAD
-=======
-  test_source
-    .push_str("await new Promise(resolve => setTimeout(resolve, 0));\n");
-
-  test_source.push_str("window.dispatchEvent(new Event('load'));\n");
-
-  test_source.push_str(&format!(
-    "await Deno[Deno.internal].runTests({});\n",
-    json!({
-      "filter": filter,
-      "shuffle": shuffle,
-    }),
-  ));
-
-  test_source.push_str("window.dispatchEvent(new Event('unload'));\n");
-
->>>>>>> ce79cb57
   let test_file = File {
     local: test_specifier.to_file_path().unwrap(),
     maybe_types: None,
@@ -337,7 +319,6 @@
     &format!(
       r#"Deno[Deno.internal].runTests({})"#,
       json!({
-        "disableLog": program_state.flags.log_level == Some(Level::Error),
         "filter": filter,
         "shuffle": shuffle,
       }),
