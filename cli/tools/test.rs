// Copyright 2018-2022 the Deno authors. All rights reserved. MIT license.

use crate::cache;
use crate::cache::CacherLoader;
use crate::colors;
use crate::compat;
use crate::create_main_worker;
use crate::display;
use crate::emit;
use crate::file_fetcher::File;
use crate::file_watcher;
use crate::file_watcher::ResolutionResult;
use crate::flags::Flags;
use crate::flags::TestFlags;
use crate::flags::TypeCheckMode;
use crate::fmt_errors::PrettyJsError;
use crate::fs_util::collect_specifiers;
use crate::fs_util::is_supported_test_ext;
use crate::fs_util::is_supported_test_path;
use crate::graph_util::contains_specifier;
use crate::graph_util::graph_valid;
use crate::located_script_name;
use crate::lockfile;
use crate::ops;
use crate::ops::testing::create_stdout_stderr_pipes;
use crate::proc_state::ProcState;
use crate::resolver::ImportMapResolver;
use crate::resolver::JsxResolver;
use crate::tools::coverage::CoverageCollector;

use deno_ast::swc::common::comments::CommentKind;
use deno_ast::MediaType;
use deno_core::error::generic_error;
use deno_core::error::AnyError;
use deno_core::error::JsError;
use deno_core::futures::future;
use deno_core::futures::stream;
use deno_core::futures::FutureExt;
use deno_core::futures::StreamExt;
use deno_core::serde_json::json;
use deno_core::url::Url;
use deno_core::ModuleSpecifier;
use deno_graph::ModuleKind;
use deno_runtime::permissions::Permissions;
use deno_runtime::tokio_util::run_basic;
use log::Level;
use rand::rngs::SmallRng;
use rand::seq::SliceRandom;
use rand::SeedableRng;
use regex::Regex;
use serde::Deserialize;
use std::collections::BTreeMap;
use std::collections::HashMap;
use std::collections::HashSet;
use std::io::Write;
use std::num::NonZeroUsize;
use std::path::PathBuf;
use std::sync::Arc;
use std::time::Duration;
use std::time::Instant;
use tokio::sync::mpsc::unbounded_channel;
use tokio::sync::mpsc::UnboundedSender;

/// The test mode is used to determine how a specifier is to be tested.
#[derive(Debug, Clone, PartialEq)]
pub enum TestMode {
  /// Test as documentation, type-checking fenced code blocks.
  Documentation,
  /// Test as an executable module, loading the module into the isolate and running each test it
  /// defines.
  Executable,
  /// Test as both documentation and an executable module.
  Both,
}

#[derive(Debug, Clone, PartialEq, Deserialize, Eq, Hash)]
#[serde(rename_all = "camelCase")]
pub struct TestDescription {
  pub origin: String,
  pub name: String,
}

#[derive(Debug, Clone, PartialEq, Deserialize)]
#[serde(rename_all = "camelCase")]
pub enum TestOutput {
<<<<<<< HEAD
  // TODO(caspervonb): add stdout and stderr redirection.
  PrintStdout(String),
  PrintStderr(String),
=======
  PrintStdout(String),
  PrintStderr(String),
  Stdout(Vec<u8>),
  Stderr(Vec<u8>),
>>>>>>> 5f2d9a4a
}

#[derive(Debug, Clone, PartialEq, Deserialize)]
#[serde(rename_all = "camelCase")]
pub enum TestResult {
  Ok,
  Ignored,
  Failed(Box<JsError>),
}

#[derive(Debug, Clone, PartialEq, Deserialize)]
#[serde(rename_all = "camelCase")]
pub struct TestStepDescription {
  pub test: TestDescription,
  pub level: usize,
  pub name: String,
}

#[derive(Debug, Clone, PartialEq, Deserialize)]
#[serde(rename_all = "camelCase")]
pub enum TestStepResult {
  Ok,
  Ignored,
  Failed(Option<Box<JsError>>),
  Pending(Option<Box<JsError>>),
}

impl TestStepResult {
  fn error(&self) -> Option<&JsError> {
    match self {
      TestStepResult::Failed(Some(error)) => Some(error),
      TestStepResult::Pending(Some(error)) => Some(error),
      _ => None,
    }
  }
}

#[derive(Debug, Clone, PartialEq, Deserialize)]
#[serde(rename_all = "camelCase")]
pub struct TestPlan {
  pub origin: String,
  pub total: usize,
  pub filtered_out: usize,
  pub used_only: bool,
}

#[derive(Debug, Clone, Deserialize)]
#[serde(rename_all = "camelCase")]
pub enum TestEvent {
  Plan(TestPlan),
  Wait(TestDescription),
  Output(TestOutput),
  Result(TestDescription, TestResult, u64),
  StepWait(TestStepDescription),
  StepResult(TestStepDescription, TestStepResult, u64),
}

#[derive(Debug, Clone, Deserialize)]
pub struct TestSummary {
  pub total: usize,
  pub passed: usize,
  pub failed: usize,
  pub ignored: usize,
  pub passed_steps: usize,
  pub failed_steps: usize,
  pub pending_steps: usize,
  pub ignored_steps: usize,
  pub filtered_out: usize,
  pub measured: usize,
  pub failures: Vec<(TestDescription, Box<JsError>)>,
}

#[derive(Debug, Clone, Deserialize)]
struct TestSpecifierOptions {
  compat_mode: bool,
  concurrent_jobs: NonZeroUsize,
  fail_fast: Option<NonZeroUsize>,
  filter: Option<String>,
  shuffle: Option<u64>,
  trace_ops: bool,
}

impl TestSummary {
  pub fn new() -> TestSummary {
    TestSummary {
      total: 0,
      passed: 0,
      failed: 0,
      ignored: 0,
      passed_steps: 0,
      failed_steps: 0,
      pending_steps: 0,
      ignored_steps: 0,
      filtered_out: 0,
      measured: 0,
      failures: Vec::new(),
    }
  }

  fn has_failed(&self) -> bool {
    self.failed > 0 || !self.failures.is_empty()
  }

  fn has_pending(&self) -> bool {
    self.total - self.passed - self.failed - self.ignored > 0
  }
}

pub trait TestReporter {
  fn report_plan(&mut self, plan: &TestPlan);
  fn report_wait(&mut self, description: &TestDescription);
  fn report_output(&mut self, output: &TestOutput);
  fn report_result(
    &mut self,
    description: &TestDescription,
    result: &TestResult,
    elapsed: u64,
  );
  fn report_step_wait(&mut self, description: &TestStepDescription);
  fn report_step_result(
    &mut self,
    description: &TestStepDescription,
    result: &TestStepResult,
    elapsed: u64,
  );
  fn report_summary(&mut self, summary: &TestSummary, elapsed: &Duration);
}

enum DeferredStepOutput {
  StepWait(TestStepDescription),
  StepResult(TestStepDescription, TestStepResult, u64),
}

struct PrettyTestReporter {
  concurrent: bool,
  echo_output: bool,
  deferred_step_output: HashMap<TestDescription, Vec<DeferredStepOutput>>,
  in_test_count: usize,
  last_wait_output_level: usize,
  cwd: Url,
  did_have_user_output: bool,
}

impl PrettyTestReporter {
  fn new(concurrent: bool, echo_output: bool) -> PrettyTestReporter {
    PrettyTestReporter {
      concurrent,
      echo_output,
      in_test_count: 0,
      deferred_step_output: HashMap::new(),
      last_wait_output_level: 0,
      cwd: Url::from_directory_path(std::env::current_dir().unwrap()).unwrap(),
      did_have_user_output: false,
    }
  }

  fn force_report_wait(&mut self, description: &TestDescription) {
    print!("{} ...", description.name);
    // flush for faster feedback when line buffered
    std::io::stdout().flush().unwrap();
    self.last_wait_output_level = 0;
  }

  fn to_relative_path_or_remote_url(&self, path_or_url: &str) -> String {
    let url = Url::parse(path_or_url).unwrap();
    if url.scheme() == "file" {
      self.cwd.make_relative(&url).unwrap()
    } else {
      path_or_url.to_string()
    }
  }

  fn force_report_step_wait(&mut self, description: &TestStepDescription) {
    let wrote_user_output = self.write_output_end();
    if !wrote_user_output && self.last_wait_output_level < description.level {
      println!();
    }
    print!("{}{} ...", "  ".repeat(description.level), description.name);
    // flush for faster feedback when line buffered
    std::io::stdout().flush().unwrap();
    self.last_wait_output_level = description.level;
  }

  fn force_report_step_result(
    &mut self,
    description: &TestStepDescription,
    result: &TestStepResult,
    elapsed: u64,
  ) {
    let status = match result {
      TestStepResult::Ok => colors::green("ok").to_string(),
      TestStepResult::Ignored => colors::yellow("ignored").to_string(),
      TestStepResult::Pending(_) => colors::gray("pending").to_string(),
      TestStepResult::Failed(_) => colors::red("FAILED").to_string(),
    };

    let wrote_user_output = self.write_output_end();
    if !wrote_user_output && self.last_wait_output_level == description.level {
      print!(" ");
    } else {
      print!("{}", "  ".repeat(description.level));
    }

    println!(
      "{} {}",
      status,
      colors::gray(format!("({})", display::human_elapsed(elapsed.into())))
    );

    if let Some(js_error) = result.error() {
<<<<<<< HEAD
      // TODO(bartlomieju): use structured data here
      let err_string = js_error
=======
      let err_string = PrettyJsError::create(js_error.clone())
>>>>>>> 5f2d9a4a
        .to_string()
        .trim_start_matches("Uncaught ")
        .to_string();
      for line in err_string.lines() {
        println!("{}{}", "  ".repeat(description.level + 1), line);
      }
    }
  }

  fn write_output_end(&mut self) -> bool {
    if self.did_have_user_output {
      println!("{}", colors::gray("----- output end -----"));
      self.did_have_user_output = false;
      true
    } else {
      false
    }
  }
}

impl TestReporter for PrettyTestReporter {
  fn report_plan(&mut self, plan: &TestPlan) {
    let inflection = if plan.total == 1 { "test" } else { "tests" };
    println!(
      "{}",
      colors::gray(format!(
        "running {} {} from {}",
        plan.total,
        inflection,
        self.to_relative_path_or_remote_url(&plan.origin)
      ))
    );
  }

  fn report_wait(&mut self, description: &TestDescription) {
    if !self.concurrent {
      self.force_report_wait(description);
    }
    self.in_test_count += 1;
  }

  fn report_output(&mut self, output: &TestOutput) {
    if !self.echo_output {
      return;
    }

<<<<<<< HEAD
    if !self.did_have_user_output {
=======
    if !self.did_have_user_output && self.in_test_count > 0 {
>>>>>>> 5f2d9a4a
      self.did_have_user_output = true;
      println!();
      println!("{}", colors::gray("------- output -------"));
    }
    match output {
<<<<<<< HEAD
      TestOutput::PrintStdout(line) | TestOutput::PrintStderr(line) => {
        print!("{}", line)
=======
      TestOutput::PrintStdout(line) => {
        print!("{}", line)
      }
      TestOutput::PrintStderr(line) => {
        eprint!("{}", line)
      }
      TestOutput::Stdout(bytes) => {
        std::io::stdout().write_all(bytes).unwrap();
      }
      TestOutput::Stderr(bytes) => {
        std::io::stderr().write_all(bytes).unwrap();
>>>>>>> 5f2d9a4a
      }
    }
  }

  fn report_result(
    &mut self,
    description: &TestDescription,
    result: &TestResult,
    elapsed: u64,
  ) {
    self.in_test_count -= 1;

    if self.concurrent {
      self.force_report_wait(description);

      if let Some(step_outputs) = self.deferred_step_output.remove(description)
      {
        for step_output in step_outputs {
          match step_output {
            DeferredStepOutput::StepWait(description) => {
              self.force_report_step_wait(&description)
            }
            DeferredStepOutput::StepResult(
              step_description,
              step_result,
              elapsed,
            ) => self.force_report_step_result(
              &step_description,
              &step_result,
              elapsed,
            ),
          }
        }
      }
    }

<<<<<<< HEAD
    if self.did_have_user_output {
      println!("{}", colors::gray("----- output end -----"));
      self.did_have_user_output = false;
    } else if self.last_wait_output_level == 0 {
=======
    let wrote_user_output = self.write_output_end();
    if !wrote_user_output && self.last_wait_output_level == 0 {
>>>>>>> 5f2d9a4a
      print!(" ");
    }

    let status = match result {
      TestResult::Ok => colors::green("ok").to_string(),
      TestResult::Ignored => colors::yellow("ignored").to_string(),
      TestResult::Failed(_) => colors::red("FAILED").to_string(),
    };

    println!(
      "{} {}",
      status,
      colors::gray(format!("({})", display::human_elapsed(elapsed.into())))
    );
  }

  fn report_step_wait(&mut self, description: &TestStepDescription) {
    if self.concurrent {
      self
        .deferred_step_output
        .entry(description.test.to_owned())
        .or_insert_with(Vec::new)
        .push(DeferredStepOutput::StepWait(description.clone()));
    } else {
      self.force_report_step_wait(description);
    }
  }

  fn report_step_result(
    &mut self,
    description: &TestStepDescription,
    result: &TestStepResult,
    elapsed: u64,
  ) {
    if self.concurrent {
      self
        .deferred_step_output
        .entry(description.test.to_owned())
        .or_insert_with(Vec::new)
        .push(DeferredStepOutput::StepResult(
          description.clone(),
          result.clone(),
          elapsed,
        ));
    } else {
      self.force_report_step_result(description, result, elapsed);
    }
  }

  fn report_summary(&mut self, summary: &TestSummary, elapsed: &Duration) {
    fn format_error(error: &str) -> String {
      let lines: Vec<&str> = error.split('\n').collect();
      let mut output = vec![colors::red(lines[0]).to_string()];
      for line in &lines[1..] {
        if line.contains("(deno:") {
          continue;
        }
        output.push(colors::gray(line).to_string());
      }
      output.join("\n")
    }

    if !summary.failures.is_empty() {
<<<<<<< HEAD
      println!("\n{}\n", colors::black_on_red("ERRORS"));
      for (description, error) in &summary.failures {
=======
      println!("\nfailures:\n");
      for (description, js_error) in &summary.failures {
>>>>>>> 5f2d9a4a
        println!(
          "{} {} {}",
          colors::gray(
            self.to_relative_path_or_remote_url(&description.origin)
          ),
          colors::gray(">"),
          description.name
        );
<<<<<<< HEAD
        // TODO(bartlomieju): use structured data here
        let err_string = error
          .to_string()
          .trim_start_matches("Uncaught ")
          .to_string();
        println!("{}", format_error(&err_string));
=======
        let err_string = PrettyJsError::create(*js_error.clone())
          .to_string()
          .trim_start_matches("Uncaught ")
          .to_string();
        println!("{}", err_string);
>>>>>>> 5f2d9a4a
        println!();
      }

      let mut grouped_by_origin: BTreeMap<String, Vec<String>> =
        BTreeMap::default();
      for (description, _) in &summary.failures {
        let test_names = grouped_by_origin
          .entry(description.origin.clone())
          .or_default();
        test_names.push(description.name.clone());
      }

      println!("{}\n", colors::black_on_red("FAILURES"));
      for (origin, test_names) in &grouped_by_origin {
        println!(
          "\t{} {}",
          colors::gray(self.to_relative_path_or_remote_url(origin)),
          colors::gray(">"),
        );
        for test_name in test_names {
          println!("\t\t{}", test_name);
        }
      }
    }

    let status = if summary.has_failed() || summary.has_pending() {
      colors::red("FAILED").to_string()
    } else {
      colors::green("ok").to_string()
    };

    let get_steps_text = |count: usize| -> String {
      if count == 0 {
        String::new()
      } else if count == 1 {
        " (1 step)".to_string()
      } else {
        format!(" ({} steps)", count)
      }
    };

    println!();
    println!("{} {}", colors::gray("test result:"), status);
    println!(
      "     {} {}{}",
      colors::gray("passed:"),
      if summary.passed == 0 {
        colors::gray("0").to_string()
      } else {
        colors::green(format!("{}", summary.passed)).to_string()
      },
      get_steps_text(summary.passed_steps)
    );
    if summary.failed > 0 {
      println!(
        "     {} {}{}",
        colors::gray("failed:"),
        colors::red(format!("{}", summary.failed)),
        get_steps_text(summary.failed_steps)
      );
    }
    if summary.ignored > 0 {
      println!(
        "    {} {}{}",
        colors::gray("ignored:"),
        colors::yellow(format!("{}", summary.ignored)),
        get_steps_text(summary.ignored_steps)
      );
    }
    if summary.filtered_out > 0 {
      println!(
        "   {} {}",
        colors::gray("filtered:"),
        colors::gray(format!("{}", summary.filtered_out))
      );
    }
    println!(
      "       {} {}",
      colors::gray("time:"),
      colors::gray(display::human_elapsed(elapsed.as_millis()))
    );
    println!();
  }
}

fn create_reporter(
  concurrent: bool,
  echo_output: bool,
) -> Box<dyn TestReporter + Send> {
  Box::new(PrettyTestReporter::new(concurrent, echo_output))
}

/// Test a single specifier as documentation containing test programs, an executable test module or
/// both.
async fn test_specifier(
  ps: ProcState,
  permissions: Permissions,
  specifier: ModuleSpecifier,
  mode: TestMode,
  channel: UnboundedSender<TestEvent>,
  options: TestSpecifierOptions,
) -> Result<(), AnyError> {
  let (stdout_writer, stderr_writer) =
    create_stdout_stderr_pipes(channel.clone());
  let mut worker = create_main_worker(
    &ps,
    specifier.clone(),
    permissions,
    vec![ops::testing::init(
      channel.clone(),
      stdout_writer,
      stderr_writer,
    )],
  );

  let mut maybe_coverage_collector = if let Some(ref coverage_dir) =
    ps.coverage_dir
  {
    let session = worker.create_inspector_session().await;
    let coverage_dir = PathBuf::from(coverage_dir);
    let mut coverage_collector = CoverageCollector::new(coverage_dir, session);
    worker
      .with_event_loop(coverage_collector.start_collecting().boxed_local())
      .await?;

    Some(coverage_collector)
  } else {
    None
  };

  // Enable op call tracing in core to enable better debugging of op sanitizer
  // failures.
  if options.trace_ops {
    worker
      .execute_script(
        &located_script_name!(),
        "Deno.core.enableOpCallTracing();",
      )
      .unwrap();
  }

  // We only execute the specifier as a module if it is tagged with TestMode::Module or
  // TestMode::Both.
  if mode != TestMode::Documentation {
    if options.compat_mode {
      worker.execute_side_module(&compat::GLOBAL_URL).await?;
      worker.execute_side_module(&compat::MODULE_URL).await?;

      let use_esm_loader = compat::check_if_should_use_esm_loader(&specifier)?;

      if use_esm_loader {
        worker.execute_side_module(&specifier).await?;
      } else {
        compat::load_cjs_module(
          &mut worker.js_runtime,
          &specifier.to_file_path().unwrap().display().to_string(),
          false,
        )?;
        worker.run_event_loop(false).await?;
      }
    } else {
      // We execute the module module as a side module so that import.meta.main is not set.
      worker.execute_side_module(&specifier).await?;
    }
  }

  worker.dispatch_load_event(&located_script_name!())?;

  let test_result = worker.js_runtime.execute_script(
    &located_script_name!(),
    &format!(
      r#"Deno[Deno.internal].runTests({})"#,
      json!({
        "filter": options.filter,
        "shuffle": options.shuffle,
      }),
    ),
  )?;

  worker.js_runtime.resolve_value(test_result).await?;

  worker.dispatch_unload_event(&located_script_name!())?;

  if let Some(coverage_collector) = maybe_coverage_collector.as_mut() {
    worker
      .with_event_loop(coverage_collector.stop_collecting().boxed_local())
      .await?;
  }

  Ok(())
}

fn extract_files_from_regex_blocks(
  specifier: &ModuleSpecifier,
  source: &str,
  media_type: MediaType,
  file_line_index: usize,
  blocks_regex: &Regex,
  lines_regex: &Regex,
) -> Result<Vec<File>, AnyError> {
  let files = blocks_regex
    .captures_iter(source)
    .filter_map(|block| {
      if block.get(1) == None {
        return None;
      }

      let maybe_attributes: Option<Vec<_>> = block
        .get(1)
        .map(|attributes| attributes.as_str().split(' ').collect());

      let file_media_type = if let Some(attributes) = maybe_attributes {
        if attributes.contains(&"ignore") {
          return None;
        }

        match attributes.get(0) {
          Some(&"js") => MediaType::JavaScript,
          Some(&"javascript") => MediaType::JavaScript,
          Some(&"mjs") => MediaType::Mjs,
          Some(&"cjs") => MediaType::Cjs,
          Some(&"jsx") => MediaType::Jsx,
          Some(&"ts") => MediaType::TypeScript,
          Some(&"typescript") => MediaType::TypeScript,
          Some(&"mts") => MediaType::Mts,
          Some(&"cts") => MediaType::Cts,
          Some(&"tsx") => MediaType::Tsx,
          Some(&"") => media_type,
          _ => MediaType::Unknown,
        }
      } else {
        media_type
      };

      if file_media_type == MediaType::Unknown {
        return None;
      }

      let line_offset = source[0..block.get(0).unwrap().start()]
        .chars()
        .filter(|c| *c == '\n')
        .count();

      let line_count = block.get(0).unwrap().as_str().split('\n').count();

      let body = block.get(2).unwrap();
      let text = body.as_str();

      // TODO(caspervonb) generate an inline source map
      let mut file_source = String::new();
      for line in lines_regex.captures_iter(text) {
        let text = line.get(1).unwrap();
        file_source.push_str(&format!("{}\n", text.as_str()));
      }

      file_source.push_str("export {};");

      let file_specifier = deno_core::resolve_url_or_path(&format!(
        "{}${}-{}{}",
        specifier,
        file_line_index + line_offset + 1,
        file_line_index + line_offset + line_count + 1,
        file_media_type.as_ts_extension(),
      ))
      .unwrap();

      Some(File {
        local: file_specifier.to_file_path().unwrap(),
        maybe_types: None,
        media_type: file_media_type,
        source: Arc::new(file_source),
        specifier: file_specifier,
        maybe_headers: None,
      })
    })
    .collect();

  Ok(files)
}

fn extract_files_from_source_comments(
  specifier: &ModuleSpecifier,
  source: Arc<String>,
  media_type: MediaType,
) -> Result<Vec<File>, AnyError> {
  let parsed_source = deno_ast::parse_module(deno_ast::ParseParams {
    specifier: specifier.as_str().to_string(),
    source: deno_ast::SourceTextInfo::new(source),
    media_type,
    capture_tokens: false,
    maybe_syntax: None,
    scope_analysis: false,
  })?;
  let comments = parsed_source.comments().get_vec();
  let blocks_regex = Regex::new(r"```([^\r\n]*)\r?\n([\S\s]*?)```")?;
  let lines_regex = Regex::new(r"(?:\* ?)(?:\# ?)?(.*)")?;

  let files = comments
    .iter()
    .filter(|comment| {
      if comment.kind != CommentKind::Block || !comment.text.starts_with('*') {
        return false;
      }

      true
    })
    .flat_map(|comment| {
      extract_files_from_regex_blocks(
        specifier,
        &comment.text,
        media_type,
        parsed_source.source().line_index(comment.span.lo),
        &blocks_regex,
        &lines_regex,
      )
    })
    .flatten()
    .collect();

  Ok(files)
}

fn extract_files_from_fenced_blocks(
  specifier: &ModuleSpecifier,
  source: &str,
  media_type: MediaType,
) -> Result<Vec<File>, AnyError> {
  // The pattern matches code blocks as well as anything in HTML comment syntax,
  // but it stores the latter without any capturing groups. This way, a simple
  // check can be done to see if a block is inside a comment (and skip typechecking)
  // or not by checking for the presence of capturing groups in the matches.
  let blocks_regex =
    Regex::new(r"(?s)<!--.*?-->|```([^\r\n]*)\r?\n([\S\s]*?)```")?;
  let lines_regex = Regex::new(r"(?:\# ?)?(.*)")?;

  extract_files_from_regex_blocks(
    specifier,
    source,
    media_type,
    /* file line index */ 0,
    &blocks_regex,
    &lines_regex,
  )
}

async fn fetch_inline_files(
  ps: ProcState,
  specifiers: Vec<ModuleSpecifier>,
) -> Result<Vec<File>, AnyError> {
  let mut files = Vec::new();
  for specifier in specifiers {
    let mut fetch_permissions = Permissions::allow_all();
    let file = ps
      .file_fetcher
      .fetch(&specifier, &mut fetch_permissions)
      .await?;

    let inline_files = if file.media_type == MediaType::Unknown {
      extract_files_from_fenced_blocks(
        &file.specifier,
        &file.source,
        file.media_type,
      )
    } else {
      extract_files_from_source_comments(
        &file.specifier,
        file.source.clone(),
        file.media_type,
      )
    };

    files.extend(inline_files?);
  }

  Ok(files)
}

/// Type check a collection of module and document specifiers.
pub async fn check_specifiers(
  ps: &ProcState,
  permissions: Permissions,
  specifiers: Vec<(ModuleSpecifier, TestMode)>,
  lib: emit::TypeLib,
) -> Result<(), AnyError> {
  let inline_files = fetch_inline_files(
    ps.clone(),
    specifiers
      .iter()
      .filter_map(|(specifier, mode)| {
        if *mode != TestMode::Executable {
          Some(specifier.clone())
        } else {
          None
        }
      })
      .collect(),
  )
  .await?;

  if !inline_files.is_empty() {
    let specifiers = inline_files
      .iter()
      .map(|file| file.specifier.clone())
      .collect();

    for file in inline_files {
      ps.file_fetcher.insert_cached(file);
    }

    ps.prepare_module_load(
      specifiers,
      false,
      lib.clone(),
      Permissions::allow_all(),
      permissions.clone(),
      false,
    )
    .await?;
  }

  let module_specifiers = specifiers
    .iter()
    .filter_map(|(specifier, mode)| {
      if *mode != TestMode::Documentation {
        Some(specifier.clone())
      } else {
        None
      }
    })
    .collect();

  ps.prepare_module_load(
    module_specifiers,
    false,
    lib,
    Permissions::allow_all(),
    permissions,
    true,
  )
  .await?;

  Ok(())
}

/// Test a collection of specifiers with test modes concurrently.
async fn test_specifiers(
  ps: ProcState,
  permissions: Permissions,
  specifiers_with_mode: Vec<(ModuleSpecifier, TestMode)>,
  options: TestSpecifierOptions,
) -> Result<(), AnyError> {
  let log_level = ps.flags.log_level;
  let specifiers_with_mode = if let Some(seed) = options.shuffle {
    let mut rng = SmallRng::seed_from_u64(seed);
    let mut specifiers_with_mode = specifiers_with_mode.clone();
    specifiers_with_mode.sort_by_key(|(specifier, _)| specifier.clone());
    specifiers_with_mode.shuffle(&mut rng);
    specifiers_with_mode
  } else {
    specifiers_with_mode
  };

  let (sender, mut receiver) = unbounded_channel::<TestEvent>();
  let concurrent_jobs = options.concurrent_jobs;
  let fail_fast = options.fail_fast;

  let join_handles =
    specifiers_with_mode.iter().map(move |(specifier, mode)| {
      let ps = ps.clone();
      let permissions = permissions.clone();
      let specifier = specifier.clone();
      let mode = mode.clone();
      let sender = sender.clone();
      let options = options.clone();

      tokio::task::spawn_blocking(move || {
        let future =
          test_specifier(ps, permissions, specifier, mode, sender, options);

        run_basic(future)
      })
    });

  let join_stream = stream::iter(join_handles)
    .buffer_unordered(concurrent_jobs.get())
    .collect::<Vec<Result<Result<(), AnyError>, tokio::task::JoinError>>>();

  let mut reporter =
    create_reporter(concurrent_jobs.get() > 1, log_level != Some(Level::Error));

  let handler = {
    tokio::task::spawn(async move {
      let earlier = Instant::now();
      let mut summary = TestSummary::new();
      let mut used_only = false;

      while let Some(event) = receiver.recv().await {
        match event {
          TestEvent::Plan(plan) => {
            summary.total += plan.total;
            summary.filtered_out += plan.filtered_out;

            if plan.used_only {
              used_only = true;
            }

            reporter.report_plan(&plan);
          }

          TestEvent::Wait(description) => {
            reporter.report_wait(&description);
          }

          TestEvent::Output(output) => {
            reporter.report_output(&output);
          }

          TestEvent::Result(description, result, elapsed) => {
            match &result {
              TestResult::Ok => {
                summary.passed += 1;
              }
              TestResult::Ignored => {
                summary.ignored += 1;
              }
              TestResult::Failed(error) => {
                summary.failed += 1;
                summary.failures.push((description.clone(), error.clone()));
              }
            }

            reporter.report_result(&description, &result, elapsed);
          }

          TestEvent::StepWait(description) => {
            reporter.report_step_wait(&description);
          }

          TestEvent::StepResult(description, result, duration) => {
            match &result {
              TestStepResult::Ok => {
                summary.passed_steps += 1;
              }
              TestStepResult::Ignored => {
                summary.ignored_steps += 1;
              }
              TestStepResult::Failed(_) => {
                summary.failed_steps += 1;
              }
              TestStepResult::Pending(_) => {
                summary.pending_steps += 1;
              }
            }

            reporter.report_step_result(&description, &result, duration);
          }
        }

        if let Some(x) = fail_fast {
          if summary.failed >= x.get() {
            break;
          }
        }
      }

      let elapsed = Instant::now().duration_since(earlier);
      reporter.report_summary(&summary, &elapsed);

      if used_only {
        return Err(generic_error(
          "Test failed because the \"only\" option was used",
        ));
      }

      if summary.failed > 0 {
        return Err(generic_error("Test failed"));
      }

      Ok(())
    })
  };

  let (join_results, result) = future::join(join_stream, handler).await;

  // propagate any errors
  for join_result in join_results {
    join_result??;
  }

  result??;

  Ok(())
}

/// Collects specifiers marking them with the appropriate test mode while maintaining the natural
/// input order.
///
/// - Specifiers matching the `is_supported_test_ext` predicate are marked as
/// `TestMode::Documentation`.
/// - Specifiers matching the `is_supported_test_path` are marked as `TestMode::Executable`.
/// - Specifiers matching both predicates are marked as `TestMode::Both`
fn collect_specifiers_with_test_mode(
  include: Vec<String>,
  ignore: Vec<PathBuf>,
  include_inline: bool,
) -> Result<Vec<(ModuleSpecifier, TestMode)>, AnyError> {
  let module_specifiers =
    collect_specifiers(include.clone(), &ignore, is_supported_test_path)?;

  if include_inline {
    return collect_specifiers(include, &ignore, is_supported_test_ext).map(
      |specifiers| {
        specifiers
          .into_iter()
          .map(|specifier| {
            let mode = if module_specifiers.contains(&specifier) {
              TestMode::Both
            } else {
              TestMode::Documentation
            };

            (specifier, mode)
          })
          .collect()
      },
    );
  }

  let specifiers_with_mode = module_specifiers
    .into_iter()
    .map(|specifier| (specifier, TestMode::Executable))
    .collect();

  Ok(specifiers_with_mode)
}

/// Collects module and document specifiers with test modes via
/// `collect_specifiers_with_test_mode` which are then pre-fetched and adjusted
/// based on the media type.
///
/// Specifiers that do not have a known media type that can be executed as a
/// module are marked as `TestMode::Documentation`. Type definition files
/// cannot be run, and therefore need to be marked as `TestMode::Documentation`
/// as well.
async fn fetch_specifiers_with_test_mode(
  ps: &ProcState,
  include: Vec<String>,
  ignore: Vec<PathBuf>,
  include_inline: bool,
) -> Result<Vec<(ModuleSpecifier, TestMode)>, AnyError> {
  let mut specifiers_with_mode =
    collect_specifiers_with_test_mode(include, ignore, include_inline)?;
  for (specifier, mode) in &mut specifiers_with_mode {
    let file = ps
      .file_fetcher
      .fetch(specifier, &mut Permissions::allow_all())
      .await?;

    if file.media_type == MediaType::Unknown
      || file.media_type == MediaType::Dts
    {
      *mode = TestMode::Documentation
    }
  }

  Ok(specifiers_with_mode)
}

pub async fn run_tests(
  flags: Flags,
  test_flags: TestFlags,
) -> Result<(), AnyError> {
  let ps = ProcState::build(Arc::new(flags)).await?;
  let permissions = Permissions::from_options(&ps.flags.permissions_options());
  let specifiers_with_mode = fetch_specifiers_with_test_mode(
    &ps,
    test_flags.include.unwrap_or_else(|| vec![".".to_string()]),
    test_flags.ignore.clone(),
    test_flags.doc,
  )
  .await?;

  if !test_flags.allow_none && specifiers_with_mode.is_empty() {
    return Err(generic_error("No test modules found"));
  }

  let lib = if ps.flags.unstable {
    emit::TypeLib::UnstableDenoWindow
  } else {
    emit::TypeLib::DenoWindow
  };

  check_specifiers(&ps, permissions.clone(), specifiers_with_mode.clone(), lib)
    .await?;

  if test_flags.no_run {
    return Ok(());
  }

  let compat = ps.flags.compat;
  test_specifiers(
    ps,
    permissions,
    specifiers_with_mode,
    TestSpecifierOptions {
      compat_mode: compat,
      concurrent_jobs: test_flags.concurrent_jobs,
      fail_fast: test_flags.fail_fast,
      filter: test_flags.filter,
      shuffle: test_flags.shuffle,
      trace_ops: test_flags.trace_ops,
    },
  )
  .await?;

  Ok(())
}

pub async fn run_tests_with_watch(
  flags: Flags,
  test_flags: TestFlags,
) -> Result<(), AnyError> {
  let flags = Arc::new(flags);
  let ps = ProcState::build(flags.clone()).await?;
  let permissions = Permissions::from_options(&flags.permissions_options());

  let lib = if flags.unstable {
    emit::TypeLib::UnstableDenoWindow
  } else {
    emit::TypeLib::DenoWindow
  };

  let include = test_flags.include.unwrap_or_else(|| vec![".".to_string()]);
  let ignore = test_flags.ignore.clone();
  let paths_to_watch: Vec<_> = include.iter().map(PathBuf::from).collect();
  let no_check = ps.flags.type_check_mode == TypeCheckMode::None;

  let resolver = |changed: Option<Vec<PathBuf>>| {
    let mut cache = cache::FetchCacher::new(
      ps.dir.gen_cache.clone(),
      ps.file_fetcher.clone(),
      Permissions::allow_all(),
      Permissions::allow_all(),
    );

    let paths_to_watch = paths_to_watch.clone();
    let paths_to_watch_clone = paths_to_watch.clone();

    let maybe_import_map_resolver =
      ps.maybe_import_map.clone().map(ImportMapResolver::new);
    let maybe_jsx_resolver = ps.maybe_config_file.as_ref().and_then(|cf| {
      cf.to_maybe_jsx_import_source_module()
        .map(|im| JsxResolver::new(im, maybe_import_map_resolver.clone()))
    });
    let maybe_locker = lockfile::as_maybe_locker(ps.lockfile.clone());
    let maybe_imports = ps
      .maybe_config_file
      .as_ref()
      .map(|cf| cf.to_maybe_imports());
    let files_changed = changed.is_some();
    let include = include.clone();
    let ignore = ignore.clone();
    let check_js = ps
      .maybe_config_file
      .as_ref()
      .map(|cf| cf.get_check_js())
      .unwrap_or(false);

    async move {
      let test_modules = if test_flags.doc {
        collect_specifiers(include.clone(), &ignore, is_supported_test_ext)
      } else {
        collect_specifiers(include.clone(), &ignore, is_supported_test_path)
      }?;

      let mut paths_to_watch = paths_to_watch_clone;
      let mut modules_to_reload = if files_changed {
        Vec::new()
      } else {
        test_modules
          .iter()
          .map(|url| (url.clone(), ModuleKind::Esm))
          .collect()
      };
      let maybe_imports = if let Some(result) = maybe_imports {
        result?
      } else {
        None
      };
      let maybe_resolver = if maybe_jsx_resolver.is_some() {
        maybe_jsx_resolver.as_ref().map(|jr| jr.as_resolver())
      } else {
        maybe_import_map_resolver
          .as_ref()
          .map(|im| im.as_resolver())
      };
      let graph = deno_graph::create_graph(
        test_modules
          .iter()
          .map(|s| (s.clone(), ModuleKind::Esm))
          .collect(),
        false,
        maybe_imports,
        cache.as_mut_loader(),
        maybe_resolver,
        maybe_locker,
        None,
        None,
      )
      .await;
      graph_valid(&graph, !no_check, check_js)?;

      // TODO(@kitsonk) - This should be totally derivable from the graph.
      for specifier in test_modules {
        fn get_dependencies<'a>(
          graph: &'a deno_graph::ModuleGraph,
          maybe_module: Option<&'a deno_graph::Module>,
          // This needs to be accessible to skip getting dependencies if they're already there,
          // otherwise this will cause a stack overflow with circular dependencies
          output: &mut HashSet<&'a ModuleSpecifier>,
          no_check: bool,
        ) {
          if let Some(module) = maybe_module {
            for dep in module.dependencies.values() {
              if let Some(specifier) = &dep.get_code() {
                if !output.contains(specifier) {
                  output.insert(specifier);
                  get_dependencies(
                    graph,
                    graph.get(specifier),
                    output,
                    no_check,
                  );
                }
              }
              if !no_check {
                if let Some(specifier) = &dep.get_type() {
                  if !output.contains(specifier) {
                    output.insert(specifier);
                    get_dependencies(
                      graph,
                      graph.get(specifier),
                      output,
                      no_check,
                    );
                  }
                }
              }
            }
          }
        }

        // This test module and all it's dependencies
        let mut modules = HashSet::new();
        modules.insert(&specifier);
        get_dependencies(&graph, graph.get(&specifier), &mut modules, no_check);

        paths_to_watch.extend(
          modules
            .iter()
            .filter_map(|specifier| specifier.to_file_path().ok()),
        );

        if let Some(changed) = &changed {
          for path in changed.iter().filter_map(|path| {
            deno_core::resolve_url_or_path(&path.to_string_lossy()).ok()
          }) {
            if modules.contains(&&path) {
              modules_to_reload.push((specifier, ModuleKind::Esm));
              break;
            }
          }
        }
      }

      Ok((paths_to_watch, modules_to_reload))
    }
    .map(move |result| {
      if files_changed
        && matches!(result, Ok((_, ref modules)) if modules.is_empty())
      {
        ResolutionResult::Ignore
      } else {
        match result {
          Ok((paths_to_watch, modules_to_reload)) => {
            ResolutionResult::Restart {
              paths_to_watch,
              result: Ok(modules_to_reload),
            }
          }
          Err(e) => ResolutionResult::Restart {
            paths_to_watch,
            result: Err(e),
          },
        }
      }
    })
  };

  let operation = |modules_to_reload: Vec<(ModuleSpecifier, ModuleKind)>| {
    let flags = flags.clone();
    let filter = test_flags.filter.clone();
    let include = include.clone();
    let ignore = ignore.clone();
    let lib = lib.clone();
    let permissions = permissions.clone();
    let ps = ps.clone();

    async move {
      let specifiers_with_mode = fetch_specifiers_with_test_mode(
        &ps,
        include.clone(),
        ignore.clone(),
        test_flags.doc,
      )
      .await?
      .iter()
      .filter(|(specifier, _)| {
        contains_specifier(&modules_to_reload, specifier)
      })
      .cloned()
      .collect::<Vec<(ModuleSpecifier, TestMode)>>();

      check_specifiers(
        &ps,
        permissions.clone(),
        specifiers_with_mode.clone(),
        lib,
      )
      .await?;

      if test_flags.no_run {
        return Ok(());
      }

      test_specifiers(
        ps,
        permissions.clone(),
        specifiers_with_mode,
        TestSpecifierOptions {
          compat_mode: flags.compat,
          concurrent_jobs: test_flags.concurrent_jobs,
          fail_fast: test_flags.fail_fast,
          filter: filter.clone(),
          shuffle: test_flags.shuffle,
          trace_ops: test_flags.trace_ops,
        },
      )
      .await?;

      Ok(())
    }
  };

  file_watcher::watch_func(
    resolver,
    operation,
    file_watcher::PrintConfig {
      job_name: "Test".to_string(),
      clear_screen: !flags.no_clear_screen,
    },
  )
  .await?;

  Ok(())
}<|MERGE_RESOLUTION|>--- conflicted
+++ resolved
@@ -83,16 +83,10 @@
 #[derive(Debug, Clone, PartialEq, Deserialize)]
 #[serde(rename_all = "camelCase")]
 pub enum TestOutput {
-<<<<<<< HEAD
-  // TODO(caspervonb): add stdout and stderr redirection.
-  PrintStdout(String),
-  PrintStderr(String),
-=======
   PrintStdout(String),
   PrintStderr(String),
   Stdout(Vec<u8>),
   Stderr(Vec<u8>),
->>>>>>> 5f2d9a4a
 }
 
 #[derive(Debug, Clone, PartialEq, Deserialize)]
@@ -303,12 +297,7 @@
     );
 
     if let Some(js_error) = result.error() {
-<<<<<<< HEAD
-      // TODO(bartlomieju): use structured data here
-      let err_string = js_error
-=======
       let err_string = PrettyJsError::create(js_error.clone())
->>>>>>> 5f2d9a4a
         .to_string()
         .trim_start_matches("Uncaught ")
         .to_string();
@@ -355,20 +344,12 @@
       return;
     }
 
-<<<<<<< HEAD
-    if !self.did_have_user_output {
-=======
     if !self.did_have_user_output && self.in_test_count > 0 {
->>>>>>> 5f2d9a4a
       self.did_have_user_output = true;
       println!();
       println!("{}", colors::gray("------- output -------"));
     }
     match output {
-<<<<<<< HEAD
-      TestOutput::PrintStdout(line) | TestOutput::PrintStderr(line) => {
-        print!("{}", line)
-=======
       TestOutput::PrintStdout(line) => {
         print!("{}", line)
       }
@@ -380,7 +361,6 @@
       }
       TestOutput::Stderr(bytes) => {
         std::io::stderr().write_all(bytes).unwrap();
->>>>>>> 5f2d9a4a
       }
     }
   }
@@ -417,15 +397,8 @@
       }
     }
 
-<<<<<<< HEAD
-    if self.did_have_user_output {
-      println!("{}", colors::gray("----- output end -----"));
-      self.did_have_user_output = false;
-    } else if self.last_wait_output_level == 0 {
-=======
     let wrote_user_output = self.write_output_end();
     if !wrote_user_output && self.last_wait_output_level == 0 {
->>>>>>> 5f2d9a4a
       print!(" ");
     }
 
@@ -476,26 +449,9 @@
   }
 
   fn report_summary(&mut self, summary: &TestSummary, elapsed: &Duration) {
-    fn format_error(error: &str) -> String {
-      let lines: Vec<&str> = error.split('\n').collect();
-      let mut output = vec![colors::red(lines[0]).to_string()];
-      for line in &lines[1..] {
-        if line.contains("(deno:") {
-          continue;
-        }
-        output.push(colors::gray(line).to_string());
-      }
-      output.join("\n")
-    }
-
     if !summary.failures.is_empty() {
-<<<<<<< HEAD
       println!("\n{}\n", colors::black_on_red("ERRORS"));
-      for (description, error) in &summary.failures {
-=======
-      println!("\nfailures:\n");
       for (description, js_error) in &summary.failures {
->>>>>>> 5f2d9a4a
         println!(
           "{} {} {}",
           colors::gray(
@@ -504,20 +460,11 @@
           colors::gray(">"),
           description.name
         );
-<<<<<<< HEAD
-        // TODO(bartlomieju): use structured data here
-        let err_string = error
-          .to_string()
-          .trim_start_matches("Uncaught ")
-          .to_string();
-        println!("{}", format_error(&err_string));
-=======
         let err_string = PrettyJsError::create(*js_error.clone())
           .to_string()
           .trim_start_matches("Uncaught ")
           .to_string();
         println!("{}", err_string);
->>>>>>> 5f2d9a4a
         println!();
       }
 
