// Copyright 2018-2025 the Deno authors. MIT license.

use std::collections::HashSet;
use std::collections::VecDeque;
use std::io::Write as _;
use std::path::Path;
use std::path::PathBuf;
use std::sync::Arc;

use deno_ast::MediaType;
use deno_ast::ModuleSpecifier;
use deno_core::anyhow::anyhow;
use deno_core::anyhow::bail;
use deno_core::anyhow::Context;
use deno_core::error::AnyError;
use deno_core::resolve_url_or_path;
use deno_graph::GraphKind;
use deno_npm_installer::graph::NpmCachingStrategy;
use deno_path_util::url_from_file_path;
use deno_path_util::url_to_file_path;
use deno_terminal::colors;
use rand::Rng;

use super::installer::BinNameResolver;
use crate::args::CompileFlags;
use crate::args::Flags;
use crate::factory::CliFactory;
use crate::standalone::binary::is_standalone_binary;
use crate::standalone::binary::WriteBinOptions;

pub async fn compile(
  flags: Arc<Flags>,
  compile_flags: CompileFlags,
) -> Result<(), AnyError> {
  let factory = CliFactory::from_flags(flags);
  let cli_options = factory.cli_options()?;
  let module_graph_creator = factory.module_graph_creator().await?;
  let binary_writer = factory.create_compile_binary_writer().await?;
  let entrypoint = cli_options.resolve_main_module()?;
  let bin_name_resolver = factory.bin_name_resolver()?;
  let output_path = resolve_compile_executable_output_path(
    &bin_name_resolver,
    &compile_flags,
    cli_options.initial_cwd(),
  )
  .await?;
  let (module_roots, include_paths) = get_module_roots_and_include_paths(
    entrypoint,
    &compile_flags,
    cli_options.initial_cwd(),
  )?;

  let graph = Arc::try_unwrap(
    module_graph_creator
      .create_graph_and_maybe_check(module_roots.clone())
      .await?,
  )
  .unwrap();
  let graph = if cli_options.type_check_mode().is_true() {
    // In this case, the previous graph creation did type checking, which will
    // create a module graph with types information in it. We don't want to
    // store that in the binary so create a code only module graph from scratch.
    module_graph_creator
      .create_graph(
        GraphKind::CodeOnly,
        module_roots,
        NpmCachingStrategy::Eager,
      )
      .await?
  } else {
    graph
  };

  log::info!(
    "{} {} to {}",
    colors::green("Compile"),
    entrypoint,
    output_path.display(),
  );
  validate_output_path(&output_path)?;

  let mut temp_filename = output_path.file_name().unwrap().to_owned();
  temp_filename.push(format!(
    ".tmp-{}",
    faster_hex::hex_encode(
      &rand::thread_rng().gen::<[u8; 8]>(),
      &mut [0u8; 16]
    )
    .unwrap()
  ));
  let temp_path = output_path.with_file_name(temp_filename);

  let file = std::fs::File::create(&temp_path).with_context(|| {
    format!("Opening temporary file '{}'", temp_path.display())
  })?;

  let write_result = binary_writer
    .write_bin(WriteBinOptions {
      writer: file,
      display_output_filename: &output_path
        .file_name()
        .unwrap()
        .to_string_lossy(),
      graph: &graph,
      entrypoint,
      include_paths: &include_paths,
      exclude_paths: compile_flags
        .exclude
        .iter()
        .map(|p| cli_options.initial_cwd().join(p))
        .chain(std::iter::once(
          cli_options.initial_cwd().join(&output_path),
        ))
        .chain(std::iter::once(cli_options.initial_cwd().join(&temp_path)))
        .collect(),
      compile_flags: &compile_flags,
    })
    .await
    .with_context(|| {
      format!(
        "Writing deno compile executable to temporary file '{}'",
        temp_path.display()
      )
    });

  // set it as executable
  #[cfg(unix)]
  let write_result = write_result.and_then(|_| {
    use std::os::unix::fs::PermissionsExt;
    let perms = std::fs::Permissions::from_mode(0o755);
    std::fs::set_permissions(&temp_path, perms).with_context(|| {
      format!(
        "Setting permissions on temporary file '{}'",
        temp_path.display()
      )
    })
  });

  let write_result = write_result.and_then(|_| {
    std::fs::rename(&temp_path, &output_path).with_context(|| {
      format!(
        "Renaming temporary file '{}' to '{}'",
        temp_path.display(),
        output_path.display()
      )
    })
  });

  if let Err(err) = write_result {
    // errored, so attempt to remove the temporary file
    let _ = std::fs::remove_file(temp_path);
    return Err(err);
  }

  Ok(())
}

pub async fn compile_eszip(
  flags: Arc<Flags>,
  compile_flags: CompileFlags,
) -> Result<(), AnyError> {
  let factory = CliFactory::from_flags(flags);
  let cli_options = factory.cli_options()?;
  let module_graph_creator = factory.module_graph_creator().await?;
  let parsed_source_cache = factory.parsed_source_cache();
<<<<<<< HEAD
  let compiler_options_resolver = factory.compiler_options_resolver()?;
  let http_client = factory.http_client_provider();
=======
  let tsconfig_resolver = factory.tsconfig_resolver()?;
  let bin_name_resolver = factory.bin_name_resolver()?;
>>>>>>> 4a0cd18a
  let entrypoint = cli_options.resolve_main_module()?;
  let mut output_path = resolve_compile_executable_output_path(
    &bin_name_resolver,
    &compile_flags,
    cli_options.initial_cwd(),
  )
  .await?;
  output_path.set_extension("eszip");

  let maybe_import_map_specifier =
    cli_options.resolve_specified_import_map_specifier()?;
  let (module_roots, _include_paths) = get_module_roots_and_include_paths(
    entrypoint,
    &compile_flags,
    cli_options.initial_cwd(),
  )?;

  let graph = Arc::try_unwrap(
    module_graph_creator
      .create_graph_and_maybe_check(module_roots.clone())
      .await?,
  )
  .unwrap();
  let graph = if cli_options.type_check_mode().is_true() {
    // In this case, the previous graph creation did type checking, which will
    // create a module graph with types information in it. We don't want to
    // store that in the binary so create a code only module graph from scratch.
    module_graph_creator
      .create_graph(
        GraphKind::CodeOnly,
        module_roots,
        NpmCachingStrategy::Eager,
      )
      .await?
  } else {
    graph
  };

  let transpile_and_emit_options = compiler_options_resolver
    .for_specifier(cli_options.workspace().root_dir())
    .transpile_options()?;
  let transpile_options = transpile_and_emit_options.transpile.clone();
  let emit_options = transpile_and_emit_options.emit.clone();

  let parser = parsed_source_cache.as_capturing_parser();
  let root_dir_url = cli_options.workspace().root_dir();
  log::debug!("Binary root dir: {}", root_dir_url);
  let relative_file_base = eszip::EszipRelativeFileBaseUrl::new(root_dir_url);
  let mut eszip = eszip::EszipV2::from_graph(eszip::FromGraphOptions {
    graph,
    parser,
    transpile_options,
    emit_options,
    relative_file_base: Some(relative_file_base),
    npm_packages: None,
    module_kind_resolver: Default::default(),
  })?;

  if let Some(import_map_specifier) = maybe_import_map_specifier {
    let import_map_path = import_map_specifier.to_file_path().unwrap();
    let import_map_content = std::fs::read_to_string(&import_map_path)
      .with_context(|| {
        format!("Failed to read import map: {:?}", import_map_path)
      })?;

    let import_map_specifier_str = if let Some(relative_import_map_specifier) =
      root_dir_url.make_relative(&import_map_specifier)
    {
      relative_import_map_specifier
    } else {
      import_map_specifier.to_string()
    };

    eszip.add_import_map(
      eszip::ModuleKind::Json,
      import_map_specifier_str,
      import_map_content.as_bytes().to_vec().into(),
    );
  }

  log::info!(
    "{} {} to {}",
    colors::green("Compile"),
    entrypoint,
    output_path.display(),
  );
  validate_output_path(&output_path)?;

  let mut file = std::fs::File::create(&output_path).with_context(|| {
    format!("Opening ESZip file '{}'", output_path.display())
  })?;

  let write_result = {
    let r = file.write_all(&eszip.into_bytes());
    drop(file);
    r
  };

  if let Err(err) = write_result {
    let _ = std::fs::remove_file(output_path);
    return Err(err.into());
  }

  Ok(())
}

/// This function writes out a final binary to specified path. If output path
/// is not already standalone binary it will return error instead.
fn validate_output_path(output_path: &Path) -> Result<(), AnyError> {
  if output_path.exists() {
    // If the output is a directory, throw error
    if output_path.is_dir() {
      bail!(
        concat!(
          "Could not compile to file '{}' because a directory exists with ",
          "the same name. You can use the `--output <file-path>` flag to ",
          "provide an alternative name."
        ),
        output_path.display()
      );
    }

    // Make sure we don't overwrite any file not created by Deno compiler because
    // this filename is chosen automatically in some cases.
    if !is_standalone_binary(output_path) {
      bail!(
        concat!(
          "Could not compile to file '{}' because the file already exists ",
          "and cannot be overwritten. Please delete the existing file or ",
          "use the `--output <file-path>` flag to provide an alternative name."
        ),
        output_path.display()
      );
    }

    // Remove file if it was indeed a deno compiled binary, to avoid corruption
    // (see https://github.com/denoland/deno/issues/10310)
    std::fs::remove_file(output_path)?;
  } else {
    let output_base = &output_path.parent().unwrap();
    if output_base.exists() && output_base.is_file() {
      bail!(
          concat!(
            "Could not compile to file '{}' because its parent directory ",
            "is an existing file. You can use the `--output <file-path>` flag to ",
            "provide an alternative name.",
          ),
          output_base.display(),
        );
    }
    std::fs::create_dir_all(output_base)?;
  }

  Ok(())
}

fn get_module_roots_and_include_paths(
  entrypoint: &ModuleSpecifier,
  compile_flags: &CompileFlags,
  initial_cwd: &Path,
) -> Result<(Vec<ModuleSpecifier>, Vec<ModuleSpecifier>), AnyError> {
  fn is_module_graph_module(url: &ModuleSpecifier) -> bool {
    if url.scheme() != "file" {
      return true;
    }
    is_module_graph_media_type(MediaType::from_specifier(url))
  }

  fn is_module_graph_media_type(media_type: MediaType) -> bool {
    match media_type {
      MediaType::JavaScript
      | MediaType::Jsx
      | MediaType::Mjs
      | MediaType::Cjs
      | MediaType::TypeScript
      | MediaType::Mts
      | MediaType::Cts
      | MediaType::Dts
      | MediaType::Dmts
      | MediaType::Dcts
      | MediaType::Tsx
      | MediaType::Json
      | MediaType::Wasm => true,
      MediaType::Css
      | MediaType::Html
      | MediaType::SourceMap
      | MediaType::Sql
      | MediaType::Unknown => false,
    }
  }

  fn analyze_path(
    url: &ModuleSpecifier,
    excluded_paths: &HashSet<PathBuf>,
    searched_paths: &mut HashSet<PathBuf>,
    mut add_path: impl FnMut(&Path),
  ) -> Result<(), AnyError> {
    let Ok(path) = url_to_file_path(url) else {
      return Ok(());
    };
    let mut pending = VecDeque::from([path]);
    while let Some(path) = pending.pop_front() {
      if !searched_paths.insert(path.clone()) {
        continue;
      }
      if excluded_paths.contains(&path) {
        continue;
      }
      if !path.is_dir() {
        add_path(&path);
        continue;
      }
      for entry in std::fs::read_dir(&path).with_context(|| {
        format!("Failed reading directory '{}'", path.display())
      })? {
        let entry = entry.with_context(|| {
          format!("Failed reading entry in directory '{}'", path.display())
        })?;
        pending.push_back(entry.path());
      }
    }
    Ok(())
  }

  let mut searched_paths = HashSet::new();
  let mut module_roots = Vec::new();
  let mut include_paths = Vec::new();
  let exclude_set = compile_flags
    .exclude
    .iter()
    .map(|path| initial_cwd.join(path))
    .collect::<HashSet<_>>();
  module_roots.push(entrypoint.clone());
  for side_module in &compile_flags.include {
    let url = resolve_url_or_path(side_module, initial_cwd)?;
    if is_module_graph_module(&url) {
      module_roots.push(url.clone());
    } else {
      analyze_path(&url, &exclude_set, &mut searched_paths, |file_path| {
        let media_type = MediaType::from_path(file_path);
        if is_module_graph_media_type(media_type) {
          if let Ok(file_url) = url_from_file_path(file_path) {
            module_roots.push(file_url);
          }
        }
      })?;
    }
    if url.scheme() == "file" {
      include_paths.push(url);
    }
  }
  Ok((module_roots, include_paths))
}

async fn resolve_compile_executable_output_path(
  bin_name_resolver: &BinNameResolver<'_>,
  compile_flags: &CompileFlags,
  current_dir: &Path,
) -> Result<PathBuf, AnyError> {
  let module_specifier =
    resolve_url_or_path(&compile_flags.source_file, current_dir)?;

  let output_flag = compile_flags.output.clone();
  let mut output_path = if let Some(out) = output_flag.as_ref() {
    let mut out_path = PathBuf::from(out);
    if out.ends_with('/') || out.ends_with('\\') {
      if let Some(infer_file_name) = bin_name_resolver
        .infer_name_from_url(&module_specifier)
        .await
        .map(PathBuf::from)
      {
        out_path = out_path.join(infer_file_name);
      }
    } else {
      out_path = out_path.to_path_buf();
    }
    Some(out_path)
  } else {
    None
  };

  if output_flag.is_none() {
    output_path = bin_name_resolver
      .infer_name_from_url(&module_specifier)
      .await
      .map(PathBuf::from)
  }

  output_path.ok_or_else(|| anyhow!(
    "An executable name was not provided. One could not be inferred from the URL. Aborting.",
  )).map(|output_path| {
    get_os_specific_filepath(output_path, &compile_flags.target)
  })
}

fn get_os_specific_filepath(
  output: PathBuf,
  target: &Option<String>,
) -> PathBuf {
  let is_windows = match target {
    Some(target) => target.contains("windows"),
    None => cfg!(windows),
  };
  if is_windows && output.extension().unwrap_or_default() != "exe" {
    if let Some(ext) = output.extension() {
      // keep version in my-exe-0.1.0 -> my-exe-0.1.0.exe
      output.with_extension(format!("{}.exe", ext.to_string_lossy()))
    } else {
      output.with_extension("exe")
    }
  } else {
    output
  }
}

#[cfg(test)]
mod test {
  use deno_npm::registry::TestNpmRegistryApi;

  pub use super::*;
  use crate::http_util::HttpClientProvider;

  #[tokio::test]
  async fn resolve_compile_executable_output_path_target_linux() {
    let http_client = HttpClientProvider::new(None, None);
    let npm_api = TestNpmRegistryApi::default();
    let bin_name_resolver = BinNameResolver::new(&http_client, &npm_api);
    let path = resolve_compile_executable_output_path(
      &bin_name_resolver,
      &CompileFlags {
        source_file: "mod.ts".to_string(),
        output: Some(String::from("./file")),
        args: Vec::new(),
        target: Some("x86_64-unknown-linux-gnu".to_string()),
        no_terminal: false,
        icon: None,
        include: Default::default(),
        exclude: Default::default(),
        eszip: true,
      },
      &std::env::current_dir().unwrap(),
    )
    .await
    .unwrap();

    // no extension, no matter what the operating system is
    // because the target was specified as linux
    // https://github.com/denoland/deno/issues/9667
    assert_eq!(path.file_name().unwrap(), "file");
  }

  #[tokio::test]
  async fn resolve_compile_executable_output_path_target_windows() {
    let http_client = HttpClientProvider::new(None, None);
    let npm_api = TestNpmRegistryApi::default();
    let bin_name_resolver = BinNameResolver::new(&http_client, &npm_api);
    let path = resolve_compile_executable_output_path(
      &bin_name_resolver,
      &CompileFlags {
        source_file: "mod.ts".to_string(),
        output: Some(String::from("./file")),
        args: Vec::new(),
        target: Some("x86_64-pc-windows-msvc".to_string()),
        include: Default::default(),
        exclude: Default::default(),
        icon: None,
        no_terminal: false,
        eszip: true,
      },
      &std::env::current_dir().unwrap(),
    )
    .await
    .unwrap();
    assert_eq!(path.file_name().unwrap(), "file.exe");
  }

  #[test]
  fn test_os_specific_file_path() {
    fn run_test(path: &str, target: Option<&str>, expected: &str) {
      assert_eq!(
        get_os_specific_filepath(
          PathBuf::from(path),
          &target.map(|s| s.to_string())
        ),
        PathBuf::from(expected)
      );
    }

    if cfg!(windows) {
      run_test("C:\\my-exe", None, "C:\\my-exe.exe");
      run_test("C:\\my-exe.exe", None, "C:\\my-exe.exe");
      run_test("C:\\my-exe-0.1.2", None, "C:\\my-exe-0.1.2.exe");
    } else {
      run_test("my-exe", Some("linux"), "my-exe");
      run_test("my-exe-0.1.2", Some("linux"), "my-exe-0.1.2");
    }

    run_test("C:\\my-exe", Some("windows"), "C:\\my-exe.exe");
    run_test("C:\\my-exe.exe", Some("windows"), "C:\\my-exe.exe");
    run_test("C:\\my-exe.0.1.2", Some("windows"), "C:\\my-exe.0.1.2.exe");
    run_test("my-exe-0.1.2", Some("linux"), "my-exe-0.1.2");
  }
}<|MERGE_RESOLUTION|>--- conflicted
+++ resolved
@@ -163,13 +163,8 @@
   let cli_options = factory.cli_options()?;
   let module_graph_creator = factory.module_graph_creator().await?;
   let parsed_source_cache = factory.parsed_source_cache();
-<<<<<<< HEAD
   let compiler_options_resolver = factory.compiler_options_resolver()?;
-  let http_client = factory.http_client_provider();
-=======
-  let tsconfig_resolver = factory.tsconfig_resolver()?;
   let bin_name_resolver = factory.bin_name_resolver()?;
->>>>>>> 4a0cd18a
   let entrypoint = cli_options.resolve_main_module()?;
   let mut output_path = resolve_compile_executable_output_path(
     &bin_name_resolver,
