// Copyright 2018-2025 the Deno authors. MIT license.

//! This module provides file linting utilities using
//! [`deno_lint`](https://github.com/denoland/deno_lint).

use std::collections::HashSet;
use std::fs;
use std::io::stdin;
use std::io::Read;
use std::path::PathBuf;
use std::rc::Rc;
use std::sync::Arc;

use deno_ast::ModuleSpecifier;
use deno_ast::ParsedSource;
use deno_config::deno_json::LintRulesConfig;
use deno_config::glob::FileCollector;
use deno_config::glob::FilePatterns;
use deno_config::workspace::WorkspaceDirectory;
use deno_core::anyhow::anyhow;
use deno_core::error::generic_error;
use deno_core::error::AnyError;
use deno_core::futures::future::LocalBoxFuture;
use deno_core::futures::FutureExt;
use deno_core::parking_lot::Mutex;
use deno_core::serde_json;
use deno_core::unsync::future::LocalFutureExt;
use deno_core::unsync::future::SharedLocal;
use deno_graph::ModuleGraph;
use deno_lint::diagnostic::LintDiagnostic;
use deno_lint::linter::LintConfig as DenoLintConfig;
use log::debug;
use reporters::create_reporter;
use reporters::LintReporter;
use serde::Serialize;

use crate::args::CliOptions;
use crate::args::Flags;
use crate::args::LintFlags;
use crate::args::LintOptions;
use crate::args::WorkspaceLintOptions;
use crate::cache::CacheDBHash;
use crate::cache::Caches;
use crate::cache::IncrementalCache;
use crate::colors;
use crate::factory::CliFactory;
use crate::graph_util::ModuleGraphCreator;
use crate::sys::CliSys;
use crate::tools::fmt::run_parallelized;
use crate::util::display;
use crate::util::file_watcher;
use crate::util::file_watcher::WatcherCommunicator;
use crate::util::fs::canonicalize_path;
use crate::util::path::is_script_ext;
use crate::util::sync::AtomicFlag;

mod ast_buffer;
mod linter;
mod plugins;
mod reporters;
mod rules;

// TODO(bartlomieju): remove once we wire plugins through the CLI linter
pub use ast_buffer::serialize_ast_to_buffer;
pub use linter::CliLinter;
pub use linter::CliLinterOptions;
pub use plugins::create_runner_and_load_plugins;
pub use plugins::PluginLogger;
pub use rules::collect_no_slow_type_diagnostics;
pub use rules::ConfiguredRules;
pub use rules::LintRuleProvider;

const JSON_SCHEMA_VERSION: u8 = 1;

static STDIN_FILE_NAME: &str = "$deno$stdin.mts";

pub async fn lint(
  flags: Arc<Flags>,
  lint_flags: LintFlags,
) -> Result<(), AnyError> {
  if lint_flags.watch.is_some() {
    if lint_flags.is_stdin() {
      return Err(generic_error(
        "Lint watch on standard input is not supported.",
      ));
    }

    return lint_with_watch(flags, lint_flags).await;
  }

  let factory = CliFactory::from_flags(flags);
  let cli_options = factory.cli_options()?;
  let lint_rule_provider = factory.lint_rule_provider().await?;
  let is_stdin = lint_flags.is_stdin();
  let deno_lint_config = cli_options.resolve_deno_lint_config()?;
  let workspace_lint_options =
    cli_options.resolve_workspace_lint_options(&lint_flags)?;
  let success = if is_stdin {
    lint_stdin(
      cli_options,
      lint_rule_provider,
      workspace_lint_options,
      lint_flags,
      deno_lint_config,
    )?
  } else {
    let mut linter = WorkspaceLinter::new(
      factory.caches()?.clone(),
      lint_rule_provider,
      factory.module_graph_creator().await?.clone(),
      cli_options.start_dir.clone(),
      &workspace_lint_options,
    );
    let paths_with_options_batches =
      resolve_paths_with_options_batches(cli_options, &lint_flags)?;
    for paths_with_options in paths_with_options_batches {
      linter
        .lint_files(
          cli_options,
          paths_with_options.options,
          deno_lint_config.clone(),
          paths_with_options.dir,
          paths_with_options.paths,
        )
        .await?;
    }
    linter.finish()
  };
  if !success {
    deno_runtime::exit(1);
  }

  Ok(())
}

async fn lint_with_watch_inner(
  flags: Arc<Flags>,
  lint_flags: LintFlags,
  watcher_communicator: Arc<WatcherCommunicator>,
  changed_paths: Option<Vec<PathBuf>>,
) -> Result<(), AnyError> {
  let factory = CliFactory::from_flags(flags);
  let cli_options = factory.cli_options()?;
  let lint_config = cli_options.resolve_deno_lint_config()?;
  let mut paths_with_options_batches =
    resolve_paths_with_options_batches(cli_options, &lint_flags)?;
  for paths_with_options in &mut paths_with_options_batches {
    _ = watcher_communicator.watch_paths(paths_with_options.paths.clone());

    let files = std::mem::take(&mut paths_with_options.paths);
    paths_with_options.paths = if let Some(paths) = &changed_paths {
      // lint all files on any changed (https://github.com/denoland/deno/issues/12446)
      files
        .iter()
        .any(|path| {
          canonicalize_path(path)
            .map(|p| paths.contains(&p))
            .unwrap_or(false)
        })
        .then_some(files)
        .unwrap_or_else(|| [].to_vec())
    } else {
      files
    };
  }

  let mut linter = WorkspaceLinter::new(
    factory.caches()?.clone(),
    factory.lint_rule_provider().await?,
    factory.module_graph_creator().await?.clone(),
    cli_options.start_dir.clone(),
    &cli_options.resolve_workspace_lint_options(&lint_flags)?,
  );
  for paths_with_options in paths_with_options_batches {
    linter
      .lint_files(
        cli_options,
        paths_with_options.options,
        lint_config.clone(),
        paths_with_options.dir,
        paths_with_options.paths,
      )
      .await?;
  }

  linter.finish();

  Ok(())
}

async fn lint_with_watch(
  flags: Arc<Flags>,
  lint_flags: LintFlags,
) -> Result<(), AnyError> {
  let watch_flags = lint_flags.watch.as_ref().unwrap();

  file_watcher::watch_func(
    flags,
    file_watcher::PrintConfig::new("Lint", !watch_flags.no_clear_screen),
    move |flags, watcher_communicator, changed_paths| {
      let lint_flags = lint_flags.clone();
      watcher_communicator.show_path_changed(changed_paths.clone());
      Ok(lint_with_watch_inner(
        flags,
        lint_flags,
        watcher_communicator,
        changed_paths,
      ))
    },
  )
  .await
}

struct PathsWithOptions {
  dir: WorkspaceDirectory,
  paths: Vec<PathBuf>,
  options: LintOptions,
}

fn resolve_paths_with_options_batches(
  cli_options: &CliOptions,
  lint_flags: &LintFlags,
) -> Result<Vec<PathsWithOptions>, AnyError> {
  let members_lint_options =
    cli_options.resolve_lint_options_for_members(lint_flags)?;
  let mut paths_with_options_batches =
    Vec::with_capacity(members_lint_options.len());
  for (dir, lint_options) in members_lint_options {
    let files = collect_lint_files(cli_options, lint_options.files.clone())?;
    if !files.is_empty() {
      paths_with_options_batches.push(PathsWithOptions {
        dir,
        paths: files,
        options: lint_options,
      });
    }
  }
  if paths_with_options_batches.is_empty() {
    return Err(generic_error("No target files found."));
  }
  Ok(paths_with_options_batches)
}

type WorkspaceModuleGraphFuture =
  SharedLocal<LocalBoxFuture<'static, Result<Rc<ModuleGraph>, Rc<AnyError>>>>;

struct WorkspaceLinter {
  caches: Arc<Caches>,
  lint_rule_provider: LintRuleProvider,
  module_graph_creator: Arc<ModuleGraphCreator>,
  workspace_dir: Arc<WorkspaceDirectory>,
  reporter_lock: Arc<Mutex<Box<dyn LintReporter + Send>>>,
  workspace_module_graph: Option<WorkspaceModuleGraphFuture>,
  has_error: Arc<AtomicFlag>,
  file_count: usize,
}

impl WorkspaceLinter {
  pub fn new(
    caches: Arc<Caches>,
    lint_rule_provider: LintRuleProvider,
    module_graph_creator: Arc<ModuleGraphCreator>,
    workspace_dir: Arc<WorkspaceDirectory>,
    workspace_options: &WorkspaceLintOptions,
  ) -> Self {
    let reporter_lock =
      Arc::new(Mutex::new(create_reporter(workspace_options.reporter_kind)));
    Self {
      caches,
      lint_rule_provider,
      module_graph_creator,
      workspace_dir,
      reporter_lock,
      workspace_module_graph: None,
      has_error: Default::default(),
      file_count: 0,
    }
  }

  pub async fn lint_files(
    &mut self,
    cli_options: &Arc<CliOptions>,
    lint_options: LintOptions,
    lint_config: DenoLintConfig,
    member_dir: WorkspaceDirectory,
    paths: Vec<PathBuf>,
  ) -> Result<(), AnyError> {
    self.file_count += paths.len();

    let exclude = lint_options.rules.exclude.clone();

    let maybe_plugin_specifiers = lint_options.resolve_lint_plugins()?;
    let lint_rules = self.lint_rule_provider.resolve_lint_rules_err_empty(
      lint_options.rules,
      member_dir.maybe_deno_json().map(|c| c.as_ref()),
    )?;
    let mut maybe_incremental_cache = None;

    // TODO(bartlomieju): how do we decide if plugins support incremental cache?
    if lint_rules.supports_incremental_cache() {
      maybe_incremental_cache =
        Some(Arc::new(IncrementalCache::new_with_callback(
          self.caches.lint_incremental_cache_db(),
<<<<<<< HEAD
=======
          CacheDBHash::from_hashable(&state),
>>>>>>> b6f2646c
          &paths,
          |hasher| {
            hasher.write_hashable(lint_rules.incremental_cache_state());
            if let Some(plugin_specifiers) = maybe_plugin_specifiers.as_ref() {
              hasher.write_hashable(plugin_specifiers);
            }
          },
        )));
    }

    #[allow(clippy::print_stdout)]
    #[allow(clippy::print_stderr)]
    fn logger_printer(msg: &str, is_err: bool) {
      if is_err {
        eprintln!("{}", msg);
      } else {
        println!("{}", msg);
      }
    }

    let mut plugin_runner = None;
    if let Some(plugin_specifiers) = maybe_plugin_specifiers {
      let logger = plugins::PluginLogger::new(logger_printer, true);
      let runner = plugins::create_runner_and_load_plugins(
        plugin_specifiers,
        logger,
        exclude,
      )
      .await?;
      plugin_runner = Some(Arc::new(Mutex::new(runner)));
    }

    let linter = Arc::new(CliLinter::new(CliLinterOptions {
      configured_rules: lint_rules,
      fix: lint_options.fix,
      deno_lint_config: lint_config,
      maybe_plugin_runner: plugin_runner,
    }));

    let has_error = self.has_error.clone();
    let reporter_lock = self.reporter_lock.clone();

    let mut futures = Vec::with_capacity(2);
    if linter.has_package_rules() {
      if let Some(fut) = self.run_package_rules(&linter, &member_dir, &paths) {
        futures.push(fut);
      }
    }

    let maybe_incremental_cache_ = maybe_incremental_cache.clone();
    let linter = linter.clone();
    let cli_options = cli_options.clone();
    let fut = async move {
      let operation = move |file_path: PathBuf| {
        let file_text = deno_ast::strip_bom(fs::read_to_string(&file_path)?);

        // don't bother rechecking this file if it didn't have any diagnostics before
        if let Some(incremental_cache) = &maybe_incremental_cache_ {
          if incremental_cache.is_file_same(&file_path, &file_text) {
            return Ok(());
          }
        }

        let r = linter.lint_file(
          &file_path,
          file_text,
          cli_options.ext_flag().as_deref(),
        );
        if let Ok((file_source, file_diagnostics)) = &r {
          if let Some(incremental_cache) = &maybe_incremental_cache_ {
            if file_diagnostics.is_empty() {
              // update the incremental cache if there were no diagnostics
              incremental_cache.update_file(
                &file_path,
                // ensure the returned text is used here as it may have been modified via --fix
                file_source.text(),
              )
            }
          }
        }

        let success = handle_lint_result(
          &file_path.to_string_lossy(),
          r,
          reporter_lock.clone(),
        );
        if !success {
          has_error.raise();
        }

        Ok(())
      };
      run_parallelized(paths, operation).await
    }
    .boxed_local();
    futures.push(fut);

    if lint_options.fix {
      // run sequentially when using `--fix` to lower the chances of weird
      // bugs where a file level fix affects a package level diagnostic though
      // it probably will happen anyway
      for future in futures {
        future.await?;
      }
    } else {
      deno_core::futures::future::try_join_all(futures).await?;
    }

    if let Some(incremental_cache) = &maybe_incremental_cache {
      incremental_cache.wait_completion().await;
    }

    Ok(())
  }

  fn run_package_rules(
    &mut self,
    linter: &Arc<CliLinter>,
    member_dir: &WorkspaceDirectory,
    paths: &[PathBuf],
  ) -> Option<LocalBoxFuture<Result<(), AnyError>>> {
    if self.workspace_module_graph.is_none() {
      let module_graph_creator = self.module_graph_creator.clone();
      let packages = self.workspace_dir.jsr_packages_for_publish();
      self.workspace_module_graph = Some(
        async move {
          module_graph_creator
            .create_and_validate_publish_graph(&packages, true)
            .await
            .map(Rc::new)
            .map_err(Rc::new)
        }
        .boxed_local()
        .shared_local(),
      );
    }

    let workspace_module_graph_future =
      self.workspace_module_graph.as_ref().unwrap().clone();
    let maybe_publish_config = member_dir.maybe_package_config();
    let publish_config = maybe_publish_config?;

    let has_error = self.has_error.clone();
    let reporter_lock = self.reporter_lock.clone();
    let linter = linter.clone();
    let path_urls = paths
      .iter()
      .filter_map(|p| ModuleSpecifier::from_file_path(p).ok())
      .collect::<HashSet<_>>();
    let fut = async move {
      let graph = workspace_module_graph_future
        .await
        .map_err(|err| anyhow!("{:#}", err))?;
      let export_urls =
        publish_config.config_file.resolve_export_value_urls()?;
      if !export_urls.iter().any(|url| path_urls.contains(url)) {
        return Ok(()); // entrypoint is not specified, so skip
      }
      let diagnostics = linter.lint_package(&graph, &export_urls);
      if !diagnostics.is_empty() {
        has_error.raise();
        let mut reporter = reporter_lock.lock();
        for diagnostic in &diagnostics {
          reporter.visit_diagnostic(diagnostic);
        }
      }
      Ok(())
    }
    .boxed_local();
    Some(fut)
  }

  pub fn finish(self) -> bool {
    debug!("Found {} files", self.file_count);
    self.reporter_lock.lock().close(self.file_count);
    !self.has_error.is_raised() // success
  }
}

fn collect_lint_files(
  cli_options: &CliOptions,
  files: FilePatterns,
) -> Result<Vec<PathBuf>, AnyError> {
  FileCollector::new(|e| {
    is_script_ext(e.path)
      || (e.path.extension().is_none() && cli_options.ext_flag().is_some())
  })
  .ignore_git_folder()
  .ignore_node_modules()
  .use_gitignore()
  .set_vendor_folder(cli_options.vendor_dir_path().map(ToOwned::to_owned))
  .collect_file_patterns(&CliSys::default(), files)
}

#[allow(clippy::print_stdout)]
pub fn print_rules_list(json: bool, maybe_rules_tags: Option<Vec<String>>) {
  let rule_provider = LintRuleProvider::new(None, None);
  let lint_rules = rule_provider
    .resolve_lint_rules(
      LintRulesConfig {
        tags: maybe_rules_tags.clone(),
        include: None,
        exclude: None,
      },
      None,
    )
    .rules;

  if json {
    let json_output = serde_json::json!({
      "version": JSON_SCHEMA_VERSION,
      "rules": lint_rules
        .iter()
        .map(|rule| {
          serde_json::json!({
            "code": rule.code(),
            "tags": rule.tags(),
            "docs": rule.docs(),
          })
        })
        .collect::<Vec<serde_json::Value>>(),
    });
    display::write_json_to_stdout(&json_output).unwrap();
  } else {
    // The rules should still be printed even if `--quiet` option is enabled,
    // so use `println!` here instead of `info!`.
    println!("Available rules:");
    for rule in lint_rules.iter() {
      print!(" - {}", colors::cyan(rule.code()));
      if rule.tags().is_empty() {
        println!();
      } else {
        println!(" [{}]", colors::gray(rule.tags().join(", ")))
      }
      println!(
        "{}",
        colors::gray(format!("   help: {}", rule.help_docs_url()))
      );
      println!();
    }
  }
}

/// Lint stdin and write result to stdout.
/// Treats input as TypeScript.
/// Compatible with `--json` flag.
fn lint_stdin(
  cli_options: &Arc<CliOptions>,
  lint_rule_provider: LintRuleProvider,
  workspace_lint_options: WorkspaceLintOptions,
  lint_flags: LintFlags,
  deno_lint_config: DenoLintConfig,
) -> Result<bool, AnyError> {
  let start_dir = &cli_options.start_dir;
  let reporter_lock = Arc::new(Mutex::new(create_reporter(
    workspace_lint_options.reporter_kind,
  )));
  let lint_config = start_dir
    .to_lint_config(FilePatterns::new_with_base(start_dir.dir_path()))?;
  let lint_options =
    LintOptions::resolve(start_dir.dir_path(), lint_config, &lint_flags);
  let configured_rules = lint_rule_provider.resolve_lint_rules_err_empty(
    lint_options.rules,
    start_dir.maybe_deno_json().map(|c| c.as_ref()),
  )?;
  let mut file_path = cli_options.initial_cwd().join(STDIN_FILE_NAME);
  if let Some(ext) = cli_options.ext_flag() {
    file_path.set_extension(ext);
  }
  let mut source_code = String::new();
  if stdin().read_to_string(&mut source_code).is_err() {
    return Err(generic_error("Failed to read from stdin"));
  }

  let linter = CliLinter::new(CliLinterOptions {
    fix: false,
    configured_rules,
    deno_lint_config,
    maybe_plugin_runner: None,
  });

  let r = linter
    .lint_file(&file_path, deno_ast::strip_bom(source_code), None)
    .map_err(AnyError::from);

  let success =
    handle_lint_result(&file_path.to_string_lossy(), r, reporter_lock.clone());
  reporter_lock.lock().close(1);
  Ok(success)
}

fn handle_lint_result(
  file_path: &str,
  result: Result<(ParsedSource, Vec<LintDiagnostic>), AnyError>,
  reporter_lock: Arc<Mutex<Box<dyn LintReporter + Send>>>,
) -> bool {
  let mut reporter = reporter_lock.lock();

  match result {
    Ok((source, mut file_diagnostics)) => {
      if !source.diagnostics().is_empty() {
        for parse_diagnostic in source.diagnostics() {
          log::warn!("{}: {}", colors::yellow("warn"), parse_diagnostic);
        }
      }
      file_diagnostics.sort_by(|a, b| match a.specifier.cmp(&b.specifier) {
        std::cmp::Ordering::Equal => {
          let a_start = a.range.as_ref().map(|r| r.range.start);
          let b_start = b.range.as_ref().map(|r| r.range.start);
          match a_start.cmp(&b_start) {
            std::cmp::Ordering::Equal => a.details.code.cmp(&b.details.code),
            other => other,
          }
        }
        file_order => file_order,
      });
      for d in &file_diagnostics {
        reporter.visit_diagnostic(d);
      }
      file_diagnostics.is_empty()
    }
    Err(err) => {
      reporter.visit_error(file_path, &err);
      false
    }
  }
}

#[derive(Serialize)]
struct LintError {
  file_path: String,
  message: String,
}

#[cfg(test)]
mod tests {
  use pretty_assertions::assert_eq;
  use serde::Deserialize;
  use test_util as util;

  use super::*;

  #[derive(Serialize, Deserialize)]
  struct RulesSchema {
    #[serde(rename = "$schema")]
    schema: String,

    #[serde(rename = "enum")]
    rules: Vec<String>,
  }

  fn get_all_rules() -> Vec<String> {
    let rule_provider = LintRuleProvider::new(None, None);
    let configured_rules =
      rule_provider.resolve_lint_rules(Default::default(), None);
    let mut all_rules = configured_rules
      .all_rule_codes
      .into_iter()
      .map(|s| s.to_string())
      .collect::<Vec<String>>();
    all_rules.sort();

    all_rules
  }

  // TODO(bartlomieju): do the same for tags, once https://github.com/denoland/deno/pull/27162 lands
  #[test]
  fn all_lint_rules_are_listed_in_schema_file() {
    let all_rules = get_all_rules();

    let rules_schema_path =
      util::root_path().join("cli/schemas/lint-rules.v1.json");
    let rules_schema_file =
      std::fs::read_to_string(&rules_schema_path).unwrap();

    let schema: RulesSchema = serde_json::from_str(&rules_schema_file).unwrap();

    const UPDATE_ENV_VAR_NAME: &str = "UPDATE_EXPECTED";

    if std::env::var(UPDATE_ENV_VAR_NAME).ok().is_none() {
      assert_eq!(
        schema.rules, all_rules,
        "Lint rules schema file not up to date. Run again with {}=1 to update the expected output",
        UPDATE_ENV_VAR_NAME
      );
      return;
    }

    std::fs::write(
      &rules_schema_path,
      serde_json::to_string_pretty(&RulesSchema {
        schema: schema.schema,
        rules: all_rules,
      })
      .unwrap(),
    )
    .unwrap();
  }
}<|MERGE_RESOLUTION|>--- conflicted
+++ resolved
@@ -41,6 +41,7 @@
 use crate::args::WorkspaceLintOptions;
 use crate::cache::CacheDBHash;
 use crate::cache::Caches;
+use crate::cache::FastInsecureHasher;
 use crate::cache::IncrementalCache;
 use crate::colors;
 use crate::factory::CliFactory;
@@ -298,21 +299,18 @@
 
     // TODO(bartlomieju): how do we decide if plugins support incremental cache?
     if lint_rules.supports_incremental_cache() {
-      maybe_incremental_cache =
-        Some(Arc::new(IncrementalCache::new_with_callback(
-          self.caches.lint_incremental_cache_db(),
-<<<<<<< HEAD
-=======
-          CacheDBHash::from_hashable(&state),
->>>>>>> b6f2646c
-          &paths,
-          |hasher| {
-            hasher.write_hashable(lint_rules.incremental_cache_state());
-            if let Some(plugin_specifiers) = maybe_plugin_specifiers.as_ref() {
-              hasher.write_hashable(plugin_specifiers);
-            }
-          },
-        )));
+      let mut hasher = FastInsecureHasher::new_deno_versioned();
+      hasher.write_hashable(lint_rules.incremental_cache_state());
+      if let Some(plugin_specifiers) = maybe_plugin_specifiers.as_ref() {
+        hasher.write_hashable(plugin_specifiers);
+      }
+      let state_hash = hasher.finish();
+
+      maybe_incremental_cache = Some(Arc::new(IncrementalCache::new(
+        self.caches.lint_incremental_cache_db(),
+        CacheDBHash::new(state_hash),
+        &paths,
+      )));
     }
 
     #[allow(clippy::print_stdout)]
