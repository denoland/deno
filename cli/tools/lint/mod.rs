--- conflicted
+++ resolved
@@ -458,20 +458,7 @@
 #[allow(clippy::print_stdout)]
 pub fn print_rules_list(json: bool, maybe_rules_tags: Option<Vec<String>>) {
   let rule_provider = LintRuleProvider::new(None, None);
-<<<<<<< HEAD
-  let mut lint_rules = rule_provider
-    .resolve_lint_rules(
-      LintRulesConfig {
-        tags: maybe_rules_tags.clone(),
-        include: None,
-        exclude: None,
-      },
-      None,
-    )
-    .rules;
-  lint_rules.sort_by_cached_key(|rule| rule.code().to_string());
-=======
-  let all_rules = rule_provider.all_rules();
+  let mut all_rules = rule_provider.all_rules();
   let configured_rules = rule_provider.resolve_lint_rules(
     LintRulesConfig {
       tags: maybe_rules_tags.clone(),
@@ -480,7 +467,7 @@
     },
     None,
   );
->>>>>>> ab18dac0
+  all_rules.sort_by_cached_key(|rule| rule.code().to_string());
 
   if json {
     let json_output = serde_json::json!({
@@ -491,13 +478,8 @@
           // TODO(bartlomieju): print if rule enabled
           serde_json::json!({
             "code": rule.code(),
-<<<<<<< HEAD
             "tags": rule.tags().iter().map(|t| t.display()).collect::<Vec<_>>(),
-            "docs": rule.docs(),
-=======
-            "tags": rule.tags(),
             "docs": rule.help_docs_url(),
->>>>>>> ab18dac0
           })
         })
         .collect::<Vec<serde_json::Value>>(),
@@ -512,24 +494,9 @@
       let enabled = if configured_rules.rules.contains(rule) {
         "✓"
       } else {
-<<<<<<< HEAD
-        println!(
-          " [{}]",
-          colors::gray(
-            rule
-              .tags()
-              .iter()
-              .map(|t| t.display())
-              .collect::<Vec<_>>()
-              .join(", ")
-          )
-        )
-      }
-=======
-        " "
+        ""
       };
       println!("- {} {}", rule.code(), colors::green(enabled),);
->>>>>>> ab18dac0
       println!(
         "{}",
         colors::gray(format!("  help: {}", rule.help_docs_url()))
@@ -539,7 +506,15 @@
       } else {
         println!(
           "  {}",
-          colors::gray(format!("tags: {}", rule.tags().join(", ")))
+          colors::gray(format!(
+            "tags: {}",
+            rule
+              .tags()
+              .iter()
+              .map(|t| t.display())
+              .collect::<Vec<_>>()
+              .join(", ")
+          ))
         );
       }
       println!();
