--- conflicted
+++ resolved
@@ -61,20 +61,15 @@
   let nv =
     PackageNv::from_str(&format!("{}@{}", pkg_name, ESBUILD_VERSION)).unwrap();
   let api = npm_registry_info.as_npm_registry_api();
-<<<<<<< HEAD
-  let info = api.package_info(&pkg_name).await?;
-  let version_info = info.version_info(&nv, &workspace_link_packages.0)?;
-=======
   let mut info = api.package_info(&pkg_name).await?;
-  let version_info = match info.version_info(&nv, &workspace_patch_packages.0) {
+  let version_info = match info.version_info(&nv, &workspace_link_packages.0) {
     Ok(version_info) => version_info,
     Err(_) => {
       api.mark_force_reload();
       info = api.package_info(&pkg_name).await?;
-      info.version_info(&nv, &workspace_patch_packages.0)?
+      info.version_info(&nv, &workspace_link_packages.0)?
     }
   };
->>>>>>> 4438f876
   if let Some(dist) = &version_info.dist {
     let registry_url = npmrc.get_registry_url(&nv.name);
     let package_folder =
