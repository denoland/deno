// Copyright 2018-2021 the Deno authors. All rights reserved. MIT license.

use crate::colors;
use crate::emit;
use crate::flags::Flags;
use crate::fs_util::collect_files;
use crate::proc_state::ProcState;
use crate::source_maps::SourceMapGetter;

use deno_ast::swc::common::Span;
use deno_ast::MediaType;
use deno_core::error::AnyError;
use deno_core::serde_json;
use deno_core::url::Url;
use deno_core::LocalInspectorSession;
use deno_runtime::permissions::Permissions;
use regex::Regex;
use serde::Deserialize;
use serde::Serialize;
use sourcemap::SourceMap;
use std::fs;
use std::fs::File;
use std::io::BufWriter;
use std::io::Write;
use std::path::PathBuf;
use std::sync::Arc;
use uuid::Uuid;

// TODO(caspervonb) all of these structs can and should be made private, possibly moved to
// inspector::protocol.
#[derive(Debug, Serialize, Deserialize, Clone)]
#[serde(rename_all = "camelCase")]
pub struct CoverageRange {
  pub start_offset: usize,
  pub end_offset: usize,
  pub count: usize,
}

#[derive(Debug, Serialize, Deserialize, Clone)]
#[serde(rename_all = "camelCase")]
pub struct FunctionCoverage {
  pub function_name: String,
  pub ranges: Vec<CoverageRange>,
  pub is_block_coverage: bool,
}

#[derive(Debug, Serialize, Deserialize, Clone)]
#[serde(rename_all = "camelCase")]
pub struct ScriptCoverage {
  pub script_id: String,
  pub url: String,
  pub functions: Vec<FunctionCoverage>,
}

#[derive(Debug, Serialize, Deserialize)]
#[serde(rename_all = "camelCase")]
pub struct StartPreciseCoverageParameters {
  pub call_count: bool,
  pub detailed: bool,
  pub allow_triggered_updates: bool,
}

#[derive(Debug, Serialize, Deserialize)]
#[serde(rename_all = "camelCase")]
pub struct StartPreciseCoverageReturnObject {
  pub timestamp: f64,
}

#[derive(Debug, Serialize, Deserialize)]
#[serde(rename_all = "camelCase")]
pub struct TakePreciseCoverageReturnObject {
  pub result: Vec<ScriptCoverage>,
  pub timestamp: f64,
}

pub struct CoverageCollector {
  pub dir: PathBuf,
  session: LocalInspectorSession,
}

impl CoverageCollector {
  pub fn new(dir: PathBuf, session: LocalInspectorSession) -> Self {
    Self { dir, session }
  }

  async fn enable_debugger(&mut self) -> Result<(), AnyError> {
    self.session.post_message("Debugger.enable", None).await?;

    Ok(())
  }

  async fn enable_profiler(&mut self) -> Result<(), AnyError> {
    self.session.post_message("Profiler.enable", None).await?;

    Ok(())
  }

  async fn disable_debugger(&mut self) -> Result<(), AnyError> {
    self.session.post_message("Debugger.disable", None).await?;

    Ok(())
  }

  async fn disable_profiler(&mut self) -> Result<(), AnyError> {
    self.session.post_message("Profiler.disable", None).await?;

    Ok(())
  }

  async fn start_precise_coverage(
    &mut self,
    parameters: StartPreciseCoverageParameters,
  ) -> Result<StartPreciseCoverageReturnObject, AnyError> {
    let parameters_value = serde_json::to_value(parameters)?;
    let return_value = self
      .session
      .post_message("Profiler.startPreciseCoverage", Some(parameters_value))
      .await?;

    let return_object = serde_json::from_value(return_value)?;

    Ok(return_object)
  }

  async fn take_precise_coverage(
    &mut self,
  ) -> Result<TakePreciseCoverageReturnObject, AnyError> {
    let return_value = self
      .session
      .post_message("Profiler.takePreciseCoverage", None)
      .await?;

    let return_object = serde_json::from_value(return_value)?;

    Ok(return_object)
  }

  pub async fn start_collecting(&mut self) -> Result<(), AnyError> {
    self.enable_debugger().await?;
    self.enable_profiler().await?;
    self
      .start_precise_coverage(StartPreciseCoverageParameters {
        call_count: true,
        detailed: true,
        allow_triggered_updates: false,
      })
      .await?;

    Ok(())
  }

  pub async fn stop_collecting(&mut self) -> Result<(), AnyError> {
    fs::create_dir_all(&self.dir)?;

    let script_coverages = self.take_precise_coverage().await?.result;
    for script_coverage in script_coverages {
      let filename = format!("{}.json", Uuid::new_v4());
      let filepath = self.dir.join(filename);

      let mut out = BufWriter::new(File::create(filepath)?);
      serde_json::to_writer_pretty(&mut out, &script_coverage)?;
      out.write_all(b"\n")?;
      out.flush()?;
    }

    self.disable_debugger().await?;
    self.disable_profiler().await?;

    Ok(())
  }
}

pub enum CoverageReporterKind {
  Pretty,
  Lcov,
}

fn create_reporter(
  kind: CoverageReporterKind,
) -> Box<dyn CoverageReporter + Send> {
  match kind {
    CoverageReporterKind::Lcov => Box::new(LcovCoverageReporter::new()),
    CoverageReporterKind::Pretty => Box::new(PrettyCoverageReporter::new()),
  }
}

pub trait CoverageReporter {
  fn visit_coverage(
    &mut self,
    script_coverage: &ScriptCoverage,
    script_source: &str,
    maybe_source_map: Option<Vec<u8>>,
    maybe_original_source: Option<Arc<String>>,
  );

  fn done(&mut self);
}

pub struct LcovCoverageReporter {}

impl LcovCoverageReporter {
  pub fn new() -> LcovCoverageReporter {
    LcovCoverageReporter {}
  }
}

impl CoverageReporter for LcovCoverageReporter {
  fn visit_coverage(
    &mut self,
    script_coverage: &ScriptCoverage,
    script_source: &str,
    maybe_source_map: Option<Vec<u8>>,
    _maybe_original_source: Option<Arc<String>>,
  ) {
    // TODO(caspervonb) cleanup and reduce duplication between reporters, pre-compute line coverage
    // elsewhere.
    let maybe_source_map = maybe_source_map
      .map(|source_map| SourceMap::from_slice(&source_map).unwrap());

    let url = Url::parse(&script_coverage.url).unwrap();
    let file_path = url.to_file_path().unwrap();
    println!("SF:{}", file_path.to_str().unwrap());

    let mut functions_found = 0;
    for function in &script_coverage.functions {
      if function.function_name.is_empty() {
        continue;
      }

      let source_line = script_source[0..function.ranges[0].start_offset]
        .split('\n')
        .count();

      let line_index = if let Some(source_map) = maybe_source_map.as_ref() {
        source_map
          .tokens()
          .find(|token| token.get_dst_line() as usize == source_line)
          .map(|token| token.get_src_line() as usize)
          .unwrap_or(0)
      } else {
        source_line
      };

      let function_name = &function.function_name;

      println!("FN:{},{}", line_index + 1, function_name);

      functions_found += 1;
    }

    let mut functions_hit = 0;
    for function in &script_coverage.functions {
      if function.function_name.is_empty() {
        continue;
      }

      let execution_count = function.ranges[0].count;
      let function_name = &function.function_name;

      println!("FNDA:{},{}", execution_count, function_name);

      if execution_count != 0 {
        functions_hit += 1;
      }
    }

    println!("FNF:{}", functions_found);
    println!("FNH:{}", functions_hit);

    let mut branches_found = 0;
    let mut branches_hit = 0;
    for (block_number, function) in script_coverage.functions.iter().enumerate()
    {
      let block_hits = function.ranges[0].count;
      for (branch_number, range) in function.ranges[1..].iter().enumerate() {
        let source_line =
          script_source[0..range.start_offset].split('\n').count();

        let line_index = if let Some(source_map) = maybe_source_map.as_ref() {
          source_map
            .tokens()
            .find(|token| token.get_dst_line() as usize == source_line)
            .map(|token| token.get_src_line() as usize)
            .unwrap_or(0)
        } else {
          source_line
        };

        // From https://manpages.debian.org/unstable/lcov/geninfo.1.en.html:
        //
        // Block number and branch number are gcc internal IDs for the branch. Taken is either '-'
        // if the basic block containing the branch was never executed or a number indicating how
        // often that branch was taken.
        //
        // However with the data we get from v8 coverage profiles it seems we can't actually hit
        // this as appears it won't consider any nested branches it hasn't seen but its here for
        // the sake of accuracy.
        let taken = if block_hits > 0 {
          range.count.to_string()
        } else {
          "-".to_string()
        };

        println!(
          "BRDA:{},{},{},{}",
          line_index + 1,
          block_number,
          branch_number,
          taken
        );

        branches_found += 1;
        if range.count > 0 {
          branches_hit += 1;
        }
      }
    }

    println!("BRF:{}", branches_found);
    println!("BRH:{}", branches_hit);

    let lines = script_source.split('\n').collect::<Vec<_>>();
    let line_offsets = {
      let mut offsets: Vec<(usize, usize)> = Vec::new();
      let mut index = 0;

      for line in &lines {
        offsets.push((index, index + line.len() + 1));
        index += line.len() + 1;
      }

      offsets
    };

    let line_counts = line_offsets
      .iter()
      .map(|(line_start_offset, line_end_offset)| {
        let mut count = 0;

        // Count the hits of ranges that include the entire line which will always be at-least one
        // as long as the code has been evaluated.
        for function in &script_coverage.functions {
          for range in &function.ranges {
            if range.start_offset <= *line_start_offset
              && range.end_offset >= *line_end_offset
            {
              count += range.count;
            }
          }
        }

        // We reset the count if any block with a zero count overlaps with the line range.
        for function in &script_coverage.functions {
          for range in &function.ranges {
            if range.count > 0 {
              continue;
            }

            let overlaps = std::cmp::max(line_end_offset, &range.end_offset)
              - std::cmp::min(line_start_offset, &range.start_offset)
              < (line_end_offset - line_start_offset)
                + (range.end_offset - range.start_offset);

            if overlaps {
              count = 0;
            }
          }
        }

        count
      })
      .collect::<Vec<usize>>();

    let found_lines = if let Some(source_map) = maybe_source_map.as_ref() {
      let mut found_lines = line_counts
        .iter()
        .enumerate()
        .map(|(index, count)| {
          source_map
            .tokens()
            .filter(move |token| token.get_dst_line() as usize == index)
            .map(move |token| (token.get_src_line() as usize, *count))
        })
        .flatten()
        .collect::<Vec<(usize, usize)>>();

      found_lines.sort_unstable_by_key(|(index, _)| *index);
      found_lines.dedup_by_key(|(index, _)| *index);
      found_lines
    } else {
      line_counts
        .iter()
        .enumerate()
        .map(|(index, count)| (index, *count))
        .collect::<Vec<(usize, usize)>>()
    };

    for (index, count) in &found_lines {
      println!("DA:{},{}", index + 1, count);
    }

    let lines_hit = found_lines.iter().filter(|(_, count)| *count != 0).count();

    println!("LH:{}", lines_hit);

    let lines_found = found_lines.len();
    println!("LF:{}", lines_found);

    println!("end_of_record");
  }

  fn done(&mut self) {}
}

pub struct PrettyCoverageReporter {}

impl PrettyCoverageReporter {
  pub fn new() -> PrettyCoverageReporter {
    PrettyCoverageReporter {}
  }
}

impl CoverageReporter for PrettyCoverageReporter {
  fn visit_coverage(
    &mut self,
    script_coverage: &ScriptCoverage,
    script_source: &str,
    maybe_source_map: Option<Vec<u8>>,
    maybe_original_source: Option<Arc<String>>,
  ) {
    let maybe_source_map = maybe_source_map
      .map(|source_map| SourceMap::from_slice(&source_map).unwrap());

    let mut ignored_spans: Vec<Span> = Vec::new();
    for item in deno_ast::lex(script_source, MediaType::JavaScript) {
      if let deno_ast::TokenOrComment::Token(_) = item.inner {
        continue;
      }

      ignored_spans.push(item.span);
    }

    let lines = script_source.split('\n').collect::<Vec<_>>();

    let line_offsets = {
      let mut offsets: Vec<(usize, usize)> = Vec::new();
      let mut index = 0;

      for line in &lines {
        offsets.push((index, index + line.len() + 1));
        index += line.len() + 1;
      }

      offsets
    };

    // TODO(caspervonb): collect uncovered ranges on the lines so that we can highlight specific
    // parts of a line in color (word diff style) instead of the entire line.
    let line_counts = line_offsets
      .iter()
      .enumerate()
      .map(|(index, (line_start_offset, line_end_offset))| {
        let ignore = ignored_spans.iter().any(|span| {
          (span.lo.0 as usize) <= *line_start_offset
            && (span.hi.0 as usize) >= *line_end_offset
        });

        if ignore {
          return (index, 1);
        }

        let mut count = 0;

        // Count the hits of ranges that include the entire line which will always be at-least one
        // as long as the code has been evaluated.
        for function in &script_coverage.functions {
          for range in &function.ranges {
            if range.start_offset <= *line_start_offset
              && range.end_offset >= *line_end_offset
            {
              count += range.count;
            }
          }
        }

        // We reset the count if any block with a zero count overlaps with the line range.
        for function in &script_coverage.functions {
          for range in &function.ranges {
            if range.count > 0 {
              continue;
            }

            let overlaps = std::cmp::max(line_end_offset, &range.end_offset)
              - std::cmp::min(line_start_offset, &range.start_offset)
              < (line_end_offset - line_start_offset)
                + (range.end_offset - range.start_offset);

            if overlaps {
              count = 0;
            }
          }
        }

        (index, count)
      })
      .collect::<Vec<(usize, usize)>>();

    let lines = if let Some(original_source) = maybe_original_source.as_ref() {
      original_source.split('\n').collect::<Vec<_>>()
    } else {
      lines
    };

    let line_counts = if let Some(source_map) = maybe_source_map.as_ref() {
      let mut line_counts = line_counts
        .iter()
        .map(|(index, count)| {
          source_map
            .tokens()
            .filter(move |token| token.get_dst_line() as usize == *index)
            .map(move |token| (token.get_src_line() as usize, *count))
        })
        .flatten()
        .collect::<Vec<(usize, usize)>>();

      line_counts.sort_unstable_by_key(|(index, _)| *index);
      line_counts.dedup_by_key(|(index, _)| *index);

      line_counts
    } else {
      line_counts
    };

    print!("cover {} ... ", script_coverage.url);

    let hit_lines = line_counts
      .iter()
      .filter(|(_, count)| *count != 0)
      .map(|(index, _)| *index);

    let missed_lines = line_counts
      .iter()
      .filter(|(_, count)| *count == 0)
      .map(|(index, _)| *index);

    let lines_found = line_counts.len();
    let lines_hit = hit_lines.count();
    let line_ratio = lines_hit as f32 / lines_found as f32;

    let line_coverage =
      format!("{:.3}% ({}/{})", line_ratio * 100.0, lines_hit, lines_found,);

    if line_ratio >= 0.9 {
      println!("{}", colors::green(&line_coverage));
    } else if line_ratio >= 0.75 {
      println!("{}", colors::yellow(&line_coverage));
    } else {
      println!("{}", colors::red(&line_coverage));
    }

    let mut last_line = None;
    for line_index in missed_lines {
      const WIDTH: usize = 4;
      const SEPERATOR: &str = "|";

      // Put a horizontal separator between disjoint runs of lines
      if let Some(last_line) = last_line {
        if last_line + 1 != line_index {
          let dash = colors::gray("-".repeat(WIDTH + 1));
          println!("{}{}{}", dash, colors::gray(SEPERATOR), dash);
        }
      }

      println!(
        "{:width$} {} {}",
        line_index + 1,
        colors::gray(SEPERATOR),
        colors::red(&lines[line_index]),
        width = WIDTH
      );

      last_line = Some(line_index);
    }
  }

  fn done(&mut self) {}
}

fn collect_coverages(
  files: Vec<PathBuf>,
  ignore: Vec<PathBuf>,
) -> Result<Vec<ScriptCoverage>, AnyError> {
  let mut coverages: Vec<ScriptCoverage> = Vec::new();
  let file_paths = collect_files(&files, &ignore, |file_path| {
    file_path.extension().map_or(false, |ext| ext == "json")
  })?;

  for file_path in file_paths {
    let json = fs::read_to_string(file_path.as_path())?;
    let new_coverage: ScriptCoverage = serde_json::from_str(&json)?;

    let existing_coverage =
      coverages.iter_mut().find(|x| x.url == new_coverage.url);

    if let Some(existing_coverage) = existing_coverage {
      for new_function in new_coverage.functions {
        let existing_function = existing_coverage
          .functions
          .iter_mut()
          .find(|x| x.function_name == new_function.function_name);

        if let Some(existing_function) = existing_function {
          for new_range in new_function.ranges {
            let existing_range =
              existing_function.ranges.iter_mut().find(|x| {
                x.start_offset == new_range.start_offset
                  && x.end_offset == new_range.end_offset
              });

            if let Some(existing_range) = existing_range {
              existing_range.count += new_range.count;
            } else {
              existing_function.ranges.push(new_range);
            }
          }
        } else {
          existing_coverage.functions.push(new_function);
        }
      }
    } else {
      coverages.push(new_coverage);
    }
  }

  coverages.sort_by_key(|k| k.url.clone());

  Ok(coverages)
}

fn filter_coverages(
  coverages: Vec<ScriptCoverage>,
  include: Vec<String>,
  exclude: Vec<String>,
) -> Vec<ScriptCoverage> {
  let include: Vec<Regex> =
    include.iter().map(|e| Regex::new(e).unwrap()).collect();

  let exclude: Vec<Regex> =
    exclude.iter().map(|e| Regex::new(e).unwrap()).collect();

  coverages
    .into_iter()
    .filter(|e| {
      let is_internal = e.url.starts_with("deno:")
        || e.url.ends_with("__anonymous__")
        || e.url.ends_with("$deno$test.js");

      let is_included = include.iter().any(|p| p.is_match(&e.url));
      let is_excluded = exclude.iter().any(|p| p.is_match(&e.url));

      (include.is_empty() || is_included) && !is_excluded && !is_internal
    })
    .collect::<Vec<ScriptCoverage>>()
}

pub async fn cover_files(
  flags: Flags,
  files: Vec<PathBuf>,
  ignore: Vec<PathBuf>,
  include: Vec<String>,
  exclude: Vec<String>,
  lcov: bool,
) -> Result<(), AnyError> {
  let ps = ProcState::build(flags).await?;

  let script_coverages = collect_coverages(files, ignore)?;
  let script_coverages = filter_coverages(script_coverages, include, exclude);

  let reporter_kind = if lcov {
    CoverageReporterKind::Lcov
  } else {
    CoverageReporterKind::Pretty
  };

  let mut reporter = create_reporter(reporter_kind);

  for script_coverage in script_coverages {
    let module_specifier =
      deno_core::resolve_url_or_path(&script_coverage.url)?;
    ps.prepare_module_load(
      vec![module_specifier.clone()],
      false,
      emit::TypeLib::UnstableDenoWindow,
      Permissions::allow_all(),
      Permissions::allow_all(),
<<<<<<< HEAD
      ps.graph_data.clone(),
=======
      false,
>>>>>>> b2036a4d
    )
    .await?;

    let module_source = ps.load(module_specifier.clone(), None, false, ps.graph_data.clone())?;
    let script_source = &module_source.code;

    let maybe_source_map = ps.get_source_map(&script_coverage.url);
    let maybe_cached_source = ps
      .file_fetcher
      .get_source(&module_specifier)
      .map(|f| f.source);

    reporter.visit_coverage(
      &script_coverage,
      script_source,
      maybe_source_map,
      maybe_cached_source,
    );
  }

  reporter.done();

  Ok(())
}<|MERGE_RESOLUTION|>--- conflicted
+++ resolved
@@ -693,15 +693,13 @@
       emit::TypeLib::UnstableDenoWindow,
       Permissions::allow_all(),
       Permissions::allow_all(),
-<<<<<<< HEAD
       ps.graph_data.clone(),
-=======
       false,
->>>>>>> b2036a4d
     )
     .await?;
 
-    let module_source = ps.load(module_specifier.clone(), None, false, ps.graph_data.clone())?;
+    let module_source =
+      ps.load(module_specifier.clone(), None, false, ps.graph_data.clone())?;
     let script_source = &module_source.code;
 
     let maybe_source_map = ps.get_source_map(&script_coverage.url);
