--- conflicted
+++ resolved
@@ -445,7 +445,6 @@
   let workspace_dirs_with_files = cli_options
     .resolve_bench_options_for_members(&bench_flags)?
     .into_iter()
-<<<<<<< HEAD
     .map(|(d, o)| (d, o.files))
     .collect();
   let workspace_files_factory =
@@ -473,14 +472,7 @@
     )
     .await?;
   if !workspace_files_factory.found_specifiers() {
-    return Err(generic_error("No test modules found"));
-=======
-    .flatten()
-    .collect::<Vec<_>>();
-
-  if specifiers.is_empty() {
-    return Err(anyhow!("No bench modules found"));
->>>>>>> 9dbb99a8
+    return Err(anyhow!("No test modules found"));
   }
 
   workspace_files_factory.check().await?;
