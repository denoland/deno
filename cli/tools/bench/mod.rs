--- conflicted
+++ resolved
@@ -456,13 +456,8 @@
     .flatten()
     .collect::<Vec<_>>();
 
-<<<<<<< HEAD
   if !workspace_bench_options.permit_no_files && specifiers.is_empty() {
-    return Err(generic_error("No bench modules found"));
-=======
-  if specifiers.is_empty() {
     return Err(anyhow!("No bench modules found"));
->>>>>>> b5c3f4f7
   }
 
   let main_graph_container = factory.main_module_graph_container().await?;
