// Copyright 2018-2021 the Deno authors. All rights reserved. MIT license.

// TODO(bartlomieju): remove me
#![allow(unused)]

use crate::create_main_worker;
use crate::flags::Flags;
use crate::flags::JupyterFlags;
use crate::proc_state::ProcState;
use crate::tools::repl::EvaluationOutput;
use crate::tools::repl::ReplSession;
use data_encoding::HEXLOWER;
use deno_core::anyhow::anyhow;
use deno_core::anyhow::Context;
use deno_core::error::generic_error;
use deno_core::error::AnyError;
use deno_core::futures::channel::mpsc;
use deno_core::futures::channel::mpsc::UnboundedReceiver;
use deno_core::futures::channel::mpsc::UnboundedSender;
use deno_core::futures::SinkExt;
use deno_core::futures::StreamExt;
use deno_core::op_sync;
use deno_core::resolve_url_or_path;
use deno_core::serde::Deserialize;
use deno_core::serde::Serialize;
use deno_core::serde_json;
use deno_core::serde_json::json;
use deno_core::serde_json::Value;
use deno_core::JsRuntime;
use deno_core::OpState;
use deno_runtime::permissions::Permissions;
use deno_runtime::worker::MainWorker;
use ring::hmac;
use std::collections::HashMap;
use std::env::current_exe;
use std::time::Duration;
use tempfile::TempDir;
use tokio::join;
use tokio::time::sleep;
use zeromq::prelude::*;
use zeromq::ZmqMessage;

mod comm;
mod install;
mod message_types;

use comm::DealerComm;
use comm::HbComm;
use comm::PubComm;
pub use install::install;
use message_types::*;

pub async fn kernel(
  flags: Flags,
  jupyter_flags: JupyterFlags,
) -> Result<(), AnyError> {
  if jupyter_flags.conn_file.is_none() {
    return Err(generic_error("Missing --conn flag"));
  }

  let conn_file_path = jupyter_flags.conn_file.unwrap();

  let mut kernel = Kernel::new(flags, conn_file_path.to_str().unwrap()).await?;
  println!("[DENO] kernel created: {:#?}", kernel.session_id);

  println!("running kernel...");
  kernel.run().await;
  println!("done running kernel.");

  Ok(())
}

#[derive(Clone, Copy, Debug, PartialEq)]
enum KernelState {
  Busy,
  Idle,
  Starting,
}

struct Kernel {
  metadata: KernelMetadata,
  conn_spec: ConnectionSpec,
  state: KernelState,
  iopub_comm: PubComm,
  shell_comm: DealerComm,
  control_comm: DealerComm,
  stdin_comm: DealerComm,
  hb_comm: HbComm,
  session_id: String,
  execution_count: u32,
  repl_session: ReplSession,
  stdio_rx: StdioProxyReceiver,
  last_comm_ctx: Option<CommContext>,
}

#[derive(Copy, Clone, Debug)]
enum HandlerType {
  Shell,
  Control,
  Stdin,
}

type StdioProxySender = UnboundedSender<(StdioType, String)>;
type StdioProxyReceiver = UnboundedReceiver<(StdioType, String)>;

fn init(rt: &mut JsRuntime) {
  rt.overwrite_op("op_print", op_sync(op_print));
}

pub fn op_print(
  state: &mut OpState,
  msg: String,
  is_err: bool,
) -> Result<(), AnyError> {
  let mut sender = state.borrow_mut::<StdioProxySender>();

  if is_err {
    let r = sender.unbounded_send((StdioType::Stderr, msg));
  } else {
    let r = sender.unbounded_send((StdioType::Stdout, msg));
  }
  Ok(())
}

impl Kernel {
  async fn new(flags: Flags, conn_file_path: &str) -> Result<Self, AnyError> {
    let conn_file =
      std::fs::read_to_string(conn_file_path).with_context(|| {
        format!("Couldn't read connection file: {}", conn_file_path)
      })?;
    let spec: ConnectionSpec =
      serde_json::from_str(&conn_file).with_context(|| {
        format!("Connection file isn't proper JSON: {}", conn_file_path)
      })?;

    println!("[DENO] parsed conn file: {:#?}", spec);

    let execution_count = 0;
    let session_id = uuid::Uuid::new_v4().to_string();
    let hmac_key = hmac::Key::new(hmac::HMAC_SHA256, spec.key.as_ref());
    let metadata = KernelMetadata::default();
    let iopub_comm = PubComm::new(
      create_conn_str(&spec.transport, &spec.ip, spec.iopub_port),
      session_id.clone(),
      hmac_key.clone(),
    );
    let shell_comm = DealerComm::new(
      "shell",
      create_conn_str(&spec.transport, &spec.ip, spec.shell_port),
      session_id.clone(),
      hmac_key.clone(),
    );
    let control_comm = DealerComm::new(
      "control",
      create_conn_str(&spec.transport, &spec.ip, spec.control_port),
      session_id.clone(),
      hmac_key.clone(),
    );
    let stdin_comm = DealerComm::new(
      "stdin",
      create_conn_str(&spec.transport, &spec.ip, spec.stdin_port),
      session_id.clone(),
      hmac_key,
    );
    let hb_comm =
      HbComm::new(create_conn_str(&spec.transport, &spec.ip, spec.hb_port));

    let main_module = resolve_url_or_path("./$deno$jupyter.ts").unwrap();
    // TODO(bartlomieju): should we run with all permissions?
    let permissions = Permissions::allow_all();
    let ps = ProcState::build(flags.clone()).await?;
    let mut worker =
      create_main_worker(&ps, main_module.clone(), permissions, Some(&init));
    let (stdio_tx, stdio_rx) = mpsc::unbounded();
    worker
      .js_runtime
      .op_state()
      .borrow_mut()
      .put::<StdioProxySender>(stdio_tx);
    let repl_session = ReplSession::initialize(worker).await?;

    let kernel = Self {
      metadata,
      conn_spec: spec,
      state: KernelState::Idle,
      iopub_comm,
      shell_comm,
      control_comm,
      stdin_comm,
      hb_comm,
      session_id,
      execution_count,
      repl_session,
      stdio_rx,
      last_comm_ctx: None,
    };

    Ok(kernel)
  }

  async fn run(&mut self) -> Result<(), AnyError> {
    println!("Connecting to iopub");
    self.iopub_comm.connect().await?;
    println!("Connected to iopub");
    println!("Connecting to shell");
    self.shell_comm.connect().await?;
    println!("Connected to shell");
    println!("Connecting to control");
    self.control_comm.connect().await?;
    println!("Connected to control");
    println!("Connecting to stdin");
    self.stdin_comm.connect().await?;
    println!("Connected to stdin");
    println!("Connecting to heartbeat");
    self.hb_comm.connect().await?;
    println!("Connected to heartbeat");

    let mut poll_worker = true;
    loop {
      tokio::select! {
        shell_msg_result = self.shell_comm.recv() => {
          self.handler(HandlerType::Shell, shell_msg_result).await;
          poll_worker = true;
        },
        control_msg_result = self.control_comm.recv() => {
          self.handler(HandlerType::Control, control_msg_result).await;
          poll_worker = true;
        },
        stdin_msg_result = self.stdin_comm.recv() => {
          self.handler(HandlerType::Stdin, stdin_msg_result).await;
          poll_worker = true;
        },
        maybe_stdio_proxy_msg = self.stdio_rx.next() => {
          if let Some(stdio_proxy_msg) = maybe_stdio_proxy_msg {
            self.stdio_handler(stdio_proxy_msg).await;
          }
        },
        heartbeat_result = self.hb_comm.heartbeat() => {
          if let Err(e) = heartbeat_result {
            println!("[heartbeat] error: {}", e);
          }
        },
        _ = self.repl_session.run_event_loop(), if poll_worker => {
          poll_worker = false;
        }
      }
    }
  }

  async fn handler(
    &mut self,
    handler_type: HandlerType,
    recv_result: Result<RequestMessage, AnyError>,
  ) {
    let req_msg = match recv_result {
      Ok(m) => m,
      Err(e) => {
        println!("error receiving msg: {}", e);
        return;
      }
    };

    let comm_ctx = CommContext {
      session_id: self.session_id.clone(),
      message: req_msg,
    };
    self.last_comm_ctx = Some(comm_ctx.clone());

    println!("[DENO] set_state busy {:#?}", handler_type);
    self.set_state(&comm_ctx, KernelState::Busy).await;

    let major_version = &comm_ctx.message.header.version.to_string()[0..1];
    let res = match (handler_type, major_version) {
      // TODO(apowers313) implement new and old Jupyter protocols here
      (HandlerType::Shell, "5") => self.shell_handler(&comm_ctx).await,
      (HandlerType::Control, "5") => self.control_handler(&comm_ctx),
      (HandlerType::Stdin, "5") => self.stdin_handler(&comm_ctx),
      _ => Err(anyhow!(
        "No handler for message: '{}' v{}",
        comm_ctx.message.header.msg_type,
        major_version
      )),
    };

    match res {
      Ok(_) => {}
      Err(e) => {
        println!(
          "Error handling packet '{}': {}",
          comm_ctx.message.header.msg_type, e
        );
      }
    };

    println!("[DENO] set_state idle {:#?}", handler_type);
    self.set_state(&comm_ctx, KernelState::Idle).await;
  }

  async fn stdio_handler(
    &mut self,
    stdio_proxy_msg: (StdioType, String),
  ) -> Result<(), AnyError> {
    if let Some(comm_ctx) = self.last_comm_ctx.as_ref() {
      let (t, content) = stdio_proxy_msg;
      let msg = SideEffectMessage::new(
        comm_ctx,
        "stream",
        ReplyMetadata::Empty,
        ReplyContent::Stream(StreamContent {
          name: match t {
            StdioType::Stdout => "stdout".to_string(),
            StdioType::Stderr => "stderr".to_string(),
          },
          text: content,
        }),
      );
      self.iopub_comm.send(msg).await?;
    } else {
      println!(
        "Received stdio message, but there is no last CommContext: {:#?}",
        stdio_proxy_msg.1
      );
    }

    Ok(())
  }

  async fn shell_handler(
    &mut self,
    comm_ctx: &CommContext,
  ) -> Result<(), AnyError> {
    let msg_type = comm_ctx.message.header.msg_type.as_ref();
    let result = match msg_type {
      "kernel_info_request" => self.kernel_info_reply(comm_ctx).await,
      "execute_request" => self.execute_request(comm_ctx).await,
      _ => {
        println!("[shell] no handler for {}", msg_type);
        Ok(())
      }
    };

    if let Err(e) = result {
      println!("[shell] error handling {}: {}", msg_type, e);
    } else {
      println!("[shell] ok {}", msg_type);
    }

    Ok(())
  }

  fn control_handler(&self, comm_ctx: &CommContext) -> Result<(), AnyError> {
    todo!()
  }

  fn stdin_handler(&self, comm_ctx: &CommContext) -> Result<(), AnyError> {
    todo!()
  }

  async fn set_state(&mut self, comm_ctx: &CommContext, state: KernelState) {
    if self.state == state {
      println!("[DENO] set_state sets the same state: {:#?}", state);
      return;
    }

    self.state = state;

    let now = std::time::SystemTime::now();
    let now: chrono::DateTime<chrono::Utc> = now.into();
    let now = now.to_rfc3339();

    let s = match state {
      KernelState::Busy => "busy",
      KernelState::Idle => "idle",
      KernelState::Starting => "starting",
    };

    let msg = SideEffectMessage::new(
      comm_ctx,
      "status",
      ReplyMetadata::Empty,
      ReplyContent::Status(KernelStatusContent {
        execution_state: s.to_string(),
      }),
    );

    if let Err(e) = self.iopub_comm.send(msg).await {
      println!("[IoPub] Error setting state: {}", s);
    }
  }

  async fn kernel_info_reply(
    &mut self,
    comm_ctx: &CommContext,
  ) -> Result<(), AnyError> {
    let content = KernelInfoReplyContent {
      status: String::from("ok"),
      protocol_version: self.metadata.protocol_version.clone(),
      implementation_version: self.metadata.kernel_version.clone(),
      implementation: self.metadata.implementation_name.clone(),
      language_info: KernelLanguageInfo {
        name: self.metadata.language.clone(),
        version: self.metadata.language_version.clone(),
        mimetype: self.metadata.mime.clone(),
        file_extension: self.metadata.file_ext.clone(),
      },
      help_links: vec![], // TODO(apowers313) dig up help links
      banner: self.metadata.banner.clone(),
      debugger: false,
    };

    let reply = ReplyMessage::new(
      comm_ctx,
      "kernel_info_reply",
      ReplyMetadata::Empty,
      ReplyContent::KernelInfo(content),
    );

    self.shell_comm.send(reply).await?;

    Ok(())
  }

  async fn execute_request(
    &mut self,
    comm_ctx: &CommContext,
  ) -> Result<(), AnyError> {
    self.execution_count += 1;

    let exec_request_content = match &comm_ctx.message.content {
      RequestContent::Execute(c) => c,
      _ => return Err(anyhow!("malformed execution content")),
    };

    let input_msg = SideEffectMessage::new(
      comm_ctx,
      "execute_input",
      ReplyMetadata::Empty,
      ReplyContent::ExecuteInput(ExecuteInputContent {
        code: exec_request_content.code.clone(),
        execution_count: self.execution_count,
      }),
    );
    self.iopub_comm.send(input_msg).await?;

    let output = self
      .repl_session
      .evaluate_line_and_get_output(&exec_request_content.code)
      .await?;

    let test_svg = r###"<?xml version="1.0" encoding="iso-8859-1"?>
<svg version="1.1" id="Capa_1" xmlns="http://www.w3.org/2000/svg" xmlns:xlink="http://www.w3.org/1999/xlink" x="0px" y="0px"
	 viewBox="0 0 299.429 299.429" style="enable-background:new 0 0 299.429 299.429;" xml:space="preserve">
<g>
	<path style="fill:#010002;" d="M245.185,44.209H54.245L0,116.533l149.715,138.688l149.715-138.682L245.185,44.209z
		 M206.746,121.778l-57.007,112.1l-56.53-112.1H206.746z M98.483,109.844l51.232-51.232l51.232,51.232H98.483z M164.119,56.142
		h69.323L213.876,105.9L164.119,56.142z M86.311,105.142l-16.331-49h65.331L86.311,105.142z M79.849,121.778l49.632,98.429
		L23.223,121.778H79.849z M220.136,121.778h56.071l-106.013,98.203L220.136,121.778z M225.148,109.844l18.694-47.538l35.652,47.538
		H225.148z M58.266,58.738l17.035,51.112H19.929L58.266,58.738z"/>
</g>
</svg>
"###.to_string();
    let mut dd = DisplayData::new();
    dd.add("image/svg+xml", test_svg);
    let dd_msg = SideEffectMessage::new(
      comm_ctx,
      "display_data",
      ReplyMetadata::Empty,
      ReplyContent::DisplayData(DisplayDataContent {
        data: dd.to_value()?,
        metadata: json!({}),
        transient: json!({}),
      }),
    );
    self.iopub_comm.send(dd_msg).await?;

    // let output = self
    //   .repl_session
    //   .evaluate_line_with_object_wrapping(&exec_request_content.code)
    //   .await?;
    // let dd = create_display_data(output.result);
    // dbg!(dd);
    let result = match output {
      EvaluationOutput::Value(value_str) => ExecResult::OkString(value_str),
      EvaluationOutput::Error(value_str) => ExecResult::Error(ExecError {
        err_name: "<TODO>".to_string(),
        err_value: value_str,
        stack_trace: vec![],
      }),
    };

    match &result {
      ExecResult::OkString(v) => {
        self.send_execute_reply_ok(comm_ctx).await?;
        self.send_execute_result(comm_ctx, &result).await?;
      }
      ExecResult::Error(e) => {
        self.send_execute_reply_error(comm_ctx, &result).await?;
        self.send_error(comm_ctx, &result).await?;
      }
    };

    Ok(())
  }

  async fn send_execute_reply_ok(
    &mut self,
    comm_ctx: &CommContext,
  ) -> Result<(), AnyError> {
    println!("sending exec result");
    let msg = ReplyMessage::new(
      comm_ctx,
      "execute_reply",
      ReplyMetadata::Empty,
      ReplyContent::ExecuteReply(ExecuteReplyContent {
        status: "ok".to_string(),
        execution_count: self.execution_count,
        // NOTE(bartlomieju): these two fields are always empty
        payload: vec![],
        user_expressions: json!({}),
      }),
    );
    self.shell_comm.send(msg).await?;

    Ok(())
  }

  async fn send_execute_reply_error(
    &mut self,
    comm_ctx: &CommContext,
    result: &ExecResult,
  ) -> Result<(), AnyError> {
    let e = match result {
      ExecResult::Error(e) => e,
      _ => return Err(anyhow!("unreachable")),
    };
    let msg = ReplyMessage::new(
      comm_ctx,
      "execute_reply",
      ReplyMetadata::Empty,
      ReplyContent::ExecuteError(ExecuteErrorContent {
        status: "error".to_string(),
        payload: vec![],
        user_expressions: json!({}),
        // TODO(apowers313) implement error messages
        ename: e.err_name.clone(),
        evalue: e.err_value.clone(),
        traceback: e.stack_trace.clone(),
      }),
    );
    self.shell_comm.send(msg).await?;

    Ok(())
  }

  async fn send_error(
    &mut self,
    comm_ctx: &CommContext,
    result: &ExecResult,
  ) -> Result<(), AnyError> {
    let e = match result {
      ExecResult::Error(e) => e,
      _ => return Err(anyhow!("unreachable")),
    };
    let msg = SideEffectMessage::new(
      comm_ctx,
      "error",
      ReplyMetadata::Empty,
      ReplyContent::Error(ErrorContent {
        ename: e.err_name.clone(),
        evalue: e.err_value.clone(),
        traceback: e.stack_trace.clone(),
      }),
    );
    self.iopub_comm.send(msg);

    Ok(())
  }

  async fn send_execute_result(
    &mut self,
    comm_ctx: &CommContext,
    result: &ExecResult,
  ) -> Result<(), AnyError> {
    let text_result = match result {
      ExecResult::OkString(v) => v,
      _ => return Err(anyhow!("unreachable")),
    };
    let mut dd = DisplayData::new();
    dd.add("text/plain", text_result.to_string());
    let data = dd.to_value()?;
    let msg = SideEffectMessage::new(
      comm_ctx,
      "execute_result",
      ReplyMetadata::Empty,
      ReplyContent::ExecuteResult(ExecuteResultContent {
        execution_count: self.execution_count,
<<<<<<< HEAD
        data,
=======
        data: json!({
            "text/plain": match result {
                ExecResult::OkString(v) => v,
                ExecResult::Error(v) => v.err_value,
            }
        }),
>>>>>>> 20ff23ec
        metadata: json!({}),
      }),
    );
    self.iopub_comm.send(msg).await?;

    Ok(())
  }
<<<<<<< HEAD

  async fn send_stdio(
    &mut self,
    comm_ctx: &CommContext,
    t: StdioType,
    text: &str,
  ) -> Result<(), AnyError> {
    let content = StreamContent {
      name: match t {
        StdioType::Stdout => "stdout".to_string(),
        StdioType::Stderr => "stderr".to_string(),
      },
      text: text.to_string(),
    };

    let msg = SideEffectMessage::new(
      comm_ctx,
      "stream",
      ReplyMetadata::Empty,
      ReplyContent::Stream(content),
    );

    self.iopub_comm.send(msg).await?;

    Ok(())
  }

  async fn send_display_data(
    &mut self,
    comm_ctx: &CommContext,
    display_data: DisplayData,
  ) -> Result<(), AnyError> {
    let data = display_data.to_value()?;

    let msg = SideEffectMessage::new(
      comm_ctx,
      "display_data",
      ReplyMetadata::Empty,
      ReplyContent::DisplayData(DisplayDataContent {
        data,
        metadata: json!({}),
        transient: json!({}),
      }),
    );
    self.iopub_comm.send(msg);

    Ok(())
  }
}

struct DisplayData {
  data_list: Vec<(String, String)>,
}

impl DisplayData {
  fn new() -> DisplayData {
    Self { data_list: vec![] }
  }

  fn add(&mut self, mime_type: &str, data: String) {
    self.data_list.push((mime_type.to_string(), data));
  }

  fn to_value(&self) -> Result<Value, AnyError> {
    if self.data_list.len() < 1 {
      return Err(anyhow!("expected at least one data type"));
    }

    let mut data = json!({});
    for d in self.data_list.iter() {
      data[&d.0] = json!(&d.1);
    }

    Ok(data)
  }
=======
>>>>>>> 20ff23ec
}

// fn value_to_error(v: Value) -> Option(ErrorValue) {
//   if !v["exceptionDetails"].is_object() {
//     None
//   } else {
//     ErrorValue {
//       // v["exceptionDetails"]
//     }
//   }
// }

struct ErrorValue {}

enum ExecResult {
  OkString(String),
  // TODO(apowers313)
  // OkValue(Value),
  // OkDisplayData(DisplayDataContent),
  Error(ExecError),
}

struct ExecError {
  err_name: String,
  err_value: String,
  stack_trace: Vec<String>,
}

#[derive(Debug)]
struct KernelMetadata {
  banner: String,
  file_ext: String,
  help_text: String,
  help_url: String,
  implementation_name: String,
  kernel_version: String,
  language_version: String,
  language: String,
  mime: String,
  protocol_version: String,
}

impl Default for KernelMetadata {
  fn default() -> Self {
    Self {
      banner: "Welcome to Deno kernel".to_string(),
      file_ext: ".ts".to_string(),
      help_text: "<TODO>".to_string(),
      help_url: "https://github.com/denoland/deno".to_string(),
      implementation_name: "Deno kernel".to_string(),
      kernel_version: crate::version::deno(),
      language_version: crate::version::TYPESCRIPT.to_string(),
      language: "typescript".to_string(),
      mime: "text/x.typescript".to_string(),
      protocol_version: "5.3".to_string(),
    }
  }
}

#[derive(Debug, Deserialize)]
struct ConnectionSpec {
  ip: String,
  transport: String,
  control_port: u32,
  shell_port: u32,
  stdin_port: u32,
  hb_port: u32,
  iopub_port: u32,
  signature_scheme: String,
  key: String,
}

fn create_conn_str(transport: &str, ip: &str, port: u32) -> String {
  format!("{}://{}:{}", transport, ip, port)
}

#[derive(Debug)]
enum StdioType {
  Stdout,
  Stderr,
}<|MERGE_RESOLUTION|>--- conflicted
+++ resolved
@@ -594,16 +594,7 @@
       ReplyMetadata::Empty,
       ReplyContent::ExecuteResult(ExecuteResultContent {
         execution_count: self.execution_count,
-<<<<<<< HEAD
         data,
-=======
-        data: json!({
-            "text/plain": match result {
-                ExecResult::OkString(v) => v,
-                ExecResult::Error(v) => v.err_value,
-            }
-        }),
->>>>>>> 20ff23ec
         metadata: json!({}),
       }),
     );
@@ -611,7 +602,6 @@
 
     Ok(())
   }
-<<<<<<< HEAD
 
   async fn send_stdio(
     &mut self,
@@ -687,8 +677,6 @@
 
     Ok(data)
   }
-=======
->>>>>>> 20ff23ec
 }
 
 // fn value_to_error(v: Value) -> Option(ErrorValue) {
