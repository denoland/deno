--- conflicted
+++ resolved
@@ -444,11 +444,7 @@
     self
       .repl_session
       .language_server
-<<<<<<< HEAD
-      .completions(line_text, position, true)
-=======
-      .completions(line_text, position, token)
->>>>>>> 5b037f1b
+      .completions(line_text, position, true, token)
       .await
   }
 
