// Copyright 2018-2024 the Deno authors. All rights reserved. MIT license.

use std::collections::HashMap;
use std::io::IsTerminal;
use std::path::Path;
use std::process::Stdio;
use std::rc::Rc;
use std::sync::Arc;

use base64::prelude::BASE64_STANDARD;
use base64::Engine;
use deno_config::ConfigFile;
use deno_config::WorkspaceMemberConfig;
use deno_core::anyhow::bail;
use deno_core::anyhow::Context;
use deno_core::error::AnyError;
use deno_core::futures::FutureExt;
use deno_core::serde_json;
use deno_core::serde_json::json;
use deno_core::serde_json::Value;
use deno_core::unsync::JoinSet;
use deno_runtime::deno_fetch::reqwest;
use deno_terminal::colors;
use import_map::ImportMap;
use lsp_types::Url;
use serde::Deserialize;
use serde::Serialize;
use sha2::Digest;
use tokio::process::Command;

use crate::args::jsr_api_url;
use crate::args::jsr_url;
use crate::args::CliOptions;
use crate::args::Flags;
use crate::args::PublishFlags;
use crate::args::TypeCheckMode;
use crate::cache::LazyGraphSourceParser;
use crate::cache::ParsedSourceCache;
use crate::factory::CliFactory;
use crate::graph_util::ModuleGraphCreator;
use crate::http_util::HttpClient;
use crate::resolver::MappedSpecifierResolver;
use crate::resolver::SloppyImportsResolver;
use crate::tools::check::CheckOptions;
use crate::tools::lint::no_slow_types;
use crate::tools::registry::diagnostics::PublishDiagnostic;
use crate::tools::registry::diagnostics::PublishDiagnosticsCollector;
use crate::tools::registry::graph::collect_invalid_external_imports;
use crate::util::display::human_size;

mod api;
mod auth;
mod diagnostics;
mod graph;
mod paths;
mod provenance;
mod publish_order;
mod tar;
mod unfurl;

use auth::get_auth_method;
use auth::AuthMethod;
use publish_order::PublishOrderGraph;
pub use unfurl::deno_json_deps;
use unfurl::SpecifierUnfurler;

use super::check::TypeChecker;

use self::tar::PublishableTarball;

fn ring_bell() {
  // ASCII code for the bell character.
  print!("\x07");
}

struct PreparedPublishPackage {
  scope: String,
  package: String,
  version: String,
  tarball: PublishableTarball,
  config: String,
  exports: HashMap<String, String>,
}

impl PreparedPublishPackage {
  pub fn display_name(&self) -> String {
    format!("@{}/{}@{}", self.scope, self.package, self.version)
  }
}

static SUGGESTED_ENTRYPOINTS: [&str; 4] =
  ["mod.ts", "mod.js", "index.ts", "index.js"];

#[allow(clippy::too_many_arguments)]
async fn prepare_publish(
  package_name: &str,
  deno_json: &ConfigFile,
  source_cache: Arc<ParsedSourceCache>,
  graph: Arc<deno_graph::ModuleGraph>,
  mapped_resolver: Arc<MappedSpecifierResolver>,
  sloppy_imports_resolver: Option<SloppyImportsResolver>,
  bare_node_builtins: bool,
  diagnostics_collector: &PublishDiagnosticsCollector,
) -> Result<Rc<PreparedPublishPackage>, AnyError> {
  let config_path = deno_json.specifier.to_file_path().unwrap();
  let dir_path = config_path.parent().unwrap().to_path_buf();
  let Some(version) = deno_json.json.version.clone() else {
    bail!("{} is missing 'version' field", deno_json.specifier);
  };
  if deno_json.json.exports.is_none() {
    let mut suggested_entrypoint = None;

    for entrypoint in SUGGESTED_ENTRYPOINTS {
      if dir_path.join(entrypoint).exists() {
        suggested_entrypoint = Some(entrypoint);
        break;
      }
    }

    let exports_content = format!(
      r#"{{
  "name": "{}",
  "version": "{}",
  "exports": "{}"
}}"#,
      package_name,
      version,
      suggested_entrypoint.unwrap_or("<path_to_entrypoint>")
    );

    bail!(
      "You did not specify an entrypoint to \"{}\" package in {}. Add `exports` mapping in the configuration file, eg:\n{}",
      package_name,
      deno_json.specifier,
      exports_content
    );
  }
  let Some(name_no_at) = package_name.strip_prefix('@') else {
    bail!("Invalid package name, use '@<scope_name>/<package_name> format");
  };
  let Some((scope, name_no_scope)) = name_no_at.split_once('/') else {
    bail!("Invalid package name, use '@<scope_name>/<package_name> format");
  };
  let file_patterns = deno_json.to_publish_config()?.map(|c| c.files);

  let diagnostics_collector = diagnostics_collector.clone();
  let tarball = deno_core::unsync::spawn_blocking(move || {
    let unfurler = SpecifierUnfurler::new(
      &mapped_resolver,
      sloppy_imports_resolver.as_ref(),
      bare_node_builtins,
    );
    tar::create_gzipped_tarball(
      &dir_path,
      LazyGraphSourceParser::new(&source_cache, &graph),
      &diagnostics_collector,
      &unfurler,
      file_patterns,
    )
    .context("Failed to create a tarball")
  })
  .await??;

  log::debug!("Tarball size ({}): {}", package_name, tarball.bytes.len());

  Ok(Rc::new(PreparedPublishPackage {
    scope: scope.to_string(),
    package: name_no_scope.to_string(),
    version: version.to_string(),
    tarball,
    exports: match &deno_json.json.exports {
      Some(Value::Object(exports)) => exports
        .into_iter()
        .map(|(k, v)| (k.to_string(), v.as_str().unwrap().to_string()))
        .collect(),
      Some(Value::String(exports)) => {
        let mut map = HashMap::new();
        map.insert(".".to_string(), exports.to_string());
        map
      }
      _ => HashMap::new(),
    },
    // the config file is always at the root of a publishing dir,
    // so getting the file name is always correct
    config: config_path
      .file_name()
      .unwrap()
      .to_string_lossy()
      .to_string(),
  }))
}

#[derive(Serialize)]
#[serde(tag = "permission")]
pub enum Permission<'s> {
  #[serde(rename = "package/publish", rename_all = "camelCase")]
  VersionPublish {
    scope: &'s str,
    package: &'s str,
    version: &'s str,
    tarball_hash: &'s str,
  },
}

async fn get_auth_headers(
  client: &reqwest::Client,
  registry_url: String,
  packages: Vec<Rc<PreparedPublishPackage>>,
  auth_method: AuthMethod,
) -> Result<HashMap<(String, String, String), Rc<str>>, AnyError> {
  let permissions = packages
    .iter()
    .map(|package| Permission::VersionPublish {
      scope: &package.scope,
      package: &package.package,
      version: &package.version,
      tarball_hash: &package.tarball.hash,
    })
    .collect::<Vec<_>>();

  let mut authorizations = HashMap::with_capacity(packages.len());

  match auth_method {
    AuthMethod::Interactive => {
      let verifier = uuid::Uuid::new_v4().to_string();
      let challenge = BASE64_STANDARD.encode(sha2::Sha256::digest(&verifier));

      let response = client
        .post(format!("{}authorizations", registry_url))
        .json(&serde_json::json!({
          "challenge": challenge,
          "permissions": permissions,
        }))
        .send()
        .await
        .context("Failed to create interactive authorization")?;
      let auth =
        api::parse_response::<api::CreateAuthorizationResponse>(response)
          .await
          .context("Failed to create interactive authorization")?;

      let auth_url = format!("{}?code={}", auth.verification_url, auth.code);
      print!(
        "Visit {} to authorize publishing of",
        colors::cyan(&auth_url)
      );
      if packages.len() > 1 {
        println!(" {} packages", packages.len());
      } else {
        println!(" @{}/{}", packages[0].scope, packages[0].package);
      }

      ring_bell();
      println!("{}", colors::gray("Waiting..."));
      let _ = open::that_detached(&auth_url);

      let interval = std::time::Duration::from_secs(auth.poll_interval);

      loop {
        tokio::time::sleep(interval).await;
        let response = client
          .post(format!("{}authorizations/exchange", registry_url))
          .json(&serde_json::json!({
            "exchangeToken": auth.exchange_token,
            "verifier": verifier,
          }))
          .send()
          .await
          .context("Failed to exchange authorization")?;
        let res =
          api::parse_response::<api::ExchangeAuthorizationResponse>(response)
            .await;
        match res {
          Ok(res) => {
            println!(
              "{} {} {}",
              colors::green("Authorization successful."),
              colors::gray("Authenticated as"),
              colors::cyan(res.user.name)
            );
            let authorization: Rc<str> = format!("Bearer {}", res.token).into();
            for pkg in &packages {
              authorizations.insert(
                (pkg.scope.clone(), pkg.package.clone(), pkg.version.clone()),
                authorization.clone(),
              );
            }
            break;
          }
          Err(err) => {
            if err.code == "authorizationPending" {
              continue;
            } else {
              return Err(err).context("Failed to exchange authorization");
            }
          }
        }
      }
    }
    AuthMethod::Token(token) => {
      let authorization: Rc<str> = format!("Bearer {}", token).into();
      for pkg in &packages {
        authorizations.insert(
          (pkg.scope.clone(), pkg.package.clone(), pkg.version.clone()),
          authorization.clone(),
        );
      }
    }
    AuthMethod::Oidc(oidc_config) => {
      let mut chunked_packages = packages.chunks(16);
      for permissions in permissions.chunks(16) {
        let audience = json!({ "permissions": permissions }).to_string();
        let url = format!(
          "{}&audience={}",
          oidc_config.url,
          percent_encoding::percent_encode(
            audience.as_bytes(),
            percent_encoding::NON_ALPHANUMERIC
          )
        );

        let response = client
          .get(url)
          .bearer_auth(&oidc_config.token)
          .send()
          .await
          .context("Failed to get OIDC token")?;
        let status = response.status();
        let text = response.text().await.with_context(|| {
          format!("Failed to get OIDC token: status {}", status)
        })?;
        if !status.is_success() {
          bail!(
            "Failed to get OIDC token: status {}, response: '{}'",
            status,
            text
          );
        }
        let api::OidcTokenResponse { value } = serde_json::from_str(&text)
          .with_context(|| {
            format!(
              "Failed to parse OIDC token: '{}' (status {})",
              text, status
            )
          })?;

        let authorization: Rc<str> = format!("githuboidc {}", value).into();
        for pkg in chunked_packages.next().unwrap() {
          authorizations.insert(
            (pkg.scope.clone(), pkg.package.clone(), pkg.version.clone()),
            authorization.clone(),
          );
        }
      }
    }
  };

  Ok(authorizations)
}

/// Check if both `scope` and `package` already exist, if not return
/// a URL to the management panel to create them.
async fn check_if_scope_and_package_exist(
  client: &reqwest::Client,
  registry_api_url: &str,
  registry_manage_url: &str,
  scope: &str,
  package: &str,
) -> Result<Option<String>, AnyError> {
  let mut needs_scope = false;
  let mut needs_package = false;

  let response = api::get_scope(client, registry_api_url, scope).await?;
  if response.status() == 404 {
    needs_scope = true;
  }

  let response =
    api::get_package(client, registry_api_url, scope, package).await?;
  if response.status() == 404 {
    needs_package = true;
  }

  if needs_scope || needs_package {
    let create_url = format!(
      "{}new?scope={}&package={}&from=cli",
      registry_manage_url, scope, package
    );
    return Ok(Some(create_url));
  }

  Ok(None)
}

async fn ensure_scopes_and_packages_exist(
  client: &reqwest::Client,
  registry_api_url: String,
  registry_manage_url: String,
  packages: Vec<Rc<PreparedPublishPackage>>,
) -> Result<(), AnyError> {
  if !std::io::stdin().is_terminal() {
    let mut missing_packages_lines = vec![];
    for package in packages {
      let maybe_create_package_url = check_if_scope_and_package_exist(
        client,
        &registry_api_url,
        &registry_manage_url,
        &package.scope,
        &package.package,
      )
      .await?;

      if let Some(create_package_url) = maybe_create_package_url {
        missing_packages_lines.push(format!(" - {}", create_package_url));
      }
    }

    if !missing_packages_lines.is_empty() {
      bail!(
        "Following packages don't exist, follow the links and create them:\n{}",
        missing_packages_lines.join("\n")
      );
    }
    return Ok(());
  }

  for package in packages {
    let maybe_create_package_url = check_if_scope_and_package_exist(
      client,
      &registry_api_url,
      &registry_manage_url,
      &package.scope,
      &package.package,
    )
    .await?;

    let Some(create_package_url) = maybe_create_package_url else {
      continue;
    };

    ring_bell();
    println!(
      "'@{}/{}' doesn't exist yet. Visit {} to create the package",
      &package.scope,
      &package.package,
      colors::cyan_with_underline(&create_package_url)
    );
    println!("{}", colors::gray("Waiting..."));
    let _ = open::that_detached(&create_package_url);

    let package_api_url = api::get_package_api_url(
      &registry_api_url,
      &package.scope,
      &package.package,
    );

    loop {
      tokio::time::sleep(std::time::Duration::from_secs(3)).await;
      let response = client.get(&package_api_url).send().await?;
      if response.status() == 200 {
        let name = format!("@{}/{}", package.scope, package.package);
        println!("Package {} created", colors::green(name));
        break;
      }
    }
  }

  Ok(())
}

async fn perform_publish(
  http_client: &Arc<HttpClient>,
  mut publish_order_graph: PublishOrderGraph,
  mut prepared_package_by_name: HashMap<String, Rc<PreparedPublishPackage>>,
  auth_method: AuthMethod,
  provenance: bool,
) -> Result<(), AnyError> {
  let client = http_client.client()?;
  let registry_api_url = jsr_api_url().to_string();
  let registry_url = jsr_url().to_string();

  let packages = prepared_package_by_name
    .values()
    .cloned()
    .collect::<Vec<_>>();

  ensure_scopes_and_packages_exist(
    client,
    registry_api_url.clone(),
    registry_url.clone(),
    packages.clone(),
  )
  .await?;

  let mut authorizations =
    get_auth_headers(client, registry_api_url.clone(), packages, auth_method)
      .await?;

  assert_eq!(prepared_package_by_name.len(), authorizations.len());
  let mut futures: JoinSet<Result<String, AnyError>> = JoinSet::default();
  loop {
    let next_batch = publish_order_graph.next();

    for package_name in next_batch {
      let package = prepared_package_by_name.remove(&package_name).unwrap();

      // todo(dsherret): output something that looks better than this even not in debug
      if log::log_enabled!(log::Level::Debug) {
        log::debug!("Publishing {}", package.display_name());
        for file in &package.tarball.files {
          log::debug!(
            "  Tarball file {} {}",
            human_size(file.size as f64),
            file.specifier
          );
        }
      }

      let authorization = authorizations
        .remove(&(
          package.scope.clone(),
          package.package.clone(),
          package.version.clone(),
        ))
        .unwrap();
      let registry_api_url = registry_api_url.clone();
      let registry_url = registry_url.clone();
      let http_client = http_client.clone();
      futures.spawn(async move {
        let display_name = package.display_name();
        publish_package(
          &http_client,
          package,
          &registry_api_url,
          &registry_url,
          &authorization,
          provenance,
        )
        .await
        .with_context(|| format!("Failed to publish {}", display_name))?;
        Ok(package_name)
      });
    }

    let Some(result) = futures.join_next().await else {
      // done, ensure no circular dependency
      publish_order_graph.ensure_no_pending()?;
      break;
    };

    let package_name = result??;
    publish_order_graph.finish_package(&package_name);
  }

  Ok(())
}

async fn publish_package(
  http_client: &HttpClient,
  package: Rc<PreparedPublishPackage>,
  registry_api_url: &str,
  registry_url: &str,
  authorization: &str,
  provenance: bool,
) -> Result<(), AnyError> {
  let client = http_client.client()?;
  println!(
    "{} @{}/{}@{} ...",
    colors::intense_blue("Publishing"),
    package.scope,
    package.package,
    package.version
  );

  let url = format!(
    "{}scopes/{}/packages/{}/versions/{}?config=/{}",
    registry_api_url,
    package.scope,
    package.package,
    package.version,
    package.config
  );

  let response = client
    .post(url)
    .header(reqwest::header::AUTHORIZATION, authorization)
    .header(reqwest::header::CONTENT_ENCODING, "gzip")
    .body(package.tarball.bytes.clone())
    .send()
    .await?;

  let res = api::parse_response::<api::PublishingTask>(response).await;
  let mut task = match res {
    Ok(task) => task,
    Err(mut err) if err.code == "duplicateVersionPublish" => {
      let task = serde_json::from_value::<api::PublishingTask>(
        err.data.get_mut("task").unwrap().take(),
      )
      .unwrap();
      if task.status == "success" {
        println!(
          "{} @{}/{}@{}",
          colors::green("Skipping, already published"),
          package.scope,
          package.package,
          package.version
        );
        return Ok(());
      }
      println!(
        "{} @{}/{}@{}",
        colors::yellow("Already uploaded, waiting for publishing"),
        package.scope,
        package.package,
        package.version
      );
      task
    }
    Err(err) => {
      return Err(err).with_context(|| {
        format!(
          "Failed to publish @{}/{} at {}",
          package.scope, package.package, package.version
        )
      })
    }
  };

  let interval = std::time::Duration::from_secs(2);
  while task.status != "success" && task.status != "failure" {
    tokio::time::sleep(interval).await;
    let resp = client
      .get(format!("{}publish_status/{}", registry_api_url, task.id))
      .send()
      .await
      .with_context(|| {
        format!(
          "Failed to get publishing status for @{}/{} at {}",
          package.scope, package.package, package.version
        )
      })?;
    task = api::parse_response::<api::PublishingTask>(resp)
      .await
      .with_context(|| {
        format!(
          "Failed to get publishing status for @{}/{} at {}",
          package.scope, package.package, package.version
        )
      })?;
  }

  if let Some(error) = task.error {
    bail!(
      "{} @{}/{} at {}: {}",
      colors::red("Failed to publish"),
      package.scope,
      package.package,
      package.version,
      error.message
    );
  }

  println!(
    "{} @{}/{}@{}",
    colors::green("Successfully published"),
    package.scope,
    package.package,
    package.version
  );

  if provenance {
    // Get the version manifest from JSR
    let meta_url = jsr_url().join(&format!(
      "@{}/{}/{}_meta.json",
      package.scope, package.package, package.version
    ))?;

    let meta_bytes = client.get(meta_url).send().await?.bytes().await?;

    if std::env::var("DISABLE_JSR_MANIFEST_VERIFICATION_FOR_TESTING").is_err() {
      verify_version_manifest(&meta_bytes, &package)?;
    }

    let subject = provenance::Subject {
      name: format!(
        "pkg:jsr/@{}/{}@{}",
        package.scope, package.package, package.version
      ),
      digest: provenance::SubjectDigest {
        sha256: hex::encode(sha2::Sha256::digest(&meta_bytes)),
      },
    };
    let bundle = provenance::generate_provenance(subject).await?;

    let tlog_entry = &bundle.verification_material.tlog_entries[0];
    println!("{}",
      colors::green(format!(
        "Provenance transparency log available at https://search.sigstore.dev/?logIndex={}",
        tlog_entry.log_index
      ))
     );

    // Submit bundle to JSR
    let provenance_url = format!(
      "{}scopes/{}/packages/{}/versions/{}/provenance",
      registry_api_url, package.scope, package.package, package.version
    );
    client
      .post(provenance_url)
      .header(reqwest::header::AUTHORIZATION, authorization)
      .json(&json!({ "bundle": bundle }))
      .send()
      .await?;
  }

  println!(
    "{}",
    colors::gray(format!(
      "Visit {}@{}/{}@{} for details",
      registry_url, package.scope, package.package, package.version
    ))
  );
  Ok(())
}

struct PreparePackagesData {
  publish_order_graph: PublishOrderGraph,
  package_by_name: HashMap<String, Rc<PreparedPublishPackage>>,
}

async fn prepare_packages_for_publishing(
  cli_factory: &CliFactory,
  allow_slow_types: bool,
  diagnostics_collector: &PublishDiagnosticsCollector,
  deno_json: ConfigFile,
  mapped_resolver: Arc<MappedSpecifierResolver>,
) -> Result<PreparePackagesData, AnyError> {
  let members = deno_json.to_workspace_members()?;
  let module_graph_creator = cli_factory.module_graph_creator().await?.as_ref();
  let source_cache = cli_factory.parsed_source_cache();
  let type_checker = cli_factory.type_checker().await?;
  let fs = cli_factory.fs();
  let cli_options = cli_factory.cli_options();
  let bare_node_builtins = cli_options.unstable_bare_node_builtins();

  if members.len() > 1 {
    println!("Publishing a workspace...");
  }

  // create the module graph
  let graph = build_and_check_graph_for_publish(
    module_graph_creator,
    type_checker,
    cli_options,
    allow_slow_types,
    diagnostics_collector,
    &members,
  )
  .await?;

  let mut package_by_name = HashMap::with_capacity(members.len());
  let publish_order_graph =
    publish_order::build_publish_order_graph(&graph, &members)?;

  let results = members
    .into_iter()
    .map(|member| {
      let mapped_resolver = mapped_resolver.clone();
      let sloppy_imports_resolver = if cli_options.unstable_sloppy_imports() {
        Some(SloppyImportsResolver::new(fs.clone()))
      } else {
        None
      };
      let graph = graph.clone();
      async move {
        let package = prepare_publish(
          &member.package_name,
          &member.config_file,
          source_cache.clone(),
          graph,
          mapped_resolver,
          sloppy_imports_resolver,
          bare_node_builtins,
          diagnostics_collector,
        )
        .await
        .with_context(|| {
          format!("Failed preparing '{}'.", member.package_name)
        })?;
        Ok::<_, AnyError>((member.package_name, package))
      }
      .boxed()
    })
    .collect::<Vec<_>>();
  let results = deno_core::futures::future::join_all(results).await;
  for result in results {
    let (package_name, package) = result?;
    package_by_name.insert(package_name, package);
  }
  Ok(PreparePackagesData {
    publish_order_graph,
    package_by_name,
  })
}

async fn build_and_check_graph_for_publish(
  module_graph_creator: &ModuleGraphCreator,
  type_checker: &TypeChecker,
  cli_options: &CliOptions,
  allow_slow_types: bool,
  diagnostics_collector: &PublishDiagnosticsCollector,
  packages: &[WorkspaceMemberConfig],
) -> Result<Arc<deno_graph::ModuleGraph>, deno_core::anyhow::Error> {
  let graph = module_graph_creator.create_publish_graph(packages).await?;
  graph.valid()?;

  // todo(dsherret): move to lint rule
  collect_invalid_external_imports(&graph, diagnostics_collector);

  if allow_slow_types {
    log::info!(
      concat!(
        "{} Publishing a library with slow types is not recommended. ",
        "This may lead to poor type checking performance for users of ",
        "your package, may affect the quality of automatic documentation ",
        "generation, and your package will not be shipped with a .d.ts ",
        "file for Node.js users."
      ),
      colors::yellow("Warning"),
    );
    Ok(Arc::new(graph))
  } else {
    log::info!("Checking for slow types in the public API...");
    let mut any_pkg_had_diagnostics = false;
    for package in packages {
      let export_urls = package.config_file.resolve_export_value_urls()?;
      let diagnostics =
        no_slow_types::collect_no_slow_type_diagnostics(&export_urls, &graph);
      if !diagnostics.is_empty() {
        any_pkg_had_diagnostics = true;
        for diagnostic in diagnostics {
          diagnostics_collector.push(PublishDiagnostic::FastCheck(diagnostic));
        }
      }
    }

    if any_pkg_had_diagnostics {
      Ok(Arc::new(graph))
    } else {
      // fast check passed, type check the output as a temporary measure
      // until we know that it's reliable and stable
      let (graph, check_diagnostics) = type_checker
        .check_diagnostics(
          graph,
          CheckOptions {
            build_fast_check_graph: false, // already built
            lib: cli_options.ts_type_lib_window(),
            log_ignored_options: false,
            reload: cli_options.reload_flag(),
            // force type checking this
            type_check_mode: TypeCheckMode::Local,
          },
        )
        .await?;
      if !check_diagnostics.is_empty() {
        bail!(
          concat!(
            "Failed ensuring public API type output is valid.\n\n",
            "{:#}\n\n",
            "You may have discovered a bug in Deno. Please open an issue at: ",
            "https://github.com/denoland/deno/issues/"
          ),
          check_diagnostics
        );
      }
      Ok(graph)
    }
  }
}

pub async fn publish(
  flags: Flags,
  publish_flags: PublishFlags,
) -> Result<(), AnyError> {
  let cli_factory = CliFactory::from_flags(flags).await?;

  let auth_method = get_auth_method(publish_flags.token)?;

  let import_map = cli_factory
    .maybe_import_map()
    .await?
    .clone()
    .unwrap_or_else(|| {
      Arc::new(ImportMap::new(Url::parse("file:///dev/null").unwrap()))
    });

  let directory_path = cli_factory.cli_options().initial_cwd();

  let mapped_resolver = Arc::new(MappedSpecifierResolver::new(
    Some(import_map),
    cli_factory.package_json_deps_provider().clone(),
  ));
  let cli_options = cli_factory.cli_options();
  let Some(config_file) = cli_options.maybe_config_file() else {
    bail!(
      "Couldn't find a deno.json, deno.jsonc, jsr.json or jsr.jsonc configuration file in {}.",
      directory_path.display()
    );
  };

  let diagnostics_collector = PublishDiagnosticsCollector::default();

  let prepared_data = prepare_packages_for_publishing(
    &cli_factory,
    publish_flags.allow_slow_types,
    &diagnostics_collector,
    config_file.clone(),
    mapped_resolver,
  )
  .await?;

  diagnostics_collector.print_and_error()?;

  if prepared_data.package_by_name.is_empty() {
    bail!("No packages to publish");
  }

  if publish_flags.dry_run {
    for (_, package) in prepared_data.package_by_name {
      log::info!(
        "{} of {} with files:",
        colors::green_bold("Simulating publish"),
        colors::gray(package.display_name()),
      );
      for file in &package.tarball.files {
        log::info!("   {} ({})", file.specifier, human_size(file.size as f64),);
      }
    }
    log::warn!("{} Aborting due to --dry-run", colors::yellow("Warning"));
    return Ok(());
  }

  if !publish_flags.allow_dirty
    && check_if_git_repo_dirty(cli_options.initial_cwd()).await
  {
    bail!("Aborting due to uncomitted changes",);
  }

  perform_publish(
    cli_factory.http_client(),
    prepared_data.publish_order_graph,
    prepared_data.package_by_name,
    auth_method,
    publish_flags.provenance,
  )
<<<<<<< HEAD
  .await
}

async fn check_if_git_repo_dirty(cwd: &Path) -> bool {
  // Check if git exists
  let git_exists = Command::new("git")
    .arg("--version")
    .stderr(Stdio::null())
    .stdout(Stdio::null())
    .status()
    .await
    .map_or(false, |status| status.success());

  if !git_exists {
    return false; // Git is not installed
  }

  // Check if there are uncommitted changes
  let output = Command::new("git")
    .current_dir(cwd)
    .args(["status", "--porcelain"])
    .output()
    .await
    .expect("Failed to execute command");

  let output_str = String::from_utf8_lossy(&output.stdout);
  !output_str.trim().is_empty()
=======
  .await?;

  Ok(())
}

#[derive(Deserialize)]
struct ManifestEntry {
  checksum: String,
}

#[derive(Deserialize)]
struct VersionManifest {
  manifest: HashMap<String, ManifestEntry>,
  exports: HashMap<String, String>,
}

fn verify_version_manifest(
  meta_bytes: &[u8],
  package: &PreparedPublishPackage,
) -> Result<(), AnyError> {
  let manifest = serde_json::from_slice::<VersionManifest>(meta_bytes)?;
  // Check that nothing was removed from the manifest.
  if manifest.manifest.len() != package.tarball.files.len() {
    bail!(
      "Mismatch in the number of files in the manifest: expected {}, got {}",
      package.tarball.files.len(),
      manifest.manifest.len()
    );
  }

  for (path, entry) in manifest.manifest {
    // Verify each path with the files in the tarball.
    let file = package
      .tarball
      .files
      .iter()
      .find(|f| f.path_str == path.as_str());

    if let Some(file) = file {
      if file.hash != entry.checksum {
        bail!(
          "Checksum mismatch for {}: expected {}, got {}",
          path,
          entry.checksum,
          file.hash
        );
      }
    } else {
      bail!("File {} not found in the tarball", path);
    }
  }

  for (specifier, expected) in &manifest.exports {
    let actual = package.exports.get(specifier).ok_or_else(|| {
      deno_core::anyhow::anyhow!(
        "Export {} not found in the package",
        specifier
      )
    })?;
    if actual != expected {
      bail!(
        "Export {} mismatch: expected {}, got {}",
        specifier,
        expected,
        actual
      );
    }
  }

  Ok(())
}

#[cfg(test)]
mod tests {
  use super::tar::PublishableTarball;
  use super::tar::PublishableTarballFile;
  use super::verify_version_manifest;
  use std::collections::HashMap;

  #[test]
  fn test_verify_version_manifest() {
    let meta = r#"{
      "manifest": {
        "mod.ts": {
          "checksum": "abc123"
        }
      },
      "exports": {}
    }"#;

    let meta_bytes = meta.as_bytes();
    let package = super::PreparedPublishPackage {
      scope: "test".to_string(),
      package: "test".to_string(),
      version: "1.0.0".to_string(),
      tarball: PublishableTarball {
        bytes: vec![].into(),
        hash: "abc123".to_string(),
        files: vec![PublishableTarballFile {
          specifier: "file://mod.ts".try_into().unwrap(),
          path_str: "mod.ts".to_string(),
          hash: "abc123".to_string(),
          size: 0,
        }],
      },
      config: "deno.json".to_string(),
      exports: HashMap::new(),
    };

    assert!(verify_version_manifest(meta_bytes, &package).is_ok());
  }

  #[test]
  fn test_verify_version_manifest_missing() {
    let meta = r#"{
      "manifest": {
        "mod.ts": {},
      },
      "exports": {}
    }"#;

    let meta_bytes = meta.as_bytes();
    let package = super::PreparedPublishPackage {
      scope: "test".to_string(),
      package: "test".to_string(),
      version: "1.0.0".to_string(),
      tarball: PublishableTarball {
        bytes: vec![].into(),
        hash: "abc123".to_string(),
        files: vec![PublishableTarballFile {
          specifier: "file://mod.ts".try_into().unwrap(),
          path_str: "mod.ts".to_string(),
          hash: "abc123".to_string(),
          size: 0,
        }],
      },
      config: "deno.json".to_string(),
      exports: HashMap::new(),
    };

    assert!(verify_version_manifest(meta_bytes, &package).is_err());
  }

  #[test]
  fn test_verify_version_manifest_invalid_hash() {
    let meta = r#"{
      "manifest": {
        "mod.ts": {
          "checksum": "lol123"
        },
        "exports": {}
      }
    }"#;

    let meta_bytes = meta.as_bytes();
    let package = super::PreparedPublishPackage {
      scope: "test".to_string(),
      package: "test".to_string(),
      version: "1.0.0".to_string(),
      tarball: PublishableTarball {
        bytes: vec![].into(),
        hash: "abc123".to_string(),
        files: vec![PublishableTarballFile {
          specifier: "file://mod.ts".try_into().unwrap(),
          path_str: "mod.ts".to_string(),
          hash: "abc123".to_string(),
          size: 0,
        }],
      },
      config: "deno.json".to_string(),
      exports: HashMap::new(),
    };

    assert!(verify_version_manifest(meta_bytes, &package).is_err());
  }
>>>>>>> 96cfe826
}<|MERGE_RESOLUTION|>--- conflicted
+++ resolved
@@ -953,35 +953,6 @@
     auth_method,
     publish_flags.provenance,
   )
-<<<<<<< HEAD
-  .await
-}
-
-async fn check_if_git_repo_dirty(cwd: &Path) -> bool {
-  // Check if git exists
-  let git_exists = Command::new("git")
-    .arg("--version")
-    .stderr(Stdio::null())
-    .stdout(Stdio::null())
-    .status()
-    .await
-    .map_or(false, |status| status.success());
-
-  if !git_exists {
-    return false; // Git is not installed
-  }
-
-  // Check if there are uncommitted changes
-  let output = Command::new("git")
-    .current_dir(cwd)
-    .args(["status", "--porcelain"])
-    .output()
-    .await
-    .expect("Failed to execute command");
-
-  let output_str = String::from_utf8_lossy(&output.stdout);
-  !output_str.trim().is_empty()
-=======
   .await?;
 
   Ok(())
@@ -1157,5 +1128,30 @@
 
     assert!(verify_version_manifest(meta_bytes, &package).is_err());
   }
->>>>>>> 96cfe826
+}
+
+async fn check_if_git_repo_dirty(cwd: &Path) -> bool {
+  // Check if git exists
+  let git_exists = Command::new("git")
+    .arg("--version")
+    .stderr(Stdio::null())
+    .stdout(Stdio::null())
+    .status()
+    .await
+    .map_or(false, |status| status.success());
+
+  if !git_exists {
+    return false; // Git is not installed
+  }
+
+  // Check if there are uncommitted changes
+  let output = Command::new("git")
+    .current_dir(cwd)
+    .args(["status", "--porcelain"])
+    .output()
+    .await
+    .expect("Failed to execute command");
+
+  let output_str = String::from_utf8_lossy(&output.stdout);
+  !output_str.trim().is_empty()
 }