--- conflicted
+++ resolved
@@ -533,13 +533,6 @@
                 summary.failures.push((description.clone(), error.clone()));
               }
             }
-<<<<<<< HEAD
-          },
-
-          _ => {}
-        }
-=======
->>>>>>> 69ca44d8
 
             reporter.report_result(&description, &result, elapsed);
           }
