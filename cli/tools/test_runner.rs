--- conflicted
+++ resolved
@@ -4,14 +4,11 @@
 use crate::colors;
 use crate::create_main_worker;
 use crate::file_fetcher::File;
-<<<<<<< HEAD
 use crate::flags::Flags;
 use crate::fs_util::collect_files;
 use crate::fs_util::is_supported_ext;
 use crate::fs_util::normalize_path;
-=======
 use crate::fs_util;
->>>>>>> 32ad8f77
 use crate::media_type::MediaType;
 use crate::module_graph;
 use crate::program_state::ProgramState;
@@ -211,7 +208,7 @@
   Box::new(PrettyTestReporter::new(concurrent))
 }
 
-fn is_supported(p: &Path) -> bool {
+pub(crate) fn is_supported(p: &Path) -> bool {
   use std::path::Component;
   if let Some(Component::Normal(basename_os_str)) = p.components().next_back() {
     let basename = basename_os_str.to_string_lossy();
@@ -327,27 +324,15 @@
   program_state: Arc<ProgramState>,
   permissions: Permissions,
   lib: module_graph::TypeLib,
+  doc_modules: Vec<ModuleSpecifier>,
   test_modules: Vec<ModuleSpecifier>,
   no_run: bool,
-  doc: bool,
   fail_fast: bool,
   quiet: bool,
   allow_none: bool,
   filter: Option<String>,
   concurrent_jobs: usize,
-<<<<<<< HEAD
-) -> Result<(), AnyError> {
-  let program_state = ProgramState::build(flags.clone()).await?;
-  let permissions = Permissions::from_options(&flags.clone().into());
-  let cwd = std::env::current_dir().expect("No current directory");
-  let include = include.unwrap_or_else(|| vec![".".to_string()]);
-
-  let test_modules =
-    collect_test_module_specifiers(include.clone(), &cwd, is_supported)?;
-
-=======
 ) -> Result<bool, AnyError> {
->>>>>>> 32ad8f77
   if test_modules.is_empty() {
     println!("No matching test modules found");
     if !allow_none {
@@ -356,27 +341,18 @@
     return Ok(false);
   }
 
-<<<<<<< HEAD
-  let lib = if flags.unstable {
-    module_graph::TypeLib::UnstableDenoWindow
-  } else {
-    module_graph::TypeLib::DenoWindow
-  };
-
-  if doc {
+  if !doc_modules.is_empty() {
     let mut test_programs = Vec::new();
 
     let blocks_regex = Regex::new(r"```([^\n]*)\n([\S\s]*?)```")?;
     let lines_regex = Regex::new(r"(?:\* ?)(?:\# ?)?(.*)")?;
 
-    let parse_modules =
-      collect_test_module_specifiers(include, &cwd, is_supported_ext)?;
-
-    for parse_module in &parse_modules {
+    for specifier in &doc_modules {
       let file = program_state
         .file_fetcher
-        .get_source(&parse_module)
+        .get_source(&specifier)
         .unwrap();
+
       let parsed_module =
         ast::parse(&file.specifier.as_str(), &file.source, &file.media_type)?;
 
@@ -440,8 +416,6 @@
       .await?;
   }
 
-=======
->>>>>>> 32ad8f77
   program_state
     .prepare_module_graph(
       test_modules.clone(),
