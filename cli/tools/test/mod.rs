--- conflicted
+++ resolved
@@ -1324,24 +1324,7 @@
   )
   .await?;
 
-<<<<<<< HEAD
-  if !inline_files.is_empty() {
-    let specifiers = inline_files
-      .iter()
-      .map(|file| file.specifier.clone())
-      .collect::<Vec<_>>();
-
-    for file in inline_files {
-      file_fetcher.insert_memory_files(file);
-    }
-
-    main_graph_container.check_specifiers(&specifiers).await?;
-  }
-
-  let module_specifiers = specifiers
-=======
   let mut module_specifiers = specifiers
->>>>>>> d81e97f9
     .into_iter()
     .filter_map(|(specifier, mode)| {
       if mode != TestMode::Documentation {
@@ -1351,8 +1334,6 @@
       }
     })
     .collect::<Vec<_>>();
-<<<<<<< HEAD
-=======
 
   if !inline_files.is_empty() {
     module_specifiers
@@ -1362,7 +1343,6 @@
       file_fetcher.insert_memory_files(file);
     }
   }
->>>>>>> d81e97f9
 
   main_graph_container
     .check_specifiers(&module_specifiers)
