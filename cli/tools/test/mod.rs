// Copyright 2018-2024 the Deno authors. All rights reserved. MIT license.

use crate::args::CliOptions;
use crate::args::Flags;
use crate::args::TestFlags;
use crate::args::TestReporterConfig;
use crate::colors;
use crate::display;
<<<<<<< HEAD
use crate::factory::SpecifierInfo;
use crate::factory::WorkspaceFilesFactory;
use crate::file_fetcher::FileFetcher;
=======
use crate::factory::CliFactory;
use crate::file_fetcher::CliFileFetcher;
use crate::graph_util::has_graph_root_local_dependent_changed;
>>>>>>> ee9f24cd
use crate::ops;
use crate::util::extract::extract_doc_tests;
use crate::util::file_watcher;
use crate::util::fs::collect_specifiers;
use crate::util::path::get_extension;
use crate::util::path::is_script_ext;
use crate::util::path::matches_pattern_or_exact_path;
use crate::worker::CliMainWorkerFactory;
use crate::worker::CoverageCollector;

use deno_ast::MediaType;
use deno_cache_dir::file_fetcher::File;
use deno_config::glob::FilePatterns;
use deno_config::glob::WalkEntry;
use deno_core::anyhow;
use deno_core::anyhow::bail;
use deno_core::anyhow::Context as _;
use deno_core::error::generic_error;
use deno_core::error::AnyError;
use deno_core::error::JsError;
use deno_core::futures::future;
use deno_core::futures::stream;
use deno_core::futures::FutureExt;
use deno_core::futures::StreamExt;
use deno_core::located_script_name;
use deno_core::serde_v8;
use deno_core::stats::RuntimeActivity;
use deno_core::stats::RuntimeActivityDiff;
use deno_core::stats::RuntimeActivityStats;
use deno_core::stats::RuntimeActivityStatsFactory;
use deno_core::stats::RuntimeActivityStatsFilter;
use deno_core::stats::RuntimeActivityType;
use deno_core::unsync::spawn;
use deno_core::unsync::spawn_blocking;
use deno_core::url::Url;
use deno_core::v8;
use deno_core::ModuleSpecifier;
use deno_core::OpState;
use deno_core::PollEventLoopOptions;
use deno_runtime::deno_io::Stdio;
use deno_runtime::deno_io::StdioPipe;
use deno_runtime::deno_permissions::Permissions;
use deno_runtime::deno_permissions::PermissionsContainer;
use deno_runtime::fmt_errors::format_js_error;
use deno_runtime::tokio_util::create_and_run_current_thread;
use deno_runtime::worker::MainWorker;
use deno_runtime::WorkerExecutionMode;
use indexmap::IndexMap;
use indexmap::IndexSet;
use log::Level;
use rand::rngs::SmallRng;
use rand::seq::SliceRandom;
use rand::SeedableRng;
use regex::Regex;
use serde::Deserialize;
use std::borrow::Cow;
use std::cell::RefCell;
use std::collections::BTreeMap;
use std::collections::BTreeSet;
use std::collections::HashMap;
use std::collections::HashSet;
use std::env;
use std::fmt::Write as _;
use std::future::poll_fn;
use std::io::Write;
use std::num::NonZeroUsize;
use std::path::Path;
use std::path::PathBuf;
use std::sync::atomic::AtomicBool;
use std::sync::atomic::AtomicUsize;
use std::sync::atomic::Ordering;
use std::sync::Arc;
use std::task::Poll;
use std::time::Duration;
use std::time::Instant;
use tokio::signal;

mod channel;
pub mod fmt;
pub mod reporters;

pub use channel::create_single_test_event_channel;
pub use channel::create_test_event_channel;
pub use channel::TestEventReceiver;
pub use channel::TestEventSender;
pub use channel::TestEventWorkerSender;
use fmt::format_sanitizer_diff;
pub use fmt::format_test_error;
use reporters::CompoundTestReporter;
use reporters::DotTestReporter;
use reporters::JunitTestReporter;
use reporters::PrettyTestReporter;
use reporters::TapTestReporter;
use reporters::TestReporter;

/// How many times we're allowed to spin the event loop before considering something a leak.
const MAX_SANITIZER_LOOP_SPINS: usize = 16;

#[derive(Default)]
struct TopLevelSanitizerStats {
  map: HashMap<(RuntimeActivityType, Cow<'static, str>), usize>,
}

fn get_sanitizer_item(
  activity: RuntimeActivity,
) -> (RuntimeActivityType, Cow<'static, str>) {
  let activity_type = activity.activity();
  match activity {
    RuntimeActivity::AsyncOp(_, _, name) => (activity_type, name.into()),
    RuntimeActivity::Resource(_, _, name) => (activity_type, name.into()),
    RuntimeActivity::Interval(_, _) => (activity_type, "".into()),
    RuntimeActivity::Timer(_, _) => (activity_type, "".into()),
  }
}

fn get_sanitizer_item_ref(
  activity: &RuntimeActivity,
) -> (RuntimeActivityType, Cow<str>) {
  let activity_type = activity.activity();
  match activity {
    RuntimeActivity::AsyncOp(_, _, name) => (activity_type, (*name).into()),
    RuntimeActivity::Resource(_, _, name) => (activity_type, name.into()),
    RuntimeActivity::Interval(_, _) => (activity_type, "".into()),
    RuntimeActivity::Timer(_, _) => (activity_type, "".into()),
  }
}

#[derive(Clone, Debug, Default)]
pub struct TestFilter {
  pub substring: Option<String>,
  pub regex: Option<Regex>,
  pub include: Option<Vec<String>>,
  pub exclude: Vec<String>,
}

impl TestFilter {
  pub fn includes(&self, name: &String) -> bool {
    if let Some(substring) = &self.substring {
      if !name.contains(substring) {
        return false;
      }
    }
    if let Some(regex) = &self.regex {
      if !regex.is_match(name) {
        return false;
      }
    }
    if let Some(include) = &self.include {
      if !include.contains(name) {
        return false;
      }
    }
    if self.exclude.contains(name) {
      return false;
    }
    true
  }

  pub fn from_flag(flag: &Option<String>) -> Self {
    let mut substring = None;
    let mut regex = None;
    if let Some(flag) = flag {
      if flag.starts_with('/') && flag.ends_with('/') {
        let rs = flag.trim_start_matches('/').trim_end_matches('/');
        regex =
          Some(Regex::new(rs).unwrap_or_else(|_| Regex::new("$^").unwrap()));
      } else {
        substring = Some(flag.clone());
      }
    }
    Self {
      substring,
      regex,
      ..Default::default()
    }
  }
}

#[derive(Debug, Clone, PartialEq, Deserialize, Eq, Hash)]
#[serde(rename_all = "camelCase")]
pub struct TestLocation {
  pub file_name: String,
  pub line_number: u32,
  pub column_number: u32,
}

#[derive(Default)]
pub(crate) struct TestContainer(
  TestDescriptions,
  Vec<v8::Global<v8::Function>>,
);

impl TestContainer {
  pub fn register(
    &mut self,
    description: TestDescription,
    function: v8::Global<v8::Function>,
  ) {
    self.0.tests.insert(description.id, description);
    self.1.push(function)
  }

  pub fn is_empty(&self) -> bool {
    self.1.is_empty()
  }
}

#[derive(Default, Debug)]
pub struct TestDescriptions {
  tests: IndexMap<usize, TestDescription>,
}

impl TestDescriptions {
  pub fn len(&self) -> usize {
    self.tests.len()
  }

  pub fn is_empty(&self) -> bool {
    self.tests.is_empty()
  }
}

impl<'a> IntoIterator for &'a TestDescriptions {
  type Item = <&'a IndexMap<usize, TestDescription> as IntoIterator>::Item;
  type IntoIter =
    <&'a IndexMap<usize, TestDescription> as IntoIterator>::IntoIter;
  fn into_iter(self) -> Self::IntoIter {
    (&self.tests).into_iter()
  }
}

#[derive(Debug, Clone, PartialEq, Deserialize, Eq, Hash)]
#[serde(rename_all = "camelCase")]
pub struct TestDescription {
  pub id: usize,
  pub name: String,
  pub ignore: bool,
  pub only: bool,
  pub origin: String,
  pub location: TestLocation,
  pub sanitize_ops: bool,
  pub sanitize_resources: bool,
}

/// May represent a failure of a test or test step.
#[derive(Debug, Clone, PartialEq, Deserialize, Eq, Hash)]
#[serde(rename_all = "camelCase")]
pub struct TestFailureDescription {
  pub id: usize,
  pub name: String,
  pub origin: String,
  pub location: TestLocation,
}

impl From<&TestDescription> for TestFailureDescription {
  fn from(value: &TestDescription) -> Self {
    Self {
      id: value.id,
      name: value.name.clone(),
      origin: value.origin.clone(),
      location: value.location.clone(),
    }
  }
}

#[derive(Debug, Default, Clone, PartialEq)]
pub struct TestFailureFormatOptions {
  pub hide_stacktraces: bool,
}

#[allow(clippy::derive_partial_eq_without_eq)]
#[derive(Debug, Clone, PartialEq, Deserialize)]
#[serde(rename_all = "camelCase")]
pub enum TestFailure {
  JsError(Box<JsError>),
  FailedSteps(usize),
  IncompleteSteps,
  Leaked(Vec<String>, Vec<String>), // Details, trailer notes
  // The rest are for steps only.
  Incomplete,
  OverlapsWithSanitizers(IndexSet<String>), // Long names of overlapped tests
  HasSanitizersAndOverlaps(IndexSet<String>), // Long names of overlapped tests
}

impl TestFailure {
  pub fn format(
    &self,
    options: &TestFailureFormatOptions,
  ) -> Cow<'static, str> {
    match self {
      TestFailure::JsError(js_error) => {
        Cow::Owned(format_test_error(js_error, options))
      }
      TestFailure::FailedSteps(1) => Cow::Borrowed("1 test step failed."),
      TestFailure::FailedSteps(n) => {
        Cow::Owned(format!("{} test steps failed.", n))
      }
      TestFailure::IncompleteSteps => {
        Cow::Borrowed("Completed while steps were still running. Ensure all steps are awaited with `await t.step(...)`.")
      }
      TestFailure::Incomplete => {
        Cow::Borrowed("Didn't complete before parent. Await step with `await t.step(...)`.")
      }
      TestFailure::Leaked(details, trailer_notes) => {
        let mut f = String::new();
        write!(f, "Leaks detected:").unwrap();
        for detail in details {
          write!(f, "\n  - {}", detail).unwrap();
        }
        for trailer in trailer_notes {
          write!(f, "\n{}", trailer).unwrap();
        }
        Cow::Owned(f)
      }
      TestFailure::OverlapsWithSanitizers(long_names) => {
        let mut f = String::new();
        write!(f, "Started test step while another test step with sanitizers was running:").unwrap();
        for long_name in long_names {
          write!(f, "\n  * {}", long_name).unwrap();
        }
        Cow::Owned(f)
      }
      TestFailure::HasSanitizersAndOverlaps(long_names) => {
        let mut f = String::new();
        write!(f, "Started test step with sanitizers while another test step was running:").unwrap();
        for long_name in long_names {
          write!(f, "\n  * {}", long_name).unwrap();
        }
        Cow::Owned(f)
      }
    }
  }

  pub fn overview(&self) -> String {
    match self {
      TestFailure::JsError(js_error) => js_error.exception_message.clone(),
      TestFailure::FailedSteps(1) => "1 test step failed".to_string(),
      TestFailure::FailedSteps(n) => format!("{n} test steps failed"),
      TestFailure::IncompleteSteps => {
        "Completed while steps were still running".to_string()
      }
      TestFailure::Incomplete => "Didn't complete before parent".to_string(),
      TestFailure::Leaked(_, _) => "Leaks detected".to_string(),
      TestFailure::OverlapsWithSanitizers(_) => {
        "Started test step while another test step with sanitizers was running"
          .to_string()
      }
      TestFailure::HasSanitizersAndOverlaps(_) => {
        "Started test step with sanitizers while another test step was running"
          .to_string()
      }
    }
  }

  fn format_label(&self) -> String {
    match self {
      TestFailure::Incomplete => colors::gray("INCOMPLETE").to_string(),
      _ => colors::red("FAILED").to_string(),
    }
  }

  fn format_inline_summary(&self) -> Option<String> {
    match self {
      TestFailure::FailedSteps(1) => Some("due to 1 failed step".to_string()),
      TestFailure::FailedSteps(n) => Some(format!("due to {} failed steps", n)),
      TestFailure::IncompleteSteps => {
        Some("due to incomplete steps".to_string())
      }
      _ => None,
    }
  }

  fn hide_in_summary(&self) -> bool {
    // These failure variants are hidden in summaries because they are caused
    // by child errors that will be summarized separately.
    matches!(
      self,
      TestFailure::FailedSteps(_) | TestFailure::IncompleteSteps
    )
  }
}

#[allow(clippy::derive_partial_eq_without_eq)]
#[derive(Debug, Clone, PartialEq, Deserialize)]
#[serde(rename_all = "camelCase")]
pub enum TestResult {
  Ok,
  Ignored,
  Failed(TestFailure),
  Cancelled,
}

#[derive(Debug, Clone, Eq, PartialEq, Deserialize)]
#[serde(rename_all = "camelCase")]
pub struct TestStepDescription {
  pub id: usize,
  pub name: String,
  pub origin: String,
  pub location: TestLocation,
  pub level: usize,
  pub parent_id: usize,
  pub root_id: usize,
  pub root_name: String,
}

#[allow(clippy::derive_partial_eq_without_eq)]
#[derive(Debug, Clone, PartialEq, Deserialize)]
#[serde(rename_all = "camelCase")]
pub enum TestStepResult {
  Ok,
  Ignored,
  Failed(TestFailure),
}

#[derive(Debug, Clone, Eq, PartialEq, Deserialize)]
#[serde(rename_all = "camelCase")]
pub struct TestPlan {
  pub origin: String,
  pub total: usize,
  pub filtered_out: usize,
  pub used_only: bool,
}

#[derive(Debug, Copy, Clone, Eq, PartialEq, Deserialize)]
pub enum TestStdioStream {
  Stdout,
  Stderr,
}

#[derive(Debug)]
pub enum TestEvent {
  Register(Arc<TestDescriptions>),
  Plan(TestPlan),
  Wait(usize),
  Output(Vec<u8>),
  Slow(usize, u64),
  Result(usize, TestResult, u64),
  UncaughtError(String, Box<JsError>),
  StepRegister(TestStepDescription),
  StepWait(usize),
  StepResult(usize, TestStepResult, u64),
  /// Indicates that this worker has completed running tests.
  Completed,
  /// Indicates that the user has cancelled the test run with Ctrl+C and
  /// the run should be aborted.
  Sigint,
  /// Used by the REPL to force a report to end without closing the worker
  /// or receiver.
  ForceEndReport,
}

impl TestEvent {
  // Certain messages require us to ensure that all output has been drained to ensure proper
  // interleaving of output messages.
  pub fn requires_stdio_sync(&self) -> bool {
    matches!(
      self,
      TestEvent::Plan(..)
        | TestEvent::Result(..)
        | TestEvent::StepWait(..)
        | TestEvent::StepResult(..)
        | TestEvent::UncaughtError(..)
        | TestEvent::ForceEndReport
        | TestEvent::Completed
    )
  }
}

#[derive(Debug, Clone, Deserialize)]
pub struct TestSummary {
  pub total: usize,
  pub passed: usize,
  pub failed: usize,
  pub ignored: usize,
  pub passed_steps: usize,
  pub failed_steps: usize,
  pub ignored_steps: usize,
  pub filtered_out: usize,
  pub measured: usize,
  pub failures: Vec<(TestFailureDescription, TestFailure)>,
  pub uncaught_errors: Vec<(String, Box<JsError>)>,
}

#[derive(Debug, Clone)]
struct TestSpecifiersOptions {
  cwd: Url,
  concurrent_jobs: NonZeroUsize,
  fail_fast: Option<NonZeroUsize>,
  log_level: Option<log::Level>,
  filter: bool,
  specifier: TestSpecifierOptions,
  reporter: TestReporterConfig,
  junit_path: Option<String>,
  hide_stacktraces: bool,
}

#[derive(Debug, Default, Clone)]
pub struct TestSpecifierOptions {
  pub shuffle: Option<u64>,
  pub filter: TestFilter,
  pub trace_leaks: bool,
}

impl TestSummary {
  pub fn new() -> TestSummary {
    TestSummary {
      total: 0,
      passed: 0,
      failed: 0,
      ignored: 0,
      passed_steps: 0,
      failed_steps: 0,
      ignored_steps: 0,
      filtered_out: 0,
      measured: 0,
      failures: Vec::new(),
      uncaught_errors: Vec::new(),
    }
  }

  fn has_failed(&self) -> bool {
    self.failed > 0 || !self.failures.is_empty()
  }
}

fn get_test_reporter(options: &TestSpecifiersOptions) -> Box<dyn TestReporter> {
  let parallel = options.concurrent_jobs.get() > 1;
  let failure_format_options = TestFailureFormatOptions {
    hide_stacktraces: options.hide_stacktraces,
  };
  let reporter: Box<dyn TestReporter> = match &options.reporter {
    TestReporterConfig::Dot => Box::new(DotTestReporter::new(
      options.cwd.clone(),
      failure_format_options,
    )),
    TestReporterConfig::Pretty => Box::new(PrettyTestReporter::new(
      parallel,
      options.log_level != Some(Level::Error),
      options.filter,
      false,
      options.cwd.clone(),
      failure_format_options,
    )),
    TestReporterConfig::Junit => Box::new(JunitTestReporter::new(
      options.cwd.clone(),
      "-".to_string(),
      failure_format_options,
    )),
    TestReporterConfig::Tap => Box::new(TapTestReporter::new(
      options.cwd.clone(),
      options.concurrent_jobs > NonZeroUsize::new(1).unwrap(),
      failure_format_options,
    )),
  };

  if let Some(junit_path) = &options.junit_path {
    let junit = Box::new(JunitTestReporter::new(
      options.cwd.clone(),
      junit_path.to_string(),
      TestFailureFormatOptions {
        hide_stacktraces: options.hide_stacktraces,
      },
    ));
    return Box::new(CompoundTestReporter::new(vec![reporter, junit]));
  }

  reporter
}

async fn configure_main_worker(
  worker_factory: Arc<CliMainWorkerFactory>,
  specifier: &Url,
  permissions_container: PermissionsContainer,
  worker_sender: TestEventWorkerSender,
  options: &TestSpecifierOptions,
) -> Result<(Option<Box<dyn CoverageCollector>>, MainWorker), anyhow::Error> {
  let mut worker = worker_factory
    .create_custom_worker(
      WorkerExecutionMode::Test,
      specifier.clone(),
      permissions_container,
      vec![ops::testing::deno_test::init_ops(worker_sender.sender)],
      Stdio {
        stdin: StdioPipe::inherit(),
        stdout: StdioPipe::file(worker_sender.stdout),
        stderr: StdioPipe::file(worker_sender.stderr),
      },
    )
    .await?;
  let coverage_collector = worker.maybe_setup_coverage_collector().await?;
  if options.trace_leaks {
    worker.execute_script_static(
      located_script_name!(),
      "Deno[Deno.internal].core.setLeakTracingEnabled(true);",
    )?;
  }
  let res = worker.execute_side_module().await;
  let mut worker = worker.into_main_worker();
  match res {
    Ok(()) => Ok(()),
    Err(error) => {
      // TODO(mmastrac): It would be nice to avoid having this error pattern repeated
      if error.is::<JsError>() {
        send_test_event(
          &worker.js_runtime.op_state(),
          TestEvent::UncaughtError(
            specifier.to_string(),
            Box::new(error.downcast::<JsError>().unwrap()),
          ),
        )?;
        Ok(())
      } else {
        Err(error)
      }
    }
  }?;
  Ok((coverage_collector, worker))
}

/// Test a single specifier as documentation containing test programs, an executable test module or
/// both.
pub async fn test_specifier(
  worker_factory: Arc<CliMainWorkerFactory>,
  permissions_container: PermissionsContainer,
  specifier: ModuleSpecifier,
  worker_sender: TestEventWorkerSender,
  fail_fast_tracker: FailFastTracker,
  options: TestSpecifierOptions,
) -> Result<(), AnyError> {
  if fail_fast_tracker.should_stop() {
    return Ok(());
  }
  let (coverage_collector, mut worker) = configure_main_worker(
    worker_factory,
    &specifier,
    permissions_container,
    worker_sender,
    &options,
  )
  .await?;

  match test_specifier_inner(
    &mut worker,
    coverage_collector,
    specifier.clone(),
    fail_fast_tracker,
    options,
  )
  .await
  {
    Ok(()) => Ok(()),
    Err(error) => {
      // TODO(mmastrac): It would be nice to avoid having this error pattern repeated
      if error.is::<JsError>() {
        send_test_event(
          &worker.js_runtime.op_state(),
          TestEvent::UncaughtError(
            specifier.to_string(),
            Box::new(error.downcast::<JsError>().unwrap()),
          ),
        )?;
        Ok(())
      } else {
        Err(error)
      }
    }
  }
}

/// Test a single specifier as documentation containing test programs, an executable test module or
/// both.
#[allow(clippy::too_many_arguments)]
async fn test_specifier_inner(
  worker: &mut MainWorker,
  mut coverage_collector: Option<Box<dyn CoverageCollector>>,
  specifier: ModuleSpecifier,
  fail_fast_tracker: FailFastTracker,
  options: TestSpecifierOptions,
) -> Result<(), AnyError> {
  // Ensure that there are no pending exceptions before we start running tests
  worker.run_up_to_duration(Duration::from_millis(0)).await?;

  worker.dispatch_load_event()?;

  run_tests_for_worker(worker, &specifier, &options, &fail_fast_tracker)
    .await?;

  // Ignore `defaultPrevented` of the `beforeunload` event. We don't allow the
  // event loop to continue beyond what's needed to await results.
  worker.dispatch_beforeunload_event()?;
  worker.dispatch_unload_event()?;

  // Ensure all output has been flushed
  _ = worker
    .js_runtime
    .op_state()
    .borrow_mut()
    .borrow_mut::<TestEventSender>()
    .flush();

  // Ensure the worker has settled so we can catch any remaining unhandled rejections. We don't
  // want to wait forever here.
  worker.run_up_to_duration(Duration::from_millis(0)).await?;

  if let Some(coverage_collector) = &mut coverage_collector {
    worker
      .js_runtime
      .with_event_loop_future(
        coverage_collector.stop_collecting().boxed_local(),
        PollEventLoopOptions::default(),
      )
      .await?;
  }
  Ok(())
}

pub fn worker_has_tests(worker: &mut MainWorker) -> bool {
  let state_rc = worker.js_runtime.op_state();
  let state = state_rc.borrow();
  !state.borrow::<TestContainer>().is_empty()
}

/// Yields to tokio to allow async work to process, and then polls
/// the event loop once.
#[must_use = "The event loop result should be checked"]
pub async fn poll_event_loop(worker: &mut MainWorker) -> Result<(), AnyError> {
  // Allow any ops that to do work in the tokio event loop to do so
  tokio::task::yield_now().await;
  // Spin the event loop once
  poll_fn(|cx| {
    if let Poll::Ready(Err(err)) = worker
      .js_runtime
      .poll_event_loop(cx, PollEventLoopOptions::default())
    {
      return Poll::Ready(Err(err));
    }
    Poll::Ready(Ok(()))
  })
  .await
}

pub fn send_test_event(
  op_state: &RefCell<OpState>,
  event: TestEvent,
) -> Result<(), AnyError> {
  Ok(
    op_state
      .borrow_mut()
      .borrow_mut::<TestEventSender>()
      .send(event)?,
  )
}

pub async fn run_tests_for_worker(
  worker: &mut MainWorker,
  specifier: &ModuleSpecifier,
  options: &TestSpecifierOptions,
  fail_fast_tracker: &FailFastTracker,
) -> Result<(), AnyError> {
  let state_rc = worker.js_runtime.op_state();
  // Take whatever tests have been registered
  let TestContainer(tests, test_functions) =
    std::mem::take(&mut *state_rc.borrow_mut().borrow_mut::<TestContainer>());

  let tests: Arc<TestDescriptions> = tests.into();
  send_test_event(&state_rc, TestEvent::Register(tests.clone()))?;
  let res = run_tests_for_worker_inner(
    worker,
    specifier,
    tests,
    test_functions,
    options,
    fail_fast_tracker,
  )
  .await;

  _ = send_test_event(&state_rc, TestEvent::Completed);
  res
}

async fn run_tests_for_worker_inner(
  worker: &mut MainWorker,
  specifier: &ModuleSpecifier,
  tests: Arc<TestDescriptions>,
  test_functions: Vec<v8::Global<v8::Function>>,
  options: &TestSpecifierOptions,
  fail_fast_tracker: &FailFastTracker,
) -> Result<(), AnyError> {
  let unfiltered = tests.len();
  let state_rc = worker.js_runtime.op_state();

  // Build the test plan in a single pass
  let mut tests_to_run = Vec::with_capacity(tests.len());
  let mut used_only = false;
  for ((_, d), f) in tests.tests.iter().zip(test_functions) {
    if !options.filter.includes(&d.name) {
      continue;
    }

    // If we've seen an "only: true" test, the remaining tests must be "only: true" to be added
    if used_only && !d.only {
      continue;
    }

    // If this is the first "only: true" test we've seen, clear the other tests since they were
    // only: false.
    if d.only && !used_only {
      used_only = true;
      tests_to_run.clear();
    }
    tests_to_run.push((d, f));
  }

  if let Some(seed) = options.shuffle {
    tests_to_run.shuffle(&mut SmallRng::seed_from_u64(seed));
  }

  send_test_event(
    &state_rc,
    TestEvent::Plan(TestPlan {
      origin: specifier.to_string(),
      total: tests_to_run.len(),
      filtered_out: unfiltered - tests_to_run.len(),
      used_only,
    }),
  )?;

  let mut had_uncaught_error = false;
  let stats = worker.js_runtime.runtime_activity_stats_factory();
  let ops = worker.js_runtime.op_names();

  // These particular ops may start and stop independently of tests, so we just filter them out
  // completely.
  let op_id_host_recv_message = ops
    .iter()
    .position(|op| *op == "op_host_recv_message")
    .unwrap();
  let op_id_host_recv_ctrl = ops
    .iter()
    .position(|op| *op == "op_host_recv_ctrl")
    .unwrap();

  // For consistency between tests with and without sanitizers, we _always_ include
  // the actual sanitizer capture before and after a test, but a test that ignores resource
  // or op sanitization simply doesn't throw if one of these constraints is violated.
  let mut filter = RuntimeActivityStatsFilter::default();
  filter = filter.with_resources();
  filter = filter.with_ops();
  filter = filter.with_timers();
  filter = filter.omit_op(op_id_host_recv_ctrl as _);
  filter = filter.omit_op(op_id_host_recv_message as _);

  // Count the top-level stats so we can filter them out if they complete and restart within
  // a test.
  let top_level_stats = stats.clone().capture(&filter);
  let mut top_level = TopLevelSanitizerStats::default();
  for activity in top_level_stats.dump().active {
    top_level
      .map
      .entry(get_sanitizer_item(activity))
      .and_modify(|n| *n += 1)
      .or_insert(1);
  }

  for (desc, function) in tests_to_run.into_iter() {
    if fail_fast_tracker.should_stop() {
      break;
    }

    // Each test needs a fresh reqwest connection pool to avoid inter-test weirdness with connections
    // failing. If we don't do this, a connection to a test server we just tore down might be re-used in
    // the next test.
    // TODO(mmastrac): this should be some sort of callback that we can implement for any subsystem
    worker
      .js_runtime
      .op_state()
      .borrow_mut()
      .try_take::<deno_runtime::deno_fetch::Client>();

    if desc.ignore {
      send_test_event(
        &state_rc,
        TestEvent::Result(desc.id, TestResult::Ignored, 0),
      )?;
      continue;
    }
    if had_uncaught_error {
      send_test_event(
        &state_rc,
        TestEvent::Result(desc.id, TestResult::Cancelled, 0),
      )?;
      continue;
    }
    send_test_event(&state_rc, TestEvent::Wait(desc.id))?;

    // Poll event loop once, to allow all ops that are already resolved, but haven't
    // responded to settle.
    // TODO(mmastrac): we should provide an API to poll the event loop until no further
    // progress is made.
    poll_event_loop(worker).await?;

    // We always capture stats, regardless of sanitization state
    let before = stats.clone().capture(&filter);

    let earlier = Instant::now();
    let call = worker.js_runtime.call(&function);

    let slow_state_rc = state_rc.clone();
    let slow_test_id = desc.id;
    let slow_test_warning = spawn(async move {
      // The slow test warning should pop up every DENO_SLOW_TEST_TIMEOUT*(2**n) seconds,
      // with a duration that is doubling each time. So for a warning time of 60s,
      // we should get a warning at 60s, 120s, 240s, etc.
      let base_timeout = env::var("DENO_SLOW_TEST_TIMEOUT").unwrap_or_default();
      let base_timeout = base_timeout.parse().unwrap_or(60).max(1);
      let mut multiplier = 1;
      let mut elapsed = 0;
      loop {
        tokio::time::sleep(Duration::from_secs(
          base_timeout * (multiplier - elapsed),
        ))
        .await;
        if send_test_event(
          &slow_state_rc,
          TestEvent::Slow(
            slow_test_id,
            Duration::from_secs(base_timeout * multiplier).as_millis() as _,
          ),
        )
        .is_err()
        {
          break;
        }
        multiplier *= 2;
        elapsed += 1;
      }
    });

    let result = worker
      .js_runtime
      .with_event_loop_promise(call, PollEventLoopOptions::default())
      .await;
    slow_test_warning.abort();
    let result = match result {
      Ok(r) => r,
      Err(error) => {
        if error.is::<JsError>() {
          send_test_event(
            &state_rc,
            TestEvent::UncaughtError(
              specifier.to_string(),
              Box::new(error.downcast::<JsError>().unwrap()),
            ),
          )?;
          fail_fast_tracker.add_failure();
          send_test_event(
            &state_rc,
            TestEvent::Result(desc.id, TestResult::Cancelled, 0),
          )?;
          had_uncaught_error = true;
          continue;
        } else {
          return Err(error);
        }
      }
    };

    // Check the result before we check for leaks
    let result = {
      let scope = &mut worker.js_runtime.handle_scope();
      let result = v8::Local::new(scope, result);
      serde_v8::from_v8::<TestResult>(scope, result)?
    };
    if matches!(result, TestResult::Failed(_)) {
      fail_fast_tracker.add_failure();
      let elapsed = earlier.elapsed().as_millis();
      send_test_event(
        &state_rc,
        TestEvent::Result(desc.id, result, elapsed as u64),
      )?;
      continue;
    }

    // Await activity stabilization
    if let Some(diff) = wait_for_activity_to_stabilize(
      worker,
      &stats,
      &filter,
      &top_level,
      before,
      desc.sanitize_ops,
      desc.sanitize_resources,
    )
    .await?
    {
      let (formatted, trailer_notes) = format_sanitizer_diff(diff);
      if !formatted.is_empty() {
        let failure = TestFailure::Leaked(formatted, trailer_notes);
        fail_fast_tracker.add_failure();
        let elapsed = earlier.elapsed().as_millis();
        send_test_event(
          &state_rc,
          TestEvent::Result(
            desc.id,
            TestResult::Failed(failure),
            elapsed as u64,
          ),
        )?;
        continue;
      }
    }

    let elapsed = earlier.elapsed().as_millis();
    send_test_event(
      &state_rc,
      TestEvent::Result(desc.id, result, elapsed as u64),
    )?;
  }
  Ok(())
}

/// The sanitizer must ignore ops, resources and timers that were started at the top-level, but
/// completed and restarted, replacing themselves with the same "thing". For example, if you run a
/// `Deno.serve` server at the top level and make fetch requests to it during the test, those ops
/// should not count as completed during the test because they are immediately replaced.
fn is_empty(
  top_level: &TopLevelSanitizerStats,
  diff: &RuntimeActivityDiff,
) -> bool {
  // If the diff is empty, return empty
  if diff.is_empty() {
    return true;
  }

  // If the # of appeared != # of disappeared, we can exit fast with not empty
  if diff.appeared.len() != diff.disappeared.len() {
    return false;
  }

  // If there are no top-level ops and !diff.is_empty(), we can exit fast with not empty
  if top_level.map.is_empty() {
    return false;
  }

  // Otherwise we need to calculate replacement for top-level stats. Sanitizers will not fire
  // if an op, resource or timer is replaced and has a corresponding top-level op.
  let mut map = HashMap::new();
  for item in &diff.appeared {
    let item = get_sanitizer_item_ref(item);
    let Some(n1) = top_level.map.get(&item) else {
      return false;
    };
    let n2 = map.entry(item).and_modify(|n| *n += 1).or_insert(1);
    // If more ops appeared than were created at the top-level, return false
    if *n2 > *n1 {
      return false;
    }
  }

  // We know that we replaced no more things than were created at the top-level. So now we just want
  // to make sure that whatever thing was created has a corresponding disappearance record.
  for item in &diff.disappeared {
    let item = get_sanitizer_item_ref(item);
    // If more things of this type disappeared than appeared, return false
    let Some(n1) = map.get_mut(&item) else {
      return false;
    };
    *n1 -= 1;
    if *n1 == 0 {
      map.remove(&item);
    }
  }

  // If everything is accounted for, we are empty
  map.is_empty()
}

async fn wait_for_activity_to_stabilize(
  worker: &mut MainWorker,
  stats: &RuntimeActivityStatsFactory,
  filter: &RuntimeActivityStatsFilter,
  top_level: &TopLevelSanitizerStats,
  before: RuntimeActivityStats,
  sanitize_ops: bool,
  sanitize_resources: bool,
) -> Result<Option<RuntimeActivityDiff>, AnyError> {
  // First, check to see if there's any diff at all. If not, just continue.
  let after = stats.clone().capture(filter);
  let mut diff = RuntimeActivityStats::diff(&before, &after);
  if is_empty(top_level, &diff) {
    // No activity, so we return early
    return Ok(None);
  }

  // We allow for up to MAX_SANITIZER_LOOP_SPINS to get to a point where there is no difference.
  // TODO(mmastrac): We could be much smarter about this if we had the concept of "progress" in
  // an event loop tick. Ideally we'd be able to tell if we were spinning and doing nothing, or
  // spinning and resolving ops.
  for _ in 0..MAX_SANITIZER_LOOP_SPINS {
    // There was a diff, so let the event loop run once
    poll_event_loop(worker).await?;

    let after = stats.clone().capture(filter);
    diff = RuntimeActivityStats::diff(&before, &after);
    if is_empty(top_level, &diff) {
      return Ok(None);
    }
  }

  if !sanitize_ops {
    diff
      .appeared
      .retain(|activity| !matches!(activity, RuntimeActivity::AsyncOp(..)));
    diff
      .disappeared
      .retain(|activity| !matches!(activity, RuntimeActivity::AsyncOp(..)));
  }
  if !sanitize_resources {
    diff
      .appeared
      .retain(|activity| !matches!(activity, RuntimeActivity::Resource(..)));
    diff
      .disappeared
      .retain(|activity| !matches!(activity, RuntimeActivity::Resource(..)));
  }

  // Since we don't have an option to disable timer sanitization, we use sanitize_ops == false &&
  // sanitize_resources == false to disable those.
  if !sanitize_ops && !sanitize_resources {
    diff.appeared.retain(|activity| {
      !matches!(
        activity,
        RuntimeActivity::Timer(..) | RuntimeActivity::Interval(..)
      )
    });
    diff.disappeared.retain(|activity| {
      !matches!(
        activity,
        RuntimeActivity::Timer(..) | RuntimeActivity::Interval(..)
      )
    });
  }

  Ok(if is_empty(top_level, &diff) {
    None
  } else {
    Some(diff)
  })
}

static HAS_TEST_RUN_SIGINT_HANDLER: AtomicBool = AtomicBool::new(false);

/// Test a collection of specifiers with test modes concurrently.
async fn test_specifiers(
  workspace_files_factory: &WorkspaceFilesFactory,
  changed_paths: Option<&HashSet<PathBuf>>,
  options: TestSpecifiersOptions,
) -> Result<(), AnyError> {
  let mut specifiers_with_services = vec![];
  for factory in workspace_files_factory.dirs() {
    let worker_factory =
      Arc::new(factory.create_cli_main_worker_factory().await?);
    let permission_desc_parser = factory.permission_desc_parser()?;
    let permissions = Arc::new(Permissions::from_options(
      permission_desc_parser.as_ref(),
      factory.permissions_options(),
    )?);
    let specifiers = if let Some(changed_paths) = changed_paths {
      factory.dependent_checked_specifiers(changed_paths).await?
    } else {
      factory.checked_specifiers().collect()
    };
    specifiers_with_services.extend(specifiers.into_iter().map(|s| {
      (
        s.clone(),
        worker_factory.clone(),
        permission_desc_parser.clone(),
        permissions.clone(),
      )
    }));
  }
  if let Some(seed) = options.specifier.shuffle {
    let mut rng = SmallRng::seed_from_u64(seed);
    specifiers_with_services.sort_by_cached_key(|(s, ..)| s.to_string());
    specifiers_with_services.shuffle(&mut rng);
  }

  let (test_event_sender_factory, receiver) = create_test_event_channel();
  let concurrent_jobs = options.concurrent_jobs;

  let mut cancel_sender = test_event_sender_factory.weak_sender();
  let sigint_handler_handle = spawn(async move {
    signal::ctrl_c().await.unwrap();
    cancel_sender.send(TestEvent::Sigint).ok();
  });
  HAS_TEST_RUN_SIGINT_HANDLER.store(true, Ordering::Relaxed);
  let reporter = get_test_reporter(&options);
  let fail_fast_tracker = FailFastTracker::new(options.fail_fast);

  let join_handles = specifiers_with_services.into_iter().map(
    move |(specifier, worker_factory, permission_desc_parser, permissions)| {
      let permissions_container = PermissionsContainer::new(
        permission_desc_parser,
        permissions.as_ref().clone(),
      );
      let worker_sender = test_event_sender_factory.worker();
      let fail_fast_tracker = fail_fast_tracker.clone();
      let specifier_options = options.specifier.clone();
      spawn_blocking(move || {
        create_and_run_current_thread(test_specifier(
          worker_factory,
          permissions_container,
          specifier,
          worker_sender,
          fail_fast_tracker,
          specifier_options,
        ))
      })
    },
  );

  let join_stream = stream::iter(join_handles)
    .buffer_unordered(concurrent_jobs.get())
    .collect::<Vec<Result<Result<(), AnyError>, tokio::task::JoinError>>>();

  let handler = spawn(async move { report_tests(receiver, reporter).await.0 });

  let (join_results, result) = future::join(join_stream, handler).await;
  sigint_handler_handle.abort();
  HAS_TEST_RUN_SIGINT_HANDLER.store(false, Ordering::Relaxed);
  for join_result in join_results {
    join_result??;
  }
  result??;

  Ok(())
}

/// Gives receiver back in case it was ended with `TestEvent::ForceEndReport`.
pub async fn report_tests(
  mut receiver: TestEventReceiver,
  mut reporter: Box<dyn TestReporter>,
) -> (Result<(), AnyError>, TestEventReceiver) {
  let mut tests = IndexMap::new();
  let mut test_steps = IndexMap::new();
  let mut tests_started = HashSet::new();
  let mut tests_with_result = HashSet::new();
  let mut start_time = None;
  let mut had_plan = false;
  let mut used_only = false;
  let mut failed = false;

  while let Some((_, event)) = receiver.recv().await {
    match event {
      TestEvent::Register(description) => {
        for (_, description) in description.into_iter() {
          reporter.report_register(description);
          // TODO(mmastrac): We shouldn't need to clone here -- we can reuse the descriptions everywhere
          tests.insert(description.id, description.clone());
        }
      }
      TestEvent::Plan(plan) => {
        if !had_plan {
          start_time = Some(Instant::now());
          had_plan = true;
        }
        if plan.used_only {
          used_only = true;
        }
        reporter.report_plan(&plan);
      }
      TestEvent::Wait(id) => {
        if tests_started.insert(id) {
          reporter.report_wait(tests.get(&id).unwrap());
        }
      }
      TestEvent::Output(output) => {
        reporter.report_output(&output);
      }
      TestEvent::Slow(id, elapsed) => {
        reporter.report_slow(tests.get(&id).unwrap(), elapsed);
      }
      TestEvent::Result(id, result, elapsed) => {
        if tests_with_result.insert(id) {
          match result {
            TestResult::Failed(_) | TestResult::Cancelled => {
              failed = true;
            }
            _ => (),
          }
          reporter.report_result(tests.get(&id).unwrap(), &result, elapsed);
        }
      }
      TestEvent::UncaughtError(origin, error) => {
        failed = true;
        reporter.report_uncaught_error(&origin, error);
      }
      TestEvent::StepRegister(description) => {
        reporter.report_step_register(&description);
        test_steps.insert(description.id, description);
      }
      TestEvent::StepWait(id) => {
        if tests_started.insert(id) {
          reporter.report_step_wait(test_steps.get(&id).unwrap());
        }
      }
      TestEvent::StepResult(id, result, duration) => {
        if tests_with_result.insert(id) {
          reporter.report_step_result(
            test_steps.get(&id).unwrap(),
            &result,
            duration,
            &tests,
            &test_steps,
          );
        }
      }
      TestEvent::ForceEndReport => {
        break;
      }
      TestEvent::Completed => {
        reporter.report_completed();
      }
      TestEvent::Sigint => {
        let elapsed = start_time
          .map(|t| Instant::now().duration_since(t))
          .unwrap_or_default();
        reporter.report_sigint(
          &tests_started
            .difference(&tests_with_result)
            .copied()
            .collect(),
          &tests,
          &test_steps,
        );

        #[allow(clippy::print_stderr)]
        if let Err(err) = reporter.flush_report(&elapsed, &tests, &test_steps) {
          eprint!("Test reporter failed to flush: {}", err)
        }
        #[allow(clippy::disallowed_methods)]
        std::process::exit(130);
      }
    }
  }

  let elapsed = start_time
    .map(|t| Instant::now().duration_since(t))
    .unwrap_or_default();
  reporter.report_summary(&elapsed, &tests, &test_steps);
  if let Err(err) = reporter.flush_report(&elapsed, &tests, &test_steps) {
    return (
      Err(generic_error(format!(
        "Test reporter failed to flush: {}",
        err
      ))),
      receiver,
    );
  }

  if used_only {
    return (
      Err(generic_error(
        "Test failed because the \"only\" option was used",
      )),
      receiver,
    );
  }

  if failed {
    return (Err(generic_error("Test failed")), receiver);
  }

  (Ok(()), receiver)
}

fn is_supported_test_path_predicate(entry: WalkEntry) -> bool {
  if !is_script_ext(entry.path) {
    false
  } else if has_supported_test_path_name(entry.path) {
    true
  } else if let Some(include) = &entry.patterns.include {
    // allow someone to explicitly specify a path
    matches_pattern_or_exact_path(include, entry.path)
  } else {
    false
  }
}

/// Checks if the path has a basename and extension Deno supports for tests.
pub(crate) fn is_supported_test_path(path: &Path) -> bool {
  has_supported_test_path_name(path) && is_script_ext(path)
}

fn has_supported_test_path_name(path: &Path) -> bool {
  if let Some(name) = path.file_stem() {
    let basename = name.to_string_lossy();
    if basename.ends_with("_test")
      || basename.ends_with(".test")
      || basename == "test"
    {
      return true;
    }

    path
      .components()
      .any(|seg| seg.as_os_str().to_str() == Some("__tests__"))
  } else {
    false
  }
}

/// Checks if the path has an extension Deno supports for tests.
fn is_supported_test_ext(path: &Path) -> bool {
  if let Some(ext) = get_extension(path) {
    matches!(
      ext.as_str(),
      "ts"
        | "tsx"
        | "js"
        | "jsx"
        | "mjs"
        | "mts"
        | "cjs"
        | "cts"
        | "md"
        | "mkd"
        | "mkdn"
        | "mdwn"
        | "mdown"
        | "markdown"
    )
  } else {
    false
  }
}

pub async fn collect_specifiers_for_tests(
  patterns: FilePatterns,
  cli_options: Arc<CliOptions>,
  file_fetcher: Arc<FileFetcher>,
  doc: bool,
) -> Result<Vec<(ModuleSpecifier, SpecifierInfo)>, AnyError> {
  let vendor_folder = cli_options.vendor_dir_path();
  let module_specifiers = collect_specifiers(
    patterns.clone(),
    vendor_folder.map(ToOwned::to_owned),
    is_supported_test_path_predicate,
  )?;
  let mut specifiers = if doc {
    collect_specifiers(patterns, vendor_folder.map(ToOwned::to_owned), |e| {
      is_supported_test_ext(e.path)
    })
    .map(|specifiers| {
      specifiers
        .into_iter()
        .map(|specifier| {
          let info = SpecifierInfo {
            check: module_specifiers.contains(&specifier),
            check_doc: true,
          };
          (specifier, info)
        })
<<<<<<< HEAD
        .collect::<Vec<_>>()
    })?
  } else {
    let info = SpecifierInfo {
      check: true,
      check_doc: false,
    };
    module_specifiers
      .into_iter()
      .map(|specifier| (specifier, info))
      .collect::<Vec<_>>()
  };
  for (specifier, info) in &mut specifiers {
=======
        .collect()
    });
  }

  let specifiers_with_mode = module_specifiers
    .into_iter()
    .map(|specifier| (specifier, TestMode::Executable))
    .collect();

  Ok(specifiers_with_mode)
}

/// Collects module and document specifiers with test modes via
/// `collect_specifiers_with_test_mode` which are then pre-fetched and adjusted
/// based on the media type.
///
/// Specifiers that do not have a known media type that can be executed as a
/// module are marked as `TestMode::Documentation`. Type definition files
/// cannot be run, and therefore need to be marked as `TestMode::Documentation`
/// as well.
async fn fetch_specifiers_with_test_mode(
  cli_options: &CliOptions,
  file_fetcher: &CliFileFetcher,
  member_patterns: impl Iterator<Item = FilePatterns>,
  doc: &bool,
) -> Result<Vec<(ModuleSpecifier, TestMode)>, AnyError> {
  let mut specifiers_with_mode = member_patterns
    .map(|files| {
      collect_specifiers_with_test_mode(cli_options, files.clone(), doc)
    })
    .collect::<Result<Vec<_>, _>>()?
    .into_iter()
    .flatten()
    .collect::<Vec<_>>();

  for (specifier, mode) in &mut specifiers_with_mode {
>>>>>>> ee9f24cd
    let file = file_fetcher.fetch_bypass_permissions(specifier).await?;
    let (media_type, _) = file.resolve_media_type_and_charset();
    if matches!(media_type, MediaType::Unknown | MediaType::Dts) {
      info.check = false;
    }
  }
  Ok(specifiers)
}

pub async fn run_tests(
  flags: Arc<Flags>,
  test_flags: TestFlags,
) -> Result<(), AnyError> {
  let log_level = flags.log_level;
  let cli_options = CliOptions::from_flags(flags)?;
  let workspace_dirs_with_files = cli_options
    .resolve_test_options_for_members(&test_flags)?
    .into_iter()
    .map(|(d, o)| (d, o.files))
    .collect();
  let workspace_files_factory =
    WorkspaceFilesFactory::from_workspace_dirs_with_files(
      workspace_dirs_with_files,
      |patterns, cli_options, file_fetcher, doc| {
        collect_specifiers_for_tests(patterns, cli_options, file_fetcher, doc)
          .boxed_local()
      },
      test_flags.doc,
      Some(extract_doc_tests),
      &cli_options,
      None,
    )
    .await?;
  if !test_flags.permit_no_files && !workspace_files_factory.found_specifiers()
  {
    return Err(generic_error("No test modules found"));
  }

  workspace_files_factory.check().await?;

  if test_flags.no_run {
    return Ok(());
  }

  let initial_cwd = workspace_files_factory.initial_cwd();
  test_specifiers(
    &workspace_files_factory,
    None,
    TestSpecifiersOptions {
      cwd: Url::from_directory_path(initial_cwd).map_err(|_| {
        generic_error(format!(
          "Unable to construct URL from the path of cwd: {}",
          initial_cwd.to_string_lossy(),
        ))
      })?,
      concurrent_jobs: test_flags
        .concurrent_jobs
        .unwrap_or_else(|| NonZeroUsize::new(1).unwrap()),
      fail_fast: test_flags.fail_fast,
      log_level,
      filter: test_flags.filter.is_some(),
      reporter: test_flags.reporter,
      junit_path: test_flags.junit_path,
      hide_stacktraces: test_flags.hide_stacktraces,
      specifier: TestSpecifierOptions {
        filter: TestFilter::from_flag(&test_flags.filter),
        shuffle: test_flags.shuffle,
        trace_leaks: test_flags.trace_leaks,
      },
    },
  )
  .await?;

  Ok(())
}

pub async fn run_tests_with_watch(
  flags: Arc<Flags>,
  test_flags: TestFlags,
) -> Result<(), AnyError> {
  // On top of the sigint handlers which are added and unbound for each test
  // run, a process-scoped basic exit handler is required due to a tokio
  // limitation where it doesn't unbind its own handler for the entire process
  // once a user adds one.
  spawn(async move {
    loop {
      signal::ctrl_c().await.unwrap();
      if !HAS_TEST_RUN_SIGINT_HANDLER.load(Ordering::Relaxed) {
        #[allow(clippy::disallowed_methods)]
        std::process::exit(130);
      }
    }
  });

  file_watcher::watch_func(
    flags,
    file_watcher::PrintConfig::new(
      "Test",
      test_flags
        .watch
        .as_ref()
        .map(|w| !w.no_clear_screen)
        .unwrap_or(true),
    ),
    move |flags, watcher_communicator, changed_paths| {
      let test_flags = test_flags.clone();
      watcher_communicator.show_path_changed(changed_paths.clone());
      Ok(async move {
        let log_level = flags.log_level;
        let cli_options = CliOptions::from_flags(flags)?;
        let workspace_dirs_with_files = cli_options
          .resolve_test_options_for_members(&test_flags)?
          .into_iter()
          .map(|(d, o)| (d, o.files))
          .collect::<Vec<_>>();
        let workspace_files_factory =
          WorkspaceFilesFactory::from_workspace_dirs_with_files(
            workspace_dirs_with_files,
            |patterns, cli_options, file_fetcher, doc| {
              collect_specifiers_for_tests(
                patterns,
                cli_options,
                file_fetcher,
                doc,
              )
              .boxed_local()
            },
            test_flags.doc,
            Some(extract_doc_tests),
            &cli_options,
            Some(&watcher_communicator),
          )
          .await?;

        workspace_files_factory.check().await?;

        if test_flags.no_run {
          return Ok(());
        }

        let initial_cwd = workspace_files_factory.initial_cwd();
        test_specifiers(
          &workspace_files_factory,
          changed_paths.map(|p| p.into_iter().collect()).as_ref(),
          TestSpecifiersOptions {
            cwd: Url::from_directory_path(initial_cwd).map_err(|_| {
              generic_error(format!(
                "Unable to construct URL from the path of cwd: {}",
                initial_cwd.to_string_lossy(),
              ))
            })?,
            concurrent_jobs: test_flags
              .concurrent_jobs
              .unwrap_or_else(|| NonZeroUsize::new(1).unwrap()),
            fail_fast: test_flags.fail_fast,
            log_level,
            filter: test_flags.filter.is_some(),
            reporter: test_flags.reporter,
            junit_path: test_flags.junit_path,
            hide_stacktraces: test_flags.hide_stacktraces,
            specifier: TestSpecifierOptions {
              filter: TestFilter::from_flag(&test_flags.filter),
              shuffle: test_flags.shuffle,
              trace_leaks: test_flags.trace_leaks,
            },
          },
        )
        .await?;

        Ok(())
      })
    },
  )
  .await?;

  Ok(())
}

<<<<<<< HEAD
=======
/// Extracts doc tests from files specified by the given specifiers.
async fn get_doc_tests(
  specifiers_with_mode: &[(Url, TestMode)],
  file_fetcher: &CliFileFetcher,
) -> Result<Vec<File>, AnyError> {
  let specifiers_needing_extraction = specifiers_with_mode
    .iter()
    .filter(|(_, mode)| mode.needs_test_extraction())
    .map(|(s, _)| s);

  let mut doc_tests = Vec::new();
  for s in specifiers_needing_extraction {
    let file = file_fetcher.fetch_bypass_permissions(s).await?;
    doc_tests.extend(extract_doc_tests(file)?);
  }

  Ok(doc_tests)
}

/// Get a list of specifiers that we need to perform typecheck and run tests on.
/// The result includes "pseudo specifiers" for doc tests.
fn get_target_specifiers(
  specifiers_with_mode: Vec<(Url, TestMode)>,
  doc_tests: &[File],
) -> Vec<Url> {
  specifiers_with_mode
    .into_iter()
    .filter_map(|(s, mode)| mode.needs_test_run().then_some(s))
    .chain(doc_tests.iter().map(|d| d.url.clone()))
    .collect()
}

>>>>>>> ee9f24cd
/// Tracks failures for the `--fail-fast` argument in
/// order to tell when to stop running tests.
#[derive(Clone, Default)]
pub struct FailFastTracker {
  max_count: Option<usize>,
  failure_count: Arc<AtomicUsize>,
}

impl FailFastTracker {
  pub fn new(fail_fast: Option<NonZeroUsize>) -> Self {
    Self {
      max_count: fail_fast.map(|v| v.into()),
      failure_count: Default::default(),
    }
  }

  pub fn add_failure(&self) -> bool {
    if let Some(max_count) = &self.max_count {
      self
        .failure_count
        .fetch_add(1, std::sync::atomic::Ordering::SeqCst)
        >= *max_count
    } else {
      false
    }
  }

  pub fn should_stop(&self) -> bool {
    if let Some(max_count) = &self.max_count {
      self.failure_count.load(std::sync::atomic::Ordering::SeqCst) >= *max_count
    } else {
      false
    }
  }
}

#[cfg(test)]
mod inner_test {
  use std::path::Path;

  use super::*;

  #[test]
  fn test_is_supported_test_ext() {
    assert!(!is_supported_test_ext(Path::new("tests/subdir/redirects")));
    assert!(is_supported_test_ext(Path::new("README.md")));
    assert!(is_supported_test_ext(Path::new("readme.MD")));
    assert!(is_supported_test_ext(Path::new("lib/typescript.d.ts")));
    assert!(is_supported_test_ext(Path::new(
      "testdata/run/001_hello.js"
    )));
    assert!(is_supported_test_ext(Path::new(
      "testdata/run/002_hello.ts"
    )));
    assert!(is_supported_test_ext(Path::new("foo.jsx")));
    assert!(is_supported_test_ext(Path::new("foo.tsx")));
    assert!(is_supported_test_ext(Path::new("foo.TS")));
    assert!(is_supported_test_ext(Path::new("foo.TSX")));
    assert!(is_supported_test_ext(Path::new("foo.JS")));
    assert!(is_supported_test_ext(Path::new("foo.JSX")));
    assert!(is_supported_test_ext(Path::new("foo.mjs")));
    assert!(is_supported_test_ext(Path::new("foo.mts")));
    assert!(is_supported_test_ext(Path::new("foo.cjs")));
    assert!(is_supported_test_ext(Path::new("foo.cts")));
    assert!(!is_supported_test_ext(Path::new("foo.mjsx")));
    assert!(!is_supported_test_ext(Path::new("foo.jsonc")));
    assert!(!is_supported_test_ext(Path::new("foo.JSONC")));
    assert!(!is_supported_test_ext(Path::new("foo.json")));
    assert!(!is_supported_test_ext(Path::new("foo.JsON")));
  }

  #[test]
  fn test_is_supported_test_path() {
    assert!(is_supported_test_path(Path::new(
      "tests/subdir/foo_test.ts"
    )));
    assert!(is_supported_test_path(Path::new(
      "tests/subdir/foo_test.tsx"
    )));
    assert!(is_supported_test_path(Path::new(
      "tests/subdir/foo_test.js"
    )));
    assert!(is_supported_test_path(Path::new(
      "tests/subdir/foo_test.jsx"
    )));
    assert!(is_supported_test_path(Path::new("bar/foo.test.ts")));
    assert!(is_supported_test_path(Path::new("bar/foo.test.tsx")));
    assert!(is_supported_test_path(Path::new("bar/foo.test.js")));
    assert!(is_supported_test_path(Path::new("bar/foo.test.jsx")));
    assert!(is_supported_test_path(Path::new("foo/bar/test.js")));
    assert!(is_supported_test_path(Path::new("foo/bar/test.jsx")));
    assert!(is_supported_test_path(Path::new("foo/bar/test.ts")));
    assert!(is_supported_test_path(Path::new("foo/bar/test.tsx")));
    assert!(is_supported_test_path(Path::new(
      "foo/bar/__tests__/foo.js"
    )));
    assert!(is_supported_test_path(Path::new(
      "foo/bar/__tests__/foo.jsx"
    )));
    assert!(is_supported_test_path(Path::new(
      "foo/bar/__tests__/foo.ts"
    )));
    assert!(is_supported_test_path(Path::new(
      "foo/bar/__tests__/foo.tsx"
    )));
    assert!(!is_supported_test_path(Path::new("README.md")));
    assert!(!is_supported_test_path(Path::new("lib/typescript.d.ts")));
    assert!(!is_supported_test_path(Path::new("notatest.js")));
    assert!(!is_supported_test_path(Path::new("NotAtest.ts")));
  }
}<|MERGE_RESOLUTION|>--- conflicted
+++ resolved
@@ -6,15 +6,9 @@
 use crate::args::TestReporterConfig;
 use crate::colors;
 use crate::display;
-<<<<<<< HEAD
 use crate::factory::SpecifierInfo;
 use crate::factory::WorkspaceFilesFactory;
-use crate::file_fetcher::FileFetcher;
-=======
-use crate::factory::CliFactory;
 use crate::file_fetcher::CliFileFetcher;
-use crate::graph_util::has_graph_root_local_dependent_changed;
->>>>>>> ee9f24cd
 use crate::ops;
 use crate::util::extract::extract_doc_tests;
 use crate::util::file_watcher;
@@ -26,7 +20,6 @@
 use crate::worker::CoverageCollector;
 
 use deno_ast::MediaType;
-use deno_cache_dir::file_fetcher::File;
 use deno_config::glob::FilePatterns;
 use deno_config::glob::WalkEntry;
 use deno_core::anyhow;
@@ -1455,7 +1448,7 @@
 pub async fn collect_specifiers_for_tests(
   patterns: FilePatterns,
   cli_options: Arc<CliOptions>,
-  file_fetcher: Arc<FileFetcher>,
+  file_fetcher: Arc<CliFileFetcher>,
   doc: bool,
 ) -> Result<Vec<(ModuleSpecifier, SpecifierInfo)>, AnyError> {
   let vendor_folder = cli_options.vendor_dir_path();
@@ -1478,7 +1471,6 @@
           };
           (specifier, info)
         })
-<<<<<<< HEAD
         .collect::<Vec<_>>()
     })?
   } else {
@@ -1492,44 +1484,6 @@
       .collect::<Vec<_>>()
   };
   for (specifier, info) in &mut specifiers {
-=======
-        .collect()
-    });
-  }
-
-  let specifiers_with_mode = module_specifiers
-    .into_iter()
-    .map(|specifier| (specifier, TestMode::Executable))
-    .collect();
-
-  Ok(specifiers_with_mode)
-}
-
-/// Collects module and document specifiers with test modes via
-/// `collect_specifiers_with_test_mode` which are then pre-fetched and adjusted
-/// based on the media type.
-///
-/// Specifiers that do not have a known media type that can be executed as a
-/// module are marked as `TestMode::Documentation`. Type definition files
-/// cannot be run, and therefore need to be marked as `TestMode::Documentation`
-/// as well.
-async fn fetch_specifiers_with_test_mode(
-  cli_options: &CliOptions,
-  file_fetcher: &CliFileFetcher,
-  member_patterns: impl Iterator<Item = FilePatterns>,
-  doc: &bool,
-) -> Result<Vec<(ModuleSpecifier, TestMode)>, AnyError> {
-  let mut specifiers_with_mode = member_patterns
-    .map(|files| {
-      collect_specifiers_with_test_mode(cli_options, files.clone(), doc)
-    })
-    .collect::<Result<Vec<_>, _>>()?
-    .into_iter()
-    .flatten()
-    .collect::<Vec<_>>();
-
-  for (specifier, mode) in &mut specifiers_with_mode {
->>>>>>> ee9f24cd
     let file = file_fetcher.fetch_bypass_permissions(specifier).await?;
     let (media_type, _) = file.resolve_media_type_and_charset();
     if matches!(media_type, MediaType::Unknown | MediaType::Dts) {
@@ -1708,41 +1662,6 @@
   Ok(())
 }
 
-<<<<<<< HEAD
-=======
-/// Extracts doc tests from files specified by the given specifiers.
-async fn get_doc_tests(
-  specifiers_with_mode: &[(Url, TestMode)],
-  file_fetcher: &CliFileFetcher,
-) -> Result<Vec<File>, AnyError> {
-  let specifiers_needing_extraction = specifiers_with_mode
-    .iter()
-    .filter(|(_, mode)| mode.needs_test_extraction())
-    .map(|(s, _)| s);
-
-  let mut doc_tests = Vec::new();
-  for s in specifiers_needing_extraction {
-    let file = file_fetcher.fetch_bypass_permissions(s).await?;
-    doc_tests.extend(extract_doc_tests(file)?);
-  }
-
-  Ok(doc_tests)
-}
-
-/// Get a list of specifiers that we need to perform typecheck and run tests on.
-/// The result includes "pseudo specifiers" for doc tests.
-fn get_target_specifiers(
-  specifiers_with_mode: Vec<(Url, TestMode)>,
-  doc_tests: &[File],
-) -> Vec<Url> {
-  specifiers_with_mode
-    .into_iter()
-    .filter_map(|(s, mode)| mode.needs_test_run().then_some(s))
-    .chain(doc_tests.iter().map(|d| d.url.clone()))
-    .collect()
-}
-
->>>>>>> ee9f24cd
 /// Tracks failures for the `--fail-fast` argument in
 /// order to tell when to stop running tests.
 #[derive(Clone, Default)]
