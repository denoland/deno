// Copyright 2018-2025 the Deno authors. MIT license.

use std::borrow::Cow;
use std::cell::RefCell;
use std::collections::BTreeMap;
use std::collections::BTreeSet;
use std::collections::HashMap;
use std::collections::HashSet;
use std::env;
use std::fmt::Write as _;
use std::future::poll_fn;
use std::io::Write;
use std::num::NonZeroUsize;
use std::path::Path;
use std::path::PathBuf;
use std::rc::Rc;
use std::sync::Arc;
use std::sync::LazyLock;
use std::sync::atomic::AtomicBool;
use std::sync::atomic::AtomicUsize;
use std::sync::atomic::Ordering;
use std::task::Poll;
use std::time::Duration;
use std::time::Instant;

use deno_ast::MediaType;
use deno_cache_dir::file_fetcher::File;
use deno_config::glob::FilePatterns;
use deno_config::glob::WalkEntry;
use deno_core::ModuleSpecifier;
use deno_core::OpState;
use deno_core::PollEventLoopOptions;
use deno_core::anyhow;
use deno_core::anyhow::anyhow;
use deno_core::error::AnyError;
use deno_core::error::CoreError;
use deno_core::error::CoreErrorKind;
use deno_core::error::JsError;
use deno_core::futures::StreamExt;
use deno_core::futures::future;
use deno_core::futures::stream;
use deno_core::located_script_name;
use deno_core::serde_v8;
use deno_core::unsync::spawn;
use deno_core::unsync::spawn_blocking;
use deno_core::url::Url;
use deno_core::v8;
use deno_error::JsErrorBox;
use deno_npm_installer::graph::NpmCachingStrategy;
use deno_runtime::WorkerExecutionMode;
use deno_runtime::coverage::CoverageCollector;
use deno_runtime::deno_io::Stdio;
use deno_runtime::deno_io::StdioPipe;
use deno_runtime::deno_permissions::Permissions;
use deno_runtime::deno_permissions::PermissionsContainer;
use deno_runtime::permissions::RuntimePermissionDescriptorParser;
use deno_runtime::tokio_util::create_and_run_current_thread;
use deno_runtime::worker::MainWorker;
use indexmap::IndexMap;
use indexmap::IndexSet;
use log::Level;
use rand::SeedableRng;
use rand::rngs::SmallRng;
use rand::seq::SliceRandom;
use regex::Regex;
use serde::Deserialize;
use tokio::sync::mpsc::UnboundedSender;

use crate::args::CliOptions;
use crate::args::Flags;
use crate::args::TestFlags;
use crate::args::TestReporterConfig;
use crate::colors;
use crate::display;
use crate::factory::CliFactory;
use crate::file_fetcher::CliFileFetcher;
use crate::graph_container::CheckSpecifiersOptions;
use crate::graph_util::has_graph_root_local_dependent_changed;
use crate::ops;
use crate::sys::CliSys;
use crate::util::extract::extract_doc_tests;
use crate::util::file_watcher;
use crate::util::fs::CollectSpecifiersOptions;
use crate::util::fs::collect_specifiers;
use crate::util::path::get_extension;
use crate::util::path::is_script_ext;
use crate::util::path::matches_pattern_or_exact_path;
use crate::worker::CliMainWorkerFactory;
use crate::worker::CreateCustomWorkerError;

mod channel;
pub mod fmt;
pub mod reporters;
mod sanitizers;

pub use channel::TestEventReceiver;
pub use channel::TestEventSender;
pub use channel::TestEventWorkerSender;
pub use channel::create_single_test_event_channel;
pub use channel::create_test_event_channel;
use fmt::format_sanitizer_diff;
pub use fmt::format_test_error;
use reporters::CompoundTestReporter;
use reporters::DotTestReporter;
use reporters::JunitTestReporter;
use reporters::PrettyTestReporter;
use reporters::TapTestReporter;
use reporters::TestReporter;

use crate::tools::coverage::cover_files;
use crate::tools::coverage::reporter;
use crate::tools::test::channel::ChannelClosedError;

static SLOW_TEST_TIMEOUT: LazyLock<u64> = LazyLock::new(|| {
  let base_timeout = env::var("DENO_SLOW_TEST_TIMEOUT").unwrap_or_default();
  base_timeout.parse().unwrap_or(60).max(1)
});

/// The test mode is used to determine how a specifier is to be tested.
#[derive(Debug, Clone, Eq, PartialEq)]
pub enum TestMode {
  /// Test as documentation, type-checking fenced code blocks.
  Documentation,
  /// Test as an executable module, loading the module into the isolate and running each test it
  /// defines.
  Executable,
  /// Test as both documentation and an executable module.
  Both,
}

impl TestMode {
  /// Returns `true` if the test mode indicates that code snippet extraction is
  /// needed.
  fn needs_test_extraction(&self) -> bool {
    matches!(self, Self::Documentation | Self::Both)
  }

  /// Returns `true` if the test mode indicates that the test should be
  /// type-checked and run.
  fn needs_test_run(&self) -> bool {
    matches!(self, Self::Executable | Self::Both)
  }
}

#[derive(Clone, Debug, Default)]
pub struct TestFilter {
  pub substring: Option<String>,
  pub regex: Option<Regex>,
  pub include: Option<Vec<String>>,
  pub exclude: Vec<String>,
}

impl TestFilter {
  pub fn includes(&self, name: &String) -> bool {
    if let Some(substring) = &self.substring
      && !name.contains(substring)
    {
      return false;
    }
    if let Some(regex) = &self.regex
      && !regex.is_match(name)
    {
      return false;
    }
    if let Some(include) = &self.include
      && !include.contains(name)
    {
      return false;
    }
    if self.exclude.contains(name) {
      return false;
    }
    true
  }

  pub fn from_flag(flag: &Option<String>) -> Self {
    let mut substring = None;
    let mut regex = None;
    if let Some(flag) = flag {
      if flag.starts_with('/') && flag.ends_with('/') {
        let rs = flag.trim_start_matches('/').trim_end_matches('/');
        regex =
          Some(Regex::new(rs).unwrap_or_else(|_| Regex::new("$^").unwrap()));
      } else {
        substring = Some(flag.clone());
      }
    }
    Self {
      substring,
      regex,
      ..Default::default()
    }
  }
}

#[derive(Debug, Clone, PartialEq, Deserialize, Eq, Hash)]
#[serde(rename_all = "camelCase")]
pub struct TestLocation {
  pub file_name: String,
  pub line_number: u32,
  pub column_number: u32,
}

#[derive(Default)]
pub(crate) struct TestContainer {
  descriptions: TestDescriptions,
  test_functions: Vec<v8::Global<v8::Function>>,
  test_hooks: TestHooks,
}

#[derive(Default)]
pub(crate) struct TestHooks {
  pub before_all: Vec<v8::Global<v8::Function>>,
  pub before_each: Vec<v8::Global<v8::Function>>,
  pub after_each: Vec<v8::Global<v8::Function>>,
  pub after_all: Vec<v8::Global<v8::Function>>,
}

impl TestContainer {
  pub fn register(
    &mut self,
    description: TestDescription,
    function: v8::Global<v8::Function>,
  ) {
    self.descriptions.tests.insert(description.id, description);
    self.test_functions.push(function)
  }

  pub fn register_hook(
    &mut self,
    hook_type: String,
    function: v8::Global<v8::Function>,
  ) {
    match hook_type.as_str() {
      "beforeAll" => self.test_hooks.before_all.push(function),
      "beforeEach" => self.test_hooks.before_each.push(function),
      "afterEach" => self.test_hooks.after_each.push(function),
      "afterAll" => self.test_hooks.after_all.push(function),
      _ => {}
    }
  }

  pub fn is_empty(&self) -> bool {
    self.test_functions.is_empty()
  }
}

#[derive(Default, Debug)]
pub struct TestDescriptions {
  tests: IndexMap<usize, TestDescription>,
}

impl TestDescriptions {
  pub fn len(&self) -> usize {
    self.tests.len()
  }

  pub fn is_empty(&self) -> bool {
    self.tests.is_empty()
  }
}

impl<'a> IntoIterator for &'a TestDescriptions {
  type Item = <&'a IndexMap<usize, TestDescription> as IntoIterator>::Item;
  type IntoIter =
    <&'a IndexMap<usize, TestDescription> as IntoIterator>::IntoIter;
  fn into_iter(self) -> Self::IntoIter {
    (&self.tests).into_iter()
  }
}

#[derive(Debug, Clone, PartialEq, Deserialize, Eq, Hash)]
#[serde(rename_all = "camelCase")]
pub struct TestDescription {
  pub id: usize,
  pub name: String,
  pub ignore: bool,
  pub only: bool,
  pub origin: String,
  pub location: TestLocation,
  pub sanitize_ops: bool,
  pub sanitize_resources: bool,
}

/// May represent a failure of a test or test step.
#[derive(Debug, Clone, PartialEq, Deserialize, Eq, Hash)]
#[serde(rename_all = "camelCase")]
pub struct TestFailureDescription {
  pub id: usize,
  pub name: String,
  pub origin: String,
  pub location: TestLocation,
}

impl From<&TestDescription> for TestFailureDescription {
  fn from(value: &TestDescription) -> Self {
    Self {
      id: value.id,
      name: value.name.clone(),
      origin: value.origin.clone(),
      location: value.location.clone(),
    }
  }
}

#[derive(Debug, Default, Clone, PartialEq)]
pub struct TestFailureFormatOptions {
  pub hide_stacktraces: bool,
  pub initial_cwd: Option<Url>,
}

#[allow(clippy::derive_partial_eq_without_eq)]
#[derive(Debug, Clone, PartialEq, Deserialize)]
#[serde(rename_all = "camelCase")]
pub enum TestFailure {
  JsError(Box<JsError>),
  FailedSteps(usize),
  IncompleteSteps,
  Leaked(Vec<String>, Vec<String>), // Details, trailer notes
  // The rest are for steps only.
  Incomplete,
  OverlapsWithSanitizers(IndexSet<String>), // Long names of overlapped tests
  HasSanitizersAndOverlaps(IndexSet<String>), // Long names of overlapped tests
}

impl TestFailure {
  pub fn format(
    &self,
    options: &TestFailureFormatOptions,
  ) -> Cow<'static, str> {
    match self {
      TestFailure::JsError(js_error) => {
        Cow::Owned(format_test_error(js_error, options))
      }
      TestFailure::FailedSteps(1) => Cow::Borrowed("1 test step failed."),
      TestFailure::FailedSteps(n) => {
        Cow::Owned(format!("{} test steps failed.", n))
      }
      TestFailure::IncompleteSteps => Cow::Borrowed(
        "Completed while steps were still running. Ensure all steps are awaited with `await t.step(...)`.",
      ),
      TestFailure::Incomplete => Cow::Borrowed(
        "Didn't complete before parent. Await step with `await t.step(...)`.",
      ),
      TestFailure::Leaked(details, trailer_notes) => {
        let mut f = String::new();
        write!(f, "Leaks detected:").ok();
        for detail in details {
          write!(f, "\n  - {}", detail).ok();
        }
        for trailer in trailer_notes {
          write!(f, "\n{}", trailer).ok();
        }
        Cow::Owned(f)
      }
      TestFailure::OverlapsWithSanitizers(long_names) => {
        let mut f = String::new();
        write!(f, "Started test step while another test step with sanitizers was running:").ok();
        for long_name in long_names {
          write!(f, "\n  * {}", long_name).ok();
        }
        Cow::Owned(f)
      }
      TestFailure::HasSanitizersAndOverlaps(long_names) => {
        let mut f = String::new();
        write!(f, "Started test step with sanitizers while another test step was running:").ok();
        for long_name in long_names {
          write!(f, "\n  * {}", long_name).ok();
        }
        Cow::Owned(f)
      }
    }
  }

  pub fn overview(&self) -> String {
    match self {
      TestFailure::JsError(js_error) => js_error.exception_message.clone(),
      TestFailure::FailedSteps(1) => "1 test step failed".to_string(),
      TestFailure::FailedSteps(n) => format!("{n} test steps failed"),
      TestFailure::IncompleteSteps => {
        "Completed while steps were still running".to_string()
      }
      TestFailure::Incomplete => "Didn't complete before parent".to_string(),
      TestFailure::Leaked(_, _) => "Leaks detected".to_string(),
      TestFailure::OverlapsWithSanitizers(_) => {
        "Started test step while another test step with sanitizers was running"
          .to_string()
      }
      TestFailure::HasSanitizersAndOverlaps(_) => {
        "Started test step with sanitizers while another test step was running"
          .to_string()
      }
    }
  }

  pub fn error_location(&self) -> Option<TestLocation> {
    let TestFailure::JsError(js_error) = self else {
      return None;
    };
    // The first line of user code comes above the test file.
    // The call stack usually contains the top 10 frames, and cuts off after that.
    // We need to explicitly check for the test runner here.
    // - Checking for a `ext:` is not enough, since other Deno `ext:`s can appear in the call stack.
    // - This check guarantees that the next frame is inside of the Deno.test(),
    //   and not somewhere else.
    const TEST_RUNNER: &str = "ext:cli/40_test.js";
    let runner_frame_index = js_error
      .frames
      .iter()
      .position(|f| f.file_name.as_deref() == Some(TEST_RUNNER))?;
    let frame = js_error
      .frames
      .split_at(runner_frame_index)
      .0
      .iter()
      .rfind(|f| {
        f.file_name.as_ref().is_some_and(|f| {
          f.starts_with("file:") && !f.contains("node_modules")
        })
      })?;
    let file_name = frame.file_name.as_ref()?.clone();
    // Turn into zero based indices
    let line_number = frame.line_number.map(|v| v - 1)? as u32;
    let column_number = frame.column_number.map(|v| v - 1).unwrap_or(0) as u32;
    Some(TestLocation {
      file_name,
      line_number,
      column_number,
    })
  }

  fn format_label(&self) -> String {
    match self {
      TestFailure::Incomplete => colors::gray("INCOMPLETE").to_string(),
      _ => colors::red("FAILED").to_string(),
    }
  }

  fn format_inline_summary(&self) -> Option<String> {
    match self {
      TestFailure::FailedSteps(1) => Some("due to 1 failed step".to_string()),
      TestFailure::FailedSteps(n) => Some(format!("due to {} failed steps", n)),
      TestFailure::IncompleteSteps => {
        Some("due to incomplete steps".to_string())
      }
      _ => None,
    }
  }

  fn hide_in_summary(&self) -> bool {
    // These failure variants are hidden in summaries because they are caused
    // by child errors that will be summarized separately.
    matches!(
      self,
      TestFailure::FailedSteps(_) | TestFailure::IncompleteSteps
    )
  }
}

#[allow(clippy::derive_partial_eq_without_eq)]
#[derive(Debug, Clone, PartialEq, Deserialize)]
#[serde(rename_all = "camelCase")]
pub enum TestResult {
  Ok,
  Ignored,
  Failed(TestFailure),
  Cancelled,
}

#[derive(Debug, Clone, Eq, PartialEq, Deserialize)]
#[serde(rename_all = "camelCase")]
pub struct TestStepDescription {
  pub id: usize,
  pub name: String,
  pub origin: String,
  pub location: TestLocation,
  pub level: usize,
  pub parent_id: usize,
  pub root_id: usize,
  pub root_name: String,
}

#[allow(clippy::derive_partial_eq_without_eq)]
#[derive(Debug, Clone, PartialEq, Deserialize)]
#[serde(rename_all = "camelCase")]
pub enum TestStepResult {
  Ok,
  Ignored,
  Failed(TestFailure),
}

#[derive(Debug, Clone, Eq, PartialEq, Deserialize)]
#[serde(rename_all = "camelCase")]
pub struct TestPlan {
  pub origin: String,
  pub total: usize,
  pub filtered_out: usize,
  pub used_only: bool,
}

// TODO(bartlomieju): in Rust 1.90 some structs started getting flagged as not used
#[allow(dead_code)]
#[derive(Debug, Copy, Clone, Eq, PartialEq, Deserialize)]
pub enum TestStdioStream {
  Stdout,
  Stderr,
}

#[derive(Debug)]
pub enum TestEvent {
  Register(Arc<TestDescriptions>),
  Plan(TestPlan),
  Wait(usize),
  Output(Vec<u8>),
  Slow(usize, u64),
  Result(usize, TestResult, u64),
  UncaughtError(String, Box<JsError>),
  StepRegister(TestStepDescription),
  StepWait(usize),
  StepResult(usize, TestStepResult, u64),
  /// Indicates that this worker has completed running tests.
  Completed,
  /// Indicates that the user has cancelled the test run with Ctrl+C and
  /// the run should be aborted.
  Sigint,
  /// Used by the REPL to force a report to end without closing the worker
  /// or receiver.
  ForceEndReport,
}

impl TestEvent {
  // Certain messages require us to ensure that all output has been drained to ensure proper
  // interleaving of output messages.
  pub fn requires_stdio_sync(&self) -> bool {
    matches!(
      self,
      TestEvent::Plan(..)
        | TestEvent::Result(..)
        | TestEvent::StepWait(..)
        | TestEvent::StepResult(..)
        | TestEvent::UncaughtError(..)
        | TestEvent::ForceEndReport
        | TestEvent::Completed
    )
  }
}

#[derive(Debug, Clone, Deserialize)]
pub struct TestSummary {
  pub total: usize,
  pub passed: usize,
  pub failed: usize,
  pub ignored: usize,
  pub passed_steps: usize,
  pub failed_steps: usize,
  pub ignored_steps: usize,
  pub filtered_out: usize,
  pub measured: usize,
  pub failures: Vec<(TestFailureDescription, TestFailure)>,
  pub uncaught_errors: Vec<(String, Box<JsError>)>,
}

#[derive(Debug, Clone)]
struct TestSpecifiersOptions {
  cwd: Url,
  concurrent_jobs: NonZeroUsize,
  fail_fast: Option<NonZeroUsize>,
  log_level: Option<log::Level>,
  filter: bool,
  specifier: TestSpecifierOptions,
  reporter: TestReporterConfig,
  junit_path: Option<String>,
  hide_stacktraces: bool,
}

#[derive(Debug, Default, Clone)]
pub struct TestSpecifierOptions {
  pub shuffle: Option<u64>,
  pub filter: TestFilter,
  pub trace_leaks: bool,
}

impl TestSummary {
  pub fn new() -> TestSummary {
    TestSummary {
      total: 0,
      passed: 0,
      failed: 0,
      ignored: 0,
      passed_steps: 0,
      failed_steps: 0,
      ignored_steps: 0,
      filtered_out: 0,
      measured: 0,
      failures: Vec::new(),
      uncaught_errors: Vec::new(),
    }
  }

  fn has_failed(&self) -> bool {
    self.failed > 0 || !self.failures.is_empty()
  }
}

fn get_test_reporter(options: &TestSpecifiersOptions) -> Box<dyn TestReporter> {
  let parallel = options.concurrent_jobs.get() > 1;
  let failure_format_options = TestFailureFormatOptions {
    hide_stacktraces: options.hide_stacktraces,
    initial_cwd: Some(options.cwd.clone()),
  };
  let reporter: Box<dyn TestReporter> = match &options.reporter {
    TestReporterConfig::Dot => Box::new(DotTestReporter::new(
      options.cwd.clone(),
      failure_format_options,
    )),
    TestReporterConfig::Pretty => Box::new(PrettyTestReporter::new(
      parallel,
      options.log_level != Some(Level::Error),
      options.filter,
      false,
      options.cwd.clone(),
      failure_format_options,
    )),
    TestReporterConfig::Junit => Box::new(JunitTestReporter::new(
      options.cwd.clone(),
      "-".to_string(),
      failure_format_options,
    )),
    TestReporterConfig::Tap => Box::new(TapTestReporter::new(
      options.cwd.clone(),
      options.concurrent_jobs > NonZeroUsize::new(1).unwrap(),
      failure_format_options,
    )),
  };

  if let Some(junit_path) = &options.junit_path {
    let junit = Box::new(JunitTestReporter::new(
      options.cwd.clone(),
      junit_path.to_string(),
      TestFailureFormatOptions {
        hide_stacktraces: options.hide_stacktraces,
        initial_cwd: Some(options.cwd.clone()),
      },
    ));
    return Box::new(CompoundTestReporter::new(vec![reporter, junit]));
  }

  reporter
}

async fn configure_main_worker(
  worker_factory: Arc<CliMainWorkerFactory>,
  specifier: &Url,
  preload_modules: Vec<Url>,
  permissions_container: PermissionsContainer,
  worker_sender: TestEventWorkerSender,
  options: &TestSpecifierOptions,
  sender: UnboundedSender<jupyter_protocol::messaging::StreamContent>,
) -> Result<(Option<CoverageCollector>, MainWorker), CreateCustomWorkerError> {
  let mut worker = worker_factory
    .create_custom_worker(
      WorkerExecutionMode::Test,
      specifier.clone(),
      preload_modules,
      permissions_container,
      vec![
        ops::testing::deno_test::init(worker_sender.sender),
        ops::lint::deno_lint_ext_for_test::init(),
        ops::jupyter::deno_jupyter_for_test::init(sender),
      ],
      Stdio {
        stdin: StdioPipe::inherit(),
        stdout: StdioPipe::file(worker_sender.stdout),
        stderr: StdioPipe::file(worker_sender.stderr),
      },
      None,
    )
    .await?;
  let coverage_collector = worker.maybe_setup_coverage_collector();
  if options.trace_leaks {
    worker
      .execute_script_static(
        located_script_name!(),
        "Deno[Deno.internal].core.setLeakTracingEnabled(true);",
      )
      .map_err(|e| CoreErrorKind::Js(e).into_box())?;
  }

  let op_state = worker.op_state();

  let check_res =
    |res: Result<(), CoreError>| match res.map_err(|err| err.into_kind()) {
      Ok(()) => Ok(()),
<<<<<<< HEAD
      Err(CoreErrorKind::Js(err)) => send_test_event(
        &op_state,
        TestEvent::UncaughtError(specifier.to_string(), err),
      )
      .map_err(|e| CoreErrorKind::JsBox(JsErrorBox::from_err(e)).into_box()),
=======
      Err(CoreErrorKind::Js(err)) => TestEventTracker::new(op_state.clone())
        .uncaught_error(specifier.to_string(), err)
        .map_err(|e| CoreErrorKind::JsBox(JsErrorBox::from_err(e)).into_box()),
>>>>>>> 8c614169
      Err(err) => Err(err.into_box()),
    };

  check_res(worker.execute_preload_modules().await)?;
  check_res(worker.execute_side_module().await)?;

  let worker = worker.into_main_worker();

  Ok((coverage_collector, worker))
}

/// Test a single specifier as documentation containing test programs, an executable test module or
/// both.
pub async fn test_specifier(
  worker_factory: Arc<CliMainWorkerFactory>,
  permissions_container: PermissionsContainer,
  specifier: ModuleSpecifier,
  preload_modules: Vec<ModuleSpecifier>,
  worker_sender: TestEventWorkerSender,
  fail_fast_tracker: FailFastTracker,
  options: TestSpecifierOptions,
) -> Result<(), AnyError> {
  if fail_fast_tracker.should_stop() {
    return Ok(());
  }
  let jupyter_channel = tokio::sync::mpsc::unbounded_channel();
  let (coverage_collector, mut worker) = configure_main_worker(
    worker_factory,
    &specifier,
    preload_modules,
    permissions_container,
    worker_sender,
    &options,
    jupyter_channel.0,
  )
  .await?;
  let event_tracker = TestEventTracker::new(worker.js_runtime.op_state());

  match test_specifier_inner(
    &mut worker,
    coverage_collector,
    specifier.clone(),
    fail_fast_tracker,
    &event_tracker,
    options,
  )
  .await
  {
    Ok(()) => Ok(()),
    Err(TestSpecifierError::Core(err)) => match err.into_kind() {
      CoreErrorKind::Js(err) => {
<<<<<<< HEAD
        send_test_event(
          &worker.js_runtime.op_state(),
          TestEvent::UncaughtError(specifier.to_string(), err),
        )?;
=======
        event_tracker.uncaught_error(specifier.to_string(), err)?;
>>>>>>> 8c614169
        Ok(())
      }
      err => Err(err.into_box().into()),
    },
    Err(e) => Err(e.into()),
  }
}

#[derive(Debug, thiserror::Error, deno_error::JsError)]
pub enum TestSpecifierError {
  #[class(inherit)]
  #[error(transparent)]
  Core(#[from] CoreError),
  #[class(inherit)]
  #[error(transparent)]
  RunTestsForWorker(#[from] RunTestsForWorkerErr),
}

/// Test a single specifier as documentation containing test programs, an executable test module or
/// both.
async fn test_specifier_inner(
  worker: &mut MainWorker,
  mut coverage_collector: Option<CoverageCollector>,
  specifier: ModuleSpecifier,
  fail_fast_tracker: FailFastTracker,
  event_tracker: &TestEventTracker,
  options: TestSpecifierOptions,
) -> Result<(), TestSpecifierError> {
  // Ensure that there are no pending exceptions before we start running tests
  worker.run_up_to_duration(Duration::from_millis(0)).await?;

  worker
    .dispatch_load_event()
    .map_err(|e| CoreErrorKind::Js(e).into_box())?;

  run_tests_for_worker(
    worker,
    &specifier,
    &options,
    &fail_fast_tracker,
    event_tracker,
  )
  .await?;

  // Ignore `defaultPrevented` of the `beforeunload` event. We don't allow the
  // event loop to continue beyond what's needed to await results.
  worker
    .dispatch_beforeunload_event()
    .map_err(|e| CoreErrorKind::Js(e).into_box())?;
  worker
    .dispatch_unload_event()
    .map_err(|e| CoreErrorKind::Js(e).into_box())?;

  // Ensure all output has been flushed
  _ = worker
    .js_runtime
    .op_state()
    .borrow_mut()
    .borrow_mut::<TestEventSender>()
    .flush();

  // Ensure the worker has settled so we can catch any remaining unhandled rejections. We don't
  // want to wait forever here.
  worker.run_up_to_duration(Duration::from_millis(0)).await?;

  if let Some(coverage_collector) = &mut coverage_collector {
    coverage_collector.stop_collecting()?;
  }
  Ok(())
}

pub fn worker_has_tests(worker: &mut MainWorker) -> bool {
  let state_rc = worker.js_runtime.op_state();
  let state = state_rc.borrow();
  !state.borrow::<TestContainer>().is_empty()
}

// Each test needs a fresh reqwest connection pool to avoid inter-test weirdness with connections
// failing. If we don't do this, a connection to a test server we just tore down might be re-used in
// the next test.
// TODO(mmastrac): this should be some sort of callback that we can implement for any subsystem
pub fn worker_prepare_for_test(worker: &mut MainWorker) {
  worker
    .js_runtime
    .op_state()
    .borrow_mut()
    .try_take::<deno_runtime::deno_fetch::Client>();
}

/// Yields to tokio to allow async work to process, and then polls
/// the event loop once.
#[must_use = "The event loop result should be checked"]
pub async fn poll_event_loop(worker: &mut MainWorker) -> Result<(), CoreError> {
  // Allow any ops that to do work in the tokio event loop to do so
  tokio::task::yield_now().await;
  // Spin the event loop once
  poll_fn(|cx| {
    if let Poll::Ready(Err(err)) = worker
      .js_runtime
      .poll_event_loop(cx, PollEventLoopOptions::default())
    {
      return Poll::Ready(Err(err));
    }
    Poll::Ready(Ok(()))
  })
  .await
}

#[derive(Debug, thiserror::Error, deno_error::JsError)]
pub enum RunTestsForWorkerErr {
  #[class(inherit)]
  #[error(transparent)]
  ChannelClosed(#[from] ChannelClosedError),
  #[class(inherit)]
  #[error(transparent)]
  Core(#[from] CoreError),
  #[class(inherit)]
  #[error(transparent)]
  SerdeV8(#[from] serde_v8::Error),
}

async fn slow_test_watchdog(event_tracker: TestEventTracker, test_id: usize) {
  // The slow test warning should pop up every DENO_SLOW_TEST_TIMEOUT*(2**n) seconds,
  // with a duration that is doubling each time. So for a warning time of 60s,
  // we should get a warning at 60s, 120s, 240s, etc.
  let base_timeout = *SLOW_TEST_TIMEOUT;
  let mut multiplier = 1;
  let mut elapsed = 0;
  loop {
    tokio::time::sleep(Duration::from_secs(
      base_timeout * (multiplier - elapsed),
    ))
    .await;
    if event_tracker
      .slow(test_id, Duration::from_secs(base_timeout * multiplier))
      .is_err()
    {
      break;
    }
    multiplier *= 2;
    elapsed += 1;
  }
}

pub async fn run_tests_for_worker(
  worker: &mut MainWorker,
  specifier: &ModuleSpecifier,
  options: &TestSpecifierOptions,
  fail_fast_tracker: &FailFastTracker,
  event_tracker: &TestEventTracker,
) -> Result<(), RunTestsForWorkerErr> {
  let state_rc = worker.js_runtime.op_state();

  // Take whatever tests have been registered
  let container =
    std::mem::take(&mut *state_rc.borrow_mut().borrow_mut::<TestContainer>());

  let descriptions = Arc::new(container.descriptions);
  event_tracker.register(descriptions.clone())?;
  run_tests_for_worker_inner(
    worker,
    specifier,
    descriptions,
    container.test_functions,
    container.test_hooks,
    options,
    event_tracker,
    fail_fast_tracker,
  )
  .await
}

fn compute_tests_to_run(
  descs: &TestDescriptions,
  test_functions: Vec<v8::Global<v8::Function>>,
  filter: TestFilter,
) -> (Vec<(&TestDescription, v8::Global<v8::Function>)>, bool) {
  let mut tests_to_run = Vec::with_capacity(descs.len());
  let mut used_only = false;
  for ((_, d), f) in descs.tests.iter().zip(test_functions) {
    if !filter.includes(&d.name) {
      continue;
    }

    // If we've seen an "only: true" test, the remaining tests must be "only: true" to be added
    if used_only && !d.only {
      continue;
    }

    // If this is the first "only: true" test we've seen, clear the other tests since they were
    // only: false.
    if d.only && !used_only {
      used_only = true;
      tests_to_run.clear();
    }
    tests_to_run.push((d, f));
  }
  (tests_to_run, used_only)
}

async fn call_hooks<H>(
  worker: &mut MainWorker,
  hook_fns: impl Iterator<Item = &v8::Global<v8::Function>>,
  mut error_handler: H,
) -> Result<(), RunTestsForWorkerErr>
where
  H: FnMut(CoreErrorKind) -> Result<(), RunTestsForWorkerErr>,
{
  for hook_fn in hook_fns {
    let call = worker.js_runtime.call(hook_fn);
    let result = worker
      .js_runtime
      .with_event_loop_promise(call, PollEventLoopOptions::default())
      .await;
    let Err(err) = result else {
      continue;
    };
    error_handler(err.into_kind())?;
    break;
  }
  Ok(())
}

#[allow(clippy::too_many_arguments)]
async fn run_tests_for_worker_inner(
  worker: &mut MainWorker,
  specifier: &ModuleSpecifier,
  descs: Arc<TestDescriptions>,
  test_functions: Vec<v8::Global<v8::Function>>,
  test_hooks: TestHooks,
  options: &TestSpecifierOptions,
  event_tracker: &TestEventTracker,
  fail_fast_tracker: &FailFastTracker,
) -> Result<(), RunTestsForWorkerErr> {
  let unfiltered = descs.len();

  let (mut tests_to_run, used_only) =
    compute_tests_to_run(&descs, test_functions, options.filter.clone());

  if let Some(seed) = options.shuffle {
    tests_to_run.shuffle(&mut SmallRng::seed_from_u64(seed));
  }

  event_tracker.plan(TestPlan {
    origin: specifier.to_string(),
    total: tests_to_run.len(),
    filtered_out: unfiltered - tests_to_run.len(),
    used_only,
  })?;

  let mut had_uncaught_error = false;
  let sanitizer_helper = sanitizers::create_test_sanitizer_helper(worker);

  // Execute beforeAll hooks (FIFO order)
  call_hooks(worker, test_hooks.before_all.iter(), |core_error| {
    tests_to_run = vec![];
    match core_error {
      CoreErrorKind::Js(err) => {
        event_tracker.uncaught_error(specifier.to_string(), err)?;
        Ok(())
      }
      err => Err(err.into_box().into()),
    }
  })
  .await?;

  for (desc, function) in tests_to_run.into_iter() {
    worker_prepare_for_test(worker);

    if fail_fast_tracker.should_stop() {
      break;
    }

    if desc.ignore {
      event_tracker.ignored(desc)?;
      continue;
    }
    if had_uncaught_error {
      event_tracker.cancelled(desc)?;
      continue;
    }
    event_tracker.wait(desc)?;

    // Poll event loop once, to allow all ops that are already resolved, but haven't
    // responded to settle.
    // TODO(mmastrac): we should provide an API to poll the event loop until no further
    // progress is made.
    poll_event_loop(worker).await?;

    // We always capture stats, regardless of sanitization state
    let before_test_stats = sanitizer_helper.capture_stats();

    let earlier = Instant::now();

<<<<<<< HEAD
    let result = worker
      .js_runtime
      .with_event_loop_promise(call, PollEventLoopOptions::default())
      .await;
    slow_test_warning.abort();
    let result = match result {
      Ok(r) => r,
      Err(error) => match error.into_kind() {
        CoreErrorKind::Js(js_error) => {
          send_test_event(
            &state_rc,
            TestEvent::UncaughtError(specifier.to_string(), js_error),
          )?;
=======
    // Execute beforeEach hooks (FIFO order)
    let mut before_each_hook_errored = false;

    call_hooks(worker, test_hooks.before_each.iter(), |core_error| {
      match core_error {
        CoreErrorKind::Js(err) => {
          before_each_hook_errored = true;
          let test_result = TestResult::Failed(TestFailure::JsError(err));
>>>>>>> 8c614169
          fail_fast_tracker.add_failure();
          event_tracker.result(desc, test_result, earlier.elapsed())?;
          Ok(())
        }
        err => Err(err.into_box().into()),
      }
    })
    .await?;

    // TODO(bartlomieju): this whole block/binding could be reworked into something better
    let result = if !before_each_hook_errored {
      let call = worker.js_runtime.call(&function);

      let slow_test_warning =
        spawn(slow_test_watchdog(event_tracker.clone(), desc.id));

      let result = worker
        .js_runtime
        .with_event_loop_promise(call, PollEventLoopOptions::default())
        .await;
      slow_test_warning.abort();
      let result = match result {
        Ok(r) => r,
        Err(error) => match error.into_kind() {
          CoreErrorKind::Js(js_error) => {
            event_tracker.uncaught_error(specifier.to_string(), js_error)?;
            fail_fast_tracker.add_failure();
            event_tracker.cancelled(desc)?;
            had_uncaught_error = true;
            continue;
          }
          err => return Err(err.into_box().into()),
        },
      };

      // Check the result before we check for leaks
      deno_core::scope!(scope, &mut worker.js_runtime);
      let result = v8::Local::new(scope, result);
      serde_v8::from_v8::<TestResult>(scope, result)?
    } else {
      TestResult::Ignored
    };

    if matches!(result, TestResult::Failed(_)) {
      fail_fast_tracker.add_failure();
      event_tracker.result(desc, result.clone(), earlier.elapsed())?;
    }

    // Execute afterEach hooks (LIFO order)
    call_hooks(worker, test_hooks.after_each.iter().rev(), |core_error| {
      match core_error {
        CoreErrorKind::Js(err) => {
          let test_result = TestResult::Failed(TestFailure::JsError(err));
          fail_fast_tracker.add_failure();
          event_tracker.result(desc, test_result, earlier.elapsed())?;
          Ok(())
        }
        err => Err(err.into_box().into()),
      }
    })
    .await?;

    if matches!(result, TestResult::Failed(_)) {
      continue;
    }

    // Await activity stabilization
    if let Some(diff) = sanitizers::wait_for_activity_to_stabilize(
      worker,
      &sanitizer_helper,
      before_test_stats,
      desc.sanitize_ops,
      desc.sanitize_resources,
    )
    .await?
    {
      let (formatted, trailer_notes) = format_sanitizer_diff(diff);
      if !formatted.is_empty() {
        let failure = TestFailure::Leaked(formatted, trailer_notes);
        fail_fast_tracker.add_failure();
        event_tracker.result(
          desc,
          TestResult::Failed(failure),
          earlier.elapsed(),
        )?;
        continue;
      }
    }

    // TODO(bartlomieju): using `before_each_hook_errored` is fishy
    if !before_each_hook_errored {
      event_tracker.result(desc, result, earlier.elapsed())?;
    }
  }

  event_tracker.completed()?;

  // Execute afterAll hooks (LIFO order)
  call_hooks(worker, test_hooks.after_all.iter().rev(), |core_error| {
    match core_error {
      CoreErrorKind::Js(err) => {
        event_tracker.uncaught_error(specifier.to_string(), err)?;
        Ok(())
      }
      err => Err(err.into_box().into()),
    }
  })
  .await?;

  Ok(())
}

static HAS_TEST_RUN_SIGINT_HANDLER: AtomicBool = AtomicBool::new(false);

/// Test a collection of specifiers with test modes concurrently.
async fn test_specifiers(
  worker_factory: Arc<CliMainWorkerFactory>,
  cli_options: &Arc<CliOptions>,
  permission_desc_parser: &Arc<RuntimePermissionDescriptorParser<CliSys>>,
  specifiers: Vec<ModuleSpecifier>,
  preload_modules: Vec<ModuleSpecifier>,
  options: TestSpecifiersOptions,
) -> Result<(), AnyError> {
  let specifiers = if let Some(seed) = options.specifier.shuffle {
    let mut rng = SmallRng::seed_from_u64(seed);
    let mut specifiers = specifiers;
    specifiers.sort();
    specifiers.shuffle(&mut rng);
    specifiers
  } else {
    specifiers
  };

  let (test_event_sender_factory, receiver) = create_test_event_channel();
  let concurrent_jobs = options.concurrent_jobs;

  let mut cancel_sender = test_event_sender_factory.weak_sender();
  let sigint_handler_handle = spawn(async move {
    deno_signals::ctrl_c().await.unwrap();
    cancel_sender.send(TestEvent::Sigint).ok();
  });
  HAS_TEST_RUN_SIGINT_HANDLER.store(true, Ordering::Relaxed);
  let reporter = get_test_reporter(&options);
  let fail_fast_tracker = FailFastTracker::new(options.fail_fast);

  let join_handles = specifiers.into_iter().map(move |specifier| {
    let worker_factory = worker_factory.clone();
    let specifier_dir = cli_options.workspace().resolve_member_dir(&specifier);
    let preload_modules = preload_modules.clone();
    let worker_sender = test_event_sender_factory.worker();
    let fail_fast_tracker = fail_fast_tracker.clone();
    let specifier_options = options.specifier.clone();
    let cli_options = cli_options.clone();
    let permission_desc_parser = permission_desc_parser.clone();
    spawn_blocking(move || {
      // Various test files should not share the same permissions in terms of
      // `PermissionsContainer` - otherwise granting/revoking permissions in one
      // file would have impact on other files, which is undesirable.
      let permissions =
        cli_options.permissions_options_for_dir(&specifier_dir)?;
      let permissions_container = PermissionsContainer::new(
        permission_desc_parser.clone(),
        Permissions::from_options(
          permission_desc_parser.as_ref(),
          &permissions,
        )?,
      );
      create_and_run_current_thread(test_specifier(
        worker_factory,
        permissions_container,
        specifier,
        preload_modules,
        worker_sender,
        fail_fast_tracker,
        specifier_options,
      ))
    })
  });

  let join_stream = stream::iter(join_handles)
    .buffer_unordered(concurrent_jobs.get())
    .collect::<Vec<Result<Result<(), AnyError>, tokio::task::JoinError>>>();

  let handler = spawn(async move { report_tests(receiver, reporter).await.0 });

  let (join_results, result) = future::join(join_stream, handler).await;
  sigint_handler_handle.abort();
  HAS_TEST_RUN_SIGINT_HANDLER.store(false, Ordering::Relaxed);
  for join_result in join_results {
    join_result??;
  }
  result??;

  Ok(())
}

/// Gives receiver back in case it was ended with `TestEvent::ForceEndReport`.
pub async fn report_tests(
  mut receiver: TestEventReceiver,
  mut reporter: Box<dyn TestReporter>,
) -> (Result<(), AnyError>, TestEventReceiver) {
  let mut tests = IndexMap::new();
  let mut test_steps = IndexMap::new();
  let mut tests_started = HashSet::new();
  let mut tests_with_result = HashSet::new();
  let mut start_time = None;
  let mut had_plan = false;
  let mut used_only = false;
  let mut failed = false;

  while let Some((_, event)) = receiver.recv().await {
    match event {
      TestEvent::Register(description) => {
        for (_, description) in description.into_iter() {
          reporter.report_register(description);
          // TODO(mmastrac): We shouldn't need to clone here -- we can reuse the descriptions everywhere
          tests.insert(description.id, description.clone());
        }
      }
      TestEvent::Plan(plan) => {
        if !had_plan {
          start_time = Some(Instant::now());
          had_plan = true;
        }
        if plan.used_only {
          used_only = true;
        }
        reporter.report_plan(&plan);
      }
      TestEvent::Wait(id) => {
        if tests_started.insert(id) {
          reporter.report_wait(tests.get(&id).unwrap());
        }
      }
      TestEvent::Output(output) => {
        reporter.report_output(&output);
      }
      TestEvent::Slow(id, elapsed) => {
        reporter.report_slow(tests.get(&id).unwrap(), elapsed);
      }
      TestEvent::Result(id, result, elapsed) => {
        if tests_with_result.insert(id) {
          match result {
            TestResult::Failed(_) | TestResult::Cancelled => {
              failed = true;
            }
            _ => (),
          }
          reporter.report_result(tests.get(&id).unwrap(), &result, elapsed);
        }
      }
      TestEvent::UncaughtError(origin, error) => {
        failed = true;
        reporter.report_uncaught_error(&origin, error);
      }
      TestEvent::StepRegister(description) => {
        reporter.report_step_register(&description);
        test_steps.insert(description.id, description);
      }
      TestEvent::StepWait(id) => {
        if tests_started.insert(id) {
          reporter.report_step_wait(test_steps.get(&id).unwrap());
        }
      }
      TestEvent::StepResult(id, result, duration) => {
        if tests_with_result.insert(id) {
          reporter.report_step_result(
            test_steps.get(&id).unwrap(),
            &result,
            duration,
            &tests,
            &test_steps,
          );
        }
      }
      TestEvent::ForceEndReport => {
        break;
      }
      TestEvent::Completed => {
        reporter.report_completed();
      }
      TestEvent::Sigint => {
        let elapsed = start_time
          .map(|t| Instant::now().duration_since(t))
          .unwrap_or_default();
        reporter.report_sigint(
          &tests_started
            .difference(&tests_with_result)
            .copied()
            .collect(),
          &tests,
          &test_steps,
        );

        #[allow(clippy::print_stderr)]
        if let Err(err) = reporter.flush_report(&elapsed, &tests, &test_steps) {
          eprint!("Test reporter failed to flush: {}", err)
        }
        #[allow(clippy::disallowed_methods)]
        std::process::exit(130);
      }
    }
  }

  let elapsed = start_time
    .map(|t| Instant::now().duration_since(t))
    .unwrap_or_default();
  reporter.report_summary(&elapsed, &tests, &test_steps);
  if let Err(err) = reporter.flush_report(&elapsed, &tests, &test_steps) {
    return (
      Err(anyhow!("Test reporter failed to flush: {}", err)),
      receiver,
    );
  }

  if used_only {
    return (
      Err(anyhow!("Test failed because the \"only\" option was used",)),
      receiver,
    );
  }

  if failed {
    return (Err(anyhow!("Test failed")), receiver);
  }

  (Ok(()), receiver)
}

fn is_supported_test_path_predicate(entry: WalkEntry) -> bool {
  if !is_script_ext(entry.path) {
    false
  } else if has_supported_test_path_name(entry.path) {
    true
  } else if let Some(include) = &entry.patterns.include {
    // allow someone to explicitly specify a path
    matches_pattern_or_exact_path(include, entry.path)
  } else {
    false
  }
}

/// Checks if the path has a basename and extension Deno supports for tests.
pub(crate) fn is_supported_test_path(path: &Path) -> bool {
  has_supported_test_path_name(path) && is_script_ext(path)
}

fn has_supported_test_path_name(path: &Path) -> bool {
  if let Some(name) = path.file_stem() {
    let basename = name.to_string_lossy();
    if basename.ends_with("_test")
      || basename.ends_with(".test")
      || basename == "test"
    {
      return true;
    }

    path
      .components()
      .any(|seg| seg.as_os_str().to_str() == Some("__tests__"))
  } else {
    false
  }
}

/// Checks if the path has an extension Deno supports for tests.
fn is_supported_test_ext(path: &Path) -> bool {
  if let Some(ext) = get_extension(path) {
    matches!(
      ext.as_str(),
      "ts"
        | "tsx"
        | "js"
        | "jsx"
        | "mjs"
        | "mts"
        | "cjs"
        | "cts"
        | "md"
        | "mkd"
        | "mkdn"
        | "mdwn"
        | "mdown"
        | "markdown"
    )
  } else {
    false
  }
}

/// Collects specifiers marking them with the appropriate test mode while maintaining the natural
/// input order.
///
/// - Specifiers matching the `is_supported_test_ext` predicate are marked as
///   `TestMode::Documentation`.
/// - Specifiers matching the `is_supported_test_path` are marked as `TestMode::Executable`.
/// - Specifiers matching both predicates are marked as `TestMode::Both`
fn collect_specifiers_with_test_mode(
  cli_options: &CliOptions,
  files: FilePatterns,
  include_inline: &bool,
) -> Result<Vec<(ModuleSpecifier, TestMode)>, AnyError> {
  // todo(dsherret): there's no need to collect twice as it's slow
  let vendor_folder = cli_options.vendor_dir_path();
  let module_specifiers = collect_specifiers(
    CollectSpecifiersOptions {
      file_patterns: files.clone(),
      vendor_folder: vendor_folder.map(ToOwned::to_owned),
      include_ignored_specified: false,
    },
    is_supported_test_path_predicate,
  )?;

  if *include_inline {
    return collect_specifiers(
      CollectSpecifiersOptions {
        file_patterns: files,
        vendor_folder: vendor_folder.map(ToOwned::to_owned),
        include_ignored_specified: false,
      },
      |e| is_supported_test_ext(e.path),
    )
    .map(|specifiers| {
      specifiers
        .into_iter()
        .map(|specifier| {
          let mode = if module_specifiers.contains(&specifier) {
            TestMode::Both
          } else {
            TestMode::Documentation
          };

          (specifier, mode)
        })
        .collect()
    });
  }

  let specifiers_with_mode = module_specifiers
    .into_iter()
    .map(|specifier| (specifier, TestMode::Executable))
    .collect();

  Ok(specifiers_with_mode)
}

/// Collects module and document specifiers with test modes via
/// `collect_specifiers_with_test_mode` which are then pre-fetched and adjusted
/// based on the media type.
///
/// Specifiers that do not have a known media type that can be executed as a
/// module are marked as `TestMode::Documentation`. Type definition files
/// cannot be run, and therefore need to be marked as `TestMode::Documentation`
/// as well.
async fn fetch_specifiers_with_test_mode(
  cli_options: &CliOptions,
  file_fetcher: &CliFileFetcher,
  member_patterns: impl Iterator<Item = FilePatterns>,
  doc: &bool,
) -> Result<Vec<(ModuleSpecifier, TestMode)>, AnyError> {
  let mut specifiers_with_mode = member_patterns
    .map(|files| {
      collect_specifiers_with_test_mode(cli_options, files.clone(), doc)
    })
    .collect::<Result<Vec<_>, _>>()?
    .into_iter()
    .flatten()
    .collect::<Vec<_>>();

  for (specifier, mode) in &mut specifiers_with_mode {
    let file = file_fetcher.fetch_bypass_permissions(specifier).await?;

    let (media_type, _) = file.resolve_media_type_and_charset();
    if matches!(media_type, MediaType::Unknown | MediaType::Dts) {
      *mode = TestMode::Documentation
    }
  }

  Ok(specifiers_with_mode)
}

pub async fn run_tests(
  flags: Arc<Flags>,
  test_flags: TestFlags,
) -> Result<(), AnyError> {
  let factory = CliFactory::from_flags(flags.clone());
  let cli_options = factory.cli_options()?;
  let workspace_test_options =
    cli_options.resolve_workspace_test_options(&test_flags);
  let file_fetcher = factory.file_fetcher()?;
  let log_level = cli_options.log_level();

  let members_with_test_options =
    cli_options.resolve_test_options_for_members(&test_flags)?;
  let specifiers_with_mode = fetch_specifiers_with_test_mode(
    cli_options,
    file_fetcher,
    members_with_test_options.into_iter().map(|(_, v)| v.files),
    &workspace_test_options.doc,
  )
  .await?;

  if !workspace_test_options.permit_no_files && specifiers_with_mode.is_empty()
  {
    return Err(anyhow!("No test modules found"));
  }

  let doc_tests = get_doc_tests(&specifiers_with_mode, file_fetcher).await?;
  let specifiers_for_typecheck_and_test =
    get_target_specifiers(specifiers_with_mode, &doc_tests);
  for doc_test in doc_tests {
    file_fetcher.insert_memory_files(doc_test);
  }

  let main_graph_container = factory.main_module_graph_container().await?;

  // Typecheck
  main_graph_container
    .check_specifiers(
      &specifiers_for_typecheck_and_test,
      CheckSpecifiersOptions {
        ext_overwrite: cli_options.ext_flag().as_ref(),
        ..Default::default()
      },
    )
    .await?;

  if workspace_test_options.no_run {
    return Ok(());
  }

  let worker_factory =
    Arc::new(factory.create_cli_main_worker_factory().await?);
  let preload_modules = cli_options.preload_modules()?;

  // Run tests
  test_specifiers(
    worker_factory,
    cli_options,
    factory.permission_desc_parser()?,
    specifiers_for_typecheck_and_test,
    preload_modules,
    TestSpecifiersOptions {
      cwd: Url::from_directory_path(cli_options.initial_cwd()).map_err(
        |_| {
          anyhow!(
            "Unable to construct URL from the path of cwd: {}",
            cli_options.initial_cwd().to_string_lossy(),
          )
        },
      )?,
      concurrent_jobs: workspace_test_options.concurrent_jobs,
      fail_fast: workspace_test_options.fail_fast,
      log_level,
      filter: workspace_test_options.filter.is_some(),
      reporter: workspace_test_options.reporter,
      junit_path: workspace_test_options.junit_path,
      hide_stacktraces: workspace_test_options.hide_stacktraces,
      specifier: TestSpecifierOptions {
        filter: TestFilter::from_flag(&workspace_test_options.filter),
        shuffle: workspace_test_options.shuffle,
        trace_leaks: workspace_test_options.trace_leaks,
      },
    },
  )
  .await?;

  if test_flags.coverage_raw_data_only {
    return Ok(());
  }

  if let Some(ref coverage) = test_flags.coverage_dir {
    let reporters: [&dyn reporter::CoverageReporter; 3] = [
      &reporter::SummaryCoverageReporter::new(),
      &reporter::LcovCoverageReporter::new(),
      &reporter::HtmlCoverageReporter::new(),
    ];
    if let Err(err) = cover_files(
      flags,
      vec![coverage.clone()],
      vec![],
      vec![],
      vec![],
      Some(
        PathBuf::from(coverage)
          .join("lcov.info")
          .to_string_lossy()
          .into_owned(),
      ),
      &reporters,
    ) {
      log::info!("Error generating coverage report: {}", err);
    }
  }

  Ok(())
}

pub async fn run_tests_with_watch(
  flags: Arc<Flags>,
  test_flags: TestFlags,
) -> Result<(), AnyError> {
  // On top of the sigint handlers which are added and unbound for each test
  // run, a process-scoped basic exit handler is required due to a tokio
  // limitation where it doesn't unbind its own handler for the entire process
  // once a user adds one.
  spawn(async move {
    loop {
      deno_signals::ctrl_c().await.unwrap();
      if !HAS_TEST_RUN_SIGINT_HANDLER.load(Ordering::Relaxed) {
        #[allow(clippy::disallowed_methods)]
        std::process::exit(130);
      }
    }
  });

  file_watcher::watch_func(
    flags,
    file_watcher::PrintConfig::new(
      "Test",
      test_flags
        .watch
        .as_ref()
        .map(|w| !w.no_clear_screen)
        .unwrap_or(true),
    ),
    move |flags, watcher_communicator, changed_paths| {
      let test_flags = test_flags.clone();
      watcher_communicator.show_path_changed(changed_paths.clone());
      Ok(async move {
        let factory = CliFactory::from_flags_for_watcher(
          flags,
          watcher_communicator.clone(),
        );
        let cli_options = factory.cli_options()?;
        let workspace_test_options =
          cli_options.resolve_workspace_test_options(&test_flags);

        let _ = watcher_communicator.watch_paths(cli_options.watch_paths());
        let graph_kind = cli_options.type_check_mode().as_graph_kind();
        let log_level = cli_options.log_level();
        let cli_options = cli_options.clone();
        let module_graph_creator = factory.module_graph_creator().await?;
        let file_fetcher = factory.file_fetcher()?;
        let members_with_test_options =
          cli_options.resolve_test_options_for_members(&test_flags)?;
        let watch_paths = members_with_test_options
          .iter()
          .filter_map(|(_, test_options)| {
            test_options
              .files
              .include
              .as_ref()
              .map(|set| set.base_paths())
          })
          .flatten()
          .collect::<Vec<_>>();
        let _ = watcher_communicator.watch_paths(watch_paths);
        let test_modules = members_with_test_options
          .iter()
          .map(|(_, test_options)| {
            collect_specifiers(
              CollectSpecifiersOptions {
                file_patterns: test_options.files.clone(),
                vendor_folder: cli_options
                  .vendor_dir_path()
                  .map(ToOwned::to_owned),
                include_ignored_specified: false,
              },
              if workspace_test_options.doc {
                Box::new(|e: WalkEntry| is_supported_test_ext(e.path))
                  as Box<dyn Fn(WalkEntry) -> bool>
              } else {
                Box::new(is_supported_test_path_predicate)
              },
            )
          })
          .collect::<Result<Vec<_>, _>>()?
          .into_iter()
          .flatten()
          .collect::<Vec<_>>();

        let graph = module_graph_creator
          .create_graph(graph_kind, test_modules, NpmCachingStrategy::Eager)
          .await?;
        module_graph_creator.graph_valid(&graph)?;
        let test_modules = &graph.roots;

        let test_modules_to_reload = if let Some(changed_paths) = changed_paths
        {
          let mut result = IndexSet::with_capacity(test_modules.len());
          let changed_paths = changed_paths.into_iter().collect::<HashSet<_>>();
          for test_module_specifier in test_modules {
            if has_graph_root_local_dependent_changed(
              &graph,
              test_module_specifier,
              &changed_paths,
            ) {
              result.insert(test_module_specifier.clone());
            }
          }
          result
        } else {
          test_modules.clone()
        };

        let specifiers_with_mode = fetch_specifiers_with_test_mode(
          &cli_options,
          file_fetcher,
          members_with_test_options.into_iter().map(|(_, v)| v.files),
          &workspace_test_options.doc,
        )
        .await?
        .into_iter()
        .filter(|(specifier, _)| test_modules_to_reload.contains(specifier))
        .collect::<Vec<(ModuleSpecifier, TestMode)>>();

        let doc_tests =
          get_doc_tests(&specifiers_with_mode, file_fetcher).await?;
        let specifiers_for_typecheck_and_test =
          get_target_specifiers(specifiers_with_mode, &doc_tests);
        for doc_test in doc_tests {
          file_fetcher.insert_memory_files(doc_test);
        }

        let main_graph_container =
          factory.main_module_graph_container().await?;

        // Typecheck
        main_graph_container
          .check_specifiers(
            &specifiers_for_typecheck_and_test,
            crate::graph_container::CheckSpecifiersOptions {
              ext_overwrite: cli_options.ext_flag().as_ref(),
              ..Default::default()
            },
          )
          .await?;

        if workspace_test_options.no_run {
          return Ok(());
        }

        let worker_factory =
          Arc::new(factory.create_cli_main_worker_factory().await?);
        let preload_modules = cli_options.preload_modules()?;

        test_specifiers(
          worker_factory,
          &cli_options,
          factory.permission_desc_parser()?,
          specifiers_for_typecheck_and_test,
          preload_modules,
          TestSpecifiersOptions {
            cwd: Url::from_directory_path(cli_options.initial_cwd()).map_err(
              |_| {
                anyhow!(
                  "Unable to construct URL from the path of cwd: {}",
                  cli_options.initial_cwd().to_string_lossy(),
                )
              },
            )?,
            concurrent_jobs: workspace_test_options.concurrent_jobs,
            fail_fast: workspace_test_options.fail_fast,
            log_level,
            filter: workspace_test_options.filter.is_some(),
            reporter: workspace_test_options.reporter,
            junit_path: workspace_test_options.junit_path,
            hide_stacktraces: workspace_test_options.hide_stacktraces,
            specifier: TestSpecifierOptions {
              filter: TestFilter::from_flag(&workspace_test_options.filter),
              shuffle: workspace_test_options.shuffle,
              trace_leaks: workspace_test_options.trace_leaks,
            },
          },
        )
        .await?;

        Ok(())
      })
    },
  )
  .await?;

  Ok(())
}

/// Extracts doc tests from files specified by the given specifiers.
async fn get_doc_tests(
  specifiers_with_mode: &[(Url, TestMode)],
  file_fetcher: &CliFileFetcher,
) -> Result<Vec<File>, AnyError> {
  let specifiers_needing_extraction = specifiers_with_mode
    .iter()
    .filter(|(_, mode)| mode.needs_test_extraction())
    .map(|(s, _)| s);

  let mut doc_tests = Vec::new();
  for s in specifiers_needing_extraction {
    let file = file_fetcher.fetch_bypass_permissions(s).await?;
    doc_tests.extend(extract_doc_tests(file)?);
  }

  Ok(doc_tests)
}

/// Get a list of specifiers that we need to perform typecheck and run tests on.
/// The result includes "pseudo specifiers" for doc tests.
fn get_target_specifiers(
  specifiers_with_mode: Vec<(Url, TestMode)>,
  doc_tests: &[File],
) -> Vec<Url> {
  specifiers_with_mode
    .into_iter()
    .filter_map(|(s, mode)| mode.needs_test_run().then_some(s))
    .chain(doc_tests.iter().map(|d| d.url.clone()))
    .collect()
}

#[derive(Clone)]
pub struct TestEventTracker {
  op_state: Rc<RefCell<OpState>>,
}

impl TestEventTracker {
  pub fn new(op_state: Rc<RefCell<OpState>>) -> Self {
    Self { op_state }
  }

  fn send_event(&self, event: TestEvent) -> Result<(), ChannelClosedError> {
    self
      .op_state
      .borrow_mut()
      .borrow_mut::<TestEventSender>()
      .send(event)
  }

  fn slow(
    &self,
    test_id: usize,
    duration: Duration,
  ) -> Result<(), ChannelClosedError> {
    self.send_event(TestEvent::Slow(test_id, duration.as_millis() as _))
  }

  fn wait(&self, desc: &TestDescription) -> Result<(), ChannelClosedError> {
    self.send_event(TestEvent::Wait(desc.id))
  }

  fn ignored(&self, desc: &TestDescription) -> Result<(), ChannelClosedError> {
    self.send_event(TestEvent::Result(desc.id, TestResult::Ignored, 0))
  }

  fn cancelled(
    &self,
    desc: &TestDescription,
  ) -> Result<(), ChannelClosedError> {
    self.send_event(TestEvent::Result(desc.id, TestResult::Cancelled, 0))
  }

  fn register(
    &self,
    descriptions: Arc<TestDescriptions>,
  ) -> Result<(), ChannelClosedError> {
    self.send_event(TestEvent::Register(descriptions))
  }

  fn completed(&self) -> Result<(), ChannelClosedError> {
    self.send_event(TestEvent::Completed)
  }

  fn uncaught_error(
    &self,
    specifier: String,
    error: Box<JsError>,
  ) -> Result<(), ChannelClosedError> {
    self.send_event(TestEvent::UncaughtError(specifier, error))
  }

  fn plan(&self, plan: TestPlan) -> Result<(), ChannelClosedError> {
    self.send_event(TestEvent::Plan(plan))
  }

  fn result(
    &self,
    desc: &TestDescription,
    test_result: TestResult,
    duration: Duration,
  ) -> Result<(), ChannelClosedError> {
    self.send_event(TestEvent::Result(
      desc.id,
      test_result,
      duration.as_millis() as u64,
    ))
  }

  pub(crate) fn force_end_report(&self) -> Result<(), ChannelClosedError> {
    self.send_event(TestEvent::ForceEndReport)
  }
}

/// Tracks failures for the `--fail-fast` argument in
/// order to tell when to stop running tests.
#[derive(Clone, Default)]
pub struct FailFastTracker {
  max_count: Option<usize>,
  failure_count: Arc<AtomicUsize>,
}

impl FailFastTracker {
  pub fn new(fail_fast: Option<NonZeroUsize>) -> Self {
    Self {
      max_count: fail_fast.map(|v| v.into()),
      failure_count: Default::default(),
    }
  }

  pub fn add_failure(&self) {
    self
      .failure_count
      .fetch_add(1, std::sync::atomic::Ordering::SeqCst);
  }

  pub fn should_stop(&self) -> bool {
    if let Some(max_count) = &self.max_count {
      self.failure_count.load(std::sync::atomic::Ordering::SeqCst) >= *max_count
    } else {
      false
    }
  }
}

#[cfg(test)]
mod inner_test {
  use std::path::Path;

  use super::*;

  #[test]
  fn test_is_supported_test_ext() {
    assert!(!is_supported_test_ext(Path::new("tests/subdir/redirects")));
    assert!(is_supported_test_ext(Path::new("README.md")));
    assert!(is_supported_test_ext(Path::new("readme.MD")));
    assert!(is_supported_test_ext(Path::new("lib/typescript.d.ts")));
    assert!(is_supported_test_ext(Path::new(
      "testdata/run/001_hello.js"
    )));
    assert!(is_supported_test_ext(Path::new(
      "testdata/run/002_hello.ts"
    )));
    assert!(is_supported_test_ext(Path::new("foo.jsx")));
    assert!(is_supported_test_ext(Path::new("foo.tsx")));
    assert!(is_supported_test_ext(Path::new("foo.TS")));
    assert!(is_supported_test_ext(Path::new("foo.TSX")));
    assert!(is_supported_test_ext(Path::new("foo.JS")));
    assert!(is_supported_test_ext(Path::new("foo.JSX")));
    assert!(is_supported_test_ext(Path::new("foo.mjs")));
    assert!(is_supported_test_ext(Path::new("foo.mts")));
    assert!(is_supported_test_ext(Path::new("foo.cjs")));
    assert!(is_supported_test_ext(Path::new("foo.cts")));
    assert!(!is_supported_test_ext(Path::new("foo.mjsx")));
    assert!(!is_supported_test_ext(Path::new("foo.jsonc")));
    assert!(!is_supported_test_ext(Path::new("foo.JSONC")));
    assert!(!is_supported_test_ext(Path::new("foo.json")));
    assert!(!is_supported_test_ext(Path::new("foo.JsON")));
  }

  #[test]
  fn test_is_supported_test_path() {
    assert!(is_supported_test_path(Path::new(
      "tests/subdir/foo_test.ts"
    )));
    assert!(is_supported_test_path(Path::new(
      "tests/subdir/foo_test.tsx"
    )));
    assert!(is_supported_test_path(Path::new(
      "tests/subdir/foo_test.js"
    )));
    assert!(is_supported_test_path(Path::new(
      "tests/subdir/foo_test.jsx"
    )));
    assert!(is_supported_test_path(Path::new("bar/foo.test.ts")));
    assert!(is_supported_test_path(Path::new("bar/foo.test.tsx")));
    assert!(is_supported_test_path(Path::new("bar/foo.test.js")));
    assert!(is_supported_test_path(Path::new("bar/foo.test.jsx")));
    assert!(is_supported_test_path(Path::new("foo/bar/test.js")));
    assert!(is_supported_test_path(Path::new("foo/bar/test.jsx")));
    assert!(is_supported_test_path(Path::new("foo/bar/test.ts")));
    assert!(is_supported_test_path(Path::new("foo/bar/test.tsx")));
    assert!(is_supported_test_path(Path::new(
      "foo/bar/__tests__/foo.js"
    )));
    assert!(is_supported_test_path(Path::new(
      "foo/bar/__tests__/foo.jsx"
    )));
    assert!(is_supported_test_path(Path::new(
      "foo/bar/__tests__/foo.ts"
    )));
    assert!(is_supported_test_path(Path::new(
      "foo/bar/__tests__/foo.tsx"
    )));
    assert!(!is_supported_test_path(Path::new("README.md")));
    assert!(!is_supported_test_path(Path::new("lib/typescript.d.ts")));
    assert!(!is_supported_test_path(Path::new("notatest.js")));
    assert!(!is_supported_test_path(Path::new("NotAtest.ts")));
  }
}<|MERGE_RESOLUTION|>--- conflicted
+++ resolved
@@ -691,17 +691,9 @@
   let check_res =
     |res: Result<(), CoreError>| match res.map_err(|err| err.into_kind()) {
       Ok(()) => Ok(()),
-<<<<<<< HEAD
-      Err(CoreErrorKind::Js(err)) => send_test_event(
-        &op_state,
-        TestEvent::UncaughtError(specifier.to_string(), err),
-      )
-      .map_err(|e| CoreErrorKind::JsBox(JsErrorBox::from_err(e)).into_box()),
-=======
       Err(CoreErrorKind::Js(err)) => TestEventTracker::new(op_state.clone())
         .uncaught_error(specifier.to_string(), err)
         .map_err(|e| CoreErrorKind::JsBox(JsErrorBox::from_err(e)).into_box()),
->>>>>>> 8c614169
       Err(err) => Err(err.into_box()),
     };
 
@@ -753,14 +745,7 @@
     Ok(()) => Ok(()),
     Err(TestSpecifierError::Core(err)) => match err.into_kind() {
       CoreErrorKind::Js(err) => {
-<<<<<<< HEAD
-        send_test_event(
-          &worker.js_runtime.op_state(),
-          TestEvent::UncaughtError(specifier.to_string(), err),
-        )?;
-=======
         event_tracker.uncaught_error(specifier.to_string(), err)?;
->>>>>>> 8c614169
         Ok(())
       }
       err => Err(err.into_box().into()),
@@ -1055,21 +1040,6 @@
 
     let earlier = Instant::now();
 
-<<<<<<< HEAD
-    let result = worker
-      .js_runtime
-      .with_event_loop_promise(call, PollEventLoopOptions::default())
-      .await;
-    slow_test_warning.abort();
-    let result = match result {
-      Ok(r) => r,
-      Err(error) => match error.into_kind() {
-        CoreErrorKind::Js(js_error) => {
-          send_test_event(
-            &state_rc,
-            TestEvent::UncaughtError(specifier.to_string(), js_error),
-          )?;
-=======
     // Execute beforeEach hooks (FIFO order)
     let mut before_each_hook_errored = false;
 
@@ -1078,7 +1048,6 @@
         CoreErrorKind::Js(err) => {
           before_each_hook_errored = true;
           let test_result = TestResult::Failed(TestFailure::JsError(err));
->>>>>>> 8c614169
           fail_fast_tracker.add_failure();
           event_tracker.result(desc, test_result, earlier.elapsed())?;
           Ok(())
