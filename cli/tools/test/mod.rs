--- conflicted
+++ resolved
@@ -1517,29 +1517,16 @@
     &workspace_files_factory,
     None,
     TestSpecifiersOptions {
-<<<<<<< HEAD
       cwd: Url::from_directory_path(initial_cwd).map_err(|_| {
-        generic_error(format!(
+        anyhow!(
           "Unable to construct URL from the path of cwd: {}",
-          initial_cwd.to_string_lossy(),
-        ))
+          cli_options.initial_cwd().to_string_lossy(),
+        )
       })?,
       concurrent_jobs: test_flags
         .concurrent_jobs
         .unwrap_or_else(|| NonZeroUsize::new(1).unwrap()),
       fail_fast: test_flags.fail_fast,
-=======
-      cwd: Url::from_directory_path(cli_options.initial_cwd()).map_err(
-        |_| {
-          anyhow!(
-            "Unable to construct URL from the path of cwd: {}",
-            cli_options.initial_cwd().to_string_lossy(),
-          )
-        },
-      )?,
-      concurrent_jobs: workspace_test_options.concurrent_jobs,
-      fail_fast: workspace_test_options.fail_fast,
->>>>>>> 9dbb99a8
       log_level,
       filter: test_flags.filter.is_some(),
       reporter: test_flags.reporter,
@@ -1626,29 +1613,16 @@
           &workspace_files_factory,
           changed_paths.map(|p| p.into_iter().collect()).as_ref(),
           TestSpecifiersOptions {
-<<<<<<< HEAD
             cwd: Url::from_directory_path(initial_cwd).map_err(|_| {
-              generic_error(format!(
+              anyhow!(
                 "Unable to construct URL from the path of cwd: {}",
-                initial_cwd.to_string_lossy(),
-              ))
+                cli_options.initial_cwd().to_string_lossy(),
+              )
             })?,
             concurrent_jobs: test_flags
               .concurrent_jobs
               .unwrap_or_else(|| NonZeroUsize::new(1).unwrap()),
             fail_fast: test_flags.fail_fast,
-=======
-            cwd: Url::from_directory_path(cli_options.initial_cwd()).map_err(
-              |_| {
-                anyhow!(
-                  "Unable to construct URL from the path of cwd: {}",
-                  cli_options.initial_cwd().to_string_lossy(),
-                )
-              },
-            )?,
-            concurrent_jobs: workspace_test_options.concurrent_jobs,
-            fail_fast: workspace_test_options.fail_fast,
->>>>>>> 9dbb99a8
             log_level,
             filter: test_flags.filter.is_some(),
             reporter: test_flags.reporter,
