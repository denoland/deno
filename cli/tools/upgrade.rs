--- conflicted
+++ resolved
@@ -89,11 +89,6 @@
 
 #[async_trait(?Send)]
 trait VersionProvider: Clone {
-<<<<<<< HEAD
-  fn is_canary(&self) -> bool;
-  async fn is_release_candidate(&self) -> Result<bool, AnyError>;
-  async fn latest_version(&self) -> Result<String, AnyError>;
-=======
   /// Fetch latest available version for the given release channel
   async fn latest_version(
     &self,
@@ -101,7 +96,6 @@
   ) -> Result<String, AnyError>;
 
   // TODO(bartlomieju): what this one actually returns?
->>>>>>> main
   fn current_version(&self) -> Cow<str>;
 
   // TODO(bartlomieju): update to handle `Lts` and `Rc` channels
@@ -130,30 +124,11 @@
 
 #[async_trait(?Send)]
 impl VersionProvider for RealVersionProvider {
-<<<<<<< HEAD
-  async fn is_release_candidate(&self) -> Result<bool, AnyError> {
-    let rc_versions = get_rc_versions(
-      &self.http_client_provider.get_or_create()?,
-      self.check_kind,
-    )
-    .await?;
-
-    Ok(rc_versions.contains(&self.current_version().to_string()))
-  }
-
-  fn is_canary(&self) -> bool {
-    version::is_canary()
-  }
-
-  async fn latest_version(&self) -> Result<String, AnyError> {
-    get_latest_version(
-=======
   async fn latest_version(
     &self,
     release_channel: ReleaseChannel,
   ) -> Result<String, AnyError> {
     fetch_latest_version(
->>>>>>> main
       &self.http_client_provider.get_or_create()?,
       release_channel,
       self.check_kind,
@@ -697,7 +672,7 @@
 
   /// Pointing to a git hash
   Canary,
-  
+
   /// Long term support release
   #[allow(unused)]
   Lts,
@@ -707,7 +682,17 @@
   Rc,
 }
 
-<<<<<<< HEAD
+impl ReleaseChannel {
+  fn name(&self) -> &str {
+    match self {
+      Self::Stable => "latest",
+      Self::Canary => "canary",
+      Self::Rc => "release candidate",
+      Self::Lts => "LTS (long term support)",
+    }
+  }
+}
+
 fn parse_rc_versions_text(text: &str) -> Result<Vec<String>, AnyError> {
   let lines: Vec<_> = text.split("\n").map(|s| s.to_string()).collect();
   if lines.is_empty() {
@@ -727,17 +712,6 @@
   );
   let text = client.download_text(url.parse()?).await?;
   parse_rc_versions_text(&text)
-=======
-impl ReleaseChannel {
-  fn name(&self) -> &str {
-    match self {
-      Self::Stable => "latest",
-      Self::Canary => "canary",
-      Self::Rc => "release candidate",
-      Self::Lts => "LTS (long term support)",
-    }
-  }
->>>>>>> c9f626e2
 }
 
 async fn fetch_latest_version(
@@ -1076,23 +1050,11 @@
 
   #[async_trait(?Send)]
   impl VersionProvider for TestUpdateCheckerEnvironment {
-<<<<<<< HEAD
-    async fn is_release_candidate(&self) -> Result<bool, AnyError> {
-      Ok(*self.is_release_candidate.borrow())
-    }
-
-    fn is_canary(&self) -> bool {
-      *self.is_canary.borrow()
-    }
-
-    async fn latest_version(&self) -> Result<String, AnyError> {
-=======
     // TODO(bartlomieju): update to handle `Lts` and `Rc` channels
     async fn latest_version(
       &self,
       _release_channel: ReleaseChannel,
     ) -> Result<String, AnyError> {
->>>>>>> main
       match self.latest_version.borrow().clone() {
         Ok(result) => Ok(result),
         Err(err) => bail!("{}", err),
@@ -1296,13 +1258,8 @@
       "https://dl.deno.land/release-latest.txt"
     );
     assert_eq!(
-<<<<<<< HEAD
-      get_url(
-        UpgradeReleaseKind::ReleaseCandidate,
-=======
       get_latest_version_url(
         ReleaseChannel::Stable,
->>>>>>> main
         "x86_64-pc-windows-msvc",
         UpgradeCheckKind::Lsp
       ),
