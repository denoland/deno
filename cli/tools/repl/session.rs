// Copyright 2018-2023 the Deno authors. All rights reserved. MIT license.

use std::cell::RefCell;
use std::rc::Rc;
use std::sync::Arc;

use crate::args::CliOptions;
use crate::colors;
use crate::lsp::ReplLanguageServer;
use crate::npm::CliNpmResolver;
use crate::resolver::CliGraphResolver;
use crate::tools::test::report_tests;
use crate::tools::test::reporters::PrettyTestReporter;
use crate::tools::test::reporters::TestReporter;
use crate::tools::test::run_tests_for_worker;
use crate::tools::test::worker_has_tests;
use crate::tools::test::TestEvent;
use crate::tools::test::TestEventSender;

use deno_ast::swc::ast as swc_ast;
use deno_ast::swc::common::comments::CommentKind;
use deno_ast::swc::visit::noop_visit_type;
use deno_ast::swc::visit::Visit;
use deno_ast::swc::visit::VisitWith;
use deno_ast::DiagnosticsError;
use deno_ast::ImportsNotUsedAsValues;
use deno_ast::ModuleSpecifier;
use deno_ast::ParsedSource;
use deno_ast::SourcePos;
use deno_ast::SourceRangedForSpanned;
use deno_ast::SourceTextInfo;
use deno_core::error::AnyError;
use deno_core::futures::channel::mpsc::UnboundedReceiver;
use deno_core::futures::FutureExt;
use deno_core::futures::StreamExt;
use deno_core::serde_json;
use deno_core::serde_json::Value;
use deno_core::unsync::spawn;
use deno_core::LocalInspectorSession;
use deno_graph::source::ResolutionMode;
use deno_graph::source::Resolver;
use deno_graph::Position;
use deno_graph::PositionRange;
use deno_graph::SpecifierWithRange;
use deno_runtime::worker::MainWorker;
use deno_semver::npm::NpmPackageReqReference;
use once_cell::sync::Lazy;
use regex::Match;
use regex::Regex;

use super::cdp;

fn comment_source_to_position_range(
  comment_start: SourcePos,
  m: &Match,
  text_info: &SourceTextInfo,
  is_jsx_import_source: bool,
) -> PositionRange {
  // the comment text starts after the double slash or slash star, so add 2
  let comment_start = comment_start + 2;
  // -1 and +1 to include the quotes, but not for jsx import sources because
  // they don't have quotes
  let padding = if is_jsx_import_source { 0 } else { 1 };
  PositionRange {
    start: Position::from_source_pos(
      comment_start + m.start() - padding,
      text_info,
    ),
    end: Position::from_source_pos(
      comment_start + m.end() + padding,
      text_info,
    ),
  }
}

/// We store functions used in the repl on this object because
/// the user might modify the `Deno` global or delete it outright.
pub static REPL_INTERNALS_NAME: Lazy<String> = Lazy::new(|| {
  let now = std::time::SystemTime::now();
  let seconds = now
    .duration_since(std::time::SystemTime::UNIX_EPOCH)
    .unwrap()
    .as_secs();
  // use a changing variable name to make it hard to depend on this
  format!("__DENO_REPL_INTERNALS_{seconds}__")
});

fn get_prelude() -> String {
  format!(
    r#"
Object.defineProperty(globalThis, "{0}", {{
  enumerable: false,
  writable: false,
  value: {{
    lastEvalResult: undefined,
    lastThrownError: undefined,
    inspectArgs: Deno[Deno.internal].inspectArgs,
    noColor: Deno.noColor,
  }},
}});
Object.defineProperty(globalThis, "_", {{
  configurable: true,
  get: () => {0}.lastEvalResult,
  set: (value) => {{
   Object.defineProperty(globalThis, "_", {{
     value: value,
     writable: true,
     enumerable: true,
     configurable: true,
   }});
   console.log("Last evaluation result is no longer saved to _.");
  }},
}});

Object.defineProperty(globalThis, "_error", {{
  configurable: true,
  get: () => {0}.lastThrownError,
  set: (value) => {{
   Object.defineProperty(globalThis, "_error", {{
     value: value,
     writable: true,
     enumerable: true,
     configurable: true,
   }});

   console.log("Last thrown error is no longer saved to _error.");
  }},
}});

globalThis.clear = console.clear.bind(console);
"#,
    *REPL_INTERNALS_NAME
  )
}

pub enum EvaluationOutput {
  Value(String),
  Error(String),
}

impl std::fmt::Display for EvaluationOutput {
  fn fmt(&self, f: &mut std::fmt::Formatter<'_>) -> std::fmt::Result {
    match self {
      EvaluationOutput::Value(value) => f.write_str(value),
      EvaluationOutput::Error(value) => f.write_str(value),
    }
  }
}

pub fn result_to_evaluation_output(
  r: Result<EvaluationOutput, AnyError>,
) -> EvaluationOutput {
  match r {
    Ok(value) => value,
    Err(err) => {
      EvaluationOutput::Error(format!("{} {:#}", colors::red("error:"), err))
    }
  }
}

#[derive(Debug)]
pub struct TsEvaluateResponse {
  pub ts_code: String,
  pub value: cdp::EvaluateResponse,
}

struct ReplJsxState {
  factory: String,
  frag_factory: String,
  import_source: Option<String>,
}

pub struct ReplSession {
  npm_resolver: Arc<dyn CliNpmResolver>,
  resolver: Arc<CliGraphResolver>,
  pub worker: MainWorker,
  session: LocalInspectorSession,
  pub context_id: u64,
  pub language_server: ReplLanguageServer,
  pub notifications: Rc<RefCell<UnboundedReceiver<Value>>>,
  referrer: ModuleSpecifier,
  main_module: ModuleSpecifier,
  test_reporter_factory: Box<dyn Fn() -> Box<dyn TestReporter>>,
  test_event_sender: TestEventSender,
  /// This is only optional because it's temporarily taken when evaluating.
  test_event_receiver: Option<tokio::sync::mpsc::UnboundedReceiver<TestEvent>>,
  jsx: ReplJsxState,
}

impl ReplSession {
  pub async fn initialize(
    cli_options: &CliOptions,
    npm_resolver: Arc<dyn CliNpmResolver>,
    resolver: Arc<CliGraphResolver>,
    mut worker: MainWorker,
    main_module: ModuleSpecifier,
    test_event_sender: TestEventSender,
    test_event_receiver: tokio::sync::mpsc::UnboundedReceiver<TestEvent>,
  ) -> Result<Self, AnyError> {
    let language_server = ReplLanguageServer::new_initialized().await?;
    let mut session = worker.create_inspector_session().await;

    worker
      .with_event_loop(
        session
          .post_message::<()>("Runtime.enable", None)
          .boxed_local(),
      )
      .await?;

    // Enabling the runtime domain will always send trigger one executionContextCreated for each
    // context the inspector knows about so we grab the execution context from that since
    // our inspector does not support a default context (0 is an invalid context id).
    let context_id: u64;
    let mut notification_rx = session.take_notification_rx();

    loop {
      let notification = notification_rx.next().await.unwrap();
      let method = notification.get("method").unwrap().as_str().unwrap();
      let params = notification.get("params").unwrap();
      if method == "Runtime.executionContextCreated" {
        let context = params.get("context").unwrap();
        assert!(context
          .get("auxData")
          .unwrap()
          .get("isDefault")
          .unwrap()
          .as_bool()
          .unwrap());
        context_id = context.get("id").unwrap().as_u64().unwrap();
        break;
      }
    }
    assert_ne!(context_id, 0);

    let referrer =
      deno_core::resolve_path("./$deno$repl.ts", cli_options.initial_cwd())
        .unwrap();

    let mut repl_session = ReplSession {
      npm_resolver,
      resolver,
      worker,
      session,
      context_id,
      language_server,
      referrer,
      notifications: Rc::new(RefCell::new(notification_rx)),
      test_reporter_factory: Box::new(|| {
        Box::new(PrettyTestReporter::new(false, true, false, true))
      }),
      main_module,
      test_event_sender,
      test_event_receiver: Some(test_event_receiver),
      jsx: ReplJsxState {
        factory: "React.createElement".to_string(),
        frag_factory: "React.Fragment".to_string(),
        import_source: None,
      },
    };

    // inject prelude
    repl_session.evaluate_expression(&get_prelude()).await?;

    Ok(repl_session)
  }

  pub fn set_test_reporter_factory(
    &mut self,
    f: Box<dyn Fn() -> Box<dyn TestReporter>>,
  ) {
    self.test_reporter_factory = f;
  }

  pub async fn closing(&mut self) -> Result<bool, AnyError> {
    let closed = self
      .evaluate_expression("(this.closed)")
      .await?
      .result
      .value
      .unwrap()
      .as_bool()
      .unwrap();

    Ok(closed)
  }

  pub async fn post_message_with_event_loop<T: serde::Serialize>(
    &mut self,
    method: &str,
    params: Option<T>,
  ) -> Result<Value, AnyError> {
    self
      .worker
      .with_event_loop(self.session.post_message(method, params).boxed_local())
      .await
  }

  pub async fn run_event_loop(&mut self) -> Result<(), AnyError> {
    self.worker.run_event_loop(true).await
  }

  pub async fn evaluate_line_and_get_output(
    &mut self,
    line: &str,
  ) -> EvaluationOutput {
    fn format_diagnostic(diagnostic: &deno_ast::Diagnostic) -> String {
      let display_position = diagnostic.display_position();
      format!(
        "{}: {} at {}:{}",
        colors::red("parse error"),
        diagnostic.message(),
        display_position.line_number,
        display_position.column_number,
      )
    }

    async fn inner(
      session: &mut ReplSession,
      line: &str,
    ) -> Result<EvaluationOutput, AnyError> {
      match session.evaluate_line_with_object_wrapping(line).await {
        Ok(evaluate_response) => {
          let cdp::EvaluateResponse {
            result,
            exception_details,
          } = evaluate_response.value;

          Ok(if let Some(exception_details) = exception_details {
            session.set_last_thrown_error(&result).await?;
            let description = match exception_details.exception {
              Some(exception) => {
                if let Some(description) = exception.description {
                  description
                } else if let Some(value) = exception.value {
                  value.to_string()
                } else {
                  "undefined".to_string()
                }
              }
              None => "Unknown exception".to_string(),
            };
            EvaluationOutput::Error(format!(
              "{} {}",
              exception_details.text, description
            ))
          } else {
            session
              .language_server
              .commit_text(&evaluate_response.ts_code)
              .await;

            session.set_last_eval_result(&result).await?;
            let value = session.get_eval_value(&result).await?;
            EvaluationOutput::Value(value)
          })
        }
        Err(err) => {
          // handle a parsing diagnostic
          match err.downcast_ref::<deno_ast::Diagnostic>() {
            Some(diagnostic) => {
              Ok(EvaluationOutput::Error(format_diagnostic(diagnostic)))
            }
            None => match err.downcast_ref::<DiagnosticsError>() {
              Some(diagnostics) => Ok(EvaluationOutput::Error(
                diagnostics
                  .0
                  .iter()
                  .map(format_diagnostic)
                  .collect::<Vec<_>>()
                  .join("\n\n"),
              )),
              None => Err(err),
            },
          }
        }
      }
    }

    let result = inner(self, line).await;
    result_to_evaluation_output(result)
  }

  pub async fn evaluate_line_with_object_wrapping(
    &mut self,
    line: &str,
  ) -> Result<TsEvaluateResponse, AnyError> {
    // Expressions like { "foo": "bar" } are interpreted as block expressions at the
    // statement level rather than an object literal so we interpret it as an expression statement
    // to match the behavior found in a typical prompt including browser developer tools.
    let wrapped_line = if line.trim_start().starts_with('{')
      && !line.trim_end().ends_with(';')
    {
      format!("({})", &line)
    } else {
      line.to_string()
    };

    let evaluate_response = self.evaluate_ts_expression(&wrapped_line).await;

    // If that fails, we retry it without wrapping in parens letting the error bubble up to the
    // user if it is still an error.
    let result = if wrapped_line != line
      && (evaluate_response.is_err()
        || evaluate_response
          .as_ref()
          .unwrap()
          .value
          .exception_details
          .is_some())
    {
      self.evaluate_ts_expression(line).await
    } else {
      evaluate_response
    };

    if worker_has_tests(&mut self.worker) {
      let report_tests_handle = spawn(report_tests(
        self.test_event_receiver.take().unwrap(),
        (self.test_reporter_factory)(),
      ));
      run_tests_for_worker(
        &mut self.worker,
        &self.main_module,
        &Default::default(),
        &Default::default(),
      )
      .await
      .unwrap();
      self
        .test_event_sender
        .send(TestEvent::ForceEndReport)
        .unwrap();
      self.test_event_receiver = Some(report_tests_handle.await.unwrap().1);
    }

    result
  }

  async fn set_last_thrown_error(
    &mut self,
    error: &cdp::RemoteObject,
  ) -> Result<(), AnyError> {
    self
      .post_message_with_event_loop(
        "Runtime.callFunctionOn",
        Some(cdp::CallFunctionOnArgs {
          function_declaration: format!(
            r#"function (object) {{ {}.lastThrownError = object; }}"#,
            *REPL_INTERNALS_NAME
          ),
          object_id: None,
          arguments: Some(vec![error.into()]),
          silent: None,
          return_by_value: None,
          generate_preview: None,
          user_gesture: None,
          await_promise: None,
          execution_context_id: Some(self.context_id),
          object_group: None,
          throw_on_side_effect: None,
        }),
      )
      .await?;
    Ok(())
  }

  async fn set_last_eval_result(
    &mut self,
    evaluate_result: &cdp::RemoteObject,
  ) -> Result<(), AnyError> {
    self
      .post_message_with_event_loop(
        "Runtime.callFunctionOn",
        Some(cdp::CallFunctionOnArgs {
          function_declaration: format!(
            r#"function (object) {{ {}.lastEvalResult = object; }}"#,
            *REPL_INTERNALS_NAME
          ),
          object_id: None,
          arguments: Some(vec![evaluate_result.into()]),
          silent: None,
          return_by_value: None,
          generate_preview: None,
          user_gesture: None,
          await_promise: None,
          execution_context_id: Some(self.context_id),
          object_group: None,
          throw_on_side_effect: None,
        }),
      )
      .await?;
    Ok(())
  }

  pub async fn call_function_on_args(
    &mut self,
    function_declaration: String,
    args: &[cdp::RemoteObject],
  ) -> Result<cdp::CallFunctionOnResponse, AnyError> {
    let arguments: Option<Vec<cdp::CallArgument>> = if args.is_empty() {
      None
    } else {
      Some(args.iter().map(|a| a.into()).collect())
    };

    let inspect_response = self
      .post_message_with_event_loop(
        "Runtime.callFunctionOn",
        Some(cdp::CallFunctionOnArgs {
          function_declaration,
          object_id: None,
          arguments,
          silent: None,
          return_by_value: None,
          generate_preview: None,
          user_gesture: None,
          await_promise: None,
          execution_context_id: Some(self.context_id),
          object_group: None,
          throw_on_side_effect: None,
        }),
      )
      .await?;

    let response: cdp::CallFunctionOnResponse =
      serde_json::from_value(inspect_response)?;
    Ok(response)
  }

  pub async fn get_eval_value(
    &mut self,
    evaluate_result: &cdp::RemoteObject,
  ) -> Result<String, AnyError> {
    // TODO(caspervonb) we should investigate using previews here but to keep things
    // consistent with the previous implementation we just get the preview result from
    // Deno.inspectArgs.
    let response = self
      .call_function_on_args(
        format!(
          r#"function (object) {{
          try {{
            return {0}.inspectArgs(["%o", object], {{ colors: !{0}.noColor }});
          }} catch (err) {{
            return {0}.inspectArgs(["%o", err]);
          }}
        }}"#,
          *REPL_INTERNALS_NAME
        ),
        &[evaluate_result.clone()],
      )
      .await?;
    let value = response.result.value.unwrap();
    let s = value.as_str().unwrap();

    Ok(s.to_string())
  }

  async fn evaluate_ts_expression(
    &mut self,
    expression: &str,
  ) -> Result<TsEvaluateResponse, AnyError> {
    let parsed_source =
      match parse_source_as(expression.to_string(), deno_ast::MediaType::Tsx) {
        Ok(parsed) => parsed,
        Err(err) => {
          if let Ok(parsed) = parse_source_as(
            expression.to_string(),
            deno_ast::MediaType::TypeScript,
          ) {
            parsed
          } else {
            return Err(err);
          }
        }
      };

    self
      .check_for_npm_or_node_imports(&parsed_source.program())
      .await?;

    self.analyze_and_handle_jsx(&parsed_source);

    let transpiled_src = parsed_source
      .transpile(&deno_ast::EmitOptions {
        emit_metadata: false,
        source_map: false,
        inline_source_map: false,
        inline_sources: false,
        imports_not_used_as_values: ImportsNotUsedAsValues::Preserve,
<<<<<<< HEAD
        // JSX is not supported in the REPL
        transform_jsx: false,
        precompile_jsx: false,
=======
        transform_jsx: true,
>>>>>>> 53248e9b
        jsx_automatic: false,
        jsx_development: false,
        jsx_factory: self.jsx.factory.clone(),
        jsx_fragment_factory: self.jsx.frag_factory.clone(),
        jsx_import_source: None,
        var_decl_imports: true,
      })?
      .text;

    let value = self
      .evaluate_expression(&format!("'use strict'; void 0;{transpiled_src}"))
      .await?;

    Ok(TsEvaluateResponse {
      ts_code: expression.to_string(),
      value,
    })
  }

  fn analyze_and_handle_jsx(&mut self, parsed_source: &ParsedSource) {
    let Some(analyzed_pragmas) = analyze_jsx_pragmas(parsed_source) else {
      return;
    };

    if !analyzed_pragmas.has_any() {
      return;
    }

    if let Some(jsx) = analyzed_pragmas.jsx {
      self.jsx.factory = jsx.text;
    }
    if let Some(jsx_frag) = analyzed_pragmas.jsx_fragment {
      self.jsx.frag_factory = jsx_frag.text;
    }
    if let Some(jsx_import_source) = analyzed_pragmas.jsx_import_source {
      self.jsx.import_source = Some(jsx_import_source.text);
    }
  }

  async fn check_for_npm_or_node_imports(
    &mut self,
    program: &swc_ast::Program,
  ) -> Result<(), AnyError> {
    let Some(npm_resolver) = self.npm_resolver.as_managed() else {
      return Ok(()); // don't auto-install for byonm
    };

    let mut collector = ImportCollector::new();
    program.visit_with(&mut collector);

    let resolved_imports = collector
      .imports
      .iter()
      .flat_map(|i| {
        self
          .resolver
          .resolve(i, &self.referrer, ResolutionMode::Execution)
          .ok()
          .or_else(|| ModuleSpecifier::parse(i).ok())
      })
      .collect::<Vec<_>>();

    let npm_imports = resolved_imports
      .iter()
      .flat_map(|url| NpmPackageReqReference::from_specifier(url).ok())
      .map(|r| r.into_inner().req)
      .collect::<Vec<_>>();
    let has_node_specifier =
      resolved_imports.iter().any(|url| url.scheme() == "node");
    if !npm_imports.is_empty() || has_node_specifier {
      npm_resolver.add_package_reqs(&npm_imports).await?;

      // prevent messages in the repl about @types/node not being cached
      if has_node_specifier {
        npm_resolver.inject_synthetic_types_node_package().await?;
      }
    }
    Ok(())
  }

  async fn evaluate_expression(
    &mut self,
    expression: &str,
  ) -> Result<cdp::EvaluateResponse, AnyError> {
    self
      .post_message_with_event_loop(
        "Runtime.evaluate",
        Some(cdp::EvaluateArgs {
          expression: expression.to_string(),
          object_group: None,
          include_command_line_api: None,
          silent: None,
          context_id: Some(self.context_id),
          return_by_value: None,
          generate_preview: None,
          user_gesture: None,
          await_promise: None,
          throw_on_side_effect: None,
          timeout: None,
          disable_breaks: None,
          repl_mode: Some(true),
          allow_unsafe_eval_blocked_by_csp: None,
          unique_context_id: None,
        }),
      )
      .await
      .and_then(|res| serde_json::from_value(res).map_err(|e| e.into()))
  }
}

/// Walk an AST and get all import specifiers for analysis if any of them is
/// an npm specifier.
struct ImportCollector {
  pub imports: Vec<String>,
}

impl ImportCollector {
  pub fn new() -> Self {
    Self { imports: vec![] }
  }
}

impl Visit for ImportCollector {
  noop_visit_type!();

  fn visit_call_expr(&mut self, call_expr: &swc_ast::CallExpr) {
    if !matches!(call_expr.callee, swc_ast::Callee::Import(_)) {
      return;
    }

    if !call_expr.args.is_empty() {
      let arg = &call_expr.args[0];
      if let swc_ast::Expr::Lit(swc_ast::Lit::Str(str_lit)) = &*arg.expr {
        self.imports.push(str_lit.value.to_string());
      }
    }
  }

  fn visit_module_decl(&mut self, module_decl: &swc_ast::ModuleDecl) {
    use deno_ast::swc::ast::*;

    match module_decl {
      ModuleDecl::Import(import_decl) => {
        if import_decl.type_only {
          return;
        }

        self.imports.push(import_decl.src.value.to_string());
      }
      ModuleDecl::ExportAll(export_all) => {
        self.imports.push(export_all.src.value.to_string());
      }
      ModuleDecl::ExportNamed(export_named) => {
        if let Some(src) = &export_named.src {
          self.imports.push(src.value.to_string());
        }
      }
      _ => {}
    }
  }
}

fn parse_source_as(
  source: String,
  media_type: deno_ast::MediaType,
) -> Result<deno_ast::ParsedSource, AnyError> {
  let specifier = if media_type == deno_ast::MediaType::Tsx {
    "repl.tsx"
  } else {
    "repl.ts"
  };

  let parsed = deno_ast::parse_module(deno_ast::ParseParams {
    specifier: specifier.to_string(),
    text_info: deno_ast::SourceTextInfo::from_string(source),
    media_type,
    capture_tokens: true,
    maybe_syntax: None,
    scope_analysis: false,
  })?;

  Ok(parsed)
}

// TODO(bartlomieju): remove these and use regexes from `deno_graph`
/// Matches the `@jsxImportSource` pragma.
static JSX_IMPORT_SOURCE_RE: Lazy<Regex> =
  Lazy::new(|| Regex::new(r"(?i)^[\s*]*@jsxImportSource\s+(\S+)").unwrap());
/// Matches the `@jsx` pragma.
static JSX_RE: Lazy<Regex> =
  Lazy::new(|| Regex::new(r"(?i)^[\s*]*@jsx\s+(\S+)").unwrap());
/// Matches the `@jsxFrag` pragma.
static JSX_FRAG_RE: Lazy<Regex> =
  Lazy::new(|| Regex::new(r"(?i)^[\s*]*@jsxFrag\s+(\S+)").unwrap());

#[derive(Default, Debug)]
struct AnalyzedJsxPragmas {
  /// Information about `@jsxImportSource` pragma.
  jsx_import_source: Option<SpecifierWithRange>,

  /// Matches the `@jsx` pragma.
  jsx: Option<SpecifierWithRange>,

  /// Matches the `@jsxFrag` pragma.
  jsx_fragment: Option<SpecifierWithRange>,
}

impl AnalyzedJsxPragmas {
  fn has_any(&self) -> bool {
    self.jsx_import_source.is_some()
      || self.jsx.is_some()
      || self.jsx_fragment.is_some()
  }
}

/// Analyze provided source and return information about carious pragmas
/// used to configure the JSX tranforms.
fn analyze_jsx_pragmas(
  parsed_source: &ParsedSource,
) -> Option<AnalyzedJsxPragmas> {
  if !matches!(
    parsed_source.media_type(),
    deno_ast::MediaType::Jsx | deno_ast::MediaType::Tsx
  ) {
    return None;
  }

  let mut analyzed_pragmas = AnalyzedJsxPragmas::default();

  for c in parsed_source.get_leading_comments().iter() {
    if c.kind != CommentKind::Block {
      continue; // invalid
    }

    if let Some(captures) = JSX_IMPORT_SOURCE_RE.captures(&c.text) {
      if let Some(m) = captures.get(1) {
        analyzed_pragmas.jsx_import_source = Some(SpecifierWithRange {
          text: m.as_str().to_string(),
          range: comment_source_to_position_range(
            c.start(),
            &m,
            parsed_source.text_info(),
            true,
          ),
        });
      }
    }

    if let Some(captures) = JSX_RE.captures(&c.text) {
      if let Some(m) = captures.get(1) {
        analyzed_pragmas.jsx = Some(SpecifierWithRange {
          text: m.as_str().to_string(),
          range: comment_source_to_position_range(
            c.start(),
            &m,
            parsed_source.text_info(),
            false,
          ),
        });
      }
    }

    if let Some(captures) = JSX_FRAG_RE.captures(&c.text) {
      if let Some(m) = captures.get(1) {
        analyzed_pragmas.jsx_fragment = Some(SpecifierWithRange {
          text: m.as_str().to_string(),
          range: comment_source_to_position_range(
            c.start(),
            &m,
            parsed_source.text_info(),
            false,
          ),
        });
      }
    }
  }

  Some(analyzed_pragmas)
}<|MERGE_RESOLUTION|>--- conflicted
+++ resolved
@@ -588,13 +588,8 @@
         inline_source_map: false,
         inline_sources: false,
         imports_not_used_as_values: ImportsNotUsedAsValues::Preserve,
-<<<<<<< HEAD
-        // JSX is not supported in the REPL
-        transform_jsx: false,
+        transform_jsx: true,
         precompile_jsx: false,
-=======
-        transform_jsx: true,
->>>>>>> 53248e9b
         jsx_automatic: false,
         jsx_development: false,
         jsx_factory: self.jsx.factory.clone(),
