--- conflicted
+++ resolved
@@ -120,7 +120,6 @@
     })
     .build();
 
-<<<<<<< HEAD
   let mut worker = create_main_worker_with_extensions(
     ps,
     module_url.clone(),
@@ -131,15 +130,6 @@
   worker.setup_repl().await?;
   let worker = worker.into_main_worker();
   let mut repl_session = ReplSession::initialize(worker).await?;
-=======
-  let helper = EditorHelper {
-    context_id: repl_session.context_id,
-    sync_sender: rustyline_channel.0,
-  };
-
-  let history_file_path = ps.dir.repl_history_file_path();
-  let editor = ReplEditor::new(helper, history_file_path)?;
->>>>>>> 0c0af67f
 
   if let Some(eval_files) = maybe_eval_files {
     for eval_file in eval_files {
@@ -207,7 +197,7 @@
     sync_sender: rustyline_channel.0,
   };
 
-  let history_file_path = ps.dir.root.join("deno_history.txt");
+  let history_file_path = ps.dir.repl_history_file_path();
   let editor = ReplEditor::new(helper, history_file_path)?;
 
   println!("Deno {}", crate::version::deno());
