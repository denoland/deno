// Copyright 2018-2025 the Deno authors. MIT license.

use std::sync::Arc;

use deno_core::error::AnyError;
use deno_core::futures::FutureExt;
use deno_core::futures::TryFutureExt;
use deno_core::ModuleSpecifier;

use super::run::check_permission_before_script;
use super::run::maybe_npm_install;
use crate::args::Flags;
use crate::args::ServeFlags;
use crate::args::WatchFlagsWithPaths;
use crate::factory::CliFactory;
use crate::util::file_watcher::WatcherRestartMode;
use crate::worker::CliMainWorkerFactory;

pub async fn serve(
  flags: Arc<Flags>,
  serve_flags: ServeFlags,
) -> Result<i32, AnyError> {
  check_permission_before_script(&flags);

  if let Some(watch_flags) = serve_flags.watch {
    return serve_with_watch(flags, watch_flags, serve_flags.worker_count)
      .await;
  }

  let factory = CliFactory::from_flags(flags);
  let cli_options = factory.cli_options()?;
  let deno_dir = factory.deno_dir()?;
  let http_client = factory.http_client_provider();

  // Run a background task that checks for available upgrades or output
  // if an earlier run of this background task found a new version of Deno.
  #[cfg(feature = "upgrade")]
  super::upgrade::check_for_upgrades(
    http_client.clone(),
    deno_dir.upgrade_check_file_path(),
  );

  let main_module = cli_options.resolve_main_module()?;

  maybe_npm_install(&factory).await?;

<<<<<<< HEAD
  let worker_factory = factory.create_cli_main_worker_factory().await?;

  if serve_flags.open_site {
    let host: String;
    if serve_flags.host == "0.0.0.0" || serve_flags.host == "127.0.0.1" {
      host = "http://127.0.0.1".to_string();
    } else if serve_flags.host == "localhost" {
      host = "http://localhost".to_string();
    } else {
      host = format!("https://{}", serve_flags.host);
    }
    let port = serve_flags.port;
    let _ = open::that_detached(format!("{host}:{port}"));
  }

=======
  let worker_factory =
    Arc::new(factory.create_cli_main_worker_factory().await?);
>>>>>>> e0fc1e19
  let hmr = serve_flags
    .watch
    .map(|watch_flags| watch_flags.hmr)
    .unwrap_or(false);

  do_serve(
    worker_factory,
    main_module.clone(),
    serve_flags.worker_count,
    hmr,
  )
  .await
}

async fn do_serve(
  worker_factory: Arc<CliMainWorkerFactory>,
  main_module: ModuleSpecifier,
  worker_count: Option<usize>,
  hmr: bool,
) -> Result<i32, AnyError> {
  let mut worker = worker_factory
    .create_main_worker(
      deno_runtime::WorkerExecutionMode::Serve {
        is_main: true,
        worker_count,
      },
      main_module.clone(),
    )
    .await?;
  let worker_count = match worker_count {
    None | Some(1) => return worker.run().await.map_err(Into::into),
    Some(c) => c,
  };

  let main = deno_core::unsync::spawn(async move { worker.run().await });

  let extra_workers = worker_count.saturating_sub(1);

  let mut channels = Vec::with_capacity(extra_workers);
  for i in 0..extra_workers {
    let worker_factory = worker_factory.clone();
    let main_module = main_module.clone();
    let (tx, rx) = tokio::sync::oneshot::channel();
    channels.push(rx);
    std::thread::Builder::new()
      .name(format!("serve-worker-{i}"))
      .spawn(move || {
        deno_runtime::tokio_util::create_and_run_current_thread(async move {
          let result = run_worker(i, worker_factory, main_module, hmr).await;
          let _ = tx.send(result);
        });
      })?;
  }

  let (main_result, worker_results) = tokio::try_join!(
    main.map_err(AnyError::from),
    deno_core::futures::future::try_join_all(
      channels.into_iter().map(|r| r.map_err(AnyError::from))
    )
  )?;

  let mut exit_code = main_result?;
  for res in worker_results {
    let ret = res?;
    if ret != 0 && exit_code == 0 {
      exit_code = ret;
    }
  }
  Ok(exit_code)
}

async fn run_worker(
  worker_count: usize,
  worker_factory: Arc<CliMainWorkerFactory>,
  main_module: ModuleSpecifier,
  hmr: bool,
) -> Result<i32, AnyError> {
  let mut worker: crate::worker::CliMainWorker = worker_factory
    .create_main_worker(
      deno_runtime::WorkerExecutionMode::Serve {
        is_main: false,
        worker_count: Some(worker_count),
      },
      main_module,
    )
    .await?;
  if hmr {
    worker.run_for_watcher().await?;
    Ok(0)
  } else {
    worker.run().await.map_err(Into::into)
  }
}

async fn serve_with_watch(
  flags: Arc<Flags>,
  watch_flags: WatchFlagsWithPaths,
  worker_count: Option<usize>,
) -> Result<i32, AnyError> {
  let hmr = watch_flags.hmr;
  crate::util::file_watcher::watch_recv(
    flags,
    crate::util::file_watcher::PrintConfig::new_with_banner(
      if watch_flags.hmr { "HMR" } else { "Watcher" },
      "Process",
      !watch_flags.no_clear_screen,
    ),
    WatcherRestartMode::Automatic,
    move |flags, watcher_communicator, changed_paths| {
      watcher_communicator.show_path_changed(changed_paths.clone());
      Ok(async move {
        let factory = CliFactory::from_flags_for_watcher(
          flags,
          watcher_communicator.clone(),
        );
        let cli_options = factory.cli_options()?;
        let main_module = cli_options.resolve_main_module()?;

        maybe_npm_install(&factory).await?;

        let _ = watcher_communicator.watch_paths(cli_options.watch_paths());
        let worker_factory =
          Arc::new(factory.create_cli_main_worker_factory().await?);

        do_serve(worker_factory, main_module.clone(), worker_count, hmr)
          .await?;

        Ok(())
      })
    },
  )
  .boxed_local()
  .await?;
  Ok(0)
}<|MERGE_RESOLUTION|>--- conflicted
+++ resolved
@@ -44,8 +44,8 @@
 
   maybe_npm_install(&factory).await?;
 
-<<<<<<< HEAD
-  let worker_factory = factory.create_cli_main_worker_factory().await?;
+  let worker_factory =
+    Arc::new(factory.create_cli_main_worker_factory().await?);
 
   if serve_flags.open_site {
     let host: String;
@@ -60,10 +60,6 @@
     let _ = open::that_detached(format!("{host}:{port}"));
   }
 
-=======
-  let worker_factory =
-    Arc::new(factory.create_cli_main_worker_factory().await?);
->>>>>>> e0fc1e19
   let hmr = serve_flags
     .watch
     .map(|watch_flags| watch_flags.hmr)
