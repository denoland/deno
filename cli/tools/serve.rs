// Copyright 2018-2024 the Deno authors. All rights reserved. MIT license.

use std::sync::Arc;

use deno_core::error::AnyError;
use deno_core::futures::TryFutureExt;
use deno_core::ModuleSpecifier;

use super::run::check_permission_before_script;
use super::run::maybe_npm_install;
use crate::args::Flags;
use crate::args::ServeFlags;
use crate::args::WatchFlagsWithPaths;
use crate::factory::CliFactory;
use crate::util::file_watcher::WatcherRestartMode;
use crate::worker::CliMainWorkerFactory;

pub async fn serve(
  flags: Arc<Flags>,
  serve_flags: ServeFlags,
) -> Result<i32, AnyError> {
  check_permission_before_script(&flags);

  if let Some(watch_flags) = serve_flags.watch {
    return serve_with_watch(flags, watch_flags, serve_flags.worker_count)
      .await;
  }

  let factory = CliFactory::from_flags(flags);
  let cli_options = factory.cli_options()?;
  let deno_dir = factory.deno_dir()?;
  let http_client = factory.http_client_provider();

  // Run a background task that checks for available upgrades or output
  // if an earlier run of this background task found a new version of Deno.
  #[cfg(feature = "upgrade")]
  super::upgrade::check_for_upgrades(
    http_client.clone(),
    deno_dir.upgrade_check_file_path(),
  );

  let main_module = cli_options.resolve_main_module()?;

  maybe_npm_install(&factory).await?;

  let worker_factory = factory.create_cli_main_worker_factory().await?;
<<<<<<< HEAD

  if serve_flags.open_site {
    let host: String;
    if serve_flags.host == "0.0.0.0" || serve_flags.host == "127.0.0.1" {
      host = "http://127.0.0.1".to_string();
    } else if serve_flags.host == "localhost" {
      host = "http://localhost".to_string();
    } else {
      host = format!("https://{}", serve_flags.host);
    }
    let port = serve_flags.port;
    let browser_tab_open_result = open::that_detached(format!("{host}:{port}"));
    if browser_tab_open_result.is_ok() {
      log::info!(
        "{}: Opened the browser on the address that the server is running on",
        crate::colors::green("deno serve")
      );
    } else {
      log::info!("{}: Couldn't open the browser on the address that the server is running on", crate::colors::red("deno serve"));
    }
  }

=======
  let hmr = serve_flags
    .watch
    .map(|watch_flags| watch_flags.hmr)
    .unwrap_or(false);
>>>>>>> 2c8a0e79
  do_serve(
    worker_factory,
    main_module.clone(),
    serve_flags.worker_count,
    hmr,
  )
  .await
}

async fn do_serve(
  worker_factory: CliMainWorkerFactory,
  main_module: ModuleSpecifier,
  worker_count: Option<usize>,
  hmr: bool,
) -> Result<i32, AnyError> {
  let mut worker = worker_factory
    .create_main_worker(
      deno_runtime::WorkerExecutionMode::Serve {
        is_main: true,
        worker_count,
      },
      main_module.clone(),
    )
    .await?;
  let worker_count = match worker_count {
    None | Some(1) => return worker.run().await,
    Some(c) => c,
  };

  let main = deno_core::unsync::spawn(async move { worker.run().await });

  let extra_workers = worker_count.saturating_sub(1);

  let mut channels = Vec::with_capacity(extra_workers);
  for i in 0..extra_workers {
    let worker_factory = worker_factory.clone();
    let main_module = main_module.clone();
    let (tx, rx) = tokio::sync::oneshot::channel();
    channels.push(rx);
    std::thread::Builder::new()
      .name(format!("serve-worker-{i}"))
      .spawn(move || {
        deno_runtime::tokio_util::create_and_run_current_thread(async move {
          let result = run_worker(i, worker_factory, main_module, hmr).await;
          let _ = tx.send(result);
        });
      })?;
  }

  let (main_result, worker_results) = tokio::try_join!(
    main.map_err(AnyError::from),
    deno_core::futures::future::try_join_all(
      channels.into_iter().map(|r| r.map_err(AnyError::from))
    )
  )?;

  let mut exit_code = main_result?;
  for res in worker_results {
    let ret = res?;
    if ret != 0 && exit_code == 0 {
      exit_code = ret;
    }
  }
  Ok(exit_code)
}

async fn run_worker(
  worker_count: usize,
  worker_factory: CliMainWorkerFactory,
  main_module: ModuleSpecifier,
  hmr: bool,
) -> Result<i32, AnyError> {
  let mut worker: crate::worker::CliMainWorker = worker_factory
    .create_main_worker(
      deno_runtime::WorkerExecutionMode::Serve {
        is_main: false,
        worker_count: Some(worker_count),
      },
      main_module,
    )
    .await?;
  if hmr {
    worker.run_for_watcher().await?;
    Ok(0)
  } else {
    worker.run().await
  }
}

async fn serve_with_watch(
  flags: Arc<Flags>,
  watch_flags: WatchFlagsWithPaths,
  worker_count: Option<usize>,
) -> Result<i32, AnyError> {
  let hmr = watch_flags.hmr;
  crate::util::file_watcher::watch_recv(
    flags,
    crate::util::file_watcher::PrintConfig::new_with_banner(
      if watch_flags.hmr { "HMR" } else { "Watcher" },
      "Process",
      !watch_flags.no_clear_screen,
    ),
    WatcherRestartMode::Automatic,
    move |flags, watcher_communicator, _changed_paths| {
      Ok(async move {
        let factory = CliFactory::from_flags_for_watcher(
          flags,
          watcher_communicator.clone(),
        );
        let cli_options = factory.cli_options()?;
        let main_module = cli_options.resolve_main_module()?;

        maybe_npm_install(&factory).await?;

        let _ = watcher_communicator.watch_paths(cli_options.watch_paths());
        let worker_factory = factory.create_cli_main_worker_factory().await?;

        do_serve(worker_factory, main_module.clone(), worker_count, hmr)
          .await?;

        Ok(())
      })
    },
  )
  .await?;
  Ok(0)
}<|MERGE_RESOLUTION|>--- conflicted
+++ resolved
@@ -44,8 +44,7 @@
   maybe_npm_install(&factory).await?;
 
   let worker_factory = factory.create_cli_main_worker_factory().await?;
-<<<<<<< HEAD
-
+  
   if serve_flags.open_site {
     let host: String;
     if serve_flags.host == "0.0.0.0" || serve_flags.host == "127.0.0.1" {
@@ -67,12 +66,11 @@
     }
   }
 
-=======
   let hmr = serve_flags
     .watch
     .map(|watch_flags| watch_flags.hmr)
     .unwrap_or(false);
->>>>>>> 2c8a0e79
+
   do_serve(
     worker_factory,
     main_module.clone(),
