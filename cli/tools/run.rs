// Copyright 2018-2023 the Deno authors. All rights reserved. MIT license.

use std::io::Read;
use std::sync::Arc;

use deno_ast::MediaType;
use deno_ast::ModuleSpecifier;
use deno_core::error::AnyError;
use deno_core::resolve_url_or_path;
use deno_runtime::permissions::Permissions;
use deno_runtime::permissions::PermissionsContainer;

use crate::args::EvalFlags;
use crate::args::Flags;
use crate::args::RunFlags;
use crate::file_fetcher::File;
use crate::npm::NpmPackageReference;
use crate::proc_state::ProcState;
use crate::util;
use crate::worker::create_main_worker;

pub async fn run_script(
  flags: Flags,
  run_flags: RunFlags,
) -> Result<i32, AnyError> {
  if !flags.has_permission() && flags.has_permission_in_argv() {
    log::warn!(
      "{}",
      crate::colors::yellow(
        r#"Permission flags have likely been incorrectly set after the script argument.
To grant permissions, set them before the script argument. For example:
    deno run --allow-read=. main.js"#
      )
    );
  }

  if flags.watch.is_some() {
    return run_with_watch(flags, run_flags.script).await;
  }

  let main_module = if NpmPackageReference::from_str(&run_flags.script).is_ok()
  {
    ModuleSpecifier::parse(&run_flags.script)?
  } else {
    resolve_url_or_path(&run_flags.script)?
  };

  // TODO(bartlomieju): actually I think it will also fail if there's an import
  // map specified and bare specifier is used on the command line - this should
  // probably call `ProcState::resolve` instead
  let ps = ProcState::build_with_main(flags, main_module.clone()).await?;

  // Run a background task that checks for available upgrades. If an earlier
  // run of this background task found a new version of Deno.
  super::upgrade::check_for_upgrades(
    ps.http_client.clone(),
    ps.dir.upgrade_check_file_path(),
  );

  let permissions = PermissionsContainer::new(Permissions::from_options(
    &ps.options.permissions_options(),
  )?);
  let mut worker = create_main_worker(&ps, main_module, permissions).await?;

  let exit_code = worker.run().await?;
  Ok(exit_code)
}

pub async fn run_from_stdin(flags: Flags) -> Result<i32, AnyError> {
  let ps = ProcState::build(flags).await?;
  let main_module = resolve_url_or_path("./$deno$stdin.ts").unwrap();
  let mut worker = create_main_worker(
    &ps,
    main_module.clone(),
    PermissionsContainer::new(Permissions::from_options(
      &ps.options.permissions_options(),
    )?),
  )
  .await?;

  let mut source = Vec::new();
  std::io::stdin().read_to_end(&mut source)?;
  // Create a dummy source file.
  let source_file = File {
    local: main_module.clone().to_file_path().unwrap(),
    maybe_types: None,
    media_type: MediaType::TypeScript,
    source: String::from_utf8(source)?.into(),
    specifier: main_module,
    maybe_headers: None,
  };
  // Save our fake file into file fetcher cache
  // to allow module access by TS compiler
  ps.file_fetcher.insert_cached(source_file);

  let exit_code = worker.run().await?;
  Ok(exit_code)
}

// TODO(bartlomieju): this function is not handling `exit_code` set by the runtime
// code properly.
async fn run_with_watch(flags: Flags, script: String) -> Result<i32, AnyError> {
  let flags = Arc::new(flags);
  let main_module = resolve_url_or_path(&script)?;
  let (sender, receiver) = tokio::sync::mpsc::unbounded_channel();
  let mut ps =
    ProcState::build_for_file_watcher((*flags).clone(), sender.clone()).await?;

  let operation = |main_module: ModuleSpecifier| {
    ps.reset_for_file_watcher();
    let ps = ps.clone();
    Ok(async move {
<<<<<<< HEAD
      let ps = ProcState::build_for_file_watcher(
        (*flags).clone(),
        main_module.clone(),
        sender.clone(),
      )
      .await?;
=======
>>>>>>> 90c03812
      let permissions = PermissionsContainer::new(Permissions::from_options(
        &ps.options.permissions_options(),
      )?);
      let worker = create_main_worker(&ps, main_module, permissions).await?;
      worker.run_for_watcher().await?;

      Ok(())
    })
  };

  util::file_watcher::watch_func2(
    receiver,
    operation,
    main_module,
    util::file_watcher::PrintConfig {
      job_name: "Process".to_string(),
      clear_screen: !flags.no_clear_screen,
    },
  )
  .await?;

  Ok(0)
}

pub async fn eval_command(
  flags: Flags,
  eval_flags: EvalFlags,
) -> Result<i32, AnyError> {
  // deno_graph works off of extensions for local files to determine the media
  // type, and so our "fake" specifier needs to have the proper extension.
  let main_module = resolve_url_or_path("./$deno$eval")?;
  let ps = ProcState::build_with_main(flags, main_module.clone()).await?;
  let permissions = PermissionsContainer::new(Permissions::from_options(
    &ps.options.permissions_options(),
  )?);
  let mut worker =
    create_main_worker(&ps, main_module.clone(), permissions).await?;
  // Create a dummy source file.
  let source_code = if eval_flags.print {
    format!("console.log({})", eval_flags.code)
  } else {
    eval_flags.code
  }
  .into_bytes();

  let file = File {
    local: main_module.clone().to_file_path().unwrap(),
    maybe_types: None,
    media_type: MediaType::Unknown,
    source: String::from_utf8(source_code)?.into(),
    specifier: main_module,
    maybe_headers: None,
  };

  // Save our fake file into file fetcher cache
  // to allow module access by TS compiler.
  ps.file_fetcher.insert_cached(file);
  let exit_code = worker.run().await?;
  Ok(exit_code)
}<|MERGE_RESOLUTION|>--- conflicted
+++ resolved
@@ -103,22 +103,17 @@
   let flags = Arc::new(flags);
   let main_module = resolve_url_or_path(&script)?;
   let (sender, receiver) = tokio::sync::mpsc::unbounded_channel();
-  let mut ps =
-    ProcState::build_for_file_watcher((*flags).clone(), sender.clone()).await?;
+  let mut ps = ProcState::build_for_file_watcher(
+    (*flags).clone(),
+    main_module.clone(),
+    sender.clone(),
+  )
+  .await?;
 
   let operation = |main_module: ModuleSpecifier| {
     ps.reset_for_file_watcher();
     let ps = ps.clone();
     Ok(async move {
-<<<<<<< HEAD
-      let ps = ProcState::build_for_file_watcher(
-        (*flags).clone(),
-        main_module.clone(),
-        sender.clone(),
-      )
-      .await?;
-=======
->>>>>>> 90c03812
       let permissions = PermissionsContainer::new(Permissions::from_options(
         &ps.options.permissions_options(),
       )?);
