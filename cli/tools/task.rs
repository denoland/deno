--- conflicted
+++ resolved
@@ -15,11 +15,8 @@
 use deno_core::anyhow::bail;
 use deno_core::anyhow::Context;
 use deno_core::error::AnyError;
-<<<<<<< HEAD
 use deno_core::futures::stream::futures_unordered;
 use deno_core::futures::StreamExt;
-=======
->>>>>>> 84e12386
 use deno_core::url::Url;
 use deno_path_util::normalize_path;
 use deno_runtime::deno_node::NodeResolver;
@@ -138,7 +135,6 @@
     task_name: &String,
     definition: &TaskDefinition,
   ) -> Result<i32, deno_core::anyhow::Error> {
-<<<<<<< HEAD
     // TODO(bartlomieju): we might want to limit concurrency here - eg. `wireit` runs 2 tasks in parallel
     // unless and env var is specified.
     let mut dependency_tasks = futures_unordered::FuturesUnordered::new();
@@ -152,8 +148,7 @@
         return Ok(exit_code);
       }
     }
-=======
->>>>>>> 84e12386
+
     let cwd = match &self.task_flags.cwd {
       Some(path) => canonicalize_path(&PathBuf::from(path))
         .context("failed canonicalizing --cwd")?,
@@ -184,7 +179,6 @@
     if let Some(npm_resolver) = self.npm_resolver.as_managed() {
       npm_resolver.ensure_top_level_package_json_install().await?;
     }
-<<<<<<< HEAD
 
     let cwd = match &self.task_flags.cwd {
       Some(path) => canonicalize_path(&PathBuf::from(path))?,
@@ -222,45 +216,6 @@
     Ok(0)
   }
 
-=======
-
-    let cwd = match &self.task_flags.cwd {
-      Some(path) => canonicalize_path(&PathBuf::from(path))?,
-      None => normalize_path(dir_url.to_file_path().unwrap()),
-    };
-
-    // At this point we already checked if the task name exists in package.json.
-    // We can therefore check for "pre" and "post" scripts too, since we're only
-    // dealing with package.json here and not deno.json
-    let task_names = vec![
-      format!("pre{}", task_name),
-      task_name.clone(),
-      format!("post{}", task_name),
-    ];
-    let custom_commands = task_runner::resolve_custom_commands(
-      self.npm_resolver,
-      self.node_resolver,
-    )?;
-    for task_name in &task_names {
-      if let Some(script) = scripts.get(task_name) {
-        let exit_code = self
-          .run_single(RunSingleOptions {
-            task_name,
-            script,
-            cwd: &cwd,
-            custom_commands: custom_commands.clone(),
-          })
-          .await?;
-        if exit_code > 0 {
-          return Ok(exit_code);
-        }
-      }
-    }
-
-    Ok(0)
-  }
-
->>>>>>> 84e12386
   async fn run_single(
     &self,
     opts: RunSingleOptions<'_>,
