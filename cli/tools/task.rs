// Copyright 2018-2025 the Deno authors. MIT license.

use std::collections::HashMap;
use std::collections::HashSet;
use std::num::NonZeroUsize;
use std::path::Path;
use std::path::PathBuf;
use std::rc::Rc;
use std::sync::Arc;

use console_static_text::ansi::strip_ansi_codes;
use deno_config::workspace::FolderConfigs;
use deno_config::workspace::TaskDefinition;
use deno_config::workspace::TaskOrScript;
use deno_config::workspace::WorkspaceDirectory;
use deno_config::workspace::WorkspaceMemberTasksConfig;
use deno_config::workspace::WorkspaceTasksConfig;
use deno_core::anyhow::anyhow;
use deno_core::anyhow::bail;
use deno_core::anyhow::Context;
use deno_core::error::AnyError;
use deno_core::futures::future::LocalBoxFuture;
use deno_core::futures::stream::futures_unordered;
use deno_core::futures::FutureExt;
use deno_core::futures::StreamExt;
use deno_core::url::Url;
use deno_path_util::normalize_path;
use deno_task_shell::KillSignal;
use deno_task_shell::ShellCommand;
use indexmap::IndexMap;
use regex::Regex;

use crate::args::CliOptions;
use crate::args::Flags;
use crate::args::TaskFlags;
use crate::colors;
use crate::factory::CliFactory;
use crate::node::CliNodeResolver;
use crate::npm::CliNpmResolver;
use crate::task_runner;
use crate::task_runner::run_future_forwarding_signals;
use crate::util::fs::canonicalize_path;

#[derive(Debug)]
struct PackageTaskInfo {
  matched_tasks: Vec<String>,
  tasks_config: WorkspaceTasksConfig,
}

pub async fn execute_script(
  flags: Arc<Flags>,
  task_flags: TaskFlags,
) -> Result<i32, AnyError> {
  let factory = CliFactory::from_flags(flags);
  let cli_options = factory.cli_options()?;
  let start_dir = &cli_options.start_dir;
  if !start_dir.has_deno_or_pkg_json() && !task_flags.eval {
    bail!("deno task couldn't find deno.json(c). See https://docs.deno.com/go/config")
  }
  let force_use_pkg_json =
    std::env::var_os(crate::task_runner::USE_PKG_JSON_HIDDEN_ENV_VAR_NAME)
      .map(|v| {
        // always remove so sub processes don't inherit this env var
        std::env::remove_var(
          crate::task_runner::USE_PKG_JSON_HIDDEN_ENV_VAR_NAME,
        );
        v == "1"
      })
      .unwrap_or(false);

  fn arg_to_regex(input: &str) -> Result<regex::Regex, regex::Error> {
    let mut regex_str = regex::escape(input);
    regex_str = regex_str.replace("\\*", ".*");

    Regex::new(&regex_str)
  }

  let packages_task_configs: Vec<PackageTaskInfo> = if let Some(filter) =
    &task_flags.filter
  {
    // Filter based on package name
    let package_regex = arg_to_regex(filter)?;
    let workspace = cli_options.workspace();

    let Some(task_name) = &task_flags.task else {
      print_available_tasks_workspace(
        cli_options,
        &package_regex,
        filter,
        force_use_pkg_json,
        task_flags.recursive,
      )?;

      return Ok(0);
    };

    let task_name_filter = arg_to_task_name_filter(task_name)?;
    let mut packages_task_info: Vec<PackageTaskInfo> = vec![];

    for folder in workspace.config_folders() {
      if !task_flags.recursive
        && !matches_package(folder.1, force_use_pkg_json, &package_regex)
      {
        continue;
      }

      let member_dir = workspace.resolve_member_dir(folder.0);
      let mut tasks_config = member_dir.to_tasks_config()?;
      if force_use_pkg_json {
        tasks_config = tasks_config.with_only_pkg_json();
      }

      // Any of the matched tasks could be a child task of another matched
      // one. Therefore we need to filter these out to ensure that every
      // task is only run once.
      let mut matched: HashSet<String> = HashSet::new();
      let mut visited: HashSet<String> = HashSet::new();

      fn visit_task(
        tasks_config: &WorkspaceTasksConfig,
        visited: &mut HashSet<String>,
        name: &str,
      ) {
        if visited.contains(name) {
          return;
        }

        visited.insert(name.to_string());

        if let Some((_, TaskOrScript::Task(_, task))) = &tasks_config.task(name)
        {
          for dep in &task.dependencies {
            visit_task(tasks_config, visited, dep);
          }
        }
      }

      // Match tasks in deno.json
      for name in tasks_config.task_names() {
        let matches_filter = match &task_name_filter {
          TaskNameFilter::Exact(n) => *n == name,
          TaskNameFilter::Regex(re) => re.is_match(name),
        };
        if matches_filter && !visited.contains(name) {
          matched.insert(name.to_string());
          visit_task(&tasks_config, &mut visited, name);
        }
      }

      if matched.is_empty() {
        continue;
      }

      packages_task_info.push(PackageTaskInfo {
        matched_tasks: matched
          .iter()
          .map(|s| s.to_string())
          .collect::<Vec<_>>(),
        tasks_config,
      });
    }

    // Logging every task definition would be too spammy. Pnpm only
    // logs a simple message too.
    if packages_task_info
      .iter()
      .all(|config| config.matched_tasks.is_empty())
    {
      log::warn!(
        "{}",
        colors::red(format!(
          "No matching task or script '{}' found in selected packages.",
          task_name
        ))
      );
      return Ok(0);
    }

    // FIXME: Sort packages topologically
    //

    packages_task_info
  } else {
    let mut tasks_config = start_dir.to_tasks_config()?;

    if force_use_pkg_json {
      tasks_config = tasks_config.with_only_pkg_json()
    }

    let Some(task_name) = &task_flags.task else {
      print_available_tasks(
        &mut std::io::stdout(),
        &cli_options.start_dir,
        &tasks_config,
        None,
      )?;
      return Ok(0);
    };

    vec![PackageTaskInfo {
      tasks_config,
      matched_tasks: vec![task_name.to_string()],
    }]
  };

  let npm_resolver = factory.npm_resolver().await?;
  let node_resolver = factory.node_resolver().await?;
  let env_vars = task_runner::real_env_vars();

  let no_of_concurrent_tasks = if let Ok(value) = std::env::var("DENO_JOBS") {
    value.parse::<NonZeroUsize>().ok()
  } else {
    std::thread::available_parallelism().ok()
  }
  .unwrap_or_else(|| NonZeroUsize::new(2).unwrap());

  let task_runner = TaskRunner {
    task_flags: &task_flags,
    npm_resolver: npm_resolver.as_ref(),
    node_resolver: node_resolver.as_ref(),
    env_vars,
    cli_options,
    concurrency: no_of_concurrent_tasks.into(),
  };

  let kill_signal = KillSignal::default();
  run_future_forwarding_signals(kill_signal.clone(), async {
    if task_flags.eval {
      return task_runner
        .run_deno_task(
          &Url::from_directory_path(cli_options.initial_cwd()).unwrap(),
          "",
          &TaskDefinition {
            command: Some(task_flags.task.as_ref().unwrap().to_string()),
            dependencies: vec![],
            description: None,
          },
          kill_signal,
          cli_options.argv(),
        )
        .await;
    }

    for task_config in &packages_task_configs {
      let exit_code = task_runner
        .run_tasks(task_config, &kill_signal, cli_options.argv())
        .await?;
      if exit_code > 0 {
        return Ok(exit_code);
      }
    }

    Ok(0)
  })
  .await
}

struct RunSingleOptions<'a> {
  task_name: &'a str,
  script: &'a str,
  cwd: &'a Path,
  custom_commands: HashMap<String, Rc<dyn ShellCommand>>,
  kill_signal: KillSignal,
  argv: &'a [String],
}

struct TaskRunner<'a> {
  task_flags: &'a TaskFlags,
  npm_resolver: &'a dyn CliNpmResolver,
  node_resolver: &'a CliNodeResolver,
  env_vars: HashMap<String, String>,
  cli_options: &'a CliOptions,
  concurrency: usize,
}

impl<'a> TaskRunner<'a> {
  pub async fn run_tasks(
    &self,
    pkg_tasks_config: &PackageTaskInfo,
    kill_signal: &KillSignal,
    argv: &[String],
  ) -> Result<i32, deno_core::anyhow::Error> {
    match sort_tasks_topo(pkg_tasks_config) {
      Ok(sorted) => self.run_tasks_in_parallel(sorted, kill_signal, argv).await,
      Err(err) => match err {
        TaskError::NotFound(name) => {
          if self.task_flags.is_run {
            return Err(anyhow!("Task not found: {}", name));
          }

          log::error!("Task not found: {}", name);
          if log::log_enabled!(log::Level::Error) {
            self.print_available_tasks(&pkg_tasks_config.tasks_config)?;
          }
          Ok(1)
        }
        TaskError::TaskDepCycle { path } => {
          log::error!("Task cycle detected: {}", path.join(" -> "));
          Ok(1)
        }
      },
    }
  }

  pub fn print_available_tasks(
    &self,
    tasks_config: &WorkspaceTasksConfig,
  ) -> Result<(), std::io::Error> {
    print_available_tasks(
      &mut std::io::stderr(),
      &self.cli_options.start_dir,
      tasks_config,
      None,
    )
  }

  async fn run_tasks_in_parallel(
    &self,
    tasks: Vec<ResolvedTask<'a>>,
    kill_signal: &KillSignal,
    args: &[String],
  ) -> Result<i32, deno_core::anyhow::Error> {
    struct PendingTasksContext<'a> {
      completed: HashSet<usize>,
      running: HashSet<usize>,
      tasks: &'a [ResolvedTask<'a>],
    }

    impl<'a> PendingTasksContext<'a> {
      fn has_remaining_tasks(&self) -> bool {
        self.completed.len() < self.tasks.len()
      }

      fn mark_complete(&mut self, task: &ResolvedTask) {
        self.running.remove(&task.id);
        self.completed.insert(task.id);
      }

      fn get_next_task<'b>(
        &mut self,
        runner: &'b TaskRunner<'b>,
        kill_signal: &KillSignal,
        argv: &'a [String],
      ) -> Option<
        LocalBoxFuture<'b, Result<(i32, &'a ResolvedTask<'a>), AnyError>>,
      >
      where
        'a: 'b,
      {
        let mut tasks_iter = self.tasks.iter().peekable();
        while let Some(task) = tasks_iter.next() {
          let args = if tasks_iter.peek().is_none() {
            argv
          } else {
            &[]
          };

          if self.completed.contains(&task.id)
            || self.running.contains(&task.id)
          {
            continue;
          }

          let should_run = task
            .dependencies
            .iter()
            .all(|dep_id| self.completed.contains(dep_id));
          if !should_run {
            continue;
          }

          self.running.insert(task.id);
          let kill_signal = kill_signal.clone();
          return Some(
            async move {
              match task.task_or_script {
                TaskOrScript::Task(_, def) => {
                  runner
                    .run_deno_task(
                      task.folder_url,
                      task.name,
                      def,
                      kill_signal,
                      args,
                    )
                    .await
                }
                TaskOrScript::Script(scripts, _) => {
                  runner
                    .run_npm_script(
                      task.folder_url,
                      task.name,
                      scripts,
                      kill_signal,
                      args,
                    )
                    .await
                }
              }
              .map(|exit_code| (exit_code, task))
            }
            .boxed_local(),
          );
        }
        None
      }
    }

    let mut context = PendingTasksContext {
      completed: HashSet::with_capacity(tasks.len()),
      running: HashSet::with_capacity(self.concurrency),
      tasks: &tasks,
    };

    let mut queue = futures_unordered::FuturesUnordered::new();

    while context.has_remaining_tasks() {
      while queue.len() < self.concurrency {
        if let Some(task) = context.get_next_task(self, kill_signal, args) {
          queue.push(task);
        } else {
          break;
        }
      }

      // If queue is empty at this point, then there are no more tasks in the queue.
      let Some(result) = queue.next().await else {
        debug_assert_eq!(context.tasks.len(), 0);
        break;
      };

      let (exit_code, name) = result?;
      if exit_code > 0 {
        return Ok(exit_code);
      }

      context.mark_complete(name);
    }

    Ok(0)
  }

  pub async fn run_deno_task(
    &self,
    dir_url: &Url,
    task_name: &str,
    definition: &TaskDefinition,
    kill_signal: KillSignal,
    argv: &'a [String],
  ) -> Result<i32, deno_core::anyhow::Error> {
    let Some(command) = &definition.command else {
      log::info!(
        "{} {} {}",
        colors::green("Task"),
        colors::cyan(task_name),
        colors::gray("(no command)")
      );
      return Ok(0);
    };

    if let Some(npm_resolver) = self.npm_resolver.as_managed() {
      npm_resolver.ensure_top_level_package_json_install().await?;
      npm_resolver
        .cache_packages(crate::npm::PackageCaching::All)
        .await?;
    }

    let cwd = match &self.task_flags.cwd {
      Some(path) => canonicalize_path(&PathBuf::from(path))
        .context("failed canonicalizing --cwd")?,
      None => normalize_path(dir_url.to_file_path().unwrap()),
    };

    let custom_commands = task_runner::resolve_custom_commands(
      self.npm_resolver,
      self.node_resolver,
    )?;

    self
      .run_single(RunSingleOptions {
        task_name,
<<<<<<< HEAD
        script: definition.command.as_ref().unwrap(),
=======
        script: command,
>>>>>>> ccd37580
        cwd: &cwd,
        custom_commands,
        kill_signal,
        argv,
      })
      .await
  }

  pub async fn run_npm_script(
    &self,
    dir_url: &Url,
    task_name: &str,
    scripts: &IndexMap<String, String>,
    kill_signal: KillSignal,
    argv: &[String],
  ) -> Result<i32, deno_core::anyhow::Error> {
    // ensure the npm packages are installed if using a managed resolver
    if let Some(npm_resolver) = self.npm_resolver.as_managed() {
      npm_resolver.ensure_top_level_package_json_install().await?;
      npm_resolver
        .cache_packages(crate::npm::PackageCaching::All)
        .await?;
    }

    let cwd = match &self.task_flags.cwd {
      Some(path) => canonicalize_path(&PathBuf::from(path))?,
      None => normalize_path(dir_url.to_file_path().unwrap()),
    };

    // At this point we already checked if the task name exists in package.json.
    // We can therefore check for "pre" and "post" scripts too, since we're only
    // dealing with package.json here and not deno.json
    let task_names = vec![
      format!("pre{}", task_name),
      task_name.to_string(),
      format!("post{}", task_name),
    ];
    let custom_commands = task_runner::resolve_custom_commands(
      self.npm_resolver,
      self.node_resolver,
    )?;

    for task_name in &task_names {
      if let Some(script) = scripts.get(task_name) {
        let exit_code = self
          .run_single(RunSingleOptions {
            task_name,
            script,
            cwd: &cwd,
            custom_commands: custom_commands.clone(),
            kill_signal: kill_signal.clone(),
            argv,
          })
          .await?;
        if exit_code > 0 {
          return Ok(exit_code);
        }
      }
    }

    Ok(0)
  }

  async fn run_single(
    &self,
    opts: RunSingleOptions<'_>,
  ) -> Result<i32, AnyError> {
    let RunSingleOptions {
      task_name,
      script,
      cwd,
      custom_commands,
      kill_signal,
      argv,
    } = opts;

    output_task(
      opts.task_name,
      &task_runner::get_script_with_args(script, argv),
    );

    Ok(
      task_runner::run_task(task_runner::RunTaskOptions {
        task_name,
        script,
        cwd,
        env_vars: self.env_vars.clone(),
        custom_commands,
        init_cwd: self.cli_options.initial_cwd(),
        argv,
        root_node_modules_dir: self.npm_resolver.root_node_modules_path(),
        stdio: None,
        kill_signal,
      })
      .await?
      .exit_code,
    )
  }
}

#[derive(Debug)]
enum TaskError {
  NotFound(String),
  TaskDepCycle { path: Vec<String> },
}

struct ResolvedTask<'a> {
  id: usize,
  name: &'a str,
  folder_url: &'a Url,
  task_or_script: TaskOrScript<'a>,
  dependencies: Vec<usize>,
}

fn sort_tasks_topo<'a>(
  pkg_task_config: &'a PackageTaskInfo,
) -> Result<Vec<ResolvedTask<'a>>, TaskError> {
  trait TasksConfig {
    fn task(
      &self,
      name: &str,
    ) -> Option<(&Url, TaskOrScript, &dyn TasksConfig)>;
  }

  impl TasksConfig for WorkspaceTasksConfig {
    fn task(
      &self,
      name: &str,
    ) -> Option<(&Url, TaskOrScript, &dyn TasksConfig)> {
      if let Some(member) = &self.member {
        if let Some((dir_url, task_or_script)) = member.task(name) {
          return Some((dir_url, task_or_script, self as &dyn TasksConfig));
        }
      }
      if let Some(root) = &self.root {
        if let Some((dir_url, task_or_script)) = root.task(name) {
          // switch to only using the root tasks for the dependencies
          return Some((dir_url, task_or_script, root as &dyn TasksConfig));
        }
      }
      None
    }
  }

  impl TasksConfig for WorkspaceMemberTasksConfig {
    fn task(
      &self,
      name: &str,
    ) -> Option<(&Url, TaskOrScript, &dyn TasksConfig)> {
      self.task(name).map(|(dir_url, task_or_script)| {
        (dir_url, task_or_script, self as &dyn TasksConfig)
      })
    }
  }

  fn sort_visit<'a>(
    name: &'a str,
    sorted: &mut Vec<ResolvedTask<'a>>,
    mut path: Vec<(&'a Url, &'a str)>,
    tasks_config: &'a dyn TasksConfig,
  ) -> Result<usize, TaskError> {
    let Some((folder_url, task_or_script, tasks_config)) =
      tasks_config.task(name)
    else {
      return Err(TaskError::NotFound(name.to_string()));
    };

    if let Some(existing_task) = sorted
      .iter()
      .find(|task| task.name == name && task.folder_url == folder_url)
    {
      // already exists
      return Ok(existing_task.id);
    }

    if path.contains(&(folder_url, name)) {
      path.push((folder_url, name));
      return Err(TaskError::TaskDepCycle {
        path: path.iter().map(|(_, s)| s.to_string()).collect(),
      });
    }

    let mut dependencies: Vec<usize> = Vec::new();
    if let TaskOrScript::Task(_, task) = task_or_script {
      dependencies.reserve(task.dependencies.len());
      for dep in &task.dependencies {
        let mut path = path.clone();
        path.push((folder_url, name));
        dependencies.push(sort_visit(dep, sorted, path, tasks_config)?);
      }
    }

    let id = sorted.len();
    sorted.push(ResolvedTask {
      id,
      name,
      folder_url,
      task_or_script,
      dependencies,
    });

    Ok(id)
  }

  let mut sorted: Vec<ResolvedTask<'a>> = vec![];

  for name in &pkg_task_config.matched_tasks {
    sort_visit(name, &mut sorted, Vec::new(), &pkg_task_config.tasks_config)?;
  }

  Ok(sorted)
}

fn matches_package(
  config: &FolderConfigs,
  force_use_pkg_json: bool,
  regex: &Regex,
) -> bool {
  if !force_use_pkg_json {
    if let Some(deno_json) = &config.deno_json {
      if let Some(name) = &deno_json.json.name {
        if regex.is_match(name) {
          return true;
        }
      }
    }
  }

  if let Some(package_json) = &config.pkg_json {
    if let Some(name) = &package_json.name {
      if regex.is_match(name) {
        return true;
      }
    }
  }

  false
}

fn output_task(task_name: &str, script: &str) {
  log::info!(
    "{} {} {}",
    colors::green("Task"),
    colors::cyan(task_name),
    script,
  );
}

fn print_available_tasks_workspace(
  cli_options: &Arc<CliOptions>,
  package_regex: &Regex,
  filter: &str,
  force_use_pkg_json: bool,
  recursive: bool,
) -> Result<(), AnyError> {
  let workspace = cli_options.workspace();

  let mut matched = false;
  for folder in workspace.config_folders() {
    if !recursive
      && !matches_package(folder.1, force_use_pkg_json, package_regex)
    {
      continue;
    }
    matched = true;

    let member_dir = workspace.resolve_member_dir(folder.0);
    let mut tasks_config = member_dir.to_tasks_config()?;

    let mut pkg_name = folder
      .1
      .deno_json
      .as_ref()
      .and_then(|deno| deno.json.name.clone())
      .or(folder.1.pkg_json.as_ref().and_then(|pkg| pkg.name.clone()));

    if force_use_pkg_json {
      tasks_config = tasks_config.with_only_pkg_json();
      pkg_name = folder.1.pkg_json.as_ref().and_then(|pkg| pkg.name.clone());
    }

    print_available_tasks(
      &mut std::io::stdout(),
      &cli_options.start_dir,
      &tasks_config,
      pkg_name,
    )?;
  }

  if !matched {
    log::warn!(
      "{}",
      colors::red(format!("No package name matched the filter '{}' in available 'deno.json' or 'package.json' files.", filter))
    );
  }

  Ok(())
}

fn print_available_tasks(
  writer: &mut dyn std::io::Write,
  workspace_dir: &Arc<WorkspaceDirectory>,
  tasks_config: &WorkspaceTasksConfig,
  pkg_name: Option<String>,
) -> Result<(), std::io::Error> {
  let heading = if let Some(s) = pkg_name {
    format!("Available tasks ({}):", colors::cyan(s))
  } else {
    "Available tasks:".to_string()
  };

  writeln!(writer, "{}", colors::green(heading))?;
  let is_cwd_root_dir = tasks_config.root.is_none();

  if tasks_config.is_empty() {
    writeln!(
      writer,
      "  {}",
      colors::red("No tasks found in configuration file")
    )?;
    return Ok(());
  }

  struct AvailableTaskDescription {
    is_root: bool,
    is_deno: bool,
    name: String,
    task: TaskDefinition,
  }
  let mut seen_task_names = HashSet::with_capacity(tasks_config.tasks_count());
  let mut task_descriptions = Vec::with_capacity(tasks_config.tasks_count());

  for maybe_config in [&tasks_config.member, &tasks_config.root] {
    let Some(config) = maybe_config else {
      continue;
    };

    if let Some(config) = config.deno_json.as_ref() {
      let is_root = !is_cwd_root_dir
        && config.folder_url == *workspace_dir.workspace.root_dir().as_ref();

      for (name, definition) in &config.tasks {
        if !seen_task_names.insert(name) {
          continue; // already seen
        }
        task_descriptions.push(AvailableTaskDescription {
          is_root,
          is_deno: true,
          name: name.to_string(),
          task: definition.clone(),
        });
      }
    }

    if let Some(config) = config.package_json.as_ref() {
      let is_root = !is_cwd_root_dir
        && config.folder_url == *workspace_dir.workspace.root_dir().as_ref();
      for (name, script) in &config.tasks {
        if !seen_task_names.insert(name) {
          continue; // already seen
        }

        task_descriptions.push(AvailableTaskDescription {
          is_root,
          is_deno: false,
          name: name.to_string(),
          task: deno_config::deno_json::TaskDefinition {
            command: Some(script.to_string()),
            dependencies: vec![],
            description: None,
          },
        });
      }
    }
  }

  for desc in task_descriptions {
    writeln!(
      writer,
      "- {}{}",
      colors::cyan(desc.name),
      if desc.is_root {
        if desc.is_deno {
          format!(" {}", colors::italic_gray("(workspace)"))
        } else {
          format!(" {}", colors::italic_gray("(workspace package.json)"))
        }
      } else if desc.is_deno {
        "".to_string()
      } else {
        format!(" {}", colors::italic_gray("(package.json)"))
      }
    )?;
    if let Some(description) = &desc.task.description {
      let slash_slash = colors::italic_gray("//");
      for line in description.lines() {
        writeln!(
          writer,
          "    {slash_slash} {}",
          colors::italic_gray(strip_ansi_codes_and_escape_control_chars(line))
        )?;
      }
    }
<<<<<<< HEAD
    if let Some(command) = desc.task.command {
      writeln!(
        writer,
        "    {}",
        strip_ansi_codes_and_escape_control_chars(&command)
      )?;
    }
=======
    if let Some(command) = &desc.task.command {
      writeln!(
        writer,
        "    {}",
        strip_ansi_codes_and_escape_control_chars(command)
      )?;
    };
>>>>>>> ccd37580
    if !desc.task.dependencies.is_empty() {
      let dependencies = desc
        .task
        .dependencies
        .into_iter()
        .map(|d| strip_ansi_codes_and_escape_control_chars(&d))
        .collect::<Vec<_>>()
        .join(", ");
      writeln!(
        writer,
        "    {} {}",
        colors::gray("depends on:"),
        colors::cyan(dependencies)
      )?;
    }
  }

  Ok(())
}

fn strip_ansi_codes_and_escape_control_chars(s: &str) -> String {
  strip_ansi_codes(s)
    .chars()
    .map(|c| match c {
      '\n' => "\\n".to_string(),
      '\r' => "\\r".to_string(),
      '\t' => "\\t".to_string(),
      c if c.is_control() => format!("\\x{:02x}", c as u8),
      c => c.to_string(),
    })
    .collect()
}

fn arg_to_task_name_filter(input: &str) -> Result<TaskNameFilter, AnyError> {
  if !input.contains("*") {
    return Ok(TaskNameFilter::Exact(input));
  }

  let mut regex_str = regex::escape(input);
  regex_str = regex_str.replace("\\*", ".*");
  let re = Regex::new(&regex_str)?;
  Ok(TaskNameFilter::Regex(re))
}

#[derive(Debug)]
enum TaskNameFilter<'s> {
  Exact(&'s str),
  Regex(regex::Regex),
}

#[cfg(test)]
mod tests {
  use super::*;

  #[test]
  fn test_arg_to_task_name_filter() {
    assert!(matches!(
      arg_to_task_name_filter("test").unwrap(),
      TaskNameFilter::Exact("test")
    ));
    assert!(matches!(
      arg_to_task_name_filter("test-").unwrap(),
      TaskNameFilter::Exact("test-")
    ));
    assert!(matches!(
      arg_to_task_name_filter("test*").unwrap(),
      TaskNameFilter::Regex(_)
    ));
  }
}<|MERGE_RESOLUTION|>--- conflicted
+++ resolved
@@ -479,11 +479,7 @@
     self
       .run_single(RunSingleOptions {
         task_name,
-<<<<<<< HEAD
-        script: definition.command.as_ref().unwrap(),
-=======
         script: command,
->>>>>>> ccd37580
         cwd: &cwd,
         custom_commands,
         kill_signal,
@@ -887,15 +883,6 @@
         )?;
       }
     }
-<<<<<<< HEAD
-    if let Some(command) = desc.task.command {
-      writeln!(
-        writer,
-        "    {}",
-        strip_ansi_codes_and_escape_control_chars(&command)
-      )?;
-    }
-=======
     if let Some(command) = &desc.task.command {
       writeln!(
         writer,
@@ -903,7 +890,6 @@
         strip_ansi_codes_and_escape_control_chars(command)
       )?;
     };
->>>>>>> ccd37580
     if !desc.task.dependencies.is_empty() {
       let dependencies = desc
         .task
