--- conflicted
+++ resolved
@@ -448,7 +448,6 @@
     kill_signal: KillSignal,
     argv: &'a [String],
   ) -> Result<i32, deno_core::anyhow::Error> {
-<<<<<<< HEAD
     let Some(command) = &definition.command else {
       log::info!(
         "{} {} {}",
@@ -458,14 +457,13 @@
       );
       return Ok(0);
     };
-=======
+
     if let Some(npm_resolver) = self.npm_resolver.as_managed() {
       npm_resolver.ensure_top_level_package_json_install().await?;
       npm_resolver
         .cache_packages(crate::npm::PackageCaching::All)
         .await?;
     }
->>>>>>> 350d9dce
 
     let cwd = match &self.task_flags.cwd {
       Some(path) => canonicalize_path(&PathBuf::from(path))
