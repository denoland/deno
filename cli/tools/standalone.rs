--- conflicted
+++ resolved
@@ -210,12 +210,7 @@
     allow_read: flags.allow_read,
     allow_run: flags.allow_run,
     allow_write: flags.allow_write,
-<<<<<<< HEAD
-    allow_usb: flags.allow_usb,
-    cache_blocklist: vec![],
-=======
     ca_stores: flags.ca_stores,
->>>>>>> 4c8ab33d
     ca_file: flags.ca_file,
     cache_blocklist: vec![],
     cache_path: None,
