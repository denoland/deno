// Copyright 2018-2023 the Deno authors. All rights reserved. MIT license.

use crate::args::CompileFlags;
use crate::args::Flags;
use crate::cache::DenoDir;
use crate::graph_util::create_graph_and_maybe_check;
use crate::graph_util::error_for_any_npm_specifier;
use crate::http_util::HttpClient;
use crate::standalone::Metadata;
use crate::standalone::MAGIC_TRAILER;
use crate::util::path::path_has_trailing_slash;
use crate::util::progress_bar::ProgressBar;
use crate::util::progress_bar::ProgressBarStyle;
use crate::ProcState;
use deno_core::anyhow::bail;
use deno_core::anyhow::Context;
use deno_core::error::generic_error;
use deno_core::error::AnyError;
use deno_core::resolve_url_or_path;
use deno_core::serde_json;
use deno_core::url::Url;
use deno_graph::ModuleSpecifier;
use deno_runtime::colors;
use deno_runtime::permissions::PermissionsContainer;
use std::env;
use std::fs;
use std::fs::File;
use std::io::Read;
use std::io::Seek;
use std::io::SeekFrom;
use std::io::Write;
use std::path::Path;
use std::path::PathBuf;
use std::sync::Arc;

use super::installer::infer_name_from_url;

pub async fn compile(
  flags: Flags,
  compile_flags: CompileFlags,
) -> Result<(), AnyError> {
<<<<<<< HEAD
=======
  let ps = ProcState::build(flags).await?;
>>>>>>> 90c03812
  let module_specifier = resolve_url_or_path(&compile_flags.source_file)?;
  let ps =
    ProcState::build_with_main(flags.clone(), module_specifier.clone()).await?;
  let deno_dir = &ps.dir;

  let output_path = resolve_compile_executable_output_path(&compile_flags)?;

  let graph = Arc::try_unwrap(
    create_graph_and_maybe_check(module_specifier.clone(), &ps).await?,
  )
  .unwrap();

  // at the moment, we don't support npm specifiers in deno_compile, so show an error
  error_for_any_npm_specifier(&graph)?;

  graph.valid()?;

  let parser = ps.parsed_source_cache.as_capturing_parser();
  let eszip = eszip::EszipV2::from_graph(graph, &parser, Default::default())?;

  log::info!(
    "{} {}",
    colors::green("Compile"),
    module_specifier.to_string()
  );

  // Select base binary based on target
  let original_binary =
    get_base_binary(&ps.http_client, deno_dir, compile_flags.target.clone())
      .await?;

  let final_bin = create_standalone_binary(
    original_binary,
    eszip,
    module_specifier,
    &compile_flags,
    ps,
  )
  .await?;

  log::info!("{} {}", colors::green("Emit"), output_path.display());

  write_standalone_binary(output_path, final_bin).await?;
  Ok(())
}

async fn get_base_binary(
  client: &HttpClient,
  deno_dir: &DenoDir,
  target: Option<String>,
) -> Result<Vec<u8>, AnyError> {
  if target.is_none() {
    let path = std::env::current_exe()?;
    return Ok(tokio::fs::read(path).await?);
  }

  let target = target.unwrap_or_else(|| env!("TARGET").to_string());
  let binary_name = format!("deno-{}.zip", target);

  let binary_path_suffix = if crate::version::is_canary() {
    format!("canary/{}/{}", crate::version::GIT_COMMIT_HASH, binary_name)
  } else {
    format!("release/v{}/{}", env!("CARGO_PKG_VERSION"), binary_name)
  };

  let download_directory = deno_dir.dl_folder_path();
  let binary_path = download_directory.join(&binary_path_suffix);

  if !binary_path.exists() {
    download_base_binary(client, &download_directory, &binary_path_suffix)
      .await?;
  }

  let archive_data = tokio::fs::read(binary_path).await?;
  let base_binary_path =
    crate::tools::upgrade::unpack(archive_data, target.contains("windows"))?;
  let base_binary = tokio::fs::read(base_binary_path).await?;
  Ok(base_binary)
}

async fn download_base_binary(
  client: &HttpClient,
  output_directory: &Path,
  binary_path_suffix: &str,
) -> Result<(), AnyError> {
  let download_url = format!("https://dl.deno.land/{}", binary_path_suffix);
  let maybe_bytes = {
    let progress_bars = ProgressBar::new(ProgressBarStyle::DownloadBars);
    let progress = progress_bars.update(&download_url);

    client
      .download_with_progress(download_url, &progress)
      .await?
  };
  let bytes = match maybe_bytes {
    Some(bytes) => bytes,
    None => {
      log::info!("Download could not be found, aborting");
      std::process::exit(1)
    }
  };

  std::fs::create_dir_all(output_directory)?;
  let output_path = output_directory.join(binary_path_suffix);
  std::fs::create_dir_all(output_path.parent().unwrap())?;
  tokio::fs::write(output_path, bytes).await?;
  Ok(())
}

/// This functions creates a standalone deno binary by appending a bundle
/// and magic trailer to the currently executing binary.
async fn create_standalone_binary(
  mut original_bin: Vec<u8>,
  eszip: eszip::EszipV2,
  entrypoint: ModuleSpecifier,
  compile_flags: &CompileFlags,
  ps: ProcState,
) -> Result<Vec<u8>, AnyError> {
  let mut eszip_archive = eszip.into_bytes();

  let ca_data = match ps.options.ca_file() {
    Some(ca_file) => {
      Some(fs::read(ca_file).with_context(|| format!("Reading: {}", ca_file))?)
    }
    None => None,
  };
  let maybe_import_map: Option<(Url, String)> =
    match ps.options.resolve_import_map_specifier()? {
      None => None,
      Some(import_map_specifier) => {
        let file = ps
          .file_fetcher
          .fetch(&import_map_specifier, PermissionsContainer::allow_all())
          .await
          .context(format!(
            "Unable to load '{}' import map",
            import_map_specifier
          ))?;

        Some((import_map_specifier, file.source.to_string()))
      }
    };
  let metadata = Metadata {
    argv: compile_flags.args.clone(),
    unstable: ps.options.unstable(),
    seed: ps.options.seed(),
    location: ps.options.location_flag().clone(),
    permissions: ps.options.permissions_options(),
    v8_flags: ps.options.v8_flags().clone(),
    unsafely_ignore_certificate_errors: ps
      .options
      .unsafely_ignore_certificate_errors()
      .clone(),
    log_level: ps.options.log_level(),
    ca_stores: ps.options.ca_stores().clone(),
    ca_data,
    entrypoint,
    maybe_import_map,
  };
  let mut metadata = serde_json::to_string(&metadata)?.as_bytes().to_vec();

  let eszip_pos = original_bin.len();
  let metadata_pos = eszip_pos + eszip_archive.len();
  let mut trailer = MAGIC_TRAILER.to_vec();
  trailer.write_all(&eszip_pos.to_be_bytes())?;
  trailer.write_all(&metadata_pos.to_be_bytes())?;

  let mut final_bin = Vec::with_capacity(
    original_bin.len() + eszip_archive.len() + trailer.len(),
  );
  final_bin.append(&mut original_bin);
  final_bin.append(&mut eszip_archive);
  final_bin.append(&mut metadata);
  final_bin.append(&mut trailer);

  Ok(final_bin)
}

/// This function writes out a final binary to specified path. If output path
/// is not already standalone binary it will return error instead.
async fn write_standalone_binary(
  output_path: PathBuf,
  final_bin: Vec<u8>,
) -> Result<(), AnyError> {
  if output_path.exists() {
    // If the output is a directory, throw error
    if output_path.is_dir() {
      bail!(
        concat!(
          "Could not compile to file '{}' because a directory exists with ",
          "the same name. You can use the `--output <file-path>` flag to ",
          "provide an alternative name."
        ),
        output_path.display()
      );
    }

    // Make sure we don't overwrite any file not created by Deno compiler.
    // Check for magic trailer in last 24 bytes.
    let mut has_trailer = false;
    let mut output_file = File::open(&output_path)?;
    // This seek may fail because the file is too small to possibly be
    // `deno compile` output.
    if output_file.seek(SeekFrom::End(-24)).is_ok() {
      let mut trailer = [0; 24];
      output_file.read_exact(&mut trailer)?;
      let (magic_trailer, _) = trailer.split_at(8);
      has_trailer = magic_trailer == MAGIC_TRAILER;
    }
    if !has_trailer {
      bail!(
        concat!(
          "Could not compile to file '{}' because the file already exists ",
          "and cannot be overwritten. Please delete the existing file or ",
          "use the `--output <file-path` flag to provide an alternative name."
        ),
        output_path.display()
      );
    }

    // Remove file if it was indeed a deno compiled binary, to avoid corruption
    // (see https://github.com/denoland/deno/issues/10310)
    std::fs::remove_file(&output_path)?;
  } else {
    let output_base = &output_path.parent().unwrap();
    if output_base.exists() && output_base.is_file() {
      bail!(
        concat!(
          "Could not compile to file '{}' because its parent directory ",
          "is an existing file. You can use the `--output <file-path>` flag to ",
          "provide an alternative name.",
        ),
        output_base.display(),
      );
    }
    tokio::fs::create_dir_all(output_base).await?;
  }

  tokio::fs::write(&output_path, final_bin).await?;
  #[cfg(unix)]
  {
    use std::os::unix::fs::PermissionsExt;
    let perms = std::fs::Permissions::from_mode(0o777);
    tokio::fs::set_permissions(output_path, perms).await?;
  }

  Ok(())
}

fn resolve_compile_executable_output_path(
  compile_flags: &CompileFlags,
) -> Result<PathBuf, AnyError> {
  let module_specifier = resolve_url_or_path(&compile_flags.source_file)?;
  compile_flags.output.as_ref().and_then(|output| {
    if path_has_trailing_slash(output) {
      let infer_file_name = infer_name_from_url(&module_specifier).map(PathBuf::from)?;
      Some(output.join(infer_file_name))
    } else {
      Some(output.to_path_buf())
    }
  }).or_else(|| {
    infer_name_from_url(&module_specifier).map(PathBuf::from)
  }).ok_or_else(|| generic_error(
    "An executable name was not provided. One could not be inferred from the URL. Aborting.",
  )).map(|output| {
    get_os_specific_filepath(output, &compile_flags.target)
  })
}

fn get_os_specific_filepath(
  output: PathBuf,
  target: &Option<String>,
) -> PathBuf {
  let is_windows = match target {
    Some(target) => target.contains("windows"),
    None => cfg!(windows),
  };
  if is_windows && output.extension().unwrap_or_default() != "exe" {
    if let Some(ext) = output.extension() {
      // keep version in my-exe-0.1.0 -> my-exe-0.1.0.exe
      output.with_extension(format!("{}.exe", ext.to_string_lossy()))
    } else {
      output.with_extension("exe")
    }
  } else {
    output
  }
}

#[cfg(test)]
mod test {
  pub use super::*;

  #[test]
  fn resolve_compile_executable_output_path_target_linux() {
    let path = resolve_compile_executable_output_path(&CompileFlags {
      source_file: "mod.ts".to_string(),
      output: Some(PathBuf::from("./file")),
      args: Vec::new(),
      target: Some("x86_64-unknown-linux-gnu".to_string()),
    })
    .unwrap();

    // no extension, no matter what the operating system is
    // because the target was specified as linux
    // https://github.com/denoland/deno/issues/9667
    assert_eq!(path.file_name().unwrap(), "file");
  }

  #[test]
  fn resolve_compile_executable_output_path_target_windows() {
    let path = resolve_compile_executable_output_path(&CompileFlags {
      source_file: "mod.ts".to_string(),
      output: Some(PathBuf::from("./file")),
      args: Vec::new(),
      target: Some("x86_64-pc-windows-msvc".to_string()),
    })
    .unwrap();
    assert_eq!(path.file_name().unwrap(), "file.exe");
  }

  #[test]
  fn test_os_specific_file_path() {
    fn run_test(path: &str, target: Option<&str>, expected: &str) {
      assert_eq!(
        get_os_specific_filepath(
          PathBuf::from(path),
          &target.map(|s| s.to_string())
        ),
        PathBuf::from(expected)
      );
    }

    if cfg!(windows) {
      run_test("C:\\my-exe", None, "C:\\my-exe.exe");
      run_test("C:\\my-exe.exe", None, "C:\\my-exe.exe");
      run_test("C:\\my-exe-0.1.2", None, "C:\\my-exe-0.1.2.exe");
    } else {
      run_test("my-exe", Some("linux"), "my-exe");
      run_test("my-exe-0.1.2", Some("linux"), "my-exe-0.1.2");
    }

    run_test("C:\\my-exe", Some("windows"), "C:\\my-exe.exe");
    run_test("C:\\my-exe.exe", Some("windows"), "C:\\my-exe.exe");
    run_test("C:\\my-exe.0.1.2", Some("windows"), "C:\\my-exe.0.1.2.exe");
    run_test("my-exe-0.1.2", Some("linux"), "my-exe-0.1.2");
  }
}<|MERGE_RESOLUTION|>--- conflicted
+++ resolved
@@ -39,13 +39,8 @@
   flags: Flags,
   compile_flags: CompileFlags,
 ) -> Result<(), AnyError> {
-<<<<<<< HEAD
-=======
-  let ps = ProcState::build(flags).await?;
->>>>>>> 90c03812
   let module_specifier = resolve_url_or_path(&compile_flags.source_file)?;
-  let ps =
-    ProcState::build_with_main(flags.clone(), module_specifier.clone()).await?;
+  let ps = ProcState::build_with_main(flags, module_specifier.clone()).await?;
   let deno_dir = &ps.dir;
 
   let output_path = resolve_compile_executable_output_path(&compile_flags)?;
