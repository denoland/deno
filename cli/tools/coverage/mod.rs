--- conflicted
+++ resolved
@@ -749,25 +749,15 @@
 
     let source_map = source_map_from_code(&transpiled_code);
     let coverage_report = generate_coverage_report(
-<<<<<<< HEAD
       script_coverage,
-      &transpiled_code,
-      &source_map_from_code(&transpiled_code),
-=======
-      &script_coverage,
       transpiled_code.take_as_string(),
       &source_map,
->>>>>>> e4c60bc1
       &out_mode,
     );
 
     if !coverage_report.found_lines.is_empty() {
-<<<<<<< HEAD
-      let report_output = reporter.report(&coverage_report, original_source)?;
+      let report_output = reporter.report(&coverage_report, &original_source)?;
       report_outputs.push(report_output);
-=======
-      reporter.report(&coverage_report, &original_source)?;
->>>>>>> e4c60bc1
     }
   }
 
