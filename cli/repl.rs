--- conflicted
+++ resolved
@@ -8,12 +8,9 @@
 use deno_core::error::AnyError;
 use deno_core::serde_json::json;
 use deno_core::serde_json::Value;
-<<<<<<< HEAD
-use rustyline::completion::Completer;
-=======
 use regex::Captures;
 use regex::Regex;
->>>>>>> 46b892ad
+use rustyline::completion::Completer;
 use rustyline::error::ReadlineError;
 use rustyline::highlight::Highlighter;
 use rustyline::validate::MatchingBracketValidator;
@@ -22,8 +19,8 @@
 use rustyline::validate::Validator;
 use rustyline::Context;
 use rustyline::Editor;
-<<<<<<< HEAD
-use rustyline_derive::{Helper, Highlighter, Hinter};
+use rustyline_derive::{Helper, Hinter};
+use std::borrow::Cow;
 use std::sync::mpsc::channel;
 use std::sync::mpsc::sync_channel;
 use std::sync::mpsc::Receiver;
@@ -34,22 +31,12 @@
 
 // Provides helpers to the editor like validation for multi-line edits, completion candidates for
 // tab completion.
-#[derive(Helper, Highlighter, Hinter)]
+#[derive(Helper, Hinter)]
 struct Helper {
   context_id: u64,
   message_tx: SyncSender<(String, Option<Value>)>,
   response_rx: Receiver<Result<Value, AnyError>>,
-=======
-use rustyline_derive::{Completer, Helper, Hinter};
-use std::borrow::Cow;
-use std::sync::Arc;
-use std::sync::Mutex;
-
-// Provides syntax specific helpers to the editor like validation for multi-line edits.
-#[derive(Completer, Helper, Hinter)]
-struct Helper {
   highlighter: LineHighlighter,
->>>>>>> 46b892ad
   validator: MatchingBracketValidator,
 }
 
@@ -358,13 +345,10 @@
   let (response_tx, response_rx) = channel();
 
   let helper = Helper {
-<<<<<<< HEAD
     context_id,
     message_tx,
     response_rx,
-=======
     highlighter: LineHighlighter::new(),
->>>>>>> 46b892ad
     validator: MatchingBracketValidator::new(),
   };
 
@@ -495,20 +479,6 @@
         // consistent with the previous implementation we just get the preview result from
         // Deno.inspectArgs.
         let inspect_response =
-<<<<<<< HEAD
-                  post_message_and_poll(
-                    &mut *worker,
-                    &mut session,
-                    "Runtime.callFunctionOn",
-                    Some(json!({
-                      "executionContextId": context_id,
-                      "functionDeclaration": "function (object) { return Deno[Deno.internal].inspectArgs(['%o', object], { colors: true}); }",
-                      "arguments": [
-                        evaluate_result,
-                      ],
-                    })),
-                  ).await?;
-=======
           post_message_and_poll(
             &mut *worker,
             &mut session,
@@ -521,7 +491,6 @@
               ],
             })),
           ).await?;
->>>>>>> 46b892ad
 
         let inspect_result = inspect_response.get("result").unwrap();
 
