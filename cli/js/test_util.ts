// Copyright 2018-2020 the Deno authors. All rights reserved. MIT license.
//
// We want to test many ops in deno which have different behavior depending on
// the permissions set. These tests can specify which permissions they expect,
// which appends a special string like "permW1N0" to the end of the test name.
// Here we run several copies of deno with different permissions, filtering the
// tests by the special string. permW1N0 means allow-write but not allow-net.
// See tools/unit_tests.py for more details.

import { readLines } from "../../std/io/bufio.ts";
import {
  AssertionError,
  assert,
  assertEquals
} from "../../std/testing/asserts.ts";
export {
  assert,
  assertThrows,
  assertEquals,
  assertMatch,
  assertNotEquals,
  assertStrictEq,
  assertStrContains,
  unreachable,
  fail
} from "../../std/testing/asserts.ts";

interface TestPermissions {
  read?: boolean;
  write?: boolean;
  net?: boolean;
  env?: boolean;
  run?: boolean;
  plugin?: boolean;
  hrtime?: boolean;
}

export interface Permissions {
  read: boolean;
  write: boolean;
  net: boolean;
  env: boolean;
  run: boolean;
  plugin: boolean;
  hrtime: boolean;
}

const isGranted = async (name: Deno.PermissionName): Promise<boolean> =>
  (await Deno.permissions.query({ name })).state === "granted";

async function getProcessPermissions(): Promise<Permissions> {
  return {
    run: await isGranted("run"),
    read: await isGranted("read"),
    write: await isGranted("write"),
    net: await isGranted("net"),
    env: await isGranted("env"),
    plugin: await isGranted("plugin"),
    hrtime: await isGranted("hrtime")
  };
}

const processPerms = await getProcessPermissions();

function permissionsMatch(
  processPerms: Permissions,
  requiredPerms: Permissions
): boolean {
  for (const permName in processPerms) {
    if (
      processPerms[permName as keyof Permissions] !==
      requiredPerms[permName as keyof Permissions]
    ) {
      return false;
    }
  }

  return true;
}

export const permissionCombinations: Map<string, Permissions> = new Map();

function permToString(perms: Permissions): string {
  const r = perms.read ? 1 : 0;
  const w = perms.write ? 1 : 0;
  const n = perms.net ? 1 : 0;
  const e = perms.env ? 1 : 0;
  const u = perms.run ? 1 : 0;
  const p = perms.plugin ? 1 : 0;
  const h = perms.hrtime ? 1 : 0;
  return `permR${r}W${w}N${n}E${e}U${u}P${p}H${h}`;
}

function registerPermCombination(perms: Permissions): void {
  const key = permToString(perms);
  if (!permissionCombinations.has(key)) {
    permissionCombinations.set(key, perms);
  }
}

function normalizeTestPermissions(perms: TestPermissions): Permissions {
  return {
    read: !!perms.read,
    write: !!perms.write,
    net: !!perms.net,
    run: !!perms.run,
    env: !!perms.env,
    plugin: !!perms.plugin,
    hrtime: !!perms.hrtime
  };
}

function assertResources(pre: Deno.ResourceMap, post: Deno.ResourceMap): void {
  try {
    assertEquals(pre, post);
  } catch (e) {
    const msg = `Test case is leaking resources.
Before: ${JSON.stringify(pre, null, 2)}
After: ${JSON.stringify(post, null, 2)}`;
    throw new AssertionError(msg);
  }
}

// Wrap `TestFunction` in additional assertion that makes sure
// the test case does not leak async "ops" - ie. number of async
// completed ops after the test is the same as number of dispatched
// ops. Note that "unref" ops are ignored since in nature that are
// optional.
function assertOps(fn: Deno.TestFunction): Deno.TestFunction {
  return async function asyncOpSanitizer(): Promise<void> {
    const pre = Deno.metrics();
    await fn();
    const post = Deno.metrics();
    // We're checking diff because one might spawn HTTP server in the background
    // that will be a pending async op before test starts.
    assertEquals(
      post.opsDispatchedAsync - pre.opsDispatchedAsync,
      post.opsCompletedAsync - pre.opsCompletedAsync,
      `Test case is leaking async ops.
    Before:
      - dispatched: ${pre.opsDispatchedAsync}
      - completed: ${pre.opsCompletedAsync}
    After: 
      - dispatched: ${post.opsDispatchedAsync}
      - completed: ${post.opsCompletedAsync}`
    );
  };
}

// Wrap `TestFunction` in additional assertion that makes sure
// the test case does not "leak" resources - ie. resource table after
// the test has exactly the same contents as before the test.
<<<<<<< HEAD
function sanitizeResources(fn: Deno.TestFunction): Deno.TestFunction {
  return async (): Promise<void> => {
    const pre = Deno.resources();
=======
function assertResources(fn: Deno.TestFunction): Deno.TestFunction {
  return async function resourceSanitizer(): Promise<void> {
    const preResources = Deno.resources();
>>>>>>> ee452ad8
    await fn();
    const post = Deno.resources();
    assertResources(pre, post);
  };
}

export function testPerm(perms: TestPermissions, fn: Deno.TestFunction): void {
  const normalizedPerms = normalizeTestPermissions(perms);

  registerPermCombination(normalizedPerms);

  if (!permissionsMatch(processPerms, normalizedPerms)) {
    return;
  }

<<<<<<< HEAD
  Deno.test(fn.name, sanitizeResources(fn));
}

interface UnitTestOptions {
  name?: string;
  skip?: boolean;
  perms?: TestPermissions;
}

export function unitTest(fn: Deno.TestFunction): void;
export function unitTest(name: string, fn: Deno.TestFunction): void;
export function unitTest(options: UnitTestOptions, fn: Deno.TestFunction): void;
export function unitTest(
  name: string,
  options: UnitTestOptions,
  fn: Deno.TestFunction
): void;
export function unitTest(
  optionsOrNameOrFn: UnitTestOptions | string | Deno.TestFunction,
  maybeFnOrOptions?: UnitTestOptions | Deno.TestFunction,
  maybeFn?: Deno.TestFunction
): void {
  assert(optionsOrNameOrFn, "At least one argument is required");

  let options: UnitTestOptions;
  let name: string;
  let fn: Deno.TestFunction;

  if (typeof optionsOrNameOrFn === "string") {
    name = optionsOrNameOrFn;
    assert(maybeFnOrOptions, "Missing test function definition");
    if (typeof maybeFnOrOptions === "function") {
      fn = maybeFnOrOptions;
      options = {};
    } else {
      options = maybeFnOrOptions;
      assert(maybeFn, "Missing test function definition");
      fn = maybeFn;
    }
  } else if (typeof optionsOrNameOrFn === "function") {
    options = {};
    fn = optionsOrNameOrFn;
    name = fn.name;
    assert(name, "Missing test function name");
  } else {
    options = optionsOrNameOrFn;
    assert(maybeFnOrOptions, "Missing test function definition");
    assert(
      typeof maybeFnOrOptions === "function",
      "Second argument should be test function definition"
    );
    fn = maybeFnOrOptions as Deno.TestFunction;
    name = options.name || fn.name;
    assert(name, "Missing test name");
  }

  if (options.skip) {
    return;
  }

  const normalizedPerms = normalizeTestPermissions(options.perms || {});
  registerPermCombination(normalizedPerms);
  if (!permissionsMatch(processPerms, normalizedPerms)) {
    return;
  }

  const testDefinition: Deno.TestDefinition = {
    name,
    fn: sanitizeResources(fn)
  };
  Deno.test(testDefinition);
=======
  Deno.test(fn.name, assertResources(assertOps(fn)));
>>>>>>> ee452ad8
}

export function test(fn: Deno.TestFunction): void {
  testPerm({}, fn);
}

function extractNumber(re: RegExp, str: string): number | undefined {
  const match = str.match(re);

  if (match) {
    return Number.parseInt(match[1]);
  }
}

export async function parseUnitTestOutput(
  reader: Deno.Reader,
  print: boolean
): Promise<{ actual?: number; expected?: number; resultOutput?: string }> {
  let expected, actual, result;

  for await (const line of readLines(reader)) {
    if (!expected) {
      // expect "running 30 tests"
      expected = extractNumber(/running (\d+) tests/, line);
    } else if (line.indexOf("test result:") !== -1) {
      result = line;
    }

    if (print) {
      console.log(line);
    }
  }

  // Check that the number of expected tests equals what was reported at the
  // bottom.
  if (result) {
    // result should be a string like this:
    // "test result: ok. 1 passed; 0 failed; 0 ignored; 0 measured; ..."
    actual = extractNumber(/(\d+) passed/, result);
  }

  return { actual, expected, resultOutput: result };
}

export interface ResolvableMethods<T> {
  resolve: (value?: T | PromiseLike<T>) => void;
  // eslint-disable-next-line @typescript-eslint/no-explicit-any
  reject: (reason?: any) => void;
}

export type Resolvable<T> = Promise<T> & ResolvableMethods<T>;

export function createResolvable<T>(): Resolvable<T> {
  let methods: ResolvableMethods<T>;
  const promise = new Promise<T>((resolve, reject): void => {
    methods = { resolve, reject };
  });
  // TypeScript doesn't know that the Promise callback occurs synchronously
  // therefore use of not null assertion (`!`)
  return Object.assign(promise, methods!) as Resolvable<T>;
}

test(function permissionsMatches(): void {
  assert(
    permissionsMatch(
      {
        read: true,
        write: false,
        net: false,
        env: false,
        run: false,
        plugin: false,
        hrtime: false
      },
      normalizeTestPermissions({ read: true })
    )
  );

  assert(
    permissionsMatch(
      {
        read: false,
        write: false,
        net: false,
        env: false,
        run: false,
        plugin: false,
        hrtime: false
      },
      normalizeTestPermissions({})
    )
  );

  assertEquals(
    permissionsMatch(
      {
        read: false,
        write: true,
        net: true,
        env: true,
        run: true,
        plugin: true,
        hrtime: true
      },
      normalizeTestPermissions({ read: true })
    ),
    false
  );

  assertEquals(
    permissionsMatch(
      {
        read: true,
        write: false,
        net: true,
        env: false,
        run: false,
        plugin: false,
        hrtime: false
      },
      normalizeTestPermissions({ read: true })
    ),
    false
  );

  assert(
    permissionsMatch(
      {
        read: true,
        write: true,
        net: true,
        env: true,
        run: true,
        plugin: true,
        hrtime: true
      },
      {
        read: true,
        write: true,
        net: true,
        env: true,
        run: true,
        plugin: true,
        hrtime: true
      }
    )
  );
});

testPerm({ read: true }, async function parsingUnitTestOutput(): Promise<void> {
  const cwd = Deno.cwd();
  const testDataPath = `${cwd}/tools/testdata/`;

  let result;

  // This is an example of a successful unit test output.
  const f1 = await Deno.open(`${testDataPath}/unit_test_output1.txt`);
  result = await parseUnitTestOutput(f1, false);
  assertEquals(result.actual, 96);
  assertEquals(result.expected, 96);
  f1.close();

  // This is an example of a silently dying unit test.
  const f2 = await Deno.open(`${testDataPath}/unit_test_output2.txt`);
  result = await parseUnitTestOutput(f2, false);
  assertEquals(result.actual, undefined);
  assertEquals(result.expected, 96);
  f2.close();

  // This is an example of compiling before successful unit tests.
  const f3 = await Deno.open(`${testDataPath}/unit_test_output3.txt`);
  result = await parseUnitTestOutput(f3, false);
  assertEquals(result.actual, 96);
  assertEquals(result.expected, 96);
  f3.close();

  // Check what happens on empty output.
  const f = new Deno.Buffer(new TextEncoder().encode("\n\n\n"));
  result = await parseUnitTestOutput(f, false);
  assertEquals(result.actual, undefined);
  assertEquals(result.expected, undefined);
});

/*
 * Ensure all unit test files (e.g. xxx_test.ts) are present as imports in
 * cli/js/unit_tests.ts as it is easy to miss this out
 */
testPerm(
  { read: true },
  async function assertAllUnitTestFilesImported(): Promise<void> {
    const directoryTestFiles = Deno.readDirSync("./cli/js")
      .map(k => k.name)
      .filter(file => file!.endsWith("_test.ts"));
    const unitTestsFile: Uint8Array = Deno.readFileSync(
      "./cli/js/unit_tests.ts"
    );
    const importLines = new TextDecoder("utf-8")
      .decode(unitTestsFile)
      .split("\n")
      .filter(line => line.startsWith("import") && line.includes("_test.ts"));
    const importedTestFiles = importLines.map(
      relativeFilePath => relativeFilePath.match(/\/([^\/]+)";/)![1]
    );

    directoryTestFiles.forEach(dirFile => {
      if (!importedTestFiles.includes(dirFile!)) {
        throw new Error(
          "cil/js/unit_tests.ts is missing import of test file: cli/js/" +
            dirFile
        );
      }
    });
  }
);<|MERGE_RESOLUTION|>--- conflicted
+++ resolved
@@ -108,17 +108,6 @@
     plugin: !!perms.plugin,
     hrtime: !!perms.hrtime
   };
-}
-
-function assertResources(pre: Deno.ResourceMap, post: Deno.ResourceMap): void {
-  try {
-    assertEquals(pre, post);
-  } catch (e) {
-    const msg = `Test case is leaking resources.
-Before: ${JSON.stringify(pre, null, 2)}
-After: ${JSON.stringify(post, null, 2)}`;
-    throw new AssertionError(msg);
-  }
 }
 
 // Wrap `TestFunction` in additional assertion that makes sure
@@ -150,18 +139,15 @@
 // Wrap `TestFunction` in additional assertion that makes sure
 // the test case does not "leak" resources - ie. resource table after
 // the test has exactly the same contents as before the test.
-<<<<<<< HEAD
-function sanitizeResources(fn: Deno.TestFunction): Deno.TestFunction {
-  return async (): Promise<void> => {
-    const pre = Deno.resources();
-=======
 function assertResources(fn: Deno.TestFunction): Deno.TestFunction {
   return async function resourceSanitizer(): Promise<void> {
-    const preResources = Deno.resources();
->>>>>>> ee452ad8
+    const pre = Deno.resources();
     await fn();
     const post = Deno.resources();
-    assertResources(pre, post);
+    const msg = `Test case is leaking resources.
+    Before: ${JSON.stringify(pre, null, 2)}
+    After: ${JSON.stringify(post, null, 2)}`;
+    assertEquals(pre, post, msg);
   };
 }
 
@@ -174,8 +160,7 @@
     return;
   }
 
-<<<<<<< HEAD
-  Deno.test(fn.name, sanitizeResources(fn));
+  Deno.test(fn.name, assertResources(assertOps(fn)));
 }
 
 interface UnitTestOptions {
@@ -243,12 +228,9 @@
 
   const testDefinition: Deno.TestDefinition = {
     name,
-    fn: sanitizeResources(fn)
+    fn: assertResources(assertOps(fn))
   };
   Deno.test(testDefinition);
-=======
-  Deno.test(fn.name, assertResources(assertOps(fn)));
->>>>>>> ee452ad8
 }
 
 export function test(fn: Deno.TestFunction): void {
