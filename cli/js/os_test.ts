--- conflicted
+++ resolved
@@ -250,17 +250,7 @@
       if (r.shouldHaveValue) {
         assertNotEquals(Deno.dir(s.kind), "");
       } else {
-<<<<<<< HEAD
-        console.log(Deno.build.os, r.os, s.kind);
-        // if not support your platform. it should throw an error
-        assertThrows(
-          () => Deno.dir(s.kind),
-          Deno.DenoError,
-          `Could not get user ${s.kind} directory.`
-        );
-=======
         assertEquals(Deno.dir(s.kind), null);
->>>>>>> f4f4c6bc
       }
     }
   }
