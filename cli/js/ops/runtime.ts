// Copyright 2018-2020 the Deno authors. All rights reserved. MIT license.

import { sendSync } from "./dispatch_json.ts";

export interface Start {
  arch: Arch;
  args: string[];
  cwd: string;
  debugFlag: boolean;
  denoVersion: string;
  location: string; // Absolute URL.
  noColor: boolean;
<<<<<<< HEAD
  os: OperatingSystem;
  pid: number;
  repl: boolean;
  tsVersion: string;
  unstableFlag: boolean;
  v8Version: string;
  versionFlag: boolean;
=======
  target: string;
>>>>>>> 678313b1
}

export function opStart(): Start {
  return sendSync("op_start");
}

export interface Metrics {
  opsDispatched: number;
  opsDispatchedSync: number;
  opsDispatchedAsync: number;
  opsDispatchedAsyncUnref: number;
  opsCompleted: number;
  opsCompletedSync: number;
  opsCompletedAsync: number;
  opsCompletedAsyncUnref: number;
  bytesSentControl: number;
  bytesSentData: number;
  bytesReceived: number;
}

export function metrics(): Metrics {
  return sendSync("op_metrics");
}<|MERGE_RESOLUTION|>--- conflicted
+++ resolved
@@ -3,24 +3,21 @@
 import { sendSync } from "./dispatch_json.ts";
 
 export interface Start {
-  arch: Arch;
   args: string[];
   cwd: string;
   debugFlag: boolean;
   denoVersion: string;
+  depsFlag: boolean;
   location: string; // Absolute URL.
   noColor: boolean;
-<<<<<<< HEAD
-  os: OperatingSystem;
   pid: number;
   repl: boolean;
+  target: string;
   tsVersion: string;
-  unstableFlag: boolean;
+  typesFlag: boolean;
+  unstable: boolean;
   v8Version: string;
   versionFlag: boolean;
-=======
-  target: string;
->>>>>>> 678313b1
 }
 
 export function opStart(): Start {
