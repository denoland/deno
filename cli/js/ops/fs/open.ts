--- conflicted
+++ resolved
@@ -15,22 +15,6 @@
   mode?: number;
 }
 
-<<<<<<< HEAD
-/** A set of string literals which specify how to open a file.
- *
- * |Value |Description                                                                                       |
- * |------|--------------------------------------------------------------------------------------------------|
- * |`"r"` |Read-only. Default. Starts at beginning of file.                                                  |
- * |`"r+"`|Read-write. Start at beginning of file.                                                           |
- * |`"w"` |Write-only. Opens and truncates existing file or creates new one for writing only.                |
- * |`"w+"`|Read-write. Opens and truncates existing file or creates new one for writing and reading.         |
- * |`"a"` |Write-only. Opens existing file or creates new one. Each write appends content to the end of file.|
- * |`"a+"`|Read-write. Behaves like `"a"` and allows to read from file.                                      |
- * |`"x"` |Write-only. Exclusive create - creates new file only if one doesn't exist already.                |
- * |`"x+"`|Read-write. Behaves like `x` and allows reading from file.                                        |
- */
-=======
->>>>>>> e435c2be
 export type OpenMode = "r" | "r+" | "w" | "w+" | "a" | "a+" | "x" | "x+";
 
 export function openSync(
