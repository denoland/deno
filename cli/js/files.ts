// Copyright 2018-2020 the Deno authors. All rights reserved. MIT license.
import {
  EOF,
  Reader,
  Writer,
  Seeker,
  Closer,
  SeekMode,
  SyncReader,
  SyncWriter,
  SyncSeeker
} from "./io.ts";
import { close } from "./ops/resources.ts";
import { read, readSync, write, writeSync } from "./ops/io.ts";
import { seek, seekSync } from "./ops/fs/seek.ts";
export { seek, seekSync } from "./ops/fs/seek.ts";
import {
  open as opOpen,
  openSync as opOpenSync,
  OpenOptions,
  OpenMode
} from "./ops/fs/open.ts";
export { OpenOptions, OpenMode } from "./ops/fs/open.ts";

/** Synchronously open a file and return an instance of the `File` object.
 *
 *       const file = Deno.openSync("/foo/bar.txt", { read: true, write: true });
 *
 * Requires `allow-read` and `allow-write` permissions depending on openMode.
 */
<<<<<<< HEAD
export function openSync(path: string, openMode?: OpenOptions): File;

/** Synchronously open a file and return an instance of the `File` object.
 *
 *       const file = Deno.openSync("/foo/bar.txt", "r");
 *
 * Requires `allow-read` and `allow-write` permissions depending on openMode.
 */
export function openSync(path: string, openMode?: OpenMode): File;

/**@internal*/
=======
export function openSync(path: string, mode?: OpenOptions): File;
export function openSync(path: string, mode?: OpenMode): File;
>>>>>>> dca00211
export function openSync(
  path: string,
  modeOrOptions: OpenOptions | OpenMode = "r"
): File {
<<<<<<< HEAD
  let openMode = null;
  let options = null;
  let mode = null;
=======
  let mode = undefined;
  let options = undefined;
>>>>>>> dca00211

  if (typeof modeOrOptions === "string") {
    openMode = modeOrOptions;
  } else {
    checkOpenOptions(modeOrOptions);
<<<<<<< HEAD
    options = modeOrOptions;
    mode = options.mode;
  }

  const rid = sendSyncJson("op_open", { path, options, openMode, mode });
=======
    options = modeOrOptions as OpenOptions;
  }

  const rid = opOpenSync(path, mode as OpenMode, options);
>>>>>>> dca00211
  return new File(rid);
}

/** Open a file and resolve to an instance of the `File` object.
 *
 *     const file = await Deno.open("/foo/bar.txt", { read: true, write: true });
 *
 * Requires `allow-read` and `allow-write` permissions depending on openMode.
 */
export async function open(path: string, options?: OpenOptions): Promise<File>;
<<<<<<< HEAD

/** Open a file and resolves to an instance of `Deno.File`.
 *
 *     const file = await Deno.open("/foo/bar.txt, "w+");
 *
 * Requires `allow-read` and `allow-write` permissions depending on openMode.
 */
export async function open(path: string, openMode?: OpenMode): Promise<File>;

/**@internal*/
=======
export async function open(path: string, mode?: OpenMode): Promise<File>;
>>>>>>> dca00211
export async function open(
  path: string,
  modeOrOptions: OpenOptions | OpenMode = "r"
): Promise<File> {
<<<<<<< HEAD
  let openMode = null;
  let options = null;
  let mode = null;
=======
  let mode = undefined;
  let options = undefined;
>>>>>>> dca00211

  if (typeof modeOrOptions === "string") {
    openMode = modeOrOptions;
  } else {
    checkOpenOptions(modeOrOptions);
<<<<<<< HEAD
    options = modeOrOptions;
    mode = options.mode;
  }

  const rid = await sendAsyncJson("op_open", {
    path,
    options,
    openMode,
    mode
  });
=======
    options = modeOrOptions as OpenOptions;
  }

  const rid = await opOpen(path, mode as OpenMode, options);
>>>>>>> dca00211
  return new File(rid);
}

/** Creates a file if none exists or truncates an existing file and returns
 *  an instance of `Deno.File`.
 *
 *       const file = Deno.createSync("/foo/bar.txt");
 *
 * Requires `allow-read` and `allow-write` permissions.
 */
export function createSync(path: string, mode?: number): File {
  return openSync(path, {
    mode,
    read: true,
    write: true,
    create: true,
    truncate: true
  });
}

/** Creates a file if none exists or truncates an existing file and resolves to
 *  an instance of `Deno.File`.
 *
 *       const file = await Deno.create("/foo/bar.txt");
 *
 * Requires `allow-read` and `allow-write` permissions.
 */
export function create(path: string, mode?: number): Promise<File> {
  return open(path, {
    mode,
    read: true,
    write: true,
    create: true,
    truncate: true
  });
}

/** The Deno abstraction for reading and writing files. */
export class File
  implements
    Reader,
    SyncReader,
    Writer,
    SyncWriter,
    Seeker,
    SyncSeeker,
    Closer {
  constructor(readonly rid: number) {}

  write(p: Uint8Array): Promise<number> {
    return write(this.rid, p);
  }

  writeSync(p: Uint8Array): number {
    return writeSync(this.rid, p);
  }

  read(p: Uint8Array): Promise<number | EOF> {
    return read(this.rid, p);
  }

  readSync(p: Uint8Array): number | EOF {
    return readSync(this.rid, p);
  }

  seek(offset: number, whence: SeekMode): Promise<number> {
    return seek(this.rid, offset, whence);
  }

  seekSync(offset: number, whence: SeekMode): number {
    return seekSync(this.rid, offset, whence);
  }

  close(): void {
    close(this.rid);
  }
}

/** An instance of `Deno.File` for `stdin`. */
export const stdin = new File(0);
/** An instance of `Deno.File` for `stdout`. */
export const stdout = new File(1);
/** An instance of `Deno.File` for `stderr`. */
export const stderr = new File(2);

<<<<<<< HEAD
export interface OpenOptions {
  /** Sets the option for read access. This option, when `true`, means that the
   * file should be read-able if opened. */
  read?: boolean;
  /** Sets the option for write access. This option, when `true`, means that
   * the file should be write-able if opened. If the file already exists,
   * any write calls on it will overwrite its contents, by default without
   * truncating it. */
  write?: boolean;
  /**Sets the option for the append mode. This option, when `true`, means that
   * writes will append to a file instead of overwriting previous contents.
   * Note that setting `{ write: true, append: true }` has the same effect as
   * setting only `{ append: true }`. */
  append?: boolean;
  /** Sets the option for truncating a previous file. If a file is
   * successfully opened with this option set it will truncate the file to `0`
   * length if it already exists. The file must be opened with write access
   * for truncate to work. */
  truncate?: boolean;
  /** Sets the option to allow creating a new file, if one doesn't already
   * exist at the specified path. Requires write or append access to be
   * used. */
  create?: boolean;
  /** Defaults to `false`. If set to `true`, no file, directory, or symlink is
   * allowed to exist at the target location. Requires write or append
   * access to be used. When createNew is set to `true`, create and truncate
   * are ignored. */
  createNew?: boolean;
  /** Permissions to use if creating the file (defaults to `0o666`, before
   * the process's umask).
   * It's an error to specify mode without also setting create or createNew to `true`.
   * Does nothing/raises on Windows. */
  mode?: number;
}

/** A set of string literals which specify the openMode of a file.
 *
 * |Value |Description                                                                                       |
 * |------|--------------------------------------------------------------------------------------------------|
 * |`"r"` |Read-only. Default. Starts at beginning of file.                                                  |
 * |`"r+"`|Read-write. Start at beginning of file.                                                           |
 * |`"w"` |Write-only. Opens and truncates existing file or creates new one for writing only.                |
 * |`"w+"`|Read-write. Opens and truncates existing file or creates new one for writing and reading.         |
 * |`"a"` |Write-only. Opens existing file or creates new one. Each write appends content to the end of file.|
 * |`"a+"`|Read-write. Behaves like `"a"` and allows to read from file.                                      |
 * |`"x"` |Write-only. Exclusive create - creates new file only if one doesn't exist already.                |
 * |`"x+"`|Read-write. Behaves like `x` and allows reading from file.                                        |
 */
export type OpenMode = "r" | "r+" | "w" | "w+" | "a" | "a+" | "x" | "x+";

=======
>>>>>>> dca00211
/** Check if OpenOptions is set to valid combination of options.
 *  @returns Tuple representing if openMode is valid and error message if it's not
 *  @internal
 */
function checkOpenOptions(options: OpenOptions): void {
  if (Object.values(options).filter(val => val === true).length === 0) {
    throw new Error("OpenOptions requires at least one option to be true");
  }

  if (options.truncate && !options.write) {
    throw new Error("'truncate' option requires 'write' option");
  }

  const createOrCreateNewWithoutWriteOrAppend =
    (options.create || options.createNew) && !(options.write || options.append);

  if (createOrCreateNewWithoutWriteOrAppend) {
    throw new Error(
      "'create' or 'createNew' options require 'write' or 'append' option"
    );
  }
}<|MERGE_RESOLUTION|>--- conflicted
+++ resolved
@@ -28,7 +28,6 @@
  *
  * Requires `allow-read` and `allow-write` permissions depending on openMode.
  */
-<<<<<<< HEAD
 export function openSync(path: string, openMode?: OpenOptions): File;
 
 /** Synchronously open a file and return an instance of the `File` object.
@@ -40,39 +39,21 @@
 export function openSync(path: string, openMode?: OpenMode): File;
 
 /**@internal*/
-=======
-export function openSync(path: string, mode?: OpenOptions): File;
-export function openSync(path: string, mode?: OpenMode): File;
->>>>>>> dca00211
 export function openSync(
   path: string,
   modeOrOptions: OpenOptions | OpenMode = "r"
 ): File {
-<<<<<<< HEAD
-  let openMode = null;
-  let options = null;
-  let mode = null;
-=======
-  let mode = undefined;
+  let openMode = undefined;
   let options = undefined;
->>>>>>> dca00211
 
   if (typeof modeOrOptions === "string") {
     openMode = modeOrOptions;
   } else {
     checkOpenOptions(modeOrOptions);
-<<<<<<< HEAD
-    options = modeOrOptions;
-    mode = options.mode;
-  }
-
-  const rid = sendSyncJson("op_open", { path, options, openMode, mode });
-=======
     options = modeOrOptions as OpenOptions;
   }
 
-  const rid = opOpenSync(path, mode as OpenMode, options);
->>>>>>> dca00211
+  const rid = opOpenSync(path, openMode as OpenMode, options);
   return new File(rid);
 }
 
@@ -83,7 +64,6 @@
  * Requires `allow-read` and `allow-write` permissions depending on openMode.
  */
 export async function open(path: string, options?: OpenOptions): Promise<File>;
-<<<<<<< HEAD
 
 /** Open a file and resolves to an instance of `Deno.File`.
  *
@@ -94,43 +74,21 @@
 export async function open(path: string, openMode?: OpenMode): Promise<File>;
 
 /**@internal*/
-=======
-export async function open(path: string, mode?: OpenMode): Promise<File>;
->>>>>>> dca00211
 export async function open(
   path: string,
   modeOrOptions: OpenOptions | OpenMode = "r"
 ): Promise<File> {
-<<<<<<< HEAD
-  let openMode = null;
-  let options = null;
-  let mode = null;
-=======
-  let mode = undefined;
+  let openMode = undefined;
   let options = undefined;
->>>>>>> dca00211
 
   if (typeof modeOrOptions === "string") {
     openMode = modeOrOptions;
   } else {
     checkOpenOptions(modeOrOptions);
-<<<<<<< HEAD
-    options = modeOrOptions;
-    mode = options.mode;
-  }
-
-  const rid = await sendAsyncJson("op_open", {
-    path,
-    options,
-    openMode,
-    mode
-  });
-=======
     options = modeOrOptions as OpenOptions;
   }
 
-  const rid = await opOpen(path, mode as OpenMode, options);
->>>>>>> dca00211
+  const rid = await opOpen(path, openMode as OpenMode, options);
   return new File(rid);
 }
 
@@ -216,59 +174,6 @@
 /** An instance of `Deno.File` for `stderr`. */
 export const stderr = new File(2);
 
-<<<<<<< HEAD
-export interface OpenOptions {
-  /** Sets the option for read access. This option, when `true`, means that the
-   * file should be read-able if opened. */
-  read?: boolean;
-  /** Sets the option for write access. This option, when `true`, means that
-   * the file should be write-able if opened. If the file already exists,
-   * any write calls on it will overwrite its contents, by default without
-   * truncating it. */
-  write?: boolean;
-  /**Sets the option for the append mode. This option, when `true`, means that
-   * writes will append to a file instead of overwriting previous contents.
-   * Note that setting `{ write: true, append: true }` has the same effect as
-   * setting only `{ append: true }`. */
-  append?: boolean;
-  /** Sets the option for truncating a previous file. If a file is
-   * successfully opened with this option set it will truncate the file to `0`
-   * length if it already exists. The file must be opened with write access
-   * for truncate to work. */
-  truncate?: boolean;
-  /** Sets the option to allow creating a new file, if one doesn't already
-   * exist at the specified path. Requires write or append access to be
-   * used. */
-  create?: boolean;
-  /** Defaults to `false`. If set to `true`, no file, directory, or symlink is
-   * allowed to exist at the target location. Requires write or append
-   * access to be used. When createNew is set to `true`, create and truncate
-   * are ignored. */
-  createNew?: boolean;
-  /** Permissions to use if creating the file (defaults to `0o666`, before
-   * the process's umask).
-   * It's an error to specify mode without also setting create or createNew to `true`.
-   * Does nothing/raises on Windows. */
-  mode?: number;
-}
-
-/** A set of string literals which specify the openMode of a file.
- *
- * |Value |Description                                                                                       |
- * |------|--------------------------------------------------------------------------------------------------|
- * |`"r"` |Read-only. Default. Starts at beginning of file.                                                  |
- * |`"r+"`|Read-write. Start at beginning of file.                                                           |
- * |`"w"` |Write-only. Opens and truncates existing file or creates new one for writing only.                |
- * |`"w+"`|Read-write. Opens and truncates existing file or creates new one for writing and reading.         |
- * |`"a"` |Write-only. Opens existing file or creates new one. Each write appends content to the end of file.|
- * |`"a+"`|Read-write. Behaves like `"a"` and allows to read from file.                                      |
- * |`"x"` |Write-only. Exclusive create - creates new file only if one doesn't exist already.                |
- * |`"x+"`|Read-write. Behaves like `x` and allows reading from file.                                        |
- */
-export type OpenMode = "r" | "r+" | "w" | "w+" | "a" | "a+" | "x" | "x+";
-
-=======
->>>>>>> dca00211
 /** Check if OpenOptions is set to valid combination of options.
  *  @returns Tuple representing if openMode is valid and error message if it's not
  *  @internal
