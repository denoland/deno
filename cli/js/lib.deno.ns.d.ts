// Copyright 2018-2020 the Deno authors. All rights reserved. MIT license.

/// <reference no-default-lib="true" />
/// <reference lib="esnext" />

declare namespace Deno {
  /** The current process id of the runtime. */
  export let pid: number;

  /** Reflects the `NO_COLOR` environment variable.
   *
   * See: https://no-color.org/ */
  export let noColor: boolean;

  export interface TestDefinition {
    fn: () => void | Promise<void>;
    name: string;
    ignore?: boolean;
    /** Check that the number of async completed ops after the test is the same
     * as number of dispatched ops. Defaults to true.*/
    sanitizeOps?: boolean;
    /** Ensure the test case does not "leak" resources - ie. the resource table
     * after the test has exactly the same contents as before the test. Defaults
     * to true. */
    sanitizeResources?: boolean;
  }

  /** Register a test which will be run when `deno test` is used on the command
   * line and the containing module looks like a test module.
   * `fn` can be async if required.
   *
   *          import {assert, fail, assertEquals} from "https://deno.land/std/testing/asserts.ts";
   *
   *          Deno.test({
   *            name: "example test",
   *            fn(): void {
   *              assertEquals("world", "world");
   *            },
   *          });
   *
   *          Deno.test({
   *            name: "example ignored test",
   *            ignore: Deno.build.os === "windows"
   *            fn(): void {
   *              // This test is ignored only on Windows machines
   *            },
   *          });
   *
   *          Deno.test({
   *            name: "example async test",
   *            async fn() {
   *              const decoder = new TextDecoder("utf-8");
   *              const data = await Deno.readFile("hello_world.txt");
   *              assertEquals(decoder.decode(data), "Hello world")
   *            }
   *          });
   */
  export function test(t: TestDefinition): void;

  /** Register a test which will be run when `deno test` is used on the command
   * line and the containing module looks like a test module.
   * `fn` can be async if required.
   *
   *        import {assert, fail, assertEquals} from "https://deno.land/std/testing/asserts.ts";
   *
   *        Deno.test("My test description", ():void => {
   *          assertEquals("hello", "hello");
   *        });
   *
   *        Deno.test("My async test description", async ():Promise<void> => {
   *          const decoder = new TextDecoder("utf-8");
   *          const data = await Deno.readFile("hello_world.txt");
   *          assertEquals(decoder.decode(data), "Hello world")
   *        });
   * */
  export function test(name: string, fn: () => void | Promise<void>): void;

  /** Get the `hostname` of the machine the Deno process is running on.
   *
   *       console.log(Deno.hostname());
   *
   *  Requires `allow-env` permission.
   */
  export function hostname(): string;

  /** Exit the Deno process with optional exit code. If no exit code is supplied
   * then Deno will exit with return code of 0.
   *
   *       Deno.exit(5);
   */
  export function exit(code?: number): never;

  /** Returns a snapshot of the environment variables at invocation. Changing a
   * property in the object will set that variable in the environment for the
   * process. The environment object will only accept `string`s as values.
   *
   *       const myEnv = Deno.env();
   *       console.log(myEnv.SHELL);
   *       myEnv.TEST_VAR = "HELLO";
   *       const newEnv = Deno.env();
   *       console.log(myEnv.TEST_VAR === newEnv.TEST_VAR);  // outputs "true"
   *
   * Requires `allow-env` permission. */
  export function env(): {
    [index: string]: string;
  };

  /** Retrieve the value of an environment variable. Returns undefined if that
   * key doesn't exist.
   *
   *       console.log(Deno.env("HOME"));  // e.g. outputs "/home/alice"
   *       console.log(Deno.env("MADE_UP_VAR"));  // outputs "Undefined"
   *
   * Requires `allow-env` permission. */
  export function env(key: string): string | undefined;

  /**
   * Returns the path to the current deno executable.
   *
   *       console.log(Deno.execPath());  // e.g. "/home/alice/.local/bin/deno"
   *
   * Requires `allow-env` permission.
   */
  export function execPath(): string;

  /**
   * **UNSTABLE**: Currently under evaluation to decide if explicit permission is
   * required to get the value of the current working directory.
   *
   * Return a string representing the current working directory.
   *
   * If the current directory can be reached via multiple paths (due to symbolic
   * links), `cwd()` may return any one of them.
   *
   *       const currentWorkingDirectory = Deno.cwd();
   *
   * Throws `Deno.errors.NotFound` if directory not available.
   */
  export function cwd(): string;

  /**
   * Change the current working directory to the specified path.
   *
   *       Deno.chdir("/home/userA");
   *       Deno.chdir("../userB");
   *       Deno.chdir("C:\\Program Files (x86)\\Java");
   *
   * Throws `Deno.errors.NotFound` if directory not found.
   * Throws `Deno.errors.PermissionDenied` if the user does not have access
   * rights
   *
   * Requires --allow-write.
   */
  export function chdir(directory: string): void;

  export enum SeekMode {
    Start = 0,
    Current = 1,
    End = 2,
  }

  export interface Reader {
    /** Reads up to `p.byteLength` bytes into `p`. It resolves to the number of
     * bytes read (`0` < `n` <= `p.byteLength`) and rejects if any error
     * encountered. Even if `read()` resolves to `n` < `p.byteLength`, it may
     * use all of `p` as scratch space during the call. If some data is
     * available but not `p.byteLength` bytes, `read()` conventionally resolves
     * to what is available instead of waiting for more.
     *
     * When `read()` encounters end-of-file condition, it resolves to EOF
     * (`null`).
     *
     * When `read()` encounters an error, it rejects with an error.
     *
     * Callers should always process the `n` > `0` bytes returned before
     * considering the EOF (`null`). Doing so correctly handles I/O errors that
     * happen after reading some bytes and also both of the allowed EOF
     * behaviors.
     *
     * Implementations should not retain a reference to `p`.
     *
     * Use Deno.iter() to turn a Reader into an AsyncIterator.
     */
    read(p: Uint8Array): Promise<number | null>;
  }

  export interface ReaderSync {
    /** Reads up to `p.byteLength` bytes into `p`. It resolves to the number
     * of bytes read (`0` < `n` <= `p.byteLength`) and rejects if any error
     * encountered. Even if `read()` returns `n` < `p.byteLength`, it may use
     * all of `p` as scratch space during the call. If some data is available
     * but not `p.byteLength` bytes, `read()` conventionally returns what is
     * available instead of waiting for more.
     *
     * When `readSync()` encounters end-of-file condition, it returns EOF
     * (`null`).
     *
     * When `readSync()` encounters an error, it throws with an error.
     *
     * Callers should always process the `n` > `0` bytes returned before
     * considering the EOF (`null`). Doing so correctly handles I/O errors that happen
     * after reading some bytes and also both of the allowed EOF behaviors.
     *
     * Implementations should not retain a reference to `p`.
     *
     * Use Deno.iterSync() to turn a ReaderSync into an Iterator.
     */
    readSync(p: Uint8Array): number | null;
  }

  export interface Writer {
    /** Writes `p.byteLength` bytes from `p` to the underlying data stream. It
     * resolves to the number of bytes written from `p` (`0` <= `n` <=
     * `p.byteLength`) or reject with the error encountered that caused the
     * write to stop early. `write()` must reject with a non-null error if
     * would resolve to `n` < `p.byteLength`. `write()` must not modify the
     * slice data, even temporarily.
     *
     * Implementations should not retain a reference to `p`.
     */
    write(p: Uint8Array): Promise<number>;
  }

  export interface WriterSync {
    /** Writes `p.byteLength` bytes from `p` to the underlying data
     * stream. It returns the number of bytes written from `p` (`0` <= `n`
     * <= `p.byteLength`) and any error encountered that caused the write to
     * stop early. `writeSync()` must throw a non-null error if it returns `n` <
     * `p.byteLength`. `writeSync()` must not modify the slice data, even
     * temporarily.
     *
     * Implementations should not retain a reference to `p`.
     */
    writeSync(p: Uint8Array): number;
  }

  export interface Closer {
    close(): void;
  }

  export interface Seeker {
    /** Seek sets the offset for the next `read()` or `write()` to offset,
     * interpreted according to `whence`: `Start` means relative to the
     * start of the file, `Current` means relative to the current offset,
     * and `End` means relative to the end. Seek resolves to the new offset
     * relative to the start of the file.
     *
     * Seeking to an offset before the start of the file is an error. Seeking to
     * any positive offset is legal, but the behavior of subsequent I/O
     * operations on the underlying object is implementation-dependent.
     * It returns the number of cursor position.
     */
    seek(offset: number, whence: SeekMode): Promise<number>;
  }

  export interface SeekerSync {
    /** Seek sets the offset for the next `readSync()` or `writeSync()` to
     * offset, interpreted according to `whence`: `Start` means relative
     * to the start of the file, `Current` means relative to the current
     * offset, and `End` means relative to the end.
     *
     * Seeking to an offset before the start of the file is an error. Seeking to
     * any positive offset is legal, but the behavior of subsequent I/O
     * operations on the underlying object is implementation-dependent.
     */
    seekSync(offset: number, whence: SeekMode): number;
  }

  /** Copies from `src` to `dst` until either EOF (`null`) is read from `src` or
   * an error occurs. It resolves to the number of bytes copied or rejects with
   * the first error encountered while copying.
   *
   *       const source = await Deno.open("my_file.txt");
   *       const buffer = new Deno.Buffer()
   *       const bytesCopied1 = await Deno.copy(source, Deno.stdout);
   *       const bytesCopied2 = await Deno.copy(source, buffer);
   *
   * @param src The source to copy from
   * @param dst The destination to copy to
   * @param options Can be used to tune size of the buffer. Default size is 32kB
   */
  export function copy(
    src: Reader,
    dst: Writer,
    options?: {
      bufSize?: number;
    }
  ): Promise<number>;

  /** Turns a Reader, `r`, into an async iterator.
   *
   *      let f = await Deno.open("/etc/passwd");
   *      for await (const chunk of Deno.iter(f)) {
   *        console.log(chunk);
   *      }
   *      f.close();
   *
   * Second argument can be used to tune size of a buffer.
   * Default size of the buffer is 32kB.
   *
   *      let f = await Deno.open("/etc/passwd");
   *      const iter = Deno.iter(f, {
   *        bufSize: 1024 * 1024
   *      });
   *      for await (const chunk of iter) {
   *        console.log(chunk);
   *      }
   *      f.close();
   *
   * Iterator uses an internal buffer of fixed size for efficiency; it returns
   * a view on that buffer on each iteration. It is therefore caller's
   * responsibility to copy contents of the buffer if needed; otherwise the
   * next iteration will overwrite contents of previously returned chunk.
   */
  export function iter(
    r: Reader,
    options?: {
      bufSize?: number;
    }
  ): AsyncIterableIterator<Uint8Array>;

  /** Turns a ReaderSync, `r`, into an iterator.
   *
   *      let f = Deno.openSync("/etc/passwd");
   *      for (const chunk of Deno.iterSync(reader)) {
   *        console.log(chunk);
   *      }
   *      f.close();
   *
   * Second argument can be used to tune size of a buffer.
   * Default size of the buffer is 32kB.
   *
   *      let f = await Deno.open("/etc/passwd");
   *      const iter = Deno.iterSync(f, {
   *        bufSize: 1024 * 1024
   *      });
   *      for (const chunk of iter) {
   *        console.log(chunk);
   *      }
   *      f.close();
   *
   * Iterator uses an internal buffer of fixed size for efficiency; it returns
   * a view on that buffer on each iteration. It is therefore caller's
   * responsibility to copy contents of the buffer if needed; otherwise the
   * next iteration will overwrite contents of previously returned chunk.
   */
  export function iterSync(
    r: ReaderSync,
    options?: {
      bufSize?: number;
    }
  ): IterableIterator<Uint8Array>;

  /** Synchronously open a file and return an instance of `Deno.File`.  The
   * file does not need to previously exist if using the `create` or `createNew`
   * open options.  It is the callers responsibility to close the file when finished
   * with it.
   *
   *       const file = Deno.openSync("/foo/bar.txt", { read: true, write: true });
   *       // Do work with file
   *       Deno.close(file.rid);
   *
   * Requires `allow-read` and/or `allow-write` permissions depending on options.
   */
  export function openSync(path: string, options?: OpenOptions): File;

  /** Open a file and resolve to an instance of `Deno.File`.  The
   * file does not need to previously exist if using the `create` or `createNew`
   * open options.  It is the callers responsibility to close the file when finished
   * with it.
   *
   *       const file = await Deno.open("/foo/bar.txt", { read: true, write: true });
   *       // Do work with file
   *       Deno.close(file.rid);
   *
   * Requires `allow-read` and/or `allow-write` permissions depending on options.
   */
  export function open(path: string, options?: OpenOptions): Promise<File>;

  /** Creates a file if none exists or truncates an existing file and returns
   *  an instance of `Deno.File`.
   *
   *       const file = Deno.createSync("/foo/bar.txt");
   *
   * Requires `allow-read` and `allow-write` permissions.
   */
  export function createSync(path: string): File;

  /** Creates a file if none exists or truncates an existing file and resolves to
   *  an instance of `Deno.File`.
   *
   *       const file = await Deno.create("/foo/bar.txt");
   *
   * Requires `allow-read` and `allow-write` permissions.
   */
  export function create(path: string): Promise<File>;

  /** Synchronously read from a resource ID (`rid`) into an array buffer (`buffer`).
   *
   * Returns either the number of bytes read during the operation or EOF
   * (`null`) if there was nothing more to read.
   *
   * It is possible for a read to successfully return with `0` bytes. This does
   * not indicate EOF.
   *
   *      // if "/foo/bar.txt" contains the text "hello world":
   *      const file = Deno.openSync("/foo/bar.txt");
   *      const buf = new Uint8Array(100);
   *      const numberOfBytesRead = Deno.readSync(file.rid, buf); // 11 bytes
   *      const text = new TextDecoder().decode(buf);  // "hello world"
   *      Deno.close(file.rid);
   */
  export function readSync(rid: number, buffer: Uint8Array): number | null;

  /** Read from a resource ID (`rid`) into an array buffer (`buffer`).
   *
   * Resolves to either the number of bytes read during the operation or EOF
   * (`null`) if there was nothing more to read.
   *
   * It is possible for a read to successfully return with `0` bytes. This does
   * not indicate EOF.
   *
   *      // if "/foo/bar.txt" contains the text "hello world":
   *      const file = await Deno.open("/foo/bar.txt");
   *      const buf = new Uint8Array(100);
   *      const numberOfBytesRead = await Deno.read(file.rid, buf); // 11 bytes
   *      const text = new TextDecoder().decode(buf);  // "hello world"
   *      Deno.close(file.rid);
   */
  export function read(rid: number, buffer: Uint8Array): Promise<number | null>;

  /** Synchronously write to the resource ID (`rid`) the contents of the array
   * buffer (`data`).
   *
   * Returns the number of bytes written.
   *
   *       const encoder = new TextEncoder();
   *       const data = encoder.encode("Hello world");
   *       const file = Deno.openSync("/foo/bar.txt");
   *       const bytesWritten = Deno.writeSync(file.rid, data); // 11
   *       Deno.close(file.rid);
   */
  export function writeSync(rid: number, data: Uint8Array): number;

  /** Write to the resource ID (`rid`) the contents of the array buffer (`data`).
   *
   * Resolves to the number of bytes written.
   *
   *      const encoder = new TextEncoder();
   *      const data = encoder.encode("Hello world");
   *      const file = await Deno.open("/foo/bar.txt");
   *      const bytesWritten = await Deno.write(file.rid, data); // 11
   *      Deno.close(file.rid);
   */
  export function write(rid: number, data: Uint8Array): Promise<number>;

  /** Synchronously seek a resource ID (`rid`) to the given `offset` under mode
   * given by `whence`.  The new position within the resource (bytes from the
   * start) is returned.
   *
   *        const file = Deno.openSync('hello.txt', {read: true, write: true, truncate: true, create: true});
   *        Deno.writeSync(file.rid, new TextEncoder().encode("Hello world"));
   *        // advance cursor 6 bytes
   *        const cursorPosition = Deno.seekSync(file.rid, 6, Deno.SeekMode.Start);
   *        console.log(cursorPosition);  // 6
   *        const buf = new Uint8Array(100);
   *        file.readSync(buf);
   *        console.log(new TextDecoder().decode(buf)); // "world"
   *
   * The seek modes work as follows:
   *
   *        // Given file.rid pointing to file with "Hello world", which is 11 bytes long:
   *        // Seek 6 bytes from the start of the file
   *        console.log(Deno.seekSync(file.rid, 6, Deno.SeekMode.Start)); // "6"
   *        // Seek 2 more bytes from the current position
   *        console.log(Deno.seekSync(file.rid, 2, Deno.SeekMode.Current)); // "8"
   *        // Seek backwards 2 bytes from the end of the file
   *        console.log(Deno.seekSync(file.rid, -2, Deno.SeekMode.End)); // "9" (e.g. 11-2)
   */
  export function seekSync(
    rid: number,
    offset: number,
    whence: SeekMode
  ): number;

  /** Seek a resource ID (`rid`) to the given `offset` under mode given by `whence`.
   * The call resolves to the new position within the resource (bytes from the start).
   *
   *        const file = await Deno.open('hello.txt', {read: true, write: true, truncate: true, create: true});
   *        await Deno.write(file.rid, new TextEncoder().encode("Hello world"));
   *        // advance cursor 6 bytes
   *        const cursorPosition = await Deno.seek(file.rid, 6, Deno.SeekMode.Start);
   *        console.log(cursorPosition);  // 6
   *        const buf = new Uint8Array(100);
   *        await file.read(buf);
   *        console.log(new TextDecoder().decode(buf)); // "world"
   *
   * The seek modes work as follows:
   *
   *        // Given file.rid pointing to file with "Hello world", which is 11 bytes long:
   *        // Seek 6 bytes from the start of the file
   *        console.log(await Deno.seek(file.rid, 6, Deno.SeekMode.Start)); // "6"
   *        // Seek 2 more bytes from the current position
   *        console.log(await Deno.seek(file.rid, 2, Deno.SeekMode.Current)); // "8"
   *        // Seek backwards 2 bytes from the end of the file
   *        console.log(await Deno.seek(file.rid, -2, Deno.SeekMode.End)); // "9" (e.g. 11-2)
   */
  export function seek(
    rid: number,
    offset: number,
    whence: SeekMode
  ): Promise<number>;

  /** Close the given resource ID (rid) which has been previously opened, such
   * as via opening or creating a file.  Closing a file when you are finished
   * with it is important to avoid leaking resources.
   *
   *      const file = await Deno.open("my_file.txt");
   *      // do work with "file" object
   *      Deno.close(file.rid);
   */
  export function close(rid: number): void;

  /** The Deno abstraction for reading and writing files. */
  export class File
    implements
      Reader,
      ReaderSync,
      Writer,
      WriterSync,
      Seeker,
      SeekerSync,
      Closer {
    readonly rid: number;
    constructor(rid: number);
    write(p: Uint8Array): Promise<number>;
    writeSync(p: Uint8Array): number;
    read(p: Uint8Array): Promise<number | null>;
    readSync(p: Uint8Array): number | null;
    seek(offset: number, whence: SeekMode): Promise<number>;
    seekSync(offset: number, whence: SeekMode): number;
    close(): void;
  }

  /** A handle for `stdin`. */
  export const stdin: Reader & ReaderSync & Closer & { rid: number };
  /** A handle for `stdout`. */
  export const stdout: Writer & WriterSync & Closer & { rid: number };
  /** A handle for `stderr`. */
  export const stderr: Writer & WriterSync & Closer & { rid: number };

  export interface OpenOptions {
    /** Sets the option for read access. This option, when `true`, means that the
     * file should be read-able if opened. */
    read?: boolean;
    /** Sets the option for write access. This option, when `true`, means that
     * the file should be write-able if opened. If the file already exists,
     * any write calls on it will overwrite its contents, by default without
     * truncating it. */
    write?: boolean;
    /**Sets the option for the append mode. This option, when `true`, means that
     * writes will append to a file instead of overwriting previous contents.
     * Note that setting `{ write: true, append: true }` has the same effect as
     * setting only `{ append: true }`. */
    append?: boolean;
    /** Sets the option for truncating a previous file. If a file is
     * successfully opened with this option set it will truncate the file to `0`
     * size if it already exists. The file must be opened with write access
     * for truncate to work. */
    truncate?: boolean;
    /** Sets the option to allow creating a new file, if one doesn't already
     * exist at the specified path. Requires write or append access to be
     * used. */
    create?: boolean;
    /** Defaults to `false`. If set to `true`, no file, directory, or symlink is
     * allowed to exist at the target location. Requires write or append
     * access to be used. When createNew is set to `true`, create and truncate
     * are ignored. */
    createNew?: boolean;
    /** Permissions to use if creating the file (defaults to `0o666`, before
     * the process's umask).
     * Ignored on Windows. */
    mode?: number;
  }

  /** **UNSTABLE**: new API, yet to be vetted
   *
   *  Check if a given resource id (`rid`) is a TTY.
   *
   *       // This example is system and context specific
   *       const nonTTYRid = Deno.openSync("my_file.txt").rid;
   *       const ttyRid = Deno.openSync("/dev/tty6").rid;
   *       console.log(Deno.isatty(nonTTYRid)); // false
   *       console.log(Deno.isatty(ttyRid)); // true
   *       Deno.close(nonTTYRid);
   *       Deno.close(ttyRid);
   */
  export function isatty(rid: number): boolean;

  /** A variable-sized buffer of bytes with `read()` and `write()` methods.
   *
   * Deno.Buffer is almost always used with some I/O like files and sockets. It
   * allows one to buffer up a download from a socket. Buffer grows and shrinks
   * as necessary.
   *
   * Deno.Buffer is NOT the same thing as Node's Buffer. Node's Buffer was
   * created in 2009 before JavaScript had the concept of ArrayBuffers. It's
   * simply a non-standard ArrayBuffer.
   *
   * ArrayBuffer is a fixed memory allocation. Deno.Buffer is implemented on top
   * of ArrayBuffer.
   *
   * Based on [Go Buffer](https://golang.org/pkg/bytes/#Buffer). */
  export class Buffer implements Reader, ReaderSync, Writer, WriterSync {
    constructor(ab?: ArrayBuffer);
    /** Returns a slice holding the unread portion of the buffer.
     *
     * The slice is valid for use only until the next buffer modification (that
     * is, only until the next call to a method like `read()`, `write()`,
     * `reset()`, or `truncate()`). The slice aliases the buffer content at
     * least until the next buffer modification, so immediate changes to the
     * slice will affect the result of future reads. */
    bytes(): Uint8Array;
    /** Returns the contents of the unread portion of the buffer as a `string`.
     *
     * **Warning**: if multibyte characters are present when data is flowing
     * through the buffer, this method may result in incorrect strings due to a
     * character being split. */
    toString(): string;
    /** Returns whether the unread portion of the buffer is empty. */
    empty(): boolean;
    /** A read only number of bytes of the unread portion of the buffer. */
    readonly length: number;
    /** The read only capacity of the buffer's underlying byte slice, that is,
     * the total space allocated for the buffer's data. */
    readonly capacity: number;
    /** Discards all but the first `n` unread bytes from the buffer but
     * continues to use the same allocated storage. It throws if `n` is
     * negative or greater than the length of the buffer. */
    truncate(n: number): void;
    /** Resets the buffer to be empty, but it retains the underlying storage for
     * use by future writes. `.reset()` is the same as `.truncate(0)`. */
    reset(): void;
    /** Reads the next `p.length` bytes from the buffer or until the buffer is
     * drained. Returns the number of bytes read. If the buffer has no data to
     * return, the return is EOF (`null`). */
    readSync(p: Uint8Array): number | null;
    /** Reads the next `p.length` bytes from the buffer or until the buffer is
     * drained. Resolves to the number of bytes read. If the buffer has no
     * data to return, resolves to EOF (`null`). */
    read(p: Uint8Array): Promise<number | null>;
    writeSync(p: Uint8Array): number;
    write(p: Uint8Array): Promise<number>;
    /** Grows the buffer's capacity, if necessary, to guarantee space for
     * another `n` bytes. After `.grow(n)`, at least `n` bytes can be written to
     * the buffer without another allocation. If `n` is negative, `.grow()` will
     * throw. If the buffer can't grow it will throw an error.
     *
     * Based on Go Lang's
     * [Buffer.Grow](https://golang.org/pkg/bytes/#Buffer.Grow). */
    grow(n: number): void;
    /** Reads data from `r` until EOF (`null`) and appends it to the buffer,
     * growing the buffer as needed. It resolves to the number of bytes read.
     * If the buffer becomes too large, `.readFrom()` will reject with an error.
     *
     * Based on Go Lang's
     * [Buffer.ReadFrom](https://golang.org/pkg/bytes/#Buffer.ReadFrom). */
    readFrom(r: Reader): Promise<number>;
    /** Reads data from `r` until EOF (`null`) and appends it to the buffer,
     * growing the buffer as needed. It returns the number of bytes read. If the
     * buffer becomes too large, `.readFromSync()` will throw an error.
     *
     * Based on Go Lang's
     * [Buffer.ReadFrom](https://golang.org/pkg/bytes/#Buffer.ReadFrom). */
    readFromSync(r: ReaderSync): number;
  }

  /** Read Reader `r` until EOF (`null`) and resolve to the content as
   * Uint8Array`.
   *
   *       // Example from stdin
   *       const stdinContent = await Deno.readAll(Deno.stdin);
   *
   *       // Example from file
   *       const file = await Deno.open("my_file.txt", {read: true});
   *       const myFileContent = await Deno.readAll(file);
   *       Deno.close(file.rid);
   *
   *       // Example from buffer
   *       const myData = new Uint8Array(100);
   *       // ... fill myData array with data
   *       const reader = new Deno.Buffer(myData.buffer as ArrayBuffer);
   *       const bufferContent = await Deno.readAll(reader);
   */
  export function readAll(r: Reader): Promise<Uint8Array>;

  /** Synchronously reads Reader `r` until EOF (`null`) and returns the content
   * as `Uint8Array`.
   *
   *       // Example from stdin
   *       const stdinContent = Deno.readAllSync(Deno.stdin);
   *
   *       // Example from file
   *       const file = Deno.openSync("my_file.txt", {read: true});
   *       const myFileContent = Deno.readAllSync(file);
   *       Deno.close(file.rid);
   *
   *       // Example from buffer
   *       const myData = new Uint8Array(100);
   *       // ... fill myData array with data
   *       const reader = new Deno.Buffer(myData.buffer as ArrayBuffer);
   *       const bufferContent = Deno.readAllSync(reader);
   */
  export function readAllSync(r: ReaderSync): Uint8Array;

  /** Write all the content of the array buffer (`arr`) to the writer (`w`).
   *
   *       // Example writing to stdout
   *       const contentBytes = new TextEncoder().encode("Hello World");
   *       await Deno.writeAll(Deno.stdout, contentBytes);
   *
   *       // Example writing to file
   *       const contentBytes = new TextEncoder().encode("Hello World");
   *       const file = await Deno.open('test.file', {write: true});
   *       await Deno.writeAll(file, contentBytes);
   *       Deno.close(file.rid);
   *
   *       // Example writing to buffer
   *       const contentBytes = new TextEncoder().encode("Hello World");
   *       const writer = new Deno.Buffer();
   *       await Deno.writeAll(writer, contentBytes);
   *       console.log(writer.bytes().length);  // 11
   */
  export function writeAll(w: Writer, arr: Uint8Array): Promise<void>;

  /** Synchronously write all the content of the array buffer (`arr`) to the
   * writer (`w`).
   *
   *       // Example writing to stdout
   *       const contentBytes = new TextEncoder().encode("Hello World");
   *       Deno.writeAllSync(Deno.stdout, contentBytes);
   *
   *       // Example writing to file
   *       const contentBytes = new TextEncoder().encode("Hello World");
   *       const file = Deno.openSync('test.file', {write: true});
   *       Deno.writeAllSync(file, contentBytes);
   *       Deno.close(file.rid);
   *
   *       // Example writing to buffer
   *       const contentBytes = new TextEncoder().encode("Hello World");
   *       const writer = new Deno.Buffer();
   *       Deno.writeAllSync(writer, contentBytes);
   *       console.log(writer.bytes().length);  // 11
   */
  export function writeAllSync(w: WriterSync, arr: Uint8Array): void;

  export interface MkdirOptions {
    /** Defaults to `false`. If set to `true`, means that any intermediate
     * directories will also be created (as with the shell command `mkdir -p`).
     * Intermediate directories are created with the same permissions.
     * When recursive is set to `true`, succeeds silently (without changing any
     * permissions) if a directory already exists at the path, or if the path
     * is a symlink to an existing directory. */
    recursive?: boolean;
    /** Permissions to use when creating the directory (defaults to `0o777`,
     * before the process's umask).
     * Ignored on Windows. */
    mode?: number;
  }

  /** Synchronously creates a new directory with the specified path.
   *
   *       Deno.mkdirSync("new_dir");
   *       Deno.mkdirSync("nested/directories", { recursive: true });
   *       Deno.mkdirSync("restricted_access_dir", { mode: 0o700 });
   *
   * Defaults to throwing error if the directory already exists.
   *
   * Requires `allow-write` permission. */
  export function mkdirSync(path: string, options?: MkdirOptions): void;

  /** Creates a new directory with the specified path.
   *
   *       await Deno.mkdir("new_dir");
   *       await Deno.mkdir("nested/directories", { recursive: true });
   *       await Deno.mkdir("restricted_access_dir", { mode: 0o700 });
   *
   * Defaults to throwing error if the directory already exists.
   *
   * Requires `allow-write` permission. */
  export function mkdir(path: string, options?: MkdirOptions): Promise<void>;

  export interface MakeTempOptions {
    /** Directory where the temporary directory should be created (defaults to
     * the env variable TMPDIR, or the system's default, usually /tmp). */
    dir?: string;
    /** String that should precede the random portion of the temporary
     * directory's name. */
    prefix?: string;
    /** String that should follow the random portion of the temporary
     * directory's name. */
    suffix?: string;
  }

  /** Synchronously creates a new temporary directory in the default directory
   * for temporary files (see also `Deno.dir("temp")`), unless `dir` is specified.
   * Other optional options include prefixing and suffixing the directory name
   * with `prefix` and `suffix` respectively.
   *
   * The full path to the newly created directory is returned.
   *
   * Multiple programs calling this function simultaneously will create different
   * directories. It is the caller's responsibility to remove the directory when
   * no longer needed.
   *
   *       const tempDirName0 = Deno.makeTempDirSync();  // e.g. /tmp/2894ea76
   *       const tempDirName1 = Deno.makeTempDirSync({ prefix: 'my_temp' });  // e.g. /tmp/my_temp339c944d
   *
   * Requires `allow-write` permission. */
  // TODO(ry) Doesn't check permissions.
  export function makeTempDirSync(options?: MakeTempOptions): string;

  /** Creates a new temporary directory in the default directory for temporary
   * files (see also `Deno.dir("temp")`), unless `dir` is specified.  Other
   * optional options include prefixing and suffixing the directory name with
   * `prefix` and `suffix` respectively.
   *
   * This call resolves to the full path to the newly created directory.
   *
   * Multiple programs calling this function simultaneously will create different
   * directories. It is the caller's responsibility to remove the directory when
   * no longer needed.
   *
   *       const tempDirName0 = await Deno.makeTempDir();  // e.g. /tmp/2894ea76
   *       const tempDirName1 = await Deno.makeTempDir({ prefix: 'my_temp' }); // e.g. /tmp/my_temp339c944d
   *
   * Requires `allow-write` permission. */
  // TODO(ry) Doesn't check permissions.
  export function makeTempDir(options?: MakeTempOptions): Promise<string>;

  /** Synchronously creates a new temporary file in the default directory for
   * temporary files (see also `Deno.dir("temp")`), unless `dir` is specified.
   * Other optional options include prefixing and suffixing the directory name
   * with `prefix` and `suffix` respectively.
   *
   * The full path to the newly created file is returned.
   *
   * Multiple programs calling this function simultaneously will create different
   * files. It is the caller's responsibility to remove the file when no longer
   * needed.
   *
   *       const tempFileName0 = Deno.makeTempFileSync(); // e.g. /tmp/419e0bf2
   *       const tempFileName1 = Deno.makeTempFileSync({ prefix: 'my_temp' });  // e.g. /tmp/my_temp754d3098
   *
   * Requires `allow-write` permission. */
  export function makeTempFileSync(options?: MakeTempOptions): string;

  /** Creates a new temporary file in the default directory for temporary
   * files (see also `Deno.dir("temp")`), unless `dir` is specified.  Other
   * optional options include prefixing and suffixing the directory name with
   * `prefix` and `suffix` respectively.
   *
   * This call resolves to the full path to the newly created file.
   *
   * Multiple programs calling this function simultaneously will create different
   * files. It is the caller's responsibility to remove the file when no longer
   * needed.
   *
   *       const tmpFileName0 = await Deno.makeTempFile();  // e.g. /tmp/419e0bf2
   *       const tmpFileName1 = await Deno.makeTempFile({ prefix: 'my_temp' });  // e.g. /tmp/my_temp754d3098
   *
   * Requires `allow-write` permission. */
  export function makeTempFile(options?: MakeTempOptions): Promise<string>;

  /** Synchronously changes the permission of a specific file/directory of
   * specified path.  Ignores the process's umask.
   *
   *       Deno.chmodSync("/path/to/file", 0o666);
   *
   * For a full description, see [chmod](#chmod)
   *
   * NOTE: This API currently throws on Windows
   *
   * Requires `allow-write` permission. */
  export function chmodSync(path: string, mode: number): void;

  /** Changes the permission of a specific file/directory of specified path.
   * Ignores the process's umask.
   *
   *       await Deno.chmod("/path/to/file", 0o666);
   *
   * The mode is a sequence of 3 octal numbers.  The first/left-most number
   * specifies the permissions for the owner.  The second number specifies the
   * permissions for the group. The last/right-most number specifies the
   * permissions for others.  For example, with a mode of 0o764, the owner (7) can
   * read/write/execute, the group (6) can read/write and everyone else (4) can
   * read only.
   *
   * | Number | Description |
   * | ------ | ----------- |
   * | 7      | read, write, and execute |
   * | 6      | read and write |
   * | 5      | read and execute |
   * | 4      | read only |
   * | 3      | write and execute |
   * | 2      | write only |
   * | 1      | execute only |
   * | 0      | no permission |
   *
   * NOTE: This API currently throws on Windows
   *
   * Requires `allow-write` permission. */
  export function chmod(path: string, mode: number): Promise<void>;

  /** Synchronously change owner of a regular file or directory. This functionality
   * is not available on Windows.
   *
   *      Deno.chownSync("myFile.txt", 1000, 1002);
   *
   * Requires `allow-write` permission.
   *
   * Throws Error (not implemented) if executed on Windows
   *
   * @param path path to the file
   * @param uid user id (UID) of the new owner
   * @param gid group id (GID) of the new owner
   */
  export function chownSync(path: string, uid: number, gid: number): void;

  /** Change owner of a regular file or directory. This functionality
   * is not available on Windows.
   *
   *      await Deno.chown("myFile.txt", 1000, 1002);
   *
   * Requires `allow-write` permission.
   *
   * Throws Error (not implemented) if executed on Windows
   *
   * @param path path to the file
   * @param uid user id (UID) of the new owner
   * @param gid group id (GID) of the new owner
   */
  export function chown(path: string, uid: number, gid: number): Promise<void>;

  export interface RemoveOptions {
    /** Defaults to `false`. If set to `true`, path will be removed even if
     * it's a non-empty directory. */
    recursive?: boolean;
  }

  /** Synchronously removes the named file or directory.
   *
   *       Deno.removeSync("/path/to/empty_dir/or/file");
   *       Deno.removeSync("/path/to/populated_dir/or/file", { recursive: true });
   *
   * Throws error if permission denied, path not found, or path is a non-empty
   * directory and the `recursive` option isn't set to `true`.
   *
   * Requires `allow-write` permission. */
  export function removeSync(path: string, options?: RemoveOptions): void;

  /** Removes the named file or directory.
   *
   *       await Deno.remove("/path/to/empty_dir/or/file");
   *       await Deno.remove("/path/to/populated_dir/or/file", { recursive: true });
   *
   * Throws error if permission denied, path not found, or path is a non-empty
   * directory and the `recursive` option isn't set to `true`.
   *
   * Requires `allow-write` permission. */
  export function remove(path: string, options?: RemoveOptions): Promise<void>;

  /** Synchronously renames (moves) `oldpath` to `newpath`. Paths may be files or
   * directories.  If `newpath` already exists and is not a directory,
   * `renameSync()` replaces it. OS-specific restrictions may apply when
   * `oldpath` and `newpath` are in different directories.
   *
   *       Deno.renameSync("old/path", "new/path");
   *
   * On Unix, this operation does not follow symlinks at either path.
   *
   * It varies between platforms when the operation throws errors, and if so what
   * they are. It's always an error to rename anything to a non-empty directory.
   *
   * Requires `allow-read` and `allow-write` permissions. */
  export function renameSync(oldpath: string, newpath: string): void;

  /** Renames (moves) `oldpath` to `newpath`.  Paths may be files or directories.
   * If `newpath` already exists and is not a directory, `rename()` replaces it.
   * OS-specific restrictions may apply when `oldpath` and `newpath` are in
   * different directories.
   *
   *       await Deno.rename("old/path", "new/path");
   *
   * On Unix, this operation does not follow symlinks at either path.
   *
   * It varies between platforms when the operation throws errors, and if so what
   * they are. It's always an error to rename anything to a non-empty directory.
   *
   * Requires `allow-read` and `allow-write` permission. */
  export function rename(oldpath: string, newpath: string): Promise<void>;

  /** Synchronously reads and returns the entire contents of a file as utf8 encoded string
   *  encoded string. Reading a directory returns an empty string.
   *
   *       const data = Deno.readTextFileSync("hello.txt");
   *       console.log(data);
   *
   * Requires `allow-read` permission. */
  export function readTextFileSync(path: string): string;

  /** Asynchronously reads and returns the entire contents of a file as a utf8
   *  encoded string. Reading a directory returns an empty data array.
   *
   *       const decoder = new TextDecoder("utf-8");
   *       const data = Deno.readFileSync("hello.txt");
   *       console.log(decoder.decode(data));
   *
   * Requires `allow-read` permission. */
  export function readTextFile(path: string): Promise<string>;

  /** Synchronously reads and returns the entire contents of a file as an array
   * of bytes. `TextDecoder` can be used to transform the bytes to string if
   * required.  Reading a directory returns an empty data array.
   *
   *       const decoder = new TextDecoder("utf-8");
   *       const data = Deno.readFileSync("hello.txt");
   *       console.log(decoder.decode(data));
   *
   * Requires `allow-read` permission. */
  export function readFileSync(path: string): Uint8Array;

  /** Reads and resolves to the entire contents of a file as an array of bytes.
   * `TextDecoder` can be used to transform the bytes to string if required.
   * Reading a directory returns an empty data array.
   *
   *       const decoder = new TextDecoder("utf-8");
   *       const data = await Deno.readFile("hello.txt");
   *       console.log(decoder.decode(data));
   *
   * Requires `allow-read` permission. */
  export function readFile(path: string): Promise<Uint8Array>;

  /** A FileInfo describes a file and is returned by `stat`, `lstat`,
   * `statSync`, `lstatSync`. */
  export interface FileInfo {
    /** True if this is info for a regular file. Mutually exclusive to
     * `FileInfo.isDirectory` and `FileInfo.isSymlink`. */
    isFile: boolean;
    /** True if this is info for a regular directory. Mutually exclusive to
     * `FileInfo.isFile` and `FileInfo.isSymlink`. */
    isDirectory: boolean;
    /** True if this is info for a symlink. Mutually exclusive to
     * `FileInfo.isFile` and `FileInfo.isDirectory`. */
    isSymlink: boolean;
    /** The size of the file, in bytes. */
    size: number;
    /** The last modification time of the file. This corresponds to the `mtime`
     * field from `stat` on Linux/Mac OS and `ftLastWriteTime` on Windows. This
     * may not be available on all platforms. */
    mtime: Date | null;
    /** The last access time of the file. This corresponds to the `atime`
     * field from `stat` on Unix and `ftLastAccessTime` on Windows. This may not
     * be available on all platforms. */
    atime: Date | null;
    /** The creation time of the file. This corresponds to the `birthtime`
     * field from `stat` on Mac/BSD and `ftCreationTime` on Windows. This may
     * not be available on all platforms. */
    birthtime: Date | null;
    /** ID of the device containing the file.
     *
     * _Linux/Mac OS only._ */
    dev: number | null;
    /** Inode number.
     *
     * _Linux/Mac OS only._ */
    ino: number | null;
    /** **UNSTABLE**: Match behavior with Go on Windows for `mode`.
     *
     * The underlying raw `st_mode` bits that contain the standard Unix
     * permissions for this file/directory. */
    mode: number | null;
    /** Number of hard links pointing to this file.
     *
     * _Linux/Mac OS only._ */
    nlink: number | null;
    /** User ID of the owner of this file.
     *
     * _Linux/Mac OS only._ */
    uid: number | null;
    /** Group ID of the owner of this file.
     *
     * _Linux/Mac OS only._ */
    gid: number | null;
    /** Device ID of this file.
     *
     * _Linux/Mac OS only._ */
    rdev: number | null;
    /** Blocksize for filesystem I/O.
     *
     * _Linux/Mac OS only._ */
    blksize: number | null;
    /** Number of blocks allocated to the file, in 512-byte units.
     *
     * _Linux/Mac OS only._ */
    blocks: number | null;
  }

  /** Returns absolute normalized path, with symbolic links resolved.
   *
   *       // e.g. given /home/alice/file.txt and current directory /home/alice
   *       Deno.symlinkSync("file.txt", "symlink_file.txt");
   *       const realPath = Deno.realpathSync("./file.txt");
   *       const realSymLinkPath = Deno.realpathSync("./symlink_file.txt");
   *       console.log(realPath);  // outputs "/home/alice/file.txt"
   *       console.log(realSymLinkPath);  // outputs "/home/alice/file.txt"
   *
   * Requires `allow-read` permission. */
  export function realpathSync(path: string): string;

  /** Resolves to the absolute normalized path, with symbolic links resolved.
   *
   *       // e.g. given /home/alice/file.txt and current directory /home/alice
   *       await Deno.symlink("file.txt", "symlink_file.txt");
   *       const realPath = await Deno.realpath("./file.txt");
   *       const realSymLinkPath = await Deno.realpath("./symlink_file.txt");
   *       console.log(realPath);  // outputs "/home/alice/file.txt"
   *       console.log(realSymLinkPath);  // outputs "/home/alice/file.txt"
   *
   * Requires `allow-read` permission. */
  export function realpath(path: string): Promise<string>;

  export interface DirEntry extends FileInfo {
    name: string;
  }

  /** Synchronously reads the directory given by `path` and returns an iterable
   * of `Deno.DirEntry`.
   *
   *       for (const dirEntry of Deno.readdirSync("/")) {
   *         console.log(dirEntry.name);
   *       }
   *
   * Throws error if `path` is not a directory.
   *
   * Requires `allow-read` permission. */
  export function readdirSync(path: string): Iterable<DirEntry>;

  /** Reads the directory given by `path` and returns an async iterable of
   * `Deno.DirEntry`.
   *
   *       for await (const dirEntry of Deno.readdir("/")) {
   *         console.log(dirEntry.name);
   *       }
   *
   * Throws error if `path` is not a directory.
   *
   * Requires `allow-read` permission. */
  export function readdir(path: string): AsyncIterable<DirEntry>;

  /** Synchronously copies the contents and permissions of one file to another
   * specified path, by default creating a new file if needed, else overwriting.
   * Fails if target path is a directory or is unwritable.
   *
   *       Deno.copyFileSync("from.txt", "to.txt");
   *
   * Requires `allow-read` permission on fromPath.
   * Requires `allow-write` permission on toPath. */
  export function copyFileSync(fromPath: string, toPath: string): void;

  /** Copies the contents and permissions of one file to another specified path,
   * by default creating a new file if needed, else overwriting. Fails if target
   * path is a directory or is unwritable.
   *
   *       await Deno.copyFile("from.txt", "to.txt");
   *
   * Requires `allow-read` permission on fromPath.
   * Requires `allow-write` permission on toPath. */
  export function copyFile(fromPath: string, toPath: string): Promise<void>;

  /** Returns the full path destination of the named symbolic link.
   *
   *       Deno.symlinkSync("./test.txt", "./test_link.txt");
   *       const target = Deno.readlinkSync("./test_link.txt"); // full path of ./test.txt
   *
   * Throws TypeError if called with a hard link
   *
   * Requires `allow-read` permission. */
  export function readlinkSync(path: string): string;

  /** Resolves to the full path destination of the named symbolic link.
   *
   *       await Deno.symlink("./test.txt", "./test_link.txt");
   *       const target = await Deno.readlink("./test_link.txt"); // full path of ./test.txt
   *
   * Throws TypeError if called with a hard link
   *
   * Requires `allow-read` permission. */
  export function readlink(path: string): Promise<string>;

  /** Resolves to a `Deno.FileInfo` for the specified `path`. If `path` is a
   * symlink, information for the symlink will be returned instead of what it
   * points to.
   *
   *       const fileInfo = await Deno.lstat("hello.txt");
   *       assert(fileInfo.isFile);
   *
   * Requires `allow-read` permission. */
  export function lstat(path: string): Promise<FileInfo>;

  /** Synchronously returns a `Deno.FileInfo` for the specified `path`. If
   * `path` is a symlink, information for the symlink will be returned instead of
   * what it points to..
   *
   *       const fileInfo = Deno.lstatSync("hello.txt");
   *       assert(fileInfo.isFile);
   *
   * Requires `allow-read` permission. */
  export function lstatSync(path: string): FileInfo;

  /** Resolves to a `Deno.FileInfo` for the specified `path`. Will always
   * follow symlinks.
   *
   *       const fileInfo = await Deno.stat("hello.txt");
   *       assert(fileInfo.isFile);
   *
   * Requires `allow-read` permission. */
  export function stat(path: string): Promise<FileInfo>;

  /** Synchronously returns a `Deno.FileInfo` for the specified `path`. Will
   * always follow symlinks.
   *
   *       const fileInfo = Deno.statSync("hello.txt");
   *       assert(fileInfo.isFile);
   *
   * Requires `allow-read` permission. */
  export function statSync(path: string): FileInfo;

  /** Options for writing to a file. */
  export interface WriteFileOptions {
    /** Defaults to `false`. If set to `true`, will append to a file instead of
     * overwriting previous contents. */
    append?: boolean;
    /** Sets the option to allow creating a new file, if one doesn't already
     * exist at the specified path (defaults to `true`). */
    create?: boolean;
    /** Permissions always applied to file. */
    mode?: number;
  }

  /** Synchronously write `data` to the given `path`, by default creating a new
   * file if needed, else overwriting.
   *
   *       const encoder = new TextEncoder();
   *       const data = encoder.encode("Hello world\n");
   *       Deno.writeFileSync("hello1.txt", data);  // overwrite "hello1.txt" or create it
   *       Deno.writeFileSync("hello2.txt", data, {create: false});  // only works if "hello2.txt" exists
   *       Deno.writeFileSync("hello3.txt", data, {mode: 0o777});  // set permissions on new file
   *       Deno.writeFileSync("hello4.txt", data, {append: true});  // add data to the end of the file
   *
   * Requires `allow-write` permission, and `allow-read` if `options.create` is
   * `false`.
   */
  export function writeFileSync(
    path: string,
    data: Uint8Array,
    options?: WriteFileOptions
  ): void;

  /** Write `data` to the given `path`, by default creating a new file if needed,
   * else overwriting.
   *
   *       const encoder = new TextEncoder();
   *       const data = encoder.encode("Hello world\n");
   *       await Deno.writeFile("hello1.txt", data);  // overwrite "hello1.txt" or create it
   *       await Deno.writeFile("hello2.txt", data, {create: false});  // only works if "hello2.txt" exists
   *       await Deno.writeFile("hello3.txt", data, {mode: 0o777});  // set permissions on new file
   *       await Deno.writeFile("hello4.txt", data, {append: true});  // add data to the end of the file
   *
   * Requires `allow-write` permission, and `allow-read` if `options.create` is `false`.
   */
  export function writeFile(
    path: string,
    data: Uint8Array,
    options?: WriteFileOptions
  ): Promise<void>;

  /** Synchronously write string `data` to the given `path`, by default creating a new file if needed,
   * else overwriting.
   *
   *       await Deno.writeTextFileSync("hello1.txt", "Hello world\n");  // overwrite "hello1.txt" or create it
   *
   * Requires `allow-write` permission, and `allow-read` if `options.create` is `false`.
   */
  export function writeTextFileSync(path: string, data: string): void;

  /** Asynchronously write string `data` to the given `path`, by default creating a new file if needed,
   * else overwriting.
   *
   *       await Deno.writeTextFile("hello1.txt", "Hello world\n");  // overwrite "hello1.txt" or create it
   *
   * Requires `allow-write` permission, and `allow-read` if `options.create` is `false`.
   */
  export function writeTextFile(path: string, data: string): Promise<void>;

  /** **UNSTABLE**: Should not have same name as `window.location` type. */
  interface Location {
    /** The full url for the module, e.g. `file://some/file.ts` or
     * `https://some/file.ts`. */
    fileName: string;
    /** The line number in the file. It is assumed to be 1-indexed. */
    lineNumber: number;
    /** The column number in the file. It is assumed to be 1-indexed. */
    columnNumber: number;
  }

  /** A set of error constructors that are raised by Deno APIs. */
  export const errors: {
    NotFound: ErrorConstructor;
    PermissionDenied: ErrorConstructor;
    ConnectionRefused: ErrorConstructor;
    ConnectionReset: ErrorConstructor;
    ConnectionAborted: ErrorConstructor;
    NotConnected: ErrorConstructor;
    AddrInUse: ErrorConstructor;
    AddrNotAvailable: ErrorConstructor;
    BrokenPipe: ErrorConstructor;
    AlreadyExists: ErrorConstructor;
    InvalidData: ErrorConstructor;
    TimedOut: ErrorConstructor;
    Interrupted: ErrorConstructor;
    WriteZero: ErrorConstructor;
    UnexpectedEof: ErrorConstructor;
    BadResource: ErrorConstructor;
    Http: ErrorConstructor;
    Busy: ErrorConstructor;
  };

  /** The name of a "powerful feature" which needs permission.
   *
   * See: https://w3c.github.io/permissions/#permission-registry
   *
   * Note that the definition of `PermissionName` in the above spec is swapped
   * out for a set of Deno permissions which are not web-compatible. */
  export type PermissionName =
    | "run"
    | "read"
    | "write"
    | "net"
    | "env"
    | "plugin"
    | "hrtime";

  /** The current status of the permission.
   *
   * See: https://w3c.github.io/permissions/#status-of-a-permission */
  export type PermissionState = "granted" | "denied" | "prompt";

  export interface RunPermissionDescriptor {
    name: "run";
  }

  export interface ReadPermissionDescriptor {
    name: "read";
    path?: string;
  }

  export interface WritePermissionDescriptor {
    name: "write";
    path?: string;
  }

  export interface NetPermissionDescriptor {
    name: "net";
    url?: string;
  }

  export interface EnvPermissionDescriptor {
    name: "env";
  }

  export interface PluginPermissionDescriptor {
    name: "plugin";
  }

  export interface HrtimePermissionDescriptor {
    name: "hrtime";
  }

  /** Permission descriptors which define a permission and can be queried,
   * requested, or revoked.
   *
   * See: https://w3c.github.io/permissions/#permission-descriptor */
  export type PermissionDescriptor =
    | RunPermissionDescriptor
    | ReadPermissionDescriptor
    | WritePermissionDescriptor
    | NetPermissionDescriptor
    | EnvPermissionDescriptor
    | PluginPermissionDescriptor
    | HrtimePermissionDescriptor;

  export class Permissions {
    /** Resolves to the current status of a permission.
     *
     *       const status = await Deno.permissions.query({ name: "read", path: "/etc" });
     *       if (status.state === "granted") {
     *         data = await Deno.readFile("/etc/passwd");
     *       }
     */
    query(desc: PermissionDescriptor): Promise<PermissionStatus>;

    /** Revokes a permission, and resolves to the state of the permission.
     *
     *       const status = await Deno.permissions.revoke({ name: "run" });
     *       assert(status.state !== "granted")
     */
    revoke(desc: PermissionDescriptor): Promise<PermissionStatus>;

    /** Requests the permission, and resolves to the state of the permission.
     *
     *       const status = await Deno.permissions.request({ name: "env" });
     *       if (status.state === "granted") {
     *         console.log(Deno.homeDir());
     *       } else {
     *         console.log("'env' permission is denied.");
     *       }
     */
    request(desc: PermissionDescriptor): Promise<PermissionStatus>;
  }

  /** **UNSTABLE**: maybe move to `navigator.permissions` to match web API. It
   * could look like `navigator.permissions.query({ name: Deno.symbols.read })`.
   */
  export const permissions: Permissions;

  /** see: https://w3c.github.io/permissions/#permissionstatus */
  export class PermissionStatus {
    state: PermissionState;
    constructor(state: PermissionState);
  }

  /** Synchronously truncates or extends the specified file, to reach the
   * specified `len`.  If `len` is not specified then the entire file contents
   * are truncated.
   *
   *       // truncate the entire file
   *       Deno.truncateSync("my_file.txt");
   *
   *       // truncate part of the file
   *       const file = Deno.makeTempFileSync();
   *       Deno.writeFileSync(file, new TextEncoder().encode("Hello World"));
   *       Deno.truncateSync(file, 7);
   *       const data = Deno.readFileSync(file);
   *       console.log(new TextDecoder().decode(data));
   *
   * Requires `allow-write` permission. */
  export function truncateSync(name: string, len?: number): void;

  /** Truncates or extends the specified file, to reach the specified `len`. If
   * `len` is not specified then the entire file contents are truncated.
   *
   *       // truncate the entire file
   *       await Deno.truncate("my_file.txt");
   *
   *       // truncate part of the file
   *       const file = await Deno.makeTempFile();
   *       await Deno.writeFile(file, new TextEncoder().encode("Hello World"));
   *       await Deno.truncate(file, 7);
   *       const data = await Deno.readFile(file);
   *       console.log(new TextDecoder().decode(data));  // "Hello W"
   *
   * Requires `allow-write` permission. */
  export function truncate(name: string, len?: number): Promise<void>;

  export interface NetAddr {
    transport: "tcp" | "udp";
    hostname: string;
    port: number;
  }

  export interface UnixAddr {
    transport: "unix" | "unixpacket";
    path: string;
  }

  export type Addr = NetAddr | UnixAddr;

  /** **UNSTABLE**: new API, yet to be vetted.
   *
   * A generic transport listener for message-oriented protocols. */
  export interface DatagramConn extends AsyncIterable<[Uint8Array, Addr]> {
    /** **UNSTABLE**: new API, yet to be vetted.
     *
     * Waits for and resolves to the next message to the `UDPConn`. */
    receive(p?: Uint8Array): Promise<[Uint8Array, Addr]>;
    /** UNSTABLE: new API, yet to be vetted.
     *
     * Sends a message to the target. */
    send(p: Uint8Array, addr: Addr): Promise<void>;
    /** UNSTABLE: new API, yet to be vetted.
     *
     * Close closes the socket. Any pending message promises will be rejected
     * with errors. */
    close(): void;
    /** Return the address of the `UDPConn`. */
    readonly addr: Addr;
    [Symbol.asyncIterator](): AsyncIterableIterator<[Uint8Array, Addr]>;
  }

  /** A generic network listener for stream-oriented protocols. */
  export interface Listener extends AsyncIterable<Conn> {
    /** Waits for and resolves to the next connection to the `Listener`. */
    accept(): Promise<Conn>;
    /** Close closes the listener. Any pending accept promises will be rejected
     * with errors. */
    close(): void;
    /** Return the address of the `Listener`. */
    readonly addr: Addr;

    [Symbol.asyncIterator](): AsyncIterableIterator<Conn>;
  }

  export interface Conn extends Reader, Writer, Closer {
    /** The local address of the connection. */
    readonly localAddr: Addr;
    /** The remote address of the connection. */
    readonly remoteAddr: Addr;
    /** The resource ID of the connection. */
    readonly rid: number;
    /** Shuts down (`shutdown(2)`) the writing side of the TCP connection. Most
     * callers should just use `close()`.
     *
     * **Unstable** because of lack of testing and because Deno.shutdown is also
     * unstable.
     * */
    closeWrite(): void;
  }

  export interface ListenOptions {
    /** The port to listen on. */
    port: number;
    /** A literal IP address or host name that can be resolved to an IP address.
     * If not specified, defaults to `0.0.0.0`. */
    hostname?: string;
  }

<<<<<<< HEAD
  /** **UNSTABLE**: new API, yet to be vetted.
   *
   * Listen announces on the local transport address.
=======
  export interface UnixListenOptions {
    /** A Path to the Unix Socket. */
    path: string;
  }
  /** Listen announces on the local transport address.
>>>>>>> 6fd754fb
   *
   *      const listener1 = Deno.listen({ port: 80 })
   *      const listener2 = Deno.listen({ hostname: "192.0.2.1", port: 80 })
   *      const listener3 = Deno.listen({ hostname: "[2001:db8::1]", port: 80 });
   *      const listener4 = Deno.listen({ hostname: "golang.org", port: 80, transport: "tcp" });
   *
   * Requires `allow-net` permission. */
  export function listen(
    options: ListenOptions & { transport?: "tcp" }
  ): Listener;
<<<<<<< HEAD

  /** **UNSTABLE**: new API, yet to be vetted.
=======
  /** Listen announces on the local transport address.
   *
   *     const listener = Deno.listen({ path: "/foo/bar.sock", transport: "unix" })
   *
   * Requires `allow-read` and `allow-write` permission. */
  export function listen(
    options: UnixListenOptions & { transport: "unix" }
  ): Listener;

  /** **UNSTABLE**: new API
>>>>>>> 6fd754fb
   *
   * Listen announces on the local transport address.
   *
   *      const listener1 = Deno.listenDatagram({
   *        port: 80,
   *        transport: "udp"
   *      });
   *      const listener2 = Deno.listenDatagram({
   *        hostname: "golang.org",
   *        port: 80,
   *        transport: "udp"
   *      });
   *
   * Requires `allow-net` permission. */
  export function listenDatagram(
    options: ListenOptions & { transport: "udp" }
  ): DatagramConn;
<<<<<<< HEAD
=======

  /** **UNSTABLE**: new API
   *
   * Listen announces on the local transport address.
   *
   *     const listener = Deno.listenDatagram({
   *       address: "/foo/bar.sock",
   *       transport: "unixpacket"
   *     });
   *
   * Requires `allow-read` and `allow-write` permission. */
  export function listenDatagram(
    options: UnixListenOptions & { transport: "unixpacket" }
  ): DatagramConn;
>>>>>>> 6fd754fb

  export interface ListenTlsOptions extends ListenOptions {
    /** Server certificate file. */
    certFile: string;
    /** Server public key file. */
    keyFile: string;

    transport?: "tcp";
  }

  /** Listen announces on the local transport address over TLS (transport layer
   * security).
   *
   *      const lstnr = Deno.listenTls({ port: 443, certFile: "./server.crt", keyFile: "./server.key" });
   *
   * Requires `allow-net` permission. */
  export function listenTls(options: ListenTlsOptions): Listener;

  export interface ConnectOptions {
    /** The port to connect to. */
    port: number;
    /** A literal IP address or host name that can be resolved to an IP address.
     * If not specified, defaults to `127.0.0.1`. */
    hostname?: string;
    transport?: "tcp";
  }

  /**
   * Connects to the hostname (default is "127.0.0.1") and port on the named
   * transport (default is "tcp"), and resolves to the connection (`Conn`).
   *
   *     const conn1 = await Deno.connect({ port: 80 });
   *     const conn2 = await Deno.connect({ hostname: "192.0.2.1", port: 80 });
   *     const conn3 = await Deno.connect({ hostname: "[2001:db8::1]", port: 80 });
   *     const conn4 = await Deno.connect({ hostname: "golang.org", port: 80, transport: "tcp" });
   *     const conn5 = await Deno.connect({ path: "/foo/bar.sock", transport: "unix" });
   *
   * Requires `allow-net` permission for "tcp" and `allow-read` for unix. */
  export function connect(options: ConnectOptions): Promise<Conn>;

  export interface ConnectTlsOptions {
    /** The port to connect to. */
    port: number;
    /** A literal IP address or host name that can be resolved to an IP address.
     * If not specified, defaults to `127.0.0.1`. */
    hostname?: string;
    /** Server certificate file. */
    certFile?: string;
  }

  /** Establishes a secure connection over TLS (transport layer security) using
   * an optional cert file, hostname (default is "127.0.0.1") and port.  The
   * cert file is optional and if not included Mozilla's root certificates will
   * be used (see also https://github.com/ctz/webpki-roots for specifics)
   *
   *     const conn1 = await Deno.connectTls({ port: 80 });
   *     const conn2 = await Deno.connectTls({ certFile: "./certs/my_custom_root_CA.pem", hostname: "192.0.2.1", port: 80 });
   *     const conn3 = await Deno.connectTls({ hostname: "[2001:db8::1]", port: 80 });
   *     const conn4 = await Deno.connectTls({ certFile: "./certs/my_custom_root_CA.pem", hostname: "golang.org", port: 80});
   *
   * Requires `allow-net` permission.
   */
  export function connectTls(options: ConnectTlsOptions): Promise<Conn>;

  export interface StartTlsOptions {
    /** A literal IP address or host name that can be resolved to an IP address.
     * If not specified, defaults to `127.0.0.1`. */
    hostname?: string;
    /** Server certificate file. */
    certFile?: string;
  }

  /** **UNSTABLE**: new API, yet to be vetted.
   *
   * Start TLS handshake from an existing connection using
   * an optional cert file, hostname (default is "127.0.0.1").  The
   * cert file is optional and if not included Mozilla's root certificates will
   * be used (see also https://github.com/ctz/webpki-roots for specifics)
   * Using this function requires that the other end of the connection is
   * prepared for TLS handshake.
   *
   *     const conn = await Deno.connect({ port: 80, hostname: "127.0.0.1" });
   *     const tlsConn = await Deno.startTls(conn, { certFile: "./certs/my_custom_root_CA.pem", hostname: "127.0.0.1", port: 80 });
   *
   * Requires `allow-net` permission.
   */
  export function startTls(
    conn: Conn,
    options?: StartTlsOptions
  ): Promise<Conn>;

  export interface Metrics {
    opsDispatched: number;
    opsDispatchedSync: number;
    opsDispatchedAsync: number;
    opsDispatchedAsyncUnref: number;
    opsCompleted: number;
    opsCompletedSync: number;
    opsCompletedAsync: number;
    opsCompletedAsyncUnref: number;
    bytesSentControl: number;
    bytesSentData: number;
    bytesReceived: number;
  }

  /** Receive metrics from the privileged side of Deno.  This is primarily used
   * in the development of Deno. 'Ops', also called 'bindings', are the go-between
   * between Deno Javascript and Deno Rust.
   *
   *      > console.table(Deno.metrics())
   *      ┌─────────────────────────┬────────┐
   *      │         (index)         │ Values │
   *      ├─────────────────────────┼────────┤
   *      │      opsDispatched      │   3    │
   *      │    opsDispatchedSync    │   2    │
   *      │   opsDispatchedAsync    │   1    │
   *      │ opsDispatchedAsyncUnref │   0    │
   *      │      opsCompleted       │   3    │
   *      │    opsCompletedSync     │   2    │
   *      │    opsCompletedAsync    │   1    │
   *      │ opsCompletedAsyncUnref  │   0    │
   *      │    bytesSentControl     │   73   │
   *      │      bytesSentData      │   0    │
   *      │      bytesReceived      │  375   │
   *      └─────────────────────────┴────────┘
   */
  export function metrics(): Metrics;

  interface ResourceMap {
    // eslint-disable-next-line @typescript-eslint/no-explicit-any
    [rid: number]: any;
  }

  /** Returns a map of open resource ids (rid) along with their string
   * representations. This is an internal API and as such resource
   * representation has `any` type; that means it can change any time.
   *
   *       console.log(Deno.resources());
   *       // { 0: "stdin", 1: "stdout", 2: "stderr" }
   *       Deno.openSync('../test.file');
   *       console.log(Deno.resources());
   *       // { 0: "stdin", 1: "stdout", 2: "stderr", 3: "fsFile" }
   */
  export function resources(): ResourceMap;

  export interface FsEvent {
    kind: "any" | "access" | "create" | "modify" | "remove";
    paths: string[];
  }

  /** Watch for file system events against one or more `paths`, which can be files
   * or directories.  These paths must exist already.  One user action (e.g.
   * `touch test.file`) can  generate multiple file system events.  Likewise,
   * one user action can result in multiple file paths in one event (e.g. `mv
   * old_name.txt new_name.txt`).  Recursive option is `true` by default and,
   * for directories, will watch the specified directory and all sub directories.
   * Note that the exact ordering of the events can vary between operating systems.
   *
   *       const watcher = Deno.watchFs("/");
   *       for await (const event of watcher) {
   *          console.log(">>>> event", event);
   *          // { kind: "create", paths: [ "/foo.txt" ] }
   *       }
   *
   * Requires `allow-read` permission.
   */
  export function watchFs(
    paths: string | string[],
    options?: { recursive: boolean }
  ): AsyncIterableIterator<FsEvent>;

  /** How to handle subprocess stdio.
   *
   * `"inherit"` The default if unspecified. The child inherits from the
   * corresponding parent descriptor.
   *
   * `"piped"` A new pipe should be arranged to connect the parent and child
   * sub-processes.
   *
   * `"null"` This stream will be ignored. This is the equivalent of attaching
   * the stream to `/dev/null`. */
  type ProcessStdio = "inherit" | "piped" | "null";

  /** **UNSTABLE**: The `signo` argument may change to require the Deno.Signal
   * enum.
   *
   * Send a signal to process under given `pid`. This functionality currently
   * only works on Linux and Mac OS.
   *
   * If `pid` is negative, the signal will be sent to the process group
   * identified by `pid`.
   *
   *      const p = Deno.run({
   *        cmd: ["python", "-c", "from time import sleep; sleep(10000)"]
   *      });
   *
   *      Deno.kill(p.pid, Deno.Signal.SIGINT);
   *
   * Throws Error (not yet implemented) on Windows
   *
   * Requires `allow-run` permission. */
  export function kill(pid: number, signo: number): void;

  /** **UNSTABLE**: There are some issues to work out with respect to when and
   * how the process should be closed. */
  export class Process {
    readonly rid: number;
    readonly pid: number;
    readonly stdin?: Writer & Closer;
    readonly stdout?: Reader & Closer;
    readonly stderr?: Reader & Closer;
    /** Resolves to the current status of the process. */
    status(): Promise<ProcessStatus>;
    /** Buffer the stdout until EOF and return it as `Uint8Array`.
     *
     * You must set stdout to `"piped"` when creating the process.
     *
     * This calls `close()` on stdout after its done. */
    output(): Promise<Uint8Array>;
    /** Buffer the stderr until EOF and return it as `Uint8Array`.
     *
     * You must set stderr to `"piped"` when creating the process.
     *
     * This calls `close()` on stderr after its done. */
    stderrOutput(): Promise<Uint8Array>;
    close(): void;

    /** **UNSTABLE**: The `signo` argument may change to require the Deno.Signal
     * enum.
     *
     * Send a signal to process. This functionality currently only works on
     * Linux and Mac OS.
     */
    kill(signo: number): void;
  }

  export type ProcessStatus =
    | {
        success: true;
        code: 0;
        signal?: undefined;
      }
    | {
        success: false;
        code: number;
        signal?: number;
      };

  export interface RunOptions {
    /** Arguments to pass. Note, the first element needs to be a path to the
     * binary */
    cmd: string[];
    cwd?: string;
    env?: {
      [key: string]: string;
    };
    stdout?: ProcessStdio | number;
    stderr?: ProcessStdio | number;
    stdin?: ProcessStdio | number;
  }

  /** Spawns new subprocess.  RunOptions must contain at a minimum the `opt.cmd`,
   * an array of program arguments, the first of which is the binary.
   *
   * Subprocess uses same working directory as parent process unless `opt.cwd`
   * is specified.
   *
   * Environmental variables for subprocess can be specified using `opt.env`
   * mapping.
   *
   * By default subprocess inherits stdio of parent process. To change that
   * `opt.stdout`, `opt.stderr` and `opt.stdin` can be specified independently -
   * they can be set to either `ProcessStdio` or `rid` of open file.
   *
   * Details of the spawned process are returned.
   *
   *       const p = Deno.run({
   *         cmd: ["echo", "hello"],
   *       });
   *
   * Requires `allow-run` permission. */
  export function run(opt: RunOptions): Process;

  enum LinuxSignal {
    SIGHUP = 1,
    SIGINT = 2,
    SIGQUIT = 3,
    SIGILL = 4,
    SIGTRAP = 5,
    SIGABRT = 6,
    SIGBUS = 7,
    SIGFPE = 8,
    SIGKILL = 9,
    SIGUSR1 = 10,
    SIGSEGV = 11,
    SIGUSR2 = 12,
    SIGPIPE = 13,
    SIGALRM = 14,
    SIGTERM = 15,
    SIGSTKFLT = 16,
    SIGCHLD = 17,
    SIGCONT = 18,
    SIGSTOP = 19,
    SIGTSTP = 20,
    SIGTTIN = 21,
    SIGTTOU = 22,
    SIGURG = 23,
    SIGXCPU = 24,
    SIGXFSZ = 25,
    SIGVTALRM = 26,
    SIGPROF = 27,
    SIGWINCH = 28,
    SIGIO = 29,
    SIGPWR = 30,
    SIGSYS = 31,
  }
  enum MacOSSignal {
    SIGHUP = 1,
    SIGINT = 2,
    SIGQUIT = 3,
    SIGILL = 4,
    SIGTRAP = 5,
    SIGABRT = 6,
    SIGEMT = 7,
    SIGFPE = 8,
    SIGKILL = 9,
    SIGBUS = 10,
    SIGSEGV = 11,
    SIGSYS = 12,
    SIGPIPE = 13,
    SIGALRM = 14,
    SIGTERM = 15,
    SIGURG = 16,
    SIGSTOP = 17,
    SIGTSTP = 18,
    SIGCONT = 19,
    SIGCHLD = 20,
    SIGTTIN = 21,
    SIGTTOU = 22,
    SIGIO = 23,
    SIGXCPU = 24,
    SIGXFSZ = 25,
    SIGVTALRM = 26,
    SIGPROF = 27,
    SIGWINCH = 28,
    SIGINFO = 29,
    SIGUSR1 = 30,
    SIGUSR2 = 31,
  }

  /** **UNSTABLE**: make platform independent.
   *
   * Signals numbers. This is platform dependent. */
  export const Signal: typeof MacOSSignal | typeof LinuxSignal;

  interface InspectOptions {
    depth?: number;
  }

  /** Converts the input into a string that has the same format as printed by
   * `console.log()`.
   *
   *      const obj = {};
   *      obj.propA = 10;
   *      obj.propB = "hello"
   *      const objAsString = Deno.inspect(obj); // { propA: 10, propB: "hello" }
   *      console.log(obj);  // prints same value as objAsString, e.g. { propA: 10, propB: "hello" }
   *
   * You can also register custom inspect functions, via the `customInspect` Deno
   * symbol on objects, to control and customize the output.
   *
   *      class A {
   *        x = 10;
   *        y = "hello";
   *        [Deno.customInspect](): string {
   *          return "x=" + this.x + ", y=" + this.y;
   *        }
   *      }
   *
   *      const inStringFormat = Deno.inspect(new A()); // "x=10, y=hello"
   *      console.log(inStringFormat);  // prints "x=10, y=hello"
   *
   * Finally, a number of output options are also available.
   *
   *      const out = Deno.inspect(obj, {showHidden: true, depth: 4, colors: true, indentLevel: 2});
   *
   */
  export function inspect(value: unknown, options?: InspectOptions): string;

  /** Build related information. */
  export const build: {
    /** The LLVM target triple */
    target: string;
    /** Instruction set architecture */
    arch: "x86_64";
    /** Operating system */
    os: "darwin" | "linux" | "windows";
    /** Computer vendor */
    vendor: string;
    /** Optional environment */
    env?: string;
  };

  interface Version {
    deno: string;
    v8: string;
    typescript: string;
  }
  /** Version related information. */
  export const version: Version;

  /** Returns the script arguments to the program. If for example we run a
   * program:
   *
   *      deno --allow-read https://deno.land/std/examples/cat.ts /etc/passwd
   *
   * Then `Deno.args` will contain:
   *
   *      [ "/etc/passwd" ]
   */
  export const args: string[];

  /** A symbol which can be used as a key for a custom method which will be
   * called when `Deno.inspect()` is called, or when the object is logged to
   * the console. */
  export const customInspect: unique symbol;
}<|MERGE_RESOLUTION|>--- conflicted
+++ resolved
@@ -1486,28 +1486,6 @@
 
   export type Addr = NetAddr | UnixAddr;
 
-  /** **UNSTABLE**: new API, yet to be vetted.
-   *
-   * A generic transport listener for message-oriented protocols. */
-  export interface DatagramConn extends AsyncIterable<[Uint8Array, Addr]> {
-    /** **UNSTABLE**: new API, yet to be vetted.
-     *
-     * Waits for and resolves to the next message to the `UDPConn`. */
-    receive(p?: Uint8Array): Promise<[Uint8Array, Addr]>;
-    /** UNSTABLE: new API, yet to be vetted.
-     *
-     * Sends a message to the target. */
-    send(p: Uint8Array, addr: Addr): Promise<void>;
-    /** UNSTABLE: new API, yet to be vetted.
-     *
-     * Close closes the socket. Any pending message promises will be rejected
-     * with errors. */
-    close(): void;
-    /** Return the address of the `UDPConn`. */
-    readonly addr: Addr;
-    [Symbol.asyncIterator](): AsyncIterableIterator<[Uint8Array, Addr]>;
-  }
-
   /** A generic network listener for stream-oriented protocols. */
   export interface Listener extends AsyncIterable<Conn> {
     /** Waits for and resolves to the next connection to the `Listener`. */
@@ -1545,17 +1523,7 @@
     hostname?: string;
   }
 
-<<<<<<< HEAD
-  /** **UNSTABLE**: new API, yet to be vetted.
-   *
-   * Listen announces on the local transport address.
-=======
-  export interface UnixListenOptions {
-    /** A Path to the Unix Socket. */
-    path: string;
-  }
   /** Listen announces on the local transport address.
->>>>>>> 6fd754fb
    *
    *      const listener1 = Deno.listen({ port: 80 })
    *      const listener2 = Deno.listen({ hostname: "192.0.2.1", port: 80 })
@@ -1566,55 +1534,6 @@
   export function listen(
     options: ListenOptions & { transport?: "tcp" }
   ): Listener;
-<<<<<<< HEAD
-
-  /** **UNSTABLE**: new API, yet to be vetted.
-=======
-  /** Listen announces on the local transport address.
-   *
-   *     const listener = Deno.listen({ path: "/foo/bar.sock", transport: "unix" })
-   *
-   * Requires `allow-read` and `allow-write` permission. */
-  export function listen(
-    options: UnixListenOptions & { transport: "unix" }
-  ): Listener;
-
-  /** **UNSTABLE**: new API
->>>>>>> 6fd754fb
-   *
-   * Listen announces on the local transport address.
-   *
-   *      const listener1 = Deno.listenDatagram({
-   *        port: 80,
-   *        transport: "udp"
-   *      });
-   *      const listener2 = Deno.listenDatagram({
-   *        hostname: "golang.org",
-   *        port: 80,
-   *        transport: "udp"
-   *      });
-   *
-   * Requires `allow-net` permission. */
-  export function listenDatagram(
-    options: ListenOptions & { transport: "udp" }
-  ): DatagramConn;
-<<<<<<< HEAD
-=======
-
-  /** **UNSTABLE**: new API
-   *
-   * Listen announces on the local transport address.
-   *
-   *     const listener = Deno.listenDatagram({
-   *       address: "/foo/bar.sock",
-   *       transport: "unixpacket"
-   *     });
-   *
-   * Requires `allow-read` and `allow-write` permission. */
-  export function listenDatagram(
-    options: UnixListenOptions & { transport: "unixpacket" }
-  ): DatagramConn;
->>>>>>> 6fd754fb
 
   export interface ListenTlsOptions extends ListenOptions {
     /** Server certificate file. */
