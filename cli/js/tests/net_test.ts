// Copyright 2018-2020 the Deno authors. All rights reserved. MIT license.
import {
  unitTest,
  assert,
  assertEquals,
  createResolvable,
} from "./test_util.ts";

unitTest({ perms: { net: true } }, function netTcpListenClose(): void {
  const listener = Deno.listen({ hostname: "127.0.0.1", port: 4500 });
  assert(listener.addr.transport === "tcp");
  assertEquals(listener.addr.hostname, "127.0.0.1");
  assertEquals(listener.addr.port, 4500);
  listener.close();
});

unitTest(
  {
    perms: { net: true },
    // TODO:
    ignore: Deno.build.os === "windows",
  },
  function netUdpListenClose(): void {
    const socket = Deno.listen({
      hostname: "127.0.0.1",
      port: 4500,
      transport: "udp",
    });
    assert(socket.addr.transport === "udp");
    assertEquals(socket.addr.hostname, "127.0.0.1");
    assertEquals(socket.addr.port, 4500);
    socket.close();
  }
);

unitTest(
  { ignore: Deno.build.os === "windows", perms: { read: true, write: true } },
  function netUnixListenClose(): void {
    const filePath = Deno.makeTempFileSync();
    const socket = Deno.listen({
      path: filePath,
      transport: "unix",
    });
    assert(socket.addr.transport === "unix");
    assertEquals(socket.addr.path, filePath);
    socket.close();
  }
);

unitTest(
  { ignore: Deno.build.os === "windows", perms: { read: true, write: true } },
  function netUnixPacketListenClose(): void {
    const filePath = Deno.makeTempFileSync();
    const socket = Deno.listen({
      path: filePath,
      transport: "unixpacket",
    });
    assert(socket.addr.transport === "unixpacket");
    assertEquals(socket.addr.path, filePath);
    socket.close();
  }
);

unitTest(
  {
    perms: { net: true },
  },
  async function netTcpCloseWhileAccept(): Promise<void> {
    const listener = Deno.listen({ port: 4501 });
    const p = listener.accept();
    listener.close();
    let err;
    try {
      await p;
    } catch (e) {
      err = e;
    }
    assert(!!err);
    assert(err instanceof Error);
    assertEquals(err.message, "Listener has been closed");
  }
);

unitTest(
  { ignore: Deno.build.os === "windows", perms: { read: true, write: true } },
  async function netUnixCloseWhileAccept(): Promise<void> {
    const filePath = await Deno.makeTempFile();
    const listener = Deno.listen({
      path: filePath,
      transport: "unix",
    });
    const p = listener.accept();
    listener.close();
    let err;
    try {
      await p;
    } catch (e) {
      err = e;
    }
    assert(!!err);
    assert(err instanceof Error);
    assertEquals(err.message, "Listener has been closed");
  }
);

unitTest(
  { perms: { net: true } },
  async function netTcpConcurrentAccept(): Promise<void> {
    const listener = Deno.listen({ port: 4502 });
    let acceptErrCount = 0;
    const checkErr = (e: Error): void => {
      if (e.message === "Listener has been closed") {
        assertEquals(acceptErrCount, 1);
      } else if (e.message === "Another accept task is ongoing") {
        acceptErrCount++;
      } else {
        throw new Error("Unexpected error message");
      }
    };
    const p = listener.accept().catch(checkErr);
    const p1 = listener.accept().catch(checkErr);
    await Promise.race([p, p1]);
    listener.close();
    await Promise.all([p, p1]);
    assertEquals(acceptErrCount, 1);
  }
);

// TODO(jsouto): Enable when tokio updates mio to v0.7!
unitTest(
  { ignore: true, perms: { read: true, write: true } },
  async function netUnixConcurrentAccept(): Promise<void> {
    const filePath = await Deno.makeTempFile();
    const listener = Deno.listen({ transport: "unix", path: filePath });
    let acceptErrCount = 0;
    const checkErr = (e: Error): void => {
      if (e.message === "Listener has been closed") {
        assertEquals(acceptErrCount, 1);
      } else if (e.message === "Another accept task is ongoing") {
        acceptErrCount++;
      } else {
        throw new Error("Unexpected error message");
      }
    };
    const p = listener.accept().catch(checkErr);
    const p1 = listener.accept().catch(checkErr);
    await Promise.race([p, p1]);
    listener.close();
    await [p, p1];
    assertEquals(acceptErrCount, 1);
  }
);

unitTest({ perms: { net: true } }, async function netTcpDialListen(): Promise<
  void
> {
  const listener = Deno.listen({ port: 4500 });
  listener.accept().then(
    async (conn): Promise<void> => {
      assert(conn.remoteAddr != null);
      assert(conn.localAddr.transport === "tcp");
      assertEquals(conn.localAddr.hostname, "127.0.0.1");
      assertEquals(conn.localAddr.port, 4500);
      await conn.write(new Uint8Array([1, 2, 3]));
      conn.close();
    }
  );

  const conn = await Deno.connect({ hostname: "127.0.0.1", port: 4500 });
  assert(conn.remoteAddr.transport === "tcp");
  assertEquals(conn.remoteAddr.hostname, "127.0.0.1");
  assertEquals(conn.remoteAddr.port, 4500);
  assert(conn.localAddr != null);
  const buf = new Uint8Array(1024);
  const readResult = await conn.read(buf);
  assertEquals(3, readResult);
  assertEquals(1, buf[0]);
  assertEquals(2, buf[1]);
  assertEquals(3, buf[2]);
  assert(conn.rid > 0);

  assert(readResult !== null);

  const readResult2 = await conn.read(buf);
  assertEquals(readResult2, null);

  listener.close();
  conn.close();
});

unitTest(
  { ignore: Deno.build.os === "windows", perms: { read: true, write: true } },
  async function netUnixDialListen(): Promise<void> {
    const filePath = await Deno.makeTempFile();
    const listener = Deno.listen({ path: filePath, transport: "unix" });
    listener.accept().then(
      async (conn): Promise<void> => {
        assert(conn.remoteAddr != null);
        assert(conn.localAddr.transport === "unix");
        assertEquals(conn.localAddr.path, filePath);
        await conn.write(new Uint8Array([1, 2, 3]));
        conn.close();
      }
    );
    const conn = await Deno.connect({ path: filePath, transport: "unix" });
    assert(conn.remoteAddr.transport === "unix");
    assertEquals(conn.remoteAddr.path, filePath);
    assert(conn.remoteAddr != null);
    const buf = new Uint8Array(1024);
    const readResult = await conn.read(buf);
    assertEquals(3, readResult);
    assertEquals(1, buf[0]);
    assertEquals(2, buf[1]);
    assertEquals(3, buf[2]);
    assert(conn.rid > 0);

    assert(readResult !== null);

    const readResult2 = await conn.read(buf);
    assertEquals(readResult2, null);

    listener.close();
    conn.close();
  }
);

unitTest(
  { ignore: Deno.build.os === "windows", perms: { net: true } },
  async function netUdpSendReceive(): Promise<void> {
    const alice = Deno.listen({ port: 4500, transport: "udp" });
    assert(alice.addr.transport === "udp");
    assertEquals(alice.addr.port, 4500);
    assertEquals(alice.addr.hostname, "127.0.0.1");

    const bob = Deno.listen({ port: 4501, transport: "udp" });
    assert(bob.addr.transport === "udp");
    assertEquals(bob.addr.port, 4501);
    assertEquals(bob.addr.hostname, "127.0.0.1");

    const sent = new Uint8Array([1, 2, 3]);
    await alice.send(sent, bob.addr);

    const [recvd, remote] = await bob.receive();
    assert(remote.transport === "udp");
    assertEquals(remote.port, 4500);
    assertEquals(recvd.length, 3);
    assertEquals(1, recvd[0]);
    assertEquals(2, recvd[1]);
    assertEquals(3, recvd[2]);
    alice.close();
    bob.close();
  }
);

unitTest(
  { ignore: Deno.build.os === "windows", perms: { read: true, write: true } },
  async function netUnixPacketSendReceive(): Promise<void> {
    const filePath = await Deno.makeTempFile();
    const alice = Deno.listen({ path: filePath, transport: "unixpacket" });
    assert(alice.addr.transport === "unixpacket");
    assertEquals(alice.addr.path, filePath);

    const bob = Deno.listen({ path: filePath, transport: "unixpacket" });
    assert(bob.addr.transport === "unixpacket");
    assertEquals(bob.addr.path, filePath);

    const sent = new Uint8Array([1, 2, 3]);
    await alice.send(sent, bob.addr);

    const [recvd, remote] = await bob.receive();
    assert(remote.transport === "unixpacket");
    assertEquals(remote.path, filePath);
    assertEquals(recvd.length, 3);
    assertEquals(1, recvd[0]);
    assertEquals(2, recvd[1]);
    assertEquals(3, recvd[2]);
    alice.close();
    bob.close();
  }
);

unitTest(
  { perms: { net: true } },
  async function netTcpListenCloseWhileIterating(): Promise<void> {
    const listener = Deno.listen({ port: 8000 });
    const nextWhileClosing = listener[Symbol.asyncIterator]().next();
    listener.close();
    assertEquals(await nextWhileClosing, { value: undefined, done: true });

    const nextAfterClosing = listener[Symbol.asyncIterator]().next();
    assertEquals(await nextAfterClosing, { value: undefined, done: true });
  }
);

unitTest(
  { ignore: Deno.build.os === "windows", perms: { net: true } },
  async function netUdpListenCloseWhileIterating(): Promise<void> {
    const socket = Deno.listen({ port: 8000, transport: "udp" });
    const nextWhileClosing = socket[Symbol.asyncIterator]().next();
    socket.close();
    assertEquals(await nextWhileClosing, { value: undefined, done: true });

    const nextAfterClosing = socket[Symbol.asyncIterator]().next();
    assertEquals(await nextAfterClosing, { value: undefined, done: true });
  }
);

unitTest(
  { ignore: Deno.build.os === "windows", perms: { read: true, write: true } },
  async function netUnixListenCloseWhileIterating(): Promise<void> {
    const filePath = Deno.makeTempFileSync();
    const socket = Deno.listen({ path: filePath, transport: "unix" });
    const nextWhileClosing = socket[Symbol.asyncIterator]().next();
    socket.close();
    assertEquals(await nextWhileClosing, { value: undefined, done: true });

    const nextAfterClosing = socket[Symbol.asyncIterator]().next();
    assertEquals(await nextAfterClosing, { value: undefined, done: true });
  }
);

unitTest(
  { ignore: Deno.build.os === "windows", perms: { read: true, write: true } },
  async function netUnixPacketListenCloseWhileIterating(): Promise<void> {
    const filePath = Deno.makeTempFileSync();
    const socket = Deno.listen({ path: filePath, transport: "unixpacket" });
    const nextWhileClosing = socket[Symbol.asyncIterator]().next();
    socket.close();
    assertEquals(await nextWhileClosing, { value: undefined, done: true });

    const nextAfterClosing = socket[Symbol.asyncIterator]().next();
    assertEquals(await nextAfterClosing, { value: undefined, done: true });
  }
);

unitTest(
  {
    // FIXME(bartlomieju)
    ignore: true,
    perms: { net: true },
  },
  async function netListenAsyncIterator(): Promise<void> {
    const addr = { hostname: "127.0.0.1", port: 4500 };
    const listener = Deno.listen(addr);
    const runAsyncIterator = async (): Promise<void> => {
      for await (const conn of listener) {
        await conn.write(new Uint8Array([1, 2, 3]));
        conn.close();
      }
    };
    runAsyncIterator();
    const conn = await Deno.connect(addr);
    const buf = new Uint8Array(1024);
    const readResult = await conn.read(buf);
    assertEquals(3, readResult);
    assertEquals(1, buf[0]);
    assertEquals(2, buf[1]);
    assertEquals(3, buf[2]);
    assert(conn.rid > 0);

    assert(readResult !== null);

    const readResult2 = await conn.read(buf);
    assertEquals(readResult2, null);

    listener.close();
    conn.close();
  }
);

unitTest(
  {
    // FIXME(bartlomieju)
    ignore: true,
    perms: { net: true },
  },
<<<<<<< HEAD
=======
  async function netCloseReadSuccess() {
    const addr = { hostname: "127.0.0.1", port: 4500 };
    const listener = Deno.listen(addr);
    const closeDeferred = createResolvable();
    const closeReadDeferred = createResolvable();
    listener.accept().then(async (conn) => {
      await closeReadDeferred;
      await conn.write(new Uint8Array([1, 2, 3]));
      const buf = new Uint8Array(1024);
      const readResult = await conn.read(buf);
      assertEquals(3, readResult);
      assertEquals(4, buf[0]);
      assertEquals(5, buf[1]);
      assertEquals(6, buf[2]);
      conn.close();
      closeDeferred.resolve();
    });
    const conn = await Deno.connect(addr);
    conn.closeRead(); // closing read
    closeReadDeferred.resolve();
    const buf = new Uint8Array(1024);
    const readResult = await conn.read(buf);
    assertEquals(readResult, null); // with immediate EOF
    // Ensure closeRead does not impact write
    await conn.write(new Uint8Array([4, 5, 6]));
    await closeDeferred;
    listener.close();
    conn.close();
  }
);

unitTest(
  {
    // FIXME(bartlomieju)
    ignore: true,
    perms: { net: true },
  },
  async function netDoubleCloseRead() {
    const addr = { hostname: "127.0.0.1", port: 4500 };
    const listener = Deno.listen(addr);
    const closeDeferred = createResolvable();
    listener.accept().then(async (conn) => {
      await conn.write(new Uint8Array([1, 2, 3]));
      await closeDeferred;
      conn.close();
    });
    const conn = await Deno.connect(addr);
    conn.closeRead(); // closing read
    let err;
    try {
      // Duplicated close should throw error
      conn.closeRead();
    } catch (e) {
      err = e;
    }
    assert(!!err);
    assert(err instanceof Deno.errors.NotConnected);
    closeDeferred.resolve();
    listener.close();
    conn.close();
  }
);

unitTest(
  {
    // FIXME(bartlomieju)
    ignore: true,
    perms: { net: true },
  },
>>>>>>> 678313b1
  async function netCloseWriteSuccess() {
    const addr = { hostname: "127.0.0.1", port: 4500 };
    const listener = Deno.listen(addr);
    const closeDeferred = createResolvable();
    listener.accept().then(async (conn) => {
      await conn.write(new Uint8Array([1, 2, 3]));
      await closeDeferred;
      conn.close();
    });
    const conn = await Deno.connect(addr);
    conn.closeWrite(); // closing write
    const buf = new Uint8Array(1024);
    // Check read not impacted
    const readResult = await conn.read(buf);
    assertEquals(3, readResult);
    assertEquals(1, buf[0]);
    assertEquals(2, buf[1]);
    assertEquals(3, buf[2]);
    // Check write should be closed
    let err;
    try {
      await conn.write(new Uint8Array([1, 2, 3]));
    } catch (e) {
      err = e;
    }
    assert(!!err);
    assert(err instanceof Deno.errors.BrokenPipe);
    closeDeferred.resolve();
    listener.close();
    conn.close();
  }
);

unitTest(
  {
    // FIXME(bartlomieju)
    ignore: true,
    perms: { net: true },
  },
  async function netDoubleCloseWrite() {
    const addr = { hostname: "127.0.0.1", port: 4500 };
    const listener = Deno.listen(addr);
    const closeDeferred = createResolvable();
    listener.accept().then(async (conn) => {
      await closeDeferred;
      conn.close();
    });
    const conn = await Deno.connect(addr);
    conn.closeWrite(); // closing write
    let err;
    try {
      // Duplicated close should throw error
      conn.closeWrite();
    } catch (e) {
      err = e;
    }
    assert(!!err);
    assert(err instanceof Deno.errors.NotConnected);
    closeDeferred.resolve();
    listener.close();
    conn.close();
  }
);

unitTest(
  {
    perms: { net: true },
  },
  async function netHangsOnClose() {
    let acceptedConn: Deno.Conn;
    const resolvable = createResolvable();

    async function iteratorReq(listener: Deno.Listener): Promise<void> {
      const p = new Uint8Array(10);
      const conn = await listener.accept();
      acceptedConn = conn;

      try {
        while (true) {
          const nread = await conn.read(p);
          if (nread === null) {
            break;
          }
          await conn.write(new Uint8Array([1, 2, 3]));
        }
      } catch (err) {
        assert(!!err);
        assert(err instanceof Deno.errors.BadResource);
      }

      resolvable.resolve();
    }

    const addr = { hostname: "127.0.0.1", port: 4500 };
    const listener = Deno.listen(addr);
    iteratorReq(listener);
    const conn = await Deno.connect(addr);
    await conn.write(new Uint8Array([1, 2, 3, 4]));
    const buf = new Uint8Array(10);
    await conn.read(buf);
    conn!.close();
    acceptedConn!.close();
    listener.close();
    await resolvable;
  }
);<|MERGE_RESOLUTION|>--- conflicted
+++ resolved
@@ -374,78 +374,6 @@
     ignore: true,
     perms: { net: true },
   },
-<<<<<<< HEAD
-=======
-  async function netCloseReadSuccess() {
-    const addr = { hostname: "127.0.0.1", port: 4500 };
-    const listener = Deno.listen(addr);
-    const closeDeferred = createResolvable();
-    const closeReadDeferred = createResolvable();
-    listener.accept().then(async (conn) => {
-      await closeReadDeferred;
-      await conn.write(new Uint8Array([1, 2, 3]));
-      const buf = new Uint8Array(1024);
-      const readResult = await conn.read(buf);
-      assertEquals(3, readResult);
-      assertEquals(4, buf[0]);
-      assertEquals(5, buf[1]);
-      assertEquals(6, buf[2]);
-      conn.close();
-      closeDeferred.resolve();
-    });
-    const conn = await Deno.connect(addr);
-    conn.closeRead(); // closing read
-    closeReadDeferred.resolve();
-    const buf = new Uint8Array(1024);
-    const readResult = await conn.read(buf);
-    assertEquals(readResult, null); // with immediate EOF
-    // Ensure closeRead does not impact write
-    await conn.write(new Uint8Array([4, 5, 6]));
-    await closeDeferred;
-    listener.close();
-    conn.close();
-  }
-);
-
-unitTest(
-  {
-    // FIXME(bartlomieju)
-    ignore: true,
-    perms: { net: true },
-  },
-  async function netDoubleCloseRead() {
-    const addr = { hostname: "127.0.0.1", port: 4500 };
-    const listener = Deno.listen(addr);
-    const closeDeferred = createResolvable();
-    listener.accept().then(async (conn) => {
-      await conn.write(new Uint8Array([1, 2, 3]));
-      await closeDeferred;
-      conn.close();
-    });
-    const conn = await Deno.connect(addr);
-    conn.closeRead(); // closing read
-    let err;
-    try {
-      // Duplicated close should throw error
-      conn.closeRead();
-    } catch (e) {
-      err = e;
-    }
-    assert(!!err);
-    assert(err instanceof Deno.errors.NotConnected);
-    closeDeferred.resolve();
-    listener.close();
-    conn.close();
-  }
-);
-
-unitTest(
-  {
-    // FIXME(bartlomieju)
-    ignore: true,
-    perms: { net: true },
-  },
->>>>>>> 678313b1
   async function netCloseWriteSuccess() {
     const addr = { hostname: "127.0.0.1", port: 4500 };
     const listener = Deno.listen(addr);
