--- conflicted
+++ resolved
@@ -3,12 +3,7 @@
   unitTest,
   assert,
   assertEquals,
-<<<<<<< HEAD
-  createResolvable,
-  randomPort,
-=======
   createResolvable
->>>>>>> 07fc95ac
 } from "./test_util.ts";
 
 unitTest({ perms: { net: true } }, function netTcpListenClose(): void {
@@ -28,13 +23,8 @@
   function netUdpListenClose(): void {
     const socket = Deno.listen({
       hostname: "127.0.0.1",
-<<<<<<< HEAD
-      port,
-      transport: "udp",
-=======
       port: 4500,
       transport: "udp"
->>>>>>> 07fc95ac
     });
     assert(socket.addr.transport === "udp");
     assertEquals(socket.addr.hostname, "127.0.0.1");
