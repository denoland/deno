// Copyright 2018-2020 the Deno authors. All rights reserved. MIT license.
import { StatResponse } from "./ops/fs/stat.ts";
import { build } from "./build.ts";

export interface FileInfo {
  len: number;
  modified: number | null;
<<<<<<< HEAD
  /** The last time either the file or its metadata was modified. This corresponds
   * to the `ctime` field from `stat` on Unix. Updated whenever `modified` is, and
   * also when the file is chown/chmod/renamed/moved. Unix only. */
  anyModified: number | null;
  /** The last access time of the file. This corresponds to the `atime`
   * field from `stat` on Unix and `ftLastAccessTime` on Windows. This may not
   * be available on all platforms. */
=======
>>>>>>> e435c2be
  accessed: number | null;
  created: number | null;
  name: string | null;
  dev: number | null;
  ino: number | null;
  mode: number | null;
  nlink: number | null;
  uid: number | null;
  gid: number | null;
  rdev: number | null;
  blksize: number | null;
  blocks: number | null;
  isFile(): boolean;
  isDirectory(): boolean;
  isSymlink(): boolean;
}

// @internal
export class FileInfoImpl implements FileInfo {
  private readonly _isFile: boolean;
  private readonly _isSymlink: boolean;
  len: number;
  modified: number | null;
  anyModified: number | null;
  accessed: number | null;
  created: number | null;
  name: string | null;

  dev: number | null;
  ino: number | null;
  mode: number | null;
  nlink: number | null;
  uid: number | null;
  gid: number | null;
  rdev: number | null;
  blksize: number | null;
  blocks: number | null;

  /* @internal */
  constructor(private _res: StatResponse) {
    const isUnix = build.os === "mac" || build.os === "linux";
    const modified = this._res.modified;
    const accessed = this._res.accessed;
    const created = this._res.created;
    const name = this._res.name;
    // Unix only
    const {
      ctime,
      dev,
      ino,
      mode,
      nlink,
      uid,
      gid,
      rdev,
      blksize,
      blocks
    } = this._res;

    this._isFile = this._res.isFile;
    this._isSymlink = this._res.isSymlink;
    this.len = this._res.len;
    this.modified = modified ? modified : null;
    this.accessed = accessed ? accessed : null;
    this.created = created ? created : null;
    this.name = name ? name : null;
    // Only non-null if on Unix
    this.anyModified = isUnix ? ctime : null;
    this.dev = isUnix ? dev : null;
    this.ino = isUnix ? ino : null;
    this.mode = isUnix ? mode : null;
    this.nlink = isUnix ? nlink : null;
    this.uid = isUnix ? uid : null;
    this.gid = isUnix ? gid : null;
    this.rdev = isUnix ? rdev : null;
    this.blksize = isUnix ? blksize : null;
    this.blocks = isUnix ? blocks : null;
  }

  isFile(): boolean {
    return this._isFile;
  }

  isDirectory(): boolean {
    return !this._isFile && !this._isSymlink;
  }

  isSymlink(): boolean {
    return this._isSymlink;
  }
}<|MERGE_RESOLUTION|>--- conflicted
+++ resolved
@@ -5,16 +5,7 @@
 export interface FileInfo {
   len: number;
   modified: number | null;
-<<<<<<< HEAD
-  /** The last time either the file or its metadata was modified. This corresponds
-   * to the `ctime` field from `stat` on Unix. Updated whenever `modified` is, and
-   * also when the file is chown/chmod/renamed/moved. Unix only. */
   anyModified: number | null;
-  /** The last access time of the file. This corresponds to the `atime`
-   * field from `stat` on Unix and `ftLastAccessTime` on Windows. This may not
-   * be available on all platforms. */
-=======
->>>>>>> e435c2be
   accessed: number | null;
   created: number | null;
   name: string | null;
