--- conflicted
+++ resolved
@@ -32,16 +32,11 @@
   TYPE_FIFO = 1 << 12,
   TYPE_CHARDEV = 2 << 12,
   TYPE_BLKDEV = 6 << 12,
-  TYPE_SOCKET = 12 << 12
+  TYPE_SOCKET = 12 << 12,
 }
 
 // @internal
 export class FileInfoImpl implements FileInfo {
-<<<<<<< HEAD
-=======
-  readonly #isFile: boolean;
-  readonly #isSymlink: boolean;
->>>>>>> 6ae47449
   size: number;
   modified: number | null;
   accessed: number | null;
@@ -69,13 +64,10 @@
     // Unix only
     const { dev, ino, mode, nlink, uid, gid, rdev, blksize, blocks } = res;
 
-<<<<<<< HEAD
-    this.size = this._res.size;
-=======
     this.#isFile = res.isFile;
+    this.#isDir = res.isDir;
     this.#isSymlink = res.isSymlink;
     this.size = res.size;
->>>>>>> 6ae47449
     this.modified = modified ? modified : null;
     this.accessed = accessed ? accessed : null;
     this.created = created ? created : null;
@@ -86,12 +78,12 @@
     this.mode = isUnix ? mode & 0o7777 : null;
     this.type = isUnix
       ? mode & ~0o7777
-      : this._res.isFile
+      : res.isFile
       ? FileType.TYPE_REGULAR
-      : this._res.isSymlink
+      : res.isDir
+      ? FileType.TYPE_DIRECTORY
+      : res.isSymlink
       ? FileType.TYPE_SYMLINK
-      : this._res.isDir
-      ? FileType.TYPE_DIRECTORY
       : null;
     this.nlink = isUnix ? nlink : null;
     this.uid = isUnix ? uid : null;
@@ -102,26 +94,14 @@
   }
 
   isFile(): boolean {
-<<<<<<< HEAD
-    return this.type == FileType.TYPE_REGULAR; // this._res.isFile;
-  }
-
-  isDirectory(): boolean {
-    return this.type == FileType.TYPE_DIRECTORY; // this._res.isDir;
-  }
-
-  isSymlink(): boolean {
-    return this.type == FileType.TYPE_SYMLINK; // this._res.isSymlink;
-=======
     return this.#isFile;
   }
 
   isDirectory(): boolean {
-    return !this.#isFile && !this.#isSymlink;
+    return this.#isDir;
   }
 
   isSymlink(): boolean {
     return this.#isSymlink;
->>>>>>> 6ae47449
   }
 }