// Copyright 2018-2020 the Deno authors. All rights reserved. MIT license.
import { testPerm, assert, assertEquals } from "./test_util.ts";

testPerm({ net: true }, function netListenClose(): void {
  const listener = Deno.listen({ hostname: "127.0.0.1", port: 4500 });
  assertEquals(listener.addr.transport, "tcp");
  assertEquals(listener.addr.hostname, "127.0.0.1");
  assertEquals(listener.addr.port, 4500);
  listener.close();
});

testPerm({ net: true }, async function netCloseWhileAccept(): Promise<void> {
  const listener = Deno.listen({ port: 4501 });
  const p = listener.accept();
  listener.close();
  let err;
  try {
    await p;
  } catch (e) {
    err = e;
  }
  assert(!!err);
  assert(err instanceof Error);
  assertEquals(err.message, "Listener has been closed");
});

testPerm({ net: true }, async function netConcurrentAccept(): Promise<void> {
  const listener = Deno.listen({ port: 4502 });
  let acceptErrCount = 0;
<<<<<<< HEAD
  const checkErr = (e): void => {
=======
  const checkErr = (e: Deno.DenoError<Deno.ErrorKind>): void => {
    assertEquals(e.kind, Deno.ErrorKind.Other);
>>>>>>> 90125566
    if (e.message === "Listener has been closed") {
      assertEquals(acceptErrCount, 1);
    } else if (e.message === "Another accept task is ongoing") {
      acceptErrCount++;
    } else {
      throw new Error("Unexpected error message");
    }
  };
  const p = listener.accept().catch(checkErr);
  const p1 = listener.accept().catch(checkErr);
  await Promise.race([p, p1]);
  listener.close();
  await [p, p1];
  assertEquals(acceptErrCount, 1);
});

testPerm({ net: true }, async function netDialListen(): Promise<void> {
  const listener = Deno.listen({ port: 4500 });
  listener.accept().then(
    async (conn): Promise<void> => {
      assert(conn.remoteAddr != null);
      assertEquals(conn.localAddr.hostname, "127.0.0.1");
      assertEquals(conn.localAddr.port, 4500);
      await conn.write(new Uint8Array([1, 2, 3]));
      conn.close();
    }
  );
  const conn = await Deno.connect({ hostname: "127.0.0.1", port: 4500 });
  assertEquals(conn.remoteAddr.hostname, "127.0.0.1");
  assertEquals(conn.remoteAddr.port, 4500);
  assert(conn.localAddr != null);
  const buf = new Uint8Array(1024);
  const readResult = await conn.read(buf);
  assertEquals(3, readResult);
  assertEquals(1, buf[0]);
  assertEquals(2, buf[1]);
  assertEquals(3, buf[2]);
  assert(conn.rid > 0);

  assert(readResult !== Deno.EOF);

  const readResult2 = await conn.read(buf);
  assertEquals(Deno.EOF, readResult2);

  listener.close();
  conn.close();
});

testPerm({ net: true }, async function netListenCloseWhileIterating(): Promise<
  void
> {
  const listener = Deno.listen({ port: 8000 });
  const nextWhileClosing = listener[Symbol.asyncIterator]().next();
  listener.close();
  assertEquals(await nextWhileClosing, { value: undefined, done: true });

  const nextAfterClosing = listener[Symbol.asyncIterator]().next();
  assertEquals(await nextAfterClosing, { value: undefined, done: true });
});

/* TODO(ry) Re-enable this test.
testPerm({ net: true }, async function netListenAsyncIterator(): Promise<void> {
  const listener = Deno.listen(":4500");
  const runAsyncIterator = async (): Promise<void> => {
    for await (let conn of listener) {
      await conn.write(new Uint8Array([1, 2, 3]));
      conn.close();
    }
  };
  runAsyncIterator();
  const conn = await Deno.connect("127.0.0.1:4500");
  const buf = new Uint8Array(1024);
  const readResult = await conn.read(buf);
  assertEquals(3, readResult);
  assertEquals(1, buf[0]);
  assertEquals(2, buf[1]);
  assertEquals(3, buf[2]);
  assert(conn.rid > 0);

  assert(readResult !== Deno.EOF);

  const readResult2 = await conn.read(buf);
  assertEquals(Deno.EOF, readResult2);

  listener.close();
  conn.close();
});
 */

/* TODO Fix broken test.
testPerm({ net: true }, async function netCloseReadSuccess() {
  const addr = "127.0.0.1:4500";
  const listener = Deno.listen(addr);
  const closeDeferred = deferred();
  const closeReadDeferred = deferred();
  listener.accept().then(async conn => {
    await closeReadDeferred.promise;
    await conn.write(new Uint8Array([1, 2, 3]));
    const buf = new Uint8Array(1024);
    const readResult = await conn.read(buf);
    assertEquals(3, readResult);
    assertEquals(4, buf[0]);
    assertEquals(5, buf[1]);
    assertEquals(6, buf[2]);
    conn.close();
    closeDeferred.resolve();
  });
  const conn = await Deno.connect(addr);
  conn.closeRead(); // closing read
  closeReadDeferred.resolve();
  const buf = new Uint8Array(1024);
  const readResult = await conn.read(buf);
  assertEquals(Deno.EOF, readResult); // with immediate EOF
  // Ensure closeRead does not impact write
  await conn.write(new Uint8Array([4, 5, 6]));
  await closeDeferred.promise;
  listener.close();
  conn.close();
});
*/

/* TODO Fix broken test.
testPerm({ net: true }, async function netDoubleCloseRead() {
  const addr = "127.0.0.1:4500";
  const listener = Deno.listen(addr);
  const closeDeferred = deferred();
  listener.accept().then(async conn => {
    await conn.write(new Uint8Array([1, 2, 3]));
    await closeDeferred.promise;
    conn.close();
  });
  const conn = await Deno.connect(addr);
  conn.closeRead(); // closing read
  let err;
  try {
    // Duplicated close should throw error
    conn.closeRead();
  } catch (e) {
    err = e;
  }
  assert(!!err);
  assertEquals(err.kind, Deno.ErrorKind.NotConnected);
  assertEquals(err.name, "NotConnected");
  closeDeferred.resolve();
  listener.close();
  conn.close();
});
*/

/* TODO Fix broken test.
testPerm({ net: true }, async function netCloseWriteSuccess() {
  const addr = "127.0.0.1:4500";
  const listener = Deno.listen(addr);
  const closeDeferred = deferred();
  listener.accept().then(async conn => {
    await conn.write(new Uint8Array([1, 2, 3]));
    await closeDeferred.promise;
    conn.close();
  });
  const conn = await Deno.connect(addr);
  conn.closeWrite(); // closing write
  const buf = new Uint8Array(1024);
  // Check read not impacted
  const readResult = await conn.read(buf);
  assertEquals(3, readResult);
  assertEquals(1, buf[0]);
  assertEquals(2, buf[1]);
  assertEquals(3, buf[2]);
  // Check write should be closed
  let err;
  try {
    await conn.write(new Uint8Array([1, 2, 3]));
  } catch (e) {
    err = e;
  }
  assert(!!err);
  assertEquals(err.kind, Deno.ErrorKind.BrokenPipe);
  assertEquals(err.name, "BrokenPipe");
  closeDeferred.resolve();
  listener.close();
  conn.close();
});
*/

/* TODO Fix broken test.
testPerm({ net: true }, async function netDoubleCloseWrite() {
  const addr = "127.0.0.1:4500";
  const listener = Deno.listen(addr);
  const closeDeferred = deferred();
  listener.accept().then(async conn => {
    await closeDeferred.promise;
    conn.close();
  });
  const conn = await Deno.connect(addr);
  conn.closeWrite(); // closing write
  let err;
  try {
    // Duplicated close should throw error
    conn.closeWrite();
  } catch (e) {
    err = e;
  }
  assert(!!err);
  assertEquals(err.kind, Deno.ErrorKind.NotConnected);
  assertEquals(err.name, "NotConnected");
  closeDeferred.resolve();
  listener.close();
  conn.close();
});
*/<|MERGE_RESOLUTION|>--- conflicted
+++ resolved
@@ -27,12 +27,8 @@
 testPerm({ net: true }, async function netConcurrentAccept(): Promise<void> {
   const listener = Deno.listen({ port: 4502 });
   let acceptErrCount = 0;
-<<<<<<< HEAD
-  const checkErr = (e): void => {
-=======
   const checkErr = (e: Deno.DenoError<Deno.ErrorKind>): void => {
     assertEquals(e.kind, Deno.ErrorKind.Other);
->>>>>>> 90125566
     if (e.message === "Listener has been closed") {
       assertEquals(acceptErrCount, 1);
     } else if (e.message === "Another accept task is ongoing") {
