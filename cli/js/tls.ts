--- conflicted
+++ resolved
@@ -1,11 +1,6 @@
 // Copyright 2018-2020 the Deno authors. All rights reserved. MIT license.
-<<<<<<< HEAD
-import { sendAsync, sendSync } from "./ops/dispatch_json.ts";
-import { Listener, Conn, ConnImpl, ListenerImpl, TCPAddr } from "./net.ts";
-=======
 import * as tlsOps from "./ops/tls.ts";
 import { Listener, Transport, Conn, ConnImpl, ListenerImpl } from "./net.ts";
->>>>>>> b7e6a31a
 
 // TODO(ry) There are many configuration options to add...
 // https://docs.rs/rustls/0.16.0/rustls/struct.ClientConfig.html
@@ -46,25 +41,6 @@
   keyFile: string;
 }
 
-<<<<<<< HEAD
-/** Listen announces on the local transport address over TLS (transport layer security).
- *
- * @param options
- * @param options.port The port to connect to. (Required.)
- * @param options.hostname A literal IP address or host name that can be
- *   resolved to an IP address. If not specified, defaults to 0.0.0.0
- * @param options.certFile Server certificate file
- * @param options.keyFile Server public key file
- *
- * Examples:
- *
- *     Deno.listenTLS({ port: 443, certFile: "./my_server.crt", keyFile: "./my_server.key" })
- */
-export function listenTLS(options: ListenTLSOptions): Listener<TCPAddr> {
-  const hostname = options.hostname || "0.0.0.0";
-  const transport = options.transport || "tcp";
-  const res = sendSync("op_listen_tls", {
-=======
 export function listenTLS({
   port,
   certFile,
@@ -76,7 +52,6 @@
     port,
     certFile,
     keyFile,
->>>>>>> b7e6a31a
     hostname,
     transport
   });
