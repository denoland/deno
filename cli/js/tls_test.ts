// Copyright 2018-2020 the Deno authors. All rights reserved. MIT license.
import {
  assert,
  assertEquals,
<<<<<<< HEAD
  usePort,
  createResolvable
=======
  createResolvable,
  unitTest
>>>>>>> 20dad365
} from "./test_util.ts";
import { BufWriter, BufReader } from "../../std/io/bufio.ts";
import { TextProtoReader } from "../../std/textproto/mod.ts";

const encoder = new TextEncoder();
const decoder = new TextDecoder();

unitTest(async function connectTLSNoPerm(): Promise<void> {
  let err;
  try {
    await Deno.connectTLS({ hostname: "github.com", port: 443 });
  } catch (e) {
    err = e;
  }
  assert(err instanceof Deno.errors.PermissionDenied);
  assertEquals(err.name, "PermissionDenied");
});

unitTest(async function connectTLSCertFileNoReadPerm(): Promise<void> {
  let err;
  try {
    await Deno.connectTLS({
      hostname: "github.com",
      port: 443,
      certFile: "cli/tests/tls/RootCA.crt"
    });
  } catch (e) {
    err = e;
  }
  assert(err instanceof Deno.errors.PermissionDenied);
  assertEquals(err.name, "PermissionDenied");
});

unitTest(
  { perms: { read: true, net: true } },
  async function listenTLSNonExistentCertKeyFiles(): Promise<void> {
    let err;
    const options = {
      hostname: "localhost",
      port: usePort(),
      certFile: "cli/tests/tls/localhost.crt",
      keyFile: "cli/tests/tls/localhost.key"
    };

    try {
      Deno.listenTLS({
        ...options,
        certFile: "./non/existent/file"
      });
    } catch (e) {
      err = e;
    }
    assert(err instanceof Deno.errors.NotFound);

    try {
      Deno.listenTLS({
        ...options,
        keyFile: "./non/existent/file"
      });
    } catch (e) {
      err = e;
    }
    assert(err instanceof Deno.errors.NotFound);
  }
);

<<<<<<< HEAD
testPerm({ net: true }, async function listenTLSNoReadPerm(): Promise<void> {
  let err;
  try {
    Deno.listenTLS({
      hostname: "localhost",
      port: usePort(),
      certFile: "cli/tests/tls/localhost.crt",
      keyFile: "cli/tests/tls/localhost.key"
    });
  } catch (e) {
    err = e;
=======
unitTest(
  { perms: { net: true } },
  async function listenTLSNoReadPerm(): Promise<void> {
    let err;
    try {
      Deno.listenTLS({
        hostname: "localhost",
        port: 4500,
        certFile: "cli/tests/tls/localhost.crt",
        keyFile: "cli/tests/tls/localhost.key"
      });
    } catch (e) {
      err = e;
    }
    assert(err instanceof Deno.errors.PermissionDenied);
    assertEquals(err.name, "PermissionDenied");
>>>>>>> 20dad365
  }
);

unitTest(
  {
    perms: { read: true, write: true, net: true }
  },
  async function listenTLSEmptyKeyFile(): Promise<void> {
    let err;
    const options = {
      hostname: "localhost",
      port: usePort(),
      certFile: "cli/tests/tls/localhost.crt",
      keyFile: "cli/tests/tls/localhost.key"
    };

    const testDir = Deno.makeTempDirSync();
    const keyFilename = testDir + "/key.pem";
    Deno.writeFileSync(keyFilename, new Uint8Array([]), {
      perm: 0o666
    });

    try {
      Deno.listenTLS({
        ...options,
        keyFile: keyFilename
      });
    } catch (e) {
      err = e;
    }
    assert(err instanceof Error);
  }
);

unitTest(
  { perms: { read: true, write: true, net: true } },
  async function listenTLSEmptyCertFile(): Promise<void> {
    let err;
    const options = {
      hostname: "localhost",
      port: usePort(),
      certFile: "cli/tests/tls/localhost.crt",
      keyFile: "cli/tests/tls/localhost.key"
    };

    const testDir = Deno.makeTempDirSync();
    const certFilename = testDir + "/cert.crt";
    Deno.writeFileSync(certFilename, new Uint8Array([]), {
      perm: 0o666
    });

    try {
      Deno.listenTLS({
        ...options,
        certFile: certFilename
      });
    } catch (e) {
      err = e;
    }
    assert(err instanceof Error);
  }
);

<<<<<<< HEAD
testPerm({ read: true, net: true }, async function dialAndListenTLS(): Promise<
  void
> {
  const resolvable = createResolvable();
  const hostname = "localhost";
  const port = usePort();

  const listener = Deno.listenTLS({
    hostname,
    port,
    certFile: "cli/tests/tls/localhost.crt",
    keyFile: "cli/tests/tls/localhost.key"
  });

  const response = encoder.encode(
    "HTTP/1.1 200 OK\r\nContent-Length: 12\r\n\r\nHello World\n"
  );

  listener.accept().then(
    async (conn): Promise<void> => {
      assert(conn.remoteAddr != null);
      assert(conn.localAddr != null);
      await conn.write(response);
      // TODO(bartlomieju): this might be a bug
      setTimeout(() => {
        conn.close();
        resolvable.resolve();
      }, 0);
    }
  );

  const conn = await Deno.connectTLS({
    hostname,
    port,
    certFile: "cli/tests/tls/RootCA.pem"
  });
  assert(conn.rid > 0);
  const w = new BufWriter(conn);
  const r = new BufReader(conn);
  const body = `GET / HTTP/1.1\r\nHost: ${hostname}:${port}\r\n\r\n`;
  const writeResult = await w.write(encoder.encode(body));
  assertEquals(body.length, writeResult);
  await w.flush();
  const tpr = new TextProtoReader(r);
  const statusLine = await tpr.readLine();
  assert(statusLine !== Deno.EOF, `line must be read: ${String(statusLine)}`);
  const m = statusLine.match(/^(.+?) (.+?) (.+?)$/);
  assert(m !== null, "must be matched");
  const [_, proto, status, ok] = m;
  assertEquals(proto, "HTTP/1.1");
  assertEquals(status, "200");
  assertEquals(ok, "OK");
  const headers = await tpr.readMIMEHeader();
  assert(headers !== Deno.EOF);
  const contentLength = parseInt(headers.get("content-length")!);
  const bodyBuf = new Uint8Array(contentLength);
  await r.readFull(bodyBuf);
  assertEquals(decoder.decode(bodyBuf), "Hello World\n");
  conn.close();
  listener.close();
  await resolvable;
});
=======
unitTest(
  { perms: { read: true, net: true } },
  async function dialAndListenTLS(): Promise<void> {
    const resolvable = createResolvable();
    const hostname = "localhost";
    const port = 4500;

    const listener = Deno.listenTLS({
      hostname,
      port,
      certFile: "cli/tests/tls/localhost.crt",
      keyFile: "cli/tests/tls/localhost.key"
    });

    const response = encoder.encode(
      "HTTP/1.1 200 OK\r\nContent-Length: 12\r\n\r\nHello World\n"
    );

    listener.accept().then(
      async (conn): Promise<void> => {
        assert(conn.remoteAddr != null);
        assert(conn.localAddr != null);
        await conn.write(response);
        // TODO(bartlomieju): this might be a bug
        setTimeout(() => {
          conn.close();
          resolvable.resolve();
        }, 0);
      }
    );

    const conn = await Deno.connectTLS({
      hostname,
      port,
      certFile: "cli/tests/tls/RootCA.pem"
    });
    assert(conn.rid > 0);
    const w = new BufWriter(conn);
    const r = new BufReader(conn);
    const body = `GET / HTTP/1.1\r\nHost: ${hostname}:${port}\r\n\r\n`;
    const writeResult = await w.write(encoder.encode(body));
    assertEquals(body.length, writeResult);
    await w.flush();
    const tpr = new TextProtoReader(r);
    const statusLine = await tpr.readLine();
    assert(statusLine !== Deno.EOF, `line must be read: ${String(statusLine)}`);
    const m = statusLine.match(/^(.+?) (.+?) (.+?)$/);
    assert(m !== null, "must be matched");
    const [_, proto, status, ok] = m;
    assertEquals(proto, "HTTP/1.1");
    assertEquals(status, "200");
    assertEquals(ok, "OK");
    const headers = await tpr.readMIMEHeader();
    assert(headers !== Deno.EOF);
    const contentLength = parseInt(headers.get("content-length")!);
    const bodyBuf = new Uint8Array(contentLength);
    await r.readFull(bodyBuf);
    assertEquals(decoder.decode(bodyBuf), "Hello World\n");
    conn.close();
    listener.close();
    await resolvable;
  }
);
>>>>>>> 20dad365
<|MERGE_RESOLUTION|>--- conflicted
+++ resolved
@@ -2,13 +2,9 @@
 import {
   assert,
   assertEquals,
-<<<<<<< HEAD
   usePort,
-  createResolvable
-=======
   createResolvable,
   unitTest
->>>>>>> 20dad365
 } from "./test_util.ts";
 import { BufWriter, BufReader } from "../../std/io/bufio.ts";
 import { TextProtoReader } from "../../std/textproto/mod.ts";
@@ -75,19 +71,6 @@
   }
 );
 
-<<<<<<< HEAD
-testPerm({ net: true }, async function listenTLSNoReadPerm(): Promise<void> {
-  let err;
-  try {
-    Deno.listenTLS({
-      hostname: "localhost",
-      port: usePort(),
-      certFile: "cli/tests/tls/localhost.crt",
-      keyFile: "cli/tests/tls/localhost.key"
-    });
-  } catch (e) {
-    err = e;
-=======
 unitTest(
   { perms: { net: true } },
   async function listenTLSNoReadPerm(): Promise<void> {
@@ -95,7 +78,7 @@
     try {
       Deno.listenTLS({
         hostname: "localhost",
-        port: 4500,
+        port: usePort(),
         certFile: "cli/tests/tls/localhost.crt",
         keyFile: "cli/tests/tls/localhost.key"
       });
@@ -104,7 +87,6 @@
     }
     assert(err instanceof Deno.errors.PermissionDenied);
     assertEquals(err.name, "PermissionDenied");
->>>>>>> 20dad365
   }
 );
 
@@ -168,76 +150,12 @@
   }
 );
 
-<<<<<<< HEAD
-testPerm({ read: true, net: true }, async function dialAndListenTLS(): Promise<
-  void
-> {
-  const resolvable = createResolvable();
-  const hostname = "localhost";
-  const port = usePort();
-
-  const listener = Deno.listenTLS({
-    hostname,
-    port,
-    certFile: "cli/tests/tls/localhost.crt",
-    keyFile: "cli/tests/tls/localhost.key"
-  });
-
-  const response = encoder.encode(
-    "HTTP/1.1 200 OK\r\nContent-Length: 12\r\n\r\nHello World\n"
-  );
-
-  listener.accept().then(
-    async (conn): Promise<void> => {
-      assert(conn.remoteAddr != null);
-      assert(conn.localAddr != null);
-      await conn.write(response);
-      // TODO(bartlomieju): this might be a bug
-      setTimeout(() => {
-        conn.close();
-        resolvable.resolve();
-      }, 0);
-    }
-  );
-
-  const conn = await Deno.connectTLS({
-    hostname,
-    port,
-    certFile: "cli/tests/tls/RootCA.pem"
-  });
-  assert(conn.rid > 0);
-  const w = new BufWriter(conn);
-  const r = new BufReader(conn);
-  const body = `GET / HTTP/1.1\r\nHost: ${hostname}:${port}\r\n\r\n`;
-  const writeResult = await w.write(encoder.encode(body));
-  assertEquals(body.length, writeResult);
-  await w.flush();
-  const tpr = new TextProtoReader(r);
-  const statusLine = await tpr.readLine();
-  assert(statusLine !== Deno.EOF, `line must be read: ${String(statusLine)}`);
-  const m = statusLine.match(/^(.+?) (.+?) (.+?)$/);
-  assert(m !== null, "must be matched");
-  const [_, proto, status, ok] = m;
-  assertEquals(proto, "HTTP/1.1");
-  assertEquals(status, "200");
-  assertEquals(ok, "OK");
-  const headers = await tpr.readMIMEHeader();
-  assert(headers !== Deno.EOF);
-  const contentLength = parseInt(headers.get("content-length")!);
-  const bodyBuf = new Uint8Array(contentLength);
-  await r.readFull(bodyBuf);
-  assertEquals(decoder.decode(bodyBuf), "Hello World\n");
-  conn.close();
-  listener.close();
-  await resolvable;
-});
-=======
 unitTest(
   { perms: { read: true, net: true } },
   async function dialAndListenTLS(): Promise<void> {
     const resolvable = createResolvable();
     const hostname = "localhost";
-    const port = 4500;
+    const port = usePort();
 
     const listener = Deno.listenTLS({
       hostname,
@@ -294,5 +212,4 @@
     listener.close();
     await resolvable;
   }
-);
->>>>>>> 20dad365
+);