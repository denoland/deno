--- conflicted
+++ resolved
@@ -312,8 +312,9 @@
   /** Open a file and return an instance of the `File` object
    *  synchronously.
    *
-<<<<<<< HEAD
    *       const file = Deno.openSYNC("/foo/bar.txt", { read: true, write: true });
+   * 
+   * Requires allow-read or allow-write or both depending on mode.
    */
   export function openSync(filename: string, options?: OpenOptions): File;
 
@@ -321,29 +322,24 @@
    *  synchronously.
    *
    *       const file = Deno.openSync("/foo/bar.txt", "r");
-=======
-   *       const file = Deno.openSync("/foo/bar.txt");
-   *
+   * 
    * Requires allow-read or allow-write or both depending on mode.
->>>>>>> 02089876
    */
   export function openSync(filename: string, mode?: OpenMode): File;
 
   /** Open a file and return an instance of the `File` object.
    *
-<<<<<<< HEAD
    *     const file = await Deno.open("/foo/bar.txt", { read: true, write: true });
+   * 
+   * Requires allow-read or allow-write or both depending on mode.
    */
   export function open(filename: string, options?: OpenOptions): Promise<File>;
 
   /** Open a file and return an instance of the `File` object.
    *
    *     const file = await Deno.open("/foo/bar.txt, "w+");
-=======
-   *       const file = await Deno.open("/foo/bar.txt");
    *
    * Requires allow-read or allow-write or both depending on mode.
->>>>>>> 02089876
    */
   export function open(filename: string, mode?: OpenMode): Promise<File>;
 
@@ -460,7 +456,6 @@
   /** An instance of `File` for stderr. */
   export const stderr: File;
 
-<<<<<<< HEAD
   export interface OpenOptions {
     /** Sets the option for read access. This option, when true, will indicate that the file should be read-able if opened. */
     read?: boolean;
@@ -491,9 +486,6 @@
     createNew?: boolean;
   }
 
-=======
-  /** UNSTABLE: merge https://github.com/denoland/deno/pull/3119 */
->>>>>>> 02089876
   export type OpenMode =
     /** Read-only. Default. Starts at beginning of file. */
     | "r"
