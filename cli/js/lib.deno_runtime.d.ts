--- conflicted
+++ resolved
@@ -1516,7 +1516,6 @@
    */
   export function resources(): ResourceMap;
 
-<<<<<<< HEAD
   // @url js/fs_watch.d.ts
 
   export type FsWatcher = AsyncIterableIterator<unknown> & Closer;
@@ -1533,8 +1532,6 @@
 
   // @url js/process.d.ts
 
-=======
->>>>>>> 63293a90
   /** How to handle subprocess stdio.
    *
    * "inherit" The default if unspecified. The child inherits from the
