--- conflicted
+++ resolved
@@ -260,11 +260,11 @@
   fn new(name: String, startup_data: StartupData, state: &Rc<State>) -> Self {
     let worker = Worker::new(name, startup_data, state);
     {
-<<<<<<< HEAD
       ops::runtime::init(&state);
       ops::runtime_compiler::init(&state);
       ops::errors::init(&state);
       ops::fetch::init(&state);
+      ops::websocket::init(&state);
       ops::fs::init(&state);
       ops::fs_events::init(&state);
       ops::idna::init(&state);
@@ -282,31 +282,6 @@
       ops::timers::init(&state);
       ops::tty::init(&state);
       ops::worker_host::init(&state);
-=======
-      let isolate = &mut worker.isolate;
-      ops::runtime::init(isolate, &state);
-      ops::runtime_compiler::init(isolate, &state);
-      ops::errors::init(isolate, &state);
-      ops::fetch::init(isolate, &state);
-      ops::websocket::init(isolate, &state);
-      ops::fs::init(isolate, &state);
-      ops::fs_events::init(isolate, &state);
-      ops::idna::init(isolate, &state);
-      ops::io::init(isolate, &state);
-      ops::plugin::init(isolate, &state);
-      ops::net::init(isolate, &state);
-      ops::tls::init(isolate, &state);
-      ops::os::init(isolate, &state);
-      ops::permissions::init(isolate, &state);
-      ops::process::init(isolate, &state);
-      ops::random::init(isolate, &state);
-      ops::repl::init(isolate, &state);
-      ops::resources::init(isolate, &state);
-      ops::signal::init(isolate, &state);
-      ops::timers::init(isolate, &state);
-      ops::tty::init(isolate, &state);
-      ops::worker_host::init(isolate, &state);
->>>>>>> 8c880d32
     }
     Self(worker)
   }
