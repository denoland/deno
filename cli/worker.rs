--- conflicted
+++ resolved
@@ -342,20 +342,9 @@
       reload: true,
       ..flags::DenoFlags::default()
     };
-<<<<<<< HEAD
-    let global_state =
-      ThreadSafeGlobalState::new(flags, Progress::new()).unwrap();
+    let global_state = GlobalState::new(flags).unwrap();
     let state =
       State::new(global_state.clone(), None, module_specifier.clone()).unwrap();
-=======
-    let global_state = GlobalState::new(flags).unwrap();
-    let state = ThreadSafeState::new(
-      global_state.clone(),
-      None,
-      module_specifier.clone(),
-    )
-    .unwrap();
->>>>>>> 99186dba
     let mut worker = MainWorker::new(
       "TEST".to_string(),
       startup_data::deno_isolate_init(),
