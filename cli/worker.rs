// Copyright 2018-2025 the Deno authors. MIT license.

use std::sync::Arc;

use deno_ast::ModuleSpecifier;
<<<<<<< HEAD
use deno_core::error::AnyError;
=======
>>>>>>> 05407573
use deno_core::error::CoreError;
use deno_core::futures::FutureExt;
use deno_core::v8;
use deno_core::Extension;
use deno_core::PollEventLoopOptions;
use deno_error::JsErrorBox;
use deno_lib::worker::LibMainWorker;
use deno_lib::worker::LibMainWorkerFactory;
use deno_runtime::deno_permissions::PermissionsContainer;
use deno_runtime::worker::MainWorker;
use deno_runtime::WorkerExecutionMode;
use deno_semver::npm::NpmPackageReqReference;
<<<<<<< HEAD
=======
use node_resolver::errors::ResolvePkgJsonBinExportError;
use node_resolver::NodeResolutionKind;
use node_resolver::ResolutionMode;
>>>>>>> 05407573
use sys_traits::EnvCurrentDir;
use tokio::select;

use crate::args::CliLockfile;
use crate::args::NpmCachingStrategy;
use crate::npm::installer::NpmInstaller;
use crate::npm::installer::PackageCaching;
use crate::npm::CliNpmResolver;
use crate::sys::CliSys;
use crate::util::file_watcher::WatcherCommunicator;
use crate::util::file_watcher::WatcherRestartMode;

#[async_trait::async_trait(?Send)]
pub trait HmrRunner: Send + Sync {
  async fn start(&mut self) -> Result<(), CoreError>;
  async fn stop(&mut self) -> Result<(), CoreError>;
  async fn run(&mut self) -> Result<(), CoreError>;
}

#[async_trait::async_trait(?Send)]
pub trait CoverageCollector: Send + Sync {
  async fn start_collecting(&mut self) -> Result<(), CoreError>;
  async fn stop_collecting(&mut self) -> Result<(), CoreError>;
}

pub type CreateHmrRunnerCb = Box<
  dyn Fn(deno_core::LocalInspectorSession) -> Box<dyn HmrRunner> + Send + Sync,
>;

pub type CreateCoverageCollectorCb = Box<
  dyn Fn(deno_core::LocalInspectorSession) -> Box<dyn CoverageCollector>
    + Send
    + Sync,
>;

pub struct CliMainWorkerOptions {
  pub create_hmr_runner: Option<CreateHmrRunnerCb>,
  pub create_coverage_collector: Option<CreateCoverageCollectorCb>,
  pub default_npm_caching_strategy: NpmCachingStrategy,
  pub needs_test_modules: bool,
}

/// Data shared between the factory and workers.
struct SharedState {
  pub create_hmr_runner: Option<CreateHmrRunnerCb>,
  pub create_coverage_collector: Option<CreateCoverageCollectorCb>,
  pub maybe_file_watcher_communicator: Option<Arc<WatcherCommunicator>>,
}

pub struct CliMainWorker {
  worker: LibMainWorker,
  shared: Arc<SharedState>,
}

impl CliMainWorker {
  #[inline]
  pub fn into_main_worker(self) -> MainWorker {
    self.worker.into_main_worker()
  }

  pub async fn setup_repl(&mut self) -> Result<(), CoreError> {
    self.worker.run_event_loop(false).await?;
    Ok(())
  }

  pub async fn run(&mut self) -> Result<i32, CoreError> {
    let mut maybe_coverage_collector =
      self.maybe_setup_coverage_collector().await?;
    let mut maybe_hmr_runner = self.maybe_setup_hmr_runner().await?;

    log::debug!("main_module {}", self.worker.main_module());

    // WARNING: Remember to update cli/lib/worker.rs to align with
    // changes made here so that they affect deno_compile as well.
    self.execute_main_module().await?;
    self.worker.dispatch_load_event()?;

    loop {
      if let Some(hmr_runner) = maybe_hmr_runner.as_mut() {
        let hmr_future = hmr_runner.run().boxed_local();
        let event_loop_future = self.worker.run_event_loop(false).boxed_local();

        let result;
        select! {
          hmr_result = hmr_future => {
            result = hmr_result.map_err(Into::into);
          },
          event_loop_result = event_loop_future => {
            result = event_loop_result;
          }
        }
        if let Err(e) = result {
          self
            .shared
            .maybe_file_watcher_communicator
            .as_ref()
            .unwrap()
            .change_restart_mode(WatcherRestartMode::Automatic);
          return Err(e);
        }
      } else {
        self
          .worker
          .run_event_loop(maybe_coverage_collector.is_none())
          .await?;
      }

      let web_continue = self.worker.dispatch_beforeunload_event()?;
      if !web_continue {
        let node_continue = self.worker.dispatch_process_beforeexit_event()?;
        if !node_continue {
          break;
        }
      }
    }

    self.worker.dispatch_unload_event()?;
    self.worker.dispatch_process_exit_event()?;

    if let Some(coverage_collector) = maybe_coverage_collector.as_mut() {
      self
        .worker
        .js_runtime()
        .with_event_loop_future(
          coverage_collector.stop_collecting().boxed_local(),
          PollEventLoopOptions::default(),
        )
        .await?;
    }
    if let Some(hmr_runner) = maybe_hmr_runner.as_mut() {
      self
        .worker
        .js_runtime()
        .with_event_loop_future(
          hmr_runner.stop().boxed_local(),
          PollEventLoopOptions::default(),
        )
        .await?;
    }

    Ok(self.worker.exit_code())
  }

  pub async fn run_for_watcher(self) -> Result<(), CoreError> {
    /// The FileWatcherModuleExecutor provides module execution with safe dispatching of life-cycle events by tracking the
    /// state of any pending events and emitting accordingly on drop in the case of a future
    /// cancellation.
    struct FileWatcherModuleExecutor {
      inner: CliMainWorker,
      pending_unload: bool,
    }

    impl FileWatcherModuleExecutor {
      pub fn new(worker: CliMainWorker) -> FileWatcherModuleExecutor {
        FileWatcherModuleExecutor {
          inner: worker,
          pending_unload: false,
        }
      }

      /// Execute the given main module emitting load and unload events before and after execution
      /// respectively.
      pub async fn execute(&mut self) -> Result<(), CoreError> {
        self.inner.execute_main_module().await?;
        self.inner.worker.dispatch_load_event()?;
        self.pending_unload = true;

        let result = loop {
          match self.inner.worker.run_event_loop(false).await {
            Ok(()) => {}
            Err(error) => break Err(error),
          }
          let web_continue = self.inner.worker.dispatch_beforeunload_event()?;
          if !web_continue {
            let node_continue =
              self.inner.worker.dispatch_process_beforeexit_event()?;
            if !node_continue {
              break Ok(());
            }
          }
        };
        self.pending_unload = false;

        result?;

        self.inner.worker.dispatch_unload_event()?;
        self.inner.worker.dispatch_process_exit_event()?;

        Ok(())
      }
    }

    impl Drop for FileWatcherModuleExecutor {
      fn drop(&mut self) {
        if self.pending_unload {
          let _ = self.inner.worker.dispatch_unload_event();
        }
      }
    }

    let mut executor = FileWatcherModuleExecutor::new(self);
    executor.execute().await
  }

  #[inline]
  pub async fn execute_main_module(&mut self) -> Result<(), CoreError> {
    self.worker.execute_main_module().await
  }

  #[inline]
  pub async fn execute_side_module(&mut self) -> Result<(), CoreError> {
    self.worker.execute_side_module().await
  }

  pub async fn maybe_setup_hmr_runner(
    &mut self,
  ) -> Result<Option<Box<dyn HmrRunner>>, CoreError> {
    let Some(setup_hmr_runner) = self.shared.create_hmr_runner.as_ref() else {
      return Ok(None);
    };

    let session = self.worker.create_inspector_session();

    let mut hmr_runner = setup_hmr_runner(session);

    self
      .worker
      .js_runtime()
      .with_event_loop_future(
        hmr_runner.start().boxed_local(),
        PollEventLoopOptions::default(),
      )
      .await?;
    Ok(Some(hmr_runner))
  }

  pub async fn maybe_setup_coverage_collector(
    &mut self,
  ) -> Result<Option<Box<dyn CoverageCollector>>, CoreError> {
    let Some(create_coverage_collector) =
      self.shared.create_coverage_collector.as_ref()
    else {
      return Ok(None);
    };

    let session = self.worker.create_inspector_session();
    let mut coverage_collector = create_coverage_collector(session);
    self
      .worker
      .js_runtime()
      .with_event_loop_future(
        coverage_collector.start_collecting().boxed_local(),
        PollEventLoopOptions::default(),
      )
      .await?;
    Ok(Some(coverage_collector))
  }

  pub fn execute_script_static(
    &mut self,
    name: &'static str,
    source_code: &'static str,
  ) -> Result<v8::Global<v8::Value>, CoreError> {
    self.worker.js_runtime().execute_script(name, source_code)
  }
}

#[derive(Debug, thiserror::Error, deno_error::JsError)]
pub enum ResolveBinaryEntrypointError {
  #[class(inherit)]
  #[error(transparent)]
  ResolvePkgJsonBinExport(ResolvePkgJsonBinExportError),
  #[class(generic)]
  #[error("{original:#}\n\nFallback failed: {fallback:#}")]
  Fallback {
    fallback: ResolveBinaryEntrypointFallbackError,
    original: ResolvePkgJsonBinExportError,
  },
}

#[derive(Debug, thiserror::Error, deno_error::JsError)]
pub enum ResolveBinaryEntrypointFallbackError {
  #[class(inherit)]
  #[error(transparent)]
  PackageSubpathResolve(node_resolver::errors::PackageSubpathResolveError),
  #[class(generic)]
  #[error("Cannot find module '{0}'")]
  ModuleNotFound(ModuleSpecifier),
}

#[derive(Debug, thiserror::Error, deno_error::JsError)]
pub enum CreateCustomWorkerError {
  #[class(inherit)]
  #[error(transparent)]
  Io(#[from] std::io::Error),
  #[class(inherit)]
  #[error(transparent)]
  Core(#[from] CoreError),
  #[class(inherit)]
  #[error(transparent)]
  ResolvePkgFolderFromDenoReq(
    #[from] deno_resolver::npm::ResolvePkgFolderFromDenoReqError,
  ),
  #[class(inherit)]
  #[error(transparent)]
  UrlParse(#[from] deno_core::url::ParseError),
  #[class(inherit)]
  #[error(transparent)]
  ResolveBinaryEntrypoint(#[from] ResolveBinaryEntrypointError),
  #[class(inherit)]
  #[error(transparent)]
  NpmPackageReq(JsErrorBox),
  #[class(inherit)]
  #[error(transparent)]
  AtomicWriteFileWithRetries(
    #[from] crate::args::AtomicWriteFileWithRetriesError,
  ),
}

pub struct CliMainWorkerFactory {
  lib_main_worker_factory: LibMainWorkerFactory<CliSys>,
  maybe_lockfile: Option<Arc<CliLockfile>>,
  npm_installer: Option<Arc<NpmInstaller>>,
  npm_resolver: CliNpmResolver,
  root_permissions: PermissionsContainer,
  shared: Arc<SharedState>,
  sys: CliSys,
  default_npm_caching_strategy: NpmCachingStrategy,
  needs_test_modules: bool,
}

impl CliMainWorkerFactory {
  #[allow(clippy::too_many_arguments)]
  pub fn new(
    lib_main_worker_factory: LibMainWorkerFactory<CliSys>,
    maybe_file_watcher_communicator: Option<Arc<WatcherCommunicator>>,
    maybe_lockfile: Option<Arc<CliLockfile>>,
    npm_installer: Option<Arc<NpmInstaller>>,
    npm_resolver: CliNpmResolver,
    sys: CliSys,
    options: CliMainWorkerOptions,
    root_permissions: PermissionsContainer,
  ) -> Self {
    Self {
      lib_main_worker_factory,
      maybe_lockfile,
      npm_installer,
      npm_resolver,
      root_permissions,
      sys,
      shared: Arc::new(SharedState {
        create_hmr_runner: options.create_hmr_runner,
        create_coverage_collector: options.create_coverage_collector,
        maybe_file_watcher_communicator,
      }),
      default_npm_caching_strategy: options.default_npm_caching_strategy,
      needs_test_modules: options.needs_test_modules,
    }
  }

  pub async fn create_main_worker(
    &self,
    mode: WorkerExecutionMode,
    main_module: ModuleSpecifier,
  ) -> Result<CliMainWorker, CreateCustomWorkerError> {
    self
      .create_custom_worker(
        mode,
        main_module,
        self.root_permissions.clone(),
        vec![],
        Default::default(),
      )
      .await
  }

  pub async fn create_custom_worker(
    &self,
    mode: WorkerExecutionMode,
    main_module: ModuleSpecifier,
    permissions: PermissionsContainer,
    custom_extensions: Vec<Extension>,
    stdio: deno_runtime::deno_io::Stdio,
  ) -> Result<CliMainWorker, CreateCustomWorkerError> {
    let main_module = if let Ok(package_ref) =
      NpmPackageReqReference::from_specifier(&main_module)
    {
      if let Some(npm_installer) = &self.npm_installer {
        let reqs = &[package_ref.req().clone()];
        npm_installer
          .add_package_reqs(
            reqs,
            if matches!(
              self.default_npm_caching_strategy,
              NpmCachingStrategy::Lazy
            ) {
              PackageCaching::Only(reqs.into())
            } else {
              PackageCaching::All
            },
          )
          .await
          .map_err(CreateCustomWorkerError::NpmPackageReq)?;
      }

      // use a fake referrer that can be used to discover the package.json if necessary
<<<<<<< HEAD
      let referrer = ModuleSpecifier::from_directory_path(
        self.sys.env_current_dir().map_err(JsErrorBox::from_err)?,
      )
      .unwrap()
      .join("package.json")?;
      let package_folder = self
        .npm_resolver
        .resolve_pkg_folder_from_deno_module_req(package_ref.req(), &referrer)
        .map_err(JsErrorBox::from_err)?;
      let main_module =
        self.lib_main_worker_factory.resolve_npm_binary_entrypoint(
          &package_folder,
          package_ref.sub_path(),
        )?;
=======
      let referrer =
        ModuleSpecifier::from_directory_path(self.sys.env_current_dir()?)
          .unwrap()
          .join("package.json")?;
      let package_folder =
        self.npm_resolver.resolve_pkg_folder_from_deno_module_req(
          package_ref.req(),
          &referrer,
        )?;
      let main_module = self
        .resolve_binary_entrypoint(&package_folder, package_ref.sub_path())?;
>>>>>>> 05407573

      if let Some(lockfile) = &self.maybe_lockfile {
        // For npm binary commands, ensure that the lockfile gets updated
        // so that we can re-use the npm resolution the next time it runs
        // for better performance
        lockfile.write_if_changed()?;
      }

      main_module
    } else {
      main_module
    };

    let mut worker = self.lib_main_worker_factory.create_custom_worker(
      mode,
      main_module,
      permissions,
      custom_extensions,
      stdio,
    )?;

    if self.needs_test_modules {
      macro_rules! test_file {
        ($($file:literal),*) => {
          $(worker.js_runtime().lazy_load_es_module_with_code(
            concat!("ext:cli/", $file),
            deno_core::ascii_str_include!(concat!("js/", $file)),
          )?;)*
        }
      }
      test_file!(
        "40_test_common.js",
        "40_test.js",
        "40_bench.js",
        "40_jupyter.js",
        // TODO(bartlomieju): probably shouldn't include these files here?
        "40_lint_selector.js",
        "40_lint.js"
      );
    }

    Ok(CliMainWorker {
      worker,
      shared: self.shared.clone(),
    })
  }
<<<<<<< HEAD
=======

  fn resolve_binary_entrypoint(
    &self,
    package_folder: &Path,
    sub_path: Option<&str>,
  ) -> Result<ModuleSpecifier, ResolveBinaryEntrypointError> {
    match self
      .node_resolver
      .resolve_binary_export(package_folder, sub_path)
    {
      Ok(specifier) => Ok(specifier),
      Err(original_err) => {
        // if the binary entrypoint was not found, fallback to regular node resolution
        let result =
          self.resolve_binary_entrypoint_fallback(package_folder, sub_path);
        match result {
          Ok(Some(specifier)) => Ok(specifier),
          Ok(None) => Err(
            ResolveBinaryEntrypointError::ResolvePkgJsonBinExport(original_err),
          ),
          Err(fallback_err) => Err(ResolveBinaryEntrypointError::Fallback {
            original: original_err,
            fallback: fallback_err,
          }),
        }
      }
    }
  }

  /// resolve the binary entrypoint using regular node resolution
  fn resolve_binary_entrypoint_fallback(
    &self,
    package_folder: &Path,
    sub_path: Option<&str>,
  ) -> Result<Option<ModuleSpecifier>, ResolveBinaryEntrypointFallbackError> {
    // only fallback if the user specified a sub path
    if sub_path.is_none() {
      // it's confusing to users if the package doesn't have any binary
      // entrypoint and we just execute the main script which will likely
      // have blank output, so do not resolve the entrypoint in this case
      return Ok(None);
    }

    let specifier = self
      .node_resolver
      .resolve_package_subpath_from_deno_module(
        package_folder,
        sub_path,
        /* referrer */ None,
        ResolutionMode::Import,
        NodeResolutionKind::Execution,
      )
      .map_err(ResolveBinaryEntrypointFallbackError::PackageSubpathResolve)?;
    if specifier
      .to_file_path()
      .map(|p| p.exists())
      .unwrap_or(false)
    {
      Ok(Some(specifier))
    } else {
      Err(ResolveBinaryEntrypointFallbackError::ModuleNotFound(
        specifier,
      ))
    }
  }
>>>>>>> 05407573
}

#[allow(clippy::print_stdout)]
#[allow(clippy::print_stderr)]
#[cfg(test)]
mod tests {
  use std::rc::Rc;

  use deno_core::resolve_path;
  use deno_core::FsModuleLoader;
  use deno_resolver::npm::DenoInNpmPackageChecker;
  use deno_runtime::deno_fs::RealFs;
  use deno_runtime::deno_permissions::Permissions;
  use deno_runtime::permissions::RuntimePermissionDescriptorParser;
  use deno_runtime::worker::WorkerOptions;
  use deno_runtime::worker::WorkerServiceOptions;

  use super::*;

  fn create_test_worker() -> MainWorker {
    let main_module =
      resolve_path("./hello.js", &std::env::current_dir().unwrap()).unwrap();
    let fs = Arc::new(RealFs);
    let permission_desc_parser = Arc::new(
      RuntimePermissionDescriptorParser::new(crate::sys::CliSys::default()),
    );
    let options = WorkerOptions {
      startup_snapshot: crate::js::deno_isolate_init(),
      ..Default::default()
    };

    MainWorker::bootstrap_from_options::<
      DenoInNpmPackageChecker,
      CliNpmResolver,
      CliSys,
    >(
      &main_module,
      WorkerServiceOptions {
        module_loader: Rc::new(FsModuleLoader),
        permissions: PermissionsContainer::new(
          permission_desc_parser,
          Permissions::none_without_prompt(),
        ),
        blob_store: Default::default(),
        broadcast_channel: Default::default(),
        feature_checker: Default::default(),
        node_services: Default::default(),
        npm_process_state_provider: Default::default(),
        root_cert_store_provider: Default::default(),
        fetch_dns_resolver: Default::default(),
        shared_array_buffer_store: Default::default(),
        compiled_wasm_module_store: Default::default(),
        v8_code_cache: Default::default(),
        fs,
      },
      options,
    )
  }

  #[tokio::test]
  async fn execute_mod_esm_imports_a() {
    let p = test_util::testdata_path().join("runtime/esm_imports_a.js");
    let module_specifier = ModuleSpecifier::from_file_path(&p).unwrap();
    let mut worker = create_test_worker();
    let result = worker.execute_main_module(&module_specifier).await;
    if let Err(err) = result {
      eprintln!("execute_mod err {err:?}");
    }
    if let Err(e) = worker.run_event_loop(false).await {
      panic!("Future got unexpected error: {e:?}");
    }
  }

  #[tokio::test]
  async fn execute_mod_circular() {
    let p = std::path::PathBuf::from(env!("CARGO_MANIFEST_DIR"))
      .parent()
      .unwrap()
      .join("tests/circular1.js");
    let module_specifier = ModuleSpecifier::from_file_path(&p).unwrap();
    let mut worker = create_test_worker();
    let result = worker.execute_main_module(&module_specifier).await;
    if let Err(err) = result {
      eprintln!("execute_mod err {err:?}");
    }
    if let Err(e) = worker.run_event_loop(false).await {
      panic!("Future got unexpected error: {e:?}");
    }
  }

  #[tokio::test]
  async fn execute_mod_resolve_error() {
    // "foo" is not a valid module specifier so this should return an error.
    let mut worker = create_test_worker();
    let module_specifier =
      resolve_path("./does-not-exist", &std::env::current_dir().unwrap())
        .unwrap();
    let result = worker.execute_main_module(&module_specifier).await;
    assert!(result.is_err());
  }

  #[tokio::test]
  async fn execute_mod_002_hello() {
    // This assumes cwd is project root (an assumption made throughout the
    // tests).
    let mut worker = create_test_worker();
    let p = test_util::testdata_path().join("run/001_hello.js");
    let module_specifier = ModuleSpecifier::from_file_path(&p).unwrap();
    let result = worker.execute_main_module(&module_specifier).await;
    assert!(result.is_ok());
  }
}<|MERGE_RESOLUTION|>--- conflicted
+++ resolved
@@ -3,10 +3,6 @@
 use std::sync::Arc;
 
 use deno_ast::ModuleSpecifier;
-<<<<<<< HEAD
-use deno_core::error::AnyError;
-=======
->>>>>>> 05407573
 use deno_core::error::CoreError;
 use deno_core::futures::FutureExt;
 use deno_core::v8;
@@ -19,12 +15,9 @@
 use deno_runtime::worker::MainWorker;
 use deno_runtime::WorkerExecutionMode;
 use deno_semver::npm::NpmPackageReqReference;
-<<<<<<< HEAD
-=======
 use node_resolver::errors::ResolvePkgJsonBinExportError;
 use node_resolver::NodeResolutionKind;
 use node_resolver::ResolutionMode;
->>>>>>> 05407573
 use sys_traits::EnvCurrentDir;
 use tokio::select;
 
@@ -431,22 +424,6 @@
       }
 
       // use a fake referrer that can be used to discover the package.json if necessary
-<<<<<<< HEAD
-      let referrer = ModuleSpecifier::from_directory_path(
-        self.sys.env_current_dir().map_err(JsErrorBox::from_err)?,
-      )
-      .unwrap()
-      .join("package.json")?;
-      let package_folder = self
-        .npm_resolver
-        .resolve_pkg_folder_from_deno_module_req(package_ref.req(), &referrer)
-        .map_err(JsErrorBox::from_err)?;
-      let main_module =
-        self.lib_main_worker_factory.resolve_npm_binary_entrypoint(
-          &package_folder,
-          package_ref.sub_path(),
-        )?;
-=======
       let referrer =
         ModuleSpecifier::from_directory_path(self.sys.env_current_dir()?)
           .unwrap()
@@ -456,9 +433,11 @@
           package_ref.req(),
           &referrer,
         )?;
-      let main_module = self
-        .resolve_binary_entrypoint(&package_folder, package_ref.sub_path())?;
->>>>>>> 05407573
+      let main_module =
+        self.lib_main_worker_factory.resolve_npm_binary_entrypoint(
+          &package_folder,
+          package_ref.sub_path(),
+        )?;
 
       if let Some(lockfile) = &self.maybe_lockfile {
         // For npm binary commands, ensure that the lockfile gets updated
@@ -505,74 +484,6 @@
       shared: self.shared.clone(),
     })
   }
-<<<<<<< HEAD
-=======
-
-  fn resolve_binary_entrypoint(
-    &self,
-    package_folder: &Path,
-    sub_path: Option<&str>,
-  ) -> Result<ModuleSpecifier, ResolveBinaryEntrypointError> {
-    match self
-      .node_resolver
-      .resolve_binary_export(package_folder, sub_path)
-    {
-      Ok(specifier) => Ok(specifier),
-      Err(original_err) => {
-        // if the binary entrypoint was not found, fallback to regular node resolution
-        let result =
-          self.resolve_binary_entrypoint_fallback(package_folder, sub_path);
-        match result {
-          Ok(Some(specifier)) => Ok(specifier),
-          Ok(None) => Err(
-            ResolveBinaryEntrypointError::ResolvePkgJsonBinExport(original_err),
-          ),
-          Err(fallback_err) => Err(ResolveBinaryEntrypointError::Fallback {
-            original: original_err,
-            fallback: fallback_err,
-          }),
-        }
-      }
-    }
-  }
-
-  /// resolve the binary entrypoint using regular node resolution
-  fn resolve_binary_entrypoint_fallback(
-    &self,
-    package_folder: &Path,
-    sub_path: Option<&str>,
-  ) -> Result<Option<ModuleSpecifier>, ResolveBinaryEntrypointFallbackError> {
-    // only fallback if the user specified a sub path
-    if sub_path.is_none() {
-      // it's confusing to users if the package doesn't have any binary
-      // entrypoint and we just execute the main script which will likely
-      // have blank output, so do not resolve the entrypoint in this case
-      return Ok(None);
-    }
-
-    let specifier = self
-      .node_resolver
-      .resolve_package_subpath_from_deno_module(
-        package_folder,
-        sub_path,
-        /* referrer */ None,
-        ResolutionMode::Import,
-        NodeResolutionKind::Execution,
-      )
-      .map_err(ResolveBinaryEntrypointFallbackError::PackageSubpathResolve)?;
-    if specifier
-      .to_file_path()
-      .map(|p| p.exists())
-      .unwrap_or(false)
-    {
-      Ok(Some(specifier))
-    } else {
-      Err(ResolveBinaryEntrypointFallbackError::ModuleNotFound(
-        specifier,
-      ))
-    }
-  }
->>>>>>> 05407573
 }
 
 #[allow(clippy::print_stdout)]
