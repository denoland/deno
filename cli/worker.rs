// Copyright 2018-2024 the Deno authors. All rights reserved. MIT license.

use std::path::Path;
use std::path::PathBuf;
use std::rc::Rc;
use std::sync::Arc;

use deno_ast::ModuleSpecifier;
use deno_core::anyhow::bail;
use deno_core::error::AnyError;
use deno_core::futures::FutureExt;
use deno_core::url::Url;
use deno_core::v8;
use deno_core::CompiledWasmModuleStore;
use deno_core::Extension;
use deno_core::FeatureChecker;
use deno_core::ModuleLoader;
use deno_core::PollEventLoopOptions;
use deno_core::SharedArrayBufferStore;
use deno_runtime::code_cache;
use deno_runtime::deno_broadcast_channel::InMemoryBroadcastChannel;
use deno_runtime::deno_fs;
use deno_runtime::deno_node::NodeExtInitServices;
use deno_runtime::deno_node::NodeRequireLoader;
use deno_runtime::deno_node::NodeRequireLoaderRc;
use deno_runtime::deno_node::NodeResolver;
use deno_runtime::deno_node::PackageJsonResolver;
use deno_runtime::deno_permissions::PermissionsContainer;
use deno_runtime::deno_tls::RootCertStoreProvider;
use deno_runtime::deno_web::BlobStore;
use deno_runtime::fmt_errors::format_js_error;
use deno_runtime::inspector_server::InspectorServer;
use deno_runtime::ops::otel::OtelConfig;
use deno_runtime::ops::process::NpmProcessStateProviderRc;
use deno_runtime::ops::worker_host::CreateWebWorkerCb;
use deno_runtime::web_worker::WebWorker;
use deno_runtime::web_worker::WebWorkerOptions;
use deno_runtime::web_worker::WebWorkerServiceOptions;
use deno_runtime::worker::MainWorker;
use deno_runtime::worker::WorkerOptions;
use deno_runtime::worker::WorkerServiceOptions;
use deno_runtime::BootstrapOptions;
use deno_runtime::WorkerExecutionMode;
use deno_runtime::WorkerLogLevel;
use deno_semver::npm::NpmPackageReqReference;
use deno_terminal::colors;
use node_resolver::NodeModuleKind;
use node_resolver::NodeResolutionMode;
use tokio::select;

use crate::args::CliLockfile;
use crate::args::DenoSubcommand;
use crate::args::StorageKeyResolver;
use crate::errors;
use crate::npm::CliNpmResolver;
use crate::util::checksum;
use crate::util::file_watcher::WatcherCommunicator;
use crate::util::file_watcher::WatcherRestartMode;
use crate::version;

pub struct CreateModuleLoaderResult {
  pub module_loader: Rc<dyn ModuleLoader>,
  pub node_require_loader: Rc<dyn NodeRequireLoader>,
}

pub trait ModuleLoaderFactory: Send + Sync {
  fn create_for_main(
    &self,
    root_permissions: PermissionsContainer,
  ) -> CreateModuleLoaderResult;

  fn create_for_worker(
    &self,
    parent_permissions: PermissionsContainer,
    permissions: PermissionsContainer,
  ) -> CreateModuleLoaderResult;
}

#[async_trait::async_trait(?Send)]
pub trait HmrRunner: Send + Sync {
  async fn start(&mut self) -> Result<(), AnyError>;
  async fn stop(&mut self) -> Result<(), AnyError>;
  async fn run(&mut self) -> Result<(), AnyError>;
}

pub trait CliCodeCache: code_cache::CodeCache {
  /// Gets if the code cache is still enabled.
  fn enabled(&self) -> bool {
    true
  }

  fn as_code_cache(self: Arc<Self>) -> Arc<dyn code_cache::CodeCache>;
}

#[async_trait::async_trait(?Send)]
pub trait CoverageCollector: Send + Sync {
  async fn start_collecting(&mut self) -> Result<(), AnyError>;
  async fn stop_collecting(&mut self) -> Result<(), AnyError>;
}

pub type CreateHmrRunnerCb = Box<
  dyn Fn(deno_core::LocalInspectorSession) -> Box<dyn HmrRunner> + Send + Sync,
>;

pub type CreateCoverageCollectorCb = Box<
  dyn Fn(deno_core::LocalInspectorSession) -> Box<dyn CoverageCollector>
    + Send
    + Sync,
>;

pub struct CliMainWorkerOptions {
  pub argv: Vec<String>,
  pub log_level: WorkerLogLevel,
  pub enable_op_summary_metrics: bool,
  pub enable_testing_features: bool,
  pub has_node_modules_dir: bool,
  pub hmr: bool,
  pub inspect_brk: bool,
  pub inspect_wait: bool,
  pub strace_ops: Option<Vec<String>>,
  pub is_inspecting: bool,
  pub location: Option<Url>,
  pub argv0: Option<String>,
  pub node_debug: Option<String>,
  pub origin_data_folder_path: Option<PathBuf>,
  pub seed: Option<u64>,
  pub unsafely_ignore_certificate_errors: Option<Vec<String>>,
  pub skip_op_registration: bool,
  pub create_hmr_runner: Option<CreateHmrRunnerCb>,
  pub create_coverage_collector: Option<CreateCoverageCollectorCb>,
  pub node_ipc: Option<i64>,
  pub serve_port: Option<u16>,
  pub serve_host: Option<String>,
}

struct SharedWorkerState {
  blob_store: Arc<BlobStore>,
  broadcast_channel: InMemoryBroadcastChannel,
<<<<<<< HEAD
  cjs_resolution_store: Arc<CjsResolutionStore>,
  code_cache: Option<Arc<dyn CliCodeCache>>,
=======
  code_cache: Option<Arc<dyn code_cache::CodeCache>>,
>>>>>>> cff6e280
  compiled_wasm_module_store: CompiledWasmModuleStore,
  feature_checker: Arc<FeatureChecker>,
  fs: Arc<dyn deno_fs::FileSystem>,
  maybe_file_watcher_communicator: Option<Arc<WatcherCommunicator>>,
  maybe_inspector_server: Option<Arc<InspectorServer>>,
  maybe_lockfile: Option<Arc<CliLockfile>>,
  module_loader_factory: Box<dyn ModuleLoaderFactory>,
  node_resolver: Arc<NodeResolver>,
  npm_resolver: Arc<dyn CliNpmResolver>,
  pkg_json_resolver: Arc<PackageJsonResolver>,
  root_cert_store_provider: Arc<dyn RootCertStoreProvider>,
  root_permissions: PermissionsContainer,
  shared_array_buffer_store: SharedArrayBufferStore,
  storage_key_resolver: StorageKeyResolver,
  options: CliMainWorkerOptions,
  subcommand: DenoSubcommand,
  otel_config: Option<OtelConfig>, // `None` means OpenTelemetry is disabled.
}

impl SharedWorkerState {
  pub fn create_node_init_services(
    &self,
    node_require_loader: NodeRequireLoaderRc,
  ) -> NodeExtInitServices {
    NodeExtInitServices {
      node_require_loader,
      node_resolver: self.node_resolver.clone(),
      npm_resolver: self.npm_resolver.clone().into_npm_pkg_folder_resolver(),
      pkg_json_resolver: self.pkg_json_resolver.clone(),
    }
  }

  pub fn npm_process_state_provider(&self) -> NpmProcessStateProviderRc {
    self.npm_resolver.clone().into_process_state_provider()
  }
}

pub struct CliMainWorker {
  main_module: ModuleSpecifier,
  worker: MainWorker,
  shared: Arc<SharedWorkerState>,
}

impl CliMainWorker {
  pub fn into_main_worker(self) -> MainWorker {
    self.worker
  }

  pub async fn setup_repl(&mut self) -> Result<(), AnyError> {
    self.worker.run_event_loop(false).await?;
    Ok(())
  }

  pub async fn run(&mut self) -> Result<i32, AnyError> {
    let mut maybe_coverage_collector =
      self.maybe_setup_coverage_collector().await?;
    let mut maybe_hmr_runner = self.maybe_setup_hmr_runner().await?;

    log::debug!("main_module {}", self.main_module);

    self.execute_main_module().await?;
    self.worker.dispatch_load_event()?;

    loop {
      if let Some(hmr_runner) = maybe_hmr_runner.as_mut() {
        let watcher_communicator =
          self.shared.maybe_file_watcher_communicator.clone().unwrap();

        let hmr_future = hmr_runner.run().boxed_local();
        let event_loop_future = self.worker.run_event_loop(false).boxed_local();

        let result;
        select! {
          hmr_result = hmr_future => {
            result = hmr_result;
          },
          event_loop_result = event_loop_future => {
            result = event_loop_result;
          }
        }
        if let Err(e) = result {
          watcher_communicator
            .change_restart_mode(WatcherRestartMode::Automatic);
          return Err(e);
        }
      } else {
        self
          .worker
          .run_event_loop(maybe_coverage_collector.is_none())
          .await?;
      }

      let web_continue = self.worker.dispatch_beforeunload_event()?;
      if !web_continue {
        let node_continue = self.worker.dispatch_process_beforeexit_event()?;
        if !node_continue {
          break;
        }
      }
    }

    self.worker.dispatch_unload_event()?;
    self.worker.dispatch_process_exit_event()?;

    if let Some(coverage_collector) = maybe_coverage_collector.as_mut() {
      self
        .worker
        .js_runtime
        .with_event_loop_future(
          coverage_collector.stop_collecting().boxed_local(),
          PollEventLoopOptions::default(),
        )
        .await?;
    }
    if let Some(hmr_runner) = maybe_hmr_runner.as_mut() {
      self
        .worker
        .js_runtime
        .with_event_loop_future(
          hmr_runner.stop().boxed_local(),
          PollEventLoopOptions::default(),
        )
        .await?;
    }

    Ok(self.worker.exit_code())
  }

  pub async fn run_for_watcher(self) -> Result<(), AnyError> {
    /// The FileWatcherModuleExecutor provides module execution with safe dispatching of life-cycle events by tracking the
    /// state of any pending events and emitting accordingly on drop in the case of a future
    /// cancellation.
    struct FileWatcherModuleExecutor {
      inner: CliMainWorker,
      pending_unload: bool,
    }

    impl FileWatcherModuleExecutor {
      pub fn new(worker: CliMainWorker) -> FileWatcherModuleExecutor {
        FileWatcherModuleExecutor {
          inner: worker,
          pending_unload: false,
        }
      }

      /// Execute the given main module emitting load and unload events before and after execution
      /// respectively.
      pub async fn execute(&mut self) -> Result<(), AnyError> {
        self.inner.execute_main_module().await?;
        self.inner.worker.dispatch_load_event()?;
        self.pending_unload = true;

        let result = loop {
          match self.inner.worker.run_event_loop(false).await {
            Ok(()) => {}
            Err(error) => break Err(error),
          }
          let web_continue = self.inner.worker.dispatch_beforeunload_event()?;
          if !web_continue {
            let node_continue =
              self.inner.worker.dispatch_process_beforeexit_event()?;
            if !node_continue {
              break Ok(());
            }
          }
        };
        self.pending_unload = false;

        result?;

        self.inner.worker.dispatch_unload_event()?;
        self.inner.worker.dispatch_process_exit_event()?;

        Ok(())
      }
    }

    impl Drop for FileWatcherModuleExecutor {
      fn drop(&mut self) {
        if self.pending_unload {
          let _ = self.inner.worker.dispatch_unload_event();
        }
      }
    }

    let mut executor = FileWatcherModuleExecutor::new(self);
    executor.execute().await
  }

  pub async fn execute_main_module(&mut self) -> Result<(), AnyError> {
    let id = self.worker.preload_main_module(&self.main_module).await?;
    self.worker.evaluate_module(id).await
  }

  pub async fn execute_side_module(&mut self) -> Result<(), AnyError> {
    let id = self.worker.preload_side_module(&self.main_module).await?;
    self.worker.evaluate_module(id).await
  }

  pub async fn maybe_setup_hmr_runner(
    &mut self,
  ) -> Result<Option<Box<dyn HmrRunner>>, AnyError> {
    if !self.shared.options.hmr {
      return Ok(None);
    }
    let Some(setup_hmr_runner) = self.shared.options.create_hmr_runner.as_ref()
    else {
      return Ok(None);
    };

    let session = self.worker.create_inspector_session();

    let mut hmr_runner = setup_hmr_runner(session);

    self
      .worker
      .js_runtime
      .with_event_loop_future(
        hmr_runner.start().boxed_local(),
        PollEventLoopOptions::default(),
      )
      .await?;
    Ok(Some(hmr_runner))
  }

  pub async fn maybe_setup_coverage_collector(
    &mut self,
  ) -> Result<Option<Box<dyn CoverageCollector>>, AnyError> {
    let Some(create_coverage_collector) =
      self.shared.options.create_coverage_collector.as_ref()
    else {
      return Ok(None);
    };

    let session = self.worker.create_inspector_session();
    let mut coverage_collector = create_coverage_collector(session);
    self
      .worker
      .js_runtime
      .with_event_loop_future(
        coverage_collector.start_collecting().boxed_local(),
        PollEventLoopOptions::default(),
      )
      .await?;
    Ok(Some(coverage_collector))
  }

  pub fn execute_script_static(
    &mut self,
    name: &'static str,
    source_code: &'static str,
  ) -> Result<v8::Global<v8::Value>, AnyError> {
    self.worker.js_runtime.execute_script(name, source_code)
  }
}

#[derive(Clone)]
pub struct CliMainWorkerFactory {
  shared: Arc<SharedWorkerState>,
}

impl CliMainWorkerFactory {
  #[allow(clippy::too_many_arguments)]
  pub fn new(
    blob_store: Arc<BlobStore>,
<<<<<<< HEAD
    cjs_resolution_store: Arc<CjsResolutionStore>,
    code_cache: Option<Arc<dyn CliCodeCache>>,
=======
    code_cache: Option<Arc<dyn code_cache::CodeCache>>,
>>>>>>> cff6e280
    feature_checker: Arc<FeatureChecker>,
    fs: Arc<dyn deno_fs::FileSystem>,
    maybe_file_watcher_communicator: Option<Arc<WatcherCommunicator>>,
    maybe_inspector_server: Option<Arc<InspectorServer>>,
    maybe_lockfile: Option<Arc<CliLockfile>>,
    module_loader_factory: Box<dyn ModuleLoaderFactory>,
    node_resolver: Arc<NodeResolver>,
    npm_resolver: Arc<dyn CliNpmResolver>,
    pkg_json_resolver: Arc<PackageJsonResolver>,
    root_cert_store_provider: Arc<dyn RootCertStoreProvider>,
    root_permissions: PermissionsContainer,
    storage_key_resolver: StorageKeyResolver,
    subcommand: DenoSubcommand,
    options: CliMainWorkerOptions,
    otel_config: Option<OtelConfig>,
  ) -> Self {
    Self {
      shared: Arc::new(SharedWorkerState {
        blob_store,
        broadcast_channel: Default::default(),
        code_cache,
        compiled_wasm_module_store: Default::default(),
        feature_checker,
        fs,
        maybe_file_watcher_communicator,
        maybe_inspector_server,
        maybe_lockfile,
        module_loader_factory,
        node_resolver,
        npm_resolver,
        pkg_json_resolver,
        root_cert_store_provider,
        root_permissions,
        shared_array_buffer_store: Default::default(),
        storage_key_resolver,
        options,
        subcommand,
        otel_config,
      }),
    }
  }

  pub async fn create_main_worker(
    &self,
    mode: WorkerExecutionMode,
    main_module: ModuleSpecifier,
  ) -> Result<CliMainWorker, AnyError> {
    self
      .create_custom_worker(
        mode,
        main_module,
        self.shared.root_permissions.clone(),
        vec![],
        Default::default(),
      )
      .await
  }

  pub async fn create_custom_worker(
    &self,
    mode: WorkerExecutionMode,
    main_module: ModuleSpecifier,
    permissions: PermissionsContainer,
    custom_extensions: Vec<Extension>,
    stdio: deno_runtime::deno_io::Stdio,
  ) -> Result<CliMainWorker, AnyError> {
    let shared = &self.shared;
    let CreateModuleLoaderResult {
      module_loader,
      node_require_loader,
    } = shared
      .module_loader_factory
      .create_for_main(permissions.clone());
    let main_module = if let Ok(package_ref) =
      NpmPackageReqReference::from_specifier(&main_module)
    {
      if let Some(npm_resolver) = shared.npm_resolver.as_managed() {
        npm_resolver
          .add_package_reqs(&[package_ref.req().clone()])
          .await?;
      }

      // use a fake referrer that can be used to discover the package.json if necessary
      let referrer =
        ModuleSpecifier::from_directory_path(self.shared.fs.cwd()?)
          .unwrap()
          .join("package.json")?;
      let package_folder = shared
        .npm_resolver
        .resolve_pkg_folder_from_deno_module_req(
          package_ref.req(),
          &referrer,
        )?;
      let main_module = self
        .resolve_binary_entrypoint(&package_folder, package_ref.sub_path())?;

      if let Some(lockfile) = &shared.maybe_lockfile {
        // For npm binary commands, ensure that the lockfile gets updated
        // so that we can re-use the npm resolution the next time it runs
        // for better performance
        lockfile.write_if_changed()?;
      }

      main_module
    } else {
      main_module
    };

    let maybe_inspector_server = shared.maybe_inspector_server.clone();

    let create_web_worker_cb =
      create_web_worker_callback(shared.clone(), stdio.clone());

    let maybe_storage_key = shared
      .storage_key_resolver
      .resolve_storage_key(&main_module);
    let origin_storage_dir = maybe_storage_key.as_ref().map(|key| {
      shared
        .options
        .origin_data_folder_path
        .as_ref()
        .unwrap() // must be set if storage key resolver returns a value
        .join(checksum::gen(&[key.as_bytes()]))
    });
    let cache_storage_dir = maybe_storage_key.map(|key| {
      // TODO(@satyarohith): storage quota management
      // Note: we currently use temp_dir() to avoid managing storage size.
      std::env::temp_dir()
        .join("deno_cache")
        .join(checksum::gen(&[key.as_bytes()]))
    });

    // TODO(bartlomieju): this is cruft, update FeatureChecker to spit out
    // list of enabled features.
    let feature_checker = shared.feature_checker.clone();
    let mut unstable_features =
      Vec::with_capacity(crate::UNSTABLE_GRANULAR_FLAGS.len());
    for granular_flag in crate::UNSTABLE_GRANULAR_FLAGS {
      if feature_checker.check(granular_flag.name) {
        unstable_features.push(granular_flag.id);
      }
    }

    let services = WorkerServiceOptions {
      root_cert_store_provider: Some(shared.root_cert_store_provider.clone()),
      module_loader,
      fs: shared.fs.clone(),
      node_services: Some(
        shared.create_node_init_services(node_require_loader),
      ),
      npm_process_state_provider: Some(shared.npm_process_state_provider()),
      blob_store: shared.blob_store.clone(),
      broadcast_channel: shared.broadcast_channel.clone(),
      fetch_dns_resolver: Default::default(),
      shared_array_buffer_store: Some(shared.shared_array_buffer_store.clone()),
      compiled_wasm_module_store: Some(
        shared.compiled_wasm_module_store.clone(),
      ),
      feature_checker,
      permissions,
      v8_code_cache: shared.code_cache.clone().map(|c| c.as_code_cache()),
    };

    let options = WorkerOptions {
      bootstrap: BootstrapOptions {
        deno_version: crate::version::DENO_VERSION_INFO.deno.to_string(),
        args: shared.options.argv.clone(),
        cpu_count: std::thread::available_parallelism()
          .map(|p| p.get())
          .unwrap_or(1),
        log_level: shared.options.log_level,
        enable_op_summary_metrics: shared.options.enable_op_summary_metrics,
        enable_testing_features: shared.options.enable_testing_features,
        locale: deno_core::v8::icu::get_language_tag(),
        location: shared.options.location.clone(),
        no_color: !colors::use_color(),
        is_stdout_tty: deno_terminal::is_stdout_tty(),
        is_stderr_tty: deno_terminal::is_stderr_tty(),
        color_level: colors::get_color_level(),
        unstable_features,
        user_agent: version::DENO_VERSION_INFO.user_agent.to_string(),
        inspect: shared.options.is_inspecting,
        has_node_modules_dir: shared.options.has_node_modules_dir,
        argv0: shared.options.argv0.clone(),
        node_debug: shared.options.node_debug.clone(),
        node_ipc_fd: shared.options.node_ipc,
        mode,
        serve_port: shared.options.serve_port,
        serve_host: shared.options.serve_host.clone(),
        otel_config: shared.otel_config.clone(),
      },
      extensions: custom_extensions,
      startup_snapshot: crate::js::deno_isolate_init(),
      create_params: create_isolate_create_params(),
      unsafely_ignore_certificate_errors: shared
        .options
        .unsafely_ignore_certificate_errors
        .clone(),
      seed: shared.options.seed,
      format_js_error_fn: Some(Arc::new(format_js_error)),
      create_web_worker_cb,
      maybe_inspector_server,
      should_break_on_first_statement: shared.options.inspect_brk,
      should_wait_for_inspector_session: shared.options.inspect_wait,
      strace_ops: shared.options.strace_ops.clone(),
      get_error_class_fn: Some(&errors::get_error_class_name),
      cache_storage_dir,
      origin_storage_dir,
      stdio,
      skip_op_registration: shared.options.skip_op_registration,
    };

    let mut worker = MainWorker::bootstrap_from_options(
      main_module.clone(),
      services,
      options,
    );

    if self.shared.subcommand.needs_test() {
      macro_rules! test_file {
        ($($file:literal),*) => {
          $(worker.js_runtime.lazy_load_es_module_with_code(
            concat!("ext:cli/", $file),
            deno_core::ascii_str_include!(concat!("js/", $file)),
          )?;)*
        }
      }
      test_file!(
        "40_test_common.js",
        "40_test.js",
        "40_bench.js",
        "40_jupyter.js"
      );
    }

    Ok(CliMainWorker {
      main_module,
      worker,
      shared: shared.clone(),
    })
  }

  fn resolve_binary_entrypoint(
    &self,
    package_folder: &Path,
    sub_path: Option<&str>,
  ) -> Result<ModuleSpecifier, AnyError> {
    match self
      .shared
      .node_resolver
      .resolve_binary_export(package_folder, sub_path)
    {
      Ok(specifier) => Ok(specifier),
      Err(original_err) => {
        // if the binary entrypoint was not found, fallback to regular node resolution
        let result =
          self.resolve_binary_entrypoint_fallback(package_folder, sub_path);
        match result {
          Ok(Some(specifier)) => Ok(specifier),
          Ok(None) => Err(original_err.into()),
          Err(fallback_err) => {
            bail!("{:#}\n\nFallback failed: {:#}", original_err, fallback_err)
          }
        }
      }
    }
  }

  /// resolve the binary entrypoint using regular node resolution
  fn resolve_binary_entrypoint_fallback(
    &self,
    package_folder: &Path,
    sub_path: Option<&str>,
  ) -> Result<Option<ModuleSpecifier>, AnyError> {
    // only fallback if the user specified a sub path
    if sub_path.is_none() {
      // it's confusing to users if the package doesn't have any binary
      // entrypoint and we just execute the main script which will likely
      // have blank output, so do not resolve the entrypoint in this case
      return Ok(None);
    }

    let specifier = self
      .shared
      .node_resolver
      .resolve_package_subpath_from_deno_module(
        package_folder,
        sub_path,
        /* referrer */ None,
        NodeModuleKind::Esm,
        NodeResolutionMode::Execution,
      )?;
    if specifier
      .to_file_path()
      .map(|p| p.exists())
      .unwrap_or(false)
    {
      Ok(Some(specifier))
    } else {
      bail!("Cannot find module '{}'", specifier)
    }
  }
}

fn create_web_worker_callback(
  shared: Arc<SharedWorkerState>,
  stdio: deno_runtime::deno_io::Stdio,
) -> Arc<CreateWebWorkerCb> {
  Arc::new(move |args| {
    let maybe_inspector_server = shared.maybe_inspector_server.clone();

    let CreateModuleLoaderResult {
      module_loader,
      node_require_loader,
    } = shared.module_loader_factory.create_for_worker(
      args.parent_permissions.clone(),
      args.permissions.clone(),
    );
    let create_web_worker_cb =
      create_web_worker_callback(shared.clone(), stdio.clone());

    let maybe_storage_key = shared
      .storage_key_resolver
      .resolve_storage_key(&args.main_module);
    let cache_storage_dir = maybe_storage_key.map(|key| {
      // TODO(@satyarohith): storage quota management
      // Note: we currently use temp_dir() to avoid managing storage size.
      std::env::temp_dir()
        .join("deno_cache")
        .join(checksum::gen(&[key.as_bytes()]))
    });

    // TODO(bartlomieju): this is cruft, update FeatureChecker to spit out
    // list of enabled features.
    let feature_checker = shared.feature_checker.clone();
    let mut unstable_features =
      Vec::with_capacity(crate::UNSTABLE_GRANULAR_FLAGS.len());
    for granular_flag in crate::UNSTABLE_GRANULAR_FLAGS {
      if feature_checker.check(granular_flag.name) {
        unstable_features.push(granular_flag.id);
      }
    }

    let services = WebWorkerServiceOptions {
      root_cert_store_provider: Some(shared.root_cert_store_provider.clone()),
      module_loader,
      fs: shared.fs.clone(),
      node_services: Some(
        shared.create_node_init_services(node_require_loader),
      ),
      blob_store: shared.blob_store.clone(),
      broadcast_channel: shared.broadcast_channel.clone(),
      shared_array_buffer_store: Some(shared.shared_array_buffer_store.clone()),
      compiled_wasm_module_store: Some(
        shared.compiled_wasm_module_store.clone(),
      ),
      maybe_inspector_server,
      feature_checker,
      npm_process_state_provider: Some(shared.npm_process_state_provider()),
      permissions: args.permissions,
    };
    let options = WebWorkerOptions {
      name: args.name,
      main_module: args.main_module.clone(),
      worker_id: args.worker_id,
      bootstrap: BootstrapOptions {
        deno_version: crate::version::DENO_VERSION_INFO.deno.to_string(),
        args: shared.options.argv.clone(),
        cpu_count: std::thread::available_parallelism()
          .map(|p| p.get())
          .unwrap_or(1),
        log_level: shared.options.log_level,
        enable_op_summary_metrics: shared.options.enable_op_summary_metrics,
        enable_testing_features: shared.options.enable_testing_features,
        locale: deno_core::v8::icu::get_language_tag(),
        location: Some(args.main_module),
        no_color: !colors::use_color(),
        color_level: colors::get_color_level(),
        is_stdout_tty: deno_terminal::is_stdout_tty(),
        is_stderr_tty: deno_terminal::is_stderr_tty(),
        unstable_features,
        user_agent: version::DENO_VERSION_INFO.user_agent.to_string(),
        inspect: shared.options.is_inspecting,
        has_node_modules_dir: shared.options.has_node_modules_dir,
        argv0: shared.options.argv0.clone(),
        node_debug: shared.options.node_debug.clone(),
        node_ipc_fd: None,
        mode: WorkerExecutionMode::Worker,
        serve_port: shared.options.serve_port,
        serve_host: shared.options.serve_host.clone(),
        otel_config: shared.otel_config.clone(),
      },
      extensions: vec![],
      startup_snapshot: crate::js::deno_isolate_init(),
      create_params: create_isolate_create_params(),
      unsafely_ignore_certificate_errors: shared
        .options
        .unsafely_ignore_certificate_errors
        .clone(),
      seed: shared.options.seed,
      create_web_worker_cb,
      format_js_error_fn: Some(Arc::new(format_js_error)),
      worker_type: args.worker_type,
      get_error_class_fn: Some(&errors::get_error_class_name),
      stdio: stdio.clone(),
      cache_storage_dir,
      strace_ops: shared.options.strace_ops.clone(),
      close_on_idle: args.close_on_idle,
      maybe_worker_metadata: args.maybe_worker_metadata,
    };

    WebWorker::bootstrap_from_options(services, options)
  })
}

/// By default V8 uses 1.4Gb heap limit which is meant for browser tabs.
/// Instead probe for the total memory on the system and use it instead
/// as a default.
pub fn create_isolate_create_params() -> Option<v8::CreateParams> {
  let maybe_mem_info = deno_runtime::sys_info::mem_info();
  maybe_mem_info.map(|mem_info| {
    v8::CreateParams::default()
      .heap_limits_from_system_memory(mem_info.total, 0)
  })
}

#[allow(clippy::print_stdout)]
#[allow(clippy::print_stderr)]
#[cfg(test)]
mod tests {
  use super::*;
  use deno_core::resolve_path;
  use deno_core::FsModuleLoader;
  use deno_fs::RealFs;
  use deno_runtime::deno_permissions::Permissions;
  use deno_runtime::permissions::RuntimePermissionDescriptorParser;

  fn create_test_worker() -> MainWorker {
    let main_module =
      resolve_path("./hello.js", &std::env::current_dir().unwrap()).unwrap();
    let fs = Arc::new(RealFs);
    let permission_desc_parser =
      Arc::new(RuntimePermissionDescriptorParser::new(fs.clone()));
    let options = WorkerOptions {
      startup_snapshot: crate::js::deno_isolate_init(),
      ..Default::default()
    };

    MainWorker::bootstrap_from_options(
      main_module,
      WorkerServiceOptions {
        module_loader: Rc::new(FsModuleLoader),
        permissions: PermissionsContainer::new(
          permission_desc_parser,
          Permissions::none_without_prompt(),
        ),
        blob_store: Default::default(),
        broadcast_channel: Default::default(),
        feature_checker: Default::default(),
        node_services: Default::default(),
        npm_process_state_provider: Default::default(),
        root_cert_store_provider: Default::default(),
        fetch_dns_resolver: Default::default(),
        shared_array_buffer_store: Default::default(),
        compiled_wasm_module_store: Default::default(),
        v8_code_cache: Default::default(),
        fs,
      },
      options,
    )
  }

  #[tokio::test]
  async fn execute_mod_esm_imports_a() {
    let p = test_util::testdata_path().join("runtime/esm_imports_a.js");
    let module_specifier = ModuleSpecifier::from_file_path(&p).unwrap();
    let mut worker = create_test_worker();
    let result = worker.execute_main_module(&module_specifier).await;
    if let Err(err) = result {
      eprintln!("execute_mod err {err:?}");
    }
    if let Err(e) = worker.run_event_loop(false).await {
      panic!("Future got unexpected error: {e:?}");
    }
  }

  #[tokio::test]
  async fn execute_mod_circular() {
    let p = std::path::PathBuf::from(env!("CARGO_MANIFEST_DIR"))
      .parent()
      .unwrap()
      .join("tests/circular1.js");
    let module_specifier = ModuleSpecifier::from_file_path(&p).unwrap();
    let mut worker = create_test_worker();
    let result = worker.execute_main_module(&module_specifier).await;
    if let Err(err) = result {
      eprintln!("execute_mod err {err:?}");
    }
    if let Err(e) = worker.run_event_loop(false).await {
      panic!("Future got unexpected error: {e:?}");
    }
  }

  #[tokio::test]
  async fn execute_mod_resolve_error() {
    // "foo" is not a valid module specifier so this should return an error.
    let mut worker = create_test_worker();
    let module_specifier =
      resolve_path("./does-not-exist", &std::env::current_dir().unwrap())
        .unwrap();
    let result = worker.execute_main_module(&module_specifier).await;
    assert!(result.is_err());
  }

  #[tokio::test]
  async fn execute_mod_002_hello() {
    // This assumes cwd is project root (an assumption made throughout the
    // tests).
    let mut worker = create_test_worker();
    let p = test_util::testdata_path().join("run/001_hello.js");
    let module_specifier = ModuleSpecifier::from_file_path(&p).unwrap();
    let result = worker.execute_main_module(&module_specifier).await;
    assert!(result.is_ok());
  }
}<|MERGE_RESOLUTION|>--- conflicted
+++ resolved
@@ -136,12 +136,7 @@
 struct SharedWorkerState {
   blob_store: Arc<BlobStore>,
   broadcast_channel: InMemoryBroadcastChannel,
-<<<<<<< HEAD
-  cjs_resolution_store: Arc<CjsResolutionStore>,
   code_cache: Option<Arc<dyn CliCodeCache>>,
-=======
-  code_cache: Option<Arc<dyn code_cache::CodeCache>>,
->>>>>>> cff6e280
   compiled_wasm_module_store: CompiledWasmModuleStore,
   feature_checker: Arc<FeatureChecker>,
   fs: Arc<dyn deno_fs::FileSystem>,
@@ -407,12 +402,7 @@
   #[allow(clippy::too_many_arguments)]
   pub fn new(
     blob_store: Arc<BlobStore>,
-<<<<<<< HEAD
-    cjs_resolution_store: Arc<CjsResolutionStore>,
     code_cache: Option<Arc<dyn CliCodeCache>>,
-=======
-    code_cache: Option<Arc<dyn code_cache::CodeCache>>,
->>>>>>> cff6e280
     feature_checker: Arc<FeatureChecker>,
     fs: Arc<dyn deno_fs::FileSystem>,
     maybe_file_watcher_communicator: Option<Arc<WatcherCommunicator>>,
