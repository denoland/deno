--- conflicted
+++ resolved
@@ -23,12 +23,6 @@
   const url = window.__bootstrap.url;
   const headers = window.__bootstrap.headers;
   const streams = window.__bootstrap.streams;
-<<<<<<< HEAD
-  const blob = window.__bootstrap.blob;
-  const domFile = window.__bootstrap.domFile;
-=======
-  const progressEvent = window.__bootstrap.progressEvent;
->>>>>>> 38196f78
   const fileReader = window.__bootstrap.fileReader;
   const webSocket = window.__bootstrap.webSocket;
   const fetch = window.__bootstrap.fetch;
