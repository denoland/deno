--- conflicted
+++ resolved
@@ -219,13 +219,10 @@
       warn!("{}", ignored_options);
     }
     let emit_cache = EmitCache::new(dir.gen_cache.clone());
-<<<<<<< HEAD
     let parsed_source_cache =
       ParsedSourceCache::new(Some(dir.dep_analysis_db_file_path()));
-=======
     let npm_resolver =
       GlobalNpmPackageResolver::from_deno_dir(&dir, cli_options.reload_flag())?;
->>>>>>> 87f80ff6
 
     Ok(ProcState(Arc::new(Inner {
       dir,
@@ -638,20 +635,6 @@
     };
     let analyzer = self.parsed_source_cache.as_analyzer();
 
-<<<<<<< HEAD
-    Ok(
-      create_graph(
-        roots,
-        false,
-        maybe_imports,
-        &mut cache,
-        maybe_resolver,
-        maybe_locker,
-        Some(&*analyzer),
-        None,
-      )
-      .await,
-=======
     let graph = create_graph(
       roots,
       false,
@@ -659,9 +642,8 @@
       &mut cache,
       maybe_resolver,
       maybe_locker,
+      Some(&*analyzer),
       None,
-      None,
->>>>>>> 87f80ff6
     )
     .await;
 
