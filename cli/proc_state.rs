--- conflicted
+++ resolved
@@ -77,12 +77,8 @@
 
 pub struct Inner {
   pub dir: DenoDir,
-<<<<<<< HEAD
   pub file_fetcher: Arc<FileFetcher>,
-=======
-  pub file_fetcher: FileFetcher,
   pub http_client: HttpClient,
->>>>>>> bb8a4999
   pub options: Arc<CliOptions>,
   pub emit_cache: EmitCache,
   pub emit_options: deno_ast::EmitOptions,
@@ -161,6 +157,7 @@
       emit_options_hash: self.emit_options_hash,
       emit_options: self.emit_options.clone(),
       file_fetcher: self.file_fetcher.clone(),
+      http_client: self.http_client.clone(),
       graph_data: Default::default(),
       lockfile: self.lockfile.clone(),
       maybe_import_map: self.maybe_import_map.clone(),
@@ -291,12 +288,8 @@
         .write_hashable(&emit_options)
         .finish(),
       emit_options,
-<<<<<<< HEAD
       file_fetcher: Arc::new(file_fetcher),
-=======
-      file_fetcher,
       http_client,
->>>>>>> bb8a4999
       graph_data: Default::default(),
       lockfile,
       maybe_import_map,
@@ -526,7 +519,6 @@
         lib,
         Permissions::allow_all(),
         Permissions::allow_all(),
-        false,
       )
       .await
   }
