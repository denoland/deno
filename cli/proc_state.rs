--- conflicted
+++ resolved
@@ -226,15 +226,10 @@
       &dir,
       cli_options.reload_flag(),
       cli_options.cache_setting(),
-<<<<<<< HEAD
-      cli_options.unstable(),
-    );
-=======
       cli_options.unstable()
         // don't do the unstable error when in the lsp
         || matches!(cli_options.sub_command(), DenoSubcommand::Lsp),
-    )?;
->>>>>>> 67713f4b
+    );
 
     Ok(ProcState(Arc::new(Inner {
       dir,
