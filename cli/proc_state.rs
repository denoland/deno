--- conflicted
+++ resolved
@@ -11,11 +11,8 @@
 use crate::cache::DenoDir;
 use crate::cache::EmitCache;
 use crate::cache::FastInsecureHasher;
-<<<<<<< HEAD
 use crate::cache::FetchCacher;
-=======
 use crate::cache::HttpCache;
->>>>>>> e58cdbcb
 use crate::cache::NodeAnalysisCache;
 use crate::cache::ParsedSourceCache;
 use crate::cache::TypeCheckCache;
@@ -83,11 +80,8 @@
 pub struct Inner {
   pub dir: DenoDir,
   pub file_fetcher: FileFetcher,
-<<<<<<< HEAD
   file_header_overrides: HashMap<ModuleSpecifier, HashMap<String, String>>,
-=======
   pub http_client: HttpClient,
->>>>>>> e58cdbcb
   pub options: Arc<CliOptions>,
   pub emit_cache: EmitCache,
   pub emit_options: deno_ast::EmitOptions,
@@ -140,6 +134,13 @@
     options: Arc<CliOptions>,
   ) -> Result<Self, AnyError> {
     Self::build_with_sender(options, None, None).await
+  }
+
+  pub async fn from_options_with_main(
+    options: Arc<CliOptions>,
+    main_specifier: ModuleSpecifier,
+  ) -> Result<Self, AnyError> {
+    Self::build_with_sender(options, Some(main_specifier), None).await
   }
 
   pub async fn build_for_file_watcher(
@@ -295,11 +296,8 @@
         .finish(),
       emit_options,
       file_fetcher,
-<<<<<<< HEAD
       file_header_overrides,
-=======
       http_client,
->>>>>>> e58cdbcb
       graph_data: Default::default(),
       lockfile,
       maybe_import_map,
@@ -367,18 +365,9 @@
         }
       }
     }
-<<<<<<< HEAD
-
-    let mut cache = self.new_cache(root_permissions, dynamic_permissions);
-    let maybe_locker = as_maybe_locker(self.lockfile.clone());
-=======
-    let mut cache = cache::FetchCacher::new(
-      self.emit_cache.clone(),
-      self.file_fetcher.clone(),
-      root_permissions.clone(),
-      dynamic_permissions.clone(),
-    );
->>>>>>> e58cdbcb
+
+    let mut cache =
+      self.create_graph_loader(root_permissions, dynamic_permissions);
     let maybe_imports = self.options.to_maybe_imports()?;
     let maybe_resolver =
       self.maybe_resolver.as_ref().map(|r| r.as_graph_resolver());
@@ -681,20 +670,6 @@
     }
   }
 
-  pub fn new_cache(
-    &self,
-    root_permissions: Permissions,
-    dynamic_permissions: Permissions,
-  ) -> FetchCacher {
-    cache::FetchCacher::new(
-      self.emit_cache.clone(),
-      self.file_fetcher.clone(),
-      self.file_header_overrides.clone(),
-      root_permissions.clone(),
-      dynamic_permissions.clone(),
-    )
-  }
-
   pub fn cache_module_emits(&self) -> Result<(), AnyError> {
     let graph_data = self.graph_data.read();
     for (specifier, entry) in graph_data.entries() {
@@ -727,15 +702,17 @@
   }
 
   /// Creates the default loader used for creating a graph.
-  pub fn create_graph_loader(&self) -> cache::FetchCacher {
+  pub fn create_graph_loader(
+    &self,
+    root_permissions: Permissions,
+    dynamic_permissions: Permissions,
+  ) -> FetchCacher {
     cache::FetchCacher::new(
       self.emit_cache.clone(),
       self.file_fetcher.clone(),
-      // TOOD(MR): Ask in MR what this function is used for. Perhaps we need to pass
-      // self.file_header_overrides here.
-      HashMap::default(),
-      Permissions::allow_all(),
-      Permissions::allow_all(),
+      self.file_header_overrides.clone(),
+      root_permissions.clone(),
+      dynamic_permissions.clone(),
     )
   }
 
@@ -743,7 +720,8 @@
     &self,
     roots: Vec<(ModuleSpecifier, ModuleKind)>,
   ) -> Result<deno_graph::ModuleGraph, AnyError> {
-    let mut cache = self.create_graph_loader();
+    let mut cache = self
+      .create_graph_loader(Permissions::allow_all(), Permissions::allow_all());
     self.create_graph_with_loader(roots, &mut cache).await
   }
 
