--- conflicted
+++ resolved
@@ -1128,15 +1128,11 @@
     }
   }
 
-<<<<<<< HEAD
-  pub fn env_file_name(&self) -> Option<&Vec<String>> {
-=======
   pub fn otel_config(&self) -> Option<OtelConfig> {
     self.flags.otel_config()
   }
 
-  pub fn env_file_name(&self) -> Option<&String> {
->>>>>>> 617350e7
+  pub fn env_file_name(&self) -> Option<&Vec<String>> {
     self.flags.env_file.as_ref()
   }
 
