--- conflicted
+++ resolved
@@ -1670,11 +1670,7 @@
           "byonm",
           "bare-node-builtins",
           "fmt-component",
-<<<<<<< HEAD
-          "detect-cjs",
           "fmt-sql",
-=======
->>>>>>> 62881644
         ])
         .collect();
 
