--- conflicted
+++ resolved
@@ -807,6 +807,21 @@
   pub all_scopes: Arc<BTreeSet<Arc<ModuleSpecifier>>>,
 }
 
+fn load_external_import_map(
+  deno_json: &ConfigFile,
+) -> Result<Option<(PathBuf, serde_json::Value)>, AnyError> {
+  if !deno_json.is_an_import_map() {
+    if let Some(path) = deno_json.to_import_map_path()? {
+      let contents = std::fs::read_to_string(&path).with_context(|| {
+        format!("Unable to read import map at '{}'", path.display())
+      })?;
+      let map = serde_json::from_str(&contents)?;
+      return Ok(Some((path, map)));
+    }
+  }
+  Ok(None)
+}
+
 /// Holds the resolved options of many sources used by subcommands
 /// and provides some helper function for creating common objects.
 pub struct CliOptions {
@@ -826,6 +841,7 @@
 }
 
 impl CliOptions {
+  #[allow(clippy::too_many_arguments)]
   pub fn new(
     flags: Arc<Flags>,
     initial_cwd: PathBuf,
@@ -833,11 +849,8 @@
     npmrc: Arc<ResolvedNpmRc>,
     start_dir: Arc<WorkspaceDirectory>,
     force_global_cache: bool,
-<<<<<<< HEAD
+    maybe_external_import_map: Option<(PathBuf, serde_json::Value)>,
     scope_options: Option<Arc<ScopeOptions>>,
-=======
-    maybe_external_import_map: Option<(PathBuf, serde_json::Value)>,
->>>>>>> 7949f53c
   ) -> Result<Self, AnyError> {
     if let Some(insecure_allowlist) =
       flags.unsafely_ignore_certificate_errors.as_ref()
@@ -952,21 +965,6 @@
 
     let (npmrc, _) = discover_npmrc_from_workspace(&start_dir.workspace)?;
 
-    fn load_external_import_map(
-      deno_json: &ConfigFile,
-    ) -> Result<Option<(PathBuf, serde_json::Value)>, AnyError> {
-      if !deno_json.is_an_import_map() {
-        if let Some(path) = deno_json.to_import_map_path()? {
-          let contents = std::fs::read_to_string(&path).with_context(|| {
-            format!("Unable to read import map at '{}'", path.display())
-          })?;
-          let map = serde_json::from_str(&contents)?;
-          return Ok(Some((path, map)));
-        }
-      }
-      Ok(None)
-    }
-
     let external_import_map =
       if let Some(deno_json) = start_dir.workspace.root_deno_json() {
         load_external_import_map(deno_json)?
@@ -989,7 +987,7 @@
       npmrc,
       Arc::new(start_dir),
       false,
-<<<<<<< HEAD
+      external_import_map,
       None,
     )
   }
@@ -1000,7 +998,17 @@
     scope_options: Option<ScopeOptions>,
   ) -> Result<Self, AnyError> {
     let (npmrc, _) = discover_npmrc_from_workspace(&start_dir.workspace)?;
-    let lockfile = CliLockfile::discover(&self.flags, &start_dir.workspace)?;
+    let external_import_map =
+      if let Some(deno_json) = start_dir.workspace.root_deno_json() {
+        load_external_import_map(deno_json)?
+      } else {
+        None
+      };
+    let lockfile = CliLockfile::discover(
+      &self.flags,
+      &start_dir.workspace,
+      external_import_map.as_ref().map(|(_, v)| v),
+    )?;
     Self::new(
       self.flags.clone(),
       self.initial_cwd().to_path_buf(),
@@ -1008,10 +1016,8 @@
       npmrc,
       start_dir,
       false,
+      external_import_map,
       scope_options.map(Arc::new),
-=======
-      external_import_map,
->>>>>>> 7949f53c
     )
   }
 
