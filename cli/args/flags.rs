// Copyright 2018-2024 the Deno authors. All rights reserved. MIT license.

use super::flags_net;
use super::DENO_FUTURE;
use crate::args::resolve_no_prompt;
use crate::util::fs::canonicalize_path;
use clap::builder::styling::AnsiColor;
use clap::builder::FalseyValueParser;
use clap::value_parser;
use clap::Arg;
use clap::ArgAction;
use clap::ArgMatches;
use clap::ColorChoice;
use clap::Command;
use clap::ValueHint;
use color_print::cstr;
use deno_config::deno_json::NodeModulesDirMode;
use deno_config::glob::FilePatterns;
use deno_config::glob::PathOrPatternSet;
use deno_core::anyhow::bail;
use deno_core::anyhow::Context;
use deno_core::error::AnyError;
use deno_core::normalize_path;
use deno_core::resolve_url_or_path;
use deno_core::url::Url;
use deno_graph::GraphKind;
use deno_runtime::deno_permissions::parse_sys_kind;
use deno_runtime::deno_permissions::PermissionsOptions;
use log::debug;
use log::Level;
use serde::Deserialize;
use serde::Serialize;
use std::collections::HashSet;
use std::env;
use std::ffi::OsString;
use std::net::SocketAddr;
use std::num::NonZeroU32;
use std::num::NonZeroU8;
use std::num::NonZeroUsize;
use std::path::Path;
use std::path::PathBuf;
use std::str::FromStr;

<<<<<<< HEAD
=======
use crate::args::resolve_no_prompt;
use crate::util::fs::canonicalize_path;

use super::flags_net;

>>>>>>> 3f6740ca
#[derive(Clone, Debug, Default, Eq, PartialEq)]
pub enum ConfigFlag {
  #[default]
  Discover,
  Path(String),
  Disabled,
}

#[derive(Clone, Debug, Default, Eq, PartialEq)]
pub struct FileFlags {
  pub ignore: Vec<String>,
  pub include: Vec<String>,
}

impl FileFlags {
  pub fn as_file_patterns(
    &self,
    base: &Path,
  ) -> Result<FilePatterns, AnyError> {
    Ok(FilePatterns {
      include: if self.include.is_empty() {
        None
      } else {
        Some(PathOrPatternSet::from_include_relative_path_or_patterns(
          base,
          &self.include,
        )?)
      },
      exclude: PathOrPatternSet::from_exclude_relative_path_or_patterns(
        base,
        &self.ignore,
      )?,
      base: base.to_path_buf(),
    })
  }
}

#[derive(Clone, Debug, Default, Eq, PartialEq)]
pub struct AddFlags {
  pub packages: Vec<String>,
}

#[derive(Clone, Debug, Default, Eq, PartialEq)]
pub struct RemoveFlags {
  pub packages: Vec<String>,
}

#[derive(Clone, Debug, Default, Eq, PartialEq)]
pub struct BenchFlags {
  pub files: FileFlags,
  pub filter: Option<String>,
  pub json: bool,
  pub no_run: bool,
  pub watch: Option<WatchFlags>,
}

#[derive(Clone, Debug, Eq, PartialEq)]
pub struct CacheFlags {
  pub files: Vec<String>,
}

#[derive(Clone, Debug, Eq, PartialEq)]
pub struct CheckFlags {
  pub files: Vec<String>,
}

#[derive(Clone, Debug, Eq, PartialEq)]
pub struct CompileFlags {
  pub source_file: String,
  pub output: Option<String>,
  pub args: Vec<String>,
  pub target: Option<String>,
  pub no_terminal: bool,
  pub icon: Option<String>,
  pub include: Vec<String>,
}

impl CompileFlags {
  pub fn resolve_target(&self) -> String {
    self
      .target
      .clone()
      .unwrap_or_else(|| env!("TARGET").to_string())
  }
}

#[derive(Clone, Debug, Eq, PartialEq)]
pub struct CompletionsFlags {
  pub buf: Box<[u8]>,
}

#[derive(Clone, Debug, Eq, PartialEq, Default)]
pub enum CoverageType {
  #[default]
  Summary,
  Detailed,
  Lcov,
  Html,
}

#[derive(Clone, Debug, Eq, PartialEq, Default)]
pub struct CoverageFlags {
  pub files: FileFlags,
  pub output: Option<String>,
  pub include: Vec<String>,
  pub exclude: Vec<String>,
  pub r#type: CoverageType,
}

#[derive(Clone, Debug, Eq, PartialEq)]
pub enum DocSourceFileFlag {
  Builtin,
  Paths(Vec<String>),
}

impl Default for DocSourceFileFlag {
  fn default() -> Self {
    Self::Builtin
  }
}

#[derive(Clone, Debug, Eq, PartialEq)]
pub struct DocHtmlFlag {
  pub name: Option<String>,
  pub category_docs_path: Option<String>,
  pub symbol_redirect_map_path: Option<String>,
  pub default_symbol_map_path: Option<String>,
  pub strip_trailing_html: bool,
  pub output: String,
}

#[derive(Clone, Debug, Eq, PartialEq)]
pub struct DocFlags {
  pub private: bool,
  pub json: bool,
  pub lint: bool,
  pub html: Option<DocHtmlFlag>,
  pub source_files: DocSourceFileFlag,
  pub filter: Option<String>,
}

#[derive(Clone, Debug, Eq, PartialEq)]
pub struct EvalFlags {
  pub print: bool,
  pub code: String,
}

#[derive(Clone, Default, Debug, Eq, PartialEq)]
pub struct FmtFlags {
  pub check: bool,
  pub files: FileFlags,
  pub use_tabs: Option<bool>,
  pub line_width: Option<NonZeroU32>,
  pub indent_width: Option<NonZeroU8>,
  pub single_quote: Option<bool>,
  pub prose_wrap: Option<String>,
  pub no_semicolons: Option<bool>,
  pub watch: Option<WatchFlags>,
  pub unstable_css: bool,
  pub unstable_html: bool,
  pub unstable_component: bool,
  pub unstable_yaml: bool,
}

impl FmtFlags {
  pub fn is_stdin(&self) -> bool {
    let args = &self.files.include;
    args.len() == 1 && args[0] == "-"
  }
}

#[derive(Clone, Debug, Eq, PartialEq)]
pub struct InitFlags {
  pub dir: Option<String>,
  pub lib: bool,
  pub serve: bool,
}

#[derive(Clone, Debug, Eq, PartialEq)]
pub struct InfoFlags {
  pub json: bool,
  pub file: Option<String>,
}

#[derive(Clone, Debug, Eq, PartialEq)]
pub struct InstallFlagsGlobal {
  pub module_url: String,
  pub args: Vec<String>,
  pub name: Option<String>,
  pub root: Option<String>,
  pub force: bool,
}

#[derive(Clone, Debug, Eq, PartialEq)]
pub enum InstallKind {
  #[allow(unused)]
  Local(Option<AddFlags>),
  Global(InstallFlagsGlobal),
}

#[derive(Clone, Debug, Eq, PartialEq)]
pub struct InstallFlags {
  pub global: bool,
  pub kind: InstallKind,
}

#[derive(Clone, Debug, Eq, PartialEq)]
pub struct JSONReferenceFlags {
  pub json: deno_core::serde_json::Value,
}

#[derive(Clone, Debug, Eq, PartialEq)]
pub struct JupyterFlags {
  pub install: bool,
  pub kernel: bool,
  pub conn_file: Option<String>,
}

#[derive(Clone, Debug, Eq, PartialEq)]
pub struct UninstallFlagsGlobal {
  pub name: String,
  pub root: Option<String>,
}

#[derive(Clone, Debug, Eq, PartialEq)]
pub enum UninstallKind {
  #[allow(unused)]
  Local,
  Global(UninstallFlagsGlobal),
}

#[derive(Clone, Debug, Eq, PartialEq)]
pub struct UninstallFlags {
  pub global: bool,
  pub kind: UninstallKind,
}

#[derive(Clone, Debug, Default, Eq, PartialEq)]
pub struct LintFlags {
  pub files: FileFlags,
  pub rules: bool,
  pub fix: bool,
  pub maybe_rules_tags: Option<Vec<String>>,
  pub maybe_rules_include: Option<Vec<String>>,
  pub maybe_rules_exclude: Option<Vec<String>>,
  pub json: bool,
  pub compact: bool,
  pub watch: Option<WatchFlags>,
  pub ext: Option<String>,
}

impl LintFlags {
  pub fn is_stdin(&self) -> bool {
    let args = &self.files.include;
    args.len() == 1 && args[0] == "-"
  }
}

#[derive(Clone, Debug, Eq, PartialEq, Default)]
pub struct ReplFlags {
  pub eval_files: Option<Vec<String>>,
  pub eval: Option<String>,
  pub is_default_command: bool,
}

#[derive(Clone, Debug, Eq, PartialEq, Default)]
pub struct RunFlags {
  pub script: String,
  pub watch: Option<WatchFlagsWithPaths>,
  pub bare: bool,
}

impl RunFlags {
  #[cfg(test)]
  pub fn new_default(script: String) -> Self {
    Self {
      script,
      watch: None,
      bare: false,
    }
  }

  pub fn is_stdin(&self) -> bool {
    self.script == "-"
  }
}

#[derive(Clone, Debug, Eq, PartialEq)]
pub struct ServeFlags {
  pub script: String,
  pub watch: Option<WatchFlagsWithPaths>,
  pub port: u16,
  pub host: String,
  pub worker_count: Option<usize>,
}

impl ServeFlags {
  #[cfg(test)]
  pub fn new_default(script: String, port: u16, host: &str) -> Self {
    Self {
      script,
      watch: None,
      port,
      host: host.to_owned(),
      worker_count: None,
    }
  }
}

#[derive(Clone, Default, Debug, Eq, PartialEq)]
pub struct WatchFlags {
  pub hmr: bool,
  pub no_clear_screen: bool,
  pub exclude: Vec<String>,
}

#[derive(Clone, Default, Debug, Eq, PartialEq)]
pub struct WatchFlagsWithPaths {
  pub hmr: bool,
  pub paths: Vec<String>,
  pub no_clear_screen: bool,
  pub exclude: Vec<String>,
}

#[derive(Clone, Debug, Eq, PartialEq)]
pub struct TaskFlags {
  pub cwd: Option<String>,
  pub task: Option<String>,
  pub is_run: bool,
}

#[derive(Clone, Copy, Debug, Default, Eq, PartialEq)]
pub enum TestReporterConfig {
  #[default]
  Pretty,
  Dot,
  Junit,
  Tap,
}

#[derive(Clone, Debug, Default, Eq, PartialEq)]
pub struct TestFlags {
  pub doc: bool,
  pub no_run: bool,
  pub coverage_dir: Option<String>,
  pub clean: bool,
  pub fail_fast: Option<NonZeroUsize>,
  pub files: FileFlags,
  pub permit_no_files: bool,
  pub filter: Option<String>,
  pub shuffle: Option<u64>,
  pub concurrent_jobs: Option<NonZeroUsize>,
  pub trace_leaks: bool,
  pub watch: Option<WatchFlagsWithPaths>,
  pub reporter: TestReporterConfig,
  pub junit_path: Option<String>,
  pub hide_stacktraces: bool,
}

#[derive(Clone, Debug, Eq, PartialEq)]
pub struct UpgradeFlags {
  pub dry_run: bool,
  pub force: bool,
  pub release_candidate: bool,
  pub canary: bool,
  pub version: Option<String>,
  pub output: Option<String>,
  pub version_or_hash_or_channel: Option<String>,
}

#[derive(Clone, Debug, Eq, PartialEq)]
pub struct PublishFlags {
  pub token: Option<String>,
  pub dry_run: bool,
  pub allow_slow_types: bool,
  pub allow_dirty: bool,
  pub no_provenance: bool,
}

#[derive(Clone, Debug, Eq, PartialEq)]
pub struct HelpFlags {
  pub help: clap::builder::StyledStr,
}

#[derive(Clone, Debug, Eq, PartialEq)]
pub enum DenoSubcommand {
  Add(AddFlags),
  Remove(RemoveFlags),
  Bench(BenchFlags),
  Bundle,
  Cache(CacheFlags),
  Check(CheckFlags),
  Clean,
  Compile(CompileFlags),
  Completions(CompletionsFlags),
  Coverage(CoverageFlags),
  Doc(DocFlags),
  Eval(EvalFlags),
  Fmt(FmtFlags),
  Init(InitFlags),
  Info(InfoFlags),
  Install(InstallFlags),
  JSONReference(JSONReferenceFlags),
  Jupyter(JupyterFlags),
  Uninstall(UninstallFlags),
  Lsp,
  Lint(LintFlags),
  Repl(ReplFlags),
  Run(RunFlags),
  Serve(ServeFlags),
  Task(TaskFlags),
  Test(TestFlags),
  Types,
  Upgrade(UpgradeFlags),
  Vendor,
  Publish(PublishFlags),
  Help(HelpFlags),
}

impl DenoSubcommand {
  pub fn is_run(&self) -> bool {
    matches!(self, Self::Run(_))
  }

  // Returns `true` if the subcommand depends on testing infrastructure.
  pub fn needs_test(&self) -> bool {
    matches!(
      self,
      Self::Test(_)
        | Self::Jupyter(_)
        | Self::Repl(_)
        | Self::Bench(_)
        | Self::Lsp
    )
  }
}

impl Default for DenoSubcommand {
  fn default() -> DenoSubcommand {
    DenoSubcommand::Repl(ReplFlags {
      eval_files: None,
      eval: None,
      is_default_command: true,
    })
  }
}

#[derive(Debug, Clone, Copy, Eq, PartialEq)]
pub enum TypeCheckMode {
  /// Type-check all modules.
  All,
  /// Skip type-checking of all modules. The default value for "deno run" and
  /// several other subcommands.
  None,
  /// Only type-check local modules. The default value for "deno test" and
  /// several other subcommands.
  Local,
}

impl TypeCheckMode {
  /// Gets if type checking will occur under this mode.
  pub fn is_true(&self) -> bool {
    match self {
      Self::None => false,
      Self::Local | Self::All => true,
    }
  }

  /// Gets the corresponding module `GraphKind` that should be created
  /// for the current `TypeCheckMode`.
  pub fn as_graph_kind(&self) -> GraphKind {
    match self.is_true() {
      true => GraphKind::All,
      false => GraphKind::CodeOnly,
    }
  }
}

impl Default for TypeCheckMode {
  fn default() -> Self {
    Self::None
  }
}

#[derive(Clone, Debug, Eq, PartialEq)]
pub enum CaData {
  /// The string is a file path
  File(String),
  /// This variant is not exposed as an option in the CLI, it is used internally
  /// for standalone binaries.
  Bytes(Vec<u8>),
}

// Info needed to run NPM lifecycle scripts
#[derive(Clone, Debug, Eq, PartialEq, Default)]
pub struct LifecycleScriptsConfig {
  pub allowed: PackagesAllowedScripts,
  pub initial_cwd: Option<PathBuf>,
}

#[derive(Debug, Clone, Eq, PartialEq, Default)]
/// The set of npm packages that are allowed to run lifecycle scripts.
pub enum PackagesAllowedScripts {
  All,
  Some(Vec<String>),
  #[default]
  None,
}

fn parse_packages_allowed_scripts(s: &str) -> Result<String, AnyError> {
  if !s.starts_with("npm:") {
    bail!("Invalid package for --allow-scripts: '{}'. An 'npm:' specifier is required", s);
  } else {
    Ok(s.into())
  }
}

#[derive(
  Clone, Default, Debug, Eq, PartialEq, serde::Serialize, serde::Deserialize,
)]
pub struct UnstableConfig {
  pub legacy_flag_enabled: bool, // --unstable
  pub bare_node_builtins: bool,  // --unstable-bare-node-builts
  pub sloppy_imports: bool,
  pub features: Vec<String>, // --unstabe-kv --unstable-cron
}

#[derive(Clone, Debug, Eq, PartialEq, Default)]
pub struct Flags {
  /// Vector of CLI arguments - these are user script arguments, all Deno
  /// specific flags are removed.
  pub argv: Vec<String>,
  pub subcommand: DenoSubcommand,

  pub frozen_lockfile: Option<bool>,
  pub ca_stores: Option<Vec<String>>,
  pub ca_data: Option<CaData>,
  pub cache_blocklist: Vec<String>,
  /// This is not exposed as an option in the CLI, it is used internally when
  /// the language server is configured with an explicit cache option.
  pub cache_path: Option<PathBuf>,
  pub cached_only: bool,
  pub type_check_mode: TypeCheckMode,
  pub config_flag: ConfigFlag,
  pub node_modules_dir: Option<NodeModulesDirMode>,
  pub vendor: Option<bool>,
  pub enable_op_summary_metrics: bool,
  pub enable_testing_features: bool,
  pub ext: Option<String>,
  pub ignore: Vec<String>,
  pub import_map_path: Option<String>,
  pub env_file: Option<String>,
  pub inspect_brk: Option<SocketAddr>,
  pub inspect_wait: Option<SocketAddr>,
  pub inspect: Option<SocketAddr>,
  pub location: Option<Url>,
  pub lock: Option<String>,
  pub log_level: Option<Level>,
  pub no_remote: bool,
  pub no_lock: bool,
  pub no_npm: bool,
  pub reload: bool,
  pub seed: Option<u64>,
  pub strace_ops: Option<Vec<String>>,
  pub unstable_config: UnstableConfig,
  pub unsafely_ignore_certificate_errors: Option<Vec<String>>,
  pub v8_flags: Vec<String>,
  pub code_cache_enabled: bool,
  pub permissions: PermissionFlags,
  pub allow_scripts: PackagesAllowedScripts,
}

#[derive(Clone, Debug, Eq, PartialEq, Default, Serialize, Deserialize)]
pub struct PermissionFlags {
  pub allow_all: bool,
  pub allow_env: Option<Vec<String>>,
  pub deny_env: Option<Vec<String>>,
  pub allow_hrtime: bool,
  pub deny_hrtime: bool,
  pub allow_ffi: Option<Vec<String>>,
  pub deny_ffi: Option<Vec<String>>,
  pub allow_net: Option<Vec<String>>,
  pub deny_net: Option<Vec<String>>,
  pub allow_read: Option<Vec<String>>,
  pub deny_read: Option<Vec<String>>,
  pub allow_run: Option<Vec<String>>,
  pub deny_run: Option<Vec<String>>,
  pub allow_sys: Option<Vec<String>>,
  pub deny_sys: Option<Vec<String>>,
  pub allow_write: Option<Vec<String>>,
  pub deny_write: Option<Vec<String>>,
  pub no_prompt: bool,
}

impl PermissionFlags {
  pub fn has_permission(&self) -> bool {
    self.allow_all
      || self.allow_env.is_some()
      || self.deny_env.is_some()
      || self.allow_hrtime
      || self.deny_hrtime
      || self.allow_ffi.is_some()
      || self.deny_ffi.is_some()
      || self.allow_net.is_some()
      || self.deny_net.is_some()
      || self.allow_read.is_some()
      || self.deny_read.is_some()
      || self.allow_run.is_some()
      || self.deny_run.is_some()
      || self.allow_sys.is_some()
      || self.deny_sys.is_some()
      || self.allow_write.is_some()
      || self.deny_write.is_some()
  }

  pub fn to_options(
    &self,
    // will be None when `deno compile` can't resolve the cwd
    initial_cwd: Option<&Path>,
  ) -> Result<PermissionsOptions, AnyError> {
    fn convert_option_str_to_path_buf(
      flag: &Option<Vec<String>>,
      initial_cwd: Option<&Path>,
    ) -> Result<Option<Vec<PathBuf>>, AnyError> {
      let Some(paths) = &flag else {
        return Ok(None);
      };

      let mut new_paths = Vec::with_capacity(paths.len());
      for path in paths {
        if let Some(initial_cwd) = initial_cwd {
          new_paths.push(initial_cwd.join(path))
        } else {
          let path = PathBuf::from(path);
          if path.is_absolute() {
            new_paths.push(path);
          } else {
            bail!("Could not resolve relative permission path '{}' when current working directory could not be resolved.", path.display())
          }
        }
      }
      Ok(Some(new_paths))
    }

    Ok(PermissionsOptions {
      allow_all: self.allow_all,
      allow_env: self.allow_env.clone(),
      deny_env: self.deny_env.clone(),
      allow_hrtime: self.allow_hrtime,
      deny_hrtime: self.deny_hrtime,
      allow_net: self.allow_net.clone(),
      deny_net: self.deny_net.clone(),
      allow_ffi: convert_option_str_to_path_buf(&self.allow_ffi, initial_cwd)?,
      deny_ffi: convert_option_str_to_path_buf(&self.deny_ffi, initial_cwd)?,
      allow_read: convert_option_str_to_path_buf(
        &self.allow_read,
        initial_cwd,
      )?,
      deny_read: convert_option_str_to_path_buf(&self.deny_read, initial_cwd)?,
      allow_run: self.allow_run.clone(),
      deny_run: self.deny_run.clone(),
      allow_sys: self.allow_sys.clone(),
      deny_sys: self.deny_sys.clone(),
      allow_write: convert_option_str_to_path_buf(
        &self.allow_write,
        initial_cwd,
      )?,
      deny_write: convert_option_str_to_path_buf(
        &self.deny_write,
        initial_cwd,
      )?,
      prompt: !resolve_no_prompt(self),
    })
  }
}

fn join_paths(allowlist: &[String], d: &str) -> String {
  allowlist
    .iter()
    .map(|path| path.to_string())
    .collect::<Vec<String>>()
    .join(d)
}

impl Flags {
  /// Return list of permission arguments that are equivalent
  /// to the ones used to create `self`.
  pub fn to_permission_args(&self) -> Vec<String> {
    let mut args = vec![];

    if self.permissions.allow_all {
      args.push("--allow-all".to_string());
      return args;
    }

    match &self.permissions.allow_read {
      Some(read_allowlist) if read_allowlist.is_empty() => {
        args.push("--allow-read".to_string());
      }
      Some(read_allowlist) => {
        let s = format!("--allow-read={}", join_paths(read_allowlist, ","));
        args.push(s);
      }
      _ => {}
    }

    match &self.permissions.deny_read {
      Some(read_denylist) if read_denylist.is_empty() => {
        args.push("--deny-read".to_string());
      }
      Some(read_denylist) => {
        let s = format!("--deny-read={}", join_paths(read_denylist, ","));
        args.push(s);
      }
      _ => {}
    }

    match &self.permissions.allow_write {
      Some(write_allowlist) if write_allowlist.is_empty() => {
        args.push("--allow-write".to_string());
      }
      Some(write_allowlist) => {
        let s = format!("--allow-write={}", join_paths(write_allowlist, ","));
        args.push(s);
      }
      _ => {}
    }

    match &self.permissions.deny_write {
      Some(write_denylist) if write_denylist.is_empty() => {
        args.push("--deny-write".to_string());
      }
      Some(write_denylist) => {
        let s = format!("--deny-write={}", join_paths(write_denylist, ","));
        args.push(s);
      }
      _ => {}
    }

    match &self.permissions.allow_net {
      Some(net_allowlist) if net_allowlist.is_empty() => {
        args.push("--allow-net".to_string());
      }
      Some(net_allowlist) => {
        let s = format!("--allow-net={}", net_allowlist.join(","));
        args.push(s);
      }
      _ => {}
    }

    match &self.permissions.deny_net {
      Some(net_denylist) if net_denylist.is_empty() => {
        args.push("--deny-net".to_string());
      }
      Some(net_denylist) => {
        let s = format!("--deny-net={}", net_denylist.join(","));
        args.push(s);
      }
      _ => {}
    }

    match &self.unsafely_ignore_certificate_errors {
      Some(ic_allowlist) if ic_allowlist.is_empty() => {
        args.push("--unsafely-ignore-certificate-errors".to_string());
      }
      Some(ic_allowlist) => {
        let s = format!(
          "--unsafely-ignore-certificate-errors={}",
          ic_allowlist.join(",")
        );
        args.push(s);
      }
      _ => {}
    }

    match &self.permissions.allow_env {
      Some(env_allowlist) if env_allowlist.is_empty() => {
        args.push("--allow-env".to_string());
      }
      Some(env_allowlist) => {
        let s = format!("--allow-env={}", env_allowlist.join(","));
        args.push(s);
      }
      _ => {}
    }

    match &self.permissions.deny_env {
      Some(env_denylist) if env_denylist.is_empty() => {
        args.push("--deny-env".to_string());
      }
      Some(env_denylist) => {
        let s = format!("--deny-env={}", env_denylist.join(","));
        args.push(s);
      }
      _ => {}
    }

    match &self.permissions.allow_run {
      Some(run_allowlist) if run_allowlist.is_empty() => {
        args.push("--allow-run".to_string());
      }
      Some(run_allowlist) => {
        let s = format!("--allow-run={}", run_allowlist.join(","));
        args.push(s);
      }
      _ => {}
    }

    match &self.permissions.deny_run {
      Some(run_denylist) if run_denylist.is_empty() => {
        args.push("--deny-run".to_string());
      }
      Some(run_denylist) => {
        let s = format!("--deny-run={}", run_denylist.join(","));
        args.push(s);
      }
      _ => {}
    }

    match &self.permissions.allow_sys {
      Some(sys_allowlist) if sys_allowlist.is_empty() => {
        args.push("--allow-sys".to_string());
      }
      Some(sys_allowlist) => {
        let s = format!("--allow-sys={}", sys_allowlist.join(","));
        args.push(s)
      }
      _ => {}
    }

    match &self.permissions.deny_sys {
      Some(sys_denylist) if sys_denylist.is_empty() => {
        args.push("--deny-sys".to_string());
      }
      Some(sys_denylist) => {
        let s = format!("--deny-sys={}", sys_denylist.join(","));
        args.push(s)
      }
      _ => {}
    }

    match &self.permissions.allow_ffi {
      Some(ffi_allowlist) if ffi_allowlist.is_empty() => {
        args.push("--allow-ffi".to_string());
      }
      Some(ffi_allowlist) => {
        let s = format!("--allow-ffi={}", join_paths(ffi_allowlist, ","));
        args.push(s);
      }
      _ => {}
    }

    match &self.permissions.deny_ffi {
      Some(ffi_denylist) if ffi_denylist.is_empty() => {
        args.push("--deny-ffi".to_string());
      }
      Some(ffi_denylist) => {
        let s = format!("--deny-ffi={}", join_paths(ffi_denylist, ","));
        args.push(s);
      }
      _ => {}
    }

    if self.permissions.allow_hrtime {
      args.push("--allow-hrtime".to_string());
    }

    if self.permissions.deny_hrtime {
      args.push("--deny-hrtime".to_string());
    }

    args
  }

  /// Extract the paths the config file should be discovered from.
  ///
  /// Returns `None` if the config file should not be auto-discovered.
  pub fn config_path_args(&self, current_dir: &Path) -> Option<Vec<PathBuf>> {
    fn resolve_multiple_files(
      files_or_dirs: &[String],
      current_dir: &Path,
    ) -> Vec<PathBuf> {
      let mut seen = HashSet::with_capacity(files_or_dirs.len());
      let result = files_or_dirs
        .iter()
        .filter_map(|p| {
          let path = normalize_path(current_dir.join(p));
          if seen.insert(path.clone()) {
            Some(path)
          } else {
            None
          }
        })
        .collect::<Vec<_>>();
      if result.is_empty() {
        vec![current_dir.to_path_buf()]
      } else {
        result
      }
    }

    use DenoSubcommand::*;
    match &self.subcommand {
      Fmt(FmtFlags { files, .. }) => {
        Some(resolve_multiple_files(&files.include, current_dir))
      }
      Lint(LintFlags { files, .. }) => {
        Some(resolve_multiple_files(&files.include, current_dir))
      }
      Run(RunFlags { script, .. })
      | Compile(CompileFlags {
        source_file: script,
        ..
      }) => {
        if let Ok(module_specifier) = resolve_url_or_path(script, current_dir) {
          if module_specifier.scheme() == "file"
            || module_specifier.scheme() == "npm"
          {
            if let Ok(p) = module_specifier.to_file_path() {
              Some(vec![p.parent().unwrap().to_path_buf()])
            } else {
              Some(vec![current_dir.to_path_buf()])
            }
          } else {
            // When the entrypoint doesn't have file: scheme (it's the remote
            // script), then we don't auto discover config file.
            None
          }
        } else {
          Some(vec![current_dir.to_path_buf()])
        }
      }
      Task(TaskFlags {
        cwd: Some(path), ..
      }) => {
        // todo(dsherret): Why is this canonicalized? Document why.
        // attempt to resolve the config file from the task subcommand's
        // `--cwd` when specified
        match canonicalize_path(&PathBuf::from(path)) {
          Ok(path) => Some(vec![path]),
          Err(_) => Some(vec![current_dir.to_path_buf()]),
        }
      }
      _ => Some(vec![current_dir.to_path_buf()]),
    }
  }

  pub fn has_permission(&self) -> bool {
    self.permissions.has_permission()
  }

  pub fn has_permission_in_argv(&self) -> bool {
    self.argv.iter().any(|arg| {
      arg == "--allow-all"
        || arg == "--allow-hrtime"
        || arg == "--deny-hrtime"
        || arg.starts_with("--allow-env")
        || arg.starts_with("--deny-env")
        || arg.starts_with("--allow-ffi")
        || arg.starts_with("--deny-ffi")
        || arg.starts_with("--allow-net")
        || arg.starts_with("--deny-net")
        || arg.starts_with("--allow-read")
        || arg.starts_with("--deny-read")
        || arg.starts_with("--allow-run")
        || arg.starts_with("--deny-run")
        || arg.starts_with("--allow-sys")
        || arg.starts_with("--deny-sys")
        || arg.starts_with("--allow-write")
        || arg.starts_with("--deny-write")
    })
  }

  #[inline(always)]
  fn allow_all(&mut self) {
    self.permissions.allow_all = true;
    self.permissions.allow_read = Some(vec![]);
    self.permissions.allow_env = Some(vec![]);
    self.permissions.allow_net = Some(vec![]);
    self.permissions.allow_run = Some(vec![]);
    self.permissions.allow_write = Some(vec![]);
    self.permissions.allow_sys = Some(vec![]);
    self.permissions.allow_ffi = Some(vec![]);
    self.permissions.allow_hrtime = true;
  }

  pub fn resolve_watch_exclude_set(
    &self,
  ) -> Result<PathOrPatternSet, AnyError> {
    if let DenoSubcommand::Run(RunFlags {
      watch:
        Some(WatchFlagsWithPaths {
          exclude: excluded_paths,
          ..
        }),
      ..
    })
    | DenoSubcommand::Bench(BenchFlags {
      watch:
        Some(WatchFlags {
          exclude: excluded_paths,
          ..
        }),
      ..
    })
    | DenoSubcommand::Test(TestFlags {
      watch:
        Some(WatchFlagsWithPaths {
          exclude: excluded_paths,
          ..
        }),
      ..
    })
    | DenoSubcommand::Lint(LintFlags {
      watch:
        Some(WatchFlags {
          exclude: excluded_paths,
          ..
        }),
      ..
    })
    | DenoSubcommand::Fmt(FmtFlags {
      watch:
        Some(WatchFlags {
          exclude: excluded_paths,
          ..
        }),
      ..
    }) = &self.subcommand
    {
      let cwd = std::env::current_dir()?;
      PathOrPatternSet::from_exclude_relative_path_or_patterns(
        &cwd,
        excluded_paths,
      )
      .context("Failed resolving watch exclude patterns.")
    } else {
      Ok(PathOrPatternSet::default())
    }
  }
}

static ENV_VARIABLES_HELP: &str = cstr!(
  r#"<y>Environment variables:</>
  <g>DENO_AUTH_TOKENS</>      A semi-colon separated list of bearer tokens and hostnames
                        to use when fetching remote modules from private repositories
                         <p(245)>(e.g. "abcde12345@deno.land;54321edcba@github.com")</>
  <g>DENO_CERT</>             Load certificate authorities from PEM encoded file
  <g>DENO_DIR</>              Set the cache directory
  <g>DENO_INSTALL_ROOT</>     Set deno install's output directory
                         <p(245)>(defaults to $HOME/.deno/bin)</>
  <g>DENO_NO_PACKAGE_JSON</>  Disables auto-resolution of package.json
  <g>DENO_NO_UPDATE_CHECK</>  Set to disable checking if a newer Deno version is available
  <g>DENO_TLS_CA_STORE</>     Comma-separated list of order dependent certificate stores.
                        Possible values: "system", "mozilla".
                         <p(245)>(defaults to "mozilla")</>
  <g>HTTP_PROXY</>            Proxy address for HTTP requests
                         <p(245)>(module downloads, fetch)</>
  <g>HTTPS_PROXY</>           Proxy address for HTTPS requests
                         <p(245)>(module downloads, fetch)</>
  <g>NO_COLOR</>              Set to disable color
  <g>NO_PROXY</>              Comma-separated list of hosts which do not use a proxy
                         <p(245)>(module downloads, fetch)</>
  <g>NPM_CONFIG_REGISTRY</>   URL to use for the npm registry."#
);

static DENO_HELP: &str = cstr!(
  "Deno: <g>A modern JavaScript and TypeScript runtime</>

<p(245)>Usage:</> <g>{usage}</>

<y>Commands:</>
  <y>Execution:</>
    <g>run</>          Run a JavaScript or TypeScript program, or a task
                  <p(245)>deno run main.ts  |  deno run --allow-net=google.com main.ts  |  deno main.ts</>
    <g>serve</>        Run a server
                  <p(245)>deno serve main.ts</>
    <g>task</>         Run a task defined in the configuration file
                  <p(245)>deno task dev</>
    <g>repl</>         Start an interactive Read-Eval-Print Loop (REPL) for Deno
    <g>eval</>         Evaluate a script from the command line

  <y>Dependency management:</>
    <g>add</>          Add dependencies
                  <p(245)>deno add @std/assert  |  deno add npm:express</>
    <g>install</>      Install script as an executable
    <g>uninstall</>    Uninstall a script previously installed with deno install
    <g>remove</>       Remove dependencies from the configuration file

  <y>Tooling:</>
    <g>bench</>        Run benchmarks
                  <p(245)>deno bench bench.ts</>
    <g>cache</>        Cache the dependencies
    <g>check</>        Type-check the dependencies
    <g>compile</>      Compile the script into a self contained executable
                  <p(245)>deno compile main.ts  |  deno compile --target=x86_64-unknown-linux-gnu</>
    <g>coverage</>     Print coverage reports
    <g>doc</>          Genereate and show documentation for a module or built-ins
                  <p(245)>deno doc  |  deno doc --json  |  deno doc --html mod.ts</>
    <g>fmt</>          Format source files
                  <p(245)>deno fmt  |  deno fmt main.ts</>
    <g>info</>         Show info about cache or info related to source file
    <g>jupyter</>      Deno kernel for Jupyter notebooks
    <g>lint</>         Lint source files
    <g>init</>         Initialize a new project
    <g>test</>         Run tests
                  <p(245)>deno test  |  deno test test.ts</>
    <g>publish</>      Publish the current working directory's package or workspace
    <g>upgrade</>      Upgrade deno executable to given version
                  <p(245)>deno upgrade  |  deno upgrade 1.45.0  |  deno upgrade canary</>
{after-help}

<y>Docs:</> https://docs.deno.com
<y>Standard Library:</> https://jsr.io/@std
<y>Bugs:</> https://github.com/denoland/deno/issues
<y>Discord:</> https://discord.gg/deno
");

/// Main entry point for parsing deno's command line flags.
pub fn flags_from_vec(args: Vec<OsString>) -> clap::error::Result<Flags> {
  let mut app = clap_root();
  let mut matches = app.try_get_matches_from_mut(&args)?;

  let mut flags = Flags::default();

  if matches.get_flag("quiet") {
    flags.log_level = Some(Level::Error);
  } else if let Some(log_level) = matches.get_one::<String>("log-level") {
    flags.log_level = match log_level.as_str() {
      "trace" => Some(Level::Trace),
      "debug" => Some(Level::Debug),
      "info" => Some(Level::Info),
      _ => unreachable!(),
    };
  }

  if let Some(help_expansion) = matches.get_one::<String>("help").cloned() {
    let mut subcommand = if let Some((sub, _)) = matches.remove_subcommand() {
      app.find_subcommand(sub).unwrap().clone()
    } else {
      app
    };

    if help_expansion == "unstable"
      && subcommand
        .get_arguments()
        .any(|arg| arg.get_id().as_str() == "unstable")
    {
      subcommand = subcommand
        .mut_arg("unstable", |arg| {
          let new_help = arg
            .get_help()
            .unwrap()
            .to_string()
            .split_once("\n")
            .unwrap()
            .0
            .to_string();
          arg.help_heading(UNSTABLE_HEADING).help(new_help)
        })
        .mut_args(|arg| {
          // long_help here is being used as a metadata, see unstable args definition
          if arg.get_help_heading() == Some(UNSTABLE_HEADING)
            && arg.get_long_help().is_some()
          {
            arg.hide(false)
          } else {
            arg
          }
        });
    }

    help_parse(&mut flags, subcommand);
    return Ok(flags);
  } else if matches.contains_id("help") {
    let subcommand = if let Some((sub, _)) = matches.remove_subcommand() {
      app.find_subcommand(sub).unwrap().clone()
    } else {
      app
    };

    help_parse(&mut flags, subcommand);
    return Ok(flags);
  } else if let Some(help_subcommand_matches) =
    matches.subcommand_matches("help")
  {
    app.build();
    let subcommand =
      if let Some(sub) = help_subcommand_matches.subcommand_name() {
        app.find_subcommand(sub).unwrap().clone()
      } else {
        app
      };

    help_parse(&mut flags, subcommand);
    return Ok(flags);
  }

  if let Some((subcommand, mut m)) = matches.remove_subcommand() {
    match subcommand.as_str() {
      "add" => add_parse(&mut flags, &mut m),
      "remove" => remove_parse(&mut flags, &mut m),
      "bench" => bench_parse(&mut flags, &mut m)?,
      "bundle" => bundle_parse(&mut flags, &mut m),
      "cache" => cache_parse(&mut flags, &mut m),
      "check" => check_parse(&mut flags, &mut m),
      "clean" => clean_parse(&mut flags, &mut m),
      "compile" => compile_parse(&mut flags, &mut m)?,
      "completions" => completions_parse(&mut flags, &mut m, app),
      "coverage" => coverage_parse(&mut flags, &mut m),
      "doc" => doc_parse(&mut flags, &mut m),
      "eval" => eval_parse(&mut flags, &mut m)?,
      "fmt" => fmt_parse(&mut flags, &mut m),
      "init" => init_parse(&mut flags, &mut m),
      "info" => info_parse(&mut flags, &mut m),
      "install" => install_parse(&mut flags, &mut m)?,
      "json_reference" => json_reference_parse(&mut flags, &mut m, app),
      "jupyter" => jupyter_parse(&mut flags, &mut m),
      "lint" => lint_parse(&mut flags, &mut m),
      "lsp" => lsp_parse(&mut flags, &mut m),
      "repl" => repl_parse(&mut flags, &mut m)?,
      "run" => run_parse(&mut flags, &mut m, app, false)?,
      "serve" => serve_parse(&mut flags, &mut m, app)?,
      "task" => task_parse(&mut flags, &mut m),
      "test" => test_parse(&mut flags, &mut m)?,
      "types" => types_parse(&mut flags, &mut m),
      "uninstall" => uninstall_parse(&mut flags, &mut m),
      "upgrade" => upgrade_parse(&mut flags, &mut m),
      "vendor" => vendor_parse(&mut flags, &mut m),
      "publish" => publish_parse(&mut flags, &mut m),
      _ => unreachable!(),
    }
  } else {
    let has_non_globals = app
      .get_arguments()
      .filter(|arg| !arg.is_global_set())
      .any(|arg| {
        matches
          .value_source(arg.get_id().as_str())
          .is_some_and(|value| value != clap::parser::ValueSource::DefaultValue)
      });

    if has_non_globals || matches.contains_id("script_arg") {
      run_parse(&mut flags, &mut matches, app, true)?;
    } else {
      handle_repl_flags(
        &mut flags,
        ReplFlags {
          eval_files: None,
          eval: None,
          is_default_command: true,
        },
      )
    }
  }

  Ok(flags)
}

macro_rules! heading {
    ($($name:ident = $title:expr),+; $total:literal) => {
      $(const $name: &str = $title;)+
      const HEADING_ORDER: [&str; $total] = [$($name),+];
    };
}

heading! {
  // subcommand flags headings
  DOC_HEADING = "Documentation options",
  FMT_HEADING = "Formatting options",
  COMPILE_HEADING = "Compile options",
  LINT_HEADING = "Linting options",
  TEST_HEADING = "Testing options",
  UPGRADE_HEADING = "Upgrade options",
  PUBLISH_HEADING = "Publishing options",

  // categorized flags headings
  TYPE_CHECKING_HEADING = "Type checking options",
  FILE_WATCHING_HEADING = "File watching options",
  DEBUGGING_HEADING = "Debugging options",
  DEPENDENCY_MANAGEMENT_HEADING = "Dependency management options",

  UNSTABLE_HEADING = "Unstable options";
  12
}

fn help_parse(flags: &mut Flags, mut subcommand: Command) {
  let mut args = subcommand
    .get_arguments()
    .map(|arg| {
      (
        arg.get_id().as_str().to_string(),
        arg.get_help_heading().map(|h| h.to_string()),
      )
    })
    .collect::<Vec<_>>();
  args.sort_by(|a, b| {
    a.1
      .as_ref()
      .map(|heading| HEADING_ORDER.iter().position(|h| h == heading))
      .cmp(
        &b.1
          .as_ref()
          .map(|heading| HEADING_ORDER.iter().position(|h| h == heading)),
      )
      .then(a.0.cmp(&b.0))
  });

  for (mut i, (arg, heading)) in args.into_iter().enumerate() {
    if let Some(heading) = heading {
      let heading_i = HEADING_ORDER.iter().position(|h| h == &heading).unwrap();
      i += heading_i * 100;
    }

    subcommand = subcommand.mut_arg(arg, |arg| arg.display_order(i));
  }

  flags.subcommand = DenoSubcommand::Help(HelpFlags {
    help: subcommand.render_help(),
  });
}

// copied from clap, https://github.com/clap-rs/clap/blob/4e1a565b8adb4f2ad74a9631565574767fdc37ae/clap_builder/src/parser/features/suggestions.rs#L11-L26
pub fn did_you_mean<T, I>(v: &str, possible_values: I) -> Vec<String>
where
  T: AsRef<str>,
  I: IntoIterator<Item = T>,
{
  let mut candidates: Vec<(f64, String)> = possible_values
    .into_iter()
    // GH #4660: using `jaro` because `jaro_winkler` implementation in `strsim-rs` is wrong
    // causing strings with common prefix >=10 to be considered perfectly similar
    .map(|pv| (strsim::jaro(v, pv.as_ref()), pv.as_ref().to_owned()))
    // Confidence of 0.7 so that bar -> baz is suggested
    .filter(|(confidence, _)| *confidence > 0.7)
    .collect();
  candidates
    .sort_by(|a, b| a.0.partial_cmp(&b.0).unwrap_or(std::cmp::Ordering::Equal));
  candidates.into_iter().map(|(_, pv)| pv).collect()
}

fn handle_repl_flags(flags: &mut Flags, repl_flags: ReplFlags) {
  // If user runs just `deno` binary we enter REPL and allow all permissions.
  if repl_flags.is_default_command {
    flags.permissions.allow_net = Some(vec![]);
    flags.permissions.allow_env = Some(vec![]);
    flags.permissions.allow_run = Some(vec![]);
    flags.permissions.allow_read = Some(vec![]);
    flags.permissions.allow_sys = Some(vec![]);
    flags.permissions.allow_write = Some(vec![]);
    flags.permissions.allow_ffi = Some(vec![]);
    flags.permissions.allow_hrtime = true;
  }
  flags.subcommand = DenoSubcommand::Repl(repl_flags);
}

pub fn clap_root() -> Command {
  let long_version = format!(
    "{} ({}, {}, {})\nv8 {}\ntypescript {}",
    crate::version::DENO_VERSION_INFO.deno,
    crate::version::DENO_VERSION_INFO.release_channel.name(),
    env!("PROFILE"),
    env!("TARGET"),
    deno_core::v8::VERSION_STRING,
    crate::version::DENO_VERSION_INFO.typescript
  );

  run_args(Command::new("deno"), true)
    .args(unstable_args(UnstableArgsConfig::ResolutionAndRuntime))
    .next_line_help(false)
    .bin_name("deno")
    .styles(
      clap::builder::Styles::styled()
        .header(AnsiColor::Yellow.on_default())
        .usage(AnsiColor::White.on_default())
        .literal(AnsiColor::Green.on_default())
        .placeholder(AnsiColor::Green.on_default()),
    )
    .color(ColorChoice::Auto)
    .term_width(800)
    .version(crate::version::DENO_VERSION_INFO.deno)
    .long_version(long_version)
    .disable_version_flag(true)
    .disable_help_flag(true)
    .disable_help_subcommand(true)
    .arg(
      Arg::new("help")
        .short('h')
        .long("help")
        .hide(true)
        .action(ArgAction::Append)
        .num_args(0..=1)
        .require_equals(true)
        .value_parser(["unstable"])
        .global(true),
    )
    .arg(
      Arg::new("version")
        .short('V')
        .short_alias('v')
        .long("version")
        .action(ArgAction::Version)
        .help("Print version"),
    )
    .arg(
      Arg::new("log-level")
        .short('L')
        .long("log-level")
        .help("Set log level")
        .hide(true)
        .value_parser(["trace", "debug", "info"])
        .global(true),
    )
    .arg(
      Arg::new("quiet")
        .short('q')
        .long("quiet")
        .help("Suppress diagnostic output")
        .action(ArgAction::SetTrue)
        .global(true),
    )
    .subcommand(run_subcommand())
    .subcommand(serve_subcommand())
    .defer(|cmd| {
      let cmd = cmd
        .subcommand(add_subcommand())
        .subcommand(remove_subcommand())
        .subcommand(bench_subcommand())
        .subcommand(bundle_subcommand())
        .subcommand(cache_subcommand())
        .subcommand(check_subcommand())
        .subcommand(clean_subcommand())
        .subcommand(compile_subcommand())
        .subcommand(completions_subcommand())
        .subcommand(coverage_subcommand())
        .subcommand(doc_subcommand())
        .subcommand(eval_subcommand())
        .subcommand(fmt_subcommand())
        .subcommand(init_subcommand())
        .subcommand(info_subcommand())
        .subcommand(future_install_subcommand())
        .subcommand(json_reference_subcommand())
        .subcommand(jupyter_subcommand())
        .subcommand(uninstall_subcommand())
        .subcommand(lsp_subcommand())
        .subcommand(lint_subcommand())
        .subcommand(publish_subcommand())
        .subcommand(repl_subcommand())
        .subcommand(task_subcommand())
        .subcommand(test_subcommand())
        .subcommand(types_subcommand())
        .subcommand(upgrade_subcommand())
        .subcommand(vendor_subcommand());

      let help = help_subcommand(&cmd);
      cmd.subcommand(help)
    })
    .help_template(DENO_HELP)
    .after_help(ENV_VARIABLES_HELP)
    .next_line_help(false)
}

#[inline(always)]
fn command(
  name: &'static str,
  about: impl clap::builder::IntoResettable<clap::builder::StyledStr>,
  unstable_args_config: UnstableArgsConfig,
) -> Command {
  Command::new(name)
    .about(about)
    .args(unstable_args(unstable_args_config))
}

fn help_subcommand(app: &Command) -> Command {
  command("help", None, UnstableArgsConfig::None)
    .disable_version_flag(true)
    .disable_help_subcommand(true)
    .subcommands(app.get_subcommands().map(|command| {
      Command::new(command.get_name().to_owned())
        .disable_help_flag(true)
        .disable_version_flag(true)
    }))
}

fn add_subcommand() -> Command {
  command(
    "add",
    "Add dependencies to the configuration file.

  deno add @std/path

You can add multiple dependencies at once:
  deno add @std/path @std/assert
",
    UnstableArgsConfig::None,
  )
  .defer(|cmd| {
    cmd.arg(
      Arg::new("packages")
        .help("List of packages to add")
        .required_unless_present("help")
        .num_args(1..)
        .action(ArgAction::Append),
    )
  })
}

fn remove_subcommand() -> Command {
  command(
    "remove",
    cstr!(
      "Remove dependencies from the configuration file.

  deno remove @std/path

You can remove multiple dependencies at once:
  <p(245)>deno remove @std/path @std/assert</>
"
    ),
    UnstableArgsConfig::None,
  )
  .defer(|cmd| {
    cmd.arg(
      Arg::new("packages")
        .help("List of packages to remove")
        .required_unless_present("help")
        .num_args(1..)
        .action(ArgAction::Append),
    )
  })
}

fn bench_subcommand() -> Command {
  command(
    "bench",
    "Run benchmarks using Deno's built-in bench tool.

Evaluate the given modules, run all benches declared with 'Deno.bench()'
and report results to standard output:
  deno bench src/fetch_bench.ts src/signal_bench.ts

Directory arguments are expanded to all contained files matching the
glob {*_,*.,}bench.{js,mjs,ts,mts,jsx,tsx}:
  deno bench src/",
    UnstableArgsConfig::ResolutionAndRuntime,
  )
  .defer(|cmd| {
    runtime_args(cmd, true, false)
      .arg(check_arg(true))
      .arg(
        Arg::new("json")
          .long("json")
          .action(ArgAction::SetTrue)
          .help("UNSTABLE: Output benchmark result in JSON format"),
      )
      .arg(
        Arg::new("ignore")
          .long("ignore")
          .num_args(1..)
          .use_value_delimiter(true)
          .require_equals(true)
          .help("Ignore files"),
      )
      .arg(
        Arg::new("filter")
          .long("filter")
          .allow_hyphen_values(true)
          .help(
          "Run benchmarks with this string or regexp pattern in the bench name",
        ),
      )
      .arg(
        Arg::new("files")
          .help("List of file names to run")
          .num_args(..)
          .action(ArgAction::Append),
      )
      .arg(
        Arg::new("no-run")
          .long("no-run")
          .help("Cache bench modules, but don't run benchmarks")
          .action(ArgAction::SetTrue),
      )
      .arg(watch_arg(false))
      .arg(watch_exclude_arg())
      .arg(no_clear_screen_arg())
      .arg(script_arg().last(true))
      .arg(env_file_arg())
  })
}

fn bundle_subcommand() -> Command {
  command("bundle",  "⚠️ `deno bundle` was removed in Deno 2.

See the Deno 1.x to 2.x Migration Guide for migration instructions: https://docs.deno.com/runtime/manual/advanced/migrate_deprecations", UnstableArgsConfig::ResolutionOnly)
    .hide(true)
}

fn cache_subcommand() -> Command {
  command(
    "cache",
    "Cache and compile remote dependencies recursively.

Download and compile a module with all of its static dependencies and save
them in the local cache, without running any code:
  deno cache jsr:@std/http/file-server

Future runs of this module will trigger no downloads or compilation unless
--reload is specified.",
    UnstableArgsConfig::ResolutionOnly,
  )
  .defer(|cmd| {
    compile_args(cmd)
      .arg(check_arg(false))
      .arg(
        Arg::new("file")
          .num_args(1..)
          .required_unless_present("help")
          .value_hint(ValueHint::FilePath),
      )
      .arg(frozen_lockfile_arg())
      .arg(allow_scripts_arg())
  })
}

fn clean_subcommand() -> Command {
  command(
    "clean",
    "Remove the cache directory ($DENO_DIR)",
    UnstableArgsConfig::None,
  )
}

fn check_subcommand() -> Command {
  command("check",
      "Download and type-check without execution.

  deno check jsr:@std/http/file-server

Unless --reload is specified, this command will not re-download already cached dependencies.",
          UnstableArgsConfig::ResolutionAndRuntime
    )
    .defer(|cmd| {
      compile_args_without_check_args(cmd)
        .arg(
          Arg::new("all")
            .long("all")
            .help("Type-check all code, including remote modules and npm packages")
            .action(ArgAction::SetTrue)
            .conflicts_with("no-remote")
        )
        .arg(
          // past alias for --all
          Arg::new("remote")
            .long("remote")
            .help("Type-check all modules, including remote ones")
            .action(ArgAction::SetTrue)
            .conflicts_with("no-remote")
            .hide(true)
        )
        .arg(
          Arg::new("file")
            .num_args(1..)
            .required_unless_present("help")
            .value_hint(ValueHint::FilePath),
        )
      }
    )
}

fn compile_subcommand() -> Command {
  command(
    "compile",
    "Compiles the given script into a self contained executable.

  deno compile -A jsr:@std/http/file-server
  deno compile --output file_server jsr:@std/http/file-server

Any flags passed which affect runtime behavior, such as '--unstable',
'--allow-*', '--v8-flags', etc. are encoded into the output executable and
used at runtime as if they were passed to a similar 'deno run' command.

The executable name is inferred by default: Attempt to take the file stem of
the URL path. The above example would become 'file_server'. If the file stem
is something generic like 'main', 'mod', 'index' or 'cli', and the path has no
parent, take the file name of the parent path. Otherwise settle with the
generic name. If the resulting name has an '@...' suffix, strip it.

Cross-compiling to different target architectures is supported using the
`--target` flag. On the first invocation with deno will download proper
binary and cache it in $DENO_DIR. The aarch64-apple-darwin target is not
supported in canary.
",
    UnstableArgsConfig::ResolutionAndRuntime,
  )
  .defer(|cmd| {
    runtime_args(cmd, true, false)
      .arg(check_arg(true))
      .arg(
        Arg::new("include")
          .long("include")
          .help(
            cstr!("Includes an additional module in the compiled executable's module graph.
  <p(245)>Use this flag if a dynamically imported module or a web worker main module
  fails to load in the executable. This flag can be passed multiple times,
  to include multiple additional modules.</>",
          ))
          .action(ArgAction::Append)
          .value_hint(ValueHint::FilePath)
          .help_heading(COMPILE_HEADING),
      )
      .arg(
        Arg::new("output")
          .long("output")
          .short('o')
          .value_parser(value_parser!(String))
          .help(cstr!("Output file <p(245)>(defaults to $PWD/<<inferred-name>>)</>"))
          .value_hint(ValueHint::FilePath)
          .help_heading(COMPILE_HEADING),
      )
      .arg(
        Arg::new("target")
          .long("target")
          .help("Target OS architecture")
          .value_parser([
            "x86_64-unknown-linux-gnu",
            "aarch64-unknown-linux-gnu",
            "x86_64-pc-windows-msvc",
            "x86_64-apple-darwin",
            "aarch64-apple-darwin",
          ])
          .help_heading(COMPILE_HEADING),
      )
      .arg(
        Arg::new("no-terminal")
          .long("no-terminal")
          .help("Hide terminal on Windows")
          .action(ArgAction::SetTrue)
          .help_heading(COMPILE_HEADING),
      )
      .arg(
        Arg::new("icon")
          .long("icon")
          .help("Set the icon of the executable on Windows (.ico)")
          .value_parser(value_parser!(String))
          .help_heading(COMPILE_HEADING),
      )
      .arg(executable_ext_arg())
      .arg(env_file_arg())
      .arg(
        script_arg()
          .required_unless_present("help")
          .trailing_var_arg(true),
      )
  })
}

fn completions_subcommand() -> Command {
  command(
    "completions",
    "Output shell completion script to standard output.

  deno completions bash > /usr/local/etc/bash_completion.d/deno.bash
  source /usr/local/etc/bash_completion.d/deno.bash",
    UnstableArgsConfig::None,
  )
  .defer(|cmd| {
    cmd.disable_help_subcommand(true).arg(
      Arg::new("shell")
        .value_parser(["bash", "fish", "powershell", "zsh", "fig"])
        .required_unless_present("help"),
    )
  })
}

fn coverage_subcommand() -> Command {
  command(
    "coverage",
    "Print coverage reports from coverage profiles.

Collect a coverage profile with deno test:
  deno test --coverage=cov_profile

Print a report to stdout:
  deno coverage cov_profile

Include urls that start with the file schema:
  deno coverage --include=\"^file:\" cov_profile

Exclude urls ending with test.ts and test.js:
  deno coverage --exclude=\"test\\.(ts|js)\" cov_profile

Include urls that start with the file schema and exclude files ending with
test.ts and test.js, for an url to match it must match the include pattern and
not match the exclude pattern:
  deno coverage --include=\"^file:\" --exclude=\"test\\.(ts|js)\" cov_profile

Write a report using the lcov format:
  deno coverage --lcov --output=cov.lcov cov_profile/

Generate html reports from lcov:
  genhtml -o html_cov cov.lcov
",
    UnstableArgsConfig::None,
  )
  .defer(|cmd| {
    cmd
      .arg(
        Arg::new("ignore")
          .long("ignore")
          .num_args(1..)
          .use_value_delimiter(true)
          .require_equals(true)
          .help("Ignore coverage files")
          .value_hint(ValueHint::AnyPath),
      )
      .arg(
        Arg::new("include")
          .long("include")
          .num_args(1..)
          .action(ArgAction::Append)
          .value_name("regex")
          .require_equals(true)
          .default_value(r"^file:")
          .help("Include source files in the report"),
      )
      .arg(
        Arg::new("exclude")
          .long("exclude")
          .num_args(1..)
          .action(ArgAction::Append)
          .value_name("regex")
          .require_equals(true)
          .default_value(r"test\.(js|mjs|ts|jsx|tsx)$")
          .help("Exclude source files from the report"),
      )
      .arg(
        Arg::new("lcov")
          .long("lcov")
          .help("Output coverage report in lcov format")
          .action(ArgAction::SetTrue),
      )
      .arg(
        Arg::new("output")
          .requires("lcov")
          .long("output")
          .value_parser(value_parser!(String))
          .help(
            cstr!("Exports the coverage report in lcov format to the given file.
  <p(245)>If no --output arg is specified then the report is written to stdout.</>",
          ))
          .require_equals(true)
          .value_hint(ValueHint::FilePath),
      )
      .arg(
        Arg::new("html")
          .long("html")
          .help("Output coverage report in HTML format in the given directory")
          .action(ArgAction::SetTrue),
      )
      .arg(
        Arg::new("detailed")
          .long("detailed")
          .help("Output coverage report in detailed format in the terminal")
          .action(ArgAction::SetTrue),
      )
      .arg(
        Arg::new("files")
          .num_args(0..)
          .action(ArgAction::Append)
          .value_hint(ValueHint::AnyPath),
      )
  })
}

fn doc_subcommand() -> Command {
  command("doc",
      "Show documentation for a module.

Output documentation to standard output:
    deno doc ./path/to/module.ts

Output documentation in HTML format:
    deno doc --html --name=\"My library\" ./path/to/module.ts
    deno doc --html --name=\"My library\" ./main.ts ./dev.ts
    deno doc --html --name=\"My library\" --output=./documentation/ ./path/to/module.ts

Output private documentation to standard output:
    deno doc --private ./path/to/module.ts

Output documentation in JSON format:
    deno doc --json ./path/to/module.ts

Lint a module for documentation diagnostics:
    deno doc --lint ./path/to/module.ts

Target a specific symbol:
    deno doc ./path/to/module.ts MyClass.someField

Show documentation for runtime built-ins:
    deno doc
    deno doc --filter Deno.Listener",
          UnstableArgsConfig::ResolutionOnly
    )
    .defer(|cmd| {
      cmd
        .arg(import_map_arg())
        .arg(reload_arg())
        .arg(lock_arg())
        .arg(no_lock_arg())
        .arg(no_npm_arg())
        .arg(no_remote_arg())
        .arg(
          Arg::new("json")
            .long("json")
            .help("Output documentation in JSON format")
            .action(ArgAction::SetTrue)
            .help_heading(DOC_HEADING),
        )
        .arg(
          Arg::new("html")
            .long("html")
            .help("Output documentation in HTML format")
            .action(ArgAction::SetTrue)
            .display_order(1000)
            .conflicts_with("json").help_heading(DOC_HEADING)
        )
        .arg(
          Arg::new("name")
            .long("name")
            .help("The name that will be used in the docs (ie for breadcrumbs)")
            .action(ArgAction::Set)
            .require_equals(true).help_heading(DOC_HEADING)
        )
        .arg(
          Arg::new("category-docs")
            .long("category-docs")
            .help("Path to a JSON file keyed by category and an optional value of a markdown doc")
            .requires("html")
            .action(ArgAction::Set)
            .require_equals(true).help_heading(DOC_HEADING)
        )
        .arg(
          Arg::new("symbol-redirect-map")
            .long("symbol-redirect-map")
            .help("Path to a JSON file keyed by file, with an inner map of symbol to an external link")
            .requires("html")
            .action(ArgAction::Set)
            .require_equals(true).help_heading(DOC_HEADING)
        )
        .arg(
          Arg::new("strip-trailing-html")
            .long("strip-trailing-html")
            .help("Remove trailing .html from various links. Will still generate files with a .html extension")
            .requires("html")
            .action(ArgAction::SetTrue).help_heading(DOC_HEADING)
        )
        .arg(
          Arg::new("default-symbol-map")
            .long("default-symbol-map")
            .help("Uses the provided mapping of default name to wanted name for usage blocks")
            .requires("html")
            .action(ArgAction::Set)
            .require_equals(true).help_heading(DOC_HEADING)
        )
        .arg(
          Arg::new("output")
            .long("output")
            .help("Directory for HTML documentation output")
            .action(ArgAction::Set)
            .require_equals(true)
            .value_hint(ValueHint::DirPath)
            .value_parser(value_parser!(String)).help_heading(DOC_HEADING)
        )
        .arg(
          Arg::new("private")
            .long("private")
            .help("Output private documentation")
            .action(ArgAction::SetTrue).help_heading(DOC_HEADING),
        )
        .arg(
          Arg::new("filter")
            .long("filter")
            .help("Dot separated path to symbol")
            .conflicts_with("json")
            .conflicts_with("lint")
            .conflicts_with("html").help_heading(DOC_HEADING),
        )
        .arg(
          Arg::new("lint")
            .long("lint")
            .help("Output documentation diagnostics.")
            .action(ArgAction::SetTrue).help_heading(DOC_HEADING),
        )
        // TODO(nayeemrmn): Make `--builtin` a proper option. Blocked by
        // https://github.com/clap-rs/clap/issues/1794. Currently `--builtin` is
        // just a possible value of `source_file` so leading hyphens must be
        // enabled.
        .allow_hyphen_values(true)
        .arg(
          Arg::new("source_file")
            .num_args(1..)
            .action(ArgAction::Append)
            .value_hint(ValueHint::FilePath)
            .required_if_eq_any([("html", "true"), ("lint", "true")]),
        )
    })
}

fn eval_subcommand() -> Command {
  command(
    "eval",
    "Evaluate JavaScript from the command line.

  deno eval \"console.log('hello world')\"

To evaluate as TypeScript:
  deno eval --ext=ts \"const v: string = 'hello'; console.log(v)\"

This command has implicit access to all permissions (--allow-all).",
    UnstableArgsConfig::ResolutionAndRuntime,
  )
  .defer(|cmd| {
    runtime_args(cmd, false, true)
      .arg(check_arg(false))
      .arg(executable_ext_arg())
      .arg(
        Arg::new("print")
          .long("print")
          .short('p')
          .help("print result to stdout")
          .action(ArgAction::SetTrue),
      )
      .arg(
        Arg::new("code_arg")
          .num_args(1..)
          .action(ArgAction::Append)
          .help("Code to evaluate")
          .value_name("CODE_ARG")
          .required_unless_present("help"),
      )
      .arg(env_file_arg())
  })
}

fn fmt_subcommand() -> Command {
  command(
    "fmt",
    "Auto-format JavaScript, TypeScript, Markdown, and JSON files.

  deno fmt
  deno fmt myfile1.ts myfile2.ts
  deno fmt --check

Format stdin and write to stdout:
  cat file.ts | deno fmt -

Ignore formatting code by preceding it with an ignore comment:
  // deno-fmt-ignore

Ignore formatting a file by adding an ignore comment at the top of the file:
  // deno-fmt-ignore-file",
    UnstableArgsConfig::None,
  )
  .defer(|cmd| {
    cmd
      .arg(config_arg())
      .arg(no_config_arg())
      .arg(
         Arg::new("check")
          .long("check")
          .help("Check if the source files are formatted")
          .num_args(0)
          .help_heading(FMT_HEADING),
      )
      .arg(
        Arg::new("ext")
          .long("ext")
          .help("Set content type of the supplied file")
          // prefer using ts for formatting instead of js because ts works in more scenarios
          .default_value("ts")
          .value_parser([
            "ts", "tsx", "js", "jsx", "md", "json", "jsonc", "css", "scss",
            "sass", "less", "html", "svelte", "vue", "astro", "yml", "yaml",
            "ipynb",
          ])
          .help_heading(FMT_HEADING),
      )
      .arg(
        Arg::new("ignore")
          .long("ignore")
          .num_args(1..)
          .use_value_delimiter(true)
          .require_equals(true)
          .help("Ignore formatting particular source files")
          .value_hint(ValueHint::AnyPath)
          .help_heading(FMT_HEADING),
      )
      .arg(
        Arg::new("files")
          .num_args(1..)
          .action(ArgAction::Append)
          .value_hint(ValueHint::AnyPath),
      )
      .arg(watch_arg(false))
      .arg(watch_exclude_arg())
      .arg(no_clear_screen_arg())
      .arg(
        Arg::new("use-tabs")
          .long("use-tabs")
          .alias("options-use-tabs")
          .num_args(0..=1)
          .value_parser(value_parser!(bool))
          .default_missing_value("true")
          .require_equals(true)
          .help(
          cstr!(  "Use tabs instead of spaces for indentation <p(245)>[default: false]</>"),
          )
          .help_heading(FMT_HEADING),
      )
      .arg(
        Arg::new("line-width")
          .long("line-width")
          .alias("options-line-width")
          .help(cstr!("Define maximum line width <p(245)>[default: 80]</>"))
          .value_parser(value_parser!(NonZeroU32))
          .help_heading(FMT_HEADING),
      )
      .arg(
        Arg::new("indent-width")
          .long("indent-width")
          .alias("options-indent-width")
          .help(cstr!("Define indentation width <p(245)>[default: 2]</>"))
          .value_parser(value_parser!(NonZeroU8))
          .help_heading(FMT_HEADING),
      )
      .arg(
        Arg::new("single-quote")
          .long("single-quote")
          .alias("options-single-quote")
          .num_args(0..=1)
          .value_parser(value_parser!(bool))
          .default_missing_value("true")
          .require_equals(true)
          .help(cstr!("Use single quotes <p(245)>[default: false]</>"))
          .help_heading(FMT_HEADING),
      )
      .arg(
        Arg::new("prose-wrap")
          .long("prose-wrap")
          .alias("options-prose-wrap")
          .value_parser(["always", "never", "preserve"])
          .help(cstr!("Define how prose should be wrapped <p(245)>[default: always]</>"))
          .help_heading(FMT_HEADING),
      )
      .arg(
        Arg::new("no-semicolons")
          .long("no-semicolons")
          .alias("options-no-semicolons")
          .num_args(0..=1)
          .value_parser(value_parser!(bool))
          .default_missing_value("true")
          .require_equals(true)
          .help(
           cstr!("Don't use semicolons except where necessary <p(245)>[default: false]</>"),
          )
          .help_heading(FMT_HEADING),
      )
      .arg(
        Arg::new("unstable-css")
          .long("unstable-css")
          .help("Enable formatting CSS, SCSS, Sass and Less files")
          .value_parser(FalseyValueParser::new())
          .action(ArgAction::SetTrue)
          .help_heading(FMT_HEADING),
      )
      .arg(
        Arg::new("unstable-html")
          .long("unstable-html")
          .help("Enable formatting HTML files")
          .value_parser(FalseyValueParser::new())
          .action(ArgAction::SetTrue)
          .help_heading(FMT_HEADING),
      )
      .arg(
        Arg::new("unstable-component")
          .long("unstable-component")
          .help("Enable formatting Svelte, Vue, Astro and Angular files")
          .value_parser(FalseyValueParser::new())
          .action(ArgAction::SetTrue)
          .help_heading(FMT_HEADING),
      )
      .arg(
        Arg::new("unstable-yaml")
          .long("unstable-yaml")
          .help("Enable formatting YAML files")
          .value_parser(FalseyValueParser::new())
          .action(ArgAction::SetTrue)
          .help_heading(FMT_HEADING),
      )
  })
}

fn init_subcommand() -> Command {
  command("init", "Initialize a new project", UnstableArgsConfig::None).defer(
    |cmd| {
      cmd
        .arg(Arg::new("dir").value_hint(ValueHint::DirPath))
        .arg(
          Arg::new("lib")
            .long("lib")
            .help("Generate an example library project")
            .action(ArgAction::SetTrue),
        )
        .arg(
          Arg::new("serve")
            .long("serve")
            .help("Generate an example project for `deno serve`")
            .conflicts_with("lib")
            .action(ArgAction::SetTrue),
        )
    },
  )
}

fn info_subcommand() -> Command {
  command("info",
      "Information about a module or the cache directories.

Get information about a module:
  deno info jsr:@std/http/file-server

The following information is shown:

local: Local path of the file.
type: JavaScript, TypeScript, or JSON.
emit: Local path of compiled source code. (TypeScript only.)
dependencies: Dependency tree of the source file.

Without any additional arguments, 'deno info' shows:

DENO_DIR: Directory containing Deno-managed files.
Remote modules cache: Subdirectory containing downloaded remote modules.
TypeScript compiler cache: Subdirectory containing TS compiler output.",
          UnstableArgsConfig::ResolutionOnly
    )
    .defer(|cmd| cmd
      .arg(Arg::new("file").value_hint(ValueHint::FilePath))
      .arg(reload_arg().requires("file"))
      .arg(ca_file_arg())
      .arg(unsafely_ignore_certificate_errors_arg())
      .arg(
        location_arg()
          .conflicts_with("file")
          .help("Show files used for origin bound APIs like the Web Storage API when running a script with '--location=<HREF>'")
      )
      .arg(no_check_arg().hide(true)) // TODO(lucacasonato): remove for 2.0
      .arg(no_config_arg())
      .arg(no_remote_arg())
      .arg(no_npm_arg())
      .arg(lock_arg())
      .arg(no_lock_arg())
      .arg(config_arg())
      .arg(import_map_arg())
      .arg(node_modules_dir_arg())
      .arg(vendor_arg())
      .arg(
        Arg::new("json")
          .long("json")
          .help("UNSTABLE: Outputs the information in JSON format")
          .action(ArgAction::SetTrue),
      ))
}

fn install_args(cmd: Command) -> Command {
  let cmd = cmd.arg(
    Arg::new("cmd")
      .required_if_eq("global", "true")
      .num_args(1..)
      .value_hint(ValueHint::FilePath),
  );
  cmd
    .arg(
      Arg::new("name")
        .long("name")
        .short('n')
        .help("Executable file name"),
    )
    .arg(
      Arg::new("root")
        .long("root")
        .help("Installation root")
        .value_hint(ValueHint::DirPath),
    )
    .arg(
      Arg::new("force")
        .long("force")
        .short('f')
        .help("Forcefully overwrite existing installation")
        .action(ArgAction::SetTrue),
    )
    .arg(
      Arg::new("global")
        .long("global")
        .short('g')
        .help("Install a package or script as a globally available executable")
        .action(ArgAction::SetTrue),
    )
    .arg(env_file_arg())
}

fn future_install_subcommand() -> Command {
  command("install", "Installs dependencies either in the local project or globally to a bin directory.

Local installation
-------------------
If the --global flag is not set, adds dependencies to the local project's configuration
(package.json / deno.json) and installs them in the package cache. If no dependency
is specified, installs all dependencies listed in package.json.

  deno install
  deno install @std/bytes
  deno install npm:chalk

Global installation
-------------------
If the --global flag is set, installs a script as an executable in the installation root's bin directory.

  deno install --global --allow-net --allow-read jsr:@std/http/file-server
  deno install -g https://examples.deno.land/color-logging.ts

To change the executable name, use -n/--name:

  deno install -g --allow-net --allow-read -n serve jsr:@std/http/file-server

The executable name is inferred by default:
  - Attempt to take the file stem of the URL path. The above example would
    become 'file_server'.
  - If the file stem is something generic like 'main', 'mod', 'index' or 'cli',
    and the path has no parent, take the file name of the parent path. Otherwise
    settle with the generic name.
  - If the resulting name has an '@...' suffix, strip it.

To change the installation root, use --root:

  deno install -g --allow-net --allow-read --root /usr/local jsr:@std/http/file-server

The installation root is determined, in order of precedence:
  - --root option
  - DENO_INSTALL_ROOT environment variable
  - $HOME/.deno

These must be added to the path manually if required.", UnstableArgsConfig::ResolutionAndRuntime)
    .visible_alias("i")
    .defer(|cmd| {
      let cmd = runtime_args(cmd, true, true).arg(check_arg(true)).arg(allow_scripts_arg());
      install_args(cmd)
    })
}

fn json_reference_subcommand() -> Command {
  Command::new("json_reference").hide(true)
}

fn jupyter_subcommand() -> Command {
  Command::new("jupyter")
    .arg(
      Arg::new("install")
        .long("install")
        .help("Installs kernelspec, requires 'jupyter' command to be available.")
        .conflicts_with("kernel")
        .action(ArgAction::SetTrue)
    )
    .arg(
      Arg::new("kernel")
        .long("kernel")
        .help("Start the kernel")
        .conflicts_with("install")
        .requires("conn")
        .action(ArgAction::SetTrue)
    )
    .arg(
      Arg::new("conn")
        .long("conn")
        .help("Path to JSON file describing connection parameters, provided by Jupyter")
        .value_parser(value_parser!(String))
        .value_hint(ValueHint::FilePath)
        .conflicts_with("install"))
    .about("Deno kernel for Jupyter notebooks")
}

fn uninstall_subcommand() -> Command {
  command(
    "uninstall",
    "Uninstalls an executable script in the installation root's bin directory.

  deno uninstall serve

To change the installation root, use --root:
  deno uninstall --root /usr/local serve

The installation root is determined, in order of precedence:
  - --root option
  - DENO_INSTALL_ROOT environment variable
  - $HOME/.deno",
    UnstableArgsConfig::None,
  )
  .defer(|cmd| {
    cmd
      .arg(Arg::new("name").required_unless_present("help"))
      .arg(
        Arg::new("root")
          .long("root")
          .help("Installation root")
          .value_hint(ValueHint::DirPath),
      )
      .arg(
        Arg::new("global")
          .long("global")
          .short('g')
          .help("Remove globally installed package or module")
          .action(ArgAction::SetTrue),
      )
  })
}

fn lsp_subcommand() -> Command {
  Command::new("lsp").about(
    "The 'deno lsp' subcommand provides a way for code editors and IDEs to
interact with Deno using the Language Server Protocol. Usually humans do not
use this subcommand directly. For example, 'deno lsp' can provide IDEs with
go-to-definition support and automatic code formatting.

How to connect various editors and IDEs to 'deno lsp':
https://docs.deno.com/go/lsp",
  )
}

fn lint_subcommand() -> Command {
  command(
    "lint",
    "Lint JavaScript/TypeScript source code.

  deno lint
  deno lint myfile1.ts myfile2.js

Print result as JSON:
  deno lint --json

Read from stdin:
  cat file.ts | deno lint -
  cat file.ts | deno lint --json -

List available rules:
  deno lint --rules

Ignore diagnostics on the next line by preceding it with an ignore comment and
rule name:
  // deno-lint-ignore no-explicit-any
  // deno-lint-ignore require-await no-empty

Names of rules to ignore must be specified after ignore comment.

Ignore linting a file by adding an ignore comment at the top of the file:
  // deno-lint-ignore-file
",
    UnstableArgsConfig::ResolutionOnly,
  )
  .defer(|cmd| {
    cmd
      .arg(
        Arg::new("fix")
          .long("fix")
          .help("Fix any linting errors for rules that support it")
          .action(ArgAction::SetTrue)
          .help_heading(LINT_HEADING),
      )
      .arg(
            Arg::new("ext")
                .long("ext")
                .require_equals(true)
                .value_name("EXT")
                .help("Specify the file extension to lint when reading from stdin.\
  For example, use `jsx` to lint JSX files or `tsx` for TSX files.\
  This argument is necessary because stdin input does not automatically infer the file type.\
  Example usage: `cat file.jsx | deno lint - --ext=jsx`."),
        )
        .arg(
        Arg::new("rules")
          .long("rules")
          .help("List available rules")
          .action(ArgAction::SetTrue)
          .help_heading(LINT_HEADING),
      )
      .arg(
        Arg::new("rules-tags")
          .long("rules-tags")
          .require_equals(true)
          .num_args(1..)
          .action(ArgAction::Append)
          .use_value_delimiter(true)
          .help("Use set of rules with a tag")
          .help_heading(LINT_HEADING),
      )
      .arg(
        Arg::new("rules-include")
          .long("rules-include")
          .require_equals(true)
          .num_args(1..)
          .use_value_delimiter(true)
          .conflicts_with("rules")
          .help("Include lint rules")
          .help_heading(LINT_HEADING),
      )
      .arg(
        Arg::new("rules-exclude")
          .long("rules-exclude")
          .require_equals(true)
          .num_args(1..)
          .use_value_delimiter(true)
          .conflicts_with("rules")
          .help("Exclude lint rules")
          .help_heading(LINT_HEADING),
      )
      .arg(no_config_arg())
      .arg(config_arg())
      .arg(
        Arg::new("ignore")
          .long("ignore")
          .num_args(1..)
          .use_value_delimiter(true)
          .require_equals(true)
          .help("Ignore linting particular source files")
          .value_hint(ValueHint::AnyPath)
          .help_heading(LINT_HEADING),
      )
      .arg(
        Arg::new("json")
          .long("json")
          .help("Output lint result in JSON format")
          .action(ArgAction::SetTrue)
          .help_heading(LINT_HEADING),
      )
      .arg(
        Arg::new("compact")
          .long("compact")
          .help("Output lint result in compact format")
          .action(ArgAction::SetTrue)
          .conflicts_with("json")
          .help_heading(LINT_HEADING),
      )
      .arg(
        Arg::new("files")
          .num_args(1..)
          .action(ArgAction::Append)
          .value_hint(ValueHint::AnyPath),
      )
      .arg(watch_arg(false))
      .arg(watch_exclude_arg())
      .arg(no_clear_screen_arg())
  })
}

fn repl_subcommand() -> Command {
  command("repl", "Read Eval Print Loop", UnstableArgsConfig::ResolutionAndRuntime)
    .defer(|cmd| runtime_args(cmd, true, true)
      .arg(check_arg(false))
      .arg(
        Arg::new("eval-file")
          .long("eval-file")
          .num_args(1..)
          .use_value_delimiter(true)
          .require_equals(true)
          .help("Evaluates the provided file(s) as scripts when the REPL starts. Accepts file paths and URLs")
          .value_hint(ValueHint::AnyPath),
      )
      .arg(
        Arg::new("eval")
          .long("eval")
          .help("Evaluates the provided code when the REPL starts")
          .value_name("code"),
      )
      .after_help(cstr!("<y>Environment variables:</>
  <g>DENO_REPL_HISTORY</>  Set REPL history file path. History file is disabled when the value is empty.
                       <p(245)>[default: $DENO_DIR/deno_history.txt]</>"))
    )
    .arg(env_file_arg())
}

fn run_args(command: Command, top_level: bool) -> Command {
  runtime_args(command, true, true)
    .arg(check_arg(false))
    .arg(watch_arg(true))
    .arg(hmr_arg(true))
    .arg(watch_exclude_arg())
    .arg(no_clear_screen_arg())
    .arg(executable_ext_arg())
    .arg(if top_level {
      script_arg().trailing_var_arg(true).hide(true)
    } else {
      script_arg().trailing_var_arg(true)
    })
    .arg(env_file_arg())
    .arg(no_code_cache_arg())
}

fn run_subcommand() -> Command {
  run_args(command("run", cstr!("Run a JavaScript or TypeScript program, or a task or script.

By default all programs are run in sandbox without access to disk, network or ability to spawn subprocesses.
  <p(245)>deno run https://examples.deno.land/hello-world.ts</>

Grant permission to read from disk and listen to network:
  <p(245)>deno run --allow-read --allow-net jsr:@std/http/file-server</>

Grant permission to read allow-listed files from disk:
  <p(245)>deno run --allow-read=/etc jsr:@std/http/file-server</>

Grant all permissions:
  <p(245)>deno run -A jsr:@std/http/file-server</>

Specifying the filename '-' to read the file from stdin.
  <p(245)>curl https://examples.deno.land/hello-world.ts | deno run -</>"), UnstableArgsConfig::ResolutionAndRuntime), false)
}

fn serve_host_validator(host: &str) -> Result<String, String> {
  if Url::parse(&format!("internal://{host}:9999")).is_ok() {
    Ok(host.to_owned())
  } else {
    Err(format!("Bad serve host: {host}"))
  }
}

fn serve_subcommand() -> Command {
  runtime_args(command("serve", None, UnstableArgsConfig::ResolutionAndRuntime), true, true)
    .arg(
      Arg::new("port")
        .long("port")
        .help("The TCP port to serve on, defaulting to 8000. Pass 0 to pick a random free port")
        .value_parser(value_parser!(u16)),
    )
    .arg(
      Arg::new("host")
        .long("host")
        .help("The TCP address to serve on, defaulting to 0.0.0.0 (all interfaces)")
        .value_parser(serve_host_validator),
    )
    .arg(
      parallel_arg("multiple server workers")
    )
    .arg(check_arg(false))
    .arg(watch_arg(true))
    .arg(hmr_arg(true))
    .arg(watch_exclude_arg())
    .arg(no_clear_screen_arg())
    .arg(executable_ext_arg())
    .arg(
      script_arg()
        .required_unless_present_any(["help", "v8-flags"])
        .trailing_var_arg(true),
    )
    .arg(env_file_arg())
    .arg(no_code_cache_arg())
    .about("Run a server defined in a main module

The serve command uses the default exports of the main module to determine which
servers to start.

See https://docs.deno.com/runtime/manual/tools/serve for
more detailed information.

Start a server defined in server.ts:

  deno serve server.ts

Start a server defined in server.ts, watching for changes and running on port 5050:

  deno serve --watch --port 5050 server.ts")
}

fn task_subcommand() -> Command {
  command(
    "task",
    "Run a task defined in the configuration file

  deno task build",
    UnstableArgsConfig::ResolutionAndRuntime,
  )
  .defer(|cmd| {
    cmd
      .allow_external_subcommands(true)
      .subcommand_value_name("TASK")
      .arg(config_arg())
      .arg(
        Arg::new("cwd")
          .long("cwd")
          .value_name("DIR")
          .help("Specify the directory to run the task in")
          .value_hint(ValueHint::DirPath),
      )
  })
}

fn test_subcommand() -> Command {
  command("test",
      "Run tests using Deno's built-in test runner.

Evaluate the given modules, run all tests declared with 'Deno.test()' and
report results to standard output:
  deno test src/fetch_test.ts src/signal_test.ts

Directory arguments are expanded to all contained files matching the glob
{*_,*.,}test.{js,mjs,ts,mts,jsx,tsx} or **/__tests__/**:
  deno test src/",
          UnstableArgsConfig::ResolutionAndRuntime
    )
    .defer(|cmd|
      runtime_args(cmd, true, true)
      .arg(check_arg(true))
      .arg(
        Arg::new("ignore")
          .long("ignore")
          .num_args(1..)
          .use_value_delimiter(true)
          .require_equals(true)
          .help("Ignore files")
          .value_hint(ValueHint::AnyPath),
      )
      .arg(
        Arg::new("no-run")
          .long("no-run")
          .help("Cache test modules, but don't run tests")
          .action(ArgAction::SetTrue)
          .help_heading(TEST_HEADING),
      )
      .arg(
        Arg::new("trace-leaks")
          .long("trace-leaks")
          .help("Enable tracing of leaks. Useful when debugging leaking ops in test, but impacts test execution time")
          .action(ArgAction::SetTrue)
          .help_heading(TEST_HEADING),
      )
      .arg(
        Arg::new("doc")
          .long("doc")
          .help("Type-check code blocks in JSDoc and Markdown")
          .action(ArgAction::SetTrue)
          .help_heading(TEST_HEADING),
      )
      .arg(
        Arg::new("fail-fast")
          .long("fail-fast")
          .alias("failfast")
          .help("Stop after N errors. Defaults to stopping after first failure")
          .num_args(0..=1)
          .require_equals(true)
          .value_name("N")
          .value_parser(value_parser!(NonZeroUsize))
          .help_heading(TEST_HEADING))
      .arg(
        Arg::new("permit-no-files")
          .long("permit-no-files")
          .help("Don't return an error code if no test files were found")
          .action(ArgAction::SetTrue)
          .help_heading(TEST_HEADING),
      )
      .arg(
        Arg::new("filter")
          .allow_hyphen_values(true)
          .long("filter")
          .help("Run tests with this string or regexp pattern in the test name")
          .help_heading(TEST_HEADING),
      )
      .arg(
        Arg::new("shuffle")
          .long("shuffle")
          .value_name("NUMBER")
          .help("Shuffle the order in which the tests are run")
          .num_args(0..=1)
          .require_equals(true)
          .value_parser(value_parser!(u64))
          .help_heading(TEST_HEADING),
      )
      .arg(
        Arg::new("coverage")
          .long("coverage")
          .value_name("DIR")
          .num_args(0..=1)
          .require_equals(true)
          .default_missing_value("coverage")
          .conflicts_with("inspect")
          .conflicts_with("inspect-wait")
          .conflicts_with("inspect-brk")
          .help("Collect coverage profile data into DIR. If DIR is not specified, it uses 'coverage/'")
          .help_heading(TEST_HEADING),
      )
      .arg(
        Arg::new("clean")
          .long("clean")
          .help(cstr!("Empty the temporary coverage profile data directory before running tests.
  <p(245)>Note: running multiple `deno test --clean` calls in series or parallel for the same coverage directory may cause race conditions.</>"))
          .action(ArgAction::SetTrue)
          .help_heading(TEST_HEADING),
      )
      .arg(
        parallel_arg("test modules")
      )
      .arg(
        Arg::new("files")
          .help("List of file names to run")
          .num_args(0..)
          .action(ArgAction::Append)
          .value_hint(ValueHint::AnyPath),
      )
      .arg(
        watch_arg(true)
          .conflicts_with("no-run")
          .conflicts_with("coverage"),
      )
      .arg(watch_exclude_arg())
      .arg(no_clear_screen_arg())
      .arg(script_arg().last(true))
      .arg(
        Arg::new("junit-path")
          .long("junit-path")
          .value_name("PATH")
          .value_hint(ValueHint::FilePath)
          .help("Write a JUnit XML test report to PATH. Use '-' to write to stdout which is the default when PATH is not provided")
          .help_heading(TEST_HEADING)
      )
      .arg(
        Arg::new("reporter")
          .long("reporter")
          .help("Select reporter to use. Default to 'pretty'")
          .value_parser(["pretty", "dot", "junit", "tap"])
          .help_heading(TEST_HEADING)
      )
      .arg(
        Arg::new("hide-stacktraces")
          .long("hide-stacktraces")
          .help("Hide stack traces for errors in failure test results.")
          .action(ArgAction::SetTrue)
      )
      .arg(env_file_arg())
    )
}

fn parallel_arg(descr: &str) -> Arg {
  Arg::new("parallel")
    .long("parallel")
    .help(format!("Run {descr} in parallel. Parallelism defaults to the number of available CPUs or the value of the DENO_JOBS environment variable"))
    .action(ArgAction::SetTrue)
}

fn types_subcommand() -> Command {
  command(
    "types",
    "Print runtime TypeScript declarations.

  deno types > lib.deno.d.ts

The declaration file could be saved and used for typing information.",
    UnstableArgsConfig::None,
  )
}

fn upgrade_subcommand() -> Command {
  command(
    "upgrade",
    color_print::cstr!("<g>Upgrade</> deno executable to the given version.

<g>Latest</>

  deno upgrade

<g>Specific version</>

  deno upgrade <p(245)>1.45.0</>
  deno upgrade <p(245)>1.46.0-rc.1</>
  deno upgrade <p(245)>9bc2dd29ad6ba334fd57a20114e367d3c04763d4</>

<g>Channel</>

  deno upgrade <p(245)>stable</>
  deno upgrade <p(245)>rc</>
  deno upgrade <p(245)>canary</>

The version is downloaded from
https://github.com/denoland/deno/releases
and is used to replace the current executable.

If you want to not replace the current Deno executable but instead download an
update to a different location, use the --output flag:
  deno upgrade --output $HOME/my_deno"),
    UnstableArgsConfig::None,
  )
  .hide(cfg!(not(feature = "upgrade")))
  .defer(|cmd| {
    cmd
      .arg(
        Arg::new("version")
          .long("version")
          .help("The version to upgrade to")
          .help_heading(UPGRADE_HEADING)// NOTE(bartlomieju): pre-v1.46 compat
          .hide(true),
      )
      .arg(
        Arg::new("output")
          .long("output")
          .help("The path to output the updated version to")
          .value_parser(value_parser!(String))
          .value_hint(ValueHint::FilePath)
          .help_heading(UPGRADE_HEADING),
      )
      .arg(
        Arg::new("dry-run")
          .long("dry-run")
          .help("Perform all checks without replacing old exe")
          .action(ArgAction::SetTrue)
          .help_heading(UPGRADE_HEADING),
      )
      .arg(
        Arg::new("force")
          .long("force")
          .short('f')
          .help("Replace current exe even if not out-of-date")
          .action(ArgAction::SetTrue)
          .help_heading(UPGRADE_HEADING),
      )
      .arg(
        Arg::new("canary")
          .long("canary")
          .help("Upgrade to canary builds")
          .action(ArgAction::SetTrue)
          .help_heading(UPGRADE_HEADING)// NOTE(bartlomieju): pre-v1.46 compat
          .hide(true),
      )
      .arg(
        Arg::new("release-candidate")
          .long("rc")
          .help("Upgrade to a release candidate")
          .conflicts_with_all(["canary", "version"])
          .action(ArgAction::SetTrue)
          .help_heading(UPGRADE_HEADING)
          // NOTE(bartlomieju): pre-v1.46 compat
          .hide(true),
      )
      .arg(
        Arg::new("version-or-hash-or-channel")
          .help(color_print::cstr!("Version <p(245)>(v1.46.0)</>, channel <p(245)>(rc, canary)</> or commit hash <p(245)>(9bc2dd29ad6ba334fd57a20114e367d3c04763d4)</>"))
          .value_name("VERSION")
          .action(ArgAction::Append)
          .trailing_var_arg(true),
      )
      .arg(ca_file_arg())
      .arg(unsafely_ignore_certificate_errors_arg())
  })
}

fn vendor_subcommand() -> Command {
  command("vendor",
      "⚠️ `deno vendor` was removed in Deno 2.

See the Deno 1.x to 2.x Migration Guide for migration instructions: https://docs.deno.com/runtime/manual/advanced/migrate_deprecations",
      UnstableArgsConfig::ResolutionOnly
    )
    .hide(true)
}

fn publish_subcommand() -> Command {
  command("publish", "Publish the current working directory's package or workspace", UnstableArgsConfig::ResolutionOnly)
    .defer(|cmd| {
      cmd
      .arg(
        Arg::new("token")
          .long("token")
          .help("The API token to use when publishing. If unset, interactive authentication is be used")
          .help_heading(PUBLISH_HEADING)
      )
        .arg(config_arg())
        .arg(no_config_arg())
        .arg(
          Arg::new("dry-run")
            .long("dry-run")
            .help("Prepare the package for publishing performing all checks and validations without uploading")
            .action(ArgAction::SetTrue)
          .help_heading(PUBLISH_HEADING),
        )
        .arg(
          Arg::new("allow-slow-types")
            .long("allow-slow-types")
            .help("Allow publishing with slow types")
            .action(ArgAction::SetTrue)
          .help_heading(PUBLISH_HEADING),
        )
        .arg(
          Arg::new("allow-dirty")
            .long("allow-dirty")
            .help("Allow publishing if the repository has uncommitted changed")
            .action(ArgAction::SetTrue)
          .help_heading(PUBLISH_HEADING),
        ).arg(
        Arg::new("no-provenance")
          .long("no-provenance")
          .help(cstr!("Disable provenance attestation.
  <p(245)>Enabled by default on Github actions, publicly links the package to where it was built and published from.</>"))
          .action(ArgAction::SetTrue)
        .help_heading(PUBLISH_HEADING)
      )
        .arg(check_arg(/* type checks by default */ true))
        .arg(no_check_arg())
    })
}

fn compile_args(app: Command) -> Command {
  compile_args_without_check_args(app.arg(no_check_arg()))
}

fn compile_args_without_check_args(app: Command) -> Command {
  app
    .arg(import_map_arg())
    .arg(no_remote_arg())
    .arg(no_npm_arg())
    .arg(node_modules_dir_arg())
    .arg(vendor_arg())
    .arg(config_arg())
    .arg(no_config_arg())
    .arg(reload_arg())
    .arg(lock_arg())
    .arg(no_lock_arg())
    .arg(ca_file_arg())
    .arg(unsafely_ignore_certificate_errors_arg())
}

fn permission_args(app: Command) -> Command {
  app
    .after_help(cstr!(r#"<y>Permission options:</>
Docs: <c>https://docs.deno.com/go/permissions</>

  <g>-A, --allow-all</>                        Allow all permissions.
  <g>--no-prompt</>                        Always throw if required permission wasn't passed.
                                           <p(245)>Can also be set via the DENO_NO_PROMPT environment variable.</>
  <g>-R, --allow-read[=<<PATH>...]</>           Allow file system read access. Optionally specify allowed paths.
                                           <p(245)>--allow-read  |  --allow-read="/etc,/var/log.txt"</>
  <g>-W, --allow-write[=<<PATH>...]</>          Allow file system write access. Optionally specify allowed paths.
                                           <p(245)>--allow-write  |  --allow-write="/etc,/var/log.txt"</>
  <g>-N, --allow-net[=<<IP_OR_HOSTNAME>...]</>  Allow network access. Optionally specify allowed IP addresses and host names, with ports as necessary.
                                           <p(245)>--allow-net  |  --allow-net="localhost:8080,deno.land"</>
  <g>-E, --allow-env[=<<VARIABLE_NAME>...]</>   Allow access to environment variables. Optionally specify accessible environment variables.
                                           <p(245)>--allow-env  |  --allow-env="PORT,HOME,PATH"</>
  <g>-S, --allow-sys[=<<API_NAME>...]</>        Allow access to OS information. Optionally allow specific APIs by function name.
                                           <p(245)>--allow-sys  |  --allow-sys="systemMemoryInfo,osRelease"</>
      <g>--allow-run[=<<PROGRAM_NAME>...]</>    Allow running subprocesses. Optionally specify allowed runnable program names.
                                           <p(245)>--allow-run  |  --allow-run="whoami,ps"</>
      <g>--allow-ffi[=<<PATH>...]</>            (Unstable) Allow loading dynamic libraries. Optionally specify allowed directories or files.
                                           <p(245)>--allow-ffi  |  --allow-ffi="./libfoo.so"</>
      <g>--allow-hrtime</>                     Allow high-resolution time measurement. Note: this can enable timing attacks and fingerprinting.
                                           <p(245)>--allow-hrtime</>
  <g>    --deny-read[=<<PATH>...]</>            Deny file system read access. Optionally specify denied paths.
                                           <p(245)>--deny-read  |  --deny-read="/etc,/var/log.txt"</>
  <g>    --deny-write[=<<PATH>...]</>           Deny file system write access. Optionally specify denied paths.
                                           <p(245)>--deny-write  |  --deny-write="/etc,/var/log.txt"</>
  <g>    --deny-net[=<<IP_OR_HOSTNAME>...]</>   Deny network access. Optionally specify defined IP addresses and host names, with ports as necessary.
                                           <p(245)>--deny-net  |  --deny-net="localhost:8080,deno.land"</>
  <g>    --deny-env[=<<VARIABLE_NAME>...]</>    Deny access to environment variables. Optionally specify inacessible environment variables.
                                           <p(245)>--deny-env  |  --deny-env="PORT,HOME,PATH"</>
  <g>-S, --deny-sys[=<<API_NAME>...]</>         Deny access to OS information. Optionally deny specific APIs by function name.
                                           <p(245)>--deny-sys  |  --deny-sys="systemMemoryInfo,osRelease"</>
      <g>--deny-run[=<<PROGRAM_NAME>...]</>     Deny running subprocesses. Optionally specify denied runnable program names.
                                           <p(245)>--deny-run  |  --deny-run="whoami,ps"</>
      <g>--deny-ffi[=<<PATH>...]</>             (Unstable) Deny loading dynamic libraries. Optionally specify denied directories or files.
                                           <p(245)>--deny-ffi  |  --deny-ffi="./libfoo.so"</>
      <g>--deny-hrtime</>                      Deny high-resolution time measurement.
                                           <p(245)>--deny-hrtime</>
"#))
    .arg(
      Arg::new("allow-all")
        .short('A')
        .long("allow-all")
        .action(ArgAction::SetTrue)
        .help("Allow all permissions")
        .hide(true),
    )
    .arg(
      Arg::new("allow-read")
        .long("allow-read")
        .short('R')
        .num_args(0..)
        .use_value_delimiter(true)
        .require_equals(true)
        .value_name("PATH")
        .help("Allow file system read access. Optionally specify allowed paths")
        .value_parser(value_parser!(String))
        .value_hint(ValueHint::AnyPath)
        .hide(true),
    )
    .arg(
      Arg::new("deny-read")
        .long("deny-read")
        .num_args(0..)
        .use_value_delimiter(true)
        .require_equals(true)
        .value_name("PATH")
        .help("Deny file system read access. Optionally specify denied paths")
        .value_parser(value_parser!(String))
        .value_hint(ValueHint::AnyPath)
        .hide(true),
    )
    .arg(
      Arg::new("allow-write")
        .long("allow-write")
        .short('W')
        .num_args(0..)
        .use_value_delimiter(true)
        .require_equals(true)
        .value_name("PATH")
        .help("Allow file system write access. Optionally specify allowed paths")
        .value_parser(value_parser!(String))
        .value_hint(ValueHint::AnyPath)
        .hide(true),
    )
    .arg(
      Arg::new("deny-write")
        .long("deny-write")
        .num_args(0..)
        .use_value_delimiter(true)
        .require_equals(true)
        .value_name("PATH")
        .help("Deny file system write access. Optionally specify denied paths")
        .value_parser(value_parser!(String))
        .value_hint(ValueHint::AnyPath)
        .hide(true),
    )
    .arg(
      Arg::new("allow-net")
        .long("allow-net")
        .short('N')
        .num_args(0..)
        .use_value_delimiter(true)
        .require_equals(true)
        .value_name("IP_OR_HOSTNAME")
        .help("Allow network access. Optionally specify allowed IP addresses and host names, with ports as necessary")
        .value_parser(flags_net::validator)
        .hide(true),
    )
    .arg(
      Arg::new("deny-net")
        .long("deny-net")
        .num_args(0..)
        .use_value_delimiter(true)
        .require_equals(true)
        .value_name("IP_OR_HOSTNAME")
        .help("Deny network access. Optionally specify denied IP addresses and host names, with ports as necessary")
        .value_parser(flags_net::validator)
        .hide(true),
    )
    .arg(
      Arg::new("allow-env")
        .long("allow-env")
        .short('E')
        .num_args(0..)
        .use_value_delimiter(true)
        .require_equals(true)
        .value_name("VARIABLE_NAME")
        .help("Allow access to system environment information. Optionally specify accessible environment variables")
        .value_parser(|key: &str| {
          if key.is_empty() || key.contains(&['=', '\0'] as &[char]) {
            return Err(format!("invalid key \"{key}\""));
          }

          Ok(if cfg!(windows) {
            key.to_uppercase()
          } else {
            key.to_string()
          })
        })
        .hide(true),
    )
    .arg(
      Arg::new("deny-env")
        .long("deny-env")
        .num_args(0..)
        .use_value_delimiter(true)
        .require_equals(true)
        .value_name("VARIABLE_NAME")
        .help("Deny access to system environment information. Optionally specify accessible environment variables")
        .value_parser(|key: &str| {
          if key.is_empty() || key.contains(&['=', '\0'] as &[char]) {
            return Err(format!("invalid key \"{key}\""));
          }

          Ok(if cfg!(windows) {
            key.to_uppercase()
          } else {
            key.to_string()
          })
        })
        .hide(true),
    )
    .arg(
      Arg::new("allow-sys")
        .long("allow-sys")
        .short('S')
        .num_args(0..)
        .use_value_delimiter(true)
        .require_equals(true)
        .value_name("API_NAME")
        .help("Allow access to OS information. Optionally allow specific APIs by function name")
        .value_parser(|key: &str| parse_sys_kind(key).map(ToString::to_string))
        .hide(true),
    )
    .arg(
      Arg::new("deny-sys")
        .long("deny-sys")
        .num_args(0..)
        .use_value_delimiter(true)
        .require_equals(true)
        .value_name("API_NAME")
        .help("Deny access to OS information. Optionally deny specific APIs by function name")
        .value_parser(|key: &str| parse_sys_kind(key).map(ToString::to_string))
        .hide(true),
    )
    .arg(
      Arg::new("allow-run")
        .long("allow-run")
        .num_args(0..)
        .use_value_delimiter(true)
        .require_equals(true)
        .value_name("PROGRAM_NAME")
        .help("Allow running subprocesses. Optionally specify allowed runnable program names")
        .hide(true),
    )
    .arg(
      Arg::new("deny-run")
        .long("deny-run")
        .num_args(0..)
        .use_value_delimiter(true)
        .require_equals(true)
        .value_name("PROGRAM_NAME")
        .help("Deny running subprocesses. Optionally specify denied runnable program names")
        .hide(true),
    )
    .arg(
      Arg::new("allow-ffi")
        .long("allow-ffi")
        .num_args(0..)
        .use_value_delimiter(true)
        .require_equals(true)
        .value_name("PATH")
        .help("(Unstable) Allow loading dynamic libraries. Optionally specify allowed directories or files")
        .value_parser(value_parser!(String))
        .value_hint(ValueHint::AnyPath)
        .hide(true),
    )
    .arg(
      Arg::new("deny-ffi")
        .long("deny-ffi")
        .num_args(0..)
        .use_value_delimiter(true)
        .require_equals(true)
        .value_name("PATH")
        .help("(Unstable) Deny loading dynamic libraries. Optionally specify denied directories or files")
        .value_parser(value_parser!(String))
        .value_hint(ValueHint::AnyPath)
        .hide(true),
    )
    .arg(
      Arg::new("allow-hrtime")
        .long("allow-hrtime")
        .action(ArgAction::SetTrue)
        .help("Allow high-resolution time measurement. Note: this can enable timing attacks and fingerprinting")
        .hide(true),
    )
    .arg(
      Arg::new("deny-hrtime")
        .long("deny-hrtime")
        .action(ArgAction::SetTrue)
        .help("Deny high-resolution time measurement. Note: this can prevent timing attacks and fingerprinting")
        .hide(true),
    )
    .arg(
      Arg::new("no-prompt")
        .long("no-prompt")
        .action(ArgAction::SetTrue)
        .hide(true)
        .help("Always throw if required permission wasn't passed"),
    )
}

fn runtime_args(
  app: Command,
  include_perms: bool,
  include_inspector: bool,
) -> Command {
  let app = compile_args(app);
  let app = if include_perms {
    permission_args(app)
  } else {
    app
  };
  let app = if include_inspector {
    inspect_args(app)
  } else {
    app
  };
  app
    .arg(frozen_lockfile_arg())
    .arg(cached_only_arg())
    .arg(location_arg())
    .arg(v8_flags_arg())
    .arg(seed_arg())
    .arg(enable_testing_features_arg())
    .arg(strace_ops_arg())
}

fn inspect_args(app: Command) -> Command {
  app
    .arg(
      Arg::new("inspect")
        .long("inspect")
        .value_name("HOST_AND_PORT")
        .default_missing_value("127.0.0.1:9229")
        .help(cstr!("Activate inspector on host:port <p(245)>[default: 127.0.0.1:9229]</>"))
        .num_args(0..=1)
        .require_equals(true)
        .value_parser(value_parser!(SocketAddr))
        .help_heading(DEBUGGING_HEADING),
    )
    .arg(
      Arg::new("inspect-brk")
        .long("inspect-brk")
        .value_name("HOST_AND_PORT")
        .default_missing_value("127.0.0.1:9229")
        .help(
          "Activate inspector on host:port, wait for debugger to connect and break at the start of user script",
        )
        .num_args(0..=1)
        .require_equals(true)
        .value_parser(value_parser!(SocketAddr))
        .help_heading(DEBUGGING_HEADING),
    )
    .arg(
      Arg::new("inspect-wait")
        .long("inspect-wait")
        .value_name("HOST_AND_PORT")
        .default_missing_value("127.0.0.1:9229")
        .help(
          "Activate inspector on host:port and wait for debugger to connect before running user code",
        )
        .num_args(0..=1)
        .require_equals(true)
        .value_parser(value_parser!(SocketAddr))
        .help_heading(DEBUGGING_HEADING),
    )
}

fn import_map_arg() -> Arg {
  Arg::new("import-map")
    .long("import-map")
    .alias("importmap")
    .value_name("FILE")
    .help(cstr!(
      "Load import map file from local file or remote URL
  <p(245)>Docs: https://docs.deno.com/runtime/manual/basics/import_maps</>",
    ))
    .value_hint(ValueHint::FilePath)
    .help_heading(DEPENDENCY_MANAGEMENT_HEADING)
}

fn env_file_arg() -> Arg {
  Arg::new("env-file")
    .long("env-file")
    .alias("env")
    .value_name("FILE")
    .help(cstr!(
      "Load environment variables from local file
  <p(245)>Only the first environment variable with a given key is used.
  Existing process environment variables are not overwritten.</>"
    ))
    .value_hint(ValueHint::FilePath)
    .default_missing_value(".env")
    .require_equals(true)
    .num_args(0..=1)
}

fn reload_arg() -> Arg {
  Arg::new("reload")
    .short('r')
    .num_args(0..)
    .use_value_delimiter(true)
    .require_equals(true)
    .long("reload")
    .value_name("CACHE_BLOCKLIST")
    .help(
      cstr!("Reload source code cache (recompile TypeScript)
  <p(245)>no value                                                 Reload everything
  jsr:@std/http/file-server,jsr:@std/assert/assert-equals  Reloads specific modules
  npm:                                                     Reload all npm modules
  npm:chalk                                                Reload specific npm module</>",
    ))
    .value_hint(ValueHint::FilePath)
    .value_parser(reload_arg_validate)
    .help_heading(DEPENDENCY_MANAGEMENT_HEADING)
}

fn ca_file_arg() -> Arg {
  Arg::new("cert")
    .long("cert")
    .value_name("FILE")
    .help("Load certificate authority from PEM encoded file")
    .value_hint(ValueHint::FilePath)
}

fn cached_only_arg() -> Arg {
  Arg::new("cached-only")
    .long("cached-only")
    .action(ArgAction::SetTrue)
    .help("Require that remote dependencies are already cached")
    .help_heading(DEPENDENCY_MANAGEMENT_HEADING)
}

fn frozen_lockfile_arg() -> Arg {
  Arg::new("frozen")
    .long("frozen")
    .alias("frozen-lockfile")
    .value_parser(value_parser!(bool))
    .value_name("BOOLEAN")
    .num_args(0..=1)
    .require_equals(true)
    .default_missing_value("true")
    .help("Error out if lockfile is out of date")
    .help_heading(DEPENDENCY_MANAGEMENT_HEADING)
}

/// Used for subcommands that operate on executable scripts only.
/// `deno fmt` has its own `--ext` arg because its possible values differ.
/// If --ext is not provided and the script doesn't have a file extension,
/// deno_graph::parse_module() defaults to js.
fn executable_ext_arg() -> Arg {
  Arg::new("ext")
    .long("ext")
    .help("Set content type of the supplied file")
    .value_parser(["ts", "tsx", "js", "jsx"])
}

fn location_arg() -> Arg {
  Arg::new("location")
    .long("location")
    .value_name("HREF")
    .value_parser(|href: &str| -> Result<Url, String> {
      let url = Url::parse(href);
      if url.is_err() {
        return Err("Failed to parse URL".to_string());
      }
      let mut url = url.unwrap();
      if !["http", "https"].contains(&url.scheme()) {
        return Err("Expected protocol \"http\" or \"https\"".to_string());
      }
      url.set_username("").unwrap();
      url.set_password(None).unwrap();
      Ok(url)
    })
    .help("Value of 'globalThis.location' used by some web APIs")
    .value_hint(ValueHint::Url)
}

fn enable_testing_features_arg() -> Arg {
  Arg::new("enable-testing-features-do-not-use")
    .long("enable-testing-features-do-not-use")
    .help("INTERNAL: Enable internal features used during integration testing")
    .action(ArgAction::SetTrue)
    .hide(true)
}

fn strace_ops_arg() -> Arg {
  Arg::new("strace-ops")
    .long("strace-ops")
    .num_args(0..)
    .use_value_delimiter(true)
    .require_equals(true)
    .value_name("OPS")
    .help("Trace low-level op calls")
    .hide(true)
}

fn v8_flags_arg() -> Arg {
  Arg::new("v8-flags")
    .long("v8-flags")
    .num_args(..)
    .use_value_delimiter(true)
    .require_equals(true)
    .value_name("V8_FLAGS")
    .help( cstr!("To see a list of all available flags use --v8-flags=--help
  <p(245)>Flags can also be set via the DENO_V8_FLAGS environment variable.
  Any flags set with this flag are appended after the DENO_V8_FLAGS environment variable</>"))
}

fn seed_arg() -> Arg {
  Arg::new("seed")
    .long("seed")
    .value_name("NUMBER")
    .help("Set the random number generator seed")
    .value_parser(value_parser!(u64))
}

fn hmr_arg(takes_files: bool) -> Arg {
  let arg = Arg::new("hmr")
    .long("watch-hmr")
    // NOTE(bartlomieju): compatibility with Deno pre-1.46
    .alias("unstable-hmr")
    .help("Watch for file changes and hot replace modules")
    .conflicts_with("watch")
    .help_heading(FILE_WATCHING_HEADING);

  if takes_files {
    arg
      .value_name("FILES")
      .num_args(0..)
      .value_parser(value_parser!(String))
      .use_value_delimiter(true)
      .require_equals(true)
      .help(
        cstr!(
        "Watch for file changes and restart process automatically.
  <p(245)>Local files from entry point module graph are watched by default.
  Additional paths might be watched by passing them as arguments to this flag.</>"),
      )
      .value_hint(ValueHint::AnyPath)
  } else {
    arg.action(ArgAction::SetTrue).help(cstr!(
      "Watch for file changes and restart process automatically.
  <p(245)>Only local files from entry point module graph are watched.</>"
    ))
  }
}

fn watch_arg(takes_files: bool) -> Arg {
  let arg = Arg::new("watch")
    .long("watch")
    .help_heading(FILE_WATCHING_HEADING);

  if takes_files {
    arg
      .value_name("FILES")
      .num_args(0..)
      .value_parser(value_parser!(String))
      .use_value_delimiter(true)
      .require_equals(true)
      .help(
        cstr!(
        "Watch for file changes and restart process automatically.
  <p(245)>Local files from entry point module graph are watched by default.
  Additional paths might be watched by passing them as arguments to this flag.</>"),
      )
      .value_hint(ValueHint::AnyPath)
  } else {
    arg.action(ArgAction::SetTrue).help(cstr!(
      "Watch for file changes and restart process automatically.
  <p(245)>Only local files from entry point module graph are watched.</>"
    ))
  }
}

fn no_clear_screen_arg() -> Arg {
  Arg::new("no-clear-screen")
    .requires("watch")
    .long("no-clear-screen")
    .action(ArgAction::SetTrue)
    .help("Do not clear terminal screen when under watch mode")
    .help_heading(FILE_WATCHING_HEADING)
}

fn no_code_cache_arg() -> Arg {
  Arg::new("no-code-cache")
    .long("no-code-cache")
    .help("Disable V8 code cache feature")
    .action(ArgAction::SetTrue)
}

fn watch_exclude_arg() -> Arg {
  Arg::new("watch-exclude")
    .long("watch-exclude")
    .help("Exclude provided files/patterns from watch mode")
    .value_name("FILES")
    .num_args(0..)
    .value_parser(value_parser!(String))
    .use_value_delimiter(true)
    .require_equals(true)
    .value_hint(ValueHint::AnyPath)
    .help_heading(FILE_WATCHING_HEADING)
}

fn no_check_arg() -> Arg {
  Arg::new("no-check")
    .num_args(0..=1)
    .require_equals(true)
    .value_name("NO_CHECK_TYPE")
    .long("no-check")
    .help("Skip type-checking. If the value of \"remote\" is supplied, diagnostic errors from remote modules will be ignored")
    .help_heading(TYPE_CHECKING_HEADING)
}

fn check_arg(checks_local_by_default: bool) -> Arg {
  let arg = Arg::new("check")
    .conflicts_with("no-check")
    .long("check")
    .num_args(0..=1)
    .require_equals(true)
    .value_name("CHECK_TYPE")
    .help_heading(TYPE_CHECKING_HEADING);

  if checks_local_by_default {
    arg.help(
      cstr!("Set type-checking behavior. This subcommand type-checks local modules by default, so adding --check is redundant
  <p(245)>If the value of \"all\" is supplied, remote modules will be included.
  Alternatively, the 'deno check' subcommand can be used</>",
    ))
  } else {
    arg.help(cstr!(
      "Enable type-checking. This subcommand does not type-check by default
  <p(245)>If the value of \"all\" is supplied, remote modules will be included.
  Alternatively, the 'deno check' subcommand can be used</>"
    ))
  }
}

fn script_arg() -> Arg {
  Arg::new("script_arg")
    .num_args(0..)
    .action(ArgAction::Append)
    // NOTE: these defaults are provided
    // so `deno run --v8-flags=--help` works
    // without specifying file to run.
    .default_value_ifs([
      ("v8-flags", "--help", Some("_")),
      ("v8-flags", "-help", Some("_")),
    ])
    .help("Script arg")
    .value_name("SCRIPT_ARG")
    .value_hint(ValueHint::FilePath)
}

fn lock_arg() -> Arg {
  Arg::new("lock")
    .long("lock")
    .value_name("FILE")
    .default_missing_value("./deno.lock")
    .help("Check the specified lock file. (If value is not provided, defaults to \"./deno.lock\")")
    .num_args(0..=1)
    .value_parser(value_parser!(String))
    .value_hint(ValueHint::FilePath)
    .help_heading(DEPENDENCY_MANAGEMENT_HEADING)
}

fn no_lock_arg() -> Arg {
  Arg::new("no-lock")
    .long("no-lock")
    .action(ArgAction::SetTrue)
    .help("Disable auto discovery of the lock file")
    .conflicts_with("lock")
    .help_heading(DEPENDENCY_MANAGEMENT_HEADING)
}

fn config_arg() -> Arg {
  Arg::new("config")
    .short('c')
    .long("config")
    .value_name("FILE")
    .help(cstr!("Configure different aspects of deno including TypeScript, linting, and code formatting
  <p(245)>Typically the configuration file will be called `deno.json` or `deno.jsonc` and
  automatically detected; in that case this flag is not necessary.
  Docs: https://docs.deno.com/go/config</>"))
    .value_hint(ValueHint::FilePath)
}

fn no_config_arg() -> Arg {
  Arg::new("no-config")
    .long("no-config")
    .action(ArgAction::SetTrue)
    .help("Disable automatic loading of the configuration file")
    .conflicts_with("config")
}

fn no_remote_arg() -> Arg {
  Arg::new("no-remote")
    .long("no-remote")
    .action(ArgAction::SetTrue)
    .help("Do not resolve remote modules")
    .help_heading(DEPENDENCY_MANAGEMENT_HEADING)
}

fn no_npm_arg() -> Arg {
  Arg::new("no-npm")
    .long("no-npm")
    .action(ArgAction::SetTrue)
    .help("Do not resolve npm modules")
    .help_heading(DEPENDENCY_MANAGEMENT_HEADING)
}

fn node_modules_arg_parse(flags: &mut Flags, matches: &mut ArgMatches) {
  let value = matches.remove_one::<NodeModulesDirMode>("node-modules-dir");
  if let Some(mode) = value {
    flags.node_modules_dir = Some(mode);
  }
}

fn node_modules_dir_arg() -> Arg {
  fn parse_node_modules_dir_mode(
    s: &str,
  ) -> Result<NodeModulesDirMode, String> {
    match s {
      "auto" | "true" => Ok(NodeModulesDirMode::Auto),
      "manual" => Ok(NodeModulesDirMode::Manual),
      "none" | "false" => Ok(NodeModulesDirMode::None),
      _ => Err(format!(
        "Invalid value '{}': expected \"auto\", \"manual\" or \"none\"",
        s
      )),
    }
  }

  Arg::new("node-modules-dir")
    .long("node-modules-dir")
    .num_args(0..=1)
    .value_parser(clap::builder::ValueParser::new(parse_node_modules_dir_mode))
    .value_name("MODE")
    .require_equals(true)
    .help("Sets the node modules management mode for npm packages")
    .help_heading(DEPENDENCY_MANAGEMENT_HEADING)
}

fn vendor_arg() -> Arg {
  Arg::new("vendor")
    .long("vendor")
    .num_args(0..=1)
    .value_parser(value_parser!(bool))
    .default_missing_value("true")
    .require_equals(true)
    .help("Toggles local vendor folder usage for remote modules and a node_modules folder for npm packages")
    .help_heading(DEPENDENCY_MANAGEMENT_HEADING)
}

fn unsafely_ignore_certificate_errors_arg() -> Arg {
  Arg::new("unsafely-ignore-certificate-errors")
    .hide(true)
    .long("unsafely-ignore-certificate-errors")
    .num_args(0..)
    .use_value_delimiter(true)
    .require_equals(true)
    .value_name("HOSTNAMES")
    .help("DANGER: Disables verification of TLS certificates")
    .value_parser(flags_net::validator)
}

fn allow_scripts_arg() -> Arg {
  Arg::new("allow-scripts")
    .long("allow-scripts")
    .num_args(0..)
    .use_value_delimiter(true)
    .require_equals(true)
    .value_name("PACKAGE")
    .value_parser(parse_packages_allowed_scripts)
    .help(cstr!("Allow running npm lifecycle scripts for the given packages
  <p(245)>Note: Scripts will only be executed when using a node_modules directory (`--node-modules-dir`)</>"))
}

enum UnstableArgsConfig {
  // for backwards-compatability
  None,
  ResolutionOnly,
  ResolutionAndRuntime,
}

struct UnstableArgsIter {
  idx: usize,
  cfg: UnstableArgsConfig,
}

impl Iterator for UnstableArgsIter {
  type Item = Arg;

  fn next(&mut self) -> Option<Self::Item> {
    let arg = if self.idx == 0 {
      Arg::new("unstable")
        .long("unstable")
        .help(cstr!("Enable all unstable features and APIs. Instead of using this flag, consider enabling individual unstable features
  <p(245)>To view the list of individual unstable feature flags, run this command again with --help=unstable</>"))
        .action(ArgAction::SetTrue)
        .hide(matches!(self.cfg, UnstableArgsConfig::None))
    } else if self.idx == 1 {
      Arg::new("unstable-bare-node-builtins")
        .long("unstable-bare-node-builtins")
        .help("Enable unstable bare node builtins feature")
        .env("DENO_UNSTABLE_BARE_NODE_BUILTINS")
        .value_parser(FalseyValueParser::new())
        .action(ArgAction::SetTrue)
        .hide(true)
        .long_help(match self.cfg {
          UnstableArgsConfig::None => None,
          UnstableArgsConfig::ResolutionOnly
          | UnstableArgsConfig::ResolutionAndRuntime => Some("true"),
        })
        .help_heading(UNSTABLE_HEADING)
    } else if self.idx == 2 {
      Arg::new("unstable-byonm")
        .long("unstable-byonm")
        .help("Enable unstable 'bring your own node_modules' feature")
        .value_parser(FalseyValueParser::new())
        .action(ArgAction::SetTrue)
        .hide(true)
        .long_help(match self.cfg {
          UnstableArgsConfig::None => None,
          UnstableArgsConfig::ResolutionOnly
          | UnstableArgsConfig::ResolutionAndRuntime => Some("true"),
        })
        .help_heading(UNSTABLE_HEADING)
    } else if self.idx == 3 {
      Arg::new("unstable-sloppy-imports")
      .long("unstable-sloppy-imports")
      .help("Enable unstable resolving of specifiers by extension probing, .js to .ts, and directory probing")
      .env("DENO_UNSTABLE_SLOPPY_IMPORTS")
      .value_parser(FalseyValueParser::new())
      .action(ArgAction::SetTrue)
      .hide(true)
      .long_help(match self.cfg {
        UnstableArgsConfig::None => None,
        UnstableArgsConfig::ResolutionOnly | UnstableArgsConfig::ResolutionAndRuntime => Some("true")
      })
      .help_heading(UNSTABLE_HEADING)
    } else if self.idx > 3 {
      let granular_flag = crate::UNSTABLE_GRANULAR_FLAGS.get(self.idx - 4)?;
      Arg::new(format!("unstable-{}", granular_flag.name))
        .long(format!("unstable-{}", granular_flag.name))
        .help(granular_flag.help_text)
        .action(ArgAction::SetTrue)
        .hide(true)
        .help_heading(UNSTABLE_HEADING)
        // we don't render long help, so using it here as a sort of metadata
        .long_help(if granular_flag.show_in_help {
          match self.cfg {
            UnstableArgsConfig::None | UnstableArgsConfig::ResolutionOnly => {
              None
            }
            UnstableArgsConfig::ResolutionAndRuntime => Some("true"),
          }
        } else {
          None
        })
    } else {
      return None;
    };
    self.idx += 1;
    Some(arg.display_order(self.idx + 1000))
  }
}

fn unstable_args(cfg: UnstableArgsConfig) -> impl IntoIterator<Item = Arg> {
  UnstableArgsIter { idx: 0, cfg }
}

fn allow_scripts_arg_parse(flags: &mut Flags, matches: &mut ArgMatches) {
  let Some(parts) = matches.remove_many::<String>("allow-scripts") else {
    return;
  };
  if parts.len() == 0 {
    flags.allow_scripts = PackagesAllowedScripts::All;
  } else {
    flags.allow_scripts = PackagesAllowedScripts::Some(parts.collect());
  }
}

fn add_parse(flags: &mut Flags, matches: &mut ArgMatches) {
  flags.subcommand = DenoSubcommand::Add(add_parse_inner(matches, None));
}

fn add_parse_inner(
  matches: &mut ArgMatches,
  packages: Option<clap::parser::Values<String>>,
) -> AddFlags {
  let packages = packages
    .unwrap_or_else(|| matches.remove_many::<String>("packages").unwrap())
    .collect();
  AddFlags { packages }
}

fn remove_parse(flags: &mut Flags, matches: &mut ArgMatches) {
  flags.subcommand = DenoSubcommand::Remove(RemoveFlags {
    packages: matches.remove_many::<String>("packages").unwrap().collect(),
  });
}

fn bench_parse(
  flags: &mut Flags,
  matches: &mut ArgMatches,
) -> clap::error::Result<()> {
  flags.type_check_mode = TypeCheckMode::Local;

  runtime_args_parse(flags, matches, true, false)?;

  // NOTE: `deno bench` always uses `--no-prompt`, tests shouldn't ever do
  // interactive prompts, unless done by user code
  flags.permissions.no_prompt = true;

  let json = matches.get_flag("json");

  let ignore = match matches.remove_many::<String>("ignore") {
    Some(f) => f.collect(),
    None => vec![],
  };

  let filter = matches.remove_one::<String>("filter");

  if matches.contains_id("script_arg") {
    flags
      .argv
      .extend(matches.remove_many::<String>("script_arg").unwrap());
  }

  let include = if let Some(files) = matches.remove_many::<String>("files") {
    files.collect()
  } else {
    Vec::new()
  };

  let no_run = matches.get_flag("no-run");

  flags.subcommand = DenoSubcommand::Bench(BenchFlags {
    files: FileFlags { include, ignore },
    filter,
    json,
    no_run,
    watch: watch_arg_parse(matches),
  });
  Ok(())
}

fn bundle_parse(flags: &mut Flags, _matches: &mut ArgMatches) {
  flags.subcommand = DenoSubcommand::Bundle;
}

fn cache_parse(flags: &mut Flags, matches: &mut ArgMatches) {
  compile_args_parse(flags, matches);
  unstable_args_parse(flags, matches, UnstableArgsConfig::ResolutionOnly);
  frozen_lockfile_arg_parse(flags, matches);
  allow_scripts_arg_parse(flags, matches);
  let files = matches.remove_many::<String>("file").unwrap().collect();
  flags.subcommand = DenoSubcommand::Cache(CacheFlags { files });
}

fn check_parse(flags: &mut Flags, matches: &mut ArgMatches) {
  flags.type_check_mode = TypeCheckMode::Local;
  compile_args_without_check_parse(flags, matches);
  unstable_args_parse(flags, matches, UnstableArgsConfig::ResolutionAndRuntime);
  let files = matches.remove_many::<String>("file").unwrap().collect();
  if matches.get_flag("all") || matches.get_flag("remote") {
    flags.type_check_mode = TypeCheckMode::All;
  }
  flags.subcommand = DenoSubcommand::Check(CheckFlags { files });
}

fn clean_parse(flags: &mut Flags, _matches: &mut ArgMatches) {
  flags.subcommand = DenoSubcommand::Clean;
}

fn compile_parse(
  flags: &mut Flags,
  matches: &mut ArgMatches,
) -> clap::error::Result<()> {
  flags.type_check_mode = TypeCheckMode::Local;
  runtime_args_parse(flags, matches, true, false)?;

  let mut script = matches.remove_many::<String>("script_arg").unwrap();
  let source_file = script.next().unwrap();
  let args = script.collect();
  let output = matches.remove_one::<String>("output");
  let target = matches.remove_one::<String>("target");
  let icon = matches.remove_one::<String>("icon");
  let no_terminal = matches.get_flag("no-terminal");
  let include = match matches.remove_many::<String>("include") {
    Some(f) => f.collect(),
    None => vec![],
  };
  ext_arg_parse(flags, matches);

  flags.subcommand = DenoSubcommand::Compile(CompileFlags {
    source_file,
    output,
    args,
    target,
    no_terminal,
    icon,
    include,
  });
  Ok(())
}

fn completions_parse(
  flags: &mut Flags,
  matches: &mut ArgMatches,
  mut app: Command,
) {
  use clap_complete::generate;
  use clap_complete::shells::Bash;
  use clap_complete::shells::Fish;
  use clap_complete::shells::PowerShell;
  use clap_complete::shells::Zsh;
  use clap_complete_fig::Fig;

  let mut buf: Vec<u8> = vec![];
  let name = "deno";

  match matches.get_one::<String>("shell").unwrap().as_str() {
    "bash" => generate(Bash, &mut app, name, &mut buf),
    "fish" => generate(Fish, &mut app, name, &mut buf),
    "powershell" => generate(PowerShell, &mut app, name, &mut buf),
    "zsh" => generate(Zsh, &mut app, name, &mut buf),
    "fig" => generate(Fig, &mut app, name, &mut buf),
    _ => unreachable!(),
  }

  flags.subcommand = DenoSubcommand::Completions(CompletionsFlags {
    buf: buf.into_boxed_slice(),
  });
}

fn coverage_parse(flags: &mut Flags, matches: &mut ArgMatches) {
  let files = match matches.remove_many::<String>("files") {
    Some(f) => f.collect(),
    None => vec!["coverage".to_string()], // default
  };
  let ignore = match matches.remove_many::<String>("ignore") {
    Some(f) => f.collect(),
    None => vec![],
  };
  let include = match matches.remove_many::<String>("include") {
    Some(f) => f.collect(),
    None => vec![],
  };
  let exclude = match matches.remove_many::<String>("exclude") {
    Some(f) => f.collect(),
    None => vec![],
  };
  let r#type = if matches.get_flag("lcov") {
    CoverageType::Lcov
  } else if matches.get_flag("html") {
    CoverageType::Html
  } else if matches.get_flag("detailed") {
    CoverageType::Detailed
  } else {
    CoverageType::Summary
  };
  let output = matches.remove_one::<String>("output");
  flags.subcommand = DenoSubcommand::Coverage(CoverageFlags {
    files: FileFlags {
      include: files,
      ignore,
    },
    output,
    include,
    exclude,
    r#type,
  });
}

fn doc_parse(flags: &mut Flags, matches: &mut ArgMatches) {
  unstable_args_parse(flags, matches, UnstableArgsConfig::ResolutionOnly);
  import_map_arg_parse(flags, matches);
  reload_arg_parse(flags, matches);
  lock_arg_parse(flags, matches);
  no_lock_arg_parse(flags, matches);
  no_npm_arg_parse(flags, matches);
  no_remote_arg_parse(flags, matches);

  let source_files_val = matches.remove_many::<String>("source_file");
  let source_files = if let Some(val) = source_files_val {
    let vals: Vec<String> = val.collect();

    if vals.len() == 1 {
      if vals[0] == "--builtin" {
        DocSourceFileFlag::Builtin
      } else {
        DocSourceFileFlag::Paths(vec![vals[0].to_string()])
      }
    } else {
      DocSourceFileFlag::Paths(
        vals.into_iter().filter(|v| v != "--builtin").collect(),
      )
    }
  } else {
    DocSourceFileFlag::Builtin
  };
  let private = matches.get_flag("private");
  let lint = matches.get_flag("lint");
  let json = matches.get_flag("json");
  let filter = matches.remove_one::<String>("filter");
  let html = if matches.get_flag("html") {
    let name = matches.remove_one::<String>("name");
    let category_docs_path = matches.remove_one::<String>("category-docs");
    let symbol_redirect_map_path =
      matches.remove_one::<String>("symbol-redirect-map");
    let strip_trailing_html = matches.get_flag("strip-trailing-html");
    let default_symbol_map_path =
      matches.remove_one::<String>("default-symbol-map");
    let output = matches
      .remove_one::<String>("output")
      .unwrap_or(String::from("./docs/"));
    Some(DocHtmlFlag {
      name,
      category_docs_path,
      symbol_redirect_map_path,
      default_symbol_map_path,
      strip_trailing_html,
      output,
    })
  } else {
    None
  };

  flags.subcommand = DenoSubcommand::Doc(DocFlags {
    source_files,
    json,
    lint,
    html,
    filter,
    private,
  });
}

fn eval_parse(
  flags: &mut Flags,
  matches: &mut ArgMatches,
) -> clap::error::Result<()> {
  runtime_args_parse(flags, matches, false, true)?;
  unstable_args_parse(flags, matches, UnstableArgsConfig::ResolutionAndRuntime);
  flags.allow_all();

  ext_arg_parse(flags, matches);

  let print = matches.get_flag("print");
  let mut code_args = matches.remove_many::<String>("code_arg").unwrap();
  let code = code_args.next().unwrap();
  flags.argv.extend(code_args);

  flags.subcommand = DenoSubcommand::Eval(EvalFlags { print, code });
  Ok(())
}

fn fmt_parse(flags: &mut Flags, matches: &mut ArgMatches) {
  config_args_parse(flags, matches);
  ext_arg_parse(flags, matches);

  let include = match matches.remove_many::<String>("files") {
    Some(f) => f.collect(),
    None => vec![],
  };
  let ignore = match matches.remove_many::<String>("ignore") {
    Some(f) => f.collect(),
    None => vec![],
  };

  let use_tabs = matches.remove_one::<bool>("use-tabs");
  let line_width = matches.remove_one::<NonZeroU32>("line-width");
  let indent_width = matches.remove_one::<NonZeroU8>("indent-width");
  let single_quote = matches.remove_one::<bool>("single-quote");
  let prose_wrap = matches.remove_one::<String>("prose-wrap");
  let no_semicolons = matches.remove_one::<bool>("no-semicolons");
  let unstable_css = matches.get_flag("unstable-css");
  let unstable_html = matches.get_flag("unstable-html");
  let unstable_component = matches.get_flag("unstable-component");
  let unstable_yaml = matches.get_flag("unstable-yaml");

  flags.subcommand = DenoSubcommand::Fmt(FmtFlags {
    check: matches.get_flag("check"),
    files: FileFlags { include, ignore },
    use_tabs,
    line_width,
    indent_width,
    single_quote,
    prose_wrap,
    no_semicolons,
    watch: watch_arg_parse(matches),
    unstable_css,
    unstable_html,
    unstable_component,
    unstable_yaml,
  });
}

fn init_parse(flags: &mut Flags, matches: &mut ArgMatches) {
  flags.subcommand = DenoSubcommand::Init(InitFlags {
    dir: matches.remove_one::<String>("dir"),
    lib: matches.get_flag("lib"),
    serve: matches.get_flag("serve"),
  });
}

fn info_parse(flags: &mut Flags, matches: &mut ArgMatches) {
  unstable_args_parse(flags, matches, UnstableArgsConfig::ResolutionOnly);
  reload_arg_parse(flags, matches);
  config_args_parse(flags, matches);
  import_map_arg_parse(flags, matches);
  location_arg_parse(flags, matches);
  ca_file_arg_parse(flags, matches);
  unsafely_ignore_certificate_errors_parse(flags, matches);
  node_modules_and_vendor_dir_arg_parse(flags, matches);
  lock_args_parse(flags, matches);
  no_remote_arg_parse(flags, matches);
  no_npm_arg_parse(flags, matches);
  let json = matches.get_flag("json");
  flags.subcommand = DenoSubcommand::Info(InfoFlags {
    file: matches.remove_one::<String>("file"),
    json,
  });
}

fn install_parse(
  flags: &mut Flags,
  matches: &mut ArgMatches,
) -> clap::error::Result<()> {
  runtime_args_parse(flags, matches, true, true)?;

  let global = matches.get_flag("global");
  if global {
    let root = matches.remove_one::<String>("root");
    let force = matches.get_flag("force");
    let name = matches.remove_one::<String>("name");
    let mut cmd_values =
      matches.remove_many::<String>("cmd").unwrap_or_default();

    let module_url = cmd_values.next().unwrap();
    let args = cmd_values.collect();

    flags.subcommand = DenoSubcommand::Install(InstallFlags {
      // TODO(bartlomieju): remove for 2.0
      global,
      kind: InstallKind::Global(InstallFlagsGlobal {
        name,
        module_url,
        args,
        root,
        force,
      }),
    });
  } else {
    let local_flags = matches
      .remove_many("cmd")
      .map(|packages| add_parse_inner(matches, Some(packages)));
    allow_scripts_arg_parse(flags, matches);
    flags.subcommand = DenoSubcommand::Install(InstallFlags {
      global,
      kind: InstallKind::Local(local_flags),
    })
  }
  Ok(())
}

fn json_reference_parse(
  flags: &mut Flags,
  _matches: &mut ArgMatches,
  mut app: Command,
) {
  use deno_core::serde_json::json;

  app.build();

  fn serialize_command(
    command: &mut Command,
    top_level: bool,
  ) -> deno_core::serde_json::Value {
    let args = command
      .get_arguments()
      .filter(|arg| {
        !arg.is_hide_set()
          && if top_level {
            true
          } else {
            !arg.is_global_set()
          }
      })
      .map(|arg| {
        let name = arg.get_id().as_str();
        let short = arg.get_short();
        let long = arg.get_long();
        let aliases = arg.get_visible_aliases();
        let required = arg.is_required_set();
        let help = arg.get_help().map(|help| help.to_string());
        let usage = arg.to_string();

        json!({
          "name": name,
          "short": short,
          "long": long,
          "aliases": aliases,
          "required": required,
          "help": help,
          "usage": usage,
        })
      })
      .collect::<Vec<_>>();

    let name = command.get_name().to_string();
    let about = command.get_about().map(|about| about.to_string());
    let visible_aliases = command
      .get_visible_aliases()
      .map(|s| s.to_string())
      .collect::<Vec<_>>();
    let usage = command.render_usage().to_string();

    let subcommands = command
      .get_subcommands_mut()
      .map(|command| serialize_command(command, false))
      .collect::<Vec<_>>();

    json!({
      "name": name,
      "about": about,
      "visible_aliases": visible_aliases,
      "args": args,
      "subcommands": subcommands,
      "usage": usage,
    })
  }

  flags.subcommand = DenoSubcommand::JSONReference(JSONReferenceFlags {
    json: serialize_command(&mut app, true),
  })
}

fn jupyter_parse(flags: &mut Flags, matches: &mut ArgMatches) {
  let conn_file = matches.remove_one::<String>("conn");
  let kernel = matches.get_flag("kernel");
  let install = matches.get_flag("install");

  flags.subcommand = DenoSubcommand::Jupyter(JupyterFlags {
    install,
    kernel,
    conn_file,
  });
}

fn uninstall_parse(flags: &mut Flags, matches: &mut ArgMatches) {
  let root = matches.remove_one::<String>("root");
  let global = matches.get_flag("global");
  let name = matches.remove_one::<String>("name").unwrap();
  flags.subcommand = DenoSubcommand::Uninstall(UninstallFlags {
    // TODO(bartlomieju): remove once `deno uninstall` supports both local and
    // global installs
    global,
    kind: UninstallKind::Global(UninstallFlagsGlobal { name, root }),
  });
}

fn lsp_parse(flags: &mut Flags, _matches: &mut ArgMatches) {
  flags.subcommand = DenoSubcommand::Lsp;
}

fn lint_parse(flags: &mut Flags, matches: &mut ArgMatches) {
  unstable_args_parse(flags, matches, UnstableArgsConfig::ResolutionOnly);

  config_args_parse(flags, matches);
  let files = match matches.remove_many::<String>("files") {
    Some(f) => f.collect(),
    None => vec![],
  };
  let ignore = match matches.remove_many::<String>("ignore") {
    Some(f) => f.collect(),
    None => vec![],
  };
  let fix = matches.get_flag("fix");
  let rules = matches.get_flag("rules");
  let maybe_rules_tags = matches
    .remove_many::<String>("rules-tags")
    .map(|f| f.collect());

  let maybe_rules_include = matches
    .remove_many::<String>("rules-include")
    .map(|f| f.collect());

  let maybe_rules_exclude = matches
    .remove_many::<String>("rules-exclude")
    .map(|f| f.collect());

  let json = matches.get_flag("json");
  let compact = matches.get_flag("compact");
  let ext = matches.remove_one::<String>("ext");

  flags.subcommand = DenoSubcommand::Lint(LintFlags {
    files: FileFlags {
      include: files,
      ignore,
    },
    fix,
    rules,
    maybe_rules_tags,
    maybe_rules_include,
    maybe_rules_exclude,
    json,
    compact,
    watch: watch_arg_parse(matches),
    ext,
  });
}

fn repl_parse(
  flags: &mut Flags,
  matches: &mut ArgMatches,
) -> clap::error::Result<()> {
  runtime_args_parse(flags, matches, true, true)?;
  unsafely_ignore_certificate_errors_parse(flags, matches);

  let eval_files = matches
    .remove_many::<String>("eval-file")
    .map(|values| values.collect());

  handle_repl_flags(
    flags,
    ReplFlags {
      eval_files,
      eval: matches.remove_one::<String>("eval"),
      is_default_command: false,
    },
  );
  Ok(())
}

fn run_parse(
  flags: &mut Flags,
  matches: &mut ArgMatches,
  app: Command,
  bare: bool,
) -> clap::error::Result<()> {
<<<<<<< HEAD
  // todo(dsherret): remove this in Deno 2.0
  // This is a hack to make https://github.com/netlify/build/pull/5767 work
  // for old versions of @netlify/edge-bundler with new versions of Deno
  // where Deno has gotten smarter at resolving config files.
  //
  // It's an unfortunate scenario, but Netlify has the version at least
  // pinned to 1.x in old versions so we can remove this in Deno 2.0 in
  // a few months.
  fn temp_netlify_deno_1_hack(flags: &mut Flags, script_arg: &str) {
    fn is_netlify_edge_bundler_entrypoint(
      flags: &Flags,
      script_arg: &str,
    ) -> bool {
      // based on diff here: https://github.com/netlify/edge-bundler/blame/f1d33b74ca7aeec19a7c2149316d4547a94e43fb/node/config.ts#L85
      if flags.permissions.allow_read.is_none()
        || flags.permissions.allow_write.is_none()
        || flags.config_flag != ConfigFlag::Discover
      {
        return false;
      }
      if !script_arg.contains("@netlify") {
        return false;
      }
      let path = PathBuf::from(script_arg);
      if !path.ends_with("deno/config.ts") {
        return false;
      }
      let mut found_node_modules = false;
      for component in path.components().filter_map(|c| c.as_os_str().to_str())
      {
        if !found_node_modules {
          found_node_modules = component == "node_modules";
        } else {
          // make this work with pnpm and other package managers
          if component.contains("@netlify") {
            return true;
          }
        }
      }
      false
    }

    if is_netlify_edge_bundler_entrypoint(flags, script_arg) {
      flags.config_flag = ConfigFlag::Disabled;
    }
  }

  runtime_args_parse(flags, matches, true, true)?;
=======
  runtime_args_parse(flags, matches, true, true);
>>>>>>> 3f6740ca
  ext_arg_parse(flags, matches);

  flags.code_cache_enabled = !matches.get_flag("no-code-cache");

  if let Some(mut script_arg) = matches.remove_many::<String>("script_arg") {
    let script = script_arg.next().unwrap();
    flags.argv.extend(script_arg);
    flags.subcommand = DenoSubcommand::Run(RunFlags {
      script,
      watch: watch_arg_parse_with_paths(matches),
      bare,
    });
  } else if bare {
    return Err(app.override_usage("deno [OPTIONS] [COMMAND] [SCRIPT_ARG]...").error(
      clap::error::ErrorKind::MissingRequiredArgument,
      "[SCRIPT_ARG] may only be omitted with --v8-flags=--help, else to use the repl with arguments, please use the `deno repl` subcommand",
    ));
  } else {
    flags.subcommand = DenoSubcommand::Task(TaskFlags {
      cwd: None,
      task: None,
      is_run: true,
    });
  }

  Ok(())
}

fn serve_parse(
  flags: &mut Flags,
  matches: &mut ArgMatches,
  app: Command,
) -> clap::error::Result<()> {
  // deno serve implies --allow-net=host:port
  let port = matches.remove_one::<u16>("port").unwrap_or(8000);
  let host = matches
    .remove_one::<String>("host")
    .unwrap_or_else(|| "0.0.0.0".to_owned());

  let worker_count = parallel_arg_parse(matches).map(|v| v.get());

  runtime_args_parse(flags, matches, true, true)?;
  // If the user didn't pass --allow-net, add this port to the network
  // allowlist. If the host is 0.0.0.0, we add :{port} and allow the same network perms
  // as if it was passed to --allow-net directly.
  let allowed = flags_net::parse(vec![if host == "0.0.0.0" {
    format!(":{port}")
  } else {
    format!("{host}:{port}")
  }])?;
  match &mut flags.permissions.allow_net {
    None => flags.permissions.allow_net = Some(allowed),
    Some(v) => {
      if !v.is_empty() {
        v.extend(allowed);
      }
    }
  }
  flags.code_cache_enabled = !matches.get_flag("no-code-cache");

  let mut script_arg =
    matches.remove_many::<String>("script_arg").ok_or_else(|| {
      let mut app = app;
      let subcommand = &mut app.find_subcommand_mut("serve").unwrap();
      subcommand.error(
        clap::error::ErrorKind::MissingRequiredArgument,
        "[SCRIPT_ARG] may only be omitted with --v8-flags=--help",
      )
    })?;

  let script = script_arg.next().unwrap();
  flags.argv.extend(script_arg);

  ext_arg_parse(flags, matches);

  flags.subcommand = DenoSubcommand::Serve(ServeFlags {
    script,
    watch: watch_arg_parse_with_paths(matches),
    port,
    host,
    worker_count,
  });

  Ok(())
}

fn task_parse(flags: &mut Flags, matches: &mut ArgMatches) {
  flags.config_flag = matches
    .remove_one::<String>("config")
    .map(ConfigFlag::Path)
    .unwrap_or(ConfigFlag::Discover);

  unstable_args_parse(flags, matches, UnstableArgsConfig::ResolutionAndRuntime);

  let mut task_flags = TaskFlags {
    cwd: matches.remove_one::<String>("cwd"),
    task: None,
    is_run: false,
  };

  if let Some((task, mut matches)) = matches.remove_subcommand() {
    task_flags.task = Some(task);

    flags.argv.extend(
      matches
        .remove_many::<std::ffi::OsString>("")
        .into_iter()
        .flatten()
        .filter_map(|arg| arg.into_string().ok()),
    );
  }

  flags.subcommand = DenoSubcommand::Task(task_flags);
}

fn parallel_arg_parse(matches: &mut ArgMatches) -> Option<NonZeroUsize> {
  if matches.get_flag("parallel") {
    if let Ok(value) = env::var("DENO_JOBS") {
      value.parse::<NonZeroUsize>().ok()
    } else {
      std::thread::available_parallelism().ok()
    }
  } else {
    None
  }
}

fn test_parse(
  flags: &mut Flags,
  matches: &mut ArgMatches,
) -> clap::error::Result<()> {
  flags.type_check_mode = TypeCheckMode::Local;
  runtime_args_parse(flags, matches, true, true)?;
  // NOTE: `deno test` always uses `--no-prompt`, tests shouldn't ever do
  // interactive prompts, unless done by user code
  flags.permissions.no_prompt = true;

  let ignore = match matches.remove_many::<String>("ignore") {
    Some(f) => f.collect(),
    None => vec![],
  };

  let no_run = matches.get_flag("no-run");
  let trace_leaks = matches.get_flag("trace-leaks");
  let doc = matches.get_flag("doc");
  #[allow(clippy::print_stderr)]
  let permit_no_files = matches.get_flag("permit-no-files");
  let filter = matches.remove_one::<String>("filter");
  let clean = matches.get_flag("clean");

  let fail_fast = if matches.contains_id("fail-fast") {
    Some(
      matches
        .remove_one::<NonZeroUsize>("fail-fast")
        .unwrap_or_else(|| NonZeroUsize::new(1).unwrap()),
    )
  } else {
    None
  };

  let shuffle = if matches.contains_id("shuffle") {
    Some(
      matches
        .remove_one::<u64>("shuffle")
        .unwrap_or_else(rand::random),
    )
  } else {
    None
  };

  if let Some(script_arg) = matches.remove_many::<String>("script_arg") {
    flags.argv.extend(script_arg);
  }

  let concurrent_jobs = parallel_arg_parse(matches);

  let include = if let Some(files) = matches.remove_many::<String>("files") {
    files.collect()
  } else {
    Vec::new()
  };

  let junit_path = matches.remove_one::<String>("junit-path");

  let reporter =
    if let Some(reporter) = matches.remove_one::<String>("reporter") {
      match reporter.as_str() {
        "pretty" => TestReporterConfig::Pretty,
        "junit" => TestReporterConfig::Junit,
        "dot" => TestReporterConfig::Dot,
        "tap" => TestReporterConfig::Tap,
        _ => unreachable!(),
      }
    } else {
      TestReporterConfig::Pretty
    };

  if matches!(reporter, TestReporterConfig::Dot | TestReporterConfig::Tap) {
    flags.log_level = Some(Level::Error);
  }

  let hide_stacktraces = matches.get_flag("hide-stacktraces");

  flags.subcommand = DenoSubcommand::Test(TestFlags {
    no_run,
    doc,
    coverage_dir: matches.remove_one::<String>("coverage"),
    clean,
    fail_fast,
    files: FileFlags { include, ignore },
    filter,
    shuffle,
    permit_no_files,
    concurrent_jobs,
    trace_leaks,
    watch: watch_arg_parse_with_paths(matches),
    reporter,
    junit_path,
    hide_stacktraces,
  });
  Ok(())
}

fn types_parse(flags: &mut Flags, _matches: &mut ArgMatches) {
  flags.subcommand = DenoSubcommand::Types;
}

fn upgrade_parse(flags: &mut Flags, matches: &mut ArgMatches) {
  ca_file_arg_parse(flags, matches);
  unsafely_ignore_certificate_errors_parse(flags, matches);

  let dry_run = matches.get_flag("dry-run");
  let force = matches.get_flag("force");
  let canary = matches.get_flag("canary");
  let release_candidate = matches.get_flag("release-candidate");
  let version = matches.remove_one::<String>("version");
  let output = matches.remove_one::<String>("output");
  let version_or_hash_or_channel =
    matches.remove_one::<String>("version-or-hash-or-channel");
  flags.subcommand = DenoSubcommand::Upgrade(UpgradeFlags {
    dry_run,
    force,
    release_candidate,
    canary,
    version,
    output,
    version_or_hash_or_channel,
  });
}

fn vendor_parse(flags: &mut Flags, _matches: &mut ArgMatches) {
  flags.subcommand = DenoSubcommand::Vendor
}

fn publish_parse(flags: &mut Flags, matches: &mut ArgMatches) {
  flags.type_check_mode = TypeCheckMode::Local; // local by default
  unstable_args_parse(flags, matches, UnstableArgsConfig::ResolutionOnly);
  no_check_arg_parse(flags, matches);
  check_arg_parse(flags, matches);
  config_args_parse(flags, matches);

  flags.subcommand = DenoSubcommand::Publish(PublishFlags {
    token: matches.remove_one("token"),
    dry_run: matches.get_flag("dry-run"),
    allow_slow_types: matches.get_flag("allow-slow-types"),
    allow_dirty: matches.get_flag("allow-dirty"),
    no_provenance: matches.get_flag("no-provenance"),
  });
}

fn compile_args_parse(flags: &mut Flags, matches: &mut ArgMatches) {
  compile_args_without_check_parse(flags, matches);
  no_check_arg_parse(flags, matches);
  check_arg_parse(flags, matches);
}

fn compile_args_without_check_parse(
  flags: &mut Flags,
  matches: &mut ArgMatches,
) {
  import_map_arg_parse(flags, matches);
  no_remote_arg_parse(flags, matches);
  no_npm_arg_parse(flags, matches);
  node_modules_and_vendor_dir_arg_parse(flags, matches);
  config_args_parse(flags, matches);
  reload_arg_parse(flags, matches);
  lock_args_parse(flags, matches);
  ca_file_arg_parse(flags, matches);
  unsafely_ignore_certificate_errors_parse(flags, matches);
}

fn permission_args_parse(
  flags: &mut Flags,
  matches: &mut ArgMatches,
) -> clap::error::Result<()> {
  if let Some(read_wl) = matches.remove_many::<String>("allow-read") {
    flags.permissions.allow_read = Some(read_wl.collect());
  }

  if let Some(read_wl) = matches.remove_many::<String>("deny-read") {
    flags.permissions.deny_read = Some(read_wl.collect());
  }

  if let Some(write_wl) = matches.remove_many::<String>("allow-write") {
    flags.permissions.allow_write = Some(write_wl.collect());
  }

  if let Some(write_wl) = matches.remove_many::<String>("deny-write") {
    flags.permissions.deny_write = Some(write_wl.collect());
  }

  if let Some(net_wl) = matches.remove_many::<String>("allow-net") {
    let net_allowlist = flags_net::parse(net_wl.collect())?;
    flags.permissions.allow_net = Some(net_allowlist);
  }

  if let Some(net_wl) = matches.remove_many::<String>("deny-net") {
    let net_denylist = flags_net::parse(net_wl.collect()).unwrap();
    flags.permissions.deny_net = Some(net_denylist);
  }

  if let Some(env_wl) = matches.remove_many::<String>("allow-env") {
    flags.permissions.allow_env = Some(env_wl.collect());
    debug!("env allowlist: {:#?}", &flags.permissions.allow_env);
  }

  if let Some(env_wl) = matches.remove_many::<String>("deny-env") {
    flags.permissions.deny_env = Some(env_wl.collect());
    debug!("env denylist: {:#?}", &flags.permissions.deny_env);
  }

  if let Some(run_wl) = matches.remove_many::<String>("allow-run") {
    flags.permissions.allow_run = Some(run_wl.collect());
    debug!("run allowlist: {:#?}", &flags.permissions.allow_run);
  }

  if let Some(run_wl) = matches.remove_many::<String>("deny-run") {
    flags.permissions.deny_run = Some(run_wl.collect());
    debug!("run denylist: {:#?}", &flags.permissions.deny_run);
  }

  if let Some(sys_wl) = matches.remove_many::<String>("allow-sys") {
    flags.permissions.allow_sys = Some(sys_wl.collect());
    debug!("sys info allowlist: {:#?}", &flags.permissions.allow_sys);
  }

  if let Some(sys_wl) = matches.remove_many::<String>("deny-sys") {
    flags.permissions.deny_sys = Some(sys_wl.collect());
    debug!("sys info denylist: {:#?}", &flags.permissions.deny_sys);
  }

  if let Some(ffi_wl) = matches.remove_many::<String>("allow-ffi") {
    flags.permissions.allow_ffi = Some(ffi_wl.collect());
    debug!("ffi allowlist: {:#?}", &flags.permissions.allow_ffi);
  }

  if let Some(ffi_wl) = matches.remove_many::<String>("deny-ffi") {
    flags.permissions.deny_ffi = Some(ffi_wl.collect());
    debug!("ffi denylist: {:#?}", &flags.permissions.deny_ffi);
  }

  if matches.get_flag("allow-hrtime") {
    flags.permissions.allow_hrtime = true;
  }

  if matches.get_flag("deny-hrtime") {
    flags.permissions.deny_hrtime = true;
  }

  if matches.get_flag("allow-all") {
    flags.allow_all();
  }

  if matches.get_flag("no-prompt") {
    flags.permissions.no_prompt = true;
  }
  Ok(())
}

fn unsafely_ignore_certificate_errors_parse(
  flags: &mut Flags,
  matches: &mut ArgMatches,
) {
  if let Some(ic_wl) =
    matches.remove_many::<String>("unsafely-ignore-certificate-errors")
  {
    let ic_allowlist = flags_net::parse(ic_wl.collect()).unwrap();
    flags.unsafely_ignore_certificate_errors = Some(ic_allowlist);
  }
}

fn runtime_args_parse(
  flags: &mut Flags,
  matches: &mut ArgMatches,
  include_perms: bool,
  include_inspector: bool,
) -> clap::error::Result<()> {
  unstable_args_parse(flags, matches, UnstableArgsConfig::ResolutionAndRuntime);
  compile_args_parse(flags, matches);
  cached_only_arg_parse(flags, matches);
  frozen_lockfile_arg_parse(flags, matches);
  if include_perms {
    permission_args_parse(flags, matches)?;
  }
  if include_inspector {
    inspect_arg_parse(flags, matches);
  }
  location_arg_parse(flags, matches);
  v8_flags_arg_parse(flags, matches);
  seed_arg_parse(flags, matches);
  enable_testing_features_arg_parse(flags, matches);
  env_file_arg_parse(flags, matches);
  strace_ops_parse(flags, matches);
  Ok(())
}

fn inspect_arg_parse(flags: &mut Flags, matches: &mut ArgMatches) {
  flags.inspect = matches.remove_one::<SocketAddr>("inspect");
  flags.inspect_brk = matches.remove_one::<SocketAddr>("inspect-brk");
  flags.inspect_wait = matches.remove_one::<SocketAddr>("inspect-wait");
}

fn import_map_arg_parse(flags: &mut Flags, matches: &mut ArgMatches) {
  flags.import_map_path = matches.remove_one::<String>("import-map");
}

fn env_file_arg_parse(flags: &mut Flags, matches: &mut ArgMatches) {
  flags.env_file = matches.remove_one::<String>("env-file");
}

fn reload_arg_parse(flags: &mut Flags, matches: &mut ArgMatches) {
  if let Some(cache_bl) = matches.remove_many::<String>("reload") {
    let raw_cache_blocklist: Vec<String> = cache_bl.collect();
    if raw_cache_blocklist.is_empty() {
      flags.reload = true;
    } else {
      flags.cache_blocklist = resolve_urls(raw_cache_blocklist);
      debug!("cache blocklist: {:#?}", &flags.cache_blocklist);
      flags.reload = false;
    }
  }
}

fn ca_file_arg_parse(flags: &mut Flags, matches: &mut ArgMatches) {
  flags.ca_data = matches.remove_one::<String>("cert").map(CaData::File);
}

fn enable_testing_features_arg_parse(
  flags: &mut Flags,
  matches: &mut ArgMatches,
) {
  if matches.get_flag("enable-testing-features-do-not-use") {
    flags.enable_testing_features = true
  }
}

fn strace_ops_parse(flags: &mut Flags, matches: &mut ArgMatches) {
  if let Some(patterns) = matches.remove_many::<String>("strace-ops") {
    flags.strace_ops = Some(patterns.collect());
  }
}

fn cached_only_arg_parse(flags: &mut Flags, matches: &mut ArgMatches) {
  if matches.get_flag("cached-only") {
    flags.cached_only = true;
  }
}

fn frozen_lockfile_arg_parse(flags: &mut Flags, matches: &mut ArgMatches) {
  if let Some(&v) = matches.get_one::<bool>("frozen") {
    flags.frozen_lockfile = Some(v);
  }
}

fn ext_arg_parse(flags: &mut Flags, matches: &mut ArgMatches) {
  flags.ext = matches.remove_one::<String>("ext");
}

fn location_arg_parse(flags: &mut Flags, matches: &mut ArgMatches) {
  flags.location = matches.remove_one::<Url>("location");
}

fn v8_flags_arg_parse(flags: &mut Flags, matches: &mut ArgMatches) {
  if let Some(v8_flags) = matches.remove_many::<String>("v8-flags") {
    flags.v8_flags = v8_flags.collect();
  }
}

fn seed_arg_parse(flags: &mut Flags, matches: &mut ArgMatches) {
  if let Some(seed) = matches.remove_one::<u64>("seed") {
    flags.seed = Some(seed);

    flags.v8_flags.push(format!("--random-seed={seed}"));
  }
}

fn no_check_arg_parse(flags: &mut Flags, matches: &mut ArgMatches) {
  if let Some(cache_type) = matches.get_one::<String>("no-check") {
    match cache_type.as_str() {
      "remote" => flags.type_check_mode = TypeCheckMode::Local,
      _ => debug!(
        "invalid value for 'no-check' of '{}' using default",
        cache_type
      ),
    }
  } else if matches.contains_id("no-check") {
    flags.type_check_mode = TypeCheckMode::None;
  }
}

fn check_arg_parse(flags: &mut Flags, matches: &mut ArgMatches) {
  if let Some(cache_type) = matches.get_one::<String>("check") {
    match cache_type.as_str() {
      "all" => flags.type_check_mode = TypeCheckMode::All,
      _ => debug!(
        "invalid value for 'check' of '{}' using default",
        cache_type
      ),
    }
  } else if matches.contains_id("check") {
    flags.type_check_mode = TypeCheckMode::Local;
  }
}

fn lock_args_parse(flags: &mut Flags, matches: &mut ArgMatches) {
  lock_arg_parse(flags, matches);
  no_lock_arg_parse(flags, matches);
}

fn lock_arg_parse(flags: &mut Flags, matches: &mut ArgMatches) {
  if matches.contains_id("lock") {
    let lockfile = matches.remove_one::<String>("lock").unwrap();
    flags.lock = Some(lockfile);
  }
}

fn no_lock_arg_parse(flags: &mut Flags, matches: &ArgMatches) {
  if matches.get_flag("no-lock") {
    flags.no_lock = true;
  }
}

fn config_args_parse(flags: &mut Flags, matches: &mut ArgMatches) {
  flags.config_flag = if matches.get_flag("no-config") {
    ConfigFlag::Disabled
  } else if let Some(config) = matches.remove_one::<String>("config") {
    ConfigFlag::Path(config)
  } else {
    ConfigFlag::Discover
  };
}

fn no_remote_arg_parse(flags: &mut Flags, matches: &mut ArgMatches) {
  if matches.get_flag("no-remote") {
    flags.no_remote = true;
  }
}

fn no_npm_arg_parse(flags: &mut Flags, matches: &mut ArgMatches) {
  if matches.get_flag("no-npm") {
    flags.no_npm = true;
  }
}

fn node_modules_and_vendor_dir_arg_parse(
  flags: &mut Flags,
  matches: &mut ArgMatches,
) {
  node_modules_arg_parse(flags, matches);
  flags.vendor = matches.remove_one::<bool>("vendor");
}

fn reload_arg_validate(urlstr: &str) -> Result<String, String> {
  if urlstr.is_empty() {
    return Err(String::from("Missing url. Check for extra commas."));
  }
  match Url::from_str(urlstr) {
    Ok(_) => Ok(urlstr.to_string()),
    Err(e) => Err(e.to_string()),
  }
}

fn watch_arg_parse(matches: &mut ArgMatches) -> Option<WatchFlags> {
  if matches.get_flag("watch") {
    Some(WatchFlags {
      hmr: false,
      no_clear_screen: matches.get_flag("no-clear-screen"),
      exclude: matches
        .remove_many::<String>("watch-exclude")
        .map(|f| f.collect::<Vec<String>>())
        .unwrap_or_default(),
    })
  } else {
    None
  }
}

fn watch_arg_parse_with_paths(
  matches: &mut ArgMatches,
) -> Option<WatchFlagsWithPaths> {
  if let Some(paths) = matches.remove_many::<String>("watch") {
    return Some(WatchFlagsWithPaths {
      paths: paths.collect(),
      hmr: false,
      no_clear_screen: matches.get_flag("no-clear-screen"),
      exclude: matches
        .remove_many::<String>("watch-exclude")
        .map(|f| f.collect::<Vec<String>>())
        .unwrap_or_default(),
    });
  }

  if matches.try_contains_id("hmr").is_ok() {
    return matches.remove_many::<String>("hmr").map(|paths| {
      WatchFlagsWithPaths {
        paths: paths.collect(),
        hmr: true,
        no_clear_screen: matches.get_flag("no-clear-screen"),
        exclude: matches
          .remove_many::<String>("watch-exclude")
          .map(|f| f.collect::<Vec<String>>())
          .unwrap_or_default(),
      }
    });
  }

  None
}

fn unstable_args_parse(
  flags: &mut Flags,
  matches: &mut ArgMatches,
  cfg: UnstableArgsConfig,
) {
  if matches.get_flag("unstable") {
    flags.unstable_config.legacy_flag_enabled = true;
  }

  flags.unstable_config.bare_node_builtins =
    matches.get_flag("unstable-bare-node-builtins");
  flags.unstable_config.sloppy_imports =
    matches.get_flag("unstable-sloppy-imports");

  if matches!(cfg, UnstableArgsConfig::ResolutionAndRuntime) {
    for granular_flag in crate::UNSTABLE_GRANULAR_FLAGS {
      if matches.get_flag(&format!("unstable-{}", granular_flag.name)) {
        flags
          .unstable_config
          .features
          .push(granular_flag.name.to_string());
      }
    }
  }
}

// TODO(ry) move this to utility module and add test.
/// Strips fragment part of URL. Panics on bad URL.
pub fn resolve_urls(urls: Vec<String>) -> Vec<String> {
  let mut out: Vec<String> = vec![];
  for urlstr in urls.iter() {
    if let Ok(mut url) = Url::from_str(urlstr) {
      url.set_fragment(None);
      let mut full_url = String::from(url.as_str());
      if full_url.len() > 1 && full_url.ends_with('/') {
        full_url.pop();
      }
      out.push(full_url);
    } else {
      panic!("Bad Url: {urlstr}");
    }
  }
  out
}

#[cfg(test)]
mod tests {
  use super::*;
  use pretty_assertions::assert_eq;

  /// Creates vector of strings, Vec<String>
  macro_rules! svec {
    ($($x:expr),* $(,)?) => (vec![$($x.to_string().into()),*]);
  }

  #[test]
  fn global_flags() {
    #[rustfmt::skip]
    let r = flags_from_vec(svec!["deno", "--log-level", "debug", "--quiet", "run", "script.ts"]);

    let flags = r.unwrap();
    assert_eq!(
      flags,
      Flags {
        subcommand: DenoSubcommand::Run(RunFlags::new_default(
          "script.ts".to_string()
        )),
        log_level: Some(Level::Error),
        code_cache_enabled: true,
        ..Flags::default()
      }
    );
    #[rustfmt::skip]
    let r2 = flags_from_vec(svec!["deno", "run", "--log-level", "debug", "--quiet", "script.ts"]);
    let flags2 = r2.unwrap();
    assert_eq!(flags2, flags);
  }

  #[test]
  fn upgrade() {
    let r = flags_from_vec(svec!["deno", "upgrade", "--dry-run", "--force"]);
    let flags = r.unwrap();
    assert_eq!(
      flags,
      Flags {
        subcommand: DenoSubcommand::Upgrade(UpgradeFlags {
          force: true,
          dry_run: true,
          canary: false,
          release_candidate: false,
          version: None,
          output: None,
          version_or_hash_or_channel: None,
        }),
        ..Flags::default()
      }
    );
  }

  #[test]
  fn upgrade_with_output_flag() {
    let r = flags_from_vec(svec!["deno", "upgrade", "--output", "example.txt"]);
    assert_eq!(
      r.unwrap(),
      Flags {
        subcommand: DenoSubcommand::Upgrade(UpgradeFlags {
          force: false,
          dry_run: false,
          canary: false,
          release_candidate: false,
          version: None,
          output: Some(String::from("example.txt")),
          version_or_hash_or_channel: None,
        }),
        ..Flags::default()
      }
    );
  }

  #[test]
  fn version() {
    let r = flags_from_vec(svec!["deno", "--version"]);
    assert_eq!(
      r.unwrap_err().kind(),
      clap::error::ErrorKind::DisplayVersion
    );
    let r = flags_from_vec(svec!["deno", "-V"]);
    assert_eq!(
      r.unwrap_err().kind(),
      clap::error::ErrorKind::DisplayVersion
    );
  }

  #[test]
  fn run_reload() {
    let r = flags_from_vec(svec!["deno", "run", "-r", "script.ts"]);
    let flags = r.unwrap();
    assert_eq!(
      flags,
      Flags {
        subcommand: DenoSubcommand::Run(RunFlags::new_default(
          "script.ts".to_string()
        )),
        reload: true,
        code_cache_enabled: true,
        ..Flags::default()
      }
    );
  }

  #[test]
  fn run_watch() {
    let r = flags_from_vec(svec!["deno", "run", "--watch", "script.ts"]);
    let flags = r.unwrap();
    assert_eq!(
      flags,
      Flags {
        subcommand: DenoSubcommand::Run(RunFlags {
          script: "script.ts".to_string(),
          watch: Some(WatchFlagsWithPaths {
            hmr: false,
            paths: vec![],
            no_clear_screen: false,
            exclude: vec![],
          }),
          bare: false,
        }),
        code_cache_enabled: true,
        ..Flags::default()
      }
    );

    let r = flags_from_vec(svec![
      "deno",
      "--watch",
      "--no-clear-screen",
      "script.ts"
    ]);
    let flags = r.unwrap();
    assert_eq!(
      flags,
      Flags {
        subcommand: DenoSubcommand::Run(RunFlags {
          script: "script.ts".to_string(),
          watch: Some(WatchFlagsWithPaths {
            hmr: false,
            paths: vec![],
            no_clear_screen: true,
            exclude: vec![],
          }),
          bare: true,
        }),
        code_cache_enabled: true,
        ..Flags::default()
      }
    );

    let r = flags_from_vec(svec![
      "deno",
      "run",
      "--watch-hmr",
      "--no-clear-screen",
      "script.ts"
    ]);
    let flags = r.unwrap();
    assert_eq!(
      flags,
      Flags {
        subcommand: DenoSubcommand::Run(RunFlags {
          script: "script.ts".to_string(),
          watch: Some(WatchFlagsWithPaths {
            hmr: true,
            paths: vec![],
            no_clear_screen: true,
            exclude: vec![],
          }),
          bare: false,
        }),
        code_cache_enabled: true,
        ..Flags::default()
      }
    );

    let r = flags_from_vec(svec![
      "deno",
      "run",
      "--unstable-hmr",
      "--no-clear-screen",
      "script.ts"
    ]);
    let flags = r.unwrap();
    assert_eq!(
      flags,
      Flags {
        subcommand: DenoSubcommand::Run(RunFlags {
          script: "script.ts".to_string(),
          watch: Some(WatchFlagsWithPaths {
            hmr: true,
            paths: vec![],
            no_clear_screen: true,
            exclude: vec![],
          }),
          bare: false,
        }),
        code_cache_enabled: true,
        ..Flags::default()
      }
    );

    let r = flags_from_vec(svec![
      "deno",
      "run",
      "--watch-hmr=foo.txt",
      "--no-clear-screen",
      "script.ts"
    ]);
    let flags = r.unwrap();
    assert_eq!(
      flags,
      Flags {
        subcommand: DenoSubcommand::Run(RunFlags {
          script: "script.ts".to_string(),
          watch: Some(WatchFlagsWithPaths {
            hmr: true,
            paths: vec![String::from("foo.txt")],
            no_clear_screen: true,
            exclude: vec![],
          }),
          bare: false,
        }),
        code_cache_enabled: true,
        ..Flags::default()
      }
    );

    let r =
      flags_from_vec(svec!["deno", "run", "--hmr", "--watch", "script.ts"]);
    assert!(r.is_err());
  }

  #[test]
  fn run_watch_with_external() {
    let r = flags_from_vec(svec!["deno", "--watch=file1,file2", "script.ts"]);
    let flags = r.unwrap();
    assert_eq!(
      flags,
      Flags {
        subcommand: DenoSubcommand::Run(RunFlags {
          script: "script.ts".to_string(),
          watch: Some(WatchFlagsWithPaths {
            hmr: false,
            paths: vec![String::from("file1"), String::from("file2")],
            no_clear_screen: false,
            exclude: vec![],
          }),
          bare: true,
        }),
        code_cache_enabled: true,
        ..Flags::default()
      }
    );
  }

  #[test]
  fn run_watch_with_no_clear_screen() {
    let r = flags_from_vec(svec![
      "deno",
      "run",
      "--watch",
      "--no-clear-screen",
      "script.ts"
    ]);

    let flags = r.unwrap();
    assert_eq!(
      flags,
      Flags {
        subcommand: DenoSubcommand::Run(RunFlags {
          script: "script.ts".to_string(),
          watch: Some(WatchFlagsWithPaths {
            hmr: false,
            paths: vec![],
            no_clear_screen: true,
            exclude: vec![],
          }),
          bare: false,
        }),
        code_cache_enabled: true,
        ..Flags::default()
      }
    );
  }

  #[test]
  fn run_watch_with_excluded_paths() {
    let r = flags_from_vec(svec!(
      "deno",
      "--watch",
      "--watch-exclude=foo",
      "script.ts"
    ));

    let flags = r.unwrap();
    assert_eq!(
      flags,
      Flags {
        subcommand: DenoSubcommand::Run(RunFlags {
          script: "script.ts".to_string(),
          watch: Some(WatchFlagsWithPaths {
            hmr: false,
            paths: vec![],
            no_clear_screen: false,
            exclude: vec![String::from("foo")],
          }),
          bare: true,
        }),
        code_cache_enabled: true,
        ..Flags::default()
      }
    );

    let r = flags_from_vec(svec!(
      "deno",
      "run",
      "--watch=foo",
      "--watch-exclude=bar",
      "script.ts"
    ));
    let flags = r.unwrap();
    assert_eq!(
      flags,
      Flags {
        subcommand: DenoSubcommand::Run(RunFlags {
          script: "script.ts".to_string(),
          watch: Some(WatchFlagsWithPaths {
            hmr: false,
            paths: vec![String::from("foo")],
            no_clear_screen: false,
            exclude: vec![String::from("bar")],
          }),
          bare: false,
        }),
        code_cache_enabled: true,
        ..Flags::default()
      }
    );

    let r = flags_from_vec(svec![
      "deno",
      "run",
      "--watch",
      "--watch-exclude=foo,bar",
      "script.ts"
    ]);

    let flags = r.unwrap();
    assert_eq!(
      flags,
      Flags {
        subcommand: DenoSubcommand::Run(RunFlags {
          script: "script.ts".to_string(),
          watch: Some(WatchFlagsWithPaths {
            hmr: false,
            paths: vec![],
            no_clear_screen: false,
            exclude: vec![String::from("foo"), String::from("bar")],
          }),
          bare: false,
        }),
        code_cache_enabled: true,
        ..Flags::default()
      }
    );

    let r = flags_from_vec(svec![
      "deno",
      "--watch=foo,bar",
      "--watch-exclude=baz,qux",
      "script.ts"
    ]);

    let flags = r.unwrap();
    assert_eq!(
      flags,
      Flags {
        subcommand: DenoSubcommand::Run(RunFlags {
          script: "script.ts".to_string(),
          watch: Some(WatchFlagsWithPaths {
            hmr: false,
            paths: vec![String::from("foo"), String::from("bar")],
            no_clear_screen: false,
            exclude: vec![String::from("baz"), String::from("qux"),],
          }),
          bare: true,
        }),
        code_cache_enabled: true,
        ..Flags::default()
      }
    );
  }

  #[test]
  fn run_reload_allow_write() {
    let r =
      flags_from_vec(svec!["deno", "run", "-r", "--allow-write", "script.ts"]);
    assert_eq!(
      r.unwrap(),
      Flags {
        reload: true,
        subcommand: DenoSubcommand::Run(RunFlags::new_default(
          "script.ts".to_string()
        )),
        permissions: PermissionFlags {
          allow_write: Some(vec![]),
          ..Default::default()
        },
        code_cache_enabled: true,
        ..Flags::default()
      }
    );
  }

  #[test]
  fn run_v8_flags() {
    let r = flags_from_vec(svec!["deno", "run", "--v8-flags=--help"]);
    assert_eq!(
      r.unwrap(),
      Flags {
        subcommand: DenoSubcommand::Run(RunFlags::new_default("_".to_string())),
        v8_flags: svec!["--help"],
        code_cache_enabled: true,
        ..Flags::default()
      }
    );

    let r = flags_from_vec(svec![
      "deno",
      "run",
      "--v8-flags=--expose-gc,--gc-stats=1",
      "script.ts"
    ]);
    assert_eq!(
      r.unwrap(),
      Flags {
        subcommand: DenoSubcommand::Run(RunFlags::new_default(
          "script.ts".to_string(),
        )),
        v8_flags: svec!["--expose-gc", "--gc-stats=1"],
        code_cache_enabled: true,
        ..Flags::default()
      }
    );

    let r = flags_from_vec(svec!["deno", "run", "--v8-flags=--expose-gc"]);
    assert!(r.is_ok());
  }

  #[test]
  fn serve_flags() {
    let r = flags_from_vec(svec!["deno", "serve", "main.ts"]);
    assert_eq!(
      r.unwrap(),
      Flags {
        subcommand: DenoSubcommand::Serve(ServeFlags::new_default(
          "main.ts".to_string(),
          8000,
          "0.0.0.0"
        )),
        permissions: PermissionFlags {
          allow_net: Some(vec![
            "0.0.0.0:8000".to_string(),
            "127.0.0.1:8000".to_string(),
            "localhost:8000".to_string()
          ]),
          ..Default::default()
        },
        code_cache_enabled: true,
        ..Flags::default()
      }
    );
    let r = flags_from_vec(svec!["deno", "serve", "--port", "5000", "main.ts"]);
    assert_eq!(
      r.unwrap(),
      Flags {
        subcommand: DenoSubcommand::Serve(ServeFlags::new_default(
          "main.ts".to_string(),
          5000,
          "0.0.0.0"
        )),
        permissions: PermissionFlags {
          allow_net: Some(vec![
            "0.0.0.0:5000".to_string(),
            "127.0.0.1:5000".to_string(),
            "localhost:5000".to_string()
          ]),
          ..Default::default()
        },
        code_cache_enabled: true,
        ..Flags::default()
      }
    );
    let r = flags_from_vec(svec![
      "deno",
      "serve",
      "--port",
      "5000",
      "--allow-net=example.com",
      "main.ts"
    ]);
    assert_eq!(
      r.unwrap(),
      Flags {
        subcommand: DenoSubcommand::Serve(ServeFlags::new_default(
          "main.ts".to_string(),
          5000,
          "0.0.0.0"
        )),
        permissions: PermissionFlags {
          allow_net: Some(vec![
            "example.com".to_string(),
            "0.0.0.0:5000".to_string(),
            "127.0.0.1:5000".to_string(),
            "localhost:5000".to_string()
          ]),
          ..Default::default()
        },
        code_cache_enabled: true,
        ..Flags::default()
      }
    );
    let r = flags_from_vec(svec![
      "deno",
      "serve",
      "--port",
      "5000",
      "--allow-net",
      "main.ts"
    ]);
    assert_eq!(
      r.unwrap(),
      Flags {
        subcommand: DenoSubcommand::Serve(ServeFlags::new_default(
          "main.ts".to_string(),
          5000,
          "0.0.0.0"
        )),
        permissions: PermissionFlags {
          allow_net: Some(vec![]),
          ..Default::default()
        },
        code_cache_enabled: true,
        ..Flags::default()
      }
    );
    let r = flags_from_vec(svec![
      "deno",
      "serve",
      "--port",
      "5000",
      "--host",
      "example.com",
      "main.ts"
    ]);
    assert_eq!(
      r.unwrap(),
      Flags {
        subcommand: DenoSubcommand::Serve(ServeFlags::new_default(
          "main.ts".to_string(),
          5000,
          "example.com"
        )),
        permissions: PermissionFlags {
          allow_net: Some(vec!["example.com:5000".to_owned()]),
          ..Default::default()
        },
        code_cache_enabled: true,
        ..Flags::default()
      }
    );

    let r = flags_from_vec(svec![
      "deno",
      "serve",
      "--port",
      "0",
      "--host",
      "example.com",
      "main.ts"
    ]);
    assert_eq!(
      r.unwrap(),
      Flags {
        subcommand: DenoSubcommand::Serve(ServeFlags::new_default(
          "main.ts".to_string(),
          0,
          "example.com"
        )),
        permissions: PermissionFlags {
          allow_net: Some(vec!["example.com:0".to_owned()]),
          ..Default::default()
        },
        code_cache_enabled: true,
        ..Flags::default()
      }
    );
  }

  #[test]
  fn has_permission() {
    let r = flags_from_vec(svec!["deno", "--allow-read", "x.ts"]);
    assert_eq!(r.unwrap().has_permission(), true);

    let r = flags_from_vec(svec!["deno", "run", "--deny-read", "x.ts"]);
    assert_eq!(r.unwrap().has_permission(), true);

    let r = flags_from_vec(svec!["deno", "run", "x.ts"]);
    assert_eq!(r.unwrap().has_permission(), false);
  }

  #[test]
  fn has_permission_in_argv() {
    let r = flags_from_vec(svec!["deno", "run", "x.ts", "--allow-read"]);
    assert_eq!(r.unwrap().has_permission_in_argv(), true);

    let r = flags_from_vec(svec!["deno", "x.ts", "--deny-read"]);
    assert_eq!(r.unwrap().has_permission_in_argv(), true);

    let r = flags_from_vec(svec!["deno", "run", "x.ts"]);
    assert_eq!(r.unwrap().has_permission_in_argv(), false);
  }

  #[test]
  fn script_args() {
    let r = flags_from_vec(svec![
      "deno",
      "run",
      "--allow-net",
      "gist.ts",
      "--title",
      "X"
    ]);
    assert_eq!(
      r.unwrap(),
      Flags {
        subcommand: DenoSubcommand::Run(RunFlags::new_default(
          "gist.ts".to_string()
        )),
        argv: svec!["--title", "X"],
        permissions: PermissionFlags {
          allow_net: Some(vec![]),
          ..Default::default()
        },
        code_cache_enabled: true,
        ..Flags::default()
      }
    );
  }

  #[test]
  fn allow_all() {
    let r = flags_from_vec(svec!["deno", "run", "--allow-all", "gist.ts"]);
    assert_eq!(
      r.unwrap(),
      Flags {
        subcommand: DenoSubcommand::Run(RunFlags::new_default(
          "gist.ts".to_string()
        )),
        permissions: PermissionFlags {
          allow_all: true,
          allow_net: Some(vec![]),
          allow_env: Some(vec![]),
          allow_run: Some(vec![]),
          allow_read: Some(vec![]),
          allow_sys: Some(vec![]),
          allow_write: Some(vec![]),
          allow_ffi: Some(vec![]),
          allow_hrtime: true,
          ..Default::default()
        },
        code_cache_enabled: true,
        ..Flags::default()
      }
    );
  }

  #[test]
  fn allow_read() {
    let r = flags_from_vec(svec!["deno", "run", "--allow-read", "gist.ts"]);
    assert_eq!(
      r.unwrap(),
      Flags {
        subcommand: DenoSubcommand::Run(RunFlags::new_default(
          "gist.ts".to_string()
        )),
        permissions: PermissionFlags {
          allow_read: Some(vec![]),
          ..Default::default()
        },
        code_cache_enabled: true,
        ..Flags::default()
      }
    );
  }

  #[test]
  fn short_permission_flags() {
    let r = flags_from_vec(svec!["deno", "run", "-RNESW", "gist.ts"]);
    assert_eq!(
      r.unwrap(),
      Flags {
        subcommand: DenoSubcommand::Run(RunFlags::new_default(
          "gist.ts".to_string()
        )),
        permissions: PermissionFlags {
          allow_read: Some(vec![]),
          allow_write: Some(vec![]),
          allow_env: Some(vec![]),
          allow_net: Some(vec![]),
          allow_sys: Some(vec![]),
          ..Default::default()
        },
        code_cache_enabled: true,
        ..Flags::default()
      }
    );
  }

  #[test]
  fn deny_read() {
    let r = flags_from_vec(svec!["deno", "--deny-read", "gist.ts"]);
    assert_eq!(
      r.unwrap(),
      Flags {
        subcommand: DenoSubcommand::Run(RunFlags {
          script: "gist.ts".to_string(),
          watch: None,
          bare: true,
        }),
        permissions: PermissionFlags {
          deny_read: Some(vec![]),
          ..Default::default()
        },
        code_cache_enabled: true,
        ..Flags::default()
      }
    );
  }

  #[test]
  fn allow_hrtime() {
    let r = flags_from_vec(svec!["deno", "run", "--allow-hrtime", "gist.ts"]);
    assert_eq!(
      r.unwrap(),
      Flags {
        subcommand: DenoSubcommand::Run(RunFlags::new_default(
          "gist.ts".to_string(),
        )),
        permissions: PermissionFlags {
          allow_hrtime: true,
          ..Default::default()
        },
        code_cache_enabled: true,
        ..Flags::default()
      }
    );
  }

  #[test]
  fn deny_hrtime() {
    let r = flags_from_vec(svec!["deno", "run", "--deny-hrtime", "gist.ts"]);
    assert_eq!(
      r.unwrap(),
      Flags {
        subcommand: DenoSubcommand::Run(RunFlags::new_default(
          "gist.ts".to_string(),
        )),
        permissions: PermissionFlags {
          deny_hrtime: true,
          ..Default::default()
        },
        code_cache_enabled: true,
        ..Flags::default()
      }
    );
  }

  #[test]
  fn double_hyphen() {
    // notice that flags passed after double dash will not
    // be parsed to Flags but instead forwarded to
    // script args as Deno.args
    let r = flags_from_vec(svec![
      "deno",
      "run",
      "--allow-write",
      "script.ts",
      "--",
      "-D",
      "--allow-net"
    ]);
    assert_eq!(
      r.unwrap(),
      Flags {
        subcommand: DenoSubcommand::Run(RunFlags::new_default(
          "script.ts".to_string(),
        )),
        argv: svec!["--", "-D", "--allow-net"],
        permissions: PermissionFlags {
          allow_write: Some(vec![]),
          ..Default::default()
        },
        code_cache_enabled: true,
        ..Flags::default()
      }
    );
  }

  #[test]
  fn fmt() {
    let r = flags_from_vec(svec!["deno", "fmt", "script_1.ts", "script_2.ts"]);
    assert_eq!(
      r.unwrap(),
      Flags {
        subcommand: DenoSubcommand::Fmt(FmtFlags {
          check: false,
          files: FileFlags {
            include: vec!["script_1.ts".to_string(), "script_2.ts".to_string()],
            ignore: vec![],
          },
          use_tabs: None,
          line_width: None,
          indent_width: None,
          single_quote: None,
          prose_wrap: None,
          no_semicolons: None,
          unstable_css: false,
          unstable_html: false,
          unstable_component: false,
          unstable_yaml: false,
          watch: Default::default(),
        }),
        ext: Some("ts".to_string()),
        ..Flags::default()
      }
    );

    let r = flags_from_vec(svec!["deno", "fmt", "--check"]);
    assert_eq!(
      r.unwrap(),
      Flags {
        subcommand: DenoSubcommand::Fmt(FmtFlags {
          check: true,
          files: FileFlags {
            include: vec![],
            ignore: vec![],
          },
          use_tabs: None,
          line_width: None,
          indent_width: None,
          single_quote: None,
          prose_wrap: None,
          no_semicolons: None,
          unstable_css: false,
          unstable_html: false,
          unstable_component: false,
          unstable_yaml: false,
          watch: Default::default(),
        }),
        ext: Some("ts".to_string()),
        ..Flags::default()
      }
    );

    let r = flags_from_vec(svec!["deno", "fmt"]);
    assert_eq!(
      r.unwrap(),
      Flags {
        subcommand: DenoSubcommand::Fmt(FmtFlags {
          check: false,
          files: FileFlags {
            include: vec![],
            ignore: vec![],
          },
          use_tabs: None,
          line_width: None,
          indent_width: None,
          single_quote: None,
          prose_wrap: None,
          no_semicolons: None,
          unstable_css: false,
          unstable_html: false,
          unstable_component: false,
          unstable_yaml: false,
          watch: Default::default(),
        }),
        ext: Some("ts".to_string()),
        ..Flags::default()
      }
    );

    let r = flags_from_vec(svec!["deno", "fmt", "--watch"]);
    assert_eq!(
      r.unwrap(),
      Flags {
        subcommand: DenoSubcommand::Fmt(FmtFlags {
          check: false,
          files: FileFlags {
            include: vec![],
            ignore: vec![],
          },
          use_tabs: None,
          line_width: None,
          indent_width: None,
          single_quote: None,
          prose_wrap: None,
          no_semicolons: None,
          unstable_css: false,
          unstable_html: false,
          unstable_component: false,
          unstable_yaml: false,
          watch: Some(Default::default()),
        }),
        ext: Some("ts".to_string()),
        ..Flags::default()
      }
    );

    let r = flags_from_vec(svec![
      "deno",
      "fmt",
      "--watch",
      "--no-clear-screen",
      "--unstable-css",
      "--unstable-html",
      "--unstable-component",
      "--unstable-yaml"
    ]);
    assert_eq!(
      r.unwrap(),
      Flags {
        subcommand: DenoSubcommand::Fmt(FmtFlags {
          check: false,
          files: FileFlags {
            include: vec![],
            ignore: vec![],
          },
          use_tabs: None,
          line_width: None,
          indent_width: None,
          single_quote: None,
          prose_wrap: None,
          no_semicolons: None,
          unstable_css: true,
          unstable_html: true,
          unstable_component: true,
          unstable_yaml: true,
          watch: Some(WatchFlags {
            hmr: false,
            no_clear_screen: true,
            exclude: vec![],
          })
        }),
        ext: Some("ts".to_string()),
        ..Flags::default()
      }
    );

    let r = flags_from_vec(svec![
      "deno",
      "fmt",
      "--check",
      "--watch",
      "foo.ts",
      "--ignore=bar.js"
    ]);
    assert_eq!(
      r.unwrap(),
      Flags {
        subcommand: DenoSubcommand::Fmt(FmtFlags {
          check: true,
          files: FileFlags {
            include: vec!["foo.ts".to_string()],
            ignore: vec!["bar.js".to_string()],
          },
          use_tabs: None,
          line_width: None,
          indent_width: None,
          single_quote: None,
          prose_wrap: None,
          no_semicolons: None,
          unstable_css: false,
          unstable_html: false,
          unstable_component: false,
          unstable_yaml: false,
          watch: Some(Default::default()),
        }),
        ext: Some("ts".to_string()),
        ..Flags::default()
      }
    );

    let r = flags_from_vec(svec!["deno", "fmt", "--config", "deno.jsonc"]);
    assert_eq!(
      r.unwrap(),
      Flags {
        subcommand: DenoSubcommand::Fmt(FmtFlags {
          check: false,
          files: FileFlags {
            include: vec![],
            ignore: vec![],
          },
          use_tabs: None,
          line_width: None,
          indent_width: None,
          single_quote: None,
          prose_wrap: None,
          no_semicolons: None,
          unstable_css: false,
          unstable_html: false,
          unstable_component: false,
          unstable_yaml: false,
          watch: Default::default(),
        }),
        ext: Some("ts".to_string()),
        config_flag: ConfigFlag::Path("deno.jsonc".to_string()),
        ..Flags::default()
      }
    );

    let r = flags_from_vec(svec![
      "deno",
      "fmt",
      "--config",
      "deno.jsonc",
      "--watch",
      "foo.ts"
    ]);
    assert_eq!(
      r.unwrap(),
      Flags {
        subcommand: DenoSubcommand::Fmt(FmtFlags {
          check: false,
          files: FileFlags {
            include: vec!["foo.ts".to_string()],
            ignore: vec![],
          },
          use_tabs: None,
          line_width: None,
          indent_width: None,
          single_quote: None,
          prose_wrap: None,
          no_semicolons: None,
          unstable_css: false,
          unstable_html: false,
          unstable_component: false,
          unstable_yaml: false,
          watch: Some(Default::default()),
        }),
        config_flag: ConfigFlag::Path("deno.jsonc".to_string()),
        ext: Some("ts".to_string()),
        ..Flags::default()
      }
    );

    let r = flags_from_vec(svec![
      "deno",
      "fmt",
      "--use-tabs",
      "--line-width",
      "60",
      "--indent-width",
      "4",
      "--single-quote",
      "--prose-wrap",
      "never",
      "--no-semicolons",
    ]);
    assert_eq!(
      r.unwrap(),
      Flags {
        subcommand: DenoSubcommand::Fmt(FmtFlags {
          check: false,
          files: FileFlags {
            include: vec![],
            ignore: vec![],
          },
          use_tabs: Some(true),
          line_width: Some(NonZeroU32::new(60).unwrap()),
          indent_width: Some(NonZeroU8::new(4).unwrap()),
          single_quote: Some(true),
          prose_wrap: Some("never".to_string()),
          no_semicolons: Some(true),
          unstable_css: false,
          unstable_html: false,
          unstable_component: false,
          unstable_yaml: false,
          watch: Default::default(),
        }),
        ext: Some("ts".to_string()),
        ..Flags::default()
      }
    );

    // try providing =false to the booleans
    let r = flags_from_vec(svec![
      "deno",
      "fmt",
      "--use-tabs=false",
      "--single-quote=false",
      "--no-semicolons=false",
    ]);
    assert_eq!(
      r.unwrap(),
      Flags {
        subcommand: DenoSubcommand::Fmt(FmtFlags {
          check: false,
          files: FileFlags {
            include: vec![],
            ignore: vec![],
          },
          use_tabs: Some(false),
          line_width: None,
          indent_width: None,
          single_quote: Some(false),
          prose_wrap: None,
          no_semicolons: Some(false),
          unstable_css: false,
          unstable_html: false,
          unstable_component: false,
          unstable_yaml: false,
          watch: Default::default(),
        }),
        ext: Some("ts".to_string()),
        ..Flags::default()
      }
    );
  }

  #[test]
  fn lint() {
    let r = flags_from_vec(svec!["deno", "lint", "script_1.ts", "script_2.ts"]);
    assert_eq!(
      r.unwrap(),
      Flags {
        subcommand: DenoSubcommand::Lint(LintFlags {
          files: FileFlags {
            include: vec!["script_1.ts".to_string(), "script_2.ts".to_string(),],
            ignore: vec![],
          },
          fix: false,
          rules: false,
          maybe_rules_tags: None,
          maybe_rules_include: None,
          maybe_rules_exclude: None,
          json: false,
          compact: false,
          watch: Default::default(),
          ext: None,
        }),
        ..Flags::default()
      }
    );

    let r = flags_from_vec(svec![
      "deno",
      "lint",
      "--watch",
      "script_1.ts",
      "script_2.ts"
    ]);
    assert_eq!(
      r.unwrap(),
      Flags {
        subcommand: DenoSubcommand::Lint(LintFlags {
          files: FileFlags {
            include: vec!["script_1.ts".to_string(), "script_2.ts".to_string()],
            ignore: vec![],
          },
          fix: false,
          rules: false,
          maybe_rules_tags: None,
          maybe_rules_include: None,
          maybe_rules_exclude: None,
          json: false,
          compact: false,
          watch: Some(Default::default()),
          ext: None,
        }),
        ..Flags::default()
      }
    );

    let r = flags_from_vec(svec![
      "deno",
      "lint",
      "--watch",
      "--no-clear-screen",
      "script_1.ts",
      "script_2.ts"
    ]);
    assert_eq!(
      r.unwrap(),
      Flags {
        subcommand: DenoSubcommand::Lint(LintFlags {
          files: FileFlags {
            include: vec!["script_1.ts".to_string(), "script_2.ts".to_string()],
            ignore: vec![],
          },
          fix: false,
          rules: false,
          maybe_rules_tags: None,
          maybe_rules_include: None,
          maybe_rules_exclude: None,
          json: false,
          compact: false,
          watch: Some(WatchFlags {
            hmr: false,
            no_clear_screen: true,
            exclude: vec![],
          }),
          ext: None,
        }),
        ..Flags::default()
      }
    );

    let r = flags_from_vec(svec![
      "deno",
      "lint",
      "--fix",
      "--ignore=script_1.ts,script_2.ts"
    ]);
    assert_eq!(
      r.unwrap(),
      Flags {
        subcommand: DenoSubcommand::Lint(LintFlags {
          files: FileFlags {
            include: vec![],
            ignore: vec!["script_1.ts".to_string(), "script_2.ts".to_string()],
          },
          fix: true,
          rules: false,
          maybe_rules_tags: None,
          maybe_rules_include: None,
          maybe_rules_exclude: None,
          json: false,
          compact: false,
          watch: Default::default(),
          ext: None,
        }),
        ..Flags::default()
      }
    );

    let r = flags_from_vec(svec!["deno", "lint", "--rules"]);
    assert_eq!(
      r.unwrap(),
      Flags {
        subcommand: DenoSubcommand::Lint(LintFlags {
          files: FileFlags {
            include: vec![],
            ignore: vec![],
          },
          fix: false,
          rules: true,
          maybe_rules_tags: None,
          maybe_rules_include: None,
          maybe_rules_exclude: None,
          json: false,
          compact: false,
          watch: Default::default(),
          ext: None,
        }),
        ..Flags::default()
      }
    );

    let r = flags_from_vec(svec![
      "deno",
      "lint",
      "--rules",
      "--rules-tags=recommended"
    ]);
    assert_eq!(
      r.unwrap(),
      Flags {
        subcommand: DenoSubcommand::Lint(LintFlags {
          files: FileFlags {
            include: vec![],
            ignore: vec![],
          },
          fix: false,
          rules: true,
          maybe_rules_tags: Some(svec!["recommended"]),
          maybe_rules_include: None,
          maybe_rules_exclude: None,
          json: false,
          compact: false,
          watch: Default::default(),
          ext: None,
        }),
        ..Flags::default()
      }
    );

    let r = flags_from_vec(svec![
      "deno",
      "lint",
      "--rules-tags=",
      "--rules-include=ban-untagged-todo,no-undef",
      "--rules-exclude=no-const-assign"
    ]);
    assert_eq!(
      r.unwrap(),
      Flags {
        subcommand: DenoSubcommand::Lint(LintFlags {
          files: FileFlags {
            include: vec![],
            ignore: vec![],
          },
          fix: false,
          rules: false,
          maybe_rules_tags: Some(svec![""]),
          maybe_rules_include: Some(svec!["ban-untagged-todo", "no-undef"]),
          maybe_rules_exclude: Some(svec!["no-const-assign"]),
          json: false,
          compact: false,
          watch: Default::default(),
          ext: None,
        }),
        ..Flags::default()
      }
    );

    let r = flags_from_vec(svec!["deno", "lint", "--json", "script_1.ts"]);
    assert_eq!(
      r.unwrap(),
      Flags {
        subcommand: DenoSubcommand::Lint(LintFlags {
          files: FileFlags {
            include: vec!["script_1.ts".to_string()],
            ignore: vec![],
          },
          fix: false,
          rules: false,
          maybe_rules_tags: None,
          maybe_rules_include: None,
          maybe_rules_exclude: None,
          json: true,
          compact: false,
          watch: Default::default(),
          ext: None,
        }),
        ..Flags::default()
      }
    );

    let r = flags_from_vec(svec![
      "deno",
      "lint",
      "--config",
      "Deno.jsonc",
      "--json",
      "script_1.ts"
    ]);
    assert_eq!(
      r.unwrap(),
      Flags {
        subcommand: DenoSubcommand::Lint(LintFlags {
          files: FileFlags {
            include: vec!["script_1.ts".to_string()],
            ignore: vec![],
          },
          fix: false,
          rules: false,
          maybe_rules_tags: None,
          maybe_rules_include: None,
          maybe_rules_exclude: None,
          json: true,
          compact: false,
          watch: Default::default(),
          ext: None,
        }),
        config_flag: ConfigFlag::Path("Deno.jsonc".to_string()),
        ..Flags::default()
      }
    );

    let r = flags_from_vec(svec![
      "deno",
      "lint",
      "--config",
      "Deno.jsonc",
      "--compact",
      "script_1.ts"
    ]);
    assert_eq!(
      r.unwrap(),
      Flags {
        subcommand: DenoSubcommand::Lint(LintFlags {
          files: FileFlags {
            include: vec!["script_1.ts".to_string()],
            ignore: vec![],
          },
          fix: false,
          rules: false,
          maybe_rules_tags: None,
          maybe_rules_include: None,
          maybe_rules_exclude: None,
          json: false,
          compact: true,
          watch: Default::default(),
          ext: None,
        }),
        config_flag: ConfigFlag::Path("Deno.jsonc".to_string()),
        ..Flags::default()
      }
    );
  }

  #[test]
  fn types() {
    let r = flags_from_vec(svec!["deno", "types"]);
    assert_eq!(
      r.unwrap(),
      Flags {
        subcommand: DenoSubcommand::Types,
        ..Flags::default()
      }
    );
  }

  #[test]
  fn cache() {
    let r = flags_from_vec(svec!["deno", "cache", "script.ts"]);
    assert_eq!(
      r.unwrap(),
      Flags {
        subcommand: DenoSubcommand::Cache(CacheFlags {
          files: svec!["script.ts"],
        }),
        ..Flags::default()
      }
    );
  }

  #[test]
  fn check() {
    let r = flags_from_vec(svec!["deno", "check", "script.ts"]);
    assert_eq!(
      r.unwrap(),
      Flags {
        subcommand: DenoSubcommand::Check(CheckFlags {
          files: svec!["script.ts"],
        }),
        type_check_mode: TypeCheckMode::Local,
        ..Flags::default()
      }
    );

    for all_flag in ["--remote", "--all"] {
      let r = flags_from_vec(svec!["deno", "check", all_flag, "script.ts"]);
      assert_eq!(
        r.unwrap(),
        Flags {
          subcommand: DenoSubcommand::Check(CheckFlags {
            files: svec!["script.ts"],
          }),
          type_check_mode: TypeCheckMode::All,
          ..Flags::default()
        }
      );

      let r = flags_from_vec(svec![
        "deno",
        "check",
        all_flag,
        "--no-remote",
        "script.ts"
      ]);
      assert_eq!(
        r.unwrap_err().kind(),
        clap::error::ErrorKind::ArgumentConflict
      );
    }
  }

  #[test]
  fn info() {
    let r = flags_from_vec(svec!["deno", "info", "script.ts"]);
    assert_eq!(
      r.unwrap(),
      Flags {
        subcommand: DenoSubcommand::Info(InfoFlags {
          json: false,
          file: Some("script.ts".to_string()),
        }),
        ..Flags::default()
      }
    );

    let r = flags_from_vec(svec!["deno", "info", "--reload", "script.ts"]);
    assert_eq!(
      r.unwrap(),
      Flags {
        subcommand: DenoSubcommand::Info(InfoFlags {
          json: false,
          file: Some("script.ts".to_string()),
        }),
        reload: true,
        ..Flags::default()
      }
    );

    let r = flags_from_vec(svec!["deno", "info", "--json", "script.ts"]);
    assert_eq!(
      r.unwrap(),
      Flags {
        subcommand: DenoSubcommand::Info(InfoFlags {
          json: true,
          file: Some("script.ts".to_string()),
        }),
        ..Flags::default()
      }
    );

    let r = flags_from_vec(svec!["deno", "info"]);
    assert_eq!(
      r.unwrap(),
      Flags {
        subcommand: DenoSubcommand::Info(InfoFlags {
          json: false,
          file: None
        }),
        ..Flags::default()
      }
    );

    let r = flags_from_vec(svec!["deno", "info", "--json"]);
    assert_eq!(
      r.unwrap(),
      Flags {
        subcommand: DenoSubcommand::Info(InfoFlags {
          json: true,
          file: None
        }),
        ..Flags::default()
      }
    );

    let r = flags_from_vec(svec![
      "deno",
      "info",
      "--no-npm",
      "--no-remote",
      "--config",
      "tsconfig.json"
    ]);
    assert_eq!(
      r.unwrap(),
      Flags {
        subcommand: DenoSubcommand::Info(InfoFlags {
          json: false,
          file: None
        }),
        config_flag: ConfigFlag::Path("tsconfig.json".to_owned()),
        no_npm: true,
        no_remote: true,
        ..Flags::default()
      }
    );
  }

  #[test]
  fn tsconfig() {
    let r =
      flags_from_vec(svec!["deno", "run", "-c", "tsconfig.json", "script.ts"]);
    assert_eq!(
      r.unwrap(),
      Flags {
        subcommand: DenoSubcommand::Run(RunFlags::new_default(
          "script.ts".to_string(),
        )),
        config_flag: ConfigFlag::Path("tsconfig.json".to_owned()),
        code_cache_enabled: true,
        ..Flags::default()
      }
    );
  }

  #[test]
  fn eval() {
    let r = flags_from_vec(svec!["deno", "eval", "'console.log(\"hello\")'"]);
    assert_eq!(
      r.unwrap(),
      Flags {
        subcommand: DenoSubcommand::Eval(EvalFlags {
          print: false,
          code: "'console.log(\"hello\")'".to_string(),
        }),
        permissions: PermissionFlags {
          allow_all: true,
          allow_net: Some(vec![]),
          allow_env: Some(vec![]),
          allow_run: Some(vec![]),
          allow_read: Some(vec![]),
          allow_sys: Some(vec![]),
          allow_write: Some(vec![]),
          allow_ffi: Some(vec![]),
          allow_hrtime: true,
          ..Default::default()
        },
        ..Flags::default()
      }
    );
  }

  #[test]
  fn eval_p() {
    let r = flags_from_vec(svec!["deno", "eval", "-p", "1+2"]);
    assert_eq!(
      r.unwrap(),
      Flags {
        subcommand: DenoSubcommand::Eval(EvalFlags {
          print: true,
          code: "1+2".to_string(),
        }),
        permissions: PermissionFlags {
          allow_all: true,
          allow_net: Some(vec![]),
          allow_env: Some(vec![]),
          allow_run: Some(vec![]),
          allow_read: Some(vec![]),
          allow_sys: Some(vec![]),
          allow_write: Some(vec![]),
          allow_ffi: Some(vec![]),
          allow_hrtime: true,
          ..Default::default()
        },
        ..Flags::default()
      }
    );
  }

  #[test]
  fn eval_typescript() {
    let r = flags_from_vec(svec![
      "deno",
      "eval",
      "--ext=ts",
      "'console.log(\"hello\")'"
    ]);
    assert_eq!(
      r.unwrap(),
      Flags {
        subcommand: DenoSubcommand::Eval(EvalFlags {
          print: false,
          code: "'console.log(\"hello\")'".to_string(),
        }),
        permissions: PermissionFlags {
          allow_all: true,
          allow_net: Some(vec![]),
          allow_env: Some(vec![]),
          allow_run: Some(vec![]),
          allow_read: Some(vec![]),
          allow_sys: Some(vec![]),
          allow_write: Some(vec![]),
          allow_ffi: Some(vec![]),
          allow_hrtime: true,
          ..Default::default()
        },
        ext: Some("ts".to_string()),
        ..Flags::default()
      }
    );
  }

  #[test]
  fn eval_with_flags() {
    #[rustfmt::skip]
    let r = flags_from_vec(svec!["deno", "eval", "--import-map", "import_map.json", "--no-remote", "--config", "tsconfig.json", "--no-check", "--reload", "--lock", "lock.json", "--cert", "example.crt", "--cached-only", "--location", "https:foo", "--v8-flags=--help", "--seed", "1", "--inspect=127.0.0.1:9229", "--env=.example.env", "42"]);
    assert_eq!(
      r.unwrap(),
      Flags {
        subcommand: DenoSubcommand::Eval(EvalFlags {
          print: false,
          code: "42".to_string(),
        }),
        import_map_path: Some("import_map.json".to_string()),
        no_remote: true,
        config_flag: ConfigFlag::Path("tsconfig.json".to_owned()),
        type_check_mode: TypeCheckMode::None,
        reload: true,
        lock: Some(String::from("lock.json")),
        ca_data: Some(CaData::File("example.crt".to_string())),
        cached_only: true,
        location: Some(Url::parse("https://foo/").unwrap()),
        v8_flags: svec!["--help", "--random-seed=1"],
        seed: Some(1),
        inspect: Some("127.0.0.1:9229".parse().unwrap()),
        permissions: PermissionFlags {
          allow_all: true,
          allow_net: Some(vec![]),
          allow_env: Some(vec![]),
          allow_run: Some(vec![]),
          allow_read: Some(vec![]),
          allow_sys: Some(vec![]),
          allow_write: Some(vec![]),
          allow_ffi: Some(vec![]),
          allow_hrtime: true,
          ..Default::default()
        },
        env_file: Some(".example.env".to_owned()),
        ..Flags::default()
      }
    );
  }

  #[test]
  fn eval_args() {
    let r = flags_from_vec(svec![
      "deno",
      "eval",
      "console.log(Deno.args)",
      "arg1",
      "arg2"
    ]);
    assert_eq!(
      r.unwrap(),
      Flags {
        subcommand: DenoSubcommand::Eval(EvalFlags {
          print: false,
          code: "console.log(Deno.args)".to_string(),
        }),
        argv: svec!["arg1", "arg2"],
        permissions: PermissionFlags {
          allow_all: true,
          allow_net: Some(vec![]),
          allow_env: Some(vec![]),
          allow_run: Some(vec![]),
          allow_read: Some(vec![]),
          allow_sys: Some(vec![]),
          allow_write: Some(vec![]),
          allow_ffi: Some(vec![]),
          allow_hrtime: true,
          ..Default::default()
        },
        ..Flags::default()
      }
    );
  }

  #[test]
  fn repl() {
    let r = flags_from_vec(svec!["deno"]);
    assert_eq!(
      r.unwrap(),
      Flags {
        subcommand: DenoSubcommand::Repl(ReplFlags {
          eval_files: None,
          eval: None,
          is_default_command: true,
        }),
        unsafely_ignore_certificate_errors: None,
        permissions: PermissionFlags {
          allow_net: Some(vec![]),
          allow_env: Some(vec![]),
          deny_env: None,
          allow_run: Some(vec![]),
          deny_run: None,
          allow_read: Some(vec![]),
          deny_read: None,
          allow_sys: Some(vec![]),
          deny_sys: None,
          allow_write: Some(vec![]),
          deny_write: None,
          allow_ffi: Some(vec![]),
          deny_ffi: None,
          allow_hrtime: true,
          ..Default::default()
        },
        ..Flags::default()
      }
    );
  }

  #[test]
  fn repl_strace_ops() {
    // Lightly test this undocumented flag
    let r = flags_from_vec(svec!["deno", "repl", "--strace-ops"]);
    assert_eq!(r.unwrap().strace_ops, Some(vec![]));
    let r =
      flags_from_vec(svec!["deno", "repl", "--strace-ops=http,websocket"]);
    assert_eq!(
      r.unwrap().strace_ops,
      Some(vec!["http".to_string(), "websocket".to_string()])
    );
  }

  #[test]
  fn repl_with_flags() {
    #[rustfmt::skip]
    let r = flags_from_vec(svec!["deno", "repl", "-A", "--import-map", "import_map.json", "--no-remote", "--config", "tsconfig.json", "--no-check", "--reload", "--lock", "lock.json", "--cert", "example.crt", "--cached-only", "--location", "https:foo", "--v8-flags=--help", "--seed", "1", "--inspect=127.0.0.1:9229", "--unsafely-ignore-certificate-errors", "--env=.example.env"]);
    assert_eq!(
      r.unwrap(),
      Flags {
        subcommand: DenoSubcommand::Repl(ReplFlags {
          eval_files: None,
          eval: None,
          is_default_command: false,
        }),
        import_map_path: Some("import_map.json".to_string()),
        no_remote: true,
        config_flag: ConfigFlag::Path("tsconfig.json".to_owned()),
        type_check_mode: TypeCheckMode::None,
        reload: true,
        lock: Some(String::from("lock.json")),
        ca_data: Some(CaData::File("example.crt".to_string())),
        cached_only: true,
        location: Some(Url::parse("https://foo/").unwrap()),
        v8_flags: svec!["--help", "--random-seed=1"],
        seed: Some(1),
        inspect: Some("127.0.0.1:9229".parse().unwrap()),
        permissions: PermissionFlags {
          allow_all: true,
          allow_net: Some(vec![]),
          allow_env: Some(vec![]),
          allow_run: Some(vec![]),
          allow_read: Some(vec![]),
          allow_sys: Some(vec![]),
          allow_write: Some(vec![]),
          allow_ffi: Some(vec![]),
          allow_hrtime: true,
          ..Default::default()
        },
        env_file: Some(".example.env".to_owned()),
        unsafely_ignore_certificate_errors: Some(vec![]),
        ..Flags::default()
      }
    );
  }

  #[test]
  fn repl_with_eval_flag() {
    #[rustfmt::skip]
    let r = flags_from_vec(svec!["deno", "repl", "--allow-write", "--eval", "console.log('hello');"]);
    assert_eq!(
      r.unwrap(),
      Flags {
        subcommand: DenoSubcommand::Repl(ReplFlags {
          eval_files: None,
          eval: Some("console.log('hello');".to_string()),
          is_default_command: false,
        }),
        permissions: PermissionFlags {
          allow_write: Some(vec![]),
          ..Default::default()
        },
        type_check_mode: TypeCheckMode::None,
        ..Flags::default()
      }
    );
  }

  #[test]
  fn repl_with_eval_file_flag() {
    #[rustfmt::skip]
    let r = flags_from_vec(svec!["deno", "repl", "--eval-file=./a.js,./b.ts,https://examples.deno.land/hello-world.ts"]);
    assert_eq!(
      r.unwrap(),
      Flags {
        subcommand: DenoSubcommand::Repl(ReplFlags {
          eval_files: Some(vec![
            "./a.js".to_string(),
            "./b.ts".to_string(),
            "https://examples.deno.land/hello-world.ts".to_string()
          ]),
          eval: None,
          is_default_command: false,
        }),
        type_check_mode: TypeCheckMode::None,
        ..Flags::default()
      }
    );
  }

  #[test]
  fn allow_read_allowlist() {
    use test_util::TempDir;
    let temp_dir_guard = TempDir::new();
    let temp_dir = temp_dir_guard.path().to_string();

    let r = flags_from_vec(svec![
      "deno",
      "run",
      format!("--allow-read=.,{}", temp_dir),
      "script.ts"
    ]);
    assert_eq!(
      r.unwrap(),
      Flags {
        permissions: PermissionFlags {
          allow_read: Some(vec![String::from("."), temp_dir]),
          ..Default::default()
        },
        subcommand: DenoSubcommand::Run(RunFlags::new_default(
          "script.ts".to_string(),
        )),
        code_cache_enabled: true,
        ..Flags::default()
      }
    );
  }

  #[test]
  fn deny_read_denylist() {
    use test_util::TempDir;
    let temp_dir_guard = TempDir::new();
    let temp_dir = temp_dir_guard.path().to_string();

    let r = flags_from_vec(svec![
      "deno",
      "run",
      format!("--deny-read=.,{}", temp_dir),
      "script.ts"
    ]);
    assert_eq!(
      r.unwrap(),
      Flags {
        permissions: PermissionFlags {
          deny_read: Some(vec![String::from("."), temp_dir]),
          ..Default::default()
        },
        subcommand: DenoSubcommand::Run(RunFlags::new_default(
          "script.ts".to_string(),
        )),
        code_cache_enabled: true,
        ..Flags::default()
      }
    );
  }

  #[test]
  fn allow_write_allowlist() {
    use test_util::TempDir;
    let temp_dir_guard = TempDir::new();
    let temp_dir = temp_dir_guard.path().to_string();

    let r = flags_from_vec(svec![
      "deno",
      "run",
      format!("--allow-write=.,{}", temp_dir),
      "script.ts"
    ]);
    assert_eq!(
      r.unwrap(),
      Flags {
        permissions: PermissionFlags {
          allow_write: Some(vec![String::from("."), temp_dir]),
          ..Default::default()
        },
        subcommand: DenoSubcommand::Run(RunFlags::new_default(
          "script.ts".to_string(),
        )),
        code_cache_enabled: true,
        ..Flags::default()
      }
    );
  }

  #[test]
  fn deny_write_denylist() {
    use test_util::TempDir;
    let temp_dir_guard = TempDir::new();
    let temp_dir = temp_dir_guard.path().to_string();

    let r = flags_from_vec(svec![
      "deno",
      "run",
      format!("--deny-write=.,{}", temp_dir),
      "script.ts"
    ]);
    assert_eq!(
      r.unwrap(),
      Flags {
        permissions: PermissionFlags {
          deny_write: Some(vec![String::from("."), temp_dir]),
          ..Default::default()
        },
        subcommand: DenoSubcommand::Run(RunFlags::new_default(
          "script.ts".to_string(),
        )),
        code_cache_enabled: true,
        ..Flags::default()
      }
    );
  }

  #[test]
  fn allow_net_allowlist() {
    let r = flags_from_vec(svec![
      "deno",
      "run",
      "--allow-net=127.0.0.1",
      "script.ts"
    ]);
    assert_eq!(
      r.unwrap(),
      Flags {
        subcommand: DenoSubcommand::Run(RunFlags::new_default(
          "script.ts".to_string(),
        )),
        permissions: PermissionFlags {
          allow_net: Some(svec!["127.0.0.1"]),
          ..Default::default()
        },
        code_cache_enabled: true,
        ..Flags::default()
      }
    );
  }

  #[test]
  fn deny_net_denylist() {
    let r = flags_from_vec(svec!["deno", "--deny-net=127.0.0.1", "script.ts"]);
    assert_eq!(
      r.unwrap(),
      Flags {
        subcommand: DenoSubcommand::Run(RunFlags {
          script: "script.ts".to_string(),
          watch: None,
          bare: true,
        }),
        permissions: PermissionFlags {
          deny_net: Some(svec!["127.0.0.1"]),
          ..Default::default()
        },
        code_cache_enabled: true,
        ..Flags::default()
      }
    );
  }

  #[test]
  fn allow_env_allowlist() {
    let r =
      flags_from_vec(svec!["deno", "run", "--allow-env=HOME", "script.ts"]);
    assert_eq!(
      r.unwrap(),
      Flags {
        subcommand: DenoSubcommand::Run(RunFlags::new_default(
          "script.ts".to_string(),
        )),
        permissions: PermissionFlags {
          allow_env: Some(svec!["HOME"]),
          ..Default::default()
        },
        code_cache_enabled: true,
        ..Flags::default()
      }
    );
  }

  #[test]
  fn deny_env_denylist() {
    let r =
      flags_from_vec(svec!["deno", "run", "--deny-env=HOME", "script.ts"]);
    assert_eq!(
      r.unwrap(),
      Flags {
        subcommand: DenoSubcommand::Run(RunFlags::new_default(
          "script.ts".to_string(),
        )),
        permissions: PermissionFlags {
          deny_env: Some(svec!["HOME"]),
          ..Default::default()
        },
        code_cache_enabled: true,
        ..Flags::default()
      }
    );
  }

  #[test]
  fn allow_env_allowlist_multiple() {
    let r = flags_from_vec(svec![
      "deno",
      "run",
      "--allow-env=HOME,PATH",
      "script.ts"
    ]);
    assert_eq!(
      r.unwrap(),
      Flags {
        subcommand: DenoSubcommand::Run(RunFlags::new_default(
          "script.ts".to_string(),
        )),
        permissions: PermissionFlags {
          allow_env: Some(svec!["HOME", "PATH"]),
          ..Default::default()
        },
        code_cache_enabled: true,
        ..Flags::default()
      }
    );
  }

  #[test]
  fn deny_env_denylist_multiple() {
    let r =
      flags_from_vec(svec!["deno", "run", "--deny-env=HOME,PATH", "script.ts"]);
    assert_eq!(
      r.unwrap(),
      Flags {
        subcommand: DenoSubcommand::Run(RunFlags::new_default(
          "script.ts".to_string(),
        )),
        permissions: PermissionFlags {
          deny_env: Some(svec!["HOME", "PATH"]),
          ..Default::default()
        },
        code_cache_enabled: true,
        ..Flags::default()
      }
    );
  }

  #[test]
  fn allow_env_allowlist_validator() {
    let r =
      flags_from_vec(svec!["deno", "run", "--allow-env=HOME", "script.ts"]);
    assert!(r.is_ok());
    let r = flags_from_vec(svec!["deno", "--allow-env=H=ME", "script.ts"]);
    assert!(r.is_err());
    let r =
      flags_from_vec(svec!["deno", "run", "--allow-env=H\0ME", "script.ts"]);
    assert!(r.is_err());
  }

  #[test]
  fn deny_env_denylist_validator() {
    let r =
      flags_from_vec(svec!["deno", "run", "--deny-env=HOME", "script.ts"]);
    assert!(r.is_ok());
    let r =
      flags_from_vec(svec!["deno", "run", "--deny-env=H=ME", "script.ts"]);
    assert!(r.is_err());
    let r = flags_from_vec(svec!["deno", "--deny-env=H\0ME", "script.ts"]);
    assert!(r.is_err());
  }

  #[test]
  fn allow_sys() {
    let r = flags_from_vec(svec!["deno", "run", "--allow-sys", "script.ts"]);
    assert_eq!(
      r.unwrap(),
      Flags {
        subcommand: DenoSubcommand::Run(RunFlags::new_default(
          "script.ts".to_string(),
        )),
        permissions: PermissionFlags {
          allow_sys: Some(vec![]),
          ..Default::default()
        },
        code_cache_enabled: true,
        ..Flags::default()
      }
    );
  }

  #[test]
  fn deny_sys() {
    let r = flags_from_vec(svec!["deno", "run", "--deny-sys", "script.ts"]);
    assert_eq!(
      r.unwrap(),
      Flags {
        subcommand: DenoSubcommand::Run(RunFlags::new_default(
          "script.ts".to_string(),
        )),
        permissions: PermissionFlags {
          deny_sys: Some(vec![]),
          ..Default::default()
        },
        code_cache_enabled: true,
        ..Flags::default()
      }
    );
  }

  #[test]
  fn allow_sys_allowlist() {
    let r =
      flags_from_vec(svec!["deno", "run", "--allow-sys=hostname", "script.ts"]);
    assert_eq!(
      r.unwrap(),
      Flags {
        subcommand: DenoSubcommand::Run(RunFlags::new_default(
          "script.ts".to_string(),
        )),
        permissions: PermissionFlags {
          allow_sys: Some(svec!["hostname"]),
          ..Default::default()
        },
        code_cache_enabled: true,
        ..Flags::default()
      }
    );
  }

  #[test]
  fn deny_sys_denylist() {
    let r = flags_from_vec(svec!["deno", "--deny-sys=hostname", "script.ts"]);
    assert_eq!(
      r.unwrap(),
      Flags {
        subcommand: DenoSubcommand::Run(RunFlags {
          script: "script.ts".to_string(),
          watch: None,
          bare: true,
        }),
        permissions: PermissionFlags {
          deny_sys: Some(svec!["hostname"]),
          ..Default::default()
        },
        code_cache_enabled: true,
        ..Flags::default()
      }
    );
  }

  #[test]
  fn allow_sys_allowlist_multiple() {
    let r = flags_from_vec(svec![
      "deno",
      "run",
      "--allow-sys=hostname,osRelease",
      "script.ts"
    ]);
    assert_eq!(
      r.unwrap(),
      Flags {
        subcommand: DenoSubcommand::Run(RunFlags::new_default(
          "script.ts".to_string(),
        )),
        permissions: PermissionFlags {
          allow_sys: Some(svec!["hostname", "osRelease"]),
          ..Default::default()
        },
        code_cache_enabled: true,
        ..Flags::default()
      }
    );
  }

  #[test]
  fn deny_sys_denylist_multiple() {
    let r = flags_from_vec(svec![
      "deno",
      "run",
      "--deny-sys=hostname,osRelease",
      "script.ts"
    ]);
    assert_eq!(
      r.unwrap(),
      Flags {
        subcommand: DenoSubcommand::Run(RunFlags::new_default(
          "script.ts".to_string(),
        )),
        permissions: PermissionFlags {
          deny_sys: Some(svec!["hostname", "osRelease"]),
          ..Default::default()
        },
        code_cache_enabled: true,
        ..Flags::default()
      }
    );
  }

  #[test]
  fn allow_sys_allowlist_validator() {
    let r =
      flags_from_vec(svec!["deno", "run", "--allow-sys=hostname", "script.ts"]);
    assert!(r.is_ok());
    let r = flags_from_vec(svec![
      "deno",
      "run",
      "--allow-sys=hostname,osRelease",
      "script.ts"
    ]);
    assert!(r.is_ok());
    let r =
      flags_from_vec(svec!["deno", "run", "--allow-sys=foo", "script.ts"]);
    assert!(r.is_err());
    let r = flags_from_vec(svec![
      "deno",
      "run",
      "--allow-sys=hostname,foo",
      "script.ts"
    ]);
    assert!(r.is_err());
  }

  #[test]
  fn deny_sys_denylist_validator() {
    let r =
      flags_from_vec(svec!["deno", "run", "--deny-sys=hostname", "script.ts"]);
    assert!(r.is_ok());
    let r = flags_from_vec(svec![
      "deno",
      "run",
      "--deny-sys=hostname,osRelease",
      "script.ts"
    ]);
    assert!(r.is_ok());
    let r = flags_from_vec(svec!["deno", "run", "--deny-sys=foo", "script.ts"]);
    assert!(r.is_err());
    let r = flags_from_vec(svec![
      "deno",
      "run",
      "--deny-sys=hostname,foo",
      "script.ts"
    ]);
    assert!(r.is_err());
  }

  #[test]
  fn reload_validator() {
    let r = flags_from_vec(svec![
      "deno",
      "run",
      "--reload=http://deno.land/",
      "script.ts"
    ]);
    assert!(r.is_ok(), "should accept valid urls");

    let r = flags_from_vec(svec![
      "deno",
      "run",
      "--reload=http://deno.land/a,http://deno.land/b",
      "script.ts"
    ]);
    assert!(r.is_ok(), "should accept accept multiple valid urls");

    let r = flags_from_vec(svec![
      "deno",
      "run",
      "--reload=./relativeurl/",
      "script.ts"
    ]);
    assert!(r.is_err(), "Should reject relative urls that start with ./");

    let r = flags_from_vec(svec![
      "deno",
      "run",
      "--reload=relativeurl/",
      "script.ts"
    ]);
    assert!(r.is_err(), "Should reject relative urls");

    let r =
      flags_from_vec(svec!["deno", "run", "--reload=/absolute", "script.ts"]);
    assert!(r.is_err(), "Should reject absolute urls");

    let r = flags_from_vec(svec!["deno", "--reload=/", "script.ts"]);
    assert!(r.is_err(), "Should reject absolute root url");

    let r = flags_from_vec(svec!["deno", "run", "--reload=", "script.ts"]);
    assert!(r.is_err(), "Should reject when nothing is provided");

    let r = flags_from_vec(svec!["deno", "run", "--reload=,", "script.ts"]);
    assert!(r.is_err(), "Should reject when a single comma is provided");

    let r = flags_from_vec(svec![
      "deno",
      "run",
      "--reload=,http://deno.land/a",
      "script.ts"
    ]);
    assert!(r.is_err(), "Should reject a leading comma");

    let r = flags_from_vec(svec![
      "deno",
      "run",
      "--reload=http://deno.land/a,",
      "script.ts"
    ]);
    assert!(r.is_err(), "Should reject a trailing comma");

    let r = flags_from_vec(svec![
      "deno",
      "run",
      "--reload=http://deno.land/a,,http://deno.land/b",
      "script.ts"
    ]);
    assert!(r.is_err(), "Should reject adjacent commas");
  }

  #[test]
  fn run_import_map() {
    let r = flags_from_vec(svec![
      "deno",
      "run",
      "--import-map=import_map.json",
      "script.ts"
    ]);
    assert_eq!(
      r.unwrap(),
      Flags {
        subcommand: DenoSubcommand::Run(RunFlags::new_default(
          "script.ts".to_string(),
        )),
        import_map_path: Some("import_map.json".to_owned()),
        code_cache_enabled: true,
        ..Flags::default()
      }
    );
  }

  #[test]
  fn info_import_map() {
    let r = flags_from_vec(svec![
      "deno",
      "info",
      "--import-map=import_map.json",
      "script.ts"
    ]);
    assert_eq!(
      r.unwrap(),
      Flags {
        subcommand: DenoSubcommand::Info(InfoFlags {
          file: Some("script.ts".to_string()),
          json: false,
        }),
        import_map_path: Some("import_map.json".to_owned()),
        ..Flags::default()
      }
    );
  }

  #[test]
  fn cache_import_map() {
    let r = flags_from_vec(svec![
      "deno",
      "cache",
      "--import-map=import_map.json",
      "script.ts"
    ]);
    assert_eq!(
      r.unwrap(),
      Flags {
        subcommand: DenoSubcommand::Cache(CacheFlags {
          files: svec!["script.ts"],
        }),
        import_map_path: Some("import_map.json".to_owned()),
        ..Flags::default()
      }
    );
  }

  #[test]
  fn doc_import_map() {
    let r = flags_from_vec(svec![
      "deno",
      "doc",
      "--import-map=import_map.json",
      "script.ts"
    ]);
    assert_eq!(
      r.unwrap(),
      Flags {
        subcommand: DenoSubcommand::Doc(DocFlags {
          source_files: DocSourceFileFlag::Paths(vec!["script.ts".to_owned()]),
          private: false,
          json: false,
          html: None,
          lint: false,
          filter: None,
        }),
        import_map_path: Some("import_map.json".to_owned()),
        ..Flags::default()
      }
    );
  }

  #[test]
  fn run_env_default() {
    let r = flags_from_vec(svec!["deno", "run", "--env", "script.ts"]);
    assert_eq!(
      r.unwrap(),
      Flags {
        subcommand: DenoSubcommand::Run(RunFlags::new_default(
          "script.ts".to_string(),
        )),
        env_file: Some(".env".to_owned()),
        code_cache_enabled: true,
        ..Flags::default()
      }
    );
  }

  #[test]
  fn run_env_file_default() {
    let r = flags_from_vec(svec!["deno", "run", "--env-file", "script.ts"]);
    assert_eq!(
      r.unwrap(),
      Flags {
        subcommand: DenoSubcommand::Run(RunFlags::new_default(
          "script.ts".to_string(),
        )),
        env_file: Some(".env".to_owned()),
        code_cache_enabled: true,
        ..Flags::default()
      }
    );
  }

  #[test]
  fn run_no_code_cache() {
    let r = flags_from_vec(svec!["deno", "--no-code-cache", "script.ts"]);
    assert_eq!(
      r.unwrap(),
      Flags {
        subcommand: DenoSubcommand::Run(RunFlags {
          script: "script.ts".to_string(),
          watch: None,
          bare: true,
        }),
        ..Flags::default()
      }
    );
  }

  #[test]
  fn run_env_defined() {
    let r =
      flags_from_vec(svec!["deno", "run", "--env=.another_env", "script.ts"]);
    assert_eq!(
      r.unwrap(),
      Flags {
        subcommand: DenoSubcommand::Run(RunFlags::new_default(
          "script.ts".to_string(),
        )),
        env_file: Some(".another_env".to_owned()),
        code_cache_enabled: true,
        ..Flags::default()
      }
    );
  }

  #[test]
  fn run_env_file_defined() {
    let r = flags_from_vec(svec![
      "deno",
      "run",
      "--env-file=.another_env",
      "script.ts"
    ]);
    assert_eq!(
      r.unwrap(),
      Flags {
        subcommand: DenoSubcommand::Run(RunFlags::new_default(
          "script.ts".to_string(),
        )),
        env_file: Some(".another_env".to_owned()),
        code_cache_enabled: true,
        ..Flags::default()
      }
    );
  }

  #[test]
  fn cache_multiple() {
    let r =
      flags_from_vec(svec!["deno", "cache", "script.ts", "script_two.ts"]);
    assert_eq!(
      r.unwrap(),
      Flags {
        subcommand: DenoSubcommand::Cache(CacheFlags {
          files: svec!["script.ts", "script_two.ts"],
        }),
        ..Flags::default()
      }
    );
  }

  #[test]
  fn run_seed() {
    let r = flags_from_vec(svec!["deno", "run", "--seed", "250", "script.ts"]);
    assert_eq!(
      r.unwrap(),
      Flags {
        subcommand: DenoSubcommand::Run(RunFlags::new_default(
          "script.ts".to_string(),
        )),
        seed: Some(250_u64),
        v8_flags: svec!["--random-seed=250"],
        code_cache_enabled: true,
        ..Flags::default()
      }
    );
  }

  #[test]
  fn run_seed_with_v8_flags() {
    let r = flags_from_vec(svec![
      "deno",
      "run",
      "--seed",
      "250",
      "--v8-flags=--expose-gc",
      "script.ts"
    ]);
    assert_eq!(
      r.unwrap(),
      Flags {
        subcommand: DenoSubcommand::Run(RunFlags::new_default(
          "script.ts".to_string(),
        )),
        seed: Some(250_u64),
        v8_flags: svec!["--expose-gc", "--random-seed=250"],
        code_cache_enabled: true,
        ..Flags::default()
      }
    );
  }

  #[test]
  fn install() {
    let r = flags_from_vec(svec![
      "deno",
      "install",
      "-g",
      "jsr:@std/http/file-server"
    ]);
    assert_eq!(
      r.unwrap(),
      Flags {
        subcommand: DenoSubcommand::Install(InstallFlags {
          kind: InstallKind::Global(InstallFlagsGlobal {
            name: None,
            module_url: "jsr:@std/http/file-server".to_string(),
            args: vec![],
            root: None,
            force: false,
          }),
          global: true,
        }),
        ..Flags::default()
      }
    );

    let r = flags_from_vec(svec![
      "deno",
      "install",
      "-g",
      "jsr:@std/http/file-server"
    ]);
    assert_eq!(
      r.unwrap(),
      Flags {
        subcommand: DenoSubcommand::Install(InstallFlags {
          kind: InstallKind::Global(InstallFlagsGlobal {
            name: None,
            module_url: "jsr:@std/http/file-server".to_string(),
            args: vec![],
            root: None,
            force: false,
          }),
          global: true,
        }),
        ..Flags::default()
      }
    );
  }

  #[test]
  fn install_with_flags() {
    #[rustfmt::skip]
    let r = flags_from_vec(svec!["deno", "install", "--global", "--import-map", "import_map.json", "--no-remote", "--config", "tsconfig.json", "--no-check", "--unsafely-ignore-certificate-errors", "--reload", "--lock", "lock.json", "--cert", "example.crt", "--cached-only", "--allow-read", "--allow-net", "--v8-flags=--help", "--seed", "1", "--inspect=127.0.0.1:9229", "--name", "file_server", "--root", "/foo", "--force", "--env=.example.env", "jsr:@std/http/file-server", "foo", "bar"]);
    assert_eq!(
      r.unwrap(),
      Flags {
        subcommand: DenoSubcommand::Install(InstallFlags {
          kind: InstallKind::Global(InstallFlagsGlobal {
            name: Some("file_server".to_string()),
            module_url: "jsr:@std/http/file-server".to_string(),
            args: svec!["foo", "bar"],
            root: Some("/foo".to_string()),
            force: true,
          }),
          global: true,
        }),
        import_map_path: Some("import_map.json".to_string()),
        no_remote: true,
        config_flag: ConfigFlag::Path("tsconfig.json".to_owned()),
        type_check_mode: TypeCheckMode::None,
        reload: true,
        lock: Some(String::from("lock.json")),
        ca_data: Some(CaData::File("example.crt".to_string())),
        cached_only: true,
        v8_flags: svec!["--help", "--random-seed=1"],
        seed: Some(1),
        inspect: Some("127.0.0.1:9229".parse().unwrap()),
        unsafely_ignore_certificate_errors: Some(vec![]),
        permissions: PermissionFlags {
          allow_net: Some(vec![]),
          allow_read: Some(vec![]),
          ..Default::default()
        },
        env_file: Some(".example.env".to_owned()),
        ..Flags::default()
      }
    );
  }

  #[test]
  fn uninstall() {
    let r = flags_from_vec(svec!["deno", "uninstall", "file_server"]);
    assert_eq!(
      r.unwrap(),
      Flags {
        subcommand: DenoSubcommand::Uninstall(UninstallFlags {
          kind: UninstallKind::Global(UninstallFlagsGlobal {
            name: "file_server".to_string(),
            root: None,
          }),
          global: false,
        }),
        ..Flags::default()
      }
    );

    let r = flags_from_vec(svec!["deno", "uninstall", "-g", "file_server"]);
    assert_eq!(
      r.unwrap(),
      Flags {
        subcommand: DenoSubcommand::Uninstall(UninstallFlags {
          kind: UninstallKind::Global(UninstallFlagsGlobal {
            name: "file_server".to_string(),
            root: None,
          }),
          global: true,
        }),
        ..Flags::default()
      }
    );
  }

  #[test]
  fn uninstall_with_help_flag() {
    let r = flags_from_vec(svec!["deno", "uninstall", "--help"]);
    assert!(r.is_ok());
  }

  #[test]
  fn log_level() {
    let r =
      flags_from_vec(svec!["deno", "run", "--log-level=debug", "script.ts"]);
    assert_eq!(
      r.unwrap(),
      Flags {
        subcommand: DenoSubcommand::Run(RunFlags::new_default(
          "script.ts".to_string(),
        )),
        log_level: Some(Level::Debug),
        code_cache_enabled: true,
        ..Flags::default()
      }
    );
  }

  #[test]
  fn quiet() {
    let r = flags_from_vec(svec!["deno", "-q", "script.ts"]);
    assert_eq!(
      r.unwrap(),
      Flags {
        subcommand: DenoSubcommand::Run(RunFlags {
          script: "script.ts".to_string(),
          watch: None,
          bare: true,
        }),
        log_level: Some(Level::Error),
        code_cache_enabled: true,
        ..Flags::default()
      }
    );
  }

  #[test]
  fn completions() {
    let r = flags_from_vec(svec!["deno", "completions", "zsh"]).unwrap();

    match r.subcommand {
      DenoSubcommand::Completions(CompletionsFlags { buf }) => {
        assert!(!buf.is_empty())
      }
      _ => unreachable!(),
    }
  }

  #[test]
  fn run_with_args() {
    let r = flags_from_vec(svec![
      "deno",
      "run",
      "script.ts",
      "--allow-read",
      "--allow-net"
    ]);
    assert_eq!(
      r.unwrap(),
      Flags {
        subcommand: DenoSubcommand::Run(RunFlags::new_default(
          "script.ts".to_string(),
        )),
        argv: svec!["--allow-read", "--allow-net"],
        code_cache_enabled: true,
        ..Flags::default()
      }
    );
    let r = flags_from_vec(svec![
      "deno",
      "run",
      "--location",
      "https:foo",
      "--allow-read",
      "script.ts",
      "--allow-net",
      "-r",
      "--help",
      "--foo",
      "bar"
    ]);
    assert_eq!(
      r.unwrap(),
      Flags {
        subcommand: DenoSubcommand::Run(RunFlags::new_default(
          "script.ts".to_string(),
        )),
        location: Some(Url::parse("https://foo/").unwrap()),
        permissions: PermissionFlags {
          allow_read: Some(vec![]),
          ..Default::default()
        },
        argv: svec!["--allow-net", "-r", "--help", "--foo", "bar"],
        code_cache_enabled: true,
        ..Flags::default()
      }
    );

    let r = flags_from_vec(svec!["deno", "run", "script.ts", "foo", "bar"]);
    assert_eq!(
      r.unwrap(),
      Flags {
        subcommand: DenoSubcommand::Run(RunFlags::new_default(
          "script.ts".to_string(),
        )),
        argv: svec!["foo", "bar"],
        code_cache_enabled: true,
        ..Flags::default()
      }
    );
    let r = flags_from_vec(svec!["deno", "run", "script.ts", "-"]);
    assert_eq!(
      r.unwrap(),
      Flags {
        subcommand: DenoSubcommand::Run(RunFlags::new_default(
          "script.ts".to_string(),
        )),
        argv: svec!["-"],
        code_cache_enabled: true,
        ..Flags::default()
      }
    );

    let r =
      flags_from_vec(svec!["deno", "run", "script.ts", "-", "foo", "bar"]);
    assert_eq!(
      r.unwrap(),
      Flags {
        subcommand: DenoSubcommand::Run(RunFlags::new_default(
          "script.ts".to_string(),
        )),
        argv: svec!["-", "foo", "bar"],
        code_cache_enabled: true,
        ..Flags::default()
      }
    );
  }

  #[test]
  fn no_check() {
    let r = flags_from_vec(svec!["deno", "--no-check", "script.ts"]);
    assert_eq!(
      r.unwrap(),
      Flags {
        subcommand: DenoSubcommand::Run(RunFlags {
          script: "script.ts".to_string(),
          watch: None,
          bare: true,
        }),
        type_check_mode: TypeCheckMode::None,
        code_cache_enabled: true,
        ..Flags::default()
      }
    );
  }

  #[test]
  fn no_check_remote() {
    let r =
      flags_from_vec(svec!["deno", "run", "--no-check=remote", "script.ts"]);
    assert_eq!(
      r.unwrap(),
      Flags {
        subcommand: DenoSubcommand::Run(RunFlags::new_default(
          "script.ts".to_string(),
        )),
        type_check_mode: TypeCheckMode::Local,
        code_cache_enabled: true,
        ..Flags::default()
      }
    );
  }

  #[test]
  fn repl_with_unsafely_ignore_certificate_errors() {
    let r = flags_from_vec(svec![
      "deno",
      "repl",
      "--eval",
      "console.log('hello');",
      "--unsafely-ignore-certificate-errors"
    ]);
    assert_eq!(
      r.unwrap(),
      Flags {
        subcommand: DenoSubcommand::Repl(ReplFlags {
          eval_files: None,
          eval: Some("console.log('hello');".to_string()),
          is_default_command: false,
        }),
        unsafely_ignore_certificate_errors: Some(vec![]),
        type_check_mode: TypeCheckMode::None,
        ..Flags::default()
      }
    );
  }

  #[test]
  fn run_with_unsafely_ignore_certificate_errors() {
    let r = flags_from_vec(svec![
      "deno",
      "run",
      "--unsafely-ignore-certificate-errors",
      "script.ts"
    ]);
    assert_eq!(
      r.unwrap(),
      Flags {
        subcommand: DenoSubcommand::Run(RunFlags::new_default(
          "script.ts".to_string(),
        )),
        unsafely_ignore_certificate_errors: Some(vec![]),
        code_cache_enabled: true,
        ..Flags::default()
      }
    );
  }

  #[test]
  fn run_with_unsafely_treat_insecure_origin_as_secure_with_ipv6_address() {
    let r = flags_from_vec(svec![
      "deno",
      "run",
      "--unsafely-ignore-certificate-errors=deno.land,localhost,[::],127.0.0.1,[::1],1.2.3.4",
      "script.ts"
    ]);
    assert_eq!(
      r.unwrap(),
      Flags {
        subcommand: DenoSubcommand::Run(RunFlags::new_default(
          "script.ts".to_string(),
        )),
        unsafely_ignore_certificate_errors: Some(svec![
          "deno.land",
          "localhost",
          "[::]",
          "127.0.0.1",
          "[::1]",
          "1.2.3.4"
        ]),
        code_cache_enabled: true,
        ..Flags::default()
      }
    );
  }

  #[test]
  fn repl_with_unsafely_treat_insecure_origin_as_secure_with_ipv6_address() {
    let r = flags_from_vec(svec![
      "deno",
      "repl",
      "--unsafely-ignore-certificate-errors=deno.land,localhost,[::],127.0.0.1,[::1],1.2.3.4"]);
    assert_eq!(
      r.unwrap(),
      Flags {
        subcommand: DenoSubcommand::Repl(ReplFlags {
          eval_files: None,
          eval: None,
          is_default_command: false,
        }),
        unsafely_ignore_certificate_errors: Some(svec![
          "deno.land",
          "localhost",
          "[::]",
          "127.0.0.1",
          "[::1]",
          "1.2.3.4"
        ]),
        type_check_mode: TypeCheckMode::None,
        ..Flags::default()
      }
    );
  }

  #[test]
  fn no_remote() {
    let r = flags_from_vec(svec!["deno", "run", "--no-remote", "script.ts"]);
    assert_eq!(
      r.unwrap(),
      Flags {
        subcommand: DenoSubcommand::Run(RunFlags::new_default(
          "script.ts".to_string(),
        )),
        no_remote: true,
        code_cache_enabled: true,
        ..Flags::default()
      }
    );
  }

  #[test]
  fn no_npm() {
    let r = flags_from_vec(svec!["deno", "run", "--no-npm", "script.ts"]);
    assert_eq!(
      r.unwrap(),
      Flags {
        subcommand: DenoSubcommand::Run(RunFlags::new_default(
          "script.ts".to_string(),
        )),
        no_npm: true,
        code_cache_enabled: true,
        ..Flags::default()
      }
    );
  }

  #[test]
  fn local_npm() {
    let r = flags_from_vec(svec!["deno", "--node-modules-dir", "script.ts"]);
    assert_eq!(
      r.unwrap(),
      Flags {
        subcommand: DenoSubcommand::Run(RunFlags {
          script: "script.ts".to_string(),
          watch: None,
          bare: true,
        }),
        node_modules_dir: None,
        code_cache_enabled: true,
        ..Flags::default()
      }
    );
  }

  #[test]
  fn vendor_flag() {
    let r = flags_from_vec(svec!["deno", "run", "--vendor", "script.ts"]);
    assert_eq!(
      r.unwrap(),
      Flags {
        subcommand: DenoSubcommand::Run(RunFlags::new_default(
          "script.ts".to_string(),
        )),
        vendor: Some(true),
        code_cache_enabled: true,
        ..Flags::default()
      }
    );

    let r = flags_from_vec(svec!["deno", "run", "--vendor=false", "script.ts"]);
    assert_eq!(
      r.unwrap(),
      Flags {
        subcommand: DenoSubcommand::Run(RunFlags::new_default(
          "script.ts".to_string(),
        )),
        vendor: Some(false),
        code_cache_enabled: true,
        ..Flags::default()
      }
    );
  }

  #[test]
  fn cached_only() {
    let r = flags_from_vec(svec!["deno", "run", "--cached-only", "script.ts"]);
    assert_eq!(
      r.unwrap(),
      Flags {
        subcommand: DenoSubcommand::Run(RunFlags::new_default(
          "script.ts".to_string(),
        )),
        cached_only: true,
        code_cache_enabled: true,
        ..Flags::default()
      }
    );
  }

  #[test]
  fn allow_net_allowlist_with_ports() {
    let r = flags_from_vec(svec![
      "deno",
      "run",
      "--allow-net=deno.land,:8000,:4545",
      "script.ts"
    ]);
    assert_eq!(
      r.unwrap(),
      Flags {
        subcommand: DenoSubcommand::Run(RunFlags::new_default(
          "script.ts".to_string(),
        )),
        permissions: PermissionFlags {
          allow_net: Some(svec![
            "deno.land",
            "0.0.0.0:8000",
            "127.0.0.1:8000",
            "localhost:8000",
            "0.0.0.0:4545",
            "127.0.0.1:4545",
            "localhost:4545"
          ]),
          ..Default::default()
        },
        code_cache_enabled: true,
        ..Flags::default()
      }
    );
  }

  #[test]
  fn deny_net_denylist_with_ports() {
    let r = flags_from_vec(svec![
      "deno",
      "run",
      "--deny-net=deno.land,:8000,:4545",
      "script.ts"
    ]);
    assert_eq!(
      r.unwrap(),
      Flags {
        subcommand: DenoSubcommand::Run(RunFlags::new_default(
          "script.ts".to_string(),
        )),
        permissions: PermissionFlags {
          deny_net: Some(svec![
            "deno.land",
            "0.0.0.0:8000",
            "127.0.0.1:8000",
            "localhost:8000",
            "0.0.0.0:4545",
            "127.0.0.1:4545",
            "localhost:4545"
          ]),
          ..Default::default()
        },
        code_cache_enabled: true,
        ..Flags::default()
      }
    );
  }

  #[test]
  fn allow_net_allowlist_with_ipv6_address() {
    let r = flags_from_vec(svec![
      "deno",
      "run",
      "--allow-net=deno.land,deno.land:80,[::],127.0.0.1,[::1],1.2.3.4:5678,:5678,[::1]:8080",
      "script.ts"
    ]);
    assert_eq!(
      r.unwrap(),
      Flags {
        subcommand: DenoSubcommand::Run(RunFlags::new_default(
          "script.ts".to_string(),
        )),
        permissions: PermissionFlags {
          allow_net: Some(svec![
            "deno.land",
            "deno.land:80",
            "[::]",
            "127.0.0.1",
            "[::1]",
            "1.2.3.4:5678",
            "0.0.0.0:5678",
            "127.0.0.1:5678",
            "localhost:5678",
            "[::1]:8080"
          ]),
          ..Default::default()
        },
        code_cache_enabled: true,
        ..Flags::default()
      }
    );
  }

  #[test]
  fn deny_net_denylist_with_ipv6_address() {
    let r = flags_from_vec(svec![
      "deno",
      "run",
      "--deny-net=deno.land,deno.land:80,[::],127.0.0.1,[::1],1.2.3.4:5678,:5678,[::1]:8080",
      "script.ts"
    ]);
    assert_eq!(
      r.unwrap(),
      Flags {
        subcommand: DenoSubcommand::Run(RunFlags::new_default(
          "script.ts".to_string(),
        )),
        permissions: PermissionFlags {
          deny_net: Some(svec![
            "deno.land",
            "deno.land:80",
            "[::]",
            "127.0.0.1",
            "[::1]",
            "1.2.3.4:5678",
            "0.0.0.0:5678",
            "127.0.0.1:5678",
            "localhost:5678",
            "[::1]:8080"
          ]),
          ..Default::default()
        },
        code_cache_enabled: true,
        ..Flags::default()
      }
    );
  }

  #[test]
  fn test_no_colon_in_value_name() {
    let app =
      runtime_args(Command::new("test_inspect_completion_value"), true, true);
    let inspect_args = app
      .get_arguments()
      .filter(|arg| arg.get_id() == "inspect")
      .collect::<Vec<_>>();
    // The value_name cannot have a : otherwise it breaks shell completions for zsh.
    let value_name = "HOST_AND_PORT";
    let arg = inspect_args
      .iter()
      .any(|v| v.get_value_names().unwrap() == [value_name]);

    assert_eq!(arg, true);
  }

  #[test]
  fn test_with_flags() {
    #[rustfmt::skip]
    let r = flags_from_vec(svec!["deno", "test", "--unstable", "--no-npm", "--no-remote", "--trace-leaks", "--no-run", "--filter", "- foo", "--coverage=cov", "--clean", "--location", "https:foo", "--allow-net", "--permit-no-files", "dir1/", "dir2/", "--", "arg1", "arg2"]);
    assert_eq!(
      r.unwrap(),
      Flags {
        subcommand: DenoSubcommand::Test(TestFlags {
          no_run: true,
          doc: false,
          fail_fast: None,
          filter: Some("- foo".to_string()),
          permit_no_files: true,
          files: FileFlags {
            include: vec!["dir1/".to_string(), "dir2/".to_string()],
            ignore: vec![],
          },
          shuffle: None,
          concurrent_jobs: None,
          trace_leaks: true,
          coverage_dir: Some("cov".to_string()),
          clean: true,
          watch: Default::default(),
          reporter: Default::default(),
          junit_path: None,
          hide_stacktraces: false,
        }),
        unstable_config: UnstableConfig {
          legacy_flag_enabled: true,
          ..Default::default()
        },
        no_npm: true,
        no_remote: true,
        location: Some(Url::parse("https://foo/").unwrap()),
        type_check_mode: TypeCheckMode::Local,
        permissions: PermissionFlags {
          no_prompt: true,
          allow_net: Some(vec![]),
          ..Default::default()
        },
        argv: svec!["arg1", "arg2"],
        ..Flags::default()
      }
    );
  }

  #[test]
  fn run_with_cafile() {
    let r = flags_from_vec(svec![
      "deno",
      "run",
      "--cert",
      "example.crt",
      "script.ts"
    ]);
    assert_eq!(
      r.unwrap(),
      Flags {
        subcommand: DenoSubcommand::Run(RunFlags::new_default(
          "script.ts".to_string(),
        )),
        ca_data: Some(CaData::File("example.crt".to_owned())),
        code_cache_enabled: true,
        ..Flags::default()
      }
    );
  }

  #[test]
  fn run_with_enable_testing_features() {
    let r = flags_from_vec(svec![
      "deno",
      "run",
      "--enable-testing-features-do-not-use",
      "script.ts"
    ]);
    assert_eq!(
      r.unwrap(),
      Flags {
        subcommand: DenoSubcommand::Run(RunFlags::new_default(
          "script.ts".to_string(),
        )),
        enable_testing_features: true,
        code_cache_enabled: true,
        ..Flags::default()
      }
    );
  }

  #[test]
  fn test_with_fail_fast() {
    let r = flags_from_vec(svec!["deno", "test", "--fail-fast=3"]);
    assert_eq!(
      r.unwrap(),
      Flags {
        subcommand: DenoSubcommand::Test(TestFlags {
          no_run: false,
          doc: false,
          fail_fast: Some(NonZeroUsize::new(3).unwrap()),
          filter: None,
          permit_no_files: false,
          shuffle: None,
          files: FileFlags {
            include: vec![],
            ignore: vec![],
          },
          concurrent_jobs: None,
          trace_leaks: false,
          coverage_dir: None,
          clean: false,
          watch: Default::default(),
          reporter: Default::default(),
          junit_path: None,
          hide_stacktraces: false,
        }),
        type_check_mode: TypeCheckMode::Local,
        permissions: PermissionFlags {
          no_prompt: true,
          ..Default::default()
        },
        ..Flags::default()
      }
    );

    let r = flags_from_vec(svec!["deno", "test", "--fail-fast=0"]);
    assert!(r.is_err());
  }

  #[test]
  fn test_with_enable_testing_features() {
    let r = flags_from_vec(svec![
      "deno",
      "test",
      "--enable-testing-features-do-not-use"
    ]);
    assert_eq!(
      r.unwrap(),
      Flags {
        subcommand: DenoSubcommand::Test(TestFlags {
          no_run: false,
          doc: false,
          fail_fast: None,
          filter: None,
          permit_no_files: false,
          shuffle: None,
          files: FileFlags {
            include: vec![],
            ignore: vec![],
          },
          concurrent_jobs: None,
          trace_leaks: false,
          coverage_dir: None,
          clean: false,
          watch: Default::default(),
          reporter: Default::default(),
          junit_path: None,
          hide_stacktraces: false,
        }),
        permissions: PermissionFlags {
          no_prompt: true,
          ..Default::default()
        },
        type_check_mode: TypeCheckMode::Local,
        enable_testing_features: true,
        ..Flags::default()
      }
    );
  }

  #[test]
  fn test_reporter() {
    let r = flags_from_vec(svec!["deno", "test", "--reporter=pretty"]);
    assert_eq!(
      r.unwrap(),
      Flags {
        subcommand: DenoSubcommand::Test(TestFlags {
          reporter: TestReporterConfig::Pretty,
          ..Default::default()
        }),
        permissions: PermissionFlags {
          no_prompt: true,
          ..Default::default()
        },
        type_check_mode: TypeCheckMode::Local,
        ..Flags::default()
      }
    );

    let r = flags_from_vec(svec!["deno", "test", "--reporter=dot"]);
    assert_eq!(
      r.unwrap(),
      Flags {
        subcommand: DenoSubcommand::Test(TestFlags {
          reporter: TestReporterConfig::Dot,
          ..Default::default()
        }),
        permissions: PermissionFlags {
          no_prompt: true,
          ..Default::default()
        },
        type_check_mode: TypeCheckMode::Local,
        log_level: Some(Level::Error),
        ..Flags::default()
      }
    );

    let r = flags_from_vec(svec!["deno", "test", "--reporter=junit"]);
    assert_eq!(
      r.unwrap(),
      Flags {
        subcommand: DenoSubcommand::Test(TestFlags {
          reporter: TestReporterConfig::Junit,
          ..Default::default()
        }),
        permissions: PermissionFlags {
          no_prompt: true,
          ..Default::default()
        },
        type_check_mode: TypeCheckMode::Local,
        ..Flags::default()
      }
    );

    let r = flags_from_vec(svec!["deno", "test", "--reporter=tap"]);
    assert_eq!(
      r.unwrap(),
      Flags {
        subcommand: DenoSubcommand::Test(TestFlags {
          reporter: TestReporterConfig::Tap,
          ..Default::default()
        }),
        permissions: PermissionFlags {
          no_prompt: true,
          ..Default::default()
        },
        type_check_mode: TypeCheckMode::Local,
        log_level: Some(Level::Error),
        ..Flags::default()
      }
    );

    let r = flags_from_vec(svec![
      "deno",
      "test",
      "--reporter=dot",
      "--junit-path=report.xml"
    ]);
    assert_eq!(
      r.unwrap(),
      Flags {
        subcommand: DenoSubcommand::Test(TestFlags {
          reporter: TestReporterConfig::Dot,
          junit_path: Some("report.xml".to_string()),
          ..Default::default()
        }),
        permissions: PermissionFlags {
          no_prompt: true,
          ..Default::default()
        },
        type_check_mode: TypeCheckMode::Local,
        log_level: Some(Level::Error),
        ..Flags::default()
      }
    );

    let r = flags_from_vec(svec!["deno", "test", "--junit-path"]);
    assert!(r.is_err());
  }

  #[test]
  fn test_shuffle() {
    let r = flags_from_vec(svec!["deno", "test", "--shuffle=1"]);
    assert_eq!(
      r.unwrap(),
      Flags {
        subcommand: DenoSubcommand::Test(TestFlags {
          no_run: false,
          doc: false,
          fail_fast: None,
          filter: None,
          permit_no_files: false,
          shuffle: Some(1),
          files: FileFlags {
            include: vec![],
            ignore: vec![],
          },
          concurrent_jobs: None,
          trace_leaks: false,
          coverage_dir: None,
          clean: false,
          watch: Default::default(),
          reporter: Default::default(),
          junit_path: None,
          hide_stacktraces: false,
        }),
        permissions: PermissionFlags {
          no_prompt: true,
          ..Default::default()
        },
        type_check_mode: TypeCheckMode::Local,
        ..Flags::default()
      }
    );
  }

  #[test]
  fn test_watch() {
    let r = flags_from_vec(svec!["deno", "test", "--watch"]);
    assert_eq!(
      r.unwrap(),
      Flags {
        subcommand: DenoSubcommand::Test(TestFlags {
          no_run: false,
          doc: false,
          fail_fast: None,
          filter: None,
          permit_no_files: false,
          shuffle: None,
          files: FileFlags {
            include: vec![],
            ignore: vec![],
          },
          concurrent_jobs: None,
          trace_leaks: false,
          coverage_dir: None,
          clean: false,
          watch: Some(Default::default()),
          reporter: Default::default(),
          junit_path: None,
          hide_stacktraces: false,
        }),
        permissions: PermissionFlags {
          no_prompt: true,
          ..Default::default()
        },
        type_check_mode: TypeCheckMode::Local,
        ..Flags::default()
      }
    );
  }
  #[test]
  fn test_watch_explicit_cwd() {
    let r = flags_from_vec(svec!["deno", "test", "--watch", "./"]);
    assert_eq!(
      r.unwrap(),
      Flags {
        subcommand: DenoSubcommand::Test(TestFlags {
          no_run: false,
          doc: false,
          fail_fast: None,
          filter: None,
          permit_no_files: false,
          shuffle: None,
          files: FileFlags {
            include: vec!["./".to_string()],
            ignore: vec![],
          },
          concurrent_jobs: None,
          trace_leaks: false,
          coverage_dir: None,
          clean: false,
          watch: Some(Default::default()),
          reporter: Default::default(),
          junit_path: None,
          hide_stacktraces: false,
        }),
        permissions: PermissionFlags {
          no_prompt: true,
          ..Default::default()
        },
        type_check_mode: TypeCheckMode::Local,
        ..Flags::default()
      }
    );
  }

  #[test]
  fn test_watch_with_no_clear_screen() {
    let r =
      flags_from_vec(svec!["deno", "test", "--watch", "--no-clear-screen"]);
    assert_eq!(
      r.unwrap(),
      Flags {
        subcommand: DenoSubcommand::Test(TestFlags {
          no_run: false,
          doc: false,
          fail_fast: None,
          filter: None,
          permit_no_files: false,
          shuffle: None,
          files: FileFlags {
            include: vec![],
            ignore: vec![],
          },
          concurrent_jobs: None,
          trace_leaks: false,
          coverage_dir: None,
          clean: false,
          watch: Some(WatchFlagsWithPaths {
            hmr: false,
            no_clear_screen: true,
            exclude: vec![],
            paths: vec![],
          }),
          reporter: Default::default(),
          junit_path: None,
          hide_stacktraces: false,
        }),
        type_check_mode: TypeCheckMode::Local,
        permissions: PermissionFlags {
          no_prompt: true,
          ..Default::default()
        },
        ..Flags::default()
      }
    );
  }

  #[test]
  fn test_watch_with_paths() {
    let r = flags_from_vec(svec!("deno", "test", "--watch=foo"));

    let flags = r.unwrap();
    assert_eq!(
      flags,
      Flags {
        subcommand: DenoSubcommand::Test(TestFlags {
          watch: Some(WatchFlagsWithPaths {
            hmr: false,
            paths: vec![String::from("foo")],
            no_clear_screen: false,
            exclude: vec![],
          }),
          ..TestFlags::default()
        }),
        type_check_mode: TypeCheckMode::Local,
        permissions: PermissionFlags {
          no_prompt: true,
          ..Default::default()
        },
        ..Flags::default()
      }
    );

    let r = flags_from_vec(svec!["deno", "test", "--watch=foo,bar"]);

    let flags = r.unwrap();
    assert_eq!(
      flags,
      Flags {
        subcommand: DenoSubcommand::Test(TestFlags {
          watch: Some(WatchFlagsWithPaths {
            hmr: false,
            paths: vec![String::from("foo"), String::from("bar")],
            no_clear_screen: false,
            exclude: vec![],
          }),
          ..TestFlags::default()
        }),
        type_check_mode: TypeCheckMode::Local,
        permissions: PermissionFlags {
          no_prompt: true,
          ..Default::default()
        },
        ..Flags::default()
      }
    );
  }

  #[test]
  fn test_watch_with_excluded_paths() {
    let r =
      flags_from_vec(svec!("deno", "test", "--watch", "--watch-exclude=foo",));

    let flags = r.unwrap();
    assert_eq!(
      flags,
      Flags {
        subcommand: DenoSubcommand::Test(TestFlags {
          watch: Some(WatchFlagsWithPaths {
            hmr: false,
            paths: vec![],
            no_clear_screen: false,
            exclude: vec![String::from("foo")],
          }),
          ..TestFlags::default()
        }),
        type_check_mode: TypeCheckMode::Local,
        permissions: PermissionFlags {
          no_prompt: true,
          ..Default::default()
        },
        ..Flags::default()
      }
    );

    let r = flags_from_vec(svec!(
      "deno",
      "test",
      "--watch=foo",
      "--watch-exclude=bar",
    ));
    let flags = r.unwrap();
    assert_eq!(
      flags,
      Flags {
        subcommand: DenoSubcommand::Test(TestFlags {
          watch: Some(WatchFlagsWithPaths {
            hmr: false,
            paths: vec![String::from("foo")],
            no_clear_screen: false,
            exclude: vec![String::from("bar")],
          }),
          ..TestFlags::default()
        }),
        type_check_mode: TypeCheckMode::Local,
        permissions: PermissionFlags {
          no_prompt: true,
          ..Default::default()
        },
        ..Flags::default()
      }
    );

    let r = flags_from_vec(svec![
      "deno",
      "test",
      "--watch",
      "--watch-exclude=foo,bar",
    ]);

    let flags = r.unwrap();
    assert_eq!(
      flags,
      Flags {
        subcommand: DenoSubcommand::Test(TestFlags {
          watch: Some(WatchFlagsWithPaths {
            hmr: false,
            paths: vec![],
            no_clear_screen: false,
            exclude: vec![String::from("foo"), String::from("bar")],
          }),
          ..TestFlags::default()
        }),
        type_check_mode: TypeCheckMode::Local,
        permissions: PermissionFlags {
          no_prompt: true,
          ..Default::default()
        },
        ..Flags::default()
      }
    );

    let r = flags_from_vec(svec![
      "deno",
      "test",
      "--watch=foo,bar",
      "--watch-exclude=baz,qux",
    ]);

    let flags = r.unwrap();
    assert_eq!(
      flags,
      Flags {
        subcommand: DenoSubcommand::Test(TestFlags {
          watch: Some(WatchFlagsWithPaths {
            hmr: false,
            paths: vec![String::from("foo"), String::from("bar")],
            no_clear_screen: false,
            exclude: vec![String::from("baz"), String::from("qux"),],
          }),
          ..TestFlags::default()
        }),
        type_check_mode: TypeCheckMode::Local,
        permissions: PermissionFlags {
          no_prompt: true,
          ..Default::default()
        },
        ..Flags::default()
      }
    );
  }

  #[test]
  fn test_coverage_default_dir() {
    let r = flags_from_vec(svec!["deno", "test", "--coverage"]);
    assert_eq!(
      r.unwrap(),
      Flags {
        subcommand: DenoSubcommand::Test(TestFlags {
          coverage_dir: Some("coverage".to_string()),
          ..TestFlags::default()
        }),
        type_check_mode: TypeCheckMode::Local,
        permissions: PermissionFlags {
          no_prompt: true,
          ..Default::default()
        },
        ..Flags::default()
      }
    );
  }

  #[test]
  fn test_hide_stacktraces() {
    let r = flags_from_vec(svec!["deno", "test", "--hide-stacktraces"]);
    assert_eq!(
      r.unwrap(),
      Flags {
        subcommand: DenoSubcommand::Test(TestFlags {
          hide_stacktraces: true,
          ..TestFlags::default()
        }),
        type_check_mode: TypeCheckMode::Local,
        permissions: PermissionFlags {
          no_prompt: true,
          ..Default::default()
        },
        ..Flags::default()
      }
    );
  }

  #[test]
  fn upgrade_with_ca_file() {
    let r = flags_from_vec(svec!["deno", "upgrade", "--cert", "example.crt"]);
    assert_eq!(
      r.unwrap(),
      Flags {
        subcommand: DenoSubcommand::Upgrade(UpgradeFlags {
          force: false,
          dry_run: false,
          canary: false,
          release_candidate: false,
          version: None,
          output: None,
          version_or_hash_or_channel: None,
        }),
        ca_data: Some(CaData::File("example.crt".to_owned())),
        ..Flags::default()
      }
    );
  }

  #[test]
  fn upgrade_release_candidate() {
    let r = flags_from_vec(svec!["deno", "upgrade", "--rc"]);
    assert_eq!(
      r.unwrap(),
      Flags {
        subcommand: DenoSubcommand::Upgrade(UpgradeFlags {
          force: false,
          dry_run: false,
          canary: false,
          release_candidate: true,
          version: None,
          output: None,
          version_or_hash_or_channel: None,
        }),
        ..Flags::default()
      }
    );

    let r = flags_from_vec(svec!["deno", "upgrade", "--rc", "--canary"]);
    assert!(r.is_err());

    let r = flags_from_vec(svec!["deno", "upgrade", "--rc", "--version"]);
    assert!(r.is_err());
  }

  #[test]
  fn cache_with_cafile() {
    let r = flags_from_vec(svec![
      "deno",
      "cache",
      "--cert",
      "example.crt",
      "script.ts",
      "script_two.ts"
    ]);
    assert_eq!(
      r.unwrap(),
      Flags {
        subcommand: DenoSubcommand::Cache(CacheFlags {
          files: svec!["script.ts", "script_two.ts"],
        }),
        ca_data: Some(CaData::File("example.crt".to_owned())),
        ..Flags::default()
      }
    );
  }

  #[test]
  fn info_with_cafile() {
    let r = flags_from_vec(svec![
      "deno",
      "info",
      "--cert",
      "example.crt",
      "https://example.com"
    ]);
    assert_eq!(
      r.unwrap(),
      Flags {
        subcommand: DenoSubcommand::Info(InfoFlags {
          json: false,
          file: Some("https://example.com".to_string()),
        }),
        ca_data: Some(CaData::File("example.crt".to_owned())),
        ..Flags::default()
      }
    );
  }

  #[test]
  fn doc() {
    let r = flags_from_vec(svec!["deno", "doc", "--json", "path/to/module.ts"]);
    assert_eq!(
      r.unwrap(),
      Flags {
        subcommand: DenoSubcommand::Doc(DocFlags {
          private: false,
          json: true,
          html: None,
          lint: false,
          source_files: DocSourceFileFlag::Paths(svec!["path/to/module.ts"]),
          filter: None,
        }),
        ..Flags::default()
      }
    );

    let r = flags_from_vec(svec!["deno", "doc", "--html", "path/to/module.ts"]);
    assert!(r.is_ok());

    let r = flags_from_vec(svec![
      "deno",
      "doc",
      "--html",
      "--name=My library",
      "path/to/module.ts"
    ]);
    assert_eq!(
      r.unwrap(),
      Flags {
        subcommand: DenoSubcommand::Doc(DocFlags {
          private: false,
          json: false,
          lint: false,
          html: Some(DocHtmlFlag {
            name: Some("My library".to_string()),
            category_docs_path: None,
            symbol_redirect_map_path: None,
            default_symbol_map_path: None,
            strip_trailing_html: false,
            output: String::from("./docs/"),
          }),
          source_files: DocSourceFileFlag::Paths(svec!["path/to/module.ts"]),
          filter: None,
        }),
        ..Flags::default()
      }
    );

    let r = flags_from_vec(svec![
      "deno",
      "doc",
      "--html",
      "--name=My library",
      "--lint",
      "--output=./foo",
      "path/to/module.ts"
    ]);
    assert_eq!(
      r.unwrap(),
      Flags {
        subcommand: DenoSubcommand::Doc(DocFlags {
          private: false,
          json: false,
          html: Some(DocHtmlFlag {
            name: Some("My library".to_string()),
            category_docs_path: None,
            symbol_redirect_map_path: None,
            default_symbol_map_path: None,
            strip_trailing_html: false,
            output: String::from("./foo"),
          }),
          lint: true,
          source_files: DocSourceFileFlag::Paths(svec!["path/to/module.ts"]),
          filter: None,
        }),
        ..Flags::default()
      }
    );

    let r =
      flags_from_vec(svec!["deno", "doc", "--html", "--name=My library",]);
    assert!(r.is_err());

    let r = flags_from_vec(svec![
      "deno",
      "doc",
      "--filter",
      "SomeClass.someField",
      "path/to/module.ts",
    ]);
    assert_eq!(
      r.unwrap(),
      Flags {
        subcommand: DenoSubcommand::Doc(DocFlags {
          private: false,
          json: false,
          html: None,
          lint: false,
          source_files: DocSourceFileFlag::Paths(vec![
            "path/to/module.ts".to_string()
          ]),
          filter: Some("SomeClass.someField".to_string()),
        }),
        ..Flags::default()
      }
    );

    let r = flags_from_vec(svec!["deno", "doc"]);
    assert_eq!(
      r.unwrap(),
      Flags {
        subcommand: DenoSubcommand::Doc(DocFlags {
          private: false,
          json: false,
          html: None,
          lint: false,
          source_files: Default::default(),
          filter: None,
        }),
        ..Flags::default()
      }
    );

    let r = flags_from_vec(svec![
      "deno",
      "doc",
      "--filter",
      "Deno.Listener",
      "--builtin"
    ]);
    assert_eq!(
      r.unwrap(),
      Flags {
        subcommand: DenoSubcommand::Doc(DocFlags {
          private: false,
          lint: false,
          json: false,
          html: None,
          source_files: DocSourceFileFlag::Builtin,
          filter: Some("Deno.Listener".to_string()),
        }),
        ..Flags::default()
      }
    );

    let r = flags_from_vec(svec![
      "deno",
      "doc",
      "--no-npm",
      "--no-remote",
      "--private",
      "path/to/module.js"
    ]);
    assert_eq!(
      r.unwrap(),
      Flags {
        subcommand: DenoSubcommand::Doc(DocFlags {
          private: true,
          lint: false,
          json: false,
          html: None,
          source_files: DocSourceFileFlag::Paths(svec!["path/to/module.js"]),
          filter: None,
        }),
        no_npm: true,
        no_remote: true,
        ..Flags::default()
      }
    );

    let r = flags_from_vec(svec![
      "deno",
      "doc",
      "path/to/module.js",
      "path/to/module2.js"
    ]);
    assert_eq!(
      r.unwrap(),
      Flags {
        subcommand: DenoSubcommand::Doc(DocFlags {
          private: false,
          lint: false,
          json: false,
          html: None,
          source_files: DocSourceFileFlag::Paths(vec![
            "path/to/module.js".to_string(),
            "path/to/module2.js".to_string()
          ]),
          filter: None,
        }),
        ..Flags::default()
      }
    );

    let r = flags_from_vec(svec![
      "deno",
      "doc",
      "path/to/module.js",
      "--builtin",
      "path/to/module2.js"
    ]);
    assert_eq!(
      r.unwrap(),
      Flags {
        subcommand: DenoSubcommand::Doc(DocFlags {
          private: false,
          json: false,
          html: None,
          lint: false,
          source_files: DocSourceFileFlag::Paths(vec![
            "path/to/module.js".to_string(),
            "path/to/module2.js".to_string()
          ]),
          filter: None,
        }),
        ..Flags::default()
      }
    );

    let r = flags_from_vec(svec!["deno", "doc", "--lint",]);
    assert!(r.is_err());

    let r = flags_from_vec(svec![
      "deno",
      "doc",
      "--lint",
      "path/to/module.js",
      "path/to/module2.js"
    ]);
    assert_eq!(
      r.unwrap(),
      Flags {
        subcommand: DenoSubcommand::Doc(DocFlags {
          private: false,
          lint: true,
          json: false,
          html: None,
          source_files: DocSourceFileFlag::Paths(vec![
            "path/to/module.js".to_string(),
            "path/to/module2.js".to_string()
          ]),
          filter: None,
        }),
        ..Flags::default()
      }
    );
  }

  #[test]
  fn inspect_default_host() {
    let r = flags_from_vec(svec!["deno", "run", "--inspect", "foo.js"]);
    assert_eq!(
      r.unwrap(),
      Flags {
        subcommand: DenoSubcommand::Run(RunFlags::new_default(
          "foo.js".to_string(),
        )),
        inspect: Some("127.0.0.1:9229".parse().unwrap()),
        code_cache_enabled: true,
        ..Flags::default()
      }
    );
  }

  #[test]
  fn inspect_wait() {
    let r = flags_from_vec(svec!["deno", "--inspect-wait", "foo.js"]);
    assert_eq!(
      r.unwrap(),
      Flags {
        subcommand: DenoSubcommand::Run(RunFlags {
          script: "foo.js".to_string(),
          watch: None,
          bare: true,
        }),
        inspect_wait: Some("127.0.0.1:9229".parse().unwrap()),
        code_cache_enabled: true,
        ..Flags::default()
      }
    );

    let r = flags_from_vec(svec![
      "deno",
      "run",
      "--inspect-wait=127.0.0.1:3567",
      "foo.js"
    ]);
    assert_eq!(
      r.unwrap(),
      Flags {
        subcommand: DenoSubcommand::Run(RunFlags::new_default(
          "foo.js".to_string(),
        )),
        inspect_wait: Some("127.0.0.1:3567".parse().unwrap()),
        code_cache_enabled: true,
        ..Flags::default()
      }
    );
  }

  #[test]
  fn compile() {
    let r = flags_from_vec(svec![
      "deno",
      "compile",
      "https://examples.deno.land/color-logging.ts"
    ]);
    assert_eq!(
      r.unwrap(),
      Flags {
        subcommand: DenoSubcommand::Compile(CompileFlags {
          source_file: "https://examples.deno.land/color-logging.ts"
            .to_string(),
          output: None,
          args: vec![],
          target: None,
          no_terminal: false,
          icon: None,
          include: vec![]
        }),
        type_check_mode: TypeCheckMode::Local,
        ..Flags::default()
      }
    );
  }

  #[test]
  fn compile_with_flags() {
    #[rustfmt::skip]
    let r = flags_from_vec(svec!["deno", "compile", "--import-map", "import_map.json", "--no-remote", "--config", "tsconfig.json", "--no-check", "--unsafely-ignore-certificate-errors", "--reload", "--lock", "lock.json", "--cert", "example.crt", "--cached-only", "--location", "https:foo", "--allow-read", "--allow-net", "--v8-flags=--help", "--seed", "1", "--no-terminal", "--icon", "favicon.ico", "--output", "colors", "--env=.example.env", "https://examples.deno.land/color-logging.ts", "foo", "bar", "-p", "8080"]);
    assert_eq!(
      r.unwrap(),
      Flags {
        subcommand: DenoSubcommand::Compile(CompileFlags {
          source_file: "https://examples.deno.land/color-logging.ts"
            .to_string(),
          output: Some(String::from("colors")),
          args: svec!["foo", "bar", "-p", "8080"],
          target: None,
          no_terminal: true,
          icon: Some(String::from("favicon.ico")),
          include: vec![]
        }),
        import_map_path: Some("import_map.json".to_string()),
        no_remote: true,
        config_flag: ConfigFlag::Path("tsconfig.json".to_owned()),
        type_check_mode: TypeCheckMode::None,
        reload: true,
        lock: Some(String::from("lock.json")),
        ca_data: Some(CaData::File("example.crt".to_string())),
        cached_only: true,
        location: Some(Url::parse("https://foo/").unwrap()),
        permissions: PermissionFlags {
          allow_read: Some(vec![]),
          allow_net: Some(vec![]),
          ..Default::default()
        },
        unsafely_ignore_certificate_errors: Some(vec![]),
        v8_flags: svec!["--help", "--random-seed=1"],
        seed: Some(1),
        env_file: Some(".example.env".to_owned()),
        ..Flags::default()
      }
    );
  }

  #[test]
  fn coverage() {
    let r = flags_from_vec(svec!["deno", "coverage", "foo.json"]);
    assert_eq!(
      r.unwrap(),
      Flags {
        subcommand: DenoSubcommand::Coverage(CoverageFlags {
          files: FileFlags {
            include: vec!["foo.json".to_string()],
            ignore: vec![],
          },
          include: vec![r"^file:".to_string()],
          exclude: vec![r"test\.(js|mjs|ts|jsx|tsx)$".to_string()],
          ..CoverageFlags::default()
        }),
        ..Flags::default()
      }
    );
  }

  #[test]
  fn coverage_with_lcov_and_out_file() {
    let r = flags_from_vec(svec![
      "deno",
      "coverage",
      "--lcov",
      "--output=foo.lcov",
      "foo.json"
    ]);
    assert_eq!(
      r.unwrap(),
      Flags {
        subcommand: DenoSubcommand::Coverage(CoverageFlags {
          files: FileFlags {
            include: vec!["foo.json".to_string()],
            ignore: vec![],
          },
          include: vec![r"^file:".to_string()],
          exclude: vec![r"test\.(js|mjs|ts|jsx|tsx)$".to_string()],
          r#type: CoverageType::Lcov,
          output: Some(String::from("foo.lcov")),
        }),
        ..Flags::default()
      }
    );
  }

  #[test]
  fn coverage_with_default_files() {
    let r = flags_from_vec(svec!["deno", "coverage",]);
    assert_eq!(
      r.unwrap(),
      Flags {
        subcommand: DenoSubcommand::Coverage(CoverageFlags {
          files: FileFlags {
            include: vec!["coverage".to_string()],
            ignore: vec![],
          },
          include: vec![r"^file:".to_string()],
          exclude: vec![r"test\.(js|mjs|ts|jsx|tsx)$".to_string()],
          ..CoverageFlags::default()
        }),
        ..Flags::default()
      }
    );
  }

  #[test]
  fn location_with_bad_scheme() {
    #[rustfmt::skip]
    let r = flags_from_vec(svec!["deno", "run", "--location", "foo:", "mod.ts"]);
    assert!(r.is_err());
    assert!(r
      .unwrap_err()
      .to_string()
      .contains("Expected protocol \"http\" or \"https\""));
  }

  #[test]
  fn test_config_path_args() {
    let flags = flags_from_vec(svec!["deno", "run", "foo.js"]).unwrap();
    let cwd = std::env::current_dir().unwrap();

    assert_eq!(flags.config_path_args(&cwd), Some(vec![cwd.clone()]));

    let flags = flags_from_vec(svec!["deno", "run", "sub_dir/foo.js"]).unwrap();
    let cwd = std::env::current_dir().unwrap();
    assert_eq!(
      flags.config_path_args(&cwd),
      Some(vec![cwd.join("sub_dir").clone()])
    );

    let flags =
      flags_from_vec(svec!["deno", "https://example.com/foo.js"]).unwrap();
    assert_eq!(flags.config_path_args(&cwd), None);

    let flags =
      flags_from_vec(svec!["deno", "lint", "dir/a/a.js", "dir/b/b.js"])
        .unwrap();
    assert_eq!(
      flags.config_path_args(&cwd),
      Some(vec![cwd.join("dir/a/a.js"), cwd.join("dir/b/b.js")])
    );

    let flags = flags_from_vec(svec!["deno", "lint"]).unwrap();
    assert_eq!(flags.config_path_args(&cwd), Some(vec![cwd.clone()]));

    let flags = flags_from_vec(svec![
      "deno",
      "fmt",
      "dir/a/a.js",
      "dir/a/a2.js",
      "dir/b.js"
    ])
    .unwrap();
    assert_eq!(
      flags.config_path_args(&cwd),
      Some(vec![
        cwd.join("dir/a/a.js"),
        cwd.join("dir/a/a2.js"),
        cwd.join("dir/b.js")
      ])
    );
  }

  #[test]
  fn test_no_clear_watch_flag_without_watch_flag() {
    let r = flags_from_vec(svec!["deno", "run", "--no-clear-screen", "foo.js"]);
    assert!(r.is_err());
    let error_message = r.unwrap_err().to_string();
    assert!(&error_message
      .contains("error: the following required arguments were not provided:"));
    assert!(&error_message.contains("--watch[=<FILES>...]"));
  }

  #[test]
  fn task_subcommand() {
    let r = flags_from_vec(svec!["deno", "task", "build", "hello", "world",]);
    assert_eq!(
      r.unwrap(),
      Flags {
        subcommand: DenoSubcommand::Task(TaskFlags {
          cwd: None,
          task: Some("build".to_string()),
          is_run: false,
        }),
        argv: svec!["hello", "world"],
        ..Flags::default()
      }
    );

    let r = flags_from_vec(svec!["deno", "task", "build"]);
    assert_eq!(
      r.unwrap(),
      Flags {
        subcommand: DenoSubcommand::Task(TaskFlags {
          cwd: None,
          task: Some("build".to_string()),
          is_run: false,
        }),
        ..Flags::default()
      }
    );

    let r = flags_from_vec(svec!["deno", "task", "--cwd", "foo", "build"]);
    assert_eq!(
      r.unwrap(),
      Flags {
        subcommand: DenoSubcommand::Task(TaskFlags {
          cwd: Some("foo".to_string()),
          task: Some("build".to_string()),
          is_run: false,
        }),
        ..Flags::default()
      }
    );
  }

  #[test]
  fn task_subcommand_double_hyphen() {
    let r = flags_from_vec(svec![
      "deno",
      "task",
      "-c",
      "deno.json",
      "build",
      "--",
      "hello",
      "world",
    ]);
    assert_eq!(
      r.unwrap(),
      Flags {
        subcommand: DenoSubcommand::Task(TaskFlags {
          cwd: None,
          task: Some("build".to_string()),
          is_run: false,
        }),
        argv: svec!["--", "hello", "world"],
        config_flag: ConfigFlag::Path("deno.json".to_owned()),
        ..Flags::default()
      }
    );

    let r = flags_from_vec(svec![
      "deno", "task", "--cwd", "foo", "build", "--", "hello", "world"
    ]);
    assert_eq!(
      r.unwrap(),
      Flags {
        subcommand: DenoSubcommand::Task(TaskFlags {
          cwd: Some("foo".to_string()),
          task: Some("build".to_string()),
          is_run: false,
        }),
        argv: svec!["--", "hello", "world"],
        ..Flags::default()
      }
    );
  }

  #[test]
  fn task_subcommand_double_hyphen_only() {
    // edge case, but it should forward
    let r = flags_from_vec(svec!["deno", "task", "build", "--"]);
    assert_eq!(
      r.unwrap(),
      Flags {
        subcommand: DenoSubcommand::Task(TaskFlags {
          cwd: None,
          task: Some("build".to_string()),
          is_run: false,
        }),
        argv: svec!["--"],
        ..Flags::default()
      }
    );
  }

  #[test]
  fn task_following_arg() {
    let r = flags_from_vec(svec!["deno", "task", "build", "-1", "--test"]);
    assert_eq!(
      r.unwrap(),
      Flags {
        subcommand: DenoSubcommand::Task(TaskFlags {
          cwd: None,
          task: Some("build".to_string()),
          is_run: false,
        }),
        argv: svec!["-1", "--test"],
        ..Flags::default()
      }
    );
  }

  #[test]
  fn task_following_double_hyphen_arg() {
    let r = flags_from_vec(svec!["deno", "task", "build", "--test"]);
    assert_eq!(
      r.unwrap(),
      Flags {
        subcommand: DenoSubcommand::Task(TaskFlags {
          cwd: None,
          task: Some("build".to_string()),
          is_run: false,
        }),
        argv: svec!["--test"],
        ..Flags::default()
      }
    );
  }

  #[test]
  fn task_with_global_flags() {
    // can fail if the custom parser in task_parse() starts at the wrong index
    let r = flags_from_vec(svec!["deno", "--quiet", "task", "build"]);
    assert_eq!(
      r.unwrap(),
      Flags {
        subcommand: DenoSubcommand::Task(TaskFlags {
          cwd: None,
          task: Some("build".to_string()),
          is_run: false,
        }),
        log_level: Some(log::Level::Error),
        ..Flags::default()
      }
    );
  }

  #[test]
  fn task_subcommand_empty() {
    let r = flags_from_vec(svec!["deno", "task"]);
    assert_eq!(
      r.unwrap(),
      Flags {
        subcommand: DenoSubcommand::Task(TaskFlags {
          cwd: None,
          task: None,
          is_run: false,
        }),
        ..Flags::default()
      }
    );
  }

  #[test]
  fn task_subcommand_config() {
    let r = flags_from_vec(svec!["deno", "task", "--config", "deno.jsonc"]);
    assert_eq!(
      r.unwrap(),
      Flags {
        subcommand: DenoSubcommand::Task(TaskFlags {
          cwd: None,
          task: None,
          is_run: false,
        }),
        config_flag: ConfigFlag::Path("deno.jsonc".to_string()),
        ..Flags::default()
      }
    );
  }

  #[test]
  fn task_subcommand_config_short() {
    let r = flags_from_vec(svec!["deno", "task", "-c", "deno.jsonc"]);
    assert_eq!(
      r.unwrap(),
      Flags {
        subcommand: DenoSubcommand::Task(TaskFlags {
          cwd: None,
          task: None,
          is_run: false,
        }),
        config_flag: ConfigFlag::Path("deno.jsonc".to_string()),
        ..Flags::default()
      }
    );
  }

  #[test]
  fn task_subcommand_noconfig_invalid() {
    let r = flags_from_vec(svec!["deno", "task", "--no-config"]);
    assert_eq!(
      r.unwrap_err().kind(),
      clap::error::ErrorKind::UnknownArgument
    );
  }

  #[test]
  fn bench_with_flags() {
    let r = flags_from_vec(svec![
      "deno",
      "bench",
      "--json",
      "--unstable",
      "--no-npm",
      "--no-remote",
      "--no-run",
      "--filter",
      "- foo",
      "--location",
      "https:foo",
      "--allow-net",
      "dir1/",
      "dir2/",
      "--",
      "arg1",
      "arg2"
    ]);
    assert_eq!(
      r.unwrap(),
      Flags {
        subcommand: DenoSubcommand::Bench(BenchFlags {
          filter: Some("- foo".to_string()),
          json: true,
          no_run: true,
          files: FileFlags {
            include: vec!["dir1/".to_string(), "dir2/".to_string()],
            ignore: vec![],
          },
          watch: Default::default(),
        }),
        unstable_config: UnstableConfig {
          legacy_flag_enabled: true,
          ..Default::default()
        },
        no_npm: true,
        no_remote: true,
        type_check_mode: TypeCheckMode::Local,
        location: Some(Url::parse("https://foo/").unwrap()),
        permissions: PermissionFlags {
          allow_net: Some(vec![]),
          no_prompt: true,
          ..Default::default()
        },
        argv: svec!["arg1", "arg2"],
        ..Flags::default()
      }
    );
  }

  #[test]
  fn bench_watch() {
    let r = flags_from_vec(svec!["deno", "bench", "--watch"]);
    assert_eq!(
      r.unwrap(),
      Flags {
        subcommand: DenoSubcommand::Bench(BenchFlags {
          filter: None,
          json: false,
          no_run: false,
          files: FileFlags {
            include: vec![],
            ignore: vec![],
          },
          watch: Some(Default::default()),
        }),
        permissions: PermissionFlags {
          no_prompt: true,
          ..Default::default()
        },
        type_check_mode: TypeCheckMode::Local,
        ..Flags::default()
      }
    );
  }

  #[test]
  fn run_with_check() {
    let r = flags_from_vec(svec!["deno", "run", "--check", "script.ts",]);
    assert_eq!(
      r.unwrap(),
      Flags {
        subcommand: DenoSubcommand::Run(RunFlags::new_default(
          "script.ts".to_string(),
        )),
        type_check_mode: TypeCheckMode::Local,
        code_cache_enabled: true,
        ..Flags::default()
      }
    );

    let r = flags_from_vec(svec!["deno", "run", "--check=all", "script.ts",]);
    assert_eq!(
      r.unwrap(),
      Flags {
        subcommand: DenoSubcommand::Run(RunFlags::new_default(
          "script.ts".to_string(),
        )),
        type_check_mode: TypeCheckMode::All,
        code_cache_enabled: true,
        ..Flags::default()
      }
    );

    let r = flags_from_vec(svec!["deno", "--check=foo", "script.ts",]);
    assert_eq!(
      r.unwrap(),
      Flags {
        subcommand: DenoSubcommand::Run(RunFlags {
          script: "script.ts".to_string(),
          watch: None,
          bare: true,
        }),
        type_check_mode: TypeCheckMode::None,
        code_cache_enabled: true,
        ..Flags::default()
      }
    );

    let r = flags_from_vec(svec![
      "deno",
      "run",
      "--no-check",
      "--check",
      "script.ts",
    ]);
    assert!(r.is_err());
  }

  #[test]
  fn no_config() {
    let r = flags_from_vec(svec!["deno", "run", "--no-config", "script.ts",]);
    assert_eq!(
      r.unwrap(),
      Flags {
        subcommand: DenoSubcommand::Run(RunFlags::new_default(
          "script.ts".to_string(),
        )),
        config_flag: ConfigFlag::Disabled,
        code_cache_enabled: true,
        ..Flags::default()
      }
    );

    let r = flags_from_vec(svec![
      "deno",
      "run",
      "--config",
      "deno.json",
      "--no-config",
      "script.ts",
    ]);
    assert!(r.is_err());
  }

  #[test]
  fn init() {
    let r = flags_from_vec(svec!["deno", "init"]);
    assert_eq!(
      r.unwrap(),
      Flags {
        subcommand: DenoSubcommand::Init(InitFlags {
          dir: None,
          lib: false,
          serve: false,
        }),
        ..Flags::default()
      }
    );

    let r = flags_from_vec(svec!["deno", "init", "foo"]);
    assert_eq!(
      r.unwrap(),
      Flags {
        subcommand: DenoSubcommand::Init(InitFlags {
          dir: Some(String::from("foo")),
          lib: false,
          serve: false,
        }),
        ..Flags::default()
      }
    );

    let r = flags_from_vec(svec!["deno", "init", "--quiet"]);
    assert_eq!(
      r.unwrap(),
      Flags {
        subcommand: DenoSubcommand::Init(InitFlags {
          dir: None,
          lib: false,
          serve: false,
        }),
        log_level: Some(Level::Error),
        ..Flags::default()
      }
    );

    let r = flags_from_vec(svec!["deno", "init", "--lib"]);
    assert_eq!(
      r.unwrap(),
      Flags {
        subcommand: DenoSubcommand::Init(InitFlags {
          dir: None,
          lib: true,
          serve: false,
        }),
        ..Flags::default()
      }
    );

    let r = flags_from_vec(svec!["deno", "init", "--serve"]);
    assert_eq!(
      r.unwrap(),
      Flags {
        subcommand: DenoSubcommand::Init(InitFlags {
          dir: None,
          lib: false,
          serve: true,
        }),
        ..Flags::default()
      }
    );

    let r = flags_from_vec(svec!["deno", "init", "foo", "--lib"]);
    assert_eq!(
      r.unwrap(),
      Flags {
        subcommand: DenoSubcommand::Init(InitFlags {
          dir: Some(String::from("foo")),
          lib: true,
          serve: false,
        }),
        ..Flags::default()
      }
    );
  }

  #[test]
  fn jupyter() {
    let r = flags_from_vec(svec!["deno", "jupyter"]);
    assert_eq!(
      r.unwrap(),
      Flags {
        subcommand: DenoSubcommand::Jupyter(JupyterFlags {
          install: false,
          kernel: false,
          conn_file: None,
        }),
        ..Flags::default()
      }
    );

    let r = flags_from_vec(svec!["deno", "jupyter", "--install"]);
    assert_eq!(
      r.unwrap(),
      Flags {
        subcommand: DenoSubcommand::Jupyter(JupyterFlags {
          install: true,
          kernel: false,
          conn_file: None,
        }),
        ..Flags::default()
      }
    );

    let r = flags_from_vec(svec![
      "deno",
      "jupyter",
      "--kernel",
      "--conn",
      "path/to/conn/file"
    ]);
    assert_eq!(
      r.unwrap(),
      Flags {
        subcommand: DenoSubcommand::Jupyter(JupyterFlags {
          install: false,
          kernel: true,
          conn_file: Some(String::from("path/to/conn/file")),
        }),
        ..Flags::default()
      }
    );

    let r = flags_from_vec(svec![
      "deno",
      "jupyter",
      "--install",
      "--conn",
      "path/to/conn/file"
    ]);
    r.unwrap_err();
    let r = flags_from_vec(svec!["deno", "jupyter", "--kernel",]);
    r.unwrap_err();
    let r = flags_from_vec(svec!["deno", "jupyter", "--install", "--kernel",]);
    r.unwrap_err();
  }

  #[test]
  fn publish_args() {
    let r = flags_from_vec(svec![
      "deno",
      "publish",
      "--no-provenance",
      "--dry-run",
      "--allow-slow-types",
      "--allow-dirty",
      "--token=asdf",
    ]);
    assert_eq!(
      r.unwrap(),
      Flags {
        subcommand: DenoSubcommand::Publish(PublishFlags {
          token: Some("asdf".to_string()),
          dry_run: true,
          allow_slow_types: true,
          allow_dirty: true,
          no_provenance: true,
        }),
        type_check_mode: TypeCheckMode::Local,
        ..Flags::default()
      }
    );
  }

  #[test]
  fn add_subcommand() {
    let r = flags_from_vec(svec!["deno", "add"]);
    r.unwrap_err();

    let r = flags_from_vec(svec!["deno", "add", "@david/which"]);
    assert_eq!(
      r.unwrap(),
      Flags {
        subcommand: DenoSubcommand::Add(AddFlags {
          packages: svec!["@david/which"],
        }),
        ..Flags::default()
      }
    );

    let r = flags_from_vec(svec!["deno", "add", "@david/which", "@luca/hello"]);
    assert_eq!(
      r.unwrap(),
      Flags {
        subcommand: DenoSubcommand::Add(AddFlags {
          packages: svec!["@david/which", "@luca/hello"],
        }),
        ..Flags::default()
      }
    );
  }

  #[test]
  fn remove_subcommand() {
    let r = flags_from_vec(svec!["deno", "remove"]);
    r.unwrap_err();

    let r = flags_from_vec(svec!["deno", "remove", "@david/which"]);
    assert_eq!(
      r.unwrap(),
      Flags {
        subcommand: DenoSubcommand::Remove(RemoveFlags {
          packages: svec!["@david/which"],
        }),
        ..Flags::default()
      }
    );

    let r =
      flags_from_vec(svec!["deno", "remove", "@david/which", "@luca/hello"]);
    assert_eq!(
      r.unwrap(),
      Flags {
        subcommand: DenoSubcommand::Remove(RemoveFlags {
          packages: svec!["@david/which", "@luca/hello"],
        }),
        ..Flags::default()
      }
    );
  }

  #[test]
  fn run_with_frozen_lockfile() {
    let cases = [
      (Some("--frozen"), Some(true)),
      (Some("--frozen=true"), Some(true)),
      (Some("--frozen=false"), Some(false)),
      (None, None),
    ];
    for (flag, frozen) in cases {
      let mut args = svec!["deno", "run"];
      if let Some(f) = flag {
        args.push(f.into());
      }
      args.push("script.ts".into());
      let r = flags_from_vec(args);
      assert_eq!(
        r.unwrap(),
        Flags {
          subcommand: DenoSubcommand::Run(RunFlags::new_default(
            "script.ts".to_string(),
          )),
          frozen_lockfile: frozen,
          code_cache_enabled: true,
          ..Flags::default()
        }
      );
    }
  }

  #[test]
  fn allow_scripts() {
    let cases = [
      (Some("--allow-scripts"), Ok(PackagesAllowedScripts::All)),
      (None, Ok(PackagesAllowedScripts::None)),
      (
        Some("--allow-scripts=npm:foo"),
        Ok(PackagesAllowedScripts::Some(svec!["npm:foo"])),
      ),
      (
        Some("--allow-scripts=npm:foo,npm:bar"),
        Ok(PackagesAllowedScripts::Some(svec!["npm:foo", "npm:bar"])),
      ),
      (Some("--allow-scripts=foo"), Err("Invalid package")),
    ];
    for (flag, value) in cases {
      let mut args = svec!["deno", "cache"];
      if let Some(flag) = flag {
        args.push(flag.into());
      }
      args.push("script.ts".into());
      let r = flags_from_vec(args);
      match value {
        Ok(value) => {
          assert_eq!(
            r.unwrap(),
            Flags {
              subcommand: DenoSubcommand::Cache(CacheFlags {
                files: svec!["script.ts"],
              }),
              allow_scripts: value,
              ..Flags::default()
            }
          );
        }
        Err(e) => {
          let err = r.unwrap_err();
          assert!(
            err.to_string().contains(e),
            "expected to contain '{e}' got '{err}'"
          );
        }
      }
    }
  }

  #[test]
  fn bare_run() {
    let r = flags_from_vec(svec!["deno", "--no-config", "script.ts"]);
    assert_eq!(
      r.unwrap(),
      Flags {
        subcommand: DenoSubcommand::Run(RunFlags {
          script: "script.ts".to_string(),
          watch: None,
          bare: true,
        }),
        config_flag: ConfigFlag::Disabled,
        code_cache_enabled: true,
        ..Flags::default()
      }
    );
  }

  #[test]
  fn bare_global() {
    let r = flags_from_vec(svec!["deno", "--log-level=debug"]);
    assert_eq!(
      r.unwrap(),
      Flags {
        subcommand: DenoSubcommand::Repl(ReplFlags {
          eval_files: None,
          eval: None,
          is_default_command: true,
        }),
        log_level: Some(Level::Debug),
        permissions: PermissionFlags {
          allow_all: false,
          allow_net: Some(vec![]),
          allow_env: Some(vec![]),
          allow_run: Some(vec![]),
          allow_read: Some(vec![]),
          allow_sys: Some(vec![]),
          allow_write: Some(vec![]),
          allow_ffi: Some(vec![]),
          allow_hrtime: true,
          ..Default::default()
        },
        ..Flags::default()
      }
    );
  }

  #[test]
  fn bare_with_flag_no_file() {
    let r = flags_from_vec(svec!["deno", "--no-config"]);

    let err = r.unwrap_err();
    assert!(err.to_string().contains("error: [SCRIPT_ARG] may only be omitted with --v8-flags=--help, else to use the repl with arguments, please use the `deno repl` subcommand"));
    assert!(err
      .to_string()
      .contains("Usage: deno [OPTIONS] [COMMAND] [SCRIPT_ARG]..."));
  }

  #[test]
  fn equal_help_output() {
    for command in clap_root().get_subcommands() {
      if command.get_name() == "help" {
        continue;
      }

      let long_flag = if let DenoSubcommand::Help(help) =
        flags_from_vec(svec!["deno", command.get_name(), "--help"])
          .unwrap()
          .subcommand
      {
        help.help.to_string()
      } else {
        unreachable!()
      };
      let short_flag = if let DenoSubcommand::Help(help) =
        flags_from_vec(svec!["deno", command.get_name(), "-h"])
          .unwrap()
          .subcommand
      {
        help.help.to_string()
      } else {
        unreachable!()
      };
      let subcommand = if let DenoSubcommand::Help(help) =
        flags_from_vec(svec!["deno", "help", command.get_name()])
          .unwrap()
          .subcommand
      {
        help.help.to_string()
      } else {
        unreachable!()
      };
      assert_eq!(long_flag, short_flag, "{} subcommand", command.get_name());
      assert_eq!(long_flag, subcommand, "{} subcommand", command.get_name());
    }
  }
}<|MERGE_RESOLUTION|>--- conflicted
+++ resolved
@@ -41,14 +41,11 @@
 use std::path::PathBuf;
 use std::str::FromStr;
 
-<<<<<<< HEAD
-=======
 use crate::args::resolve_no_prompt;
 use crate::util::fs::canonicalize_path;
 
 use super::flags_net;
 
->>>>>>> 3f6740ca
 #[derive(Clone, Debug, Default, Eq, PartialEq)]
 pub enum ConfigFlag {
   #[default]
@@ -4480,58 +4477,7 @@
   app: Command,
   bare: bool,
 ) -> clap::error::Result<()> {
-<<<<<<< HEAD
-  // todo(dsherret): remove this in Deno 2.0
-  // This is a hack to make https://github.com/netlify/build/pull/5767 work
-  // for old versions of @netlify/edge-bundler with new versions of Deno
-  // where Deno has gotten smarter at resolving config files.
-  //
-  // It's an unfortunate scenario, but Netlify has the version at least
-  // pinned to 1.x in old versions so we can remove this in Deno 2.0 in
-  // a few months.
-  fn temp_netlify_deno_1_hack(flags: &mut Flags, script_arg: &str) {
-    fn is_netlify_edge_bundler_entrypoint(
-      flags: &Flags,
-      script_arg: &str,
-    ) -> bool {
-      // based on diff here: https://github.com/netlify/edge-bundler/blame/f1d33b74ca7aeec19a7c2149316d4547a94e43fb/node/config.ts#L85
-      if flags.permissions.allow_read.is_none()
-        || flags.permissions.allow_write.is_none()
-        || flags.config_flag != ConfigFlag::Discover
-      {
-        return false;
-      }
-      if !script_arg.contains("@netlify") {
-        return false;
-      }
-      let path = PathBuf::from(script_arg);
-      if !path.ends_with("deno/config.ts") {
-        return false;
-      }
-      let mut found_node_modules = false;
-      for component in path.components().filter_map(|c| c.as_os_str().to_str())
-      {
-        if !found_node_modules {
-          found_node_modules = component == "node_modules";
-        } else {
-          // make this work with pnpm and other package managers
-          if component.contains("@netlify") {
-            return true;
-          }
-        }
-      }
-      false
-    }
-
-    if is_netlify_edge_bundler_entrypoint(flags, script_arg) {
-      flags.config_flag = ConfigFlag::Disabled;
-    }
-  }
-
-  runtime_args_parse(flags, matches, true, true)?;
-=======
   runtime_args_parse(flags, matches, true, true);
->>>>>>> 3f6740ca
   ext_arg_parse(flags, matches);
 
   flags.code_cache_enabled = !matches.get_flag("no-code-cache");
