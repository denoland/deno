// Copyright 2018-2024 the Deno authors. All rights reserved. MIT license.

use std::collections::HashSet;
use std::env;
use std::ffi::OsString;
use std::net::SocketAddr;
use std::num::NonZeroU32;
use std::num::NonZeroU8;
use std::num::NonZeroUsize;
use std::path::Path;
use std::path::PathBuf;
use std::str::FromStr;

use clap::builder::styling::AnsiColor;
use clap::builder::FalseyValueParser;
use clap::error::ErrorKind;
use clap::value_parser;
use clap::Arg;
use clap::ArgAction;
use clap::ArgMatches;
use clap::ColorChoice;
use clap::Command;
use clap::ValueHint;
use color_print::cstr;
use deno_config::deno_json::NodeModulesDirMode;
use deno_config::glob::FilePatterns;
use deno_config::glob::PathOrPatternSet;
use deno_core::anyhow::bail;
use deno_core::anyhow::Context;
use deno_core::error::AnyError;
use deno_core::normalize_path;
use deno_core::resolve_url_or_path;
use deno_core::url::Url;
use deno_graph::GraphKind;
use deno_runtime::colors;
use deno_runtime::deno_permissions::parse_sys_kind;
use deno_runtime::deno_permissions::PermissionsOptions;
use log::debug;
use log::Level;
use serde::Deserialize;
use serde::Serialize;

use crate::args::resolve_no_prompt;
use crate::util::fs::canonicalize_path;

use super::flags_net;

#[derive(Clone, Debug, Default, Eq, PartialEq)]
pub enum ConfigFlag {
  #[default]
  Discover,
  Path(String),
  Disabled,
}

#[derive(Clone, Debug, Default, Eq, PartialEq)]
pub struct FileFlags {
  pub ignore: Vec<String>,
  pub include: Vec<String>,
}

impl FileFlags {
  pub fn as_file_patterns(
    &self,
    base: &Path,
  ) -> Result<FilePatterns, AnyError> {
    Ok(FilePatterns {
      include: if self.include.is_empty() {
        None
      } else {
        Some(PathOrPatternSet::from_include_relative_path_or_patterns(
          base,
          &self.include,
        )?)
      },
      exclude: PathOrPatternSet::from_exclude_relative_path_or_patterns(
        base,
        &self.ignore,
      )?,
      base: base.to_path_buf(),
    })
  }
}

#[derive(Clone, Debug, Default, Eq, PartialEq)]
pub struct AddFlags {
  pub packages: Vec<String>,
}

#[derive(Clone, Debug, Default, Eq, PartialEq)]
pub struct RemoveFlags {
  pub packages: Vec<String>,
}

#[derive(Clone, Debug, Default, Eq, PartialEq)]
pub struct BenchFlags {
  pub files: FileFlags,
  pub filter: Option<String>,
  pub json: bool,
  pub no_run: bool,
  pub watch: Option<WatchFlags>,
}

#[derive(Clone, Debug, Eq, PartialEq)]
pub struct CacheFlags {
  pub files: Vec<String>,
}

#[derive(Clone, Debug, Eq, PartialEq)]
pub struct CheckFlags {
  pub files: Vec<String>,
}

#[derive(Clone, Debug, Eq, PartialEq)]
pub struct CompileFlags {
  pub source_file: String,
  pub output: Option<String>,
  pub args: Vec<String>,
  pub target: Option<String>,
  pub no_terminal: bool,
  pub icon: Option<String>,
  pub include: Vec<String>,
}

impl CompileFlags {
  pub fn resolve_target(&self) -> String {
    self
      .target
      .clone()
      .unwrap_or_else(|| env!("TARGET").to_string())
  }
}

#[derive(Clone, Debug, Eq, PartialEq)]
pub struct CompletionsFlags {
  pub buf: Box<[u8]>,
}

#[derive(Clone, Debug, Eq, PartialEq, Default)]
pub enum CoverageType {
  #[default]
  Summary,
  Detailed,
  Lcov,
  Html,
}

#[derive(Clone, Debug, Eq, PartialEq, Default)]
pub struct CoverageFlags {
  pub files: FileFlags,
  pub output: Option<String>,
  pub include: Vec<String>,
  pub exclude: Vec<String>,
  pub r#type: CoverageType,
}

#[derive(Clone, Debug, Eq, PartialEq)]
pub enum DocSourceFileFlag {
  Builtin,
  Paths(Vec<String>),
}

impl Default for DocSourceFileFlag {
  fn default() -> Self {
    Self::Builtin
  }
}

#[derive(Clone, Debug, Eq, PartialEq)]
pub struct DocHtmlFlag {
  pub name: Option<String>,
  pub category_docs_path: Option<String>,
  pub symbol_redirect_map_path: Option<String>,
  pub default_symbol_map_path: Option<String>,
  pub strip_trailing_html: bool,
  pub output: String,
}

#[derive(Clone, Debug, Eq, PartialEq)]
pub struct DocFlags {
  pub private: bool,
  pub json: bool,
  pub lint: bool,
  pub html: Option<DocHtmlFlag>,
  pub source_files: DocSourceFileFlag,
  pub filter: Option<String>,
}

#[derive(Clone, Debug, Eq, PartialEq)]
pub struct EvalFlags {
  pub print: bool,
  pub code: String,
}

#[derive(Clone, Default, Debug, Eq, PartialEq)]
pub struct FmtFlags {
  pub check: bool,
  pub files: FileFlags,
  pub use_tabs: Option<bool>,
  pub line_width: Option<NonZeroU32>,
  pub indent_width: Option<NonZeroU8>,
  pub single_quote: Option<bool>,
  pub prose_wrap: Option<String>,
  pub no_semicolons: Option<bool>,
  pub watch: Option<WatchFlags>,
  pub unstable_css: bool,
  pub unstable_html: bool,
  pub unstable_component: bool,
  pub unstable_yaml: bool,
}

impl FmtFlags {
  pub fn is_stdin(&self) -> bool {
    let args = &self.files.include;
    args.len() == 1 && args[0] == "-"
  }
}

#[derive(Clone, Debug, Eq, PartialEq)]
pub struct InitFlags {
  pub dir: Option<String>,
  pub lib: bool,
  pub serve: bool,
}

#[derive(Clone, Debug, Eq, PartialEq)]
pub struct InfoFlags {
  pub json: bool,
  pub file: Option<String>,
}

#[derive(Clone, Debug, Eq, PartialEq)]
pub struct InstallFlagsGlobal {
  pub module_url: String,
  pub args: Vec<String>,
  pub name: Option<String>,
  pub root: Option<String>,
  pub force: bool,
}

#[derive(Clone, Debug, Eq, PartialEq)]
pub enum InstallKind {
  Local(InstallFlagsLocal),
  Global(InstallFlagsGlobal),
}

#[derive(Clone, Debug, Eq, PartialEq)]
pub enum InstallFlagsLocal {
  Add(AddFlags),
  TopLevel,
  Entrypoints(Vec<String>),
}

#[derive(Clone, Debug, Eq, PartialEq)]
pub struct InstallFlags {
  pub global: bool,
  pub kind: InstallKind,
}

#[derive(Clone, Debug, Eq, PartialEq)]
pub struct JSONReferenceFlags {
  pub json: deno_core::serde_json::Value,
}

#[derive(Clone, Debug, Eq, PartialEq)]
pub struct JupyterFlags {
  pub install: bool,
  pub kernel: bool,
  pub conn_file: Option<String>,
}

#[derive(Clone, Debug, Eq, PartialEq)]
pub struct UninstallFlagsGlobal {
  pub name: String,
  pub root: Option<String>,
}

#[derive(Clone, Debug, Eq, PartialEq)]
pub enum UninstallKind {
  #[allow(unused)]
  Local,
  Global(UninstallFlagsGlobal),
}

#[derive(Clone, Debug, Eq, PartialEq)]
pub struct UninstallFlags {
  pub global: bool,
  pub kind: UninstallKind,
}

#[derive(Clone, Debug, Default, Eq, PartialEq)]
pub struct LintFlags {
  pub files: FileFlags,
  pub rules: bool,
  pub fix: bool,
  pub maybe_rules_tags: Option<Vec<String>>,
  pub maybe_rules_include: Option<Vec<String>>,
  pub maybe_rules_exclude: Option<Vec<String>>,
  pub json: bool,
  pub compact: bool,
  pub watch: Option<WatchFlags>,
  pub ext: Option<String>,
}

impl LintFlags {
  pub fn is_stdin(&self) -> bool {
    let args = &self.files.include;
    args.len() == 1 && args[0] == "-"
  }
}

#[derive(Clone, Debug, Eq, PartialEq, Default)]
pub struct ReplFlags {
  pub eval_files: Option<Vec<String>>,
  pub eval: Option<String>,
  pub is_default_command: bool,
}

#[derive(Clone, Debug, Eq, PartialEq, Default)]
pub struct RunFlags {
  pub script: String,
  pub watch: Option<WatchFlagsWithPaths>,
  pub bare: bool,
}

impl RunFlags {
  #[cfg(test)]
  pub fn new_default(script: String) -> Self {
    Self {
      script,
      watch: None,
      bare: false,
    }
  }

  pub fn is_stdin(&self) -> bool {
    self.script == "-"
  }
}

#[derive(Clone, Debug, Eq, PartialEq)]
pub struct ServeFlags {
  pub script: String,
  pub watch: Option<WatchFlagsWithPaths>,
  pub port: u16,
  pub host: String,
  pub worker_count: Option<usize>,
}

impl ServeFlags {
  #[cfg(test)]
  pub fn new_default(script: String, port: u16, host: &str) -> Self {
    Self {
      script,
      watch: None,
      port,
      host: host.to_owned(),
      worker_count: None,
    }
  }
}

#[derive(Clone, Default, Debug, Eq, PartialEq)]
pub struct WatchFlags {
  pub hmr: bool,
  pub no_clear_screen: bool,
  pub exclude: Vec<String>,
}

#[derive(Clone, Default, Debug, Eq, PartialEq)]
pub struct WatchFlagsWithPaths {
  pub hmr: bool,
  pub paths: Vec<String>,
  pub no_clear_screen: bool,
  pub exclude: Vec<String>,
}

#[derive(Clone, Debug, Eq, PartialEq)]
pub struct TaskFlags {
  pub cwd: Option<String>,
  pub task: Option<String>,
  pub is_run: bool,
}

#[derive(Clone, Copy, Debug, Default, Eq, PartialEq)]
pub enum TestReporterConfig {
  #[default]
  Pretty,
  Dot,
  Junit,
  Tap,
}

#[derive(Clone, Debug, Default, Eq, PartialEq)]
pub struct TestFlags {
  pub doc: bool,
  pub no_run: bool,
  pub coverage_dir: Option<String>,
  pub clean: bool,
  pub fail_fast: Option<NonZeroUsize>,
  pub files: FileFlags,
  pub permit_no_files: bool,
  pub filter: Option<String>,
  pub shuffle: Option<u64>,
  pub concurrent_jobs: Option<NonZeroUsize>,
  pub trace_leaks: bool,
  pub watch: Option<WatchFlagsWithPaths>,
  pub reporter: TestReporterConfig,
  pub junit_path: Option<String>,
  pub hide_stacktraces: bool,
}

#[derive(Clone, Debug, Eq, PartialEq)]
pub struct UpgradeFlags {
  pub dry_run: bool,
  pub force: bool,
  pub release_candidate: bool,
  pub canary: bool,
  pub version: Option<String>,
  pub output: Option<String>,
  pub version_or_hash_or_channel: Option<String>,
}

#[derive(Clone, Debug, Eq, PartialEq)]
pub struct PublishFlags {
  pub token: Option<String>,
  pub dry_run: bool,
  pub allow_slow_types: bool,
  pub allow_dirty: bool,
  pub no_provenance: bool,
}

#[derive(Clone, Debug, Eq, PartialEq)]
pub struct HelpFlags {
  pub help: clap::builder::StyledStr,
}

#[derive(Clone, Debug, Eq, PartialEq)]
pub enum DenoSubcommand {
  Add(AddFlags),
  Remove(RemoveFlags),
  Bench(BenchFlags),
  Bundle,
  Cache(CacheFlags),
  Check(CheckFlags),
  Clean,
  Compile(CompileFlags),
  Completions(CompletionsFlags),
  Coverage(CoverageFlags),
  Doc(DocFlags),
  Eval(EvalFlags),
  Fmt(FmtFlags),
  Init(InitFlags),
  Info(InfoFlags),
  Install(InstallFlags),
  JSONReference(JSONReferenceFlags),
  Jupyter(JupyterFlags),
  Uninstall(UninstallFlags),
  Lsp,
  Lint(LintFlags),
  Repl(ReplFlags),
  Run(RunFlags),
  Serve(ServeFlags),
  Task(TaskFlags),
  Test(TestFlags),
  Types,
  Upgrade(UpgradeFlags),
  Vendor,
  Publish(PublishFlags),
  Help(HelpFlags),
}

impl DenoSubcommand {
  pub fn is_run(&self) -> bool {
    matches!(self, Self::Run(_))
  }

  // Returns `true` if the subcommand depends on testing infrastructure.
  pub fn needs_test(&self) -> bool {
    matches!(
      self,
      Self::Test(_)
        | Self::Jupyter(_)
        | Self::Repl(_)
        | Self::Bench(_)
        | Self::Lsp
    )
  }
}

impl Default for DenoSubcommand {
  fn default() -> DenoSubcommand {
    DenoSubcommand::Repl(ReplFlags {
      eval_files: None,
      eval: None,
      is_default_command: true,
    })
  }
}

#[derive(Debug, Clone, Copy, Eq, PartialEq)]
pub enum TypeCheckMode {
  /// Type-check all modules.
  All,
  /// Skip type-checking of all modules. The default value for "deno run" and
  /// several other subcommands.
  None,
  /// Only type-check local modules. The default value for "deno test" and
  /// several other subcommands.
  Local,
}

impl TypeCheckMode {
  /// Gets if type checking will occur under this mode.
  pub fn is_true(&self) -> bool {
    match self {
      Self::None => false,
      Self::Local | Self::All => true,
    }
  }

  /// Gets the corresponding module `GraphKind` that should be created
  /// for the current `TypeCheckMode`.
  pub fn as_graph_kind(&self) -> GraphKind {
    match self.is_true() {
      true => GraphKind::All,
      false => GraphKind::CodeOnly,
    }
  }
}

impl Default for TypeCheckMode {
  fn default() -> Self {
    Self::None
  }
}

#[derive(Clone, Debug, Eq, PartialEq)]
pub enum CaData {
  /// The string is a file path
  File(String),
  /// This variant is not exposed as an option in the CLI, it is used internally
  /// for standalone binaries.
  Bytes(Vec<u8>),
}

// Info needed to run NPM lifecycle scripts
#[derive(Clone, Debug, Eq, PartialEq, Default)]
pub struct LifecycleScriptsConfig {
  pub allowed: PackagesAllowedScripts,
  pub initial_cwd: Option<PathBuf>,
}

#[derive(Debug, Clone, Eq, PartialEq, Default)]
/// The set of npm packages that are allowed to run lifecycle scripts.
pub enum PackagesAllowedScripts {
  All,
  Some(Vec<String>),
  #[default]
  None,
}

fn parse_packages_allowed_scripts(s: &str) -> Result<String, AnyError> {
  if !s.starts_with("npm:") {
    bail!("Invalid package for --allow-scripts: '{}'. An 'npm:' specifier is required", s);
  } else {
    Ok(s.into())
  }
}

#[derive(
  Clone, Default, Debug, Eq, PartialEq, serde::Serialize, serde::Deserialize,
)]
pub struct UnstableConfig {
  pub legacy_flag_enabled: bool, // --unstable
  pub bare_node_builtins: bool,  // --unstable-bare-node-builts
  pub sloppy_imports: bool,
  pub features: Vec<String>, // --unstabe-kv --unstable-cron
}

#[derive(Clone, Debug, Eq, PartialEq, Default)]
pub struct Flags {
  /// Vector of CLI arguments - these are user script arguments, all Deno
  /// specific flags are removed.
  pub argv: Vec<String>,
  pub subcommand: DenoSubcommand,

  pub frozen_lockfile: Option<bool>,
  pub ca_stores: Option<Vec<String>>,
  pub ca_data: Option<CaData>,
  pub cache_blocklist: Vec<String>,
  /// This is not exposed as an option in the CLI, it is used internally when
  /// the language server is configured with an explicit cache option.
  pub cache_path: Option<PathBuf>,
  pub cached_only: bool,
  pub type_check_mode: TypeCheckMode,
  pub config_flag: ConfigFlag,
  pub node_modules_dir: Option<NodeModulesDirMode>,
  pub vendor: Option<bool>,
  pub enable_op_summary_metrics: bool,
  pub enable_testing_features: bool,
  pub ext: Option<String>,
  pub ignore: Vec<String>,
  pub import_map_path: Option<String>,
  pub env_file: Option<String>,
  pub inspect_brk: Option<SocketAddr>,
  pub inspect_wait: Option<SocketAddr>,
  pub inspect: Option<SocketAddr>,
  pub location: Option<Url>,
  pub lock: Option<String>,
  pub log_level: Option<Level>,
  pub no_remote: bool,
  pub no_lock: bool,
  pub no_npm: bool,
  pub reload: bool,
  pub seed: Option<u64>,
  pub strace_ops: Option<Vec<String>>,
  pub unstable_config: UnstableConfig,
  pub unsafely_ignore_certificate_errors: Option<Vec<String>>,
  pub v8_flags: Vec<String>,
  pub code_cache_enabled: bool,
  pub permissions: PermissionFlags,
  pub allow_scripts: PackagesAllowedScripts,
}

#[derive(Clone, Debug, Eq, PartialEq, Default, Serialize, Deserialize)]
pub struct PermissionFlags {
  pub allow_all: bool,
  pub allow_env: Option<Vec<String>>,
  pub deny_env: Option<Vec<String>>,
  pub allow_ffi: Option<Vec<String>>,
  pub deny_ffi: Option<Vec<String>>,
  pub allow_net: Option<Vec<String>>,
  pub deny_net: Option<Vec<String>>,
  pub allow_read: Option<Vec<String>>,
  pub deny_read: Option<Vec<String>>,
  pub allow_run: Option<Vec<String>>,
  pub deny_run: Option<Vec<String>>,
  pub allow_sys: Option<Vec<String>>,
  pub deny_sys: Option<Vec<String>>,
  pub allow_write: Option<Vec<String>>,
  pub deny_write: Option<Vec<String>>,
  pub no_prompt: bool,
}

impl PermissionFlags {
  pub fn has_permission(&self) -> bool {
    self.allow_all
      || self.allow_env.is_some()
      || self.deny_env.is_some()
      || self.allow_ffi.is_some()
      || self.deny_ffi.is_some()
      || self.allow_net.is_some()
      || self.deny_net.is_some()
      || self.allow_read.is_some()
      || self.deny_read.is_some()
      || self.allow_run.is_some()
      || self.deny_run.is_some()
      || self.allow_sys.is_some()
      || self.deny_sys.is_some()
      || self.allow_write.is_some()
      || self.deny_write.is_some()
  }

  pub fn to_options(
    &self,
    // will be None when `deno compile` can't resolve the cwd
    initial_cwd: Option<&Path>,
  ) -> Result<PermissionsOptions, AnyError> {
    fn convert_option_str_to_path_buf(
      flag: &Option<Vec<String>>,
      initial_cwd: Option<&Path>,
    ) -> Result<Option<Vec<PathBuf>>, AnyError> {
      let Some(paths) = &flag else {
        return Ok(None);
      };

      let mut new_paths = Vec::with_capacity(paths.len());
      for path in paths {
        if let Some(initial_cwd) = initial_cwd {
          new_paths.push(initial_cwd.join(path))
        } else {
          let path = PathBuf::from(path);
          if path.is_absolute() {
            new_paths.push(path);
          } else {
            bail!("Could not resolve relative permission path '{}' when current working directory could not be resolved.", path.display())
          }
        }
      }
      Ok(Some(new_paths))
    }

    fn resolve_allow_run(
      allow_run: &[String],
    ) -> Result<Vec<PathBuf>, AnyError> {
      let mut new_allow_run = Vec::with_capacity(allow_run.len());
      for command_name in allow_run {
        if command_name.is_empty() {
          bail!("Empty command name not allowed in --allow-run=...")
        }
        let command_path_result = which::which(command_name);
        match command_path_result {
          Ok(command_path) => new_allow_run.push(command_path),
          Err(err) => {
            log::info!(
              "{} Failed to resolve '{}' for allow-run: {}",
              colors::gray("Info"),
              command_name,
              err
            );
          }
        }
      }
      Ok(new_allow_run)
    }

    let mut deny_write =
      convert_option_str_to_path_buf(&self.deny_write, initial_cwd)?;
    let allow_run = self
      .allow_run
      .as_ref()
      .and_then(|raw_allow_run| match resolve_allow_run(raw_allow_run) {
        Ok(resolved_allow_run) => {
          if resolved_allow_run.is_empty() && !raw_allow_run.is_empty() {
            None // convert to no permissions if now empty
          } else {
            Some(Ok(resolved_allow_run))
          }
        }
        Err(err) => Some(Err(err)),
      })
      .transpose()?;
    // add the allow_run list to deno_write
    if let Some(allow_run_vec) = &allow_run {
      if !allow_run_vec.is_empty() {
        let deno_write = deny_write.get_or_insert_with(Vec::new);
        deno_write.extend(allow_run_vec.iter().cloned());
      }
    }

    Ok(PermissionsOptions {
      allow_all: self.allow_all,
      allow_env: self.allow_env.clone(),
      deny_env: self.deny_env.clone(),
      allow_net: self.allow_net.clone(),
      deny_net: self.deny_net.clone(),
      allow_ffi: convert_option_str_to_path_buf(&self.allow_ffi, initial_cwd)?,
      deny_ffi: convert_option_str_to_path_buf(&self.deny_ffi, initial_cwd)?,
      allow_read: convert_option_str_to_path_buf(
        &self.allow_read,
        initial_cwd,
      )?,
      deny_read: convert_option_str_to_path_buf(&self.deny_read, initial_cwd)?,
      allow_run,
      deny_run: self.deny_run.clone(),
      allow_sys: self.allow_sys.clone(),
      deny_sys: self.deny_sys.clone(),
      allow_write: convert_option_str_to_path_buf(
        &self.allow_write,
        initial_cwd,
      )?,
      deny_write,
      prompt: !resolve_no_prompt(self),
    })
  }
}

fn join_paths(allowlist: &[String], d: &str) -> String {
  allowlist
    .iter()
    .map(|path| path.to_string())
    .collect::<Vec<String>>()
    .join(d)
}

impl Flags {
  /// Return list of permission arguments that are equivalent
  /// to the ones used to create `self`.
  pub fn to_permission_args(&self) -> Vec<String> {
    let mut args = vec![];

    if self.permissions.allow_all {
      args.push("--allow-all".to_string());
      return args;
    }

    match &self.permissions.allow_read {
      Some(read_allowlist) if read_allowlist.is_empty() => {
        args.push("--allow-read".to_string());
      }
      Some(read_allowlist) => {
        let s = format!("--allow-read={}", join_paths(read_allowlist, ","));
        args.push(s);
      }
      _ => {}
    }

    match &self.permissions.deny_read {
      Some(read_denylist) if read_denylist.is_empty() => {
        args.push("--deny-read".to_string());
      }
      Some(read_denylist) => {
        let s = format!("--deny-read={}", join_paths(read_denylist, ","));
        args.push(s);
      }
      _ => {}
    }

    match &self.permissions.allow_write {
      Some(write_allowlist) if write_allowlist.is_empty() => {
        args.push("--allow-write".to_string());
      }
      Some(write_allowlist) => {
        let s = format!("--allow-write={}", join_paths(write_allowlist, ","));
        args.push(s);
      }
      _ => {}
    }

    match &self.permissions.deny_write {
      Some(write_denylist) if write_denylist.is_empty() => {
        args.push("--deny-write".to_string());
      }
      Some(write_denylist) => {
        let s = format!("--deny-write={}", join_paths(write_denylist, ","));
        args.push(s);
      }
      _ => {}
    }

    match &self.permissions.allow_net {
      Some(net_allowlist) if net_allowlist.is_empty() => {
        args.push("--allow-net".to_string());
      }
      Some(net_allowlist) => {
        let s = format!("--allow-net={}", net_allowlist.join(","));
        args.push(s);
      }
      _ => {}
    }

    match &self.permissions.deny_net {
      Some(net_denylist) if net_denylist.is_empty() => {
        args.push("--deny-net".to_string());
      }
      Some(net_denylist) => {
        let s = format!("--deny-net={}", net_denylist.join(","));
        args.push(s);
      }
      _ => {}
    }

    match &self.unsafely_ignore_certificate_errors {
      Some(ic_allowlist) if ic_allowlist.is_empty() => {
        args.push("--unsafely-ignore-certificate-errors".to_string());
      }
      Some(ic_allowlist) => {
        let s = format!(
          "--unsafely-ignore-certificate-errors={}",
          ic_allowlist.join(",")
        );
        args.push(s);
      }
      _ => {}
    }

    match &self.permissions.allow_env {
      Some(env_allowlist) if env_allowlist.is_empty() => {
        args.push("--allow-env".to_string());
      }
      Some(env_allowlist) => {
        let s = format!("--allow-env={}", env_allowlist.join(","));
        args.push(s);
      }
      _ => {}
    }

    match &self.permissions.deny_env {
      Some(env_denylist) if env_denylist.is_empty() => {
        args.push("--deny-env".to_string());
      }
      Some(env_denylist) => {
        let s = format!("--deny-env={}", env_denylist.join(","));
        args.push(s);
      }
      _ => {}
    }

    match &self.permissions.allow_run {
      Some(run_allowlist) if run_allowlist.is_empty() => {
        args.push("--allow-run".to_string());
      }
      Some(run_allowlist) => {
        let s = format!("--allow-run={}", run_allowlist.join(","));
        args.push(s);
      }
      _ => {}
    }

    match &self.permissions.deny_run {
      Some(run_denylist) if run_denylist.is_empty() => {
        args.push("--deny-run".to_string());
      }
      Some(run_denylist) => {
        let s = format!("--deny-run={}", run_denylist.join(","));
        args.push(s);
      }
      _ => {}
    }

    match &self.permissions.allow_sys {
      Some(sys_allowlist) if sys_allowlist.is_empty() => {
        args.push("--allow-sys".to_string());
      }
      Some(sys_allowlist) => {
        let s = format!("--allow-sys={}", sys_allowlist.join(","));
        args.push(s)
      }
      _ => {}
    }

    match &self.permissions.deny_sys {
      Some(sys_denylist) if sys_denylist.is_empty() => {
        args.push("--deny-sys".to_string());
      }
      Some(sys_denylist) => {
        let s = format!("--deny-sys={}", sys_denylist.join(","));
        args.push(s)
      }
      _ => {}
    }

    match &self.permissions.allow_ffi {
      Some(ffi_allowlist) if ffi_allowlist.is_empty() => {
        args.push("--allow-ffi".to_string());
      }
      Some(ffi_allowlist) => {
        let s = format!("--allow-ffi={}", join_paths(ffi_allowlist, ","));
        args.push(s);
      }
      _ => {}
    }

    match &self.permissions.deny_ffi {
      Some(ffi_denylist) if ffi_denylist.is_empty() => {
        args.push("--deny-ffi".to_string());
      }
      Some(ffi_denylist) => {
        let s = format!("--deny-ffi={}", join_paths(ffi_denylist, ","));
        args.push(s);
      }
      _ => {}
    }

    args
  }

  /// Extract the paths the config file should be discovered from.
  ///
  /// Returns `None` if the config file should not be auto-discovered.
  pub fn config_path_args(&self, current_dir: &Path) -> Option<Vec<PathBuf>> {
    fn resolve_multiple_files(
      files_or_dirs: &[String],
      current_dir: &Path,
    ) -> Vec<PathBuf> {
      let mut seen = HashSet::with_capacity(files_or_dirs.len());
      let result = files_or_dirs
        .iter()
        .filter_map(|p| {
          let path = normalize_path(current_dir.join(p));
          if seen.insert(path.clone()) {
            Some(path)
          } else {
            None
          }
        })
        .collect::<Vec<_>>();
      if result.is_empty() {
        vec![current_dir.to_path_buf()]
      } else {
        result
      }
    }

    use DenoSubcommand::*;
    match &self.subcommand {
      Fmt(FmtFlags { files, .. }) => {
        Some(resolve_multiple_files(&files.include, current_dir))
      }
      Lint(LintFlags { files, .. }) => {
        Some(resolve_multiple_files(&files.include, current_dir))
      }
      Run(RunFlags { script, .. })
      | Compile(CompileFlags {
        source_file: script,
        ..
      }) => {
        if let Ok(module_specifier) = resolve_url_or_path(script, current_dir) {
          if module_specifier.scheme() == "file"
            || module_specifier.scheme() == "npm"
          {
            if let Ok(p) = module_specifier.to_file_path() {
              Some(vec![p.parent().unwrap().to_path_buf()])
            } else {
              Some(vec![current_dir.to_path_buf()])
            }
          } else {
            // When the entrypoint doesn't have file: scheme (it's the remote
            // script), then we don't auto discover config file.
            None
          }
        } else {
          Some(vec![current_dir.to_path_buf()])
        }
      }
      Task(TaskFlags {
        cwd: Some(path), ..
      }) => {
        // todo(dsherret): Why is this canonicalized? Document why.
        // attempt to resolve the config file from the task subcommand's
        // `--cwd` when specified
        match canonicalize_path(&PathBuf::from(path)) {
          Ok(path) => Some(vec![path]),
          Err(_) => Some(vec![current_dir.to_path_buf()]),
        }
      }
      _ => Some(vec![current_dir.to_path_buf()]),
    }
  }

  pub fn has_permission(&self) -> bool {
    self.permissions.has_permission()
  }

  pub fn has_permission_in_argv(&self) -> bool {
    self.argv.iter().any(|arg| {
      arg == "--allow-all"
        || arg.starts_with("--allow-env")
        || arg.starts_with("--deny-env")
        || arg.starts_with("--allow-ffi")
        || arg.starts_with("--deny-ffi")
        || arg.starts_with("--allow-net")
        || arg.starts_with("--deny-net")
        || arg.starts_with("--allow-read")
        || arg.starts_with("--deny-read")
        || arg.starts_with("--allow-run")
        || arg.starts_with("--deny-run")
        || arg.starts_with("--allow-sys")
        || arg.starts_with("--deny-sys")
        || arg.starts_with("--allow-write")
        || arg.starts_with("--deny-write")
    })
  }

  #[inline(always)]
  fn allow_all(&mut self) {
    self.permissions.allow_all = true;
    self.permissions.allow_read = Some(vec![]);
    self.permissions.allow_env = Some(vec![]);
    self.permissions.allow_net = Some(vec![]);
    self.permissions.allow_run = Some(vec![]);
    self.permissions.allow_write = Some(vec![]);
    self.permissions.allow_sys = Some(vec![]);
    self.permissions.allow_ffi = Some(vec![]);
  }

  pub fn resolve_watch_exclude_set(
    &self,
  ) -> Result<PathOrPatternSet, AnyError> {
    if let DenoSubcommand::Run(RunFlags {
      watch:
        Some(WatchFlagsWithPaths {
          exclude: excluded_paths,
          ..
        }),
      ..
    })
    | DenoSubcommand::Bench(BenchFlags {
      watch:
        Some(WatchFlags {
          exclude: excluded_paths,
          ..
        }),
      ..
    })
    | DenoSubcommand::Test(TestFlags {
      watch:
        Some(WatchFlagsWithPaths {
          exclude: excluded_paths,
          ..
        }),
      ..
    })
    | DenoSubcommand::Lint(LintFlags {
      watch:
        Some(WatchFlags {
          exclude: excluded_paths,
          ..
        }),
      ..
    })
    | DenoSubcommand::Fmt(FmtFlags {
      watch:
        Some(WatchFlags {
          exclude: excluded_paths,
          ..
        }),
      ..
    }) = &self.subcommand
    {
      let cwd = std::env::current_dir()?;
      PathOrPatternSet::from_exclude_relative_path_or_patterns(
        &cwd,
        excluded_paths,
      )
      .context("Failed resolving watch exclude patterns.")
    } else {
      Ok(PathOrPatternSet::default())
    }
  }
}

static ENV_VARIABLES_HELP: &str = cstr!(
  r#"<y>Environment variables:</>
  <g>DENO_AUTH_TOKENS</>      A semi-colon separated list of bearer tokens and hostnames
                        to use when fetching remote modules from private repositories
                         <p(245)>(e.g. "abcde12345@deno.land;54321edcba@github.com")</>
  <g>DENO_CERT</>             Load certificate authorities from PEM encoded file
  <g>DENO_DIR</>              Set the cache directory
  <g>DENO_INSTALL_ROOT</>     Set deno install's output directory
                         <p(245)>(defaults to $HOME/.deno/bin)</>
  <g>DENO_NO_PACKAGE_JSON</>  Disables auto-resolution of package.json
  <g>DENO_NO_UPDATE_CHECK</>  Set to disable checking if a newer Deno version is available
  <g>DENO_TLS_CA_STORE</>     Comma-separated list of order dependent certificate stores.
                        Possible values: "system", "mozilla".
                         <p(245)>(defaults to "mozilla")</>
  <g>HTTP_PROXY</>            Proxy address for HTTP requests
                         <p(245)>(module downloads, fetch)</>
  <g>HTTPS_PROXY</>           Proxy address for HTTPS requests
                         <p(245)>(module downloads, fetch)</>
  <g>NO_COLOR</>              Set to disable color
  <g>NO_PROXY</>              Comma-separated list of hosts which do not use a proxy
                         <p(245)>(module downloads, fetch)</>
  <g>NPM_CONFIG_REGISTRY</>   URL to use for the npm registry."#
);

static DENO_HELP: &str = cstr!(
  "Deno: <g>A modern JavaScript and TypeScript runtime</>

<p(245)>Usage:</> <g>{usage}</>

<y>Commands:</>
  <y>Execution:</>
    <g>run</>          Run a JavaScript or TypeScript program, or a task
                  <p(245)>deno run main.ts  |  deno run --allow-net=google.com main.ts  |  deno main.ts</>
    <g>serve</>        Run a server
                  <p(245)>deno serve main.ts</>
    <g>task</>         Run a task defined in the configuration file
                  <p(245)>deno task dev</>
    <g>repl</>         Start an interactive Read-Eval-Print Loop (REPL) for Deno
    <g>eval</>         Evaluate a script from the command line

  <y>Dependency management:</>
    <g>add</>          Add dependencies
                  <p(245)>deno add @std/assert  |  deno add npm:express</>
    <g>install</>      Install script as an executable
    <g>uninstall</>    Uninstall a script previously installed with deno install
    <g>remove</>       Remove dependencies from the configuration file

  <y>Tooling:</>
    <g>bench</>        Run benchmarks
                  <p(245)>deno bench bench.ts</>
    <g>cache</>        Cache the dependencies
    <g>check</>        Type-check the dependencies
    <g>clean</>        Remove the cache directory
    <g>compile</>      Compile the script into a self contained executable
                  <p(245)>deno compile main.ts  |  deno compile --target=x86_64-unknown-linux-gnu</>
    <g>coverage</>     Print coverage reports
    <g>doc</>          Genereate and show documentation for a module or built-ins
                  <p(245)>deno doc  |  deno doc --json  |  deno doc --html mod.ts</>
    <g>fmt</>          Format source files
                  <p(245)>deno fmt  |  deno fmt main.ts</>
    <g>info</>         Show info about cache or info related to source file
    <g>jupyter</>      Deno kernel for Jupyter notebooks
    <g>lint</>         Lint source files
    <g>init</>         Initialize a new project
    <g>test</>         Run tests
                  <p(245)>deno test  |  deno test test.ts</>
    <g>publish</>      Publish the current working directory's package or workspace
    <g>upgrade</>      Upgrade deno executable to given version
                  <p(245)>deno upgrade  |  deno upgrade 1.45.0  |  deno upgrade canary</>
{after-help}

<y>Docs:</> https://docs.deno.com
<y>Standard Library:</> https://jsr.io/@std
<y>Bugs:</> https://github.com/denoland/deno/issues
<y>Discord:</> https://discord.gg/deno
");

/// Main entry point for parsing deno's command line flags.
pub fn flags_from_vec(args: Vec<OsString>) -> clap::error::Result<Flags> {
  let mut app = clap_root();
  let mut matches =
    app
      .try_get_matches_from_mut(&args)
      .map_err(|mut e| match e.kind() {
        ErrorKind::MissingRequiredArgument => {
          if let Some(clap::error::ContextValue::Strings(s)) =
            e.get(clap::error::ContextKind::InvalidArg)
          {
            if s.len() == 1
              && s[0] == "--global"
              && args.iter().any(|arg| arg == "install")
            {
              e.insert(
                clap::error::ContextKind::Usage,
                clap::error::ContextValue::StyledStr(
                  "Note: Permission flags can only be used in a global setting"
                    .into(),
                ),
              );
            }
          }

          e
        }
        _ => e,
      })?;

  let mut flags = Flags::default();

  if matches.get_flag("quiet") {
    flags.log_level = Some(Level::Error);
  } else if let Some(log_level) = matches.get_one::<String>("log-level") {
    flags.log_level = match log_level.as_str() {
      "trace" => Some(Level::Trace),
      "debug" => Some(Level::Debug),
      "info" => Some(Level::Info),
      _ => unreachable!(),
    };
  }

  if let Some(help_expansion) = matches.get_one::<String>("help").cloned() {
    let mut subcommand = if let Some((sub, _)) = matches.remove_subcommand() {
      app.find_subcommand(sub).unwrap().clone()
    } else {
      app
    };

    if help_expansion == "unstable"
      && subcommand
        .get_arguments()
        .any(|arg| arg.get_id().as_str() == "unstable")
    {
      subcommand = subcommand
        .mut_arg("unstable", |arg| {
          let new_help = arg
            .get_help()
            .unwrap()
            .to_string()
            .split_once("\n")
            .unwrap()
            .0
            .to_string();
          arg.help_heading(UNSTABLE_HEADING).help(new_help)
        })
        .mut_args(|arg| {
          // long_help here is being used as a metadata, see unstable args definition
          if arg.get_help_heading() == Some(UNSTABLE_HEADING)
            && arg.get_long_help().is_some()
          {
            arg.hide(false)
          } else {
            arg
          }
        });
    }

    help_parse(&mut flags, subcommand);
    return Ok(flags);
  } else if matches.contains_id("help") {
    let subcommand = if let Some((sub, _)) = matches.remove_subcommand() {
      app.find_subcommand(sub).unwrap().clone()
    } else {
      app
    };

    help_parse(&mut flags, subcommand);
    return Ok(flags);
  } else if let Some(help_subcommand_matches) =
    matches.subcommand_matches("help")
  {
    app.build();
    let subcommand =
      if let Some(sub) = help_subcommand_matches.subcommand_name() {
        app.find_subcommand(sub).unwrap().clone()
      } else {
        app
      };

    help_parse(&mut flags, subcommand);
    return Ok(flags);
  }

  if let Some((subcommand, mut m)) = matches.remove_subcommand() {
    match subcommand.as_str() {
      "add" => add_parse(&mut flags, &mut m),
      "remove" => remove_parse(&mut flags, &mut m),
      "bench" => bench_parse(&mut flags, &mut m),
      "bundle" => bundle_parse(&mut flags, &mut m),
      "cache" => cache_parse(&mut flags, &mut m),
      "check" => check_parse(&mut flags, &mut m),
      "clean" => clean_parse(&mut flags, &mut m),
      "compile" => compile_parse(&mut flags, &mut m),
      "completions" => completions_parse(&mut flags, &mut m, app),
      "coverage" => coverage_parse(&mut flags, &mut m),
      "doc" => doc_parse(&mut flags, &mut m),
      "eval" => eval_parse(&mut flags, &mut m),
      "fmt" => fmt_parse(&mut flags, &mut m),
      "init" => init_parse(&mut flags, &mut m),
      "info" => info_parse(&mut flags, &mut m),
      "install" => install_parse(&mut flags, &mut m),
      "json_reference" => json_reference_parse(&mut flags, &mut m, app),
      "jupyter" => jupyter_parse(&mut flags, &mut m),
      "lint" => lint_parse(&mut flags, &mut m),
      "lsp" => lsp_parse(&mut flags, &mut m),
      "repl" => repl_parse(&mut flags, &mut m),
      "run" => run_parse(&mut flags, &mut m, app, false)?,
      "serve" => serve_parse(&mut flags, &mut m, app)?,
      "task" => task_parse(&mut flags, &mut m),
      "test" => test_parse(&mut flags, &mut m),
      "types" => types_parse(&mut flags, &mut m),
      "uninstall" => uninstall_parse(&mut flags, &mut m),
      "upgrade" => upgrade_parse(&mut flags, &mut m),
      "vendor" => vendor_parse(&mut flags, &mut m),
      "publish" => publish_parse(&mut flags, &mut m),
      _ => unreachable!(),
    }
  } else {
    let has_non_globals = app
      .get_arguments()
      .filter(|arg| !arg.is_global_set())
      .any(|arg| {
        matches
          .value_source(arg.get_id().as_str())
          .is_some_and(|value| value != clap::parser::ValueSource::DefaultValue)
      });

    if has_non_globals || matches.contains_id("script_arg") {
      run_parse(&mut flags, &mut matches, app, true)?;
    } else {
      handle_repl_flags(
        &mut flags,
        ReplFlags {
          eval_files: None,
          eval: None,
          is_default_command: true,
        },
      )
    }
  }

  Ok(flags)
}

macro_rules! heading {
    ($($name:ident = $title:expr),+; $total:literal) => {
      $(const $name: &str = $title;)+
      const HEADING_ORDER: [&str; $total] = [$($name),+];
    };
}

heading! {
  // subcommand flags headings
  DOC_HEADING = "Documentation options",
  FMT_HEADING = "Formatting options",
  COMPILE_HEADING = "Compile options",
  LINT_HEADING = "Linting options",
  TEST_HEADING = "Testing options",
  UPGRADE_HEADING = "Upgrade options",
  PUBLISH_HEADING = "Publishing options",

  // categorized flags headings
  TYPE_CHECKING_HEADING = "Type checking options",
  FILE_WATCHING_HEADING = "File watching options",
  DEBUGGING_HEADING = "Debugging options",
  DEPENDENCY_MANAGEMENT_HEADING = "Dependency management options",

  UNSTABLE_HEADING = "Unstable options";
  12
}

fn help_parse(flags: &mut Flags, mut subcommand: Command) {
  let mut args = subcommand
    .get_arguments()
    .map(|arg| {
      (
        arg.get_id().as_str().to_string(),
        arg.get_help_heading().map(|h| h.to_string()),
      )
    })
    .collect::<Vec<_>>();
  args.sort_by(|a, b| {
    a.1
      .as_ref()
      .map(|heading| HEADING_ORDER.iter().position(|h| h == heading))
      .cmp(
        &b.1
          .as_ref()
          .map(|heading| HEADING_ORDER.iter().position(|h| h == heading)),
      )
      .then(a.0.cmp(&b.0))
  });

  for (mut i, (arg, heading)) in args.into_iter().enumerate() {
    if let Some(heading) = heading {
      let heading_i = HEADING_ORDER.iter().position(|h| h == &heading).unwrap();
      i += heading_i * 100;
    }

    subcommand = subcommand.mut_arg(arg, |arg| arg.display_order(i));
  }

  flags.subcommand = DenoSubcommand::Help(HelpFlags {
    help: subcommand.render_help(),
  });
}

// copied from clap, https://github.com/clap-rs/clap/blob/4e1a565b8adb4f2ad74a9631565574767fdc37ae/clap_builder/src/parser/features/suggestions.rs#L11-L26
pub fn did_you_mean<T, I>(v: &str, possible_values: I) -> Vec<String>
where
  T: AsRef<str>,
  I: IntoIterator<Item = T>,
{
  let mut candidates: Vec<(f64, String)> = possible_values
    .into_iter()
    // GH #4660: using `jaro` because `jaro_winkler` implementation in `strsim-rs` is wrong
    // causing strings with common prefix >=10 to be considered perfectly similar
    .map(|pv| (strsim::jaro(v, pv.as_ref()), pv.as_ref().to_owned()))
    // Confidence of 0.7 so that bar -> baz is suggested
    .filter(|(confidence, _)| *confidence > 0.7)
    .collect();
  candidates
    .sort_by(|a, b| a.0.partial_cmp(&b.0).unwrap_or(std::cmp::Ordering::Equal));
  candidates.into_iter().map(|(_, pv)| pv).collect()
}

fn handle_repl_flags(flags: &mut Flags, repl_flags: ReplFlags) {
  // If user runs just `deno` binary we enter REPL and allow all permissions.
  if repl_flags.is_default_command {
    flags.permissions.allow_net = Some(vec![]);
    flags.permissions.allow_env = Some(vec![]);
    flags.permissions.allow_run = Some(vec![]);
    flags.permissions.allow_read = Some(vec![]);
    flags.permissions.allow_sys = Some(vec![]);
    flags.permissions.allow_write = Some(vec![]);
    flags.permissions.allow_ffi = Some(vec![]);
  }
  flags.subcommand = DenoSubcommand::Repl(repl_flags);
}

pub fn clap_root() -> Command {
  let long_version = format!(
    "{} ({}, {}, {})\nv8 {}\ntypescript {}",
    crate::version::DENO_VERSION_INFO.deno,
    crate::version::DENO_VERSION_INFO.release_channel.name(),
    env!("PROFILE"),
    env!("TARGET"),
    deno_core::v8::VERSION_STRING,
    crate::version::DENO_VERSION_INFO.typescript
  );

  run_args(Command::new("deno"), true)
    .args(unstable_args(UnstableArgsConfig::ResolutionAndRuntime))
    .next_line_help(false)
    .bin_name("deno")
    .styles(
      clap::builder::Styles::styled()
        .header(AnsiColor::Yellow.on_default())
        .usage(AnsiColor::White.on_default())
        .literal(AnsiColor::Green.on_default())
        .placeholder(AnsiColor::Green.on_default()),
    )
    .color(ColorChoice::Auto)
    .term_width(800)
    .version(crate::version::DENO_VERSION_INFO.deno)
    .long_version(long_version)
    .disable_version_flag(true)
    .disable_help_flag(true)
    .disable_help_subcommand(true)
    .arg(
      Arg::new("help")
        .short('h')
        .long("help")
        .hide(true)
        .action(ArgAction::Append)
        .num_args(0..=1)
        .require_equals(true)
        .value_parser(["unstable"])
        .global(true),
    )
    .arg(
      Arg::new("version")
        .short('V')
        .short_alias('v')
        .long("version")
        .action(ArgAction::Version)
        .help("Print version"),
    )
    .arg(
      Arg::new("log-level")
        .short('L')
        .long("log-level")
        .help("Set log level")
        .hide(true)
        .value_parser(["trace", "debug", "info"])
        .global(true),
    )
    .arg(
      Arg::new("quiet")
        .short('q')
        .long("quiet")
        .help("Suppress diagnostic output")
        .action(ArgAction::SetTrue)
        .global(true),
    )
    .subcommand(run_subcommand())
    .subcommand(serve_subcommand())
    .defer(|cmd| {
      let cmd = cmd
        .subcommand(add_subcommand())
        .subcommand(remove_subcommand())
        .subcommand(bench_subcommand())
        .subcommand(bundle_subcommand())
        .subcommand(cache_subcommand())
        .subcommand(check_subcommand())
        .subcommand(clean_subcommand())
        .subcommand(compile_subcommand())
        .subcommand(completions_subcommand())
        .subcommand(coverage_subcommand())
        .subcommand(doc_subcommand())
        .subcommand(eval_subcommand())
        .subcommand(fmt_subcommand())
        .subcommand(init_subcommand())
        .subcommand(info_subcommand())
        .subcommand(install_subcommand())
        .subcommand(json_reference_subcommand())
        .subcommand(jupyter_subcommand())
        .subcommand(uninstall_subcommand())
        .subcommand(lsp_subcommand())
        .subcommand(lint_subcommand())
        .subcommand(publish_subcommand())
        .subcommand(repl_subcommand())
        .subcommand(task_subcommand())
        .subcommand(test_subcommand())
        .subcommand(types_subcommand())
        .subcommand(upgrade_subcommand())
        .subcommand(vendor_subcommand());

      let help = help_subcommand(&cmd);
      cmd.subcommand(help)
    })
    .help_template(DENO_HELP)
    .after_help(ENV_VARIABLES_HELP)
    .next_line_help(false)
}

#[inline(always)]
fn command(
  name: &'static str,
  about: impl clap::builder::IntoResettable<clap::builder::StyledStr>,
  unstable_args_config: UnstableArgsConfig,
) -> Command {
  Command::new(name)
    .about(about)
    .args(unstable_args(unstable_args_config))
}

fn help_subcommand(app: &Command) -> Command {
  command("help", None, UnstableArgsConfig::None)
    .disable_version_flag(true)
    .disable_help_subcommand(true)
    .subcommands(app.get_subcommands().map(|command| {
      Command::new(command.get_name().to_owned())
        .disable_help_flag(true)
        .disable_version_flag(true)
    }))
}

fn add_subcommand() -> Command {
  command(
    "add",
    cstr!(
      "Add dependencies to your configuration file.
  <p(245)>deno add @std/path</>

You can add multiple dependencies at once:
  <p(245)>deno add @std/path @std/assert</>"
    ),
    UnstableArgsConfig::None,
  )
  .defer(|cmd| {
    cmd.arg(
      Arg::new("packages")
        .help("List of packages to add")
        .required_unless_present("help")
        .num_args(1..)
        .action(ArgAction::Append),
    )
  })
}

fn remove_subcommand() -> Command {
  command(
    "remove",
    cstr!(
      "Remove dependencies from the configuration file.
  <p(245)>deno remove @std/path</>

You can remove multiple dependencies at once:
  <p(245)>deno remove @std/path @std/assert</>
"
    ),
    UnstableArgsConfig::None,
  )
  .defer(|cmd| {
    cmd.arg(
      Arg::new("packages")
        .help("List of packages to remove")
        .required_unless_present("help")
        .num_args(1..)
        .action(ArgAction::Append),
    )
  })
}

fn bench_subcommand() -> Command {
  command(
    "bench",
    cstr!("Run benchmarks using Deno's built-in bench tool.

Evaluate the given files, run all benches declared with 'Deno.bench()' and report results to standard output:
  <p(245)>deno bench src/fetch_bench.ts src/signal_bench.ts</>

If you specify a directory instead of a file, the path is expanded to all contained files matching the glob <c>{*_,*.,}bench.{js,mjs,ts,mts,jsx,tsx}</>:
  <p(245)>deno bench src/</>

<y>Read more:</> <c>https://docs.deno.com/go/cmd/bench</>"),
    UnstableArgsConfig::ResolutionAndRuntime,
  )
  .defer(|cmd| {
    runtime_args(cmd, true, false)
      .arg(check_arg(true))
      .arg(
        Arg::new("json")
          .long("json")
          .action(ArgAction::SetTrue)
          .help("UNSTABLE: Output benchmark result in JSON format"),
      )
      .arg(
        Arg::new("ignore")
          .long("ignore")
          .num_args(1..)
          .use_value_delimiter(true)
          .require_equals(true)
          .help("Ignore files"),
      )
      .arg(
        Arg::new("filter")
          .long("filter")
          .allow_hyphen_values(true)
          .help(
          "Run benchmarks with this string or regexp pattern in the bench name",
        ),
      )
      .arg(
        Arg::new("files")
          .help("List of file names to run")
          .num_args(..)
          .action(ArgAction::Append),
      )
      .arg(
        Arg::new("no-run")
          .long("no-run")
          .help("Cache bench modules, but don't run benchmarks")
          .action(ArgAction::SetTrue),
      )
      .arg(watch_arg(false))
      .arg(watch_exclude_arg())
      .arg(no_clear_screen_arg())
      .arg(script_arg().last(true))
      .arg(env_file_arg())
  })
}

fn bundle_subcommand() -> Command {
  command("bundle",  "⚠️ `deno bundle` was removed in Deno 2.

See the Deno 1.x to 2.x Migration Guide for migration instructions: https://docs.deno.com/runtime/manual/advanced/migrate_deprecations", UnstableArgsConfig::ResolutionOnly)
    .hide(true)
}

fn cache_subcommand() -> Command {
  command(
    "cache",
<<<<<<< HEAD
    "⚠️ Warning: `deno cache` is deprecated and will be removed in Deno 2.1.
Use `deno install` instead.
    
Cache and compile remote dependencies recursively.
=======
    cstr!("Cache and compile remote dependencies.

Download and compile a module with all of its static dependencies and save them in the local cache, without running any code:
  <p(245)>deno cache jsr:@std/http/file-server</>
>>>>>>> 195b17ae

Future runs of this module will trigger no downloads or compilation unless --reload is specified

<y>Read more:</> <c>https://docs.deno.com/go/cmd/cache</>"),
    UnstableArgsConfig::ResolutionOnly,
  )
  .hide(true)
  .defer(|cmd| {
    compile_args(cmd)
      .arg(check_arg(false))
      .arg(
        Arg::new("file")
          .num_args(1..)
          .required_unless_present("help")
          .value_hint(ValueHint::FilePath),
      )
      .arg(frozen_lockfile_arg())
      .arg(allow_scripts_arg())
  })
}

fn clean_subcommand() -> Command {
  command(
    "clean",
    cstr!("Remove the cache directory (<c>$DENO_DIR</>)"),
    UnstableArgsConfig::None,
  )
}

fn check_subcommand() -> Command {
  command("check",
      cstr!("Download and type-check without execution.

  <p(245)>deno check jsr:@std/http/file-server</>

Unless --reload is specified, this command will not re-download already cached dependencies

<y>Read more:</> <c>https://docs.deno.com/go/cmd/check</>"),
          UnstableArgsConfig::ResolutionAndRuntime
    )
    .defer(|cmd| {
      compile_args_without_check_args(cmd)
        .arg(
          Arg::new("all")
            .long("all")
            .help("Type-check all code, including remote modules and npm packages")
            .action(ArgAction::SetTrue)
            .conflicts_with("no-remote")
        )
        .arg(
          // past alias for --all
          Arg::new("remote")
            .long("remote")
            .help("Type-check all modules, including remote ones")
            .action(ArgAction::SetTrue)
            .conflicts_with("no-remote")
            .hide(true)
        )
        .arg(
          Arg::new("file")
            .num_args(1..)
            .required_unless_present("help")
            .value_hint(ValueHint::FilePath),
        )
      }
    )
}

fn compile_subcommand() -> Command {
  command(
    "compile",
    cstr!("Compiles the given script into a self contained executable.

  <p(245)>deno compile -A jsr:@std/http/file-server</>
  <p(245)>deno compile --output file_server jsr:@std/http/file-server</>

Any flags specified which affect runtime behavior will be applied to the resulting binary.

Cross-compiling to different target architectures is supported using the <c>--target</> flag.
On the first invocation with deno will download the proper binary and cache it in <c>$DENO_DIR</>.

<y>Read more:</> <c>https://docs.deno.com/go/cmd/compile</>
"),
    UnstableArgsConfig::ResolutionAndRuntime,
  )
  .defer(|cmd| {
    runtime_args(cmd, true, false)
      .arg(check_arg(true))
      .arg(
        Arg::new("include")
          .long("include")
          .help(
            cstr!("Includes an additional module in the compiled executable's module graph.
  <p(245)>Use this flag if a dynamically imported module or a web worker main module
  fails to load in the executable. This flag can be passed multiple times,
  to include multiple additional modules.</>",
          ))
          .action(ArgAction::Append)
          .value_hint(ValueHint::FilePath)
          .help_heading(COMPILE_HEADING),
      )
      .arg(
        Arg::new("output")
          .long("output")
          .short('o')
          .value_parser(value_parser!(String))
          .help(cstr!("Output file <p(245)>(defaults to $PWD/<<inferred-name>>)</>"))
          .value_hint(ValueHint::FilePath)
          .help_heading(COMPILE_HEADING),
      )
      .arg(
        Arg::new("target")
          .long("target")
          .help("Target OS architecture")
          .value_parser([
            "x86_64-unknown-linux-gnu",
            "aarch64-unknown-linux-gnu",
            "x86_64-pc-windows-msvc",
            "x86_64-apple-darwin",
            "aarch64-apple-darwin",
          ])
          .help_heading(COMPILE_HEADING),
      )
      .arg(
        Arg::new("no-terminal")
          .long("no-terminal")
          .help("Hide terminal on Windows")
          .action(ArgAction::SetTrue)
          .help_heading(COMPILE_HEADING),
      )
      .arg(
        Arg::new("icon")
          .long("icon")
          .help("Set the icon of the executable on Windows (.ico)")
          .value_parser(value_parser!(String))
          .help_heading(COMPILE_HEADING),
      )
      .arg(executable_ext_arg())
      .arg(env_file_arg())
      .arg(
        script_arg()
          .required_unless_present("help")
          .trailing_var_arg(true),
      )
  })
}

fn completions_subcommand() -> Command {
  command(
    "completions",
    cstr!(
      "Output shell completion script to standard output.

  <p(245)>deno completions bash > /usr/local/etc/bash_completion.d/deno.bash</>
  <p(245)>source /usr/local/etc/bash_completion.d/deno.bash</>"
    ),
    UnstableArgsConfig::None,
  )
  .defer(|cmd| {
    cmd.disable_help_subcommand(true).arg(
      Arg::new("shell")
        .value_parser(["bash", "fish", "powershell", "zsh", "fig"])
        .required_unless_present("help"),
    )
  })
}

fn coverage_subcommand() -> Command {
  command(
    "coverage",
    cstr!("Print coverage reports from coverage profiles.

Collect a coverage profile with deno test:
  <p(245)>deno test --coverage=cov_profile</>

Print a report to stdout:
  <p(245)>deno coverage cov_profile</>

Include urls that start with the file schema and exclude files ending with <c>test.ts</> and <c>test.js</>,
for an url to match it must match the include pattern and not match the exclude pattern:
  <p(245)>deno coverage --include=\"^file:\" --exclude=\"test\\.(ts|js)\" cov_profile</>

Write a report using the lcov format:
  <p(245)>deno coverage --lcov --output=cov.lcov cov_profile/</>

Generate html reports from lcov:
  <p(245)>genhtml -o html_cov cov.lcov</>

<y>Read more:</> <c>https://docs.deno.com/go/cmd/coverage</>"),
    UnstableArgsConfig::None,
  )
  .defer(|cmd| {
    cmd
      .arg(
        Arg::new("ignore")
          .long("ignore")
          .num_args(1..)
          .use_value_delimiter(true)
          .require_equals(true)
          .help("Ignore coverage files")
          .value_hint(ValueHint::AnyPath),
      )
      .arg(
        Arg::new("include")
          .long("include")
          .num_args(1..)
          .action(ArgAction::Append)
          .value_name("regex")
          .require_equals(true)
          .default_value(r"^file:")
          .help("Include source files in the report"),
      )
      .arg(
        Arg::new("exclude")
          .long("exclude")
          .num_args(1..)
          .action(ArgAction::Append)
          .value_name("regex")
          .require_equals(true)
          .default_value(r"test\.(js|mjs|ts|jsx|tsx)$")
          .help("Exclude source files from the report"),
      )
      .arg(
        Arg::new("lcov")
          .long("lcov")
          .help("Output coverage report in lcov format")
          .action(ArgAction::SetTrue),
      )
      .arg(
        Arg::new("output")
          .requires("lcov")
          .long("output")
          .value_parser(value_parser!(String))
          .help(
            cstr!("Exports the coverage report in lcov format to the given file.
  <p(245)>If no --output arg is specified then the report is written to stdout.</>",
          ))
          .require_equals(true)
          .value_hint(ValueHint::FilePath),
      )
      .arg(
        Arg::new("html")
          .long("html")
          .help("Output coverage report in HTML format in the given directory")
          .action(ArgAction::SetTrue),
      )
      .arg(
        Arg::new("detailed")
          .long("detailed")
          .help("Output coverage report in detailed format in the terminal")
          .action(ArgAction::SetTrue),
      )
      .arg(
        Arg::new("files")
          .num_args(0..)
          .action(ArgAction::Append)
          .value_hint(ValueHint::AnyPath),
      )
  })
}

fn doc_subcommand() -> Command {
  command("doc",
      cstr!("Show documentation for a module.

Output documentation to standard output:
    <p(245)>deno doc ./path/to/module.ts</>

Output documentation in HTML format:
    <p(245)>deno doc --html --name=\"My library\" ./path/to/module.ts</>

Lint a module for documentation diagnostics:
    <p(245)>deno doc --lint ./path/to/module.ts</>

Target a specific symbol:
    <p(245)>deno doc ./path/to/module.ts MyClass.someField</>

Show documentation for runtime built-ins:
    <p(245)>deno doc</>
    <p(245)>deno doc --filter Deno.Listener</>

<y>Read more:</> <c>https://docs.deno.com/go/cmd/doc</>"),
          UnstableArgsConfig::ResolutionOnly
    )
    .defer(|cmd| {
      cmd
        .arg(import_map_arg())
        .arg(reload_arg())
        .arg(lock_arg())
        .arg(no_lock_arg())
        .arg(no_npm_arg())
        .arg(no_remote_arg())
        .arg(
          Arg::new("json")
            .long("json")
            .help("Output documentation in JSON format")
            .action(ArgAction::SetTrue)
            .help_heading(DOC_HEADING),
        )
        .arg(
          Arg::new("html")
            .long("html")
            .help("Output documentation in HTML format")
            .action(ArgAction::SetTrue)
            .display_order(1000)
            .conflicts_with("json").help_heading(DOC_HEADING)
        )
        .arg(
          Arg::new("name")
            .long("name")
            .help("The name that will be used in the docs (ie for breadcrumbs)")
            .action(ArgAction::Set)
            .require_equals(true).help_heading(DOC_HEADING)
        )
        .arg(
          Arg::new("category-docs")
            .long("category-docs")
            .help("Path to a JSON file keyed by category and an optional value of a markdown doc")
            .requires("html")
            .action(ArgAction::Set)
            .require_equals(true).help_heading(DOC_HEADING)
        )
        .arg(
          Arg::new("symbol-redirect-map")
            .long("symbol-redirect-map")
            .help("Path to a JSON file keyed by file, with an inner map of symbol to an external link")
            .requires("html")
            .action(ArgAction::Set)
            .require_equals(true).help_heading(DOC_HEADING)
        )
        .arg(
          Arg::new("strip-trailing-html")
            .long("strip-trailing-html")
            .help("Remove trailing .html from various links. Will still generate files with a .html extension")
            .requires("html")
            .action(ArgAction::SetTrue).help_heading(DOC_HEADING)
        )
        .arg(
          Arg::new("default-symbol-map")
            .long("default-symbol-map")
            .help("Uses the provided mapping of default name to wanted name for usage blocks")
            .requires("html")
            .action(ArgAction::Set)
            .require_equals(true).help_heading(DOC_HEADING)
        )
        .arg(
          Arg::new("output")
            .long("output")
            .help("Directory for HTML documentation output")
            .action(ArgAction::Set)
            .require_equals(true)
            .value_hint(ValueHint::DirPath)
            .value_parser(value_parser!(String)).help_heading(DOC_HEADING)
        )
        .arg(
          Arg::new("private")
            .long("private")
            .help("Output private documentation")
            .action(ArgAction::SetTrue).help_heading(DOC_HEADING),
        )
        .arg(
          Arg::new("filter")
            .long("filter")
            .help("Dot separated path to symbol")
            .conflicts_with("json")
            .conflicts_with("lint")
            .conflicts_with("html").help_heading(DOC_HEADING),
        )
        .arg(
          Arg::new("lint")
            .long("lint")
            .help("Output documentation diagnostics.")
            .action(ArgAction::SetTrue).help_heading(DOC_HEADING),
        )
        // TODO(nayeemrmn): Make `--builtin` a proper option. Blocked by
        // https://github.com/clap-rs/clap/issues/1794. Currently `--builtin` is
        // just a possible value of `source_file` so leading hyphens must be
        // enabled.
        .allow_hyphen_values(true)
        .arg(
          Arg::new("source_file")
            .num_args(1..)
            .action(ArgAction::Append)
            .value_hint(ValueHint::FilePath)
            .required_if_eq_any([("html", "true"), ("lint", "true")]),
        )
    })
}

fn eval_subcommand() -> Command {
  command(
    "eval",
    cstr!(
      "Evaluate JavaScript from the command line.
  <p(245)>deno eval \"console.log('hello world')\"</>

To evaluate as TypeScript:
  <p(245)>deno eval --ext=ts \"const v: string = 'hello'; console.log(v)\"</>

This command has implicit access to all permissions.

<y>Read more:</> <c>https://docs.deno.com/go/cmd/eval</>"
    ),
    UnstableArgsConfig::ResolutionAndRuntime,
  )
  .defer(|cmd| {
    runtime_args(cmd, false, true)
      .arg(check_arg(false))
      .arg(executable_ext_arg())
      .arg(
        Arg::new("print")
          .long("print")
          .short('p')
          .help("print result to stdout")
          .action(ArgAction::SetTrue),
      )
      .arg(
        Arg::new("code_arg")
          .num_args(1..)
          .action(ArgAction::Append)
          .help("Code to evaluate")
          .value_name("CODE_ARG")
          .required_unless_present("help"),
      )
      .arg(env_file_arg())
  })
}

fn fmt_subcommand() -> Command {
  command(
    "fmt",
    cstr!("Auto-format various file types.
  <p(245)>deno fmt myfile1.ts myfile2.ts</>

Supported file types are:
  <p(245)>JavaScript, TypeScript, Markdown, JSON(C) and Jupyter Notebooks</>

Supported file types which are behind corresponding unstable flags (see formatting options):
  <p(245)>HTML, CSS, SCSS, SASS, LESS, YAML, Svelte, Vue, Astro and Angular</>

Format stdin and write to stdout:
  <p(245)>cat file.ts | deno fmt -</>

Ignore formatting code by preceding it with an ignore comment:
  <p(245)>// deno-fmt-ignore</>

Ignore formatting a file by adding an ignore comment at the top of the file:
  <p(245)>// deno-fmt-ignore-file</>

<y>Read more:</> <c>https://docs.deno.com/go/cmd/fmt</>"),
    UnstableArgsConfig::None,
  )
  .defer(|cmd| {
    cmd
      .arg(config_arg())
      .arg(no_config_arg())
      .arg(
         Arg::new("check")
          .long("check")
          .help("Check if the source files are formatted")
          .num_args(0)
          .help_heading(FMT_HEADING),
      )
      .arg(
        Arg::new("ext")
          .long("ext")
          .help("Set content type of the supplied file")
          // prefer using ts for formatting instead of js because ts works in more scenarios
          .default_value("ts")
          .hide_default_value(true)
          .value_parser([
            "ts", "tsx", "js", "jsx", "md", "json", "jsonc", "css", "scss",
            "sass", "less", "html", "svelte", "vue", "astro", "yml", "yaml",
            "ipynb",
          ])
          .help_heading(FMT_HEADING),
      )
      .arg(
        Arg::new("ignore")
          .long("ignore")
          .num_args(1..)
          .use_value_delimiter(true)
          .require_equals(true)
          .help("Ignore formatting particular source files")
          .value_hint(ValueHint::AnyPath)
          .help_heading(FMT_HEADING),
      )
      .arg(
        Arg::new("files")
          .num_args(1..)
          .action(ArgAction::Append)
          .value_hint(ValueHint::AnyPath),
      )
      .arg(watch_arg(false))
      .arg(watch_exclude_arg())
      .arg(no_clear_screen_arg())
      .arg(
        Arg::new("use-tabs")
          .long("use-tabs")
          .alias("options-use-tabs")
          .num_args(0..=1)
          .value_parser(value_parser!(bool))
          .default_missing_value("true")
          .require_equals(true)
          .help(
          cstr!(  "Use tabs instead of spaces for indentation <p(245)>[default: false]</>"),
          )
          .help_heading(FMT_HEADING),
      )
      .arg(
        Arg::new("line-width")
          .long("line-width")
          .alias("options-line-width")
          .help(cstr!("Define maximum line width <p(245)>[default: 80]</>"))
          .value_parser(value_parser!(NonZeroU32))
          .help_heading(FMT_HEADING),
      )
      .arg(
        Arg::new("indent-width")
          .long("indent-width")
          .alias("options-indent-width")
          .help(cstr!("Define indentation width <p(245)>[default: 2]</>"))
          .value_parser(value_parser!(NonZeroU8))
          .help_heading(FMT_HEADING),
      )
      .arg(
        Arg::new("single-quote")
          .long("single-quote")
          .alias("options-single-quote")
          .num_args(0..=1)
          .value_parser(value_parser!(bool))
          .default_missing_value("true")
          .require_equals(true)
          .help(cstr!("Use single quotes <p(245)>[default: false]</>"))
          .help_heading(FMT_HEADING),
      )
      .arg(
        Arg::new("prose-wrap")
          .long("prose-wrap")
          .alias("options-prose-wrap")
          .value_parser(["always", "never", "preserve"])
          .help(cstr!("Define how prose should be wrapped <p(245)>[default: always]</>"))
          .help_heading(FMT_HEADING),
      )
      .arg(
        Arg::new("no-semicolons")
          .long("no-semicolons")
          .alias("options-no-semicolons")
          .num_args(0..=1)
          .value_parser(value_parser!(bool))
          .default_missing_value("true")
          .require_equals(true)
          .help(
           cstr!("Don't use semicolons except where necessary <p(245)>[default: false]</>"),
          )
          .help_heading(FMT_HEADING),
      )
      .arg(
        Arg::new("unstable-css")
          .long("unstable-css")
          .help("Enable formatting CSS, SCSS, Sass and Less files")
          .value_parser(FalseyValueParser::new())
          .action(ArgAction::SetTrue)
          .help_heading(FMT_HEADING),
      )
      .arg(
        Arg::new("unstable-html")
          .long("unstable-html")
          .help("Enable formatting HTML files")
          .value_parser(FalseyValueParser::new())
          .action(ArgAction::SetTrue)
          .help_heading(FMT_HEADING),
      )
      .arg(
        Arg::new("unstable-component")
          .long("unstable-component")
          .help("Enable formatting Svelte, Vue, Astro and Angular files")
          .value_parser(FalseyValueParser::new())
          .action(ArgAction::SetTrue)
          .help_heading(FMT_HEADING),
      )
      .arg(
        Arg::new("unstable-yaml")
          .long("unstable-yaml")
          .help("Enable formatting YAML files")
          .value_parser(FalseyValueParser::new())
          .action(ArgAction::SetTrue)
          .help_heading(FMT_HEADING),
      )
  })
}

fn init_subcommand() -> Command {
  command("init", "Initialize a new project", UnstableArgsConfig::None).defer(
    |cmd| {
      cmd
        .arg(Arg::new("dir").value_hint(ValueHint::DirPath))
        .arg(
          Arg::new("lib")
            .long("lib")
            .help("Generate an example library project")
            .action(ArgAction::SetTrue),
        )
        .arg(
          Arg::new("serve")
            .long("serve")
            .help("Generate an example project for `deno serve`")
            .conflicts_with("lib")
            .action(ArgAction::SetTrue),
        )
    },
  )
}

fn info_subcommand() -> Command {
  command("info",
      cstr!("Show information about a module or the cache directories.

Get information about a module:
  <p(245)>deno info jsr:@std/http/file-server</>

The following information is shown:
  local: Local path of the file
  type: JavaScript, TypeScript, or JSON
  emit: Local path of compiled source code (TypeScript only)
  dependencies: Dependency tree of the source file

<y>Read more:</> <c>https://docs.deno.com/go/cmd/info</>"),
          UnstableArgsConfig::ResolutionOnly
    )
    .defer(|cmd| cmd
      .arg(Arg::new("file").value_hint(ValueHint::FilePath))
      .arg(reload_arg().requires("file"))
      .arg(ca_file_arg())
      .arg(unsafely_ignore_certificate_errors_arg())
      .arg(
        location_arg()
          .conflicts_with("file")
          .help("Show files used for origin bound APIs like the Web Storage API when running a script with '--location=<HREF>'")
      )
      .arg(no_check_arg().hide(true)) // TODO(lucacasonato): remove for 2.0
      .arg(no_config_arg())
      .arg(no_remote_arg())
      .arg(no_npm_arg())
      .arg(lock_arg())
      .arg(no_lock_arg())
      .arg(config_arg())
      .arg(import_map_arg())
      .arg(node_modules_dir_arg())
      .arg(vendor_arg())
      .arg(
        Arg::new("json")
          .long("json")
          .help("UNSTABLE: Outputs the information in JSON format")
          .action(ArgAction::SetTrue),
      ))
}

fn install_subcommand() -> Command {
  command("install", cstr!("Installs dependencies either in the local project or globally to a bin directory.

<g>Local installation</>

Add dependencies to the local project's configuration (<p(245)>deno.json / package.json</>) and installs them 
in the package cache. If no dependency is specified, installs all dependencies listed in the config file.
If the <p(245)>--entrypoint</> flag is passed, installs the dependencies of the specified entrypoint(s).

  <p(245)>deno install</>
  <p(245)>deno install @std/bytes</>
  <p(245)>deno install npm:chalk</>
  <p(245)>deno install --entrypoint entry1.ts entry2.ts</>

<g>Global installation</>

If the <bold>--global</> flag is set, installs a script as an executable in the installation root's bin directory.

  <p(245)>deno install --global --allow-net --allow-read jsr:@std/http/file-server</>
  <p(245)>deno install -g https://examples.deno.land/color-logging.ts</>

To change the executable name, use -n/--name:
  <p(245)>deno install -g --allow-net --allow-read -n serve jsr:@std/http/file-server</>

The executable name is inferred by default:
  - Attempt to take the file stem of the URL path. The above example would
    become <p(245)>file_server</>.
  - If the file stem is something generic like <p(245)>main</>, <p(245)>mod</>, <p(245)>index</> or <p(245)>cli</>,
    and the path has no parent, take the file name of the parent path. Otherwise
    settle with the generic name.
  - If the resulting name has an <p(245)>@...</> suffix, strip it.

To change the installation root, use <c>--root</>:
  <p(245)>deno install -g --allow-net --allow-read --root /usr/local jsr:@std/http/file-server</>

The installation root is determined, in order of precedence:
  - <p(245)>--root</> option
  - <p(245)>DENO_INSTALL_ROOT</> environment variable
  - <p(245)>$HOME/.deno</>

These must be added to the path manually if required."), UnstableArgsConfig::ResolutionAndRuntime)
    .visible_alias("i")
    .defer(|cmd| {
      permission_args(runtime_args(cmd, false, true), Some("global"))
        .arg(check_arg(true))
        .arg(allow_scripts_arg())
        .arg(
          Arg::new("cmd")
            .required_if_eq("global", "true")
            .required_if_eq("entrypoint", "true")
            .num_args(1..)
            .value_hint(ValueHint::FilePath),
        )
        .arg(
          Arg::new("name")
            .long("name")
            .short('n')
            .requires("global")
            .help("Executable file name"),
        )
        .arg(
          Arg::new("root")
            .long("root")
            .requires("global")
            .help("Installation root")
            .value_hint(ValueHint::DirPath),
        )
        .arg(
          Arg::new("force")
            .long("force")
            .requires("global")
            .short('f')
            .help("Forcefully overwrite existing installation")
            .action(ArgAction::SetTrue),
        )
        .arg(
          Arg::new("global")
            .long("global")
            .short('g')
            .help("Install a package or script as a globally available executable")
            .action(ArgAction::SetTrue),
        )
        .arg(
          Arg::new("entrypoint")
            .long("entrypoint")
            .short('e')
            .conflicts_with("global")
            .action(ArgAction::SetTrue)
            .help("Install dependents of the specified entrypoint(s)"),
        )
        .arg(env_file_arg())
    })
}

fn json_reference_subcommand() -> Command {
  Command::new("json_reference").hide(true)
}

fn jupyter_subcommand() -> Command {
  Command::new("jupyter")
    .arg(
      Arg::new("install")
        .long("install")
        .help("Installs kernelspec, requires 'jupyter' command to be available.")
        .conflicts_with("kernel")
        .action(ArgAction::SetTrue)
    )
    .arg(
      Arg::new("kernel")
        .long("kernel")
        .help("Start the kernel")
        .conflicts_with("install")
        .requires("conn")
        .action(ArgAction::SetTrue)
    )
    .arg(
      Arg::new("conn")
        .long("conn")
        .help("Path to JSON file describing connection parameters, provided by Jupyter")
        .value_parser(value_parser!(String))
        .value_hint(ValueHint::FilePath)
        .conflicts_with("install"))
    .about("Deno kernel for Jupyter notebooks")
}

fn uninstall_subcommand() -> Command {
  command(
    "uninstall",
    cstr!("Uninstalls an executable script in the installation root's bin directory.
  <p(245)>deno uninstall serve</>

To change the installation root, use <c>--root</> flag:
  <p(245)>deno uninstall --root /usr/local serve</>

The installation root is determined, in order of precedence:
  - <p(245)>--root</> option
  - <p(245)>DENO_INSTALL_ROOT</> environment variable
  - <p(245)>$HOME/.deno</>"),
    UnstableArgsConfig::None,
  )
  .defer(|cmd| {
    cmd
      .arg(Arg::new("name").required_unless_present("help"))
      .arg(
        Arg::new("root")
          .long("root")
          .help("Installation root")
          .value_hint(ValueHint::DirPath),
      )
      .arg(
        Arg::new("global")
          .long("global")
          .short('g')
          .help("Remove globally installed package or module")
          .action(ArgAction::SetTrue),
      )
  })
}

fn lsp_subcommand() -> Command {
  Command::new("lsp").about(
    "The 'deno lsp' subcommand provides a way for code editors and IDEs to interact with Deno
using the Language Server Protocol. Usually humans do not use this subcommand directly.
For example, 'deno lsp' can provide IDEs with go-to-definition support and automatic code formatting.

How to connect various editors and IDEs to 'deno lsp': https://docs.deno.com/go/lsp",
  )
}

fn lint_subcommand() -> Command {
  command(
    "lint",
    cstr!("Lint JavaScript/TypeScript source code.

  <p(245)>deno lint</>
  <p(245)>deno lint myfile1.ts myfile2.js</>

Print result as JSON:
  <p(245)>deno lint --json</>

Read from stdin:
  <p(245)>cat file.ts | deno lint -</>
  <p(245)>cat file.ts | deno lint --json -</>

List available rules:
  <p(245)>deno lint --rules</>

To ignore specific diagnostics, you can write an ignore comment on the preceding line with a rule name (or multiple):
  <p(245)>// deno-lint-ignore no-explicit-any</>
  <p(245)>// deno-lint-ignore require-await no-empty</>

To ignore linting on an entire file, you can add an ignore comment at the top of the file:
  <p(245)>// deno-lint-ignore-file</>

<y>Read more:</> <c>https://docs.deno.com/go/cmd/lint</>
"),
    UnstableArgsConfig::ResolutionOnly,
  )
  .defer(|cmd| {
    cmd
      .arg(
        Arg::new("fix")
          .long("fix")
          .help("Fix any linting errors for rules that support it")
          .action(ArgAction::SetTrue)
          .help_heading(LINT_HEADING),
      )
      .arg(
            Arg::new("ext")
                .long("ext")
                .require_equals(true)
                .value_name("EXT")
                .help("Specify the file extension to lint when reading from stdin.\
  For example, use `jsx` to lint JSX files or `tsx` for TSX files.\
  This argument is necessary because stdin input does not automatically infer the file type.\
  Example usage: `cat file.jsx | deno lint - --ext=jsx`."),
        )
        .arg(
        Arg::new("rules")
          .long("rules")
          .help("List available rules")
          .action(ArgAction::SetTrue)
          .help_heading(LINT_HEADING),
      )
      .arg(
        Arg::new("rules-tags")
          .long("rules-tags")
          .require_equals(true)
          .num_args(1..)
          .action(ArgAction::Append)
          .use_value_delimiter(true)
          .help("Use set of rules with a tag")
          .help_heading(LINT_HEADING),
      )
      .arg(
        Arg::new("rules-include")
          .long("rules-include")
          .require_equals(true)
          .num_args(1..)
          .use_value_delimiter(true)
          .conflicts_with("rules")
          .help("Include lint rules")
          .help_heading(LINT_HEADING),
      )
      .arg(
        Arg::new("rules-exclude")
          .long("rules-exclude")
          .require_equals(true)
          .num_args(1..)
          .use_value_delimiter(true)
          .conflicts_with("rules")
          .help("Exclude lint rules")
          .help_heading(LINT_HEADING),
      )
      .arg(no_config_arg())
      .arg(config_arg())
      .arg(
        Arg::new("ignore")
          .long("ignore")
          .num_args(1..)
          .use_value_delimiter(true)
          .require_equals(true)
          .help("Ignore linting particular source files")
          .value_hint(ValueHint::AnyPath)
          .help_heading(LINT_HEADING),
      )
      .arg(
        Arg::new("json")
          .long("json")
          .help("Output lint result in JSON format")
          .action(ArgAction::SetTrue)
          .help_heading(LINT_HEADING),
      )
      .arg(
        Arg::new("compact")
          .long("compact")
          .help("Output lint result in compact format")
          .action(ArgAction::SetTrue)
          .conflicts_with("json")
          .help_heading(LINT_HEADING),
      )
      .arg(
        Arg::new("files")
          .num_args(1..)
          .action(ArgAction::Append)
          .value_hint(ValueHint::AnyPath),
      )
      .arg(watch_arg(false))
      .arg(watch_exclude_arg())
      .arg(no_clear_screen_arg())
  })
}

fn repl_subcommand() -> Command {
  command("repl", "Read Eval Print Loop", UnstableArgsConfig::ResolutionAndRuntime)
    .defer(|cmd| runtime_args(cmd, true, true)
      .arg(check_arg(false))
      .arg(
        Arg::new("eval-file")
          .long("eval-file")
          .num_args(1..)
          .use_value_delimiter(true)
          .require_equals(true)
          .help("Evaluates the provided file(s) as scripts when the REPL starts. Accepts file paths and URLs")
          .value_hint(ValueHint::AnyPath),
      )
      .arg(
        Arg::new("eval")
          .long("eval")
          .help("Evaluates the provided code when the REPL starts")
          .value_name("code"),
      )
      .after_help(cstr!("<y>Environment variables:</>
  <g>DENO_REPL_HISTORY</>  Set REPL history file path. History file is disabled when the value is empty.
                       <p(245)>[default: $DENO_DIR/deno_history.txt]</>"))
    )
    .arg(env_file_arg())
}

fn run_args(command: Command, top_level: bool) -> Command {
  runtime_args(command, true, true)
    .arg(check_arg(false))
    .arg(watch_arg(true))
    .arg(hmr_arg(true))
    .arg(watch_exclude_arg())
    .arg(no_clear_screen_arg())
    .arg(executable_ext_arg())
    .arg(if top_level {
      script_arg().trailing_var_arg(true).hide(true)
    } else {
      script_arg().trailing_var_arg(true)
    })
    .arg(env_file_arg())
    .arg(no_code_cache_arg())
}

fn run_subcommand() -> Command {
  run_args(command("run", cstr!("Run a JavaScript or TypeScript program, or a task or script.

By default all programs are run in sandbox without access to disk, network or ability to spawn subprocesses.
  <p(245)>deno run https://examples.deno.land/hello-world.ts</>

Grant permission to read from disk and listen to network:
  <p(245)>deno run --allow-read --allow-net jsr:@std/http/file-server</>

Grant permission to read allow-listed files from disk:
  <p(245)>deno run --allow-read=/etc jsr:@std/http/file-server</>

Grant all permissions:
  <p(245)>deno run -A jsr:@std/http/file-server</>

Specifying the filename '-' to read the file from stdin.
  <p(245)>curl https://examples.deno.land/hello-world.ts | deno run -</>

<y>Read more:</> <c>https://docs.deno.com/go/cmd/run</>"), UnstableArgsConfig::ResolutionAndRuntime), false)
}

fn serve_host_validator(host: &str) -> Result<String, String> {
  if Url::parse(&format!("internal://{host}:9999")).is_ok() {
    Ok(host.to_owned())
  } else {
    Err(format!("Bad serve host: {host}"))
  }
}

fn serve_subcommand() -> Command {
  runtime_args(command("serve", cstr!("Run a server defined in a main module

The serve command uses the default exports of the main module to determine which servers to start.

See https://docs.deno.com/runtime/manual/tools/serve for more detailed information.

Start a server defined in server.ts:
  <p(245)>deno serve server.ts</>

Start a server defined in server.ts, watching for changes and running on port 5050:
  <p(245)>deno serve --watch --port 5050 server.ts</>

<y>Read more:</> <c>https://docs.deno.com/go/cmd/serve</>"), UnstableArgsConfig::ResolutionAndRuntime), true, true)
    .arg(
      Arg::new("port")
        .long("port")
        .help("The TCP port to serve on, defaulting to 8000. Pass 0 to pick a random free port")
        .value_parser(value_parser!(u16)),
    )
    .arg(
      Arg::new("host")
        .long("host")
        .help("The TCP address to serve on, defaulting to 0.0.0.0 (all interfaces)")
        .value_parser(serve_host_validator),
    )
    .arg(
      parallel_arg("multiple server workers")
    )
    .arg(check_arg(false))
    .arg(watch_arg(true))
    .arg(hmr_arg(true))
    .arg(watch_exclude_arg())
    .arg(no_clear_screen_arg())
    .arg(executable_ext_arg())
    .arg(
      script_arg()
        .required_unless_present_any(["help", "v8-flags"])
        .trailing_var_arg(true),
    )
    .arg(env_file_arg())
    .arg(no_code_cache_arg())
}

fn task_subcommand() -> Command {
  command(
    "task",
    cstr!(
      "Run a task defined in the configuration file.
  <p(245)>deno task build</>
  
List all available tasks:
  <p(245)>deno task</>"
    ),
    UnstableArgsConfig::ResolutionAndRuntime,
  )
  .defer(|cmd| {
    cmd
      .allow_external_subcommands(true)
      .subcommand_value_name("TASK")
      .arg(config_arg())
      .arg(
        Arg::new("cwd")
          .long("cwd")
          .value_name("DIR")
          .help("Specify the directory to run the task in")
          .value_hint(ValueHint::DirPath),
      )
  })
}

fn test_subcommand() -> Command {
  command("test",
      cstr!("Run tests using Deno's built-in test runner.

Evaluate the given modules, run all tests declared with <bold>Deno.</><y>test()</> and report results to standard output:
  <p(245)>deno test src/fetch_test.ts src/signal_test.ts</>

Directory arguments are expanded to all contained files matching the glob <c>{*_,*.,}test.{js,mjs,ts,mts,jsx,tsx}</> 
or <c>**/__tests__/**</>:
 <p(245)>deno test src/</>

<y>Read more:</> <c>https://docs.deno.com/go/cmd/test</>"),
          UnstableArgsConfig::ResolutionAndRuntime
    )
    .defer(|cmd|
      runtime_args(cmd, true, true)
      .arg(check_arg(true))
      .arg(
        Arg::new("ignore")
          .long("ignore")
          .num_args(1..)
          .use_value_delimiter(true)
          .require_equals(true)
          .help("Ignore files")
          .value_hint(ValueHint::AnyPath),
      )
      .arg(
        Arg::new("no-run")
          .long("no-run")
          .help("Cache test modules, but don't run tests")
          .action(ArgAction::SetTrue)
          .help_heading(TEST_HEADING),
      )
      .arg(
        Arg::new("trace-leaks")
          .long("trace-leaks")
          .help("Enable tracing of leaks. Useful when debugging leaking ops in test, but impacts test execution time")
          .action(ArgAction::SetTrue)
          .help_heading(TEST_HEADING),
      )
      .arg(
        Arg::new("doc")
          .long("doc")
          .help("Type-check code blocks in JSDoc and Markdown")
          .action(ArgAction::SetTrue)
          .help_heading(TEST_HEADING),
      )
      .arg(
        Arg::new("fail-fast")
          .long("fail-fast")
          .alias("failfast")
          .help("Stop after N errors. Defaults to stopping after first failure")
          .num_args(0..=1)
          .require_equals(true)
          .value_name("N")
          .value_parser(value_parser!(NonZeroUsize))
          .help_heading(TEST_HEADING))
      .arg(
        Arg::new("permit-no-files")
          .long("permit-no-files")
          .help("Don't return an error code if no test files were found")
          .action(ArgAction::SetTrue)
          .help_heading(TEST_HEADING),
      )
      .arg(
        Arg::new("filter")
          .allow_hyphen_values(true)
          .long("filter")
          .help("Run tests with this string or regexp pattern in the test name")
          .help_heading(TEST_HEADING),
      )
      .arg(
        Arg::new("shuffle")
          .long("shuffle")
          .value_name("NUMBER")
          .help("Shuffle the order in which the tests are run")
          .num_args(0..=1)
          .require_equals(true)
          .value_parser(value_parser!(u64))
          .help_heading(TEST_HEADING),
      )
      .arg(
        Arg::new("coverage")
          .long("coverage")
          .value_name("DIR")
          .num_args(0..=1)
          .require_equals(true)
          .default_missing_value("coverage")
          .conflicts_with("inspect")
          .conflicts_with("inspect-wait")
          .conflicts_with("inspect-brk")
          .help("Collect coverage profile data into DIR. If DIR is not specified, it uses 'coverage/'")
          .help_heading(TEST_HEADING),
      )
      .arg(
        Arg::new("clean")
          .long("clean")
          .help(cstr!("Empty the temporary coverage profile data directory before running tests.
  <p(245)>Note: running multiple `deno test --clean` calls in series or parallel for the same coverage directory may cause race conditions.</>"))
          .action(ArgAction::SetTrue)
          .help_heading(TEST_HEADING),
      )
      .arg(
        parallel_arg("test modules")
      )
      .arg(
        Arg::new("files")
          .help("List of file names to run")
          .num_args(0..)
          .action(ArgAction::Append)
          .value_hint(ValueHint::AnyPath),
      )
      .arg(
        watch_arg(true)
          .conflicts_with("no-run")
          .conflicts_with("coverage"),
      )
      .arg(watch_exclude_arg())
      .arg(no_clear_screen_arg())
      .arg(script_arg().last(true))
      .arg(
        Arg::new("junit-path")
          .long("junit-path")
          .value_name("PATH")
          .value_hint(ValueHint::FilePath)
          .help("Write a JUnit XML test report to PATH. Use '-' to write to stdout which is the default when PATH is not provided")
          .help_heading(TEST_HEADING)
      )
      .arg(
        Arg::new("reporter")
          .long("reporter")
          .help("Select reporter to use. Default to 'pretty'")
          .value_parser(["pretty", "dot", "junit", "tap"])
          .help_heading(TEST_HEADING)
      )
      .arg(
        Arg::new("hide-stacktraces")
          .long("hide-stacktraces")
          .help("Hide stack traces for errors in failure test results.")
          .action(ArgAction::SetTrue)
      )
      .arg(env_file_arg())
    )
}

fn parallel_arg(descr: &str) -> Arg {
  Arg::new("parallel")
    .long("parallel")
    .help(format!("Run {descr} in parallel. Parallelism defaults to the number of available CPUs or the value of the DENO_JOBS environment variable"))
    .action(ArgAction::SetTrue)
}

fn types_subcommand() -> Command {
  command(
    "types",
    "Print runtime TypeScript declarations.

  <p(245)>deno types > lib.deno.d.ts</>

The declaration file could be saved and used for typing information.",
    UnstableArgsConfig::None,
  )
}

fn upgrade_subcommand() -> Command {
  command(
    "upgrade",
    cstr!("Upgrade deno executable to the given version.

<g>Latest</>
  <bold>deno upgrade</>

<g>Specific version</>
  <bold>deno upgrade</> <p(245)>1.45.0</>
  <bold>deno upgrade</> <p(245)>1.46.0-rc.1</>
  <bold>deno upgrade</> <p(245)>9bc2dd29ad6ba334fd57a20114e367d3c04763d4</>

<g>Channel</>
  <bold>deno upgrade</> <p(245)>stable</>
  <bold>deno upgrade</> <p(245)>rc</>
  <bold>deno upgrade</> <p(245)>canary</>

The version is downloaded from <p(245)>https://dl.deno.land</> and is used to replace the current executable.

If you want to not replace the current Deno executable but instead download an update to a
different location, use the <c>--output</> flag:
  <p(245)>deno upgrade --output $HOME/my_deno</>

<y>Read more:</> <c>https://docs.deno.com/go/cmd/upgrade</>"),
    UnstableArgsConfig::None,
  )
  .hide(cfg!(not(feature = "upgrade")))
  .defer(|cmd| {
    cmd
      .arg(
        Arg::new("version")
          .long("version")
          .help("The version to upgrade to")
          .help_heading(UPGRADE_HEADING)// NOTE(bartlomieju): pre-v1.46 compat
          .hide(true),
      )
      .arg(
        Arg::new("output")
          .long("output")
          .help("The path to output the updated version to")
          .value_parser(value_parser!(String))
          .value_hint(ValueHint::FilePath)
          .help_heading(UPGRADE_HEADING),
      )
      .arg(
        Arg::new("dry-run")
          .long("dry-run")
          .help("Perform all checks without replacing old exe")
          .action(ArgAction::SetTrue)
          .help_heading(UPGRADE_HEADING),
      )
      .arg(
        Arg::new("force")
          .long("force")
          .short('f')
          .help("Replace current exe even if not out-of-date")
          .action(ArgAction::SetTrue)
          .help_heading(UPGRADE_HEADING),
      )
      .arg(
        Arg::new("canary")
          .long("canary")
          .help("Upgrade to canary builds")
          .action(ArgAction::SetTrue)
          .help_heading(UPGRADE_HEADING)// NOTE(bartlomieju): pre-v1.46 compat
          .hide(true),
      )
      .arg(
        Arg::new("release-candidate")
          .long("rc")
          .help("Upgrade to a release candidate")
          .conflicts_with_all(["canary", "version"])
          .action(ArgAction::SetTrue)
          .help_heading(UPGRADE_HEADING)
          // NOTE(bartlomieju): pre-v1.46 compat
          .hide(true),
      )
      .arg(
        Arg::new("version-or-hash-or-channel")
          .help(cstr!("Version <p(245)>(v1.46.0)</>, channel <p(245)>(rc, canary)</> or commit hash <p(245)>(9bc2dd29ad6ba334fd57a20114e367d3c04763d4)</>"))
          .value_name("VERSION")
          .action(ArgAction::Append)
          .trailing_var_arg(true),
      )
      .arg(ca_file_arg())
      .arg(unsafely_ignore_certificate_errors_arg())
  })
}

fn vendor_subcommand() -> Command {
  command("vendor",
      "⚠️ `deno vendor` was removed in Deno 2.

See the Deno 1.x to 2.x Migration Guide for migration instructions: https://docs.deno.com/runtime/manual/advanced/migrate_deprecations",
      UnstableArgsConfig::ResolutionOnly
    )
    .hide(true)
}

fn publish_subcommand() -> Command {
  command("publish", "Publish the current working directory's package or workspace", UnstableArgsConfig::ResolutionOnly)
    .defer(|cmd| {
      cmd
      .arg(
        Arg::new("token")
          .long("token")
          .help("The API token to use when publishing. If unset, interactive authentication is be used")
          .help_heading(PUBLISH_HEADING)
      )
        .arg(config_arg())
        .arg(no_config_arg())
        .arg(
          Arg::new("dry-run")
            .long("dry-run")
            .help("Prepare the package for publishing performing all checks and validations without uploading")
            .action(ArgAction::SetTrue)
          .help_heading(PUBLISH_HEADING),
        )
        .arg(
          Arg::new("allow-slow-types")
            .long("allow-slow-types")
            .help("Allow publishing with slow types")
            .action(ArgAction::SetTrue)
          .help_heading(PUBLISH_HEADING),
        )
        .arg(
          Arg::new("allow-dirty")
            .long("allow-dirty")
            .help("Allow publishing if the repository has uncommitted changed")
            .action(ArgAction::SetTrue)
          .help_heading(PUBLISH_HEADING),
        ).arg(
        Arg::new("no-provenance")
          .long("no-provenance")
          .help(cstr!("Disable provenance attestation.
  <p(245)>Enabled by default on Github actions, publicly links the package to where it was built and published from.</>"))
          .action(ArgAction::SetTrue)
        .help_heading(PUBLISH_HEADING)
      )
        .arg(check_arg(/* type checks by default */ true))
        .arg(no_check_arg())
    })
}

fn compile_args(app: Command) -> Command {
  compile_args_without_check_args(app.arg(no_check_arg()))
}

fn compile_args_without_check_args(app: Command) -> Command {
  app
    .arg(import_map_arg())
    .arg(no_remote_arg())
    .arg(no_npm_arg())
    .arg(node_modules_dir_arg())
    .arg(vendor_arg())
    .arg(config_arg())
    .arg(no_config_arg())
    .arg(reload_arg())
    .arg(lock_arg())
    .arg(no_lock_arg())
    .arg(ca_file_arg())
    .arg(unsafely_ignore_certificate_errors_arg())
}

fn permission_args(app: Command, requires: Option<&'static str>) -> Command {
  app
    .after_help(cstr!(r#"<y>Permission options:</>
Docs: <c>https://docs.deno.com/go/permissions</>

  <g>-A, --allow-all</>                        Allow all permissions.
  <g>--no-prompt</>                        Always throw if required permission wasn't passed.
                                           <p(245)>Can also be set via the DENO_NO_PROMPT environment variable.</>
  <g>-R, --allow-read[=<<PATH>...]</>           Allow file system read access. Optionally specify allowed paths.
                                           <p(245)>--allow-read  |  --allow-read="/etc,/var/log.txt"</>
  <g>-W, --allow-write[=<<PATH>...]</>          Allow file system write access. Optionally specify allowed paths.
                                           <p(245)>--allow-write  |  --allow-write="/etc,/var/log.txt"</>
  <g>-N, --allow-net[=<<IP_OR_HOSTNAME>...]</>  Allow network access. Optionally specify allowed IP addresses and host names, with ports as necessary.
                                           <p(245)>--allow-net  |  --allow-net="localhost:8080,deno.land"</>
  <g>-E, --allow-env[=<<VARIABLE_NAME>...]</>   Allow access to environment variables. Optionally specify accessible environment variables.
                                           <p(245)>--allow-env  |  --allow-env="PORT,HOME,PATH"</>
  <g>-S, --allow-sys[=<<API_NAME>...]</>        Allow access to OS information. Optionally allow specific APIs by function name.
                                           <p(245)>--allow-sys  |  --allow-sys="systemMemoryInfo,osRelease"</>
      <g>--allow-run[=<<PROGRAM_NAME>...]</>    Allow running subprocesses. Optionally specify allowed runnable program names.
                                           <p(245)>--allow-run  |  --allow-run="whoami,ps"</>
      <g>--allow-ffi[=<<PATH>...]</>            (Unstable) Allow loading dynamic libraries. Optionally specify allowed directories or files.
                                           <p(245)>--allow-ffi  |  --allow-ffi="./libfoo.so"</>
  <g>    --deny-read[=<<PATH>...]</>            Deny file system read access. Optionally specify denied paths.
                                           <p(245)>--deny-read  |  --deny-read="/etc,/var/log.txt"</>
  <g>    --deny-write[=<<PATH>...]</>           Deny file system write access. Optionally specify denied paths.
                                           <p(245)>--deny-write  |  --deny-write="/etc,/var/log.txt"</>
  <g>    --deny-net[=<<IP_OR_HOSTNAME>...]</>   Deny network access. Optionally specify defined IP addresses and host names, with ports as necessary.
                                           <p(245)>--deny-net  |  --deny-net="localhost:8080,deno.land"</>
  <g>    --deny-env[=<<VARIABLE_NAME>...]</>    Deny access to environment variables. Optionally specify inacessible environment variables.
                                           <p(245)>--deny-env  |  --deny-env="PORT,HOME,PATH"</>
  <g>-S, --deny-sys[=<<API_NAME>...]</>         Deny access to OS information. Optionally deny specific APIs by function name.
                                           <p(245)>--deny-sys  |  --deny-sys="systemMemoryInfo,osRelease"</>
      <g>--deny-run[=<<PROGRAM_NAME>...]</>     Deny running subprocesses. Optionally specify denied runnable program names.
                                           <p(245)>--deny-run  |  --deny-run="whoami,ps"</>
      <g>--deny-ffi[=<<PATH>...]</>             (Unstable) Deny loading dynamic libraries. Optionally specify denied directories or files.
                                           <p(245)>--deny-ffi  |  --deny-ffi="./libfoo.so"</>
"#))
    .arg(
      {
        let mut arg = Arg::new("allow-all")
          .short('A')
          .long("allow-all")
          .action(ArgAction::SetTrue)
          .help("Allow all permissions")
          .hide(true)
          ;
        if let Some(requires) = requires {
          arg = arg.requires(requires)
        }
        arg
      }
    )
    .arg(
      {
        let mut arg =  Arg::new("allow-read")
          .long("allow-read")
          .short('R')
          .num_args(0..)
          .use_value_delimiter(true)
          .require_equals(true)
          .value_name("PATH")
          .help("Allow file system read access. Optionally specify allowed paths")
          .value_parser(value_parser!(String))
          .value_hint(ValueHint::AnyPath)
          .hide(true)
          ;
        if let Some(requires) = requires {
          arg = arg.requires(requires)
        }
        arg
      }
    )
    .arg(
      {
        let mut arg =   Arg::new("deny-read")
          .long("deny-read")
          .num_args(0..)
          .use_value_delimiter(true)
          .require_equals(true)
          .value_name("PATH")
          .help("Deny file system read access. Optionally specify denied paths")
          .value_parser(value_parser!(String))
          .value_hint(ValueHint::AnyPath)
          .hide(true)
          ;
        if let Some(requires) = requires {
          arg = arg.requires(requires)
        }
        arg
      }
    )
    .arg(
      {
        let mut arg =   Arg::new("allow-write")
          .long("allow-write")
          .short('W')
          .num_args(0..)
          .use_value_delimiter(true)
          .require_equals(true)
          .value_name("PATH")
          .help("Allow file system write access. Optionally specify allowed paths")
          .value_parser(value_parser!(String))
          .value_hint(ValueHint::AnyPath)
          .hide(true)
          ;
        if let Some(requires) = requires {
          arg = arg.requires(requires)
        }
        arg
      }
    )
    .arg(
      {
        let mut arg =    Arg::new("deny-write")
          .long("deny-write")
          .num_args(0..)
          .use_value_delimiter(true)
          .require_equals(true)
          .value_name("PATH")
          .help("Deny file system write access. Optionally specify denied paths")
          .value_parser(value_parser!(String))
          .value_hint(ValueHint::AnyPath)
          .hide(true)
          ;
        if let Some(requires) = requires {
          arg = arg.requires(requires)
        }
        arg
      }
    )
    .arg(
      {
        let mut arg =   Arg::new("allow-net")
          .long("allow-net")
          .short('N')
          .num_args(0..)
          .use_value_delimiter(true)
          .require_equals(true)
          .value_name("IP_OR_HOSTNAME")
          .help("Allow network access. Optionally specify allowed IP addresses and host names, with ports as necessary")
          .value_parser(flags_net::validator)
          .hide(true)
          ;
        if let Some(requires) = requires {
          arg = arg.requires(requires)
        }
        arg
      }
    )
    .arg(
      {
        let mut arg =  Arg::new("deny-net")
          .long("deny-net")
          .num_args(0..)
          .use_value_delimiter(true)
          .require_equals(true)
          .value_name("IP_OR_HOSTNAME")
          .help("Deny network access. Optionally specify denied IP addresses and host names, with ports as necessary")
          .value_parser(flags_net::validator)
          .hide(true)
          ;
        if let Some(requires) = requires {
          arg = arg.requires(requires)
        }
        arg
      }
    )
    .arg(
      {
        let mut arg = Arg::new("allow-env")
          .long("allow-env")
          .short('E')
          .num_args(0..)
          .use_value_delimiter(true)
          .require_equals(true)
          .value_name("VARIABLE_NAME")
          .help("Allow access to system environment information. Optionally specify accessible environment variables")
          .value_parser(|key: &str| {
            if key.is_empty() || key.contains(&['=', '\0'] as &[char]) {
              return Err(format!("invalid key \"{key}\""));
            }

            Ok(if cfg!(windows) {
              key.to_uppercase()
            } else {
              key.to_string()
            })
          })
          .hide(true)
          ;
        if let Some(requires) = requires {
          arg = arg.requires(requires)
        }
        arg
      }
    )
    .arg(
      {
        let mut arg = Arg::new("deny-env")
          .long("deny-env")
          .num_args(0..)
          .use_value_delimiter(true)
          .require_equals(true)
          .value_name("VARIABLE_NAME")
          .help("Deny access to system environment information. Optionally specify accessible environment variables")
          .value_parser(|key: &str| {
            if key.is_empty() || key.contains(&['=', '\0'] as &[char]) {
              return Err(format!("invalid key \"{key}\""));
            }

            Ok(if cfg!(windows) {
              key.to_uppercase()
            } else {
              key.to_string()
            })
          })
          .hide(true)
          ;
        if let Some(requires) = requires {
          arg = arg.requires(requires)
        }
        arg
      }
    )
    .arg(
      {
        let mut arg = Arg::new("allow-sys")
          .long("allow-sys")
          .short('S')
          .num_args(0..)
          .use_value_delimiter(true)
          .require_equals(true)
          .value_name("API_NAME")
          .help("Allow access to OS information. Optionally allow specific APIs by function name")
          .value_parser(|key: &str| parse_sys_kind(key).map(ToString::to_string))
          .hide(true)
          ;
        if let Some(requires) = requires {
          arg = arg.requires(requires)
        }
        arg
      }
    )
    .arg(
      {
        let mut arg =  Arg::new("deny-sys")
          .long("deny-sys")
          .num_args(0..)
          .use_value_delimiter(true)
          .require_equals(true)
          .value_name("API_NAME")
          .help("Deny access to OS information. Optionally deny specific APIs by function name")
          .value_parser(|key: &str| parse_sys_kind(key).map(ToString::to_string))
          .hide(true)
          ;
        if let Some(requires) = requires {
          arg = arg.requires(requires)
        }
        arg
      }
    )
    .arg(
      {
        let mut arg = Arg::new("allow-run")
          .long("allow-run")
          .num_args(0..)
          .use_value_delimiter(true)
          .require_equals(true)
          .value_name("PROGRAM_NAME")
          .help("Allow running subprocesses. Optionally specify allowed runnable program names")
          .hide(true)
          ;
        if let Some(requires) = requires {
          arg = arg.requires(requires)
        }
        arg
      }
    )
    .arg(
      {
        let mut arg =  Arg::new("deny-run")
          .long("deny-run")
          .num_args(0..)
          .use_value_delimiter(true)
          .require_equals(true)
          .value_name("PROGRAM_NAME")
          .help("Deny running subprocesses. Optionally specify denied runnable program names")
          .hide(true)
          ;
        if let Some(requires) = requires {
          arg = arg.requires(requires)
        }
        arg

      }
    )
    .arg(
      {
        let mut arg = Arg::new("allow-ffi")
          .long("allow-ffi")
          .num_args(0..)
          .use_value_delimiter(true)
          .require_equals(true)
          .value_name("PATH")
          .help("(Unstable) Allow loading dynamic libraries. Optionally specify allowed directories or files")
          .value_parser(value_parser!(String))
          .value_hint(ValueHint::AnyPath)
          .hide(true)
          ;
        if let Some(requires) = requires {
          arg = arg.requires(requires)
        }
        arg
      }
    )
    .arg(
      {
        let mut arg = Arg::new("deny-ffi")
          .long("deny-ffi")
          .num_args(0..)
          .use_value_delimiter(true)
          .require_equals(true)
          .value_name("PATH")
          .help("(Unstable) Deny loading dynamic libraries. Optionally specify denied directories or files")
          .value_parser(value_parser!(String))
          .value_hint(ValueHint::AnyPath)
          .hide(true)
          ;
        if let Some(requires) = requires {
          arg = arg.requires(requires)
        }
        arg
      }
    )
    .arg(
      {
        let mut arg = Arg::new("allow-hrtime")
          .long("allow-hrtime")
          .action(ArgAction::SetTrue)
          .help("REMOVED in Deno 2.0")
          .hide(true)
          ;
        if let Some(requires) = requires {
          arg = arg.requires(requires)
        }
        arg
      }
    )
    .arg(
      {
        let mut arg = Arg::new("deny-hrtime")
          .long("deny-hrtime")
          .action(ArgAction::SetTrue)
          .help("REMOVED in Deno 2.0")
          .hide(true)
          ;
        if let Some(requires) = requires {
          arg = arg.requires(requires)
        }
        arg
      }
    )
    .arg(
      {
        let mut arg = Arg::new("no-prompt")
          .long("no-prompt")
          .action(ArgAction::SetTrue)
          .hide(true)
          .help("Always throw if required permission wasn't passed");
        if let Some(requires) = requires {
          arg = arg.requires(requires)
        }
        arg
      }
    )
}

fn runtime_args(
  app: Command,
  include_perms: bool,
  include_inspector: bool,
) -> Command {
  let app = compile_args(app);
  let app = if include_perms {
    permission_args(app, None)
  } else {
    app
  };
  let app = if include_inspector {
    inspect_args(app)
  } else {
    app
  };
  app
    .arg(frozen_lockfile_arg())
    .arg(cached_only_arg())
    .arg(location_arg())
    .arg(v8_flags_arg())
    .arg(seed_arg())
    .arg(enable_testing_features_arg())
    .arg(strace_ops_arg())
}

fn inspect_args(app: Command) -> Command {
  app
    .arg(
      Arg::new("inspect")
        .long("inspect")
        .value_name("HOST_AND_PORT")
        .default_missing_value("127.0.0.1:9229")
        .help(cstr!("Activate inspector on host:port <p(245)>[default: 127.0.0.1:9229]</>"))
        .num_args(0..=1)
        .require_equals(true)
        .value_parser(value_parser!(SocketAddr))
        .help_heading(DEBUGGING_HEADING),
    )
    .arg(
      Arg::new("inspect-brk")
        .long("inspect-brk")
        .value_name("HOST_AND_PORT")
        .default_missing_value("127.0.0.1:9229")
        .help(
          "Activate inspector on host:port, wait for debugger to connect and break at the start of user script",
        )
        .num_args(0..=1)
        .require_equals(true)
        .value_parser(value_parser!(SocketAddr))
        .help_heading(DEBUGGING_HEADING),
    )
    .arg(
      Arg::new("inspect-wait")
        .long("inspect-wait")
        .value_name("HOST_AND_PORT")
        .default_missing_value("127.0.0.1:9229")
        .help(
          "Activate inspector on host:port and wait for debugger to connect before running user code",
        )
        .num_args(0..=1)
        .require_equals(true)
        .value_parser(value_parser!(SocketAddr))
        .help_heading(DEBUGGING_HEADING),
    )
}

fn import_map_arg() -> Arg {
  Arg::new("import-map")
    .long("import-map")
    .alias("importmap")
    .value_name("FILE")
    .help(cstr!(
      "Load import map file from local file or remote URL
  <p(245)>Docs: https://docs.deno.com/runtime/manual/basics/import_maps</>",
    ))
    .value_hint(ValueHint::FilePath)
    .help_heading(DEPENDENCY_MANAGEMENT_HEADING)
}

fn env_file_arg() -> Arg {
  Arg::new("env-file")
    .long("env-file")
    .alias("env")
    .value_name("FILE")
    .help(cstr!(
      "Load environment variables from local file
  <p(245)>Only the first environment variable with a given key is used.
  Existing process environment variables are not overwritten.</>"
    ))
    .value_hint(ValueHint::FilePath)
    .default_missing_value(".env")
    .require_equals(true)
    .num_args(0..=1)
}

fn reload_arg() -> Arg {
  Arg::new("reload")
    .short('r')
    .num_args(0..)
    .use_value_delimiter(true)
    .require_equals(true)
    .long("reload")
    .value_name("CACHE_BLOCKLIST")
    .help(
      cstr!("Reload source code cache (recompile TypeScript)
  <p(245)>no value                                                 Reload everything
  jsr:@std/http/file-server,jsr:@std/assert/assert-equals  Reloads specific modules
  npm:                                                     Reload all npm modules
  npm:chalk                                                Reload specific npm module</>",
    ))
    .value_hint(ValueHint::FilePath)
    .value_parser(reload_arg_validate)
    .help_heading(DEPENDENCY_MANAGEMENT_HEADING)
}

fn ca_file_arg() -> Arg {
  Arg::new("cert")
    .long("cert")
    .value_name("FILE")
    .help("Load certificate authority from PEM encoded file")
    .value_hint(ValueHint::FilePath)
}

fn cached_only_arg() -> Arg {
  Arg::new("cached-only")
    .long("cached-only")
    .action(ArgAction::SetTrue)
    .help("Require that remote dependencies are already cached")
    .help_heading(DEPENDENCY_MANAGEMENT_HEADING)
}

fn frozen_lockfile_arg() -> Arg {
  Arg::new("frozen")
    .long("frozen")
    .alias("frozen-lockfile")
    .value_parser(value_parser!(bool))
    .value_name("BOOLEAN")
    .num_args(0..=1)
    .require_equals(true)
    .default_missing_value("true")
    .help("Error out if lockfile is out of date")
    .help_heading(DEPENDENCY_MANAGEMENT_HEADING)
}

/// Used for subcommands that operate on executable scripts only.
/// `deno fmt` has its own `--ext` arg because its possible values differ.
/// If --ext is not provided and the script doesn't have a file extension,
/// deno_graph::parse_module() defaults to js.
fn executable_ext_arg() -> Arg {
  Arg::new("ext")
    .long("ext")
    .help("Set content type of the supplied file")
    .value_parser(["ts", "tsx", "js", "jsx"])
}

fn location_arg() -> Arg {
  Arg::new("location")
    .long("location")
    .value_name("HREF")
    .value_parser(|href: &str| -> Result<Url, String> {
      let url = Url::parse(href);
      if url.is_err() {
        return Err("Failed to parse URL".to_string());
      }
      let mut url = url.unwrap();
      if !["http", "https"].contains(&url.scheme()) {
        return Err("Expected protocol \"http\" or \"https\"".to_string());
      }
      url.set_username("").unwrap();
      url.set_password(None).unwrap();
      Ok(url)
    })
    .help("Value of 'globalThis.location' used by some web APIs")
    .value_hint(ValueHint::Url)
}

fn enable_testing_features_arg() -> Arg {
  Arg::new("enable-testing-features-do-not-use")
    .long("enable-testing-features-do-not-use")
    .help("INTERNAL: Enable internal features used during integration testing")
    .action(ArgAction::SetTrue)
    .hide(true)
}

fn strace_ops_arg() -> Arg {
  Arg::new("strace-ops")
    .long("strace-ops")
    .num_args(0..)
    .use_value_delimiter(true)
    .require_equals(true)
    .value_name("OPS")
    .help("Trace low-level op calls")
    .hide(true)
}

fn v8_flags_arg() -> Arg {
  Arg::new("v8-flags")
    .long("v8-flags")
    .num_args(..)
    .use_value_delimiter(true)
    .require_equals(true)
    .value_name("V8_FLAGS")
    .help( cstr!("To see a list of all available flags use --v8-flags=--help
  <p(245)>Flags can also be set via the DENO_V8_FLAGS environment variable.
  Any flags set with this flag are appended after the DENO_V8_FLAGS environment variable</>"))
}

fn seed_arg() -> Arg {
  Arg::new("seed")
    .long("seed")
    .value_name("NUMBER")
    .help("Set the random number generator seed")
    .value_parser(value_parser!(u64))
}

fn hmr_arg(takes_files: bool) -> Arg {
  let arg = Arg::new("hmr")
    .long("watch-hmr")
    // NOTE(bartlomieju): compatibility with Deno pre-1.46
    .alias("unstable-hmr")
    .help("Watch for file changes and hot replace modules")
    .conflicts_with("watch")
    .help_heading(FILE_WATCHING_HEADING);

  if takes_files {
    arg
      .value_name("FILES")
      .num_args(0..)
      .value_parser(value_parser!(String))
      .use_value_delimiter(true)
      .require_equals(true)
      .help(
        cstr!(
        "Watch for file changes and restart process automatically.
  <p(245)>Local files from entry point module graph are watched by default.
  Additional paths might be watched by passing them as arguments to this flag.</>"),
      )
      .value_hint(ValueHint::AnyPath)
  } else {
    arg.action(ArgAction::SetTrue).help(cstr!(
      "Watch for file changes and restart process automatically.
  <p(245)>Only local files from entry point module graph are watched.</>"
    ))
  }
}

fn watch_arg(takes_files: bool) -> Arg {
  let arg = Arg::new("watch")
    .long("watch")
    .help_heading(FILE_WATCHING_HEADING);

  if takes_files {
    arg
      .value_name("FILES")
      .num_args(0..)
      .value_parser(value_parser!(String))
      .use_value_delimiter(true)
      .require_equals(true)
      .help(
        cstr!(
        "Watch for file changes and restart process automatically.
  <p(245)>Local files from entry point module graph are watched by default.
  Additional paths might be watched by passing them as arguments to this flag.</>"),
      )
      .value_hint(ValueHint::AnyPath)
  } else {
    arg.action(ArgAction::SetTrue).help(cstr!(
      "Watch for file changes and restart process automatically.
  <p(245)>Only local files from entry point module graph are watched.</>"
    ))
  }
}

fn no_clear_screen_arg() -> Arg {
  Arg::new("no-clear-screen")
    .requires("watch")
    .long("no-clear-screen")
    .action(ArgAction::SetTrue)
    .help("Do not clear terminal screen when under watch mode")
    .help_heading(FILE_WATCHING_HEADING)
}

fn no_code_cache_arg() -> Arg {
  Arg::new("no-code-cache")
    .long("no-code-cache")
    .help("Disable V8 code cache feature")
    .action(ArgAction::SetTrue)
}

fn watch_exclude_arg() -> Arg {
  Arg::new("watch-exclude")
    .long("watch-exclude")
    .help("Exclude provided files/patterns from watch mode")
    .value_name("FILES")
    .num_args(0..)
    .value_parser(value_parser!(String))
    .use_value_delimiter(true)
    .require_equals(true)
    .value_hint(ValueHint::AnyPath)
    .help_heading(FILE_WATCHING_HEADING)
}

fn no_check_arg() -> Arg {
  Arg::new("no-check")
    .num_args(0..=1)
    .require_equals(true)
    .value_name("NO_CHECK_TYPE")
    .long("no-check")
    .help("Skip type-checking. If the value of \"remote\" is supplied, diagnostic errors from remote modules will be ignored")
    .help_heading(TYPE_CHECKING_HEADING)
}

fn check_arg(checks_local_by_default: bool) -> Arg {
  let arg = Arg::new("check")
    .conflicts_with("no-check")
    .long("check")
    .num_args(0..=1)
    .require_equals(true)
    .value_name("CHECK_TYPE")
    .help_heading(TYPE_CHECKING_HEADING);

  if checks_local_by_default {
    arg.help(
      cstr!("Set type-checking behavior. This subcommand type-checks local modules by default, so adding --check is redundant
  <p(245)>If the value of \"all\" is supplied, remote modules will be included.
  Alternatively, the 'deno check' subcommand can be used</>",
    ))
  } else {
    arg.help(cstr!(
      "Enable type-checking. This subcommand does not type-check by default
  <p(245)>If the value of \"all\" is supplied, remote modules will be included.
  Alternatively, the 'deno check' subcommand can be used</>"
    ))
  }
}

fn script_arg() -> Arg {
  Arg::new("script_arg")
    .num_args(0..)
    .action(ArgAction::Append)
    // NOTE: these defaults are provided
    // so `deno run --v8-flags=--help` works
    // without specifying file to run.
    .default_value_ifs([
      ("v8-flags", "--help", Some("_")),
      ("v8-flags", "-help", Some("_")),
    ])
    .help("Script arg")
    .value_name("SCRIPT_ARG")
    .value_hint(ValueHint::FilePath)
}

fn lock_arg() -> Arg {
  Arg::new("lock")
    .long("lock")
    .value_name("FILE")
    .default_missing_value("./deno.lock")
    .help("Check the specified lock file. (If value is not provided, defaults to \"./deno.lock\")")
    .num_args(0..=1)
    .value_parser(value_parser!(String))
    .value_hint(ValueHint::FilePath)
    .help_heading(DEPENDENCY_MANAGEMENT_HEADING)
}

fn no_lock_arg() -> Arg {
  Arg::new("no-lock")
    .long("no-lock")
    .action(ArgAction::SetTrue)
    .help("Disable auto discovery of the lock file")
    .conflicts_with("lock")
    .help_heading(DEPENDENCY_MANAGEMENT_HEADING)
}

fn config_arg() -> Arg {
  Arg::new("config")
    .short('c')
    .long("config")
    .value_name("FILE")
    .help(cstr!("Configure different aspects of deno including TypeScript, linting, and code formatting
  <p(245)>Typically the configuration file will be called `deno.json` or `deno.jsonc` and
  automatically detected; in that case this flag is not necessary.
  Docs: https://docs.deno.com/go/config</>"))
    .value_hint(ValueHint::FilePath)
}

fn no_config_arg() -> Arg {
  Arg::new("no-config")
    .long("no-config")
    .action(ArgAction::SetTrue)
    .help("Disable automatic loading of the configuration file")
    .conflicts_with("config")
}

fn no_remote_arg() -> Arg {
  Arg::new("no-remote")
    .long("no-remote")
    .action(ArgAction::SetTrue)
    .help("Do not resolve remote modules")
    .help_heading(DEPENDENCY_MANAGEMENT_HEADING)
}

fn no_npm_arg() -> Arg {
  Arg::new("no-npm")
    .long("no-npm")
    .action(ArgAction::SetTrue)
    .help("Do not resolve npm modules")
    .help_heading(DEPENDENCY_MANAGEMENT_HEADING)
}

fn node_modules_arg_parse(flags: &mut Flags, matches: &mut ArgMatches) {
  let value = matches.remove_one::<NodeModulesDirMode>("node-modules-dir");
  if let Some(mode) = value {
    flags.node_modules_dir = Some(mode);
  }
}

fn node_modules_dir_arg() -> Arg {
  fn parse_node_modules_dir_mode(
    s: &str,
  ) -> Result<NodeModulesDirMode, String> {
    match s {
      "auto" | "true" => Ok(NodeModulesDirMode::Auto),
      "manual" => Ok(NodeModulesDirMode::Manual),
      "none" | "false" => Ok(NodeModulesDirMode::None),
      _ => Err(format!(
        "Invalid value '{}': expected \"auto\", \"manual\" or \"none\"",
        s
      )),
    }
  }

  Arg::new("node-modules-dir")
    .long("node-modules-dir")
    .num_args(0..=1)
    .value_parser(clap::builder::ValueParser::new(parse_node_modules_dir_mode))
    .value_name("MODE")
    .require_equals(true)
    .help("Sets the node modules management mode for npm packages")
    .help_heading(DEPENDENCY_MANAGEMENT_HEADING)
}

fn vendor_arg() -> Arg {
  Arg::new("vendor")
    .long("vendor")
    .num_args(0..=1)
    .value_parser(value_parser!(bool))
    .default_missing_value("true")
    .require_equals(true)
    .help("Toggles local vendor folder usage for remote modules and a node_modules folder for npm packages")
    .help_heading(DEPENDENCY_MANAGEMENT_HEADING)
}

fn unsafely_ignore_certificate_errors_arg() -> Arg {
  Arg::new("unsafely-ignore-certificate-errors")
    .hide(true)
    .long("unsafely-ignore-certificate-errors")
    .num_args(0..)
    .use_value_delimiter(true)
    .require_equals(true)
    .value_name("HOSTNAMES")
    .help("DANGER: Disables verification of TLS certificates")
    .value_parser(flags_net::validator)
}

fn allow_scripts_arg() -> Arg {
  Arg::new("allow-scripts")
    .long("allow-scripts")
    .num_args(0..)
    .use_value_delimiter(true)
    .require_equals(true)
    .value_name("PACKAGE")
    .value_parser(parse_packages_allowed_scripts)
    .help(cstr!("Allow running npm lifecycle scripts for the given packages
  <p(245)>Note: Scripts will only be executed when using a node_modules directory (`--node-modules-dir`)</>"))
}

enum UnstableArgsConfig {
  // for backwards-compatability
  None,
  ResolutionOnly,
  ResolutionAndRuntime,
}

struct UnstableArgsIter {
  idx: usize,
  cfg: UnstableArgsConfig,
}

impl Iterator for UnstableArgsIter {
  type Item = Arg;

  fn next(&mut self) -> Option<Self::Item> {
    let arg = if self.idx == 0 {
      Arg::new("unstable")
        .long("unstable")
        .help(cstr!("Enable all unstable features and APIs. Instead of using this flag, consider enabling individual unstable features
  <p(245)>To view the list of individual unstable feature flags, run this command again with --help=unstable</>"))
        .action(ArgAction::SetTrue)
        .hide(matches!(self.cfg, UnstableArgsConfig::None))
    } else if self.idx == 1 {
      Arg::new("unstable-bare-node-builtins")
        .long("unstable-bare-node-builtins")
        .help("Enable unstable bare node builtins feature")
        .env("DENO_UNSTABLE_BARE_NODE_BUILTINS")
        .value_parser(FalseyValueParser::new())
        .action(ArgAction::SetTrue)
        .hide(true)
        .long_help(match self.cfg {
          UnstableArgsConfig::None => None,
          UnstableArgsConfig::ResolutionOnly
          | UnstableArgsConfig::ResolutionAndRuntime => Some("true"),
        })
        .help_heading(UNSTABLE_HEADING)
    } else if self.idx == 2 {
      Arg::new("unstable-byonm")
        .long("unstable-byonm")
        .value_parser(FalseyValueParser::new())
        .action(ArgAction::SetTrue)
        .hide(true)
        .help_heading(UNSTABLE_HEADING)
    } else if self.idx == 3 {
      Arg::new("unstable-sloppy-imports")
      .long("unstable-sloppy-imports")
      .help("Enable unstable resolving of specifiers by extension probing, .js to .ts, and directory probing")
      .env("DENO_UNSTABLE_SLOPPY_IMPORTS")
      .value_parser(FalseyValueParser::new())
      .action(ArgAction::SetTrue)
      .hide(true)
      .long_help(match self.cfg {
        UnstableArgsConfig::None => None,
        UnstableArgsConfig::ResolutionOnly | UnstableArgsConfig::ResolutionAndRuntime => Some("true")
      })
      .help_heading(UNSTABLE_HEADING)
    } else if self.idx > 3 {
      let granular_flag = crate::UNSTABLE_GRANULAR_FLAGS.get(self.idx - 4)?;
      Arg::new(format!("unstable-{}", granular_flag.name))
        .long(format!("unstable-{}", granular_flag.name))
        .help(granular_flag.help_text)
        .action(ArgAction::SetTrue)
        .hide(true)
        .help_heading(UNSTABLE_HEADING)
        // we don't render long help, so using it here as a sort of metadata
        .long_help(if granular_flag.show_in_help {
          match self.cfg {
            UnstableArgsConfig::None | UnstableArgsConfig::ResolutionOnly => {
              None
            }
            UnstableArgsConfig::ResolutionAndRuntime => Some("true"),
          }
        } else {
          None
        })
    } else {
      return None;
    };
    self.idx += 1;
    Some(arg.display_order(self.idx + 1000))
  }
}

fn unstable_args(cfg: UnstableArgsConfig) -> impl IntoIterator<Item = Arg> {
  UnstableArgsIter { idx: 0, cfg }
}

fn allow_scripts_arg_parse(flags: &mut Flags, matches: &mut ArgMatches) {
  let Some(parts) = matches.remove_many::<String>("allow-scripts") else {
    return;
  };
  if parts.len() == 0 {
    flags.allow_scripts = PackagesAllowedScripts::All;
  } else {
    flags.allow_scripts = PackagesAllowedScripts::Some(parts.collect());
  }
}

fn add_parse(flags: &mut Flags, matches: &mut ArgMatches) {
  flags.subcommand = DenoSubcommand::Add(add_parse_inner(matches, None));
}

fn add_parse_inner(
  matches: &mut ArgMatches,
  packages: Option<clap::parser::Values<String>>,
) -> AddFlags {
  let packages = packages
    .unwrap_or_else(|| matches.remove_many::<String>("packages").unwrap())
    .collect();
  AddFlags { packages }
}

fn remove_parse(flags: &mut Flags, matches: &mut ArgMatches) {
  flags.subcommand = DenoSubcommand::Remove(RemoveFlags {
    packages: matches.remove_many::<String>("packages").unwrap().collect(),
  });
}

fn bench_parse(flags: &mut Flags, matches: &mut ArgMatches) {
  flags.type_check_mode = TypeCheckMode::Local;

  runtime_args_parse(flags, matches, true, false);

  // NOTE: `deno bench` always uses `--no-prompt`, tests shouldn't ever do
  // interactive prompts, unless done by user code
  flags.permissions.no_prompt = true;

  let json = matches.get_flag("json");

  let ignore = match matches.remove_many::<String>("ignore") {
    Some(f) => f.collect(),
    None => vec![],
  };

  let filter = matches.remove_one::<String>("filter");

  if matches.contains_id("script_arg") {
    flags
      .argv
      .extend(matches.remove_many::<String>("script_arg").unwrap());
  }

  let include = if let Some(files) = matches.remove_many::<String>("files") {
    files.collect()
  } else {
    Vec::new()
  };

  let no_run = matches.get_flag("no-run");

  flags.subcommand = DenoSubcommand::Bench(BenchFlags {
    files: FileFlags { include, ignore },
    filter,
    json,
    no_run,
    watch: watch_arg_parse(matches),
  });
}

fn bundle_parse(flags: &mut Flags, _matches: &mut ArgMatches) {
  flags.subcommand = DenoSubcommand::Bundle;
}

fn cache_parse(flags: &mut Flags, matches: &mut ArgMatches) {
  compile_args_parse(flags, matches);
  unstable_args_parse(flags, matches, UnstableArgsConfig::ResolutionOnly);
  frozen_lockfile_arg_parse(flags, matches);
  allow_scripts_arg_parse(flags, matches);
  let files = matches.remove_many::<String>("file").unwrap().collect();
  flags.subcommand = DenoSubcommand::Cache(CacheFlags { files });
}

fn check_parse(flags: &mut Flags, matches: &mut ArgMatches) {
  flags.type_check_mode = TypeCheckMode::Local;
  compile_args_without_check_parse(flags, matches);
  unstable_args_parse(flags, matches, UnstableArgsConfig::ResolutionAndRuntime);
  let files = matches.remove_many::<String>("file").unwrap().collect();
  if matches.get_flag("all") || matches.get_flag("remote") {
    flags.type_check_mode = TypeCheckMode::All;
  }
  flags.subcommand = DenoSubcommand::Check(CheckFlags { files });
}

fn clean_parse(flags: &mut Flags, _matches: &mut ArgMatches) {
  flags.subcommand = DenoSubcommand::Clean;
}

fn compile_parse(flags: &mut Flags, matches: &mut ArgMatches) {
  flags.type_check_mode = TypeCheckMode::Local;
  runtime_args_parse(flags, matches, true, false);

  let mut script = matches.remove_many::<String>("script_arg").unwrap();
  let source_file = script.next().unwrap();
  let args = script.collect();
  let output = matches.remove_one::<String>("output");
  let target = matches.remove_one::<String>("target");
  let icon = matches.remove_one::<String>("icon");
  let no_terminal = matches.get_flag("no-terminal");
  let include = match matches.remove_many::<String>("include") {
    Some(f) => f.collect(),
    None => vec![],
  };
  ext_arg_parse(flags, matches);

  flags.subcommand = DenoSubcommand::Compile(CompileFlags {
    source_file,
    output,
    args,
    target,
    no_terminal,
    icon,
    include,
  });
}

fn completions_parse(
  flags: &mut Flags,
  matches: &mut ArgMatches,
  mut app: Command,
) {
  use clap_complete::generate;
  use clap_complete::shells::Bash;
  use clap_complete::shells::Fish;
  use clap_complete::shells::PowerShell;
  use clap_complete::shells::Zsh;
  use clap_complete_fig::Fig;

  let mut buf: Vec<u8> = vec![];
  let name = "deno";

  match matches.get_one::<String>("shell").unwrap().as_str() {
    "bash" => generate(Bash, &mut app, name, &mut buf),
    "fish" => generate(Fish, &mut app, name, &mut buf),
    "powershell" => generate(PowerShell, &mut app, name, &mut buf),
    "zsh" => generate(Zsh, &mut app, name, &mut buf),
    "fig" => generate(Fig, &mut app, name, &mut buf),
    _ => unreachable!(),
  }

  flags.subcommand = DenoSubcommand::Completions(CompletionsFlags {
    buf: buf.into_boxed_slice(),
  });
}

fn coverage_parse(flags: &mut Flags, matches: &mut ArgMatches) {
  let files = match matches.remove_many::<String>("files") {
    Some(f) => f.collect(),
    None => vec!["coverage".to_string()], // default
  };
  let ignore = match matches.remove_many::<String>("ignore") {
    Some(f) => f.collect(),
    None => vec![],
  };
  let include = match matches.remove_many::<String>("include") {
    Some(f) => f.collect(),
    None => vec![],
  };
  let exclude = match matches.remove_many::<String>("exclude") {
    Some(f) => f.collect(),
    None => vec![],
  };
  let r#type = if matches.get_flag("lcov") {
    CoverageType::Lcov
  } else if matches.get_flag("html") {
    CoverageType::Html
  } else if matches.get_flag("detailed") {
    CoverageType::Detailed
  } else {
    CoverageType::Summary
  };
  let output = matches.remove_one::<String>("output");
  flags.subcommand = DenoSubcommand::Coverage(CoverageFlags {
    files: FileFlags {
      include: files,
      ignore,
    },
    output,
    include,
    exclude,
    r#type,
  });
}

fn doc_parse(flags: &mut Flags, matches: &mut ArgMatches) {
  unstable_args_parse(flags, matches, UnstableArgsConfig::ResolutionOnly);
  import_map_arg_parse(flags, matches);
  reload_arg_parse(flags, matches);
  lock_arg_parse(flags, matches);
  no_lock_arg_parse(flags, matches);
  no_npm_arg_parse(flags, matches);
  no_remote_arg_parse(flags, matches);

  let source_files_val = matches.remove_many::<String>("source_file");
  let source_files = if let Some(val) = source_files_val {
    let vals: Vec<String> = val.collect();

    if vals.len() == 1 {
      if vals[0] == "--builtin" {
        DocSourceFileFlag::Builtin
      } else {
        DocSourceFileFlag::Paths(vec![vals[0].to_string()])
      }
    } else {
      DocSourceFileFlag::Paths(
        vals.into_iter().filter(|v| v != "--builtin").collect(),
      )
    }
  } else {
    DocSourceFileFlag::Builtin
  };
  let private = matches.get_flag("private");
  let lint = matches.get_flag("lint");
  let json = matches.get_flag("json");
  let filter = matches.remove_one::<String>("filter");
  let html = if matches.get_flag("html") {
    let name = matches.remove_one::<String>("name");
    let category_docs_path = matches.remove_one::<String>("category-docs");
    let symbol_redirect_map_path =
      matches.remove_one::<String>("symbol-redirect-map");
    let strip_trailing_html = matches.get_flag("strip-trailing-html");
    let default_symbol_map_path =
      matches.remove_one::<String>("default-symbol-map");
    let output = matches
      .remove_one::<String>("output")
      .unwrap_or(String::from("./docs/"));
    Some(DocHtmlFlag {
      name,
      category_docs_path,
      symbol_redirect_map_path,
      default_symbol_map_path,
      strip_trailing_html,
      output,
    })
  } else {
    None
  };

  flags.subcommand = DenoSubcommand::Doc(DocFlags {
    source_files,
    json,
    lint,
    html,
    filter,
    private,
  });
}

fn eval_parse(flags: &mut Flags, matches: &mut ArgMatches) {
  runtime_args_parse(flags, matches, false, true);
  unstable_args_parse(flags, matches, UnstableArgsConfig::ResolutionAndRuntime);
  flags.allow_all();

  ext_arg_parse(flags, matches);

  let print = matches.get_flag("print");
  let mut code_args = matches.remove_many::<String>("code_arg").unwrap();
  let code = code_args.next().unwrap();
  flags.argv.extend(code_args);

  flags.subcommand = DenoSubcommand::Eval(EvalFlags { print, code });
}

fn fmt_parse(flags: &mut Flags, matches: &mut ArgMatches) {
  config_args_parse(flags, matches);
  ext_arg_parse(flags, matches);

  let include = match matches.remove_many::<String>("files") {
    Some(f) => f.collect(),
    None => vec![],
  };
  let ignore = match matches.remove_many::<String>("ignore") {
    Some(f) => f.collect(),
    None => vec![],
  };

  let use_tabs = matches.remove_one::<bool>("use-tabs");
  let line_width = matches.remove_one::<NonZeroU32>("line-width");
  let indent_width = matches.remove_one::<NonZeroU8>("indent-width");
  let single_quote = matches.remove_one::<bool>("single-quote");
  let prose_wrap = matches.remove_one::<String>("prose-wrap");
  let no_semicolons = matches.remove_one::<bool>("no-semicolons");
  let unstable_css = matches.get_flag("unstable-css");
  let unstable_html = matches.get_flag("unstable-html");
  let unstable_component = matches.get_flag("unstable-component");
  let unstable_yaml = matches.get_flag("unstable-yaml");

  flags.subcommand = DenoSubcommand::Fmt(FmtFlags {
    check: matches.get_flag("check"),
    files: FileFlags { include, ignore },
    use_tabs,
    line_width,
    indent_width,
    single_quote,
    prose_wrap,
    no_semicolons,
    watch: watch_arg_parse(matches),
    unstable_css,
    unstable_html,
    unstable_component,
    unstable_yaml,
  });
}

fn init_parse(flags: &mut Flags, matches: &mut ArgMatches) {
  flags.subcommand = DenoSubcommand::Init(InitFlags {
    dir: matches.remove_one::<String>("dir"),
    lib: matches.get_flag("lib"),
    serve: matches.get_flag("serve"),
  });
}

fn info_parse(flags: &mut Flags, matches: &mut ArgMatches) {
  unstable_args_parse(flags, matches, UnstableArgsConfig::ResolutionOnly);
  reload_arg_parse(flags, matches);
  config_args_parse(flags, matches);
  import_map_arg_parse(flags, matches);
  location_arg_parse(flags, matches);
  ca_file_arg_parse(flags, matches);
  unsafely_ignore_certificate_errors_parse(flags, matches);
  node_modules_and_vendor_dir_arg_parse(flags, matches);
  lock_args_parse(flags, matches);
  no_remote_arg_parse(flags, matches);
  no_npm_arg_parse(flags, matches);
  let json = matches.get_flag("json");
  flags.subcommand = DenoSubcommand::Info(InfoFlags {
    file: matches.remove_one::<String>("file"),
    json,
  });
}

fn install_parse(flags: &mut Flags, matches: &mut ArgMatches) {
  runtime_args_parse(flags, matches, true, true);

  let global = matches.get_flag("global");
  if global {
    let root = matches.remove_one::<String>("root");
    let force = matches.get_flag("force");
    let name = matches.remove_one::<String>("name");
    let mut cmd_values =
      matches.remove_many::<String>("cmd").unwrap_or_default();

    let module_url = cmd_values.next().unwrap();
    let args = cmd_values.collect();

    flags.subcommand = DenoSubcommand::Install(InstallFlags {
      // TODO(bartlomieju): remove for 2.0
      global,
      kind: InstallKind::Global(InstallFlagsGlobal {
        name,
        module_url,
        args,
        root,
        force,
      }),
    });
    return;
  }

  // allow scripts only applies to local install
  allow_scripts_arg_parse(flags, matches);
  if matches.get_flag("entrypoint") {
    let entrypoints = matches.remove_many::<String>("cmd").unwrap_or_default();
    flags.subcommand = DenoSubcommand::Install(InstallFlags {
      global,
      kind: InstallKind::Local(InstallFlagsLocal::Entrypoints(
        entrypoints.collect(),
      )),
    });
  } else if let Some(add_files) = matches
    .remove_many("cmd")
    .map(|packages| add_parse_inner(matches, Some(packages)))
  {
    flags.subcommand = DenoSubcommand::Install(InstallFlags {
      global,
      kind: InstallKind::Local(InstallFlagsLocal::Add(add_files)),
    })
  } else {
    flags.subcommand = DenoSubcommand::Install(InstallFlags {
      global,
      kind: InstallKind::Local(InstallFlagsLocal::TopLevel),
    });
  }
}

fn json_reference_parse(
  flags: &mut Flags,
  _matches: &mut ArgMatches,
  mut app: Command,
) {
  use deno_core::serde_json::json;

  app.build();

  fn serialize_command(
    command: &mut Command,
    top_level: bool,
  ) -> deno_core::serde_json::Value {
    let args = command
      .get_arguments()
      .filter(|arg| {
        !arg.is_hide_set()
          && if top_level {
            true
          } else {
            !arg.is_global_set()
          }
      })
      .map(|arg| {
        let name = arg.get_id().as_str();
        let short = arg.get_short();
        let long = arg.get_long();
        let aliases = arg.get_visible_aliases();
        let required = arg.is_required_set();
        let help = arg.get_help().map(|help| help.to_string());
        let usage = arg.to_string();

        json!({
          "name": name,
          "short": short,
          "long": long,
          "aliases": aliases,
          "required": required,
          "help": help,
          "usage": usage,
        })
      })
      .collect::<Vec<_>>();

    let name = command.get_name().to_string();
    let about = command.get_about().map(|about| about.to_string());
    let visible_aliases = command
      .get_visible_aliases()
      .map(|s| s.to_string())
      .collect::<Vec<_>>();
    let usage = command.render_usage().to_string();

    let subcommands = command
      .get_subcommands_mut()
      .map(|command| serialize_command(command, false))
      .collect::<Vec<_>>();

    json!({
      "name": name,
      "about": about,
      "visible_aliases": visible_aliases,
      "args": args,
      "subcommands": subcommands,
      "usage": usage,
    })
  }

  flags.subcommand = DenoSubcommand::JSONReference(JSONReferenceFlags {
    json: serialize_command(&mut app, true),
  })
}

fn jupyter_parse(flags: &mut Flags, matches: &mut ArgMatches) {
  let conn_file = matches.remove_one::<String>("conn");
  let kernel = matches.get_flag("kernel");
  let install = matches.get_flag("install");

  flags.subcommand = DenoSubcommand::Jupyter(JupyterFlags {
    install,
    kernel,
    conn_file,
  });
}

fn uninstall_parse(flags: &mut Flags, matches: &mut ArgMatches) {
  let root = matches.remove_one::<String>("root");
  let global = matches.get_flag("global");
  let name = matches.remove_one::<String>("name").unwrap();
  flags.subcommand = DenoSubcommand::Uninstall(UninstallFlags {
    // TODO(bartlomieju): remove once `deno uninstall` supports both local and
    // global installs
    global,
    kind: UninstallKind::Global(UninstallFlagsGlobal { name, root }),
  });
}

fn lsp_parse(flags: &mut Flags, _matches: &mut ArgMatches) {
  flags.subcommand = DenoSubcommand::Lsp;
}

fn lint_parse(flags: &mut Flags, matches: &mut ArgMatches) {
  unstable_args_parse(flags, matches, UnstableArgsConfig::ResolutionOnly);

  config_args_parse(flags, matches);
  let files = match matches.remove_many::<String>("files") {
    Some(f) => f.collect(),
    None => vec![],
  };
  let ignore = match matches.remove_many::<String>("ignore") {
    Some(f) => f.collect(),
    None => vec![],
  };
  let fix = matches.get_flag("fix");
  let rules = matches.get_flag("rules");
  let maybe_rules_tags = matches
    .remove_many::<String>("rules-tags")
    .map(|f| f.collect());

  let maybe_rules_include = matches
    .remove_many::<String>("rules-include")
    .map(|f| f.collect());

  let maybe_rules_exclude = matches
    .remove_many::<String>("rules-exclude")
    .map(|f| f.collect());

  let json = matches.get_flag("json");
  let compact = matches.get_flag("compact");
  let ext = matches.remove_one::<String>("ext");

  flags.subcommand = DenoSubcommand::Lint(LintFlags {
    files: FileFlags {
      include: files,
      ignore,
    },
    fix,
    rules,
    maybe_rules_tags,
    maybe_rules_include,
    maybe_rules_exclude,
    json,
    compact,
    watch: watch_arg_parse(matches),
    ext,
  });
}

fn repl_parse(flags: &mut Flags, matches: &mut ArgMatches) {
  runtime_args_parse(flags, matches, true, true);
  unsafely_ignore_certificate_errors_parse(flags, matches);

  let eval_files = matches
    .remove_many::<String>("eval-file")
    .map(|values| values.collect());

  handle_repl_flags(
    flags,
    ReplFlags {
      eval_files,
      eval: matches.remove_one::<String>("eval"),
      is_default_command: false,
    },
  );
}

fn run_parse(
  flags: &mut Flags,
  matches: &mut ArgMatches,
  app: Command,
  bare: bool,
) -> clap::error::Result<()> {
  runtime_args_parse(flags, matches, true, true);
  ext_arg_parse(flags, matches);

  flags.code_cache_enabled = !matches.get_flag("no-code-cache");

  if let Some(mut script_arg) = matches.remove_many::<String>("script_arg") {
    let script = script_arg.next().unwrap();
    flags.argv.extend(script_arg);
    flags.subcommand = DenoSubcommand::Run(RunFlags {
      script,
      watch: watch_arg_parse_with_paths(matches),
      bare,
    });
  } else if bare {
    return Err(app.override_usage("deno [OPTIONS] [COMMAND] [SCRIPT_ARG]...").error(
      clap::error::ErrorKind::MissingRequiredArgument,
      "[SCRIPT_ARG] may only be omitted with --v8-flags=--help, else to use the repl with arguments, please use the `deno repl` subcommand",
    ));
  } else {
    flags.subcommand = DenoSubcommand::Task(TaskFlags {
      cwd: None,
      task: None,
      is_run: true,
    });
  }

  Ok(())
}

fn serve_parse(
  flags: &mut Flags,
  matches: &mut ArgMatches,
  app: Command,
) -> clap::error::Result<()> {
  // deno serve implies --allow-net=host:port
  let port = matches.remove_one::<u16>("port").unwrap_or(8000);
  let host = matches
    .remove_one::<String>("host")
    .unwrap_or_else(|| "0.0.0.0".to_owned());

  let worker_count = parallel_arg_parse(matches).map(|v| v.get());

  runtime_args_parse(flags, matches, true, true);
  // If the user didn't pass --allow-net, add this port to the network
  // allowlist. If the host is 0.0.0.0, we add :{port} and allow the same network perms
  // as if it was passed to --allow-net directly.
  let allowed = flags_net::parse(vec![if host == "0.0.0.0" {
    format!(":{port}")
  } else {
    format!("{host}:{port}")
  }])?;
  match &mut flags.permissions.allow_net {
    None => flags.permissions.allow_net = Some(allowed),
    Some(v) => {
      if !v.is_empty() {
        v.extend(allowed);
      }
    }
  }
  flags.code_cache_enabled = !matches.get_flag("no-code-cache");

  let mut script_arg =
    matches.remove_many::<String>("script_arg").ok_or_else(|| {
      let mut app = app;
      let subcommand = &mut app.find_subcommand_mut("serve").unwrap();
      subcommand.error(
        clap::error::ErrorKind::MissingRequiredArgument,
        "[SCRIPT_ARG] may only be omitted with --v8-flags=--help",
      )
    })?;

  let script = script_arg.next().unwrap();
  flags.argv.extend(script_arg);

  ext_arg_parse(flags, matches);

  flags.subcommand = DenoSubcommand::Serve(ServeFlags {
    script,
    watch: watch_arg_parse_with_paths(matches),
    port,
    host,
    worker_count,
  });

  Ok(())
}

fn task_parse(flags: &mut Flags, matches: &mut ArgMatches) {
  flags.config_flag = matches
    .remove_one::<String>("config")
    .map(ConfigFlag::Path)
    .unwrap_or(ConfigFlag::Discover);

  unstable_args_parse(flags, matches, UnstableArgsConfig::ResolutionAndRuntime);

  let mut task_flags = TaskFlags {
    cwd: matches.remove_one::<String>("cwd"),
    task: None,
    is_run: false,
  };

  if let Some((task, mut matches)) = matches.remove_subcommand() {
    task_flags.task = Some(task);

    flags.argv.extend(
      matches
        .remove_many::<std::ffi::OsString>("")
        .into_iter()
        .flatten()
        .filter_map(|arg| arg.into_string().ok()),
    );
  }

  flags.subcommand = DenoSubcommand::Task(task_flags);
}

fn parallel_arg_parse(matches: &mut ArgMatches) -> Option<NonZeroUsize> {
  if matches.get_flag("parallel") {
    if let Ok(value) = env::var("DENO_JOBS") {
      value.parse::<NonZeroUsize>().ok()
    } else {
      std::thread::available_parallelism().ok()
    }
  } else {
    None
  }
}

fn test_parse(flags: &mut Flags, matches: &mut ArgMatches) {
  flags.type_check_mode = TypeCheckMode::Local;
  runtime_args_parse(flags, matches, true, true);
  // NOTE: `deno test` always uses `--no-prompt`, tests shouldn't ever do
  // interactive prompts, unless done by user code
  flags.permissions.no_prompt = true;

  let ignore = match matches.remove_many::<String>("ignore") {
    Some(f) => f.collect(),
    None => vec![],
  };

  let no_run = matches.get_flag("no-run");
  let trace_leaks = matches.get_flag("trace-leaks");
  let doc = matches.get_flag("doc");
  #[allow(clippy::print_stderr)]
  let permit_no_files = matches.get_flag("permit-no-files");
  let filter = matches.remove_one::<String>("filter");
  let clean = matches.get_flag("clean");

  let fail_fast = if matches.contains_id("fail-fast") {
    Some(
      matches
        .remove_one::<NonZeroUsize>("fail-fast")
        .unwrap_or_else(|| NonZeroUsize::new(1).unwrap()),
    )
  } else {
    None
  };

  let shuffle = if matches.contains_id("shuffle") {
    Some(
      matches
        .remove_one::<u64>("shuffle")
        .unwrap_or_else(rand::random),
    )
  } else {
    None
  };

  if let Some(script_arg) = matches.remove_many::<String>("script_arg") {
    flags.argv.extend(script_arg);
  }

  let concurrent_jobs = parallel_arg_parse(matches);

  let include = if let Some(files) = matches.remove_many::<String>("files") {
    files.collect()
  } else {
    Vec::new()
  };

  let junit_path = matches.remove_one::<String>("junit-path");

  let reporter =
    if let Some(reporter) = matches.remove_one::<String>("reporter") {
      match reporter.as_str() {
        "pretty" => TestReporterConfig::Pretty,
        "junit" => TestReporterConfig::Junit,
        "dot" => TestReporterConfig::Dot,
        "tap" => TestReporterConfig::Tap,
        _ => unreachable!(),
      }
    } else {
      TestReporterConfig::Pretty
    };

  if matches!(reporter, TestReporterConfig::Dot | TestReporterConfig::Tap) {
    flags.log_level = Some(Level::Error);
  }

  let hide_stacktraces = matches.get_flag("hide-stacktraces");

  flags.subcommand = DenoSubcommand::Test(TestFlags {
    no_run,
    doc,
    coverage_dir: matches.remove_one::<String>("coverage"),
    clean,
    fail_fast,
    files: FileFlags { include, ignore },
    filter,
    shuffle,
    permit_no_files,
    concurrent_jobs,
    trace_leaks,
    watch: watch_arg_parse_with_paths(matches),
    reporter,
    junit_path,
    hide_stacktraces,
  });
}

fn types_parse(flags: &mut Flags, _matches: &mut ArgMatches) {
  flags.subcommand = DenoSubcommand::Types;
}

fn upgrade_parse(flags: &mut Flags, matches: &mut ArgMatches) {
  ca_file_arg_parse(flags, matches);
  unsafely_ignore_certificate_errors_parse(flags, matches);

  let dry_run = matches.get_flag("dry-run");
  let force = matches.get_flag("force");
  let canary = matches.get_flag("canary");
  let release_candidate = matches.get_flag("release-candidate");
  let version = matches.remove_one::<String>("version");
  let output = matches.remove_one::<String>("output");
  let version_or_hash_or_channel =
    matches.remove_one::<String>("version-or-hash-or-channel");
  flags.subcommand = DenoSubcommand::Upgrade(UpgradeFlags {
    dry_run,
    force,
    release_candidate,
    canary,
    version,
    output,
    version_or_hash_or_channel,
  });
}

fn vendor_parse(flags: &mut Flags, _matches: &mut ArgMatches) {
  flags.subcommand = DenoSubcommand::Vendor
}

fn publish_parse(flags: &mut Flags, matches: &mut ArgMatches) {
  flags.type_check_mode = TypeCheckMode::Local; // local by default
  unstable_args_parse(flags, matches, UnstableArgsConfig::ResolutionOnly);
  no_check_arg_parse(flags, matches);
  check_arg_parse(flags, matches);
  config_args_parse(flags, matches);

  flags.subcommand = DenoSubcommand::Publish(PublishFlags {
    token: matches.remove_one("token"),
    dry_run: matches.get_flag("dry-run"),
    allow_slow_types: matches.get_flag("allow-slow-types"),
    allow_dirty: matches.get_flag("allow-dirty"),
    no_provenance: matches.get_flag("no-provenance"),
  });
}

fn compile_args_parse(flags: &mut Flags, matches: &mut ArgMatches) {
  compile_args_without_check_parse(flags, matches);
  no_check_arg_parse(flags, matches);
  check_arg_parse(flags, matches);
}

fn compile_args_without_check_parse(
  flags: &mut Flags,
  matches: &mut ArgMatches,
) {
  import_map_arg_parse(flags, matches);
  no_remote_arg_parse(flags, matches);
  no_npm_arg_parse(flags, matches);
  node_modules_and_vendor_dir_arg_parse(flags, matches);
  config_args_parse(flags, matches);
  reload_arg_parse(flags, matches);
  lock_args_parse(flags, matches);
  ca_file_arg_parse(flags, matches);
  unsafely_ignore_certificate_errors_parse(flags, matches);
}

fn permission_args_parse(flags: &mut Flags, matches: &mut ArgMatches) {
  if let Some(read_wl) = matches.remove_many::<String>("allow-read") {
    flags.permissions.allow_read = Some(read_wl.collect());
  }

  if let Some(read_wl) = matches.remove_many::<String>("deny-read") {
    flags.permissions.deny_read = Some(read_wl.collect());
  }

  if let Some(write_wl) = matches.remove_many::<String>("allow-write") {
    flags.permissions.allow_write = Some(write_wl.collect());
  }

  if let Some(write_wl) = matches.remove_many::<String>("deny-write") {
    flags.permissions.deny_write = Some(write_wl.collect());
  }

  if let Some(net_wl) = matches.remove_many::<String>("allow-net") {
    let net_allowlist = flags_net::parse(net_wl.collect()).unwrap();
    flags.permissions.allow_net = Some(net_allowlist);
  }

  if let Some(net_wl) = matches.remove_many::<String>("deny-net") {
    let net_denylist = flags_net::parse(net_wl.collect()).unwrap();
    flags.permissions.deny_net = Some(net_denylist);
  }

  if let Some(env_wl) = matches.remove_many::<String>("allow-env") {
    flags.permissions.allow_env = Some(env_wl.collect());
    debug!("env allowlist: {:#?}", &flags.permissions.allow_env);
  }

  if let Some(env_wl) = matches.remove_many::<String>("deny-env") {
    flags.permissions.deny_env = Some(env_wl.collect());
    debug!("env denylist: {:#?}", &flags.permissions.deny_env);
  }

  if let Some(run_wl) = matches.remove_many::<String>("allow-run") {
    flags.permissions.allow_run = Some(run_wl.collect());
    debug!("run allowlist: {:#?}", &flags.permissions.allow_run);
  }

  if let Some(run_wl) = matches.remove_many::<String>("deny-run") {
    flags.permissions.deny_run = Some(run_wl.collect());
    debug!("run denylist: {:#?}", &flags.permissions.deny_run);
  }

  if let Some(sys_wl) = matches.remove_many::<String>("allow-sys") {
    flags.permissions.allow_sys = Some(sys_wl.collect());
    debug!("sys info allowlist: {:#?}", &flags.permissions.allow_sys);
  }

  if let Some(sys_wl) = matches.remove_many::<String>("deny-sys") {
    flags.permissions.deny_sys = Some(sys_wl.collect());
    debug!("sys info denylist: {:#?}", &flags.permissions.deny_sys);
  }

  if let Some(ffi_wl) = matches.remove_many::<String>("allow-ffi") {
    flags.permissions.allow_ffi = Some(ffi_wl.collect());
    debug!("ffi allowlist: {:#?}", &flags.permissions.allow_ffi);
  }

  if let Some(ffi_wl) = matches.remove_many::<String>("deny-ffi") {
    flags.permissions.deny_ffi = Some(ffi_wl.collect());
    debug!("ffi denylist: {:#?}", &flags.permissions.deny_ffi);
  }

  if matches.get_flag("allow-hrtime") || matches.get_flag("deny-hrtime") {
    log::warn!("⚠️ Warning: `allow-hrtime` and `deny-hrtime` have been removed in Deno 2, as high resolution time is now always allowed.");
  }

  if matches.get_flag("allow-all") {
    flags.allow_all();
  }

  if matches.get_flag("no-prompt") {
    flags.permissions.no_prompt = true;
  }
}

fn unsafely_ignore_certificate_errors_parse(
  flags: &mut Flags,
  matches: &mut ArgMatches,
) {
  if let Some(ic_wl) =
    matches.remove_many::<String>("unsafely-ignore-certificate-errors")
  {
    let ic_allowlist = flags_net::parse(ic_wl.collect()).unwrap();
    flags.unsafely_ignore_certificate_errors = Some(ic_allowlist);
  }
}

fn runtime_args_parse(
  flags: &mut Flags,
  matches: &mut ArgMatches,
  include_perms: bool,
  include_inspector: bool,
) {
  unstable_args_parse(flags, matches, UnstableArgsConfig::ResolutionAndRuntime);
  compile_args_parse(flags, matches);
  cached_only_arg_parse(flags, matches);
  frozen_lockfile_arg_parse(flags, matches);
  if include_perms {
    permission_args_parse(flags, matches);
  }
  if include_inspector {
    inspect_arg_parse(flags, matches);
  }
  location_arg_parse(flags, matches);
  v8_flags_arg_parse(flags, matches);
  seed_arg_parse(flags, matches);
  enable_testing_features_arg_parse(flags, matches);
  env_file_arg_parse(flags, matches);
  strace_ops_parse(flags, matches);
}

fn inspect_arg_parse(flags: &mut Flags, matches: &mut ArgMatches) {
  flags.inspect = matches.remove_one::<SocketAddr>("inspect");
  flags.inspect_brk = matches.remove_one::<SocketAddr>("inspect-brk");
  flags.inspect_wait = matches.remove_one::<SocketAddr>("inspect-wait");
}

fn import_map_arg_parse(flags: &mut Flags, matches: &mut ArgMatches) {
  flags.import_map_path = matches.remove_one::<String>("import-map");
}

fn env_file_arg_parse(flags: &mut Flags, matches: &mut ArgMatches) {
  flags.env_file = matches.remove_one::<String>("env-file");
}

fn reload_arg_parse(flags: &mut Flags, matches: &mut ArgMatches) {
  if let Some(cache_bl) = matches.remove_many::<String>("reload") {
    let raw_cache_blocklist: Vec<String> = cache_bl.collect();
    if raw_cache_blocklist.is_empty() {
      flags.reload = true;
    } else {
      flags.cache_blocklist = resolve_urls(raw_cache_blocklist);
      debug!("cache blocklist: {:#?}", &flags.cache_blocklist);
      flags.reload = false;
    }
  }
}

fn ca_file_arg_parse(flags: &mut Flags, matches: &mut ArgMatches) {
  flags.ca_data = matches.remove_one::<String>("cert").map(CaData::File);
}

fn enable_testing_features_arg_parse(
  flags: &mut Flags,
  matches: &mut ArgMatches,
) {
  if matches.get_flag("enable-testing-features-do-not-use") {
    flags.enable_testing_features = true
  }
}

fn strace_ops_parse(flags: &mut Flags, matches: &mut ArgMatches) {
  if let Some(patterns) = matches.remove_many::<String>("strace-ops") {
    flags.strace_ops = Some(patterns.collect());
  }
}

fn cached_only_arg_parse(flags: &mut Flags, matches: &mut ArgMatches) {
  if matches.get_flag("cached-only") {
    flags.cached_only = true;
  }
}

fn frozen_lockfile_arg_parse(flags: &mut Flags, matches: &mut ArgMatches) {
  if let Some(&v) = matches.get_one::<bool>("frozen") {
    flags.frozen_lockfile = Some(v);
  }
}

fn ext_arg_parse(flags: &mut Flags, matches: &mut ArgMatches) {
  flags.ext = matches.remove_one::<String>("ext");
}

fn location_arg_parse(flags: &mut Flags, matches: &mut ArgMatches) {
  flags.location = matches.remove_one::<Url>("location");
}

fn v8_flags_arg_parse(flags: &mut Flags, matches: &mut ArgMatches) {
  if let Some(v8_flags) = matches.remove_many::<String>("v8-flags") {
    flags.v8_flags = v8_flags.collect();
  }
}

fn seed_arg_parse(flags: &mut Flags, matches: &mut ArgMatches) {
  if let Some(seed) = matches.remove_one::<u64>("seed") {
    flags.seed = Some(seed);

    flags.v8_flags.push(format!("--random-seed={seed}"));
  }
}

fn no_check_arg_parse(flags: &mut Flags, matches: &mut ArgMatches) {
  if let Some(cache_type) = matches.get_one::<String>("no-check") {
    match cache_type.as_str() {
      "remote" => flags.type_check_mode = TypeCheckMode::Local,
      _ => debug!(
        "invalid value for 'no-check' of '{}' using default",
        cache_type
      ),
    }
  } else if matches.contains_id("no-check") {
    flags.type_check_mode = TypeCheckMode::None;
  }
}

fn check_arg_parse(flags: &mut Flags, matches: &mut ArgMatches) {
  if let Some(cache_type) = matches.get_one::<String>("check") {
    match cache_type.as_str() {
      "all" => flags.type_check_mode = TypeCheckMode::All,
      _ => debug!(
        "invalid value for 'check' of '{}' using default",
        cache_type
      ),
    }
  } else if matches.contains_id("check") {
    flags.type_check_mode = TypeCheckMode::Local;
  }
}

fn lock_args_parse(flags: &mut Flags, matches: &mut ArgMatches) {
  lock_arg_parse(flags, matches);
  no_lock_arg_parse(flags, matches);
}

fn lock_arg_parse(flags: &mut Flags, matches: &mut ArgMatches) {
  if matches.contains_id("lock") {
    let lockfile = matches.remove_one::<String>("lock").unwrap();
    flags.lock = Some(lockfile);
  }
}

fn no_lock_arg_parse(flags: &mut Flags, matches: &ArgMatches) {
  if matches.get_flag("no-lock") {
    flags.no_lock = true;
  }
}

fn config_args_parse(flags: &mut Flags, matches: &mut ArgMatches) {
  flags.config_flag = if matches.get_flag("no-config") {
    ConfigFlag::Disabled
  } else if let Some(config) = matches.remove_one::<String>("config") {
    ConfigFlag::Path(config)
  } else {
    ConfigFlag::Discover
  };
}

fn no_remote_arg_parse(flags: &mut Flags, matches: &mut ArgMatches) {
  if matches.get_flag("no-remote") {
    flags.no_remote = true;
  }
}

fn no_npm_arg_parse(flags: &mut Flags, matches: &mut ArgMatches) {
  if matches.get_flag("no-npm") {
    flags.no_npm = true;
  }
}

fn node_modules_and_vendor_dir_arg_parse(
  flags: &mut Flags,
  matches: &mut ArgMatches,
) {
  node_modules_arg_parse(flags, matches);
  flags.vendor = matches.remove_one::<bool>("vendor");
}

fn reload_arg_validate(urlstr: &str) -> Result<String, String> {
  if urlstr.is_empty() {
    return Err(String::from("Missing url. Check for extra commas."));
  }
  match Url::from_str(urlstr) {
    Ok(_) => Ok(urlstr.to_string()),
    Err(e) => Err(e.to_string()),
  }
}

fn watch_arg_parse(matches: &mut ArgMatches) -> Option<WatchFlags> {
  if matches.get_flag("watch") {
    Some(WatchFlags {
      hmr: false,
      no_clear_screen: matches.get_flag("no-clear-screen"),
      exclude: matches
        .remove_many::<String>("watch-exclude")
        .map(|f| f.collect::<Vec<String>>())
        .unwrap_or_default(),
    })
  } else {
    None
  }
}

fn watch_arg_parse_with_paths(
  matches: &mut ArgMatches,
) -> Option<WatchFlagsWithPaths> {
  if let Some(paths) = matches.remove_many::<String>("watch") {
    return Some(WatchFlagsWithPaths {
      paths: paths.collect(),
      hmr: false,
      no_clear_screen: matches.get_flag("no-clear-screen"),
      exclude: matches
        .remove_many::<String>("watch-exclude")
        .map(|f| f.collect::<Vec<String>>())
        .unwrap_or_default(),
    });
  }

  if matches.try_contains_id("hmr").is_ok() {
    return matches.remove_many::<String>("hmr").map(|paths| {
      WatchFlagsWithPaths {
        paths: paths.collect(),
        hmr: true,
        no_clear_screen: matches.get_flag("no-clear-screen"),
        exclude: matches
          .remove_many::<String>("watch-exclude")
          .map(|f| f.collect::<Vec<String>>())
          .unwrap_or_default(),
      }
    });
  }

  None
}

fn unstable_args_parse(
  flags: &mut Flags,
  matches: &mut ArgMatches,
  cfg: UnstableArgsConfig,
) {
  if matches.get_flag("unstable") {
    flags.unstable_config.legacy_flag_enabled = true;
  }

  flags.unstable_config.bare_node_builtins =
    matches.get_flag("unstable-bare-node-builtins");
  flags.unstable_config.sloppy_imports =
    matches.get_flag("unstable-sloppy-imports");

  if matches!(cfg, UnstableArgsConfig::ResolutionAndRuntime) {
    for granular_flag in crate::UNSTABLE_GRANULAR_FLAGS {
      if matches.get_flag(&format!("unstable-{}", granular_flag.name)) {
        flags
          .unstable_config
          .features
          .push(granular_flag.name.to_string());
      }
    }
  }
}

// TODO(ry) move this to utility module and add test.
/// Strips fragment part of URL. Panics on bad URL.
pub fn resolve_urls(urls: Vec<String>) -> Vec<String> {
  let mut out: Vec<String> = vec![];
  for urlstr in urls.iter() {
    if let Ok(mut url) = Url::from_str(urlstr) {
      url.set_fragment(None);
      let mut full_url = String::from(url.as_str());
      if full_url.len() > 1 && full_url.ends_with('/') {
        full_url.pop();
      }
      out.push(full_url);
    } else {
      panic!("Bad Url: {urlstr}");
    }
  }
  out
}

#[cfg(test)]
mod tests {
  use super::*;
  use pretty_assertions::assert_eq;

  /// Creates vector of strings, Vec<String>
  macro_rules! svec {
    ($($x:expr),* $(,)?) => (vec![$($x.to_string().into()),*]);
  }

  #[test]
  fn global_flags() {
    #[rustfmt::skip]
    let r = flags_from_vec(svec!["deno", "--log-level", "debug", "--quiet", "run", "script.ts"]);

    let flags = r.unwrap();
    assert_eq!(
      flags,
      Flags {
        subcommand: DenoSubcommand::Run(RunFlags::new_default(
          "script.ts".to_string()
        )),
        log_level: Some(Level::Error),
        code_cache_enabled: true,
        ..Flags::default()
      }
    );
    #[rustfmt::skip]
    let r2 = flags_from_vec(svec!["deno", "run", "--log-level", "debug", "--quiet", "script.ts"]);
    let flags2 = r2.unwrap();
    assert_eq!(flags2, flags);
  }

  #[test]
  fn upgrade() {
    let r = flags_from_vec(svec!["deno", "upgrade", "--dry-run", "--force"]);
    let flags = r.unwrap();
    assert_eq!(
      flags,
      Flags {
        subcommand: DenoSubcommand::Upgrade(UpgradeFlags {
          force: true,
          dry_run: true,
          canary: false,
          release_candidate: false,
          version: None,
          output: None,
          version_or_hash_or_channel: None,
        }),
        ..Flags::default()
      }
    );
  }

  #[test]
  fn upgrade_with_output_flag() {
    let r = flags_from_vec(svec!["deno", "upgrade", "--output", "example.txt"]);
    assert_eq!(
      r.unwrap(),
      Flags {
        subcommand: DenoSubcommand::Upgrade(UpgradeFlags {
          force: false,
          dry_run: false,
          canary: false,
          release_candidate: false,
          version: None,
          output: Some(String::from("example.txt")),
          version_or_hash_or_channel: None,
        }),
        ..Flags::default()
      }
    );
  }

  #[test]
  fn version() {
    let r = flags_from_vec(svec!["deno", "--version"]);
    assert_eq!(
      r.unwrap_err().kind(),
      clap::error::ErrorKind::DisplayVersion
    );
    let r = flags_from_vec(svec!["deno", "-V"]);
    assert_eq!(
      r.unwrap_err().kind(),
      clap::error::ErrorKind::DisplayVersion
    );
  }

  #[test]
  fn run_reload() {
    let r = flags_from_vec(svec!["deno", "run", "-r", "script.ts"]);
    let flags = r.unwrap();
    assert_eq!(
      flags,
      Flags {
        subcommand: DenoSubcommand::Run(RunFlags::new_default(
          "script.ts".to_string()
        )),
        reload: true,
        code_cache_enabled: true,
        ..Flags::default()
      }
    );
  }

  #[test]
  fn run_watch() {
    let r = flags_from_vec(svec!["deno", "run", "--watch", "script.ts"]);
    let flags = r.unwrap();
    assert_eq!(
      flags,
      Flags {
        subcommand: DenoSubcommand::Run(RunFlags {
          script: "script.ts".to_string(),
          watch: Some(WatchFlagsWithPaths {
            hmr: false,
            paths: vec![],
            no_clear_screen: false,
            exclude: vec![],
          }),
          bare: false,
        }),
        code_cache_enabled: true,
        ..Flags::default()
      }
    );

    let r = flags_from_vec(svec![
      "deno",
      "--watch",
      "--no-clear-screen",
      "script.ts"
    ]);
    let flags = r.unwrap();
    assert_eq!(
      flags,
      Flags {
        subcommand: DenoSubcommand::Run(RunFlags {
          script: "script.ts".to_string(),
          watch: Some(WatchFlagsWithPaths {
            hmr: false,
            paths: vec![],
            no_clear_screen: true,
            exclude: vec![],
          }),
          bare: true,
        }),
        code_cache_enabled: true,
        ..Flags::default()
      }
    );

    let r = flags_from_vec(svec![
      "deno",
      "run",
      "--watch-hmr",
      "--no-clear-screen",
      "script.ts"
    ]);
    let flags = r.unwrap();
    assert_eq!(
      flags,
      Flags {
        subcommand: DenoSubcommand::Run(RunFlags {
          script: "script.ts".to_string(),
          watch: Some(WatchFlagsWithPaths {
            hmr: true,
            paths: vec![],
            no_clear_screen: true,
            exclude: vec![],
          }),
          bare: false,
        }),
        code_cache_enabled: true,
        ..Flags::default()
      }
    );

    let r = flags_from_vec(svec![
      "deno",
      "run",
      "--unstable-hmr",
      "--no-clear-screen",
      "script.ts"
    ]);
    let flags = r.unwrap();
    assert_eq!(
      flags,
      Flags {
        subcommand: DenoSubcommand::Run(RunFlags {
          script: "script.ts".to_string(),
          watch: Some(WatchFlagsWithPaths {
            hmr: true,
            paths: vec![],
            no_clear_screen: true,
            exclude: vec![],
          }),
          bare: false,
        }),
        code_cache_enabled: true,
        ..Flags::default()
      }
    );

    let r = flags_from_vec(svec![
      "deno",
      "run",
      "--watch-hmr=foo.txt",
      "--no-clear-screen",
      "script.ts"
    ]);
    let flags = r.unwrap();
    assert_eq!(
      flags,
      Flags {
        subcommand: DenoSubcommand::Run(RunFlags {
          script: "script.ts".to_string(),
          watch: Some(WatchFlagsWithPaths {
            hmr: true,
            paths: vec![String::from("foo.txt")],
            no_clear_screen: true,
            exclude: vec![],
          }),
          bare: false,
        }),
        code_cache_enabled: true,
        ..Flags::default()
      }
    );

    let r =
      flags_from_vec(svec!["deno", "run", "--hmr", "--watch", "script.ts"]);
    assert!(r.is_err());
  }

  #[test]
  fn run_watch_with_external() {
    let r = flags_from_vec(svec!["deno", "--watch=file1,file2", "script.ts"]);
    let flags = r.unwrap();
    assert_eq!(
      flags,
      Flags {
        subcommand: DenoSubcommand::Run(RunFlags {
          script: "script.ts".to_string(),
          watch: Some(WatchFlagsWithPaths {
            hmr: false,
            paths: vec![String::from("file1"), String::from("file2")],
            no_clear_screen: false,
            exclude: vec![],
          }),
          bare: true,
        }),
        code_cache_enabled: true,
        ..Flags::default()
      }
    );
  }

  #[test]
  fn run_watch_with_no_clear_screen() {
    let r = flags_from_vec(svec![
      "deno",
      "run",
      "--watch",
      "--no-clear-screen",
      "script.ts"
    ]);

    let flags = r.unwrap();
    assert_eq!(
      flags,
      Flags {
        subcommand: DenoSubcommand::Run(RunFlags {
          script: "script.ts".to_string(),
          watch: Some(WatchFlagsWithPaths {
            hmr: false,
            paths: vec![],
            no_clear_screen: true,
            exclude: vec![],
          }),
          bare: false,
        }),
        code_cache_enabled: true,
        ..Flags::default()
      }
    );
  }

  #[test]
  fn run_watch_with_excluded_paths() {
    let r = flags_from_vec(svec!(
      "deno",
      "--watch",
      "--watch-exclude=foo",
      "script.ts"
    ));

    let flags = r.unwrap();
    assert_eq!(
      flags,
      Flags {
        subcommand: DenoSubcommand::Run(RunFlags {
          script: "script.ts".to_string(),
          watch: Some(WatchFlagsWithPaths {
            hmr: false,
            paths: vec![],
            no_clear_screen: false,
            exclude: vec![String::from("foo")],
          }),
          bare: true,
        }),
        code_cache_enabled: true,
        ..Flags::default()
      }
    );

    let r = flags_from_vec(svec!(
      "deno",
      "run",
      "--watch=foo",
      "--watch-exclude=bar",
      "script.ts"
    ));
    let flags = r.unwrap();
    assert_eq!(
      flags,
      Flags {
        subcommand: DenoSubcommand::Run(RunFlags {
          script: "script.ts".to_string(),
          watch: Some(WatchFlagsWithPaths {
            hmr: false,
            paths: vec![String::from("foo")],
            no_clear_screen: false,
            exclude: vec![String::from("bar")],
          }),
          bare: false,
        }),
        code_cache_enabled: true,
        ..Flags::default()
      }
    );

    let r = flags_from_vec(svec![
      "deno",
      "run",
      "--watch",
      "--watch-exclude=foo,bar",
      "script.ts"
    ]);

    let flags = r.unwrap();
    assert_eq!(
      flags,
      Flags {
        subcommand: DenoSubcommand::Run(RunFlags {
          script: "script.ts".to_string(),
          watch: Some(WatchFlagsWithPaths {
            hmr: false,
            paths: vec![],
            no_clear_screen: false,
            exclude: vec![String::from("foo"), String::from("bar")],
          }),
          bare: false,
        }),
        code_cache_enabled: true,
        ..Flags::default()
      }
    );

    let r = flags_from_vec(svec![
      "deno",
      "--watch=foo,bar",
      "--watch-exclude=baz,qux",
      "script.ts"
    ]);

    let flags = r.unwrap();
    assert_eq!(
      flags,
      Flags {
        subcommand: DenoSubcommand::Run(RunFlags {
          script: "script.ts".to_string(),
          watch: Some(WatchFlagsWithPaths {
            hmr: false,
            paths: vec![String::from("foo"), String::from("bar")],
            no_clear_screen: false,
            exclude: vec![String::from("baz"), String::from("qux"),],
          }),
          bare: true,
        }),
        code_cache_enabled: true,
        ..Flags::default()
      }
    );
  }

  #[test]
  fn run_reload_allow_write() {
    let r =
      flags_from_vec(svec!["deno", "run", "-r", "--allow-write", "script.ts"]);
    assert_eq!(
      r.unwrap(),
      Flags {
        reload: true,
        subcommand: DenoSubcommand::Run(RunFlags::new_default(
          "script.ts".to_string()
        )),
        permissions: PermissionFlags {
          allow_write: Some(vec![]),
          ..Default::default()
        },
        code_cache_enabled: true,
        ..Flags::default()
      }
    );
  }

  #[test]
  fn run_v8_flags() {
    let r = flags_from_vec(svec!["deno", "run", "--v8-flags=--help"]);
    assert_eq!(
      r.unwrap(),
      Flags {
        subcommand: DenoSubcommand::Run(RunFlags::new_default("_".to_string())),
        v8_flags: svec!["--help"],
        code_cache_enabled: true,
        ..Flags::default()
      }
    );

    let r = flags_from_vec(svec![
      "deno",
      "run",
      "--v8-flags=--expose-gc,--gc-stats=1",
      "script.ts"
    ]);
    assert_eq!(
      r.unwrap(),
      Flags {
        subcommand: DenoSubcommand::Run(RunFlags::new_default(
          "script.ts".to_string(),
        )),
        v8_flags: svec!["--expose-gc", "--gc-stats=1"],
        code_cache_enabled: true,
        ..Flags::default()
      }
    );

    let r = flags_from_vec(svec!["deno", "run", "--v8-flags=--expose-gc"]);
    assert!(r.is_ok());
  }

  #[test]
  fn serve_flags() {
    let r = flags_from_vec(svec!["deno", "serve", "main.ts"]);
    assert_eq!(
      r.unwrap(),
      Flags {
        subcommand: DenoSubcommand::Serve(ServeFlags::new_default(
          "main.ts".to_string(),
          8000,
          "0.0.0.0"
        )),
        permissions: PermissionFlags {
          allow_net: Some(vec![
            "0.0.0.0:8000".to_string(),
            "127.0.0.1:8000".to_string(),
            "localhost:8000".to_string()
          ]),
          ..Default::default()
        },
        code_cache_enabled: true,
        ..Flags::default()
      }
    );
    let r = flags_from_vec(svec!["deno", "serve", "--port", "5000", "main.ts"]);
    assert_eq!(
      r.unwrap(),
      Flags {
        subcommand: DenoSubcommand::Serve(ServeFlags::new_default(
          "main.ts".to_string(),
          5000,
          "0.0.0.0"
        )),
        permissions: PermissionFlags {
          allow_net: Some(vec![
            "0.0.0.0:5000".to_string(),
            "127.0.0.1:5000".to_string(),
            "localhost:5000".to_string()
          ]),
          ..Default::default()
        },
        code_cache_enabled: true,
        ..Flags::default()
      }
    );
    let r = flags_from_vec(svec![
      "deno",
      "serve",
      "--port",
      "5000",
      "--allow-net=example.com",
      "main.ts"
    ]);
    assert_eq!(
      r.unwrap(),
      Flags {
        subcommand: DenoSubcommand::Serve(ServeFlags::new_default(
          "main.ts".to_string(),
          5000,
          "0.0.0.0"
        )),
        permissions: PermissionFlags {
          allow_net: Some(vec![
            "example.com".to_string(),
            "0.0.0.0:5000".to_string(),
            "127.0.0.1:5000".to_string(),
            "localhost:5000".to_string()
          ]),
          ..Default::default()
        },
        code_cache_enabled: true,
        ..Flags::default()
      }
    );
    let r = flags_from_vec(svec![
      "deno",
      "serve",
      "--port",
      "5000",
      "--allow-net",
      "main.ts"
    ]);
    assert_eq!(
      r.unwrap(),
      Flags {
        subcommand: DenoSubcommand::Serve(ServeFlags::new_default(
          "main.ts".to_string(),
          5000,
          "0.0.0.0"
        )),
        permissions: PermissionFlags {
          allow_net: Some(vec![]),
          ..Default::default()
        },
        code_cache_enabled: true,
        ..Flags::default()
      }
    );
    let r = flags_from_vec(svec![
      "deno",
      "serve",
      "--port",
      "5000",
      "--host",
      "example.com",
      "main.ts"
    ]);
    assert_eq!(
      r.unwrap(),
      Flags {
        subcommand: DenoSubcommand::Serve(ServeFlags::new_default(
          "main.ts".to_string(),
          5000,
          "example.com"
        )),
        permissions: PermissionFlags {
          allow_net: Some(vec!["example.com:5000".to_owned()]),
          ..Default::default()
        },
        code_cache_enabled: true,
        ..Flags::default()
      }
    );

    let r = flags_from_vec(svec![
      "deno",
      "serve",
      "--port",
      "0",
      "--host",
      "example.com",
      "main.ts"
    ]);
    assert_eq!(
      r.unwrap(),
      Flags {
        subcommand: DenoSubcommand::Serve(ServeFlags::new_default(
          "main.ts".to_string(),
          0,
          "example.com"
        )),
        permissions: PermissionFlags {
          allow_net: Some(vec!["example.com:0".to_owned()]),
          ..Default::default()
        },
        code_cache_enabled: true,
        ..Flags::default()
      }
    );
  }

  #[test]
  fn has_permission() {
    let r = flags_from_vec(svec!["deno", "--allow-read", "x.ts"]);
    assert_eq!(r.unwrap().has_permission(), true);

    let r = flags_from_vec(svec!["deno", "run", "--deny-read", "x.ts"]);
    assert_eq!(r.unwrap().has_permission(), true);

    let r = flags_from_vec(svec!["deno", "run", "x.ts"]);
    assert_eq!(r.unwrap().has_permission(), false);
  }

  #[test]
  fn has_permission_in_argv() {
    let r = flags_from_vec(svec!["deno", "run", "x.ts", "--allow-read"]);
    assert_eq!(r.unwrap().has_permission_in_argv(), true);

    let r = flags_from_vec(svec!["deno", "x.ts", "--deny-read"]);
    assert_eq!(r.unwrap().has_permission_in_argv(), true);

    let r = flags_from_vec(svec!["deno", "run", "x.ts"]);
    assert_eq!(r.unwrap().has_permission_in_argv(), false);
  }

  #[test]
  fn script_args() {
    let r = flags_from_vec(svec![
      "deno",
      "run",
      "--allow-net",
      "gist.ts",
      "--title",
      "X"
    ]);
    assert_eq!(
      r.unwrap(),
      Flags {
        subcommand: DenoSubcommand::Run(RunFlags::new_default(
          "gist.ts".to_string()
        )),
        argv: svec!["--title", "X"],
        permissions: PermissionFlags {
          allow_net: Some(vec![]),
          ..Default::default()
        },
        code_cache_enabled: true,
        ..Flags::default()
      }
    );
  }

  #[test]
  fn allow_all() {
    let r = flags_from_vec(svec!["deno", "run", "--allow-all", "gist.ts"]);
    assert_eq!(
      r.unwrap(),
      Flags {
        subcommand: DenoSubcommand::Run(RunFlags::new_default(
          "gist.ts".to_string()
        )),
        permissions: PermissionFlags {
          allow_all: true,
          allow_net: Some(vec![]),
          allow_env: Some(vec![]),
          allow_run: Some(vec![]),
          allow_read: Some(vec![]),
          allow_sys: Some(vec![]),
          allow_write: Some(vec![]),
          allow_ffi: Some(vec![]),
          ..Default::default()
        },
        code_cache_enabled: true,
        ..Flags::default()
      }
    );
  }

  #[test]
  fn allow_read() {
    let r = flags_from_vec(svec!["deno", "run", "--allow-read", "gist.ts"]);
    assert_eq!(
      r.unwrap(),
      Flags {
        subcommand: DenoSubcommand::Run(RunFlags::new_default(
          "gist.ts".to_string()
        )),
        permissions: PermissionFlags {
          allow_read: Some(vec![]),
          ..Default::default()
        },
        code_cache_enabled: true,
        ..Flags::default()
      }
    );
  }

  #[test]
  fn short_permission_flags() {
    let r = flags_from_vec(svec!["deno", "run", "-RNESW", "gist.ts"]);
    assert_eq!(
      r.unwrap(),
      Flags {
        subcommand: DenoSubcommand::Run(RunFlags::new_default(
          "gist.ts".to_string()
        )),
        permissions: PermissionFlags {
          allow_read: Some(vec![]),
          allow_write: Some(vec![]),
          allow_env: Some(vec![]),
          allow_net: Some(vec![]),
          allow_sys: Some(vec![]),
          ..Default::default()
        },
        code_cache_enabled: true,
        ..Flags::default()
      }
    );
  }

  #[test]
  fn deny_read() {
    let r = flags_from_vec(svec!["deno", "--deny-read", "gist.ts"]);
    assert_eq!(
      r.unwrap(),
      Flags {
        subcommand: DenoSubcommand::Run(RunFlags {
          script: "gist.ts".to_string(),
          watch: None,
          bare: true,
        }),
        permissions: PermissionFlags {
          deny_read: Some(vec![]),
          ..Default::default()
        },
        code_cache_enabled: true,
        ..Flags::default()
      }
    );
  }

  #[test]
  fn double_hyphen() {
    // notice that flags passed after double dash will not
    // be parsed to Flags but instead forwarded to
    // script args as Deno.args
    let r = flags_from_vec(svec![
      "deno",
      "run",
      "--allow-write",
      "script.ts",
      "--",
      "-D",
      "--allow-net"
    ]);
    assert_eq!(
      r.unwrap(),
      Flags {
        subcommand: DenoSubcommand::Run(RunFlags::new_default(
          "script.ts".to_string(),
        )),
        argv: svec!["--", "-D", "--allow-net"],
        permissions: PermissionFlags {
          allow_write: Some(vec![]),
          ..Default::default()
        },
        code_cache_enabled: true,
        ..Flags::default()
      }
    );
  }

  #[test]
  fn fmt() {
    let r = flags_from_vec(svec!["deno", "fmt", "script_1.ts", "script_2.ts"]);
    assert_eq!(
      r.unwrap(),
      Flags {
        subcommand: DenoSubcommand::Fmt(FmtFlags {
          check: false,
          files: FileFlags {
            include: vec!["script_1.ts".to_string(), "script_2.ts".to_string()],
            ignore: vec![],
          },
          use_tabs: None,
          line_width: None,
          indent_width: None,
          single_quote: None,
          prose_wrap: None,
          no_semicolons: None,
          unstable_css: false,
          unstable_html: false,
          unstable_component: false,
          unstable_yaml: false,
          watch: Default::default(),
        }),
        ext: Some("ts".to_string()),
        ..Flags::default()
      }
    );

    let r = flags_from_vec(svec!["deno", "fmt", "--check"]);
    assert_eq!(
      r.unwrap(),
      Flags {
        subcommand: DenoSubcommand::Fmt(FmtFlags {
          check: true,
          files: FileFlags {
            include: vec![],
            ignore: vec![],
          },
          use_tabs: None,
          line_width: None,
          indent_width: None,
          single_quote: None,
          prose_wrap: None,
          no_semicolons: None,
          unstable_css: false,
          unstable_html: false,
          unstable_component: false,
          unstable_yaml: false,
          watch: Default::default(),
        }),
        ext: Some("ts".to_string()),
        ..Flags::default()
      }
    );

    let r = flags_from_vec(svec!["deno", "fmt"]);
    assert_eq!(
      r.unwrap(),
      Flags {
        subcommand: DenoSubcommand::Fmt(FmtFlags {
          check: false,
          files: FileFlags {
            include: vec![],
            ignore: vec![],
          },
          use_tabs: None,
          line_width: None,
          indent_width: None,
          single_quote: None,
          prose_wrap: None,
          no_semicolons: None,
          unstable_css: false,
          unstable_html: false,
          unstable_component: false,
          unstable_yaml: false,
          watch: Default::default(),
        }),
        ext: Some("ts".to_string()),
        ..Flags::default()
      }
    );

    let r = flags_from_vec(svec!["deno", "fmt", "--watch"]);
    assert_eq!(
      r.unwrap(),
      Flags {
        subcommand: DenoSubcommand::Fmt(FmtFlags {
          check: false,
          files: FileFlags {
            include: vec![],
            ignore: vec![],
          },
          use_tabs: None,
          line_width: None,
          indent_width: None,
          single_quote: None,
          prose_wrap: None,
          no_semicolons: None,
          unstable_css: false,
          unstable_html: false,
          unstable_component: false,
          unstable_yaml: false,
          watch: Some(Default::default()),
        }),
        ext: Some("ts".to_string()),
        ..Flags::default()
      }
    );

    let r = flags_from_vec(svec![
      "deno",
      "fmt",
      "--watch",
      "--no-clear-screen",
      "--unstable-css",
      "--unstable-html",
      "--unstable-component",
      "--unstable-yaml"
    ]);
    assert_eq!(
      r.unwrap(),
      Flags {
        subcommand: DenoSubcommand::Fmt(FmtFlags {
          check: false,
          files: FileFlags {
            include: vec![],
            ignore: vec![],
          },
          use_tabs: None,
          line_width: None,
          indent_width: None,
          single_quote: None,
          prose_wrap: None,
          no_semicolons: None,
          unstable_css: true,
          unstable_html: true,
          unstable_component: true,
          unstable_yaml: true,
          watch: Some(WatchFlags {
            hmr: false,
            no_clear_screen: true,
            exclude: vec![],
          })
        }),
        ext: Some("ts".to_string()),
        ..Flags::default()
      }
    );

    let r = flags_from_vec(svec![
      "deno",
      "fmt",
      "--check",
      "--watch",
      "foo.ts",
      "--ignore=bar.js"
    ]);
    assert_eq!(
      r.unwrap(),
      Flags {
        subcommand: DenoSubcommand::Fmt(FmtFlags {
          check: true,
          files: FileFlags {
            include: vec!["foo.ts".to_string()],
            ignore: vec!["bar.js".to_string()],
          },
          use_tabs: None,
          line_width: None,
          indent_width: None,
          single_quote: None,
          prose_wrap: None,
          no_semicolons: None,
          unstable_css: false,
          unstable_html: false,
          unstable_component: false,
          unstable_yaml: false,
          watch: Some(Default::default()),
        }),
        ext: Some("ts".to_string()),
        ..Flags::default()
      }
    );

    let r = flags_from_vec(svec!["deno", "fmt", "--config", "deno.jsonc"]);
    assert_eq!(
      r.unwrap(),
      Flags {
        subcommand: DenoSubcommand::Fmt(FmtFlags {
          check: false,
          files: FileFlags {
            include: vec![],
            ignore: vec![],
          },
          use_tabs: None,
          line_width: None,
          indent_width: None,
          single_quote: None,
          prose_wrap: None,
          no_semicolons: None,
          unstable_css: false,
          unstable_html: false,
          unstable_component: false,
          unstable_yaml: false,
          watch: Default::default(),
        }),
        ext: Some("ts".to_string()),
        config_flag: ConfigFlag::Path("deno.jsonc".to_string()),
        ..Flags::default()
      }
    );

    let r = flags_from_vec(svec![
      "deno",
      "fmt",
      "--config",
      "deno.jsonc",
      "--watch",
      "foo.ts"
    ]);
    assert_eq!(
      r.unwrap(),
      Flags {
        subcommand: DenoSubcommand::Fmt(FmtFlags {
          check: false,
          files: FileFlags {
            include: vec!["foo.ts".to_string()],
            ignore: vec![],
          },
          use_tabs: None,
          line_width: None,
          indent_width: None,
          single_quote: None,
          prose_wrap: None,
          no_semicolons: None,
          unstable_css: false,
          unstable_html: false,
          unstable_component: false,
          unstable_yaml: false,
          watch: Some(Default::default()),
        }),
        config_flag: ConfigFlag::Path("deno.jsonc".to_string()),
        ext: Some("ts".to_string()),
        ..Flags::default()
      }
    );

    let r = flags_from_vec(svec![
      "deno",
      "fmt",
      "--use-tabs",
      "--line-width",
      "60",
      "--indent-width",
      "4",
      "--single-quote",
      "--prose-wrap",
      "never",
      "--no-semicolons",
    ]);
    assert_eq!(
      r.unwrap(),
      Flags {
        subcommand: DenoSubcommand::Fmt(FmtFlags {
          check: false,
          files: FileFlags {
            include: vec![],
            ignore: vec![],
          },
          use_tabs: Some(true),
          line_width: Some(NonZeroU32::new(60).unwrap()),
          indent_width: Some(NonZeroU8::new(4).unwrap()),
          single_quote: Some(true),
          prose_wrap: Some("never".to_string()),
          no_semicolons: Some(true),
          unstable_css: false,
          unstable_html: false,
          unstable_component: false,
          unstable_yaml: false,
          watch: Default::default(),
        }),
        ext: Some("ts".to_string()),
        ..Flags::default()
      }
    );

    // try providing =false to the booleans
    let r = flags_from_vec(svec![
      "deno",
      "fmt",
      "--use-tabs=false",
      "--single-quote=false",
      "--no-semicolons=false",
    ]);
    assert_eq!(
      r.unwrap(),
      Flags {
        subcommand: DenoSubcommand::Fmt(FmtFlags {
          check: false,
          files: FileFlags {
            include: vec![],
            ignore: vec![],
          },
          use_tabs: Some(false),
          line_width: None,
          indent_width: None,
          single_quote: Some(false),
          prose_wrap: None,
          no_semicolons: Some(false),
          unstable_css: false,
          unstable_html: false,
          unstable_component: false,
          unstable_yaml: false,
          watch: Default::default(),
        }),
        ext: Some("ts".to_string()),
        ..Flags::default()
      }
    );
  }

  #[test]
  fn lint() {
    let r = flags_from_vec(svec!["deno", "lint", "script_1.ts", "script_2.ts"]);
    assert_eq!(
      r.unwrap(),
      Flags {
        subcommand: DenoSubcommand::Lint(LintFlags {
          files: FileFlags {
            include: vec!["script_1.ts".to_string(), "script_2.ts".to_string(),],
            ignore: vec![],
          },
          fix: false,
          rules: false,
          maybe_rules_tags: None,
          maybe_rules_include: None,
          maybe_rules_exclude: None,
          json: false,
          compact: false,
          watch: Default::default(),
          ext: None,
        }),
        ..Flags::default()
      }
    );

    let r = flags_from_vec(svec![
      "deno",
      "lint",
      "--watch",
      "script_1.ts",
      "script_2.ts"
    ]);
    assert_eq!(
      r.unwrap(),
      Flags {
        subcommand: DenoSubcommand::Lint(LintFlags {
          files: FileFlags {
            include: vec!["script_1.ts".to_string(), "script_2.ts".to_string()],
            ignore: vec![],
          },
          fix: false,
          rules: false,
          maybe_rules_tags: None,
          maybe_rules_include: None,
          maybe_rules_exclude: None,
          json: false,
          compact: false,
          watch: Some(Default::default()),
          ext: None,
        }),
        ..Flags::default()
      }
    );

    let r = flags_from_vec(svec![
      "deno",
      "lint",
      "--watch",
      "--no-clear-screen",
      "script_1.ts",
      "script_2.ts"
    ]);
    assert_eq!(
      r.unwrap(),
      Flags {
        subcommand: DenoSubcommand::Lint(LintFlags {
          files: FileFlags {
            include: vec!["script_1.ts".to_string(), "script_2.ts".to_string()],
            ignore: vec![],
          },
          fix: false,
          rules: false,
          maybe_rules_tags: None,
          maybe_rules_include: None,
          maybe_rules_exclude: None,
          json: false,
          compact: false,
          watch: Some(WatchFlags {
            hmr: false,
            no_clear_screen: true,
            exclude: vec![],
          }),
          ext: None,
        }),
        ..Flags::default()
      }
    );

    let r = flags_from_vec(svec![
      "deno",
      "lint",
      "--fix",
      "--ignore=script_1.ts,script_2.ts"
    ]);
    assert_eq!(
      r.unwrap(),
      Flags {
        subcommand: DenoSubcommand::Lint(LintFlags {
          files: FileFlags {
            include: vec![],
            ignore: vec!["script_1.ts".to_string(), "script_2.ts".to_string()],
          },
          fix: true,
          rules: false,
          maybe_rules_tags: None,
          maybe_rules_include: None,
          maybe_rules_exclude: None,
          json: false,
          compact: false,
          watch: Default::default(),
          ext: None,
        }),
        ..Flags::default()
      }
    );

    let r = flags_from_vec(svec!["deno", "lint", "--rules"]);
    assert_eq!(
      r.unwrap(),
      Flags {
        subcommand: DenoSubcommand::Lint(LintFlags {
          files: FileFlags {
            include: vec![],
            ignore: vec![],
          },
          fix: false,
          rules: true,
          maybe_rules_tags: None,
          maybe_rules_include: None,
          maybe_rules_exclude: None,
          json: false,
          compact: false,
          watch: Default::default(),
          ext: None,
        }),
        ..Flags::default()
      }
    );

    let r = flags_from_vec(svec![
      "deno",
      "lint",
      "--rules",
      "--rules-tags=recommended"
    ]);
    assert_eq!(
      r.unwrap(),
      Flags {
        subcommand: DenoSubcommand::Lint(LintFlags {
          files: FileFlags {
            include: vec![],
            ignore: vec![],
          },
          fix: false,
          rules: true,
          maybe_rules_tags: Some(svec!["recommended"]),
          maybe_rules_include: None,
          maybe_rules_exclude: None,
          json: false,
          compact: false,
          watch: Default::default(),
          ext: None,
        }),
        ..Flags::default()
      }
    );

    let r = flags_from_vec(svec![
      "deno",
      "lint",
      "--rules-tags=",
      "--rules-include=ban-untagged-todo,no-undef",
      "--rules-exclude=no-const-assign"
    ]);
    assert_eq!(
      r.unwrap(),
      Flags {
        subcommand: DenoSubcommand::Lint(LintFlags {
          files: FileFlags {
            include: vec![],
            ignore: vec![],
          },
          fix: false,
          rules: false,
          maybe_rules_tags: Some(svec![""]),
          maybe_rules_include: Some(svec!["ban-untagged-todo", "no-undef"]),
          maybe_rules_exclude: Some(svec!["no-const-assign"]),
          json: false,
          compact: false,
          watch: Default::default(),
          ext: None,
        }),
        ..Flags::default()
      }
    );

    let r = flags_from_vec(svec!["deno", "lint", "--json", "script_1.ts"]);
    assert_eq!(
      r.unwrap(),
      Flags {
        subcommand: DenoSubcommand::Lint(LintFlags {
          files: FileFlags {
            include: vec!["script_1.ts".to_string()],
            ignore: vec![],
          },
          fix: false,
          rules: false,
          maybe_rules_tags: None,
          maybe_rules_include: None,
          maybe_rules_exclude: None,
          json: true,
          compact: false,
          watch: Default::default(),
          ext: None,
        }),
        ..Flags::default()
      }
    );

    let r = flags_from_vec(svec![
      "deno",
      "lint",
      "--config",
      "Deno.jsonc",
      "--json",
      "script_1.ts"
    ]);
    assert_eq!(
      r.unwrap(),
      Flags {
        subcommand: DenoSubcommand::Lint(LintFlags {
          files: FileFlags {
            include: vec!["script_1.ts".to_string()],
            ignore: vec![],
          },
          fix: false,
          rules: false,
          maybe_rules_tags: None,
          maybe_rules_include: None,
          maybe_rules_exclude: None,
          json: true,
          compact: false,
          watch: Default::default(),
          ext: None,
        }),
        config_flag: ConfigFlag::Path("Deno.jsonc".to_string()),
        ..Flags::default()
      }
    );

    let r = flags_from_vec(svec![
      "deno",
      "lint",
      "--config",
      "Deno.jsonc",
      "--compact",
      "script_1.ts"
    ]);
    assert_eq!(
      r.unwrap(),
      Flags {
        subcommand: DenoSubcommand::Lint(LintFlags {
          files: FileFlags {
            include: vec!["script_1.ts".to_string()],
            ignore: vec![],
          },
          fix: false,
          rules: false,
          maybe_rules_tags: None,
          maybe_rules_include: None,
          maybe_rules_exclude: None,
          json: false,
          compact: true,
          watch: Default::default(),
          ext: None,
        }),
        config_flag: ConfigFlag::Path("Deno.jsonc".to_string()),
        ..Flags::default()
      }
    );
  }

  #[test]
  fn types() {
    let r = flags_from_vec(svec!["deno", "types"]);
    assert_eq!(
      r.unwrap(),
      Flags {
        subcommand: DenoSubcommand::Types,
        ..Flags::default()
      }
    );
  }

  #[test]
  fn cache() {
    let r = flags_from_vec(svec!["deno", "cache", "script.ts"]);
    assert_eq!(
      r.unwrap(),
      Flags {
        subcommand: DenoSubcommand::Cache(CacheFlags {
          files: svec!["script.ts"],
        }),
        ..Flags::default()
      }
    );
  }

  #[test]
  fn check() {
    let r = flags_from_vec(svec!["deno", "check", "script.ts"]);
    assert_eq!(
      r.unwrap(),
      Flags {
        subcommand: DenoSubcommand::Check(CheckFlags {
          files: svec!["script.ts"],
        }),
        type_check_mode: TypeCheckMode::Local,
        ..Flags::default()
      }
    );

    for all_flag in ["--remote", "--all"] {
      let r = flags_from_vec(svec!["deno", "check", all_flag, "script.ts"]);
      assert_eq!(
        r.unwrap(),
        Flags {
          subcommand: DenoSubcommand::Check(CheckFlags {
            files: svec!["script.ts"],
          }),
          type_check_mode: TypeCheckMode::All,
          ..Flags::default()
        }
      );

      let r = flags_from_vec(svec![
        "deno",
        "check",
        all_flag,
        "--no-remote",
        "script.ts"
      ]);
      assert_eq!(
        r.unwrap_err().kind(),
        clap::error::ErrorKind::ArgumentConflict
      );
    }
  }

  #[test]
  fn info() {
    let r = flags_from_vec(svec!["deno", "info", "script.ts"]);
    assert_eq!(
      r.unwrap(),
      Flags {
        subcommand: DenoSubcommand::Info(InfoFlags {
          json: false,
          file: Some("script.ts".to_string()),
        }),
        ..Flags::default()
      }
    );

    let r = flags_from_vec(svec!["deno", "info", "--reload", "script.ts"]);
    assert_eq!(
      r.unwrap(),
      Flags {
        subcommand: DenoSubcommand::Info(InfoFlags {
          json: false,
          file: Some("script.ts".to_string()),
        }),
        reload: true,
        ..Flags::default()
      }
    );

    let r = flags_from_vec(svec!["deno", "info", "--json", "script.ts"]);
    assert_eq!(
      r.unwrap(),
      Flags {
        subcommand: DenoSubcommand::Info(InfoFlags {
          json: true,
          file: Some("script.ts".to_string()),
        }),
        ..Flags::default()
      }
    );

    let r = flags_from_vec(svec!["deno", "info"]);
    assert_eq!(
      r.unwrap(),
      Flags {
        subcommand: DenoSubcommand::Info(InfoFlags {
          json: false,
          file: None
        }),
        ..Flags::default()
      }
    );

    let r = flags_from_vec(svec!["deno", "info", "--json"]);
    assert_eq!(
      r.unwrap(),
      Flags {
        subcommand: DenoSubcommand::Info(InfoFlags {
          json: true,
          file: None
        }),
        ..Flags::default()
      }
    );

    let r = flags_from_vec(svec![
      "deno",
      "info",
      "--no-npm",
      "--no-remote",
      "--config",
      "tsconfig.json"
    ]);
    assert_eq!(
      r.unwrap(),
      Flags {
        subcommand: DenoSubcommand::Info(InfoFlags {
          json: false,
          file: None
        }),
        config_flag: ConfigFlag::Path("tsconfig.json".to_owned()),
        no_npm: true,
        no_remote: true,
        ..Flags::default()
      }
    );
  }

  #[test]
  fn tsconfig() {
    let r =
      flags_from_vec(svec!["deno", "run", "-c", "tsconfig.json", "script.ts"]);
    assert_eq!(
      r.unwrap(),
      Flags {
        subcommand: DenoSubcommand::Run(RunFlags::new_default(
          "script.ts".to_string(),
        )),
        config_flag: ConfigFlag::Path("tsconfig.json".to_owned()),
        code_cache_enabled: true,
        ..Flags::default()
      }
    );
  }

  #[test]
  fn eval() {
    let r = flags_from_vec(svec!["deno", "eval", "'console.log(\"hello\")'"]);
    assert_eq!(
      r.unwrap(),
      Flags {
        subcommand: DenoSubcommand::Eval(EvalFlags {
          print: false,
          code: "'console.log(\"hello\")'".to_string(),
        }),
        permissions: PermissionFlags {
          allow_all: true,
          allow_net: Some(vec![]),
          allow_env: Some(vec![]),
          allow_run: Some(vec![]),
          allow_read: Some(vec![]),
          allow_sys: Some(vec![]),
          allow_write: Some(vec![]),
          allow_ffi: Some(vec![]),
          ..Default::default()
        },
        ..Flags::default()
      }
    );
  }

  #[test]
  fn eval_p() {
    let r = flags_from_vec(svec!["deno", "eval", "-p", "1+2"]);
    assert_eq!(
      r.unwrap(),
      Flags {
        subcommand: DenoSubcommand::Eval(EvalFlags {
          print: true,
          code: "1+2".to_string(),
        }),
        permissions: PermissionFlags {
          allow_all: true,
          allow_net: Some(vec![]),
          allow_env: Some(vec![]),
          allow_run: Some(vec![]),
          allow_read: Some(vec![]),
          allow_sys: Some(vec![]),
          allow_write: Some(vec![]),
          allow_ffi: Some(vec![]),
          ..Default::default()
        },
        ..Flags::default()
      }
    );
  }

  #[test]
  fn eval_typescript() {
    let r = flags_from_vec(svec![
      "deno",
      "eval",
      "--ext=ts",
      "'console.log(\"hello\")'"
    ]);
    assert_eq!(
      r.unwrap(),
      Flags {
        subcommand: DenoSubcommand::Eval(EvalFlags {
          print: false,
          code: "'console.log(\"hello\")'".to_string(),
        }),
        permissions: PermissionFlags {
          allow_all: true,
          allow_net: Some(vec![]),
          allow_env: Some(vec![]),
          allow_run: Some(vec![]),
          allow_read: Some(vec![]),
          allow_sys: Some(vec![]),
          allow_write: Some(vec![]),
          allow_ffi: Some(vec![]),
          ..Default::default()
        },
        ext: Some("ts".to_string()),
        ..Flags::default()
      }
    );
  }

  #[test]
  fn eval_with_flags() {
    #[rustfmt::skip]
    let r = flags_from_vec(svec!["deno", "eval", "--import-map", "import_map.json", "--no-remote", "--config", "tsconfig.json", "--no-check", "--reload", "--lock", "lock.json", "--cert", "example.crt", "--cached-only", "--location", "https:foo", "--v8-flags=--help", "--seed", "1", "--inspect=127.0.0.1:9229", "--env=.example.env", "42"]);
    assert_eq!(
      r.unwrap(),
      Flags {
        subcommand: DenoSubcommand::Eval(EvalFlags {
          print: false,
          code: "42".to_string(),
        }),
        import_map_path: Some("import_map.json".to_string()),
        no_remote: true,
        config_flag: ConfigFlag::Path("tsconfig.json".to_owned()),
        type_check_mode: TypeCheckMode::None,
        reload: true,
        lock: Some(String::from("lock.json")),
        ca_data: Some(CaData::File("example.crt".to_string())),
        cached_only: true,
        location: Some(Url::parse("https://foo/").unwrap()),
        v8_flags: svec!["--help", "--random-seed=1"],
        seed: Some(1),
        inspect: Some("127.0.0.1:9229".parse().unwrap()),
        permissions: PermissionFlags {
          allow_all: true,
          allow_net: Some(vec![]),
          allow_env: Some(vec![]),
          allow_run: Some(vec![]),
          allow_read: Some(vec![]),
          allow_sys: Some(vec![]),
          allow_write: Some(vec![]),
          allow_ffi: Some(vec![]),
          ..Default::default()
        },
        env_file: Some(".example.env".to_owned()),
        ..Flags::default()
      }
    );
  }

  #[test]
  fn eval_args() {
    let r = flags_from_vec(svec![
      "deno",
      "eval",
      "console.log(Deno.args)",
      "arg1",
      "arg2"
    ]);
    assert_eq!(
      r.unwrap(),
      Flags {
        subcommand: DenoSubcommand::Eval(EvalFlags {
          print: false,
          code: "console.log(Deno.args)".to_string(),
        }),
        argv: svec!["arg1", "arg2"],
        permissions: PermissionFlags {
          allow_all: true,
          allow_net: Some(vec![]),
          allow_env: Some(vec![]),
          allow_run: Some(vec![]),
          allow_read: Some(vec![]),
          allow_sys: Some(vec![]),
          allow_write: Some(vec![]),
          allow_ffi: Some(vec![]),
          ..Default::default()
        },
        ..Flags::default()
      }
    );
  }

  #[test]
  fn repl() {
    let r = flags_from_vec(svec!["deno"]);
    assert_eq!(
      r.unwrap(),
      Flags {
        subcommand: DenoSubcommand::Repl(ReplFlags {
          eval_files: None,
          eval: None,
          is_default_command: true,
        }),
        unsafely_ignore_certificate_errors: None,
        permissions: PermissionFlags {
          allow_net: Some(vec![]),
          allow_env: Some(vec![]),
          deny_env: None,
          allow_run: Some(vec![]),
          deny_run: None,
          allow_read: Some(vec![]),
          deny_read: None,
          allow_sys: Some(vec![]),
          deny_sys: None,
          allow_write: Some(vec![]),
          deny_write: None,
          allow_ffi: Some(vec![]),
          deny_ffi: None,
          ..Default::default()
        },
        ..Flags::default()
      }
    );
  }

  #[test]
  fn repl_strace_ops() {
    // Lightly test this undocumented flag
    let r = flags_from_vec(svec!["deno", "repl", "--strace-ops"]);
    assert_eq!(r.unwrap().strace_ops, Some(vec![]));
    let r =
      flags_from_vec(svec!["deno", "repl", "--strace-ops=http,websocket"]);
    assert_eq!(
      r.unwrap().strace_ops,
      Some(vec!["http".to_string(), "websocket".to_string()])
    );
  }

  #[test]
  fn repl_with_flags() {
    #[rustfmt::skip]
    let r = flags_from_vec(svec!["deno", "repl", "-A", "--import-map", "import_map.json", "--no-remote", "--config", "tsconfig.json", "--no-check", "--reload", "--lock", "lock.json", "--cert", "example.crt", "--cached-only", "--location", "https:foo", "--v8-flags=--help", "--seed", "1", "--inspect=127.0.0.1:9229", "--unsafely-ignore-certificate-errors", "--env=.example.env"]);
    assert_eq!(
      r.unwrap(),
      Flags {
        subcommand: DenoSubcommand::Repl(ReplFlags {
          eval_files: None,
          eval: None,
          is_default_command: false,
        }),
        import_map_path: Some("import_map.json".to_string()),
        no_remote: true,
        config_flag: ConfigFlag::Path("tsconfig.json".to_owned()),
        type_check_mode: TypeCheckMode::None,
        reload: true,
        lock: Some(String::from("lock.json")),
        ca_data: Some(CaData::File("example.crt".to_string())),
        cached_only: true,
        location: Some(Url::parse("https://foo/").unwrap()),
        v8_flags: svec!["--help", "--random-seed=1"],
        seed: Some(1),
        inspect: Some("127.0.0.1:9229".parse().unwrap()),
        permissions: PermissionFlags {
          allow_all: true,
          allow_net: Some(vec![]),
          allow_env: Some(vec![]),
          allow_run: Some(vec![]),
          allow_read: Some(vec![]),
          allow_sys: Some(vec![]),
          allow_write: Some(vec![]),
          allow_ffi: Some(vec![]),
          ..Default::default()
        },
        env_file: Some(".example.env".to_owned()),
        unsafely_ignore_certificate_errors: Some(vec![]),
        ..Flags::default()
      }
    );
  }

  #[test]
  fn repl_with_eval_flag() {
    #[rustfmt::skip]
    let r = flags_from_vec(svec!["deno", "repl", "--allow-write", "--eval", "console.log('hello');"]);
    assert_eq!(
      r.unwrap(),
      Flags {
        subcommand: DenoSubcommand::Repl(ReplFlags {
          eval_files: None,
          eval: Some("console.log('hello');".to_string()),
          is_default_command: false,
        }),
        permissions: PermissionFlags {
          allow_write: Some(vec![]),
          ..Default::default()
        },
        type_check_mode: TypeCheckMode::None,
        ..Flags::default()
      }
    );
  }

  #[test]
  fn repl_with_eval_file_flag() {
    #[rustfmt::skip]
    let r = flags_from_vec(svec!["deno", "repl", "--eval-file=./a.js,./b.ts,https://examples.deno.land/hello-world.ts"]);
    assert_eq!(
      r.unwrap(),
      Flags {
        subcommand: DenoSubcommand::Repl(ReplFlags {
          eval_files: Some(vec![
            "./a.js".to_string(),
            "./b.ts".to_string(),
            "https://examples.deno.land/hello-world.ts".to_string()
          ]),
          eval: None,
          is_default_command: false,
        }),
        type_check_mode: TypeCheckMode::None,
        ..Flags::default()
      }
    );
  }

  #[test]
  fn allow_read_allowlist() {
    use test_util::TempDir;
    let temp_dir_guard = TempDir::new();
    let temp_dir = temp_dir_guard.path().to_string();

    let r = flags_from_vec(svec![
      "deno",
      "run",
      format!("--allow-read=.,{}", temp_dir),
      "script.ts"
    ]);
    assert_eq!(
      r.unwrap(),
      Flags {
        permissions: PermissionFlags {
          allow_read: Some(vec![String::from("."), temp_dir]),
          ..Default::default()
        },
        subcommand: DenoSubcommand::Run(RunFlags::new_default(
          "script.ts".to_string(),
        )),
        code_cache_enabled: true,
        ..Flags::default()
      }
    );
  }

  #[test]
  fn deny_read_denylist() {
    use test_util::TempDir;
    let temp_dir_guard = TempDir::new();
    let temp_dir = temp_dir_guard.path().to_string();

    let r = flags_from_vec(svec![
      "deno",
      "run",
      format!("--deny-read=.,{}", temp_dir),
      "script.ts"
    ]);
    assert_eq!(
      r.unwrap(),
      Flags {
        permissions: PermissionFlags {
          deny_read: Some(vec![String::from("."), temp_dir]),
          ..Default::default()
        },
        subcommand: DenoSubcommand::Run(RunFlags::new_default(
          "script.ts".to_string(),
        )),
        code_cache_enabled: true,
        ..Flags::default()
      }
    );
  }

  #[test]
  fn allow_write_allowlist() {
    use test_util::TempDir;
    let temp_dir_guard = TempDir::new();
    let temp_dir = temp_dir_guard.path().to_string();

    let r = flags_from_vec(svec![
      "deno",
      "run",
      format!("--allow-write=.,{}", temp_dir),
      "script.ts"
    ]);
    assert_eq!(
      r.unwrap(),
      Flags {
        permissions: PermissionFlags {
          allow_write: Some(vec![String::from("."), temp_dir]),
          ..Default::default()
        },
        subcommand: DenoSubcommand::Run(RunFlags::new_default(
          "script.ts".to_string(),
        )),
        code_cache_enabled: true,
        ..Flags::default()
      }
    );
  }

  #[test]
  fn deny_write_denylist() {
    use test_util::TempDir;
    let temp_dir_guard = TempDir::new();
    let temp_dir = temp_dir_guard.path().to_string();

    let r = flags_from_vec(svec![
      "deno",
      "run",
      format!("--deny-write=.,{}", temp_dir),
      "script.ts"
    ]);
    assert_eq!(
      r.unwrap(),
      Flags {
        permissions: PermissionFlags {
          deny_write: Some(vec![String::from("."), temp_dir]),
          ..Default::default()
        },
        subcommand: DenoSubcommand::Run(RunFlags::new_default(
          "script.ts".to_string(),
        )),
        code_cache_enabled: true,
        ..Flags::default()
      }
    );
  }

  #[test]
  fn allow_net_allowlist() {
    let r = flags_from_vec(svec![
      "deno",
      "run",
      "--allow-net=127.0.0.1",
      "script.ts"
    ]);
    assert_eq!(
      r.unwrap(),
      Flags {
        subcommand: DenoSubcommand::Run(RunFlags::new_default(
          "script.ts".to_string(),
        )),
        permissions: PermissionFlags {
          allow_net: Some(svec!["127.0.0.1"]),
          ..Default::default()
        },
        code_cache_enabled: true,
        ..Flags::default()
      }
    );
  }

  #[test]
  fn deny_net_denylist() {
    let r = flags_from_vec(svec!["deno", "--deny-net=127.0.0.1", "script.ts"]);
    assert_eq!(
      r.unwrap(),
      Flags {
        subcommand: DenoSubcommand::Run(RunFlags {
          script: "script.ts".to_string(),
          watch: None,
          bare: true,
        }),
        permissions: PermissionFlags {
          deny_net: Some(svec!["127.0.0.1"]),
          ..Default::default()
        },
        code_cache_enabled: true,
        ..Flags::default()
      }
    );
  }

  #[test]
  fn allow_env_allowlist() {
    let r =
      flags_from_vec(svec!["deno", "run", "--allow-env=HOME", "script.ts"]);
    assert_eq!(
      r.unwrap(),
      Flags {
        subcommand: DenoSubcommand::Run(RunFlags::new_default(
          "script.ts".to_string(),
        )),
        permissions: PermissionFlags {
          allow_env: Some(svec!["HOME"]),
          ..Default::default()
        },
        code_cache_enabled: true,
        ..Flags::default()
      }
    );
  }

  #[test]
  fn deny_env_denylist() {
    let r =
      flags_from_vec(svec!["deno", "run", "--deny-env=HOME", "script.ts"]);
    assert_eq!(
      r.unwrap(),
      Flags {
        subcommand: DenoSubcommand::Run(RunFlags::new_default(
          "script.ts".to_string(),
        )),
        permissions: PermissionFlags {
          deny_env: Some(svec!["HOME"]),
          ..Default::default()
        },
        code_cache_enabled: true,
        ..Flags::default()
      }
    );
  }

  #[test]
  fn allow_env_allowlist_multiple() {
    let r = flags_from_vec(svec![
      "deno",
      "run",
      "--allow-env=HOME,PATH",
      "script.ts"
    ]);
    assert_eq!(
      r.unwrap(),
      Flags {
        subcommand: DenoSubcommand::Run(RunFlags::new_default(
          "script.ts".to_string(),
        )),
        permissions: PermissionFlags {
          allow_env: Some(svec!["HOME", "PATH"]),
          ..Default::default()
        },
        code_cache_enabled: true,
        ..Flags::default()
      }
    );
  }

  #[test]
  fn deny_env_denylist_multiple() {
    let r =
      flags_from_vec(svec!["deno", "run", "--deny-env=HOME,PATH", "script.ts"]);
    assert_eq!(
      r.unwrap(),
      Flags {
        subcommand: DenoSubcommand::Run(RunFlags::new_default(
          "script.ts".to_string(),
        )),
        permissions: PermissionFlags {
          deny_env: Some(svec!["HOME", "PATH"]),
          ..Default::default()
        },
        code_cache_enabled: true,
        ..Flags::default()
      }
    );
  }

  #[test]
  fn allow_env_allowlist_validator() {
    let r =
      flags_from_vec(svec!["deno", "run", "--allow-env=HOME", "script.ts"]);
    assert!(r.is_ok());
    let r = flags_from_vec(svec!["deno", "--allow-env=H=ME", "script.ts"]);
    assert!(r.is_err());
    let r =
      flags_from_vec(svec!["deno", "run", "--allow-env=H\0ME", "script.ts"]);
    assert!(r.is_err());
  }

  #[test]
  fn deny_env_denylist_validator() {
    let r =
      flags_from_vec(svec!["deno", "run", "--deny-env=HOME", "script.ts"]);
    assert!(r.is_ok());
    let r =
      flags_from_vec(svec!["deno", "run", "--deny-env=H=ME", "script.ts"]);
    assert!(r.is_err());
    let r = flags_from_vec(svec!["deno", "--deny-env=H\0ME", "script.ts"]);
    assert!(r.is_err());
  }

  #[test]
  fn allow_sys() {
    let r = flags_from_vec(svec!["deno", "run", "--allow-sys", "script.ts"]);
    assert_eq!(
      r.unwrap(),
      Flags {
        subcommand: DenoSubcommand::Run(RunFlags::new_default(
          "script.ts".to_string(),
        )),
        permissions: PermissionFlags {
          allow_sys: Some(vec![]),
          ..Default::default()
        },
        code_cache_enabled: true,
        ..Flags::default()
      }
    );
  }

  #[test]
  fn deny_sys() {
    let r = flags_from_vec(svec!["deno", "run", "--deny-sys", "script.ts"]);
    assert_eq!(
      r.unwrap(),
      Flags {
        subcommand: DenoSubcommand::Run(RunFlags::new_default(
          "script.ts".to_string(),
        )),
        permissions: PermissionFlags {
          deny_sys: Some(vec![]),
          ..Default::default()
        },
        code_cache_enabled: true,
        ..Flags::default()
      }
    );
  }

  #[test]
  fn allow_sys_allowlist() {
    let r =
      flags_from_vec(svec!["deno", "run", "--allow-sys=hostname", "script.ts"]);
    assert_eq!(
      r.unwrap(),
      Flags {
        subcommand: DenoSubcommand::Run(RunFlags::new_default(
          "script.ts".to_string(),
        )),
        permissions: PermissionFlags {
          allow_sys: Some(svec!["hostname"]),
          ..Default::default()
        },
        code_cache_enabled: true,
        ..Flags::default()
      }
    );
  }

  #[test]
  fn deny_sys_denylist() {
    let r = flags_from_vec(svec!["deno", "--deny-sys=hostname", "script.ts"]);
    assert_eq!(
      r.unwrap(),
      Flags {
        subcommand: DenoSubcommand::Run(RunFlags {
          script: "script.ts".to_string(),
          watch: None,
          bare: true,
        }),
        permissions: PermissionFlags {
          deny_sys: Some(svec!["hostname"]),
          ..Default::default()
        },
        code_cache_enabled: true,
        ..Flags::default()
      }
    );
  }

  #[test]
  fn allow_sys_allowlist_multiple() {
    let r = flags_from_vec(svec![
      "deno",
      "run",
      "--allow-sys=hostname,osRelease",
      "script.ts"
    ]);
    assert_eq!(
      r.unwrap(),
      Flags {
        subcommand: DenoSubcommand::Run(RunFlags::new_default(
          "script.ts".to_string(),
        )),
        permissions: PermissionFlags {
          allow_sys: Some(svec!["hostname", "osRelease"]),
          ..Default::default()
        },
        code_cache_enabled: true,
        ..Flags::default()
      }
    );
  }

  #[test]
  fn deny_sys_denylist_multiple() {
    let r = flags_from_vec(svec![
      "deno",
      "run",
      "--deny-sys=hostname,osRelease",
      "script.ts"
    ]);
    assert_eq!(
      r.unwrap(),
      Flags {
        subcommand: DenoSubcommand::Run(RunFlags::new_default(
          "script.ts".to_string(),
        )),
        permissions: PermissionFlags {
          deny_sys: Some(svec!["hostname", "osRelease"]),
          ..Default::default()
        },
        code_cache_enabled: true,
        ..Flags::default()
      }
    );
  }

  #[test]
  fn allow_sys_allowlist_validator() {
    let r =
      flags_from_vec(svec!["deno", "run", "--allow-sys=hostname", "script.ts"]);
    assert!(r.is_ok());
    let r = flags_from_vec(svec![
      "deno",
      "run",
      "--allow-sys=hostname,osRelease",
      "script.ts"
    ]);
    assert!(r.is_ok());
    let r =
      flags_from_vec(svec!["deno", "run", "--allow-sys=foo", "script.ts"]);
    assert!(r.is_err());
    let r = flags_from_vec(svec![
      "deno",
      "run",
      "--allow-sys=hostname,foo",
      "script.ts"
    ]);
    assert!(r.is_err());
  }

  #[test]
  fn deny_sys_denylist_validator() {
    let r =
      flags_from_vec(svec!["deno", "run", "--deny-sys=hostname", "script.ts"]);
    assert!(r.is_ok());
    let r = flags_from_vec(svec![
      "deno",
      "run",
      "--deny-sys=hostname,osRelease",
      "script.ts"
    ]);
    assert!(r.is_ok());
    let r = flags_from_vec(svec!["deno", "run", "--deny-sys=foo", "script.ts"]);
    assert!(r.is_err());
    let r = flags_from_vec(svec![
      "deno",
      "run",
      "--deny-sys=hostname,foo",
      "script.ts"
    ]);
    assert!(r.is_err());
  }

  #[test]
  fn reload_validator() {
    let r = flags_from_vec(svec![
      "deno",
      "run",
      "--reload=http://deno.land/",
      "script.ts"
    ]);
    assert!(r.is_ok(), "should accept valid urls");

    let r = flags_from_vec(svec![
      "deno",
      "run",
      "--reload=http://deno.land/a,http://deno.land/b",
      "script.ts"
    ]);
    assert!(r.is_ok(), "should accept accept multiple valid urls");

    let r = flags_from_vec(svec![
      "deno",
      "run",
      "--reload=./relativeurl/",
      "script.ts"
    ]);
    assert!(r.is_err(), "Should reject relative urls that start with ./");

    let r = flags_from_vec(svec![
      "deno",
      "run",
      "--reload=relativeurl/",
      "script.ts"
    ]);
    assert!(r.is_err(), "Should reject relative urls");

    let r =
      flags_from_vec(svec!["deno", "run", "--reload=/absolute", "script.ts"]);
    assert!(r.is_err(), "Should reject absolute urls");

    let r = flags_from_vec(svec!["deno", "--reload=/", "script.ts"]);
    assert!(r.is_err(), "Should reject absolute root url");

    let r = flags_from_vec(svec!["deno", "run", "--reload=", "script.ts"]);
    assert!(r.is_err(), "Should reject when nothing is provided");

    let r = flags_from_vec(svec!["deno", "run", "--reload=,", "script.ts"]);
    assert!(r.is_err(), "Should reject when a single comma is provided");

    let r = flags_from_vec(svec![
      "deno",
      "run",
      "--reload=,http://deno.land/a",
      "script.ts"
    ]);
    assert!(r.is_err(), "Should reject a leading comma");

    let r = flags_from_vec(svec![
      "deno",
      "run",
      "--reload=http://deno.land/a,",
      "script.ts"
    ]);
    assert!(r.is_err(), "Should reject a trailing comma");

    let r = flags_from_vec(svec![
      "deno",
      "run",
      "--reload=http://deno.land/a,,http://deno.land/b",
      "script.ts"
    ]);
    assert!(r.is_err(), "Should reject adjacent commas");
  }

  #[test]
  fn run_import_map() {
    let r = flags_from_vec(svec![
      "deno",
      "run",
      "--import-map=import_map.json",
      "script.ts"
    ]);
    assert_eq!(
      r.unwrap(),
      Flags {
        subcommand: DenoSubcommand::Run(RunFlags::new_default(
          "script.ts".to_string(),
        )),
        import_map_path: Some("import_map.json".to_owned()),
        code_cache_enabled: true,
        ..Flags::default()
      }
    );
  }

  #[test]
  fn info_import_map() {
    let r = flags_from_vec(svec![
      "deno",
      "info",
      "--import-map=import_map.json",
      "script.ts"
    ]);
    assert_eq!(
      r.unwrap(),
      Flags {
        subcommand: DenoSubcommand::Info(InfoFlags {
          file: Some("script.ts".to_string()),
          json: false,
        }),
        import_map_path: Some("import_map.json".to_owned()),
        ..Flags::default()
      }
    );
  }

  #[test]
  fn cache_import_map() {
    let r = flags_from_vec(svec![
      "deno",
      "cache",
      "--import-map=import_map.json",
      "script.ts"
    ]);
    assert_eq!(
      r.unwrap(),
      Flags {
        subcommand: DenoSubcommand::Cache(CacheFlags {
          files: svec!["script.ts"],
        }),
        import_map_path: Some("import_map.json".to_owned()),
        ..Flags::default()
      }
    );
  }

  #[test]
  fn doc_import_map() {
    let r = flags_from_vec(svec![
      "deno",
      "doc",
      "--import-map=import_map.json",
      "script.ts"
    ]);
    assert_eq!(
      r.unwrap(),
      Flags {
        subcommand: DenoSubcommand::Doc(DocFlags {
          source_files: DocSourceFileFlag::Paths(vec!["script.ts".to_owned()]),
          private: false,
          json: false,
          html: None,
          lint: false,
          filter: None,
        }),
        import_map_path: Some("import_map.json".to_owned()),
        ..Flags::default()
      }
    );
  }

  #[test]
  fn run_env_default() {
    let r = flags_from_vec(svec!["deno", "run", "--env", "script.ts"]);
    assert_eq!(
      r.unwrap(),
      Flags {
        subcommand: DenoSubcommand::Run(RunFlags::new_default(
          "script.ts".to_string(),
        )),
        env_file: Some(".env".to_owned()),
        code_cache_enabled: true,
        ..Flags::default()
      }
    );
  }

  #[test]
  fn run_env_file_default() {
    let r = flags_from_vec(svec!["deno", "run", "--env-file", "script.ts"]);
    assert_eq!(
      r.unwrap(),
      Flags {
        subcommand: DenoSubcommand::Run(RunFlags::new_default(
          "script.ts".to_string(),
        )),
        env_file: Some(".env".to_owned()),
        code_cache_enabled: true,
        ..Flags::default()
      }
    );
  }

  #[test]
  fn run_no_code_cache() {
    let r = flags_from_vec(svec!["deno", "--no-code-cache", "script.ts"]);
    assert_eq!(
      r.unwrap(),
      Flags {
        subcommand: DenoSubcommand::Run(RunFlags {
          script: "script.ts".to_string(),
          watch: None,
          bare: true,
        }),
        ..Flags::default()
      }
    );
  }

  #[test]
  fn run_env_defined() {
    let r =
      flags_from_vec(svec!["deno", "run", "--env=.another_env", "script.ts"]);
    assert_eq!(
      r.unwrap(),
      Flags {
        subcommand: DenoSubcommand::Run(RunFlags::new_default(
          "script.ts".to_string(),
        )),
        env_file: Some(".another_env".to_owned()),
        code_cache_enabled: true,
        ..Flags::default()
      }
    );
  }

  #[test]
  fn run_env_file_defined() {
    let r = flags_from_vec(svec![
      "deno",
      "run",
      "--env-file=.another_env",
      "script.ts"
    ]);
    assert_eq!(
      r.unwrap(),
      Flags {
        subcommand: DenoSubcommand::Run(RunFlags::new_default(
          "script.ts".to_string(),
        )),
        env_file: Some(".another_env".to_owned()),
        code_cache_enabled: true,
        ..Flags::default()
      }
    );
  }

  #[test]
  fn cache_multiple() {
    let r =
      flags_from_vec(svec!["deno", "cache", "script.ts", "script_two.ts"]);
    assert_eq!(
      r.unwrap(),
      Flags {
        subcommand: DenoSubcommand::Cache(CacheFlags {
          files: svec!["script.ts", "script_two.ts"],
        }),
        ..Flags::default()
      }
    );
  }

  #[test]
  fn run_seed() {
    let r = flags_from_vec(svec!["deno", "run", "--seed", "250", "script.ts"]);
    assert_eq!(
      r.unwrap(),
      Flags {
        subcommand: DenoSubcommand::Run(RunFlags::new_default(
          "script.ts".to_string(),
        )),
        seed: Some(250_u64),
        v8_flags: svec!["--random-seed=250"],
        code_cache_enabled: true,
        ..Flags::default()
      }
    );
  }

  #[test]
  fn run_seed_with_v8_flags() {
    let r = flags_from_vec(svec![
      "deno",
      "run",
      "--seed",
      "250",
      "--v8-flags=--expose-gc",
      "script.ts"
    ]);
    assert_eq!(
      r.unwrap(),
      Flags {
        subcommand: DenoSubcommand::Run(RunFlags::new_default(
          "script.ts".to_string(),
        )),
        seed: Some(250_u64),
        v8_flags: svec!["--expose-gc", "--random-seed=250"],
        code_cache_enabled: true,
        ..Flags::default()
      }
    );
  }

  #[test]
  fn install() {
    let r = flags_from_vec(svec![
      "deno",
      "install",
      "-g",
      "jsr:@std/http/file-server"
    ]);
    assert_eq!(
      r.unwrap(),
      Flags {
        subcommand: DenoSubcommand::Install(InstallFlags {
          kind: InstallKind::Global(InstallFlagsGlobal {
            name: None,
            module_url: "jsr:@std/http/file-server".to_string(),
            args: vec![],
            root: None,
            force: false,
          }),
          global: true,
        }),
        ..Flags::default()
      }
    );

    let r = flags_from_vec(svec![
      "deno",
      "install",
      "-g",
      "jsr:@std/http/file-server"
    ]);
    assert_eq!(
      r.unwrap(),
      Flags {
        subcommand: DenoSubcommand::Install(InstallFlags {
          kind: InstallKind::Global(InstallFlagsGlobal {
            name: None,
            module_url: "jsr:@std/http/file-server".to_string(),
            args: vec![],
            root: None,
            force: false,
          }),
          global: true,
        }),
        ..Flags::default()
      }
    );
  }

  #[test]
  fn install_with_flags() {
    #[rustfmt::skip]
    let r = flags_from_vec(svec!["deno", "install", "--global", "--import-map", "import_map.json", "--no-remote", "--config", "tsconfig.json", "--no-check", "--unsafely-ignore-certificate-errors", "--reload", "--lock", "lock.json", "--cert", "example.crt", "--cached-only", "--allow-read", "--allow-net", "--v8-flags=--help", "--seed", "1", "--inspect=127.0.0.1:9229", "--name", "file_server", "--root", "/foo", "--force", "--env=.example.env", "jsr:@std/http/file-server", "foo", "bar"]);
    assert_eq!(
      r.unwrap(),
      Flags {
        subcommand: DenoSubcommand::Install(InstallFlags {
          kind: InstallKind::Global(InstallFlagsGlobal {
            name: Some("file_server".to_string()),
            module_url: "jsr:@std/http/file-server".to_string(),
            args: svec!["foo", "bar"],
            root: Some("/foo".to_string()),
            force: true,
          }),
          global: true,
        }),
        import_map_path: Some("import_map.json".to_string()),
        no_remote: true,
        config_flag: ConfigFlag::Path("tsconfig.json".to_owned()),
        type_check_mode: TypeCheckMode::None,
        reload: true,
        lock: Some(String::from("lock.json")),
        ca_data: Some(CaData::File("example.crt".to_string())),
        cached_only: true,
        v8_flags: svec!["--help", "--random-seed=1"],
        seed: Some(1),
        inspect: Some("127.0.0.1:9229".parse().unwrap()),
        unsafely_ignore_certificate_errors: Some(vec![]),
        permissions: PermissionFlags {
          allow_net: Some(vec![]),
          allow_read: Some(vec![]),
          ..Default::default()
        },
        env_file: Some(".example.env".to_owned()),
        ..Flags::default()
      }
    );
  }

  #[test]
  fn uninstall() {
    let r = flags_from_vec(svec!["deno", "uninstall", "file_server"]);
    assert_eq!(
      r.unwrap(),
      Flags {
        subcommand: DenoSubcommand::Uninstall(UninstallFlags {
          kind: UninstallKind::Global(UninstallFlagsGlobal {
            name: "file_server".to_string(),
            root: None,
          }),
          global: false,
        }),
        ..Flags::default()
      }
    );

    let r = flags_from_vec(svec!["deno", "uninstall", "-g", "file_server"]);
    assert_eq!(
      r.unwrap(),
      Flags {
        subcommand: DenoSubcommand::Uninstall(UninstallFlags {
          kind: UninstallKind::Global(UninstallFlagsGlobal {
            name: "file_server".to_string(),
            root: None,
          }),
          global: true,
        }),
        ..Flags::default()
      }
    );
  }

  #[test]
  fn uninstall_with_help_flag() {
    let r = flags_from_vec(svec!["deno", "uninstall", "--help"]);
    assert!(r.is_ok());
  }

  #[test]
  fn log_level() {
    let r =
      flags_from_vec(svec!["deno", "run", "--log-level=debug", "script.ts"]);
    assert_eq!(
      r.unwrap(),
      Flags {
        subcommand: DenoSubcommand::Run(RunFlags::new_default(
          "script.ts".to_string(),
        )),
        log_level: Some(Level::Debug),
        code_cache_enabled: true,
        ..Flags::default()
      }
    );
  }

  #[test]
  fn quiet() {
    let r = flags_from_vec(svec!["deno", "-q", "script.ts"]);
    assert_eq!(
      r.unwrap(),
      Flags {
        subcommand: DenoSubcommand::Run(RunFlags {
          script: "script.ts".to_string(),
          watch: None,
          bare: true,
        }),
        log_level: Some(Level::Error),
        code_cache_enabled: true,
        ..Flags::default()
      }
    );
  }

  #[test]
  fn completions() {
    let r = flags_from_vec(svec!["deno", "completions", "zsh"]).unwrap();

    match r.subcommand {
      DenoSubcommand::Completions(CompletionsFlags { buf }) => {
        assert!(!buf.is_empty())
      }
      _ => unreachable!(),
    }
  }

  #[test]
  fn run_with_args() {
    let r = flags_from_vec(svec![
      "deno",
      "run",
      "script.ts",
      "--allow-read",
      "--allow-net"
    ]);
    assert_eq!(
      r.unwrap(),
      Flags {
        subcommand: DenoSubcommand::Run(RunFlags::new_default(
          "script.ts".to_string(),
        )),
        argv: svec!["--allow-read", "--allow-net"],
        code_cache_enabled: true,
        ..Flags::default()
      }
    );
    let r = flags_from_vec(svec![
      "deno",
      "run",
      "--location",
      "https:foo",
      "--allow-read",
      "script.ts",
      "--allow-net",
      "-r",
      "--help",
      "--foo",
      "bar"
    ]);
    assert_eq!(
      r.unwrap(),
      Flags {
        subcommand: DenoSubcommand::Run(RunFlags::new_default(
          "script.ts".to_string(),
        )),
        location: Some(Url::parse("https://foo/").unwrap()),
        permissions: PermissionFlags {
          allow_read: Some(vec![]),
          ..Default::default()
        },
        argv: svec!["--allow-net", "-r", "--help", "--foo", "bar"],
        code_cache_enabled: true,
        ..Flags::default()
      }
    );

    let r = flags_from_vec(svec!["deno", "run", "script.ts", "foo", "bar"]);
    assert_eq!(
      r.unwrap(),
      Flags {
        subcommand: DenoSubcommand::Run(RunFlags::new_default(
          "script.ts".to_string(),
        )),
        argv: svec!["foo", "bar"],
        code_cache_enabled: true,
        ..Flags::default()
      }
    );
    let r = flags_from_vec(svec!["deno", "run", "script.ts", "-"]);
    assert_eq!(
      r.unwrap(),
      Flags {
        subcommand: DenoSubcommand::Run(RunFlags::new_default(
          "script.ts".to_string(),
        )),
        argv: svec!["-"],
        code_cache_enabled: true,
        ..Flags::default()
      }
    );

    let r =
      flags_from_vec(svec!["deno", "run", "script.ts", "-", "foo", "bar"]);
    assert_eq!(
      r.unwrap(),
      Flags {
        subcommand: DenoSubcommand::Run(RunFlags::new_default(
          "script.ts".to_string(),
        )),
        argv: svec!["-", "foo", "bar"],
        code_cache_enabled: true,
        ..Flags::default()
      }
    );
  }

  #[test]
  fn no_check() {
    let r = flags_from_vec(svec!["deno", "--no-check", "script.ts"]);
    assert_eq!(
      r.unwrap(),
      Flags {
        subcommand: DenoSubcommand::Run(RunFlags {
          script: "script.ts".to_string(),
          watch: None,
          bare: true,
        }),
        type_check_mode: TypeCheckMode::None,
        code_cache_enabled: true,
        ..Flags::default()
      }
    );
  }

  #[test]
  fn no_check_remote() {
    let r =
      flags_from_vec(svec!["deno", "run", "--no-check=remote", "script.ts"]);
    assert_eq!(
      r.unwrap(),
      Flags {
        subcommand: DenoSubcommand::Run(RunFlags::new_default(
          "script.ts".to_string(),
        )),
        type_check_mode: TypeCheckMode::Local,
        code_cache_enabled: true,
        ..Flags::default()
      }
    );
  }

  #[test]
  fn repl_with_unsafely_ignore_certificate_errors() {
    let r = flags_from_vec(svec![
      "deno",
      "repl",
      "--eval",
      "console.log('hello');",
      "--unsafely-ignore-certificate-errors"
    ]);
    assert_eq!(
      r.unwrap(),
      Flags {
        subcommand: DenoSubcommand::Repl(ReplFlags {
          eval_files: None,
          eval: Some("console.log('hello');".to_string()),
          is_default_command: false,
        }),
        unsafely_ignore_certificate_errors: Some(vec![]),
        type_check_mode: TypeCheckMode::None,
        ..Flags::default()
      }
    );
  }

  #[test]
  fn run_with_unsafely_ignore_certificate_errors() {
    let r = flags_from_vec(svec![
      "deno",
      "run",
      "--unsafely-ignore-certificate-errors",
      "script.ts"
    ]);
    assert_eq!(
      r.unwrap(),
      Flags {
        subcommand: DenoSubcommand::Run(RunFlags::new_default(
          "script.ts".to_string(),
        )),
        unsafely_ignore_certificate_errors: Some(vec![]),
        code_cache_enabled: true,
        ..Flags::default()
      }
    );
  }

  #[test]
  fn run_with_unsafely_treat_insecure_origin_as_secure_with_ipv6_address() {
    let r = flags_from_vec(svec![
      "deno",
      "run",
      "--unsafely-ignore-certificate-errors=deno.land,localhost,[::],127.0.0.1,[::1],1.2.3.4",
      "script.ts"
    ]);
    assert_eq!(
      r.unwrap(),
      Flags {
        subcommand: DenoSubcommand::Run(RunFlags::new_default(
          "script.ts".to_string(),
        )),
        unsafely_ignore_certificate_errors: Some(svec![
          "deno.land",
          "localhost",
          "[::]",
          "127.0.0.1",
          "[::1]",
          "1.2.3.4"
        ]),
        code_cache_enabled: true,
        ..Flags::default()
      }
    );
  }

  #[test]
  fn repl_with_unsafely_treat_insecure_origin_as_secure_with_ipv6_address() {
    let r = flags_from_vec(svec![
      "deno",
      "repl",
      "--unsafely-ignore-certificate-errors=deno.land,localhost,[::],127.0.0.1,[::1],1.2.3.4"]);
    assert_eq!(
      r.unwrap(),
      Flags {
        subcommand: DenoSubcommand::Repl(ReplFlags {
          eval_files: None,
          eval: None,
          is_default_command: false,
        }),
        unsafely_ignore_certificate_errors: Some(svec![
          "deno.land",
          "localhost",
          "[::]",
          "127.0.0.1",
          "[::1]",
          "1.2.3.4"
        ]),
        type_check_mode: TypeCheckMode::None,
        ..Flags::default()
      }
    );
  }

  #[test]
  fn no_remote() {
    let r = flags_from_vec(svec!["deno", "run", "--no-remote", "script.ts"]);
    assert_eq!(
      r.unwrap(),
      Flags {
        subcommand: DenoSubcommand::Run(RunFlags::new_default(
          "script.ts".to_string(),
        )),
        no_remote: true,
        code_cache_enabled: true,
        ..Flags::default()
      }
    );
  }

  #[test]
  fn no_npm() {
    let r = flags_from_vec(svec!["deno", "run", "--no-npm", "script.ts"]);
    assert_eq!(
      r.unwrap(),
      Flags {
        subcommand: DenoSubcommand::Run(RunFlags::new_default(
          "script.ts".to_string(),
        )),
        no_npm: true,
        code_cache_enabled: true,
        ..Flags::default()
      }
    );
  }

  #[test]
  fn local_npm() {
    let r = flags_from_vec(svec!["deno", "--node-modules-dir", "script.ts"]);
    assert_eq!(
      r.unwrap(),
      Flags {
        subcommand: DenoSubcommand::Run(RunFlags {
          script: "script.ts".to_string(),
          watch: None,
          bare: true,
        }),
        node_modules_dir: None,
        code_cache_enabled: true,
        ..Flags::default()
      }
    );
  }

  #[test]
  fn vendor_flag() {
    let r = flags_from_vec(svec!["deno", "run", "--vendor", "script.ts"]);
    assert_eq!(
      r.unwrap(),
      Flags {
        subcommand: DenoSubcommand::Run(RunFlags::new_default(
          "script.ts".to_string(),
        )),
        vendor: Some(true),
        code_cache_enabled: true,
        ..Flags::default()
      }
    );

    let r = flags_from_vec(svec!["deno", "run", "--vendor=false", "script.ts"]);
    assert_eq!(
      r.unwrap(),
      Flags {
        subcommand: DenoSubcommand::Run(RunFlags::new_default(
          "script.ts".to_string(),
        )),
        vendor: Some(false),
        code_cache_enabled: true,
        ..Flags::default()
      }
    );
  }

  #[test]
  fn cached_only() {
    let r = flags_from_vec(svec!["deno", "run", "--cached-only", "script.ts"]);
    assert_eq!(
      r.unwrap(),
      Flags {
        subcommand: DenoSubcommand::Run(RunFlags::new_default(
          "script.ts".to_string(),
        )),
        cached_only: true,
        code_cache_enabled: true,
        ..Flags::default()
      }
    );
  }

  #[test]
  fn allow_net_allowlist_with_ports() {
    let r = flags_from_vec(svec![
      "deno",
      "run",
      "--allow-net=deno.land,:8000,:4545",
      "script.ts"
    ]);
    assert_eq!(
      r.unwrap(),
      Flags {
        subcommand: DenoSubcommand::Run(RunFlags::new_default(
          "script.ts".to_string(),
        )),
        permissions: PermissionFlags {
          allow_net: Some(svec![
            "deno.land",
            "0.0.0.0:8000",
            "127.0.0.1:8000",
            "localhost:8000",
            "0.0.0.0:4545",
            "127.0.0.1:4545",
            "localhost:4545"
          ]),
          ..Default::default()
        },
        code_cache_enabled: true,
        ..Flags::default()
      }
    );
  }

  #[test]
  fn deny_net_denylist_with_ports() {
    let r = flags_from_vec(svec![
      "deno",
      "run",
      "--deny-net=deno.land,:8000,:4545",
      "script.ts"
    ]);
    assert_eq!(
      r.unwrap(),
      Flags {
        subcommand: DenoSubcommand::Run(RunFlags::new_default(
          "script.ts".to_string(),
        )),
        permissions: PermissionFlags {
          deny_net: Some(svec![
            "deno.land",
            "0.0.0.0:8000",
            "127.0.0.1:8000",
            "localhost:8000",
            "0.0.0.0:4545",
            "127.0.0.1:4545",
            "localhost:4545"
          ]),
          ..Default::default()
        },
        code_cache_enabled: true,
        ..Flags::default()
      }
    );
  }

  #[test]
  fn allow_net_allowlist_with_ipv6_address() {
    let r = flags_from_vec(svec![
      "deno",
      "run",
      "--allow-net=deno.land,deno.land:80,[::],127.0.0.1,[::1],1.2.3.4:5678,:5678,[::1]:8080",
      "script.ts"
    ]);
    assert_eq!(
      r.unwrap(),
      Flags {
        subcommand: DenoSubcommand::Run(RunFlags::new_default(
          "script.ts".to_string(),
        )),
        permissions: PermissionFlags {
          allow_net: Some(svec![
            "deno.land",
            "deno.land:80",
            "[::]",
            "127.0.0.1",
            "[::1]",
            "1.2.3.4:5678",
            "0.0.0.0:5678",
            "127.0.0.1:5678",
            "localhost:5678",
            "[::1]:8080"
          ]),
          ..Default::default()
        },
        code_cache_enabled: true,
        ..Flags::default()
      }
    );
  }

  #[test]
  fn deny_net_denylist_with_ipv6_address() {
    let r = flags_from_vec(svec![
      "deno",
      "run",
      "--deny-net=deno.land,deno.land:80,[::],127.0.0.1,[::1],1.2.3.4:5678,:5678,[::1]:8080",
      "script.ts"
    ]);
    assert_eq!(
      r.unwrap(),
      Flags {
        subcommand: DenoSubcommand::Run(RunFlags::new_default(
          "script.ts".to_string(),
        )),
        permissions: PermissionFlags {
          deny_net: Some(svec![
            "deno.land",
            "deno.land:80",
            "[::]",
            "127.0.0.1",
            "[::1]",
            "1.2.3.4:5678",
            "0.0.0.0:5678",
            "127.0.0.1:5678",
            "localhost:5678",
            "[::1]:8080"
          ]),
          ..Default::default()
        },
        code_cache_enabled: true,
        ..Flags::default()
      }
    );
  }

  #[test]
  fn test_no_colon_in_value_name() {
    let app =
      runtime_args(Command::new("test_inspect_completion_value"), true, true);
    let inspect_args = app
      .get_arguments()
      .filter(|arg| arg.get_id() == "inspect")
      .collect::<Vec<_>>();
    // The value_name cannot have a : otherwise it breaks shell completions for zsh.
    let value_name = "HOST_AND_PORT";
    let arg = inspect_args
      .iter()
      .any(|v| v.get_value_names().unwrap() == [value_name]);

    assert_eq!(arg, true);
  }

  #[test]
  fn test_with_flags() {
    #[rustfmt::skip]
    let r = flags_from_vec(svec!["deno", "test", "--unstable", "--no-npm", "--no-remote", "--trace-leaks", "--no-run", "--filter", "- foo", "--coverage=cov", "--clean", "--location", "https:foo", "--allow-net", "--permit-no-files", "dir1/", "dir2/", "--", "arg1", "arg2"]);
    assert_eq!(
      r.unwrap(),
      Flags {
        subcommand: DenoSubcommand::Test(TestFlags {
          no_run: true,
          doc: false,
          fail_fast: None,
          filter: Some("- foo".to_string()),
          permit_no_files: true,
          files: FileFlags {
            include: vec!["dir1/".to_string(), "dir2/".to_string()],
            ignore: vec![],
          },
          shuffle: None,
          concurrent_jobs: None,
          trace_leaks: true,
          coverage_dir: Some("cov".to_string()),
          clean: true,
          watch: Default::default(),
          reporter: Default::default(),
          junit_path: None,
          hide_stacktraces: false,
        }),
        unstable_config: UnstableConfig {
          legacy_flag_enabled: true,
          ..Default::default()
        },
        no_npm: true,
        no_remote: true,
        location: Some(Url::parse("https://foo/").unwrap()),
        type_check_mode: TypeCheckMode::Local,
        permissions: PermissionFlags {
          no_prompt: true,
          allow_net: Some(vec![]),
          ..Default::default()
        },
        argv: svec!["arg1", "arg2"],
        ..Flags::default()
      }
    );
  }

  #[test]
  fn run_with_cafile() {
    let r = flags_from_vec(svec![
      "deno",
      "run",
      "--cert",
      "example.crt",
      "script.ts"
    ]);
    assert_eq!(
      r.unwrap(),
      Flags {
        subcommand: DenoSubcommand::Run(RunFlags::new_default(
          "script.ts".to_string(),
        )),
        ca_data: Some(CaData::File("example.crt".to_owned())),
        code_cache_enabled: true,
        ..Flags::default()
      }
    );
  }

  #[test]
  fn run_with_enable_testing_features() {
    let r = flags_from_vec(svec![
      "deno",
      "run",
      "--enable-testing-features-do-not-use",
      "script.ts"
    ]);
    assert_eq!(
      r.unwrap(),
      Flags {
        subcommand: DenoSubcommand::Run(RunFlags::new_default(
          "script.ts".to_string(),
        )),
        enable_testing_features: true,
        code_cache_enabled: true,
        ..Flags::default()
      }
    );
  }

  #[test]
  fn test_with_fail_fast() {
    let r = flags_from_vec(svec!["deno", "test", "--fail-fast=3"]);
    assert_eq!(
      r.unwrap(),
      Flags {
        subcommand: DenoSubcommand::Test(TestFlags {
          no_run: false,
          doc: false,
          fail_fast: Some(NonZeroUsize::new(3).unwrap()),
          filter: None,
          permit_no_files: false,
          shuffle: None,
          files: FileFlags {
            include: vec![],
            ignore: vec![],
          },
          concurrent_jobs: None,
          trace_leaks: false,
          coverage_dir: None,
          clean: false,
          watch: Default::default(),
          reporter: Default::default(),
          junit_path: None,
          hide_stacktraces: false,
        }),
        type_check_mode: TypeCheckMode::Local,
        permissions: PermissionFlags {
          no_prompt: true,
          ..Default::default()
        },
        ..Flags::default()
      }
    );

    let r = flags_from_vec(svec!["deno", "test", "--fail-fast=0"]);
    assert!(r.is_err());
  }

  #[test]
  fn test_with_enable_testing_features() {
    let r = flags_from_vec(svec![
      "deno",
      "test",
      "--enable-testing-features-do-not-use"
    ]);
    assert_eq!(
      r.unwrap(),
      Flags {
        subcommand: DenoSubcommand::Test(TestFlags {
          no_run: false,
          doc: false,
          fail_fast: None,
          filter: None,
          permit_no_files: false,
          shuffle: None,
          files: FileFlags {
            include: vec![],
            ignore: vec![],
          },
          concurrent_jobs: None,
          trace_leaks: false,
          coverage_dir: None,
          clean: false,
          watch: Default::default(),
          reporter: Default::default(),
          junit_path: None,
          hide_stacktraces: false,
        }),
        permissions: PermissionFlags {
          no_prompt: true,
          ..Default::default()
        },
        type_check_mode: TypeCheckMode::Local,
        enable_testing_features: true,
        ..Flags::default()
      }
    );
  }

  #[test]
  fn test_reporter() {
    let r = flags_from_vec(svec!["deno", "test", "--reporter=pretty"]);
    assert_eq!(
      r.unwrap(),
      Flags {
        subcommand: DenoSubcommand::Test(TestFlags {
          reporter: TestReporterConfig::Pretty,
          ..Default::default()
        }),
        permissions: PermissionFlags {
          no_prompt: true,
          ..Default::default()
        },
        type_check_mode: TypeCheckMode::Local,
        ..Flags::default()
      }
    );

    let r = flags_from_vec(svec!["deno", "test", "--reporter=dot"]);
    assert_eq!(
      r.unwrap(),
      Flags {
        subcommand: DenoSubcommand::Test(TestFlags {
          reporter: TestReporterConfig::Dot,
          ..Default::default()
        }),
        permissions: PermissionFlags {
          no_prompt: true,
          ..Default::default()
        },
        type_check_mode: TypeCheckMode::Local,
        log_level: Some(Level::Error),
        ..Flags::default()
      }
    );

    let r = flags_from_vec(svec!["deno", "test", "--reporter=junit"]);
    assert_eq!(
      r.unwrap(),
      Flags {
        subcommand: DenoSubcommand::Test(TestFlags {
          reporter: TestReporterConfig::Junit,
          ..Default::default()
        }),
        permissions: PermissionFlags {
          no_prompt: true,
          ..Default::default()
        },
        type_check_mode: TypeCheckMode::Local,
        ..Flags::default()
      }
    );

    let r = flags_from_vec(svec!["deno", "test", "--reporter=tap"]);
    assert_eq!(
      r.unwrap(),
      Flags {
        subcommand: DenoSubcommand::Test(TestFlags {
          reporter: TestReporterConfig::Tap,
          ..Default::default()
        }),
        permissions: PermissionFlags {
          no_prompt: true,
          ..Default::default()
        },
        type_check_mode: TypeCheckMode::Local,
        log_level: Some(Level::Error),
        ..Flags::default()
      }
    );

    let r = flags_from_vec(svec![
      "deno",
      "test",
      "--reporter=dot",
      "--junit-path=report.xml"
    ]);
    assert_eq!(
      r.unwrap(),
      Flags {
        subcommand: DenoSubcommand::Test(TestFlags {
          reporter: TestReporterConfig::Dot,
          junit_path: Some("report.xml".to_string()),
          ..Default::default()
        }),
        permissions: PermissionFlags {
          no_prompt: true,
          ..Default::default()
        },
        type_check_mode: TypeCheckMode::Local,
        log_level: Some(Level::Error),
        ..Flags::default()
      }
    );

    let r = flags_from_vec(svec!["deno", "test", "--junit-path"]);
    assert!(r.is_err());
  }

  #[test]
  fn test_shuffle() {
    let r = flags_from_vec(svec!["deno", "test", "--shuffle=1"]);
    assert_eq!(
      r.unwrap(),
      Flags {
        subcommand: DenoSubcommand::Test(TestFlags {
          no_run: false,
          doc: false,
          fail_fast: None,
          filter: None,
          permit_no_files: false,
          shuffle: Some(1),
          files: FileFlags {
            include: vec![],
            ignore: vec![],
          },
          concurrent_jobs: None,
          trace_leaks: false,
          coverage_dir: None,
          clean: false,
          watch: Default::default(),
          reporter: Default::default(),
          junit_path: None,
          hide_stacktraces: false,
        }),
        permissions: PermissionFlags {
          no_prompt: true,
          ..Default::default()
        },
        type_check_mode: TypeCheckMode::Local,
        ..Flags::default()
      }
    );
  }

  #[test]
  fn test_watch() {
    let r = flags_from_vec(svec!["deno", "test", "--watch"]);
    assert_eq!(
      r.unwrap(),
      Flags {
        subcommand: DenoSubcommand::Test(TestFlags {
          no_run: false,
          doc: false,
          fail_fast: None,
          filter: None,
          permit_no_files: false,
          shuffle: None,
          files: FileFlags {
            include: vec![],
            ignore: vec![],
          },
          concurrent_jobs: None,
          trace_leaks: false,
          coverage_dir: None,
          clean: false,
          watch: Some(Default::default()),
          reporter: Default::default(),
          junit_path: None,
          hide_stacktraces: false,
        }),
        permissions: PermissionFlags {
          no_prompt: true,
          ..Default::default()
        },
        type_check_mode: TypeCheckMode::Local,
        ..Flags::default()
      }
    );
  }
  #[test]
  fn test_watch_explicit_cwd() {
    let r = flags_from_vec(svec!["deno", "test", "--watch", "./"]);
    assert_eq!(
      r.unwrap(),
      Flags {
        subcommand: DenoSubcommand::Test(TestFlags {
          no_run: false,
          doc: false,
          fail_fast: None,
          filter: None,
          permit_no_files: false,
          shuffle: None,
          files: FileFlags {
            include: vec!["./".to_string()],
            ignore: vec![],
          },
          concurrent_jobs: None,
          trace_leaks: false,
          coverage_dir: None,
          clean: false,
          watch: Some(Default::default()),
          reporter: Default::default(),
          junit_path: None,
          hide_stacktraces: false,
        }),
        permissions: PermissionFlags {
          no_prompt: true,
          ..Default::default()
        },
        type_check_mode: TypeCheckMode::Local,
        ..Flags::default()
      }
    );
  }

  #[test]
  fn test_watch_with_no_clear_screen() {
    let r =
      flags_from_vec(svec!["deno", "test", "--watch", "--no-clear-screen"]);
    assert_eq!(
      r.unwrap(),
      Flags {
        subcommand: DenoSubcommand::Test(TestFlags {
          no_run: false,
          doc: false,
          fail_fast: None,
          filter: None,
          permit_no_files: false,
          shuffle: None,
          files: FileFlags {
            include: vec![],
            ignore: vec![],
          },
          concurrent_jobs: None,
          trace_leaks: false,
          coverage_dir: None,
          clean: false,
          watch: Some(WatchFlagsWithPaths {
            hmr: false,
            no_clear_screen: true,
            exclude: vec![],
            paths: vec![],
          }),
          reporter: Default::default(),
          junit_path: None,
          hide_stacktraces: false,
        }),
        type_check_mode: TypeCheckMode::Local,
        permissions: PermissionFlags {
          no_prompt: true,
          ..Default::default()
        },
        ..Flags::default()
      }
    );
  }

  #[test]
  fn test_watch_with_paths() {
    let r = flags_from_vec(svec!("deno", "test", "--watch=foo"));

    let flags = r.unwrap();
    assert_eq!(
      flags,
      Flags {
        subcommand: DenoSubcommand::Test(TestFlags {
          watch: Some(WatchFlagsWithPaths {
            hmr: false,
            paths: vec![String::from("foo")],
            no_clear_screen: false,
            exclude: vec![],
          }),
          ..TestFlags::default()
        }),
        type_check_mode: TypeCheckMode::Local,
        permissions: PermissionFlags {
          no_prompt: true,
          ..Default::default()
        },
        ..Flags::default()
      }
    );

    let r = flags_from_vec(svec!["deno", "test", "--watch=foo,bar"]);

    let flags = r.unwrap();
    assert_eq!(
      flags,
      Flags {
        subcommand: DenoSubcommand::Test(TestFlags {
          watch: Some(WatchFlagsWithPaths {
            hmr: false,
            paths: vec![String::from("foo"), String::from("bar")],
            no_clear_screen: false,
            exclude: vec![],
          }),
          ..TestFlags::default()
        }),
        type_check_mode: TypeCheckMode::Local,
        permissions: PermissionFlags {
          no_prompt: true,
          ..Default::default()
        },
        ..Flags::default()
      }
    );
  }

  #[test]
  fn test_watch_with_excluded_paths() {
    let r =
      flags_from_vec(svec!("deno", "test", "--watch", "--watch-exclude=foo",));

    let flags = r.unwrap();
    assert_eq!(
      flags,
      Flags {
        subcommand: DenoSubcommand::Test(TestFlags {
          watch: Some(WatchFlagsWithPaths {
            hmr: false,
            paths: vec![],
            no_clear_screen: false,
            exclude: vec![String::from("foo")],
          }),
          ..TestFlags::default()
        }),
        type_check_mode: TypeCheckMode::Local,
        permissions: PermissionFlags {
          no_prompt: true,
          ..Default::default()
        },
        ..Flags::default()
      }
    );

    let r = flags_from_vec(svec!(
      "deno",
      "test",
      "--watch=foo",
      "--watch-exclude=bar",
    ));
    let flags = r.unwrap();
    assert_eq!(
      flags,
      Flags {
        subcommand: DenoSubcommand::Test(TestFlags {
          watch: Some(WatchFlagsWithPaths {
            hmr: false,
            paths: vec![String::from("foo")],
            no_clear_screen: false,
            exclude: vec![String::from("bar")],
          }),
          ..TestFlags::default()
        }),
        type_check_mode: TypeCheckMode::Local,
        permissions: PermissionFlags {
          no_prompt: true,
          ..Default::default()
        },
        ..Flags::default()
      }
    );

    let r = flags_from_vec(svec![
      "deno",
      "test",
      "--watch",
      "--watch-exclude=foo,bar",
    ]);

    let flags = r.unwrap();
    assert_eq!(
      flags,
      Flags {
        subcommand: DenoSubcommand::Test(TestFlags {
          watch: Some(WatchFlagsWithPaths {
            hmr: false,
            paths: vec![],
            no_clear_screen: false,
            exclude: vec![String::from("foo"), String::from("bar")],
          }),
          ..TestFlags::default()
        }),
        type_check_mode: TypeCheckMode::Local,
        permissions: PermissionFlags {
          no_prompt: true,
          ..Default::default()
        },
        ..Flags::default()
      }
    );

    let r = flags_from_vec(svec![
      "deno",
      "test",
      "--watch=foo,bar",
      "--watch-exclude=baz,qux",
    ]);

    let flags = r.unwrap();
    assert_eq!(
      flags,
      Flags {
        subcommand: DenoSubcommand::Test(TestFlags {
          watch: Some(WatchFlagsWithPaths {
            hmr: false,
            paths: vec![String::from("foo"), String::from("bar")],
            no_clear_screen: false,
            exclude: vec![String::from("baz"), String::from("qux"),],
          }),
          ..TestFlags::default()
        }),
        type_check_mode: TypeCheckMode::Local,
        permissions: PermissionFlags {
          no_prompt: true,
          ..Default::default()
        },
        ..Flags::default()
      }
    );
  }

  #[test]
  fn test_coverage_default_dir() {
    let r = flags_from_vec(svec!["deno", "test", "--coverage"]);
    assert_eq!(
      r.unwrap(),
      Flags {
        subcommand: DenoSubcommand::Test(TestFlags {
          coverage_dir: Some("coverage".to_string()),
          ..TestFlags::default()
        }),
        type_check_mode: TypeCheckMode::Local,
        permissions: PermissionFlags {
          no_prompt: true,
          ..Default::default()
        },
        ..Flags::default()
      }
    );
  }

  #[test]
  fn test_hide_stacktraces() {
    let r = flags_from_vec(svec!["deno", "test", "--hide-stacktraces"]);
    assert_eq!(
      r.unwrap(),
      Flags {
        subcommand: DenoSubcommand::Test(TestFlags {
          hide_stacktraces: true,
          ..TestFlags::default()
        }),
        type_check_mode: TypeCheckMode::Local,
        permissions: PermissionFlags {
          no_prompt: true,
          ..Default::default()
        },
        ..Flags::default()
      }
    );
  }

  #[test]
  fn upgrade_with_ca_file() {
    let r = flags_from_vec(svec!["deno", "upgrade", "--cert", "example.crt"]);
    assert_eq!(
      r.unwrap(),
      Flags {
        subcommand: DenoSubcommand::Upgrade(UpgradeFlags {
          force: false,
          dry_run: false,
          canary: false,
          release_candidate: false,
          version: None,
          output: None,
          version_or_hash_or_channel: None,
        }),
        ca_data: Some(CaData::File("example.crt".to_owned())),
        ..Flags::default()
      }
    );
  }

  #[test]
  fn upgrade_release_candidate() {
    let r = flags_from_vec(svec!["deno", "upgrade", "--rc"]);
    assert_eq!(
      r.unwrap(),
      Flags {
        subcommand: DenoSubcommand::Upgrade(UpgradeFlags {
          force: false,
          dry_run: false,
          canary: false,
          release_candidate: true,
          version: None,
          output: None,
          version_or_hash_or_channel: None,
        }),
        ..Flags::default()
      }
    );

    let r = flags_from_vec(svec!["deno", "upgrade", "--rc", "--canary"]);
    assert!(r.is_err());

    let r = flags_from_vec(svec!["deno", "upgrade", "--rc", "--version"]);
    assert!(r.is_err());
  }

  #[test]
  fn cache_with_cafile() {
    let r = flags_from_vec(svec![
      "deno",
      "cache",
      "--cert",
      "example.crt",
      "script.ts",
      "script_two.ts"
    ]);
    assert_eq!(
      r.unwrap(),
      Flags {
        subcommand: DenoSubcommand::Cache(CacheFlags {
          files: svec!["script.ts", "script_two.ts"],
        }),
        ca_data: Some(CaData::File("example.crt".to_owned())),
        ..Flags::default()
      }
    );
  }

  #[test]
  fn info_with_cafile() {
    let r = flags_from_vec(svec![
      "deno",
      "info",
      "--cert",
      "example.crt",
      "https://example.com"
    ]);
    assert_eq!(
      r.unwrap(),
      Flags {
        subcommand: DenoSubcommand::Info(InfoFlags {
          json: false,
          file: Some("https://example.com".to_string()),
        }),
        ca_data: Some(CaData::File("example.crt".to_owned())),
        ..Flags::default()
      }
    );
  }

  #[test]
  fn doc() {
    let r = flags_from_vec(svec!["deno", "doc", "--json", "path/to/module.ts"]);
    assert_eq!(
      r.unwrap(),
      Flags {
        subcommand: DenoSubcommand::Doc(DocFlags {
          private: false,
          json: true,
          html: None,
          lint: false,
          source_files: DocSourceFileFlag::Paths(svec!["path/to/module.ts"]),
          filter: None,
        }),
        ..Flags::default()
      }
    );

    let r = flags_from_vec(svec!["deno", "doc", "--html", "path/to/module.ts"]);
    assert!(r.is_ok());

    let r = flags_from_vec(svec![
      "deno",
      "doc",
      "--html",
      "--name=My library",
      "path/to/module.ts"
    ]);
    assert_eq!(
      r.unwrap(),
      Flags {
        subcommand: DenoSubcommand::Doc(DocFlags {
          private: false,
          json: false,
          lint: false,
          html: Some(DocHtmlFlag {
            name: Some("My library".to_string()),
            category_docs_path: None,
            symbol_redirect_map_path: None,
            default_symbol_map_path: None,
            strip_trailing_html: false,
            output: String::from("./docs/"),
          }),
          source_files: DocSourceFileFlag::Paths(svec!["path/to/module.ts"]),
          filter: None,
        }),
        ..Flags::default()
      }
    );

    let r = flags_from_vec(svec![
      "deno",
      "doc",
      "--html",
      "--name=My library",
      "--lint",
      "--output=./foo",
      "path/to/module.ts"
    ]);
    assert_eq!(
      r.unwrap(),
      Flags {
        subcommand: DenoSubcommand::Doc(DocFlags {
          private: false,
          json: false,
          html: Some(DocHtmlFlag {
            name: Some("My library".to_string()),
            category_docs_path: None,
            symbol_redirect_map_path: None,
            default_symbol_map_path: None,
            strip_trailing_html: false,
            output: String::from("./foo"),
          }),
          lint: true,
          source_files: DocSourceFileFlag::Paths(svec!["path/to/module.ts"]),
          filter: None,
        }),
        ..Flags::default()
      }
    );

    let r =
      flags_from_vec(svec!["deno", "doc", "--html", "--name=My library",]);
    assert!(r.is_err());

    let r = flags_from_vec(svec![
      "deno",
      "doc",
      "--filter",
      "SomeClass.someField",
      "path/to/module.ts",
    ]);
    assert_eq!(
      r.unwrap(),
      Flags {
        subcommand: DenoSubcommand::Doc(DocFlags {
          private: false,
          json: false,
          html: None,
          lint: false,
          source_files: DocSourceFileFlag::Paths(vec![
            "path/to/module.ts".to_string()
          ]),
          filter: Some("SomeClass.someField".to_string()),
        }),
        ..Flags::default()
      }
    );

    let r = flags_from_vec(svec!["deno", "doc"]);
    assert_eq!(
      r.unwrap(),
      Flags {
        subcommand: DenoSubcommand::Doc(DocFlags {
          private: false,
          json: false,
          html: None,
          lint: false,
          source_files: Default::default(),
          filter: None,
        }),
        ..Flags::default()
      }
    );

    let r = flags_from_vec(svec![
      "deno",
      "doc",
      "--filter",
      "Deno.Listener",
      "--builtin"
    ]);
    assert_eq!(
      r.unwrap(),
      Flags {
        subcommand: DenoSubcommand::Doc(DocFlags {
          private: false,
          lint: false,
          json: false,
          html: None,
          source_files: DocSourceFileFlag::Builtin,
          filter: Some("Deno.Listener".to_string()),
        }),
        ..Flags::default()
      }
    );

    let r = flags_from_vec(svec![
      "deno",
      "doc",
      "--no-npm",
      "--no-remote",
      "--private",
      "path/to/module.js"
    ]);
    assert_eq!(
      r.unwrap(),
      Flags {
        subcommand: DenoSubcommand::Doc(DocFlags {
          private: true,
          lint: false,
          json: false,
          html: None,
          source_files: DocSourceFileFlag::Paths(svec!["path/to/module.js"]),
          filter: None,
        }),
        no_npm: true,
        no_remote: true,
        ..Flags::default()
      }
    );

    let r = flags_from_vec(svec![
      "deno",
      "doc",
      "path/to/module.js",
      "path/to/module2.js"
    ]);
    assert_eq!(
      r.unwrap(),
      Flags {
        subcommand: DenoSubcommand::Doc(DocFlags {
          private: false,
          lint: false,
          json: false,
          html: None,
          source_files: DocSourceFileFlag::Paths(vec![
            "path/to/module.js".to_string(),
            "path/to/module2.js".to_string()
          ]),
          filter: None,
        }),
        ..Flags::default()
      }
    );

    let r = flags_from_vec(svec![
      "deno",
      "doc",
      "path/to/module.js",
      "--builtin",
      "path/to/module2.js"
    ]);
    assert_eq!(
      r.unwrap(),
      Flags {
        subcommand: DenoSubcommand::Doc(DocFlags {
          private: false,
          json: false,
          html: None,
          lint: false,
          source_files: DocSourceFileFlag::Paths(vec![
            "path/to/module.js".to_string(),
            "path/to/module2.js".to_string()
          ]),
          filter: None,
        }),
        ..Flags::default()
      }
    );

    let r = flags_from_vec(svec!["deno", "doc", "--lint",]);
    assert!(r.is_err());

    let r = flags_from_vec(svec![
      "deno",
      "doc",
      "--lint",
      "path/to/module.js",
      "path/to/module2.js"
    ]);
    assert_eq!(
      r.unwrap(),
      Flags {
        subcommand: DenoSubcommand::Doc(DocFlags {
          private: false,
          lint: true,
          json: false,
          html: None,
          source_files: DocSourceFileFlag::Paths(vec![
            "path/to/module.js".to_string(),
            "path/to/module2.js".to_string()
          ]),
          filter: None,
        }),
        ..Flags::default()
      }
    );
  }

  #[test]
  fn inspect_default_host() {
    let r = flags_from_vec(svec!["deno", "run", "--inspect", "foo.js"]);
    assert_eq!(
      r.unwrap(),
      Flags {
        subcommand: DenoSubcommand::Run(RunFlags::new_default(
          "foo.js".to_string(),
        )),
        inspect: Some("127.0.0.1:9229".parse().unwrap()),
        code_cache_enabled: true,
        ..Flags::default()
      }
    );
  }

  #[test]
  fn inspect_wait() {
    let r = flags_from_vec(svec!["deno", "--inspect-wait", "foo.js"]);
    assert_eq!(
      r.unwrap(),
      Flags {
        subcommand: DenoSubcommand::Run(RunFlags {
          script: "foo.js".to_string(),
          watch: None,
          bare: true,
        }),
        inspect_wait: Some("127.0.0.1:9229".parse().unwrap()),
        code_cache_enabled: true,
        ..Flags::default()
      }
    );

    let r = flags_from_vec(svec![
      "deno",
      "run",
      "--inspect-wait=127.0.0.1:3567",
      "foo.js"
    ]);
    assert_eq!(
      r.unwrap(),
      Flags {
        subcommand: DenoSubcommand::Run(RunFlags::new_default(
          "foo.js".to_string(),
        )),
        inspect_wait: Some("127.0.0.1:3567".parse().unwrap()),
        code_cache_enabled: true,
        ..Flags::default()
      }
    );
  }

  #[test]
  fn compile() {
    let r = flags_from_vec(svec![
      "deno",
      "compile",
      "https://examples.deno.land/color-logging.ts"
    ]);
    assert_eq!(
      r.unwrap(),
      Flags {
        subcommand: DenoSubcommand::Compile(CompileFlags {
          source_file: "https://examples.deno.land/color-logging.ts"
            .to_string(),
          output: None,
          args: vec![],
          target: None,
          no_terminal: false,
          icon: None,
          include: vec![]
        }),
        type_check_mode: TypeCheckMode::Local,
        ..Flags::default()
      }
    );
  }

  #[test]
  fn compile_with_flags() {
    #[rustfmt::skip]
    let r = flags_from_vec(svec!["deno", "compile", "--import-map", "import_map.json", "--no-remote", "--config", "tsconfig.json", "--no-check", "--unsafely-ignore-certificate-errors", "--reload", "--lock", "lock.json", "--cert", "example.crt", "--cached-only", "--location", "https:foo", "--allow-read", "--allow-net", "--v8-flags=--help", "--seed", "1", "--no-terminal", "--icon", "favicon.ico", "--output", "colors", "--env=.example.env", "https://examples.deno.land/color-logging.ts", "foo", "bar", "-p", "8080"]);
    assert_eq!(
      r.unwrap(),
      Flags {
        subcommand: DenoSubcommand::Compile(CompileFlags {
          source_file: "https://examples.deno.land/color-logging.ts"
            .to_string(),
          output: Some(String::from("colors")),
          args: svec!["foo", "bar", "-p", "8080"],
          target: None,
          no_terminal: true,
          icon: Some(String::from("favicon.ico")),
          include: vec![]
        }),
        import_map_path: Some("import_map.json".to_string()),
        no_remote: true,
        config_flag: ConfigFlag::Path("tsconfig.json".to_owned()),
        type_check_mode: TypeCheckMode::None,
        reload: true,
        lock: Some(String::from("lock.json")),
        ca_data: Some(CaData::File("example.crt".to_string())),
        cached_only: true,
        location: Some(Url::parse("https://foo/").unwrap()),
        permissions: PermissionFlags {
          allow_read: Some(vec![]),
          allow_net: Some(vec![]),
          ..Default::default()
        },
        unsafely_ignore_certificate_errors: Some(vec![]),
        v8_flags: svec!["--help", "--random-seed=1"],
        seed: Some(1),
        env_file: Some(".example.env".to_owned()),
        ..Flags::default()
      }
    );
  }

  #[test]
  fn coverage() {
    let r = flags_from_vec(svec!["deno", "coverage", "foo.json"]);
    assert_eq!(
      r.unwrap(),
      Flags {
        subcommand: DenoSubcommand::Coverage(CoverageFlags {
          files: FileFlags {
            include: vec!["foo.json".to_string()],
            ignore: vec![],
          },
          include: vec![r"^file:".to_string()],
          exclude: vec![r"test\.(js|mjs|ts|jsx|tsx)$".to_string()],
          ..CoverageFlags::default()
        }),
        ..Flags::default()
      }
    );
  }

  #[test]
  fn coverage_with_lcov_and_out_file() {
    let r = flags_from_vec(svec![
      "deno",
      "coverage",
      "--lcov",
      "--output=foo.lcov",
      "foo.json"
    ]);
    assert_eq!(
      r.unwrap(),
      Flags {
        subcommand: DenoSubcommand::Coverage(CoverageFlags {
          files: FileFlags {
            include: vec!["foo.json".to_string()],
            ignore: vec![],
          },
          include: vec![r"^file:".to_string()],
          exclude: vec![r"test\.(js|mjs|ts|jsx|tsx)$".to_string()],
          r#type: CoverageType::Lcov,
          output: Some(String::from("foo.lcov")),
        }),
        ..Flags::default()
      }
    );
  }

  #[test]
  fn coverage_with_default_files() {
    let r = flags_from_vec(svec!["deno", "coverage",]);
    assert_eq!(
      r.unwrap(),
      Flags {
        subcommand: DenoSubcommand::Coverage(CoverageFlags {
          files: FileFlags {
            include: vec!["coverage".to_string()],
            ignore: vec![],
          },
          include: vec![r"^file:".to_string()],
          exclude: vec![r"test\.(js|mjs|ts|jsx|tsx)$".to_string()],
          ..CoverageFlags::default()
        }),
        ..Flags::default()
      }
    );
  }

  #[test]
  fn location_with_bad_scheme() {
    #[rustfmt::skip]
    let r = flags_from_vec(svec!["deno", "run", "--location", "foo:", "mod.ts"]);
    assert!(r.is_err());
    assert!(r
      .unwrap_err()
      .to_string()
      .contains("Expected protocol \"http\" or \"https\""));
  }

  #[test]
  fn test_config_path_args() {
    let flags = flags_from_vec(svec!["deno", "run", "foo.js"]).unwrap();
    let cwd = std::env::current_dir().unwrap();

    assert_eq!(flags.config_path_args(&cwd), Some(vec![cwd.clone()]));

    let flags = flags_from_vec(svec!["deno", "run", "sub_dir/foo.js"]).unwrap();
    let cwd = std::env::current_dir().unwrap();
    assert_eq!(
      flags.config_path_args(&cwd),
      Some(vec![cwd.join("sub_dir").clone()])
    );

    let flags =
      flags_from_vec(svec!["deno", "https://example.com/foo.js"]).unwrap();
    assert_eq!(flags.config_path_args(&cwd), None);

    let flags =
      flags_from_vec(svec!["deno", "lint", "dir/a/a.js", "dir/b/b.js"])
        .unwrap();
    assert_eq!(
      flags.config_path_args(&cwd),
      Some(vec![cwd.join("dir/a/a.js"), cwd.join("dir/b/b.js")])
    );

    let flags = flags_from_vec(svec!["deno", "lint"]).unwrap();
    assert_eq!(flags.config_path_args(&cwd), Some(vec![cwd.clone()]));

    let flags = flags_from_vec(svec![
      "deno",
      "fmt",
      "dir/a/a.js",
      "dir/a/a2.js",
      "dir/b.js"
    ])
    .unwrap();
    assert_eq!(
      flags.config_path_args(&cwd),
      Some(vec![
        cwd.join("dir/a/a.js"),
        cwd.join("dir/a/a2.js"),
        cwd.join("dir/b.js")
      ])
    );
  }

  #[test]
  fn test_no_clear_watch_flag_without_watch_flag() {
    let r = flags_from_vec(svec!["deno", "run", "--no-clear-screen", "foo.js"]);
    assert!(r.is_err());
    let error_message = r.unwrap_err().to_string();
    assert!(&error_message
      .contains("error: the following required arguments were not provided:"));
    assert!(&error_message.contains("--watch[=<FILES>...]"));
  }

  #[test]
  fn task_subcommand() {
    let r = flags_from_vec(svec!["deno", "task", "build", "hello", "world",]);
    assert_eq!(
      r.unwrap(),
      Flags {
        subcommand: DenoSubcommand::Task(TaskFlags {
          cwd: None,
          task: Some("build".to_string()),
          is_run: false,
        }),
        argv: svec!["hello", "world"],
        ..Flags::default()
      }
    );

    let r = flags_from_vec(svec!["deno", "task", "build"]);
    assert_eq!(
      r.unwrap(),
      Flags {
        subcommand: DenoSubcommand::Task(TaskFlags {
          cwd: None,
          task: Some("build".to_string()),
          is_run: false,
        }),
        ..Flags::default()
      }
    );

    let r = flags_from_vec(svec!["deno", "task", "--cwd", "foo", "build"]);
    assert_eq!(
      r.unwrap(),
      Flags {
        subcommand: DenoSubcommand::Task(TaskFlags {
          cwd: Some("foo".to_string()),
          task: Some("build".to_string()),
          is_run: false,
        }),
        ..Flags::default()
      }
    );
  }

  #[test]
  fn task_subcommand_double_hyphen() {
    let r = flags_from_vec(svec![
      "deno",
      "task",
      "-c",
      "deno.json",
      "build",
      "--",
      "hello",
      "world",
    ]);
    assert_eq!(
      r.unwrap(),
      Flags {
        subcommand: DenoSubcommand::Task(TaskFlags {
          cwd: None,
          task: Some("build".to_string()),
          is_run: false,
        }),
        argv: svec!["--", "hello", "world"],
        config_flag: ConfigFlag::Path("deno.json".to_owned()),
        ..Flags::default()
      }
    );

    let r = flags_from_vec(svec![
      "deno", "task", "--cwd", "foo", "build", "--", "hello", "world"
    ]);
    assert_eq!(
      r.unwrap(),
      Flags {
        subcommand: DenoSubcommand::Task(TaskFlags {
          cwd: Some("foo".to_string()),
          task: Some("build".to_string()),
          is_run: false,
        }),
        argv: svec!["--", "hello", "world"],
        ..Flags::default()
      }
    );
  }

  #[test]
  fn task_subcommand_double_hyphen_only() {
    // edge case, but it should forward
    let r = flags_from_vec(svec!["deno", "task", "build", "--"]);
    assert_eq!(
      r.unwrap(),
      Flags {
        subcommand: DenoSubcommand::Task(TaskFlags {
          cwd: None,
          task: Some("build".to_string()),
          is_run: false,
        }),
        argv: svec!["--"],
        ..Flags::default()
      }
    );
  }

  #[test]
  fn task_following_arg() {
    let r = flags_from_vec(svec!["deno", "task", "build", "-1", "--test"]);
    assert_eq!(
      r.unwrap(),
      Flags {
        subcommand: DenoSubcommand::Task(TaskFlags {
          cwd: None,
          task: Some("build".to_string()),
          is_run: false,
        }),
        argv: svec!["-1", "--test"],
        ..Flags::default()
      }
    );
  }

  #[test]
  fn task_following_double_hyphen_arg() {
    let r = flags_from_vec(svec!["deno", "task", "build", "--test"]);
    assert_eq!(
      r.unwrap(),
      Flags {
        subcommand: DenoSubcommand::Task(TaskFlags {
          cwd: None,
          task: Some("build".to_string()),
          is_run: false,
        }),
        argv: svec!["--test"],
        ..Flags::default()
      }
    );
  }

  #[test]
  fn task_with_global_flags() {
    // can fail if the custom parser in task_parse() starts at the wrong index
    let r = flags_from_vec(svec!["deno", "--quiet", "task", "build"]);
    assert_eq!(
      r.unwrap(),
      Flags {
        subcommand: DenoSubcommand::Task(TaskFlags {
          cwd: None,
          task: Some("build".to_string()),
          is_run: false,
        }),
        log_level: Some(log::Level::Error),
        ..Flags::default()
      }
    );
  }

  #[test]
  fn task_subcommand_empty() {
    let r = flags_from_vec(svec!["deno", "task"]);
    assert_eq!(
      r.unwrap(),
      Flags {
        subcommand: DenoSubcommand::Task(TaskFlags {
          cwd: None,
          task: None,
          is_run: false,
        }),
        ..Flags::default()
      }
    );
  }

  #[test]
  fn task_subcommand_config() {
    let r = flags_from_vec(svec!["deno", "task", "--config", "deno.jsonc"]);
    assert_eq!(
      r.unwrap(),
      Flags {
        subcommand: DenoSubcommand::Task(TaskFlags {
          cwd: None,
          task: None,
          is_run: false,
        }),
        config_flag: ConfigFlag::Path("deno.jsonc".to_string()),
        ..Flags::default()
      }
    );
  }

  #[test]
  fn task_subcommand_config_short() {
    let r = flags_from_vec(svec!["deno", "task", "-c", "deno.jsonc"]);
    assert_eq!(
      r.unwrap(),
      Flags {
        subcommand: DenoSubcommand::Task(TaskFlags {
          cwd: None,
          task: None,
          is_run: false,
        }),
        config_flag: ConfigFlag::Path("deno.jsonc".to_string()),
        ..Flags::default()
      }
    );
  }

  #[test]
  fn task_subcommand_noconfig_invalid() {
    let r = flags_from_vec(svec!["deno", "task", "--no-config"]);
    assert_eq!(
      r.unwrap_err().kind(),
      clap::error::ErrorKind::UnknownArgument
    );
  }

  #[test]
  fn bench_with_flags() {
    let r = flags_from_vec(svec![
      "deno",
      "bench",
      "--json",
      "--unstable",
      "--no-npm",
      "--no-remote",
      "--no-run",
      "--filter",
      "- foo",
      "--location",
      "https:foo",
      "--allow-net",
      "dir1/",
      "dir2/",
      "--",
      "arg1",
      "arg2"
    ]);
    assert_eq!(
      r.unwrap(),
      Flags {
        subcommand: DenoSubcommand::Bench(BenchFlags {
          filter: Some("- foo".to_string()),
          json: true,
          no_run: true,
          files: FileFlags {
            include: vec!["dir1/".to_string(), "dir2/".to_string()],
            ignore: vec![],
          },
          watch: Default::default(),
        }),
        unstable_config: UnstableConfig {
          legacy_flag_enabled: true,
          ..Default::default()
        },
        no_npm: true,
        no_remote: true,
        type_check_mode: TypeCheckMode::Local,
        location: Some(Url::parse("https://foo/").unwrap()),
        permissions: PermissionFlags {
          allow_net: Some(vec![]),
          no_prompt: true,
          ..Default::default()
        },
        argv: svec!["arg1", "arg2"],
        ..Flags::default()
      }
    );
  }

  #[test]
  fn bench_watch() {
    let r = flags_from_vec(svec!["deno", "bench", "--watch"]);
    assert_eq!(
      r.unwrap(),
      Flags {
        subcommand: DenoSubcommand::Bench(BenchFlags {
          filter: None,
          json: false,
          no_run: false,
          files: FileFlags {
            include: vec![],
            ignore: vec![],
          },
          watch: Some(Default::default()),
        }),
        permissions: PermissionFlags {
          no_prompt: true,
          ..Default::default()
        },
        type_check_mode: TypeCheckMode::Local,
        ..Flags::default()
      }
    );
  }

  #[test]
  fn run_with_check() {
    let r = flags_from_vec(svec!["deno", "run", "--check", "script.ts",]);
    assert_eq!(
      r.unwrap(),
      Flags {
        subcommand: DenoSubcommand::Run(RunFlags::new_default(
          "script.ts".to_string(),
        )),
        type_check_mode: TypeCheckMode::Local,
        code_cache_enabled: true,
        ..Flags::default()
      }
    );

    let r = flags_from_vec(svec!["deno", "run", "--check=all", "script.ts",]);
    assert_eq!(
      r.unwrap(),
      Flags {
        subcommand: DenoSubcommand::Run(RunFlags::new_default(
          "script.ts".to_string(),
        )),
        type_check_mode: TypeCheckMode::All,
        code_cache_enabled: true,
        ..Flags::default()
      }
    );

    let r = flags_from_vec(svec!["deno", "--check=foo", "script.ts",]);
    assert_eq!(
      r.unwrap(),
      Flags {
        subcommand: DenoSubcommand::Run(RunFlags {
          script: "script.ts".to_string(),
          watch: None,
          bare: true,
        }),
        type_check_mode: TypeCheckMode::None,
        code_cache_enabled: true,
        ..Flags::default()
      }
    );

    let r = flags_from_vec(svec![
      "deno",
      "run",
      "--no-check",
      "--check",
      "script.ts",
    ]);
    assert!(r.is_err());
  }

  #[test]
  fn no_config() {
    let r = flags_from_vec(svec!["deno", "run", "--no-config", "script.ts",]);
    assert_eq!(
      r.unwrap(),
      Flags {
        subcommand: DenoSubcommand::Run(RunFlags::new_default(
          "script.ts".to_string(),
        )),
        config_flag: ConfigFlag::Disabled,
        code_cache_enabled: true,
        ..Flags::default()
      }
    );

    let r = flags_from_vec(svec![
      "deno",
      "run",
      "--config",
      "deno.json",
      "--no-config",
      "script.ts",
    ]);
    assert!(r.is_err());
  }

  #[test]
  fn init() {
    let r = flags_from_vec(svec!["deno", "init"]);
    assert_eq!(
      r.unwrap(),
      Flags {
        subcommand: DenoSubcommand::Init(InitFlags {
          dir: None,
          lib: false,
          serve: false,
        }),
        ..Flags::default()
      }
    );

    let r = flags_from_vec(svec!["deno", "init", "foo"]);
    assert_eq!(
      r.unwrap(),
      Flags {
        subcommand: DenoSubcommand::Init(InitFlags {
          dir: Some(String::from("foo")),
          lib: false,
          serve: false,
        }),
        ..Flags::default()
      }
    );

    let r = flags_from_vec(svec!["deno", "init", "--quiet"]);
    assert_eq!(
      r.unwrap(),
      Flags {
        subcommand: DenoSubcommand::Init(InitFlags {
          dir: None,
          lib: false,
          serve: false,
        }),
        log_level: Some(Level::Error),
        ..Flags::default()
      }
    );

    let r = flags_from_vec(svec!["deno", "init", "--lib"]);
    assert_eq!(
      r.unwrap(),
      Flags {
        subcommand: DenoSubcommand::Init(InitFlags {
          dir: None,
          lib: true,
          serve: false,
        }),
        ..Flags::default()
      }
    );

    let r = flags_from_vec(svec!["deno", "init", "--serve"]);
    assert_eq!(
      r.unwrap(),
      Flags {
        subcommand: DenoSubcommand::Init(InitFlags {
          dir: None,
          lib: false,
          serve: true,
        }),
        ..Flags::default()
      }
    );

    let r = flags_from_vec(svec!["deno", "init", "foo", "--lib"]);
    assert_eq!(
      r.unwrap(),
      Flags {
        subcommand: DenoSubcommand::Init(InitFlags {
          dir: Some(String::from("foo")),
          lib: true,
          serve: false,
        }),
        ..Flags::default()
      }
    );
  }

  #[test]
  fn jupyter() {
    let r = flags_from_vec(svec!["deno", "jupyter"]);
    assert_eq!(
      r.unwrap(),
      Flags {
        subcommand: DenoSubcommand::Jupyter(JupyterFlags {
          install: false,
          kernel: false,
          conn_file: None,
        }),
        ..Flags::default()
      }
    );

    let r = flags_from_vec(svec!["deno", "jupyter", "--install"]);
    assert_eq!(
      r.unwrap(),
      Flags {
        subcommand: DenoSubcommand::Jupyter(JupyterFlags {
          install: true,
          kernel: false,
          conn_file: None,
        }),
        ..Flags::default()
      }
    );

    let r = flags_from_vec(svec![
      "deno",
      "jupyter",
      "--kernel",
      "--conn",
      "path/to/conn/file"
    ]);
    assert_eq!(
      r.unwrap(),
      Flags {
        subcommand: DenoSubcommand::Jupyter(JupyterFlags {
          install: false,
          kernel: true,
          conn_file: Some(String::from("path/to/conn/file")),
        }),
        ..Flags::default()
      }
    );

    let r = flags_from_vec(svec![
      "deno",
      "jupyter",
      "--install",
      "--conn",
      "path/to/conn/file"
    ]);
    r.unwrap_err();
    let r = flags_from_vec(svec!["deno", "jupyter", "--kernel",]);
    r.unwrap_err();
    let r = flags_from_vec(svec!["deno", "jupyter", "--install", "--kernel",]);
    r.unwrap_err();
  }

  #[test]
  fn publish_args() {
    let r = flags_from_vec(svec![
      "deno",
      "publish",
      "--no-provenance",
      "--dry-run",
      "--allow-slow-types",
      "--allow-dirty",
      "--token=asdf",
    ]);
    assert_eq!(
      r.unwrap(),
      Flags {
        subcommand: DenoSubcommand::Publish(PublishFlags {
          token: Some("asdf".to_string()),
          dry_run: true,
          allow_slow_types: true,
          allow_dirty: true,
          no_provenance: true,
        }),
        type_check_mode: TypeCheckMode::Local,
        ..Flags::default()
      }
    );
  }

  #[test]
  fn add_subcommand() {
    let r = flags_from_vec(svec!["deno", "add"]);
    r.unwrap_err();

    let r = flags_from_vec(svec!["deno", "add", "@david/which"]);
    assert_eq!(
      r.unwrap(),
      Flags {
        subcommand: DenoSubcommand::Add(AddFlags {
          packages: svec!["@david/which"],
        }),
        ..Flags::default()
      }
    );

    let r = flags_from_vec(svec!["deno", "add", "@david/which", "@luca/hello"]);
    assert_eq!(
      r.unwrap(),
      Flags {
        subcommand: DenoSubcommand::Add(AddFlags {
          packages: svec!["@david/which", "@luca/hello"],
        }),
        ..Flags::default()
      }
    );
  }

  #[test]
  fn remove_subcommand() {
    let r = flags_from_vec(svec!["deno", "remove"]);
    r.unwrap_err();

    let r = flags_from_vec(svec!["deno", "remove", "@david/which"]);
    assert_eq!(
      r.unwrap(),
      Flags {
        subcommand: DenoSubcommand::Remove(RemoveFlags {
          packages: svec!["@david/which"],
        }),
        ..Flags::default()
      }
    );

    let r =
      flags_from_vec(svec!["deno", "remove", "@david/which", "@luca/hello"]);
    assert_eq!(
      r.unwrap(),
      Flags {
        subcommand: DenoSubcommand::Remove(RemoveFlags {
          packages: svec!["@david/which", "@luca/hello"],
        }),
        ..Flags::default()
      }
    );
  }

  #[test]
  fn run_with_frozen_lockfile() {
    let cases = [
      (Some("--frozen"), Some(true)),
      (Some("--frozen=true"), Some(true)),
      (Some("--frozen=false"), Some(false)),
      (None, None),
    ];
    for (flag, frozen) in cases {
      let mut args = svec!["deno", "run"];
      if let Some(f) = flag {
        args.push(f.into());
      }
      args.push("script.ts".into());
      let r = flags_from_vec(args);
      assert_eq!(
        r.unwrap(),
        Flags {
          subcommand: DenoSubcommand::Run(RunFlags::new_default(
            "script.ts".to_string(),
          )),
          frozen_lockfile: frozen,
          code_cache_enabled: true,
          ..Flags::default()
        }
      );
    }
  }

  #[test]
  fn allow_scripts() {
    let cases = [
      (Some("--allow-scripts"), Ok(PackagesAllowedScripts::All)),
      (None, Ok(PackagesAllowedScripts::None)),
      (
        Some("--allow-scripts=npm:foo"),
        Ok(PackagesAllowedScripts::Some(svec!["npm:foo"])),
      ),
      (
        Some("--allow-scripts=npm:foo,npm:bar"),
        Ok(PackagesAllowedScripts::Some(svec!["npm:foo", "npm:bar"])),
      ),
      (Some("--allow-scripts=foo"), Err("Invalid package")),
    ];
    for (flag, value) in cases {
      let mut args = svec!["deno", "cache"];
      if let Some(flag) = flag {
        args.push(flag.into());
      }
      args.push("script.ts".into());
      let r = flags_from_vec(args);
      match value {
        Ok(value) => {
          assert_eq!(
            r.unwrap(),
            Flags {
              subcommand: DenoSubcommand::Cache(CacheFlags {
                files: svec!["script.ts"],
              }),
              allow_scripts: value,
              ..Flags::default()
            }
          );
        }
        Err(e) => {
          let err = r.unwrap_err();
          assert!(
            err.to_string().contains(e),
            "expected to contain '{e}' got '{err}'"
          );
        }
      }
    }
  }

  #[test]
  fn bare_run() {
    let r = flags_from_vec(svec!["deno", "--no-config", "script.ts"]);
    assert_eq!(
      r.unwrap(),
      Flags {
        subcommand: DenoSubcommand::Run(RunFlags {
          script: "script.ts".to_string(),
          watch: None,
          bare: true,
        }),
        config_flag: ConfigFlag::Disabled,
        code_cache_enabled: true,
        ..Flags::default()
      }
    );
  }

  #[test]
  fn bare_global() {
    let r = flags_from_vec(svec!["deno", "--log-level=debug"]);
    assert_eq!(
      r.unwrap(),
      Flags {
        subcommand: DenoSubcommand::Repl(ReplFlags {
          eval_files: None,
          eval: None,
          is_default_command: true,
        }),
        log_level: Some(Level::Debug),
        permissions: PermissionFlags {
          allow_all: false,
          allow_net: Some(vec![]),
          allow_env: Some(vec![]),
          allow_run: Some(vec![]),
          allow_read: Some(vec![]),
          allow_sys: Some(vec![]),
          allow_write: Some(vec![]),
          allow_ffi: Some(vec![]),
          ..Default::default()
        },
        ..Flags::default()
      }
    );
  }

  #[test]
  fn bare_with_flag_no_file() {
    let r = flags_from_vec(svec!["deno", "--no-config"]);

    let err = r.unwrap_err();
    assert!(err.to_string().contains("error: [SCRIPT_ARG] may only be omitted with --v8-flags=--help, else to use the repl with arguments, please use the `deno repl` subcommand"));
    assert!(err
      .to_string()
      .contains("Usage: deno [OPTIONS] [COMMAND] [SCRIPT_ARG]..."));
  }

  #[test]
  fn equal_help_output() {
    for command in clap_root().get_subcommands() {
      if command.get_name() == "help" {
        continue;
      }

      let long_flag = if let DenoSubcommand::Help(help) =
        flags_from_vec(svec!["deno", command.get_name(), "--help"])
          .unwrap()
          .subcommand
      {
        help.help.to_string()
      } else {
        unreachable!()
      };
      let short_flag = if let DenoSubcommand::Help(help) =
        flags_from_vec(svec!["deno", command.get_name(), "-h"])
          .unwrap()
          .subcommand
      {
        help.help.to_string()
      } else {
        unreachable!()
      };
      let subcommand = if let DenoSubcommand::Help(help) =
        flags_from_vec(svec!["deno", "help", command.get_name()])
          .unwrap()
          .subcommand
      {
        help.help.to_string()
      } else {
        unreachable!()
      };
      assert_eq!(long_flag, short_flag, "{} subcommand", command.get_name());
      assert_eq!(long_flag, subcommand, "{} subcommand", command.get_name());
    }
  }

  #[test]
  fn install_permissions_non_global() {
    let r =
      flags_from_vec(svec!["deno", "install", "--allow-net", "jsr:@std/fs"]);

    assert!(r
      .unwrap_err()
      .to_string()
      .contains("Note: Permission flags can only be used in a global setting"));
  }
}<|MERGE_RESOLUTION|>--- conflicted
+++ resolved
@@ -1704,17 +1704,13 @@
 fn cache_subcommand() -> Command {
   command(
     "cache",
-<<<<<<< HEAD
     "⚠️ Warning: `deno cache` is deprecated and will be removed in Deno 2.1.
 Use `deno install` instead.
     
 Cache and compile remote dependencies recursively.
-=======
-    cstr!("Cache and compile remote dependencies.
 
 Download and compile a module with all of its static dependencies and save them in the local cache, without running any code:
   <p(245)>deno cache jsr:@std/http/file-server</>
->>>>>>> 195b17ae
 
 Future runs of this module will trigger no downloads or compilation unless --reload is specified
 
