--- conflicted
+++ resolved
@@ -716,13 +716,8 @@
         std::env::current_dir().ok()
       }
       Bundle(_) | Completions(_) | Doc(_) | Fmt(_) | Init(_) | Install(_)
-<<<<<<< HEAD
-      | Uninstall(_) | Lsp | Lint(_) | Types | Upgrade(_) | Vendor(_)
-      | Publish(_) | Deps(_) => None,
-=======
       | Uninstall(_) | Jupyter(_) | Lsp | Lint(_) | Types | Upgrade(_)
-      | Vendor(_) => None,
->>>>>>> 02c5f49a
+      | Vendor(_) | Publish(_) | Deps(_) => None,
     }
   }
 
