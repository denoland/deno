// Copyright 2018-2024 the Deno authors. All rights reserved. MIT license.

use std::borrow::Cow;
use std::collections::HashSet;
use std::env;
use std::ffi::OsString;
use std::net::SocketAddr;
use std::num::NonZeroU32;
use std::num::NonZeroU8;
use std::num::NonZeroUsize;
use std::path::Path;
use std::path::PathBuf;
use std::str::FromStr;

use clap::builder::styling::AnsiColor;
use clap::builder::FalseyValueParser;
use clap::error::ErrorKind;
use clap::value_parser;
use clap::Arg;
use clap::ArgAction;
use clap::ArgMatches;
use clap::ColorChoice;
use clap::Command;
use clap::ValueHint;
use color_print::cstr;
use deno_config::deno_json::NodeModulesDirMode;
use deno_config::glob::FilePatterns;
use deno_config::glob::PathOrPatternSet;
use deno_core::anyhow::bail;
use deno_core::anyhow::Context;
use deno_core::error::AnyError;
use deno_core::resolve_url_or_path;
use deno_core::url::Url;
use deno_graph::GraphKind;
use deno_path_util::normalize_path;
use deno_path_util::url_to_file_path;
use deno_runtime::deno_permissions::PermissionsOptions;
use deno_runtime::deno_permissions::SysDescriptor;
use log::debug;
use log::Level;
use serde::Deserialize;
use serde::Serialize;

use crate::args::resolve_no_prompt;
use crate::util::fs::canonicalize_path;

use super::flags_net;
use super::jsr_url;

#[derive(Clone, Debug, Default, Eq, PartialEq)]
pub enum ConfigFlag {
  #[default]
  Discover,
  Path(String),
  Disabled,
}

#[derive(Clone, Debug, Default, Eq, PartialEq)]
pub struct FileFlags {
  pub ignore: Vec<String>,
  pub include: Vec<String>,
}

impl FileFlags {
  pub fn as_file_patterns(
    &self,
    base: &Path,
  ) -> Result<FilePatterns, AnyError> {
    Ok(FilePatterns {
      include: if self.include.is_empty() {
        None
      } else {
        Some(PathOrPatternSet::from_include_relative_path_or_patterns(
          base,
          &self.include,
        )?)
      },
      exclude: PathOrPatternSet::from_exclude_relative_path_or_patterns(
        base,
        &self.ignore,
      )?,
      base: base.to_path_buf(),
    })
  }
}

#[derive(Clone, Debug, Default, Eq, PartialEq)]
pub struct AddFlags {
  pub packages: Vec<String>,
  pub dev: bool,
}

#[derive(Clone, Debug, Default, Eq, PartialEq)]
pub struct RemoveFlags {
  pub packages: Vec<String>,
}

#[derive(Clone, Debug, Default, Eq, PartialEq)]
pub struct BenchFlags {
  pub files: FileFlags,
  pub filter: Option<String>,
  pub json: bool,
  pub no_run: bool,
  pub watch: Option<WatchFlags>,
}

#[derive(Clone, Debug, Eq, PartialEq)]
pub struct CacheFlags {
  pub files: Vec<String>,
}

#[derive(Clone, Debug, Eq, PartialEq)]
pub struct CheckFlags {
  pub files: Vec<String>,
  pub doc: bool,
  pub doc_only: bool,
}

#[derive(Clone, Debug, Eq, PartialEq)]
pub struct CompileFlags {
  pub source_file: String,
  pub output: Option<String>,
  pub args: Vec<String>,
  pub target: Option<String>,
  pub no_terminal: bool,
  pub icon: Option<String>,
  pub include: Vec<String>,
}

impl CompileFlags {
  pub fn resolve_target(&self) -> String {
    self
      .target
      .clone()
      .unwrap_or_else(|| env!("TARGET").to_string())
  }
}

#[derive(Clone, Debug, Eq, PartialEq)]
pub struct CompletionsFlags {
  pub buf: Box<[u8]>,
}

#[derive(Clone, Debug, Eq, PartialEq, Default)]
pub enum CoverageType {
  #[default]
  Summary,
  Detailed,
  Lcov,
  Html,
}

#[derive(Clone, Debug, Eq, PartialEq, Default)]
pub struct CoverageFlags {
  pub files: FileFlags,
  pub output: Option<String>,
  pub include: Vec<String>,
  pub exclude: Vec<String>,
  pub r#type: CoverageType,
}

#[derive(Clone, Debug, Eq, PartialEq)]
pub enum DocSourceFileFlag {
  Builtin,
  Paths(Vec<String>),
}

impl Default for DocSourceFileFlag {
  fn default() -> Self {
    Self::Builtin
  }
}

#[derive(Clone, Debug, Eq, PartialEq)]
pub struct DocHtmlFlag {
  pub name: Option<String>,
  pub category_docs_path: Option<String>,
  pub symbol_redirect_map_path: Option<String>,
  pub default_symbol_map_path: Option<String>,
  pub strip_trailing_html: bool,
  pub output: String,
}

#[derive(Clone, Debug, Eq, PartialEq)]
pub struct DocFlags {
  pub private: bool,
  pub json: bool,
  pub lint: bool,
  pub html: Option<DocHtmlFlag>,
  pub source_files: DocSourceFileFlag,
  pub filter: Option<String>,
}

#[derive(Clone, Debug, Eq, PartialEq)]
pub struct EvalFlags {
  pub print: bool,
  pub code: String,
}

#[derive(Clone, Default, Debug, Eq, PartialEq)]
pub struct FmtFlags {
  pub check: bool,
  pub files: FileFlags,
  pub use_tabs: Option<bool>,
  pub line_width: Option<NonZeroU32>,
  pub indent_width: Option<NonZeroU8>,
  pub single_quote: Option<bool>,
  pub prose_wrap: Option<String>,
  pub no_semicolons: Option<bool>,
  pub watch: Option<WatchFlags>,
  pub unstable_component: bool,
}

impl FmtFlags {
  pub fn is_stdin(&self) -> bool {
    let args = &self.files.include;
    args.len() == 1 && args[0] == "-"
  }
}

#[derive(Clone, Debug, Eq, PartialEq)]
pub struct InitFlags {
  pub dir: Option<String>,
  pub lib: bool,
  pub serve: bool,
}

#[derive(Clone, Debug, Eq, PartialEq)]
pub struct InfoFlags {
  pub json: bool,
  pub file: Option<String>,
}

#[derive(Clone, Debug, Eq, PartialEq)]
pub struct InstallFlagsGlobal {
  pub module_url: String,
  pub args: Vec<String>,
  pub name: Option<String>,
  pub root: Option<String>,
  pub force: bool,
}

#[derive(Clone, Debug, Eq, PartialEq)]
pub enum InstallKind {
  Local(InstallFlagsLocal),
  Global(InstallFlagsGlobal),
}

#[derive(Clone, Debug, Eq, PartialEq)]
pub enum InstallFlagsLocal {
  Add(AddFlags),
  TopLevel,
  Entrypoints(Vec<String>),
}

#[derive(Clone, Debug, Eq, PartialEq)]
pub struct InstallFlags {
  pub kind: InstallKind,
}

#[derive(Clone, Debug, Eq, PartialEq)]
pub struct JSONReferenceFlags {
  pub json: deno_core::serde_json::Value,
}

#[derive(Clone, Debug, Eq, PartialEq)]
pub struct JupyterFlags {
  pub install: bool,
  pub kernel: bool,
  pub conn_file: Option<String>,
}

#[derive(Clone, Debug, Eq, PartialEq)]
pub struct UninstallFlagsGlobal {
  pub name: String,
  pub root: Option<String>,
}

#[derive(Clone, Debug, Eq, PartialEq)]
pub enum UninstallKind {
  Local(RemoveFlags),
  Global(UninstallFlagsGlobal),
}

#[derive(Clone, Debug, Eq, PartialEq)]
pub struct UninstallFlags {
  pub kind: UninstallKind,
}

#[derive(Clone, Debug, Default, Eq, PartialEq)]
pub struct LintFlags {
  pub files: FileFlags,
  pub rules: bool,
  pub fix: bool,
  pub maybe_rules_tags: Option<Vec<String>>,
  pub maybe_rules_include: Option<Vec<String>>,
  pub maybe_rules_exclude: Option<Vec<String>>,
  pub json: bool,
  pub compact: bool,
  pub watch: Option<WatchFlags>,
}

impl LintFlags {
  pub fn is_stdin(&self) -> bool {
    let args = &self.files.include;
    args.len() == 1 && args[0] == "-"
  }
}

#[derive(Clone, Debug, Eq, PartialEq, Default)]
pub struct ReplFlags {
  pub eval_files: Option<Vec<String>>,
  pub eval: Option<String>,
  pub is_default_command: bool,
}

#[derive(Clone, Debug, Eq, PartialEq, Default)]
pub struct RunFlags {
  pub script: String,
  pub watch: Option<WatchFlagsWithPaths>,
  pub bare: bool,
}

impl RunFlags {
  #[cfg(test)]
  pub fn new_default(script: String) -> Self {
    Self {
      script,
      watch: None,
      bare: false,
    }
  }

  pub fn is_stdin(&self) -> bool {
    self.script == "-"
  }
}

#[derive(Clone, Debug, Eq, PartialEq)]
pub struct ServeFlags {
  pub script: String,
  pub watch: Option<WatchFlagsWithPaths>,
  pub port: u16,
  pub host: String,
  pub worker_count: Option<usize>,
}

impl ServeFlags {
  #[cfg(test)]
  pub fn new_default(script: String, port: u16, host: &str) -> Self {
    Self {
      script,
      watch: None,
      port,
      host: host.to_owned(),
      worker_count: None,
    }
  }
}

#[derive(Clone, Default, Debug, Eq, PartialEq)]
pub struct WatchFlags {
  pub hmr: bool,
  pub no_clear_screen: bool,
  pub exclude: Vec<String>,
}

#[derive(Clone, Default, Debug, Eq, PartialEq)]
pub struct WatchFlagsWithPaths {
  pub hmr: bool,
  pub paths: Vec<String>,
  pub no_clear_screen: bool,
  pub exclude: Vec<String>,
}

#[derive(Clone, Debug, Eq, PartialEq)]
pub struct TaskFlags {
  pub cwd: Option<String>,
  pub task: Option<String>,
  pub is_run: bool,
}

#[derive(Clone, Copy, Debug, Default, Eq, PartialEq)]
pub enum TestReporterConfig {
  #[default]
  Pretty,
  Dot,
  Junit,
  Tap,
}

#[derive(Clone, Debug, Default, Eq, PartialEq)]
pub struct TestFlags {
  pub doc: bool,
  pub no_run: bool,
  pub coverage_dir: Option<String>,
  pub clean: bool,
  pub fail_fast: Option<NonZeroUsize>,
  pub files: FileFlags,
  pub permit_no_files: bool,
  pub filter: Option<String>,
  pub shuffle: Option<u64>,
  pub concurrent_jobs: Option<NonZeroUsize>,
  pub trace_leaks: bool,
  pub watch: Option<WatchFlagsWithPaths>,
  pub reporter: TestReporterConfig,
  pub junit_path: Option<String>,
  pub hide_stacktraces: bool,
}

#[derive(Clone, Debug, Eq, PartialEq)]
pub struct UpgradeFlags {
  pub dry_run: bool,
  pub force: bool,
  pub release_candidate: bool,
  pub canary: bool,
  pub version: Option<String>,
  pub output: Option<String>,
  pub version_or_hash_or_channel: Option<String>,
}

#[derive(Clone, Debug, Eq, PartialEq)]
pub struct PublishFlags {
  pub token: Option<String>,
  pub dry_run: bool,
  pub allow_slow_types: bool,
  pub allow_dirty: bool,
  pub no_provenance: bool,
}

#[derive(Clone, Debug, Eq, PartialEq)]
pub struct HelpFlags {
  pub help: clap::builder::StyledStr,
}

#[derive(Clone, Debug, Eq, PartialEq)]
pub enum DenoSubcommand {
  Add(AddFlags),
  Remove(RemoveFlags),
  Bench(BenchFlags),
  Bundle,
  Cache(CacheFlags),
  Check(CheckFlags),
  Clean,
  Compile(CompileFlags),
  Completions(CompletionsFlags),
  Coverage(CoverageFlags),
  Doc(DocFlags),
  Eval(EvalFlags),
  Fmt(FmtFlags),
  Init(InitFlags),
  Info(InfoFlags),
  Install(InstallFlags),
  JSONReference(JSONReferenceFlags),
  Jupyter(JupyterFlags),
  Uninstall(UninstallFlags),
  Lsp,
  Lint(LintFlags),
  Repl(ReplFlags),
  Run(RunFlags),
  Serve(ServeFlags),
  Task(TaskFlags),
  Test(TestFlags),
  Types,
  Upgrade(UpgradeFlags),
  Vendor,
  Publish(PublishFlags),
  Help(HelpFlags),
}

impl DenoSubcommand {
  pub fn is_run(&self) -> bool {
    matches!(self, Self::Run(_))
  }

  // Returns `true` if the subcommand depends on testing infrastructure.
  pub fn needs_test(&self) -> bool {
    matches!(
      self,
      Self::Test(_)
        | Self::Jupyter(_)
        | Self::Repl(_)
        | Self::Bench(_)
        | Self::Lsp
    )
  }
}

impl Default for DenoSubcommand {
  fn default() -> DenoSubcommand {
    DenoSubcommand::Repl(ReplFlags {
      eval_files: None,
      eval: None,
      is_default_command: true,
    })
  }
}

#[derive(Debug, Clone, Copy, Eq, PartialEq)]
pub enum TypeCheckMode {
  /// Type-check all modules.
  All,
  /// Skip type-checking of all modules. The default value for "deno run" and
  /// several other subcommands.
  None,
  /// Only type-check local modules. The default value for "deno test" and
  /// several other subcommands.
  Local,
}

impl TypeCheckMode {
  /// Gets if type checking will occur under this mode.
  pub fn is_true(&self) -> bool {
    match self {
      Self::None => false,
      Self::Local | Self::All => true,
    }
  }

  /// Gets the corresponding module `GraphKind` that should be created
  /// for the current `TypeCheckMode`.
  pub fn as_graph_kind(&self) -> GraphKind {
    match self.is_true() {
      true => GraphKind::All,
      false => GraphKind::CodeOnly,
    }
  }
}

impl Default for TypeCheckMode {
  fn default() -> Self {
    Self::None
  }
}

#[derive(Clone, Debug, Eq, PartialEq)]
pub enum CaData {
  /// The string is a file path
  File(String),
  /// This variant is not exposed as an option in the CLI, it is used internally
  /// for standalone binaries.
  Bytes(Vec<u8>),
}

// Info needed to run NPM lifecycle scripts
#[derive(Clone, Debug, Eq, PartialEq, Default)]
pub struct LifecycleScriptsConfig {
  pub allowed: PackagesAllowedScripts,
  pub initial_cwd: PathBuf,
  pub root_dir: PathBuf,
  /// Part of an explicit `deno install`
  pub explicit_install: bool,
}

#[derive(Debug, Clone, Eq, PartialEq, Default)]
/// The set of npm packages that are allowed to run lifecycle scripts.
pub enum PackagesAllowedScripts {
  All,
  Some(Vec<String>),
  #[default]
  None,
}

fn parse_packages_allowed_scripts(s: &str) -> Result<String, AnyError> {
  if !s.starts_with("npm:") {
    bail!("Invalid package for --allow-scripts: '{}'. An 'npm:' specifier is required", s);
  } else {
    Ok(s.into())
  }
}

#[derive(
  Clone, Default, Debug, Eq, PartialEq, serde::Serialize, serde::Deserialize,
)]
pub struct UnstableConfig {
  // TODO(bartlomieju): remove in Deno 2.5
  pub legacy_flag_enabled: bool, // --unstable
  pub bare_node_builtins: bool,  // --unstable-bare-node-builts
  pub sloppy_imports: bool,
  pub features: Vec<String>, // --unstabe-kv --unstable-cron
}

#[derive(Clone, Debug, Eq, PartialEq, Default)]
pub struct Flags {
  /// Vector of CLI arguments - these are user script arguments, all Deno
  /// specific flags are removed.
  pub argv: Vec<String>,
  pub subcommand: DenoSubcommand,

  pub frozen_lockfile: Option<bool>,
  pub ca_stores: Option<Vec<String>>,
  pub ca_data: Option<CaData>,
  pub cache_blocklist: Vec<String>,
  /// This is not exposed as an option in the CLI, it is used internally when
  /// the language server is configured with an explicit cache option.
  pub cache_path: Option<PathBuf>,
  pub cached_only: bool,
  pub type_check_mode: TypeCheckMode,
  pub config_flag: ConfigFlag,
  pub node_modules_dir: Option<NodeModulesDirMode>,
  pub vendor: Option<bool>,
  pub enable_op_summary_metrics: bool,
  pub enable_testing_features: bool,
  pub ext: Option<String>,
  pub ignore: Vec<String>,
  pub import_map_path: Option<String>,
  pub env_file: Option<String>,
  pub inspect_brk: Option<SocketAddr>,
  pub inspect_wait: Option<SocketAddr>,
  pub inspect: Option<SocketAddr>,
  pub location: Option<Url>,
  pub lock: Option<String>,
  pub log_level: Option<Level>,
  pub no_remote: bool,
  pub no_lock: bool,
  pub no_npm: bool,
  pub reload: bool,
  pub seed: Option<u64>,
  pub strace_ops: Option<Vec<String>>,
  pub unstable_config: UnstableConfig,
  pub unsafely_ignore_certificate_errors: Option<Vec<String>>,
  pub v8_flags: Vec<String>,
  pub code_cache_enabled: bool,
  pub permissions: PermissionFlags,
  pub allow_scripts: PackagesAllowedScripts,
}

#[derive(Clone, Debug, Eq, PartialEq, Default, Serialize, Deserialize)]
pub struct PermissionFlags {
  pub allow_all: bool,
  pub allow_env: Option<Vec<String>>,
  pub deny_env: Option<Vec<String>>,
  pub allow_ffi: Option<Vec<String>>,
  pub deny_ffi: Option<Vec<String>>,
  pub allow_net: Option<Vec<String>>,
  pub deny_net: Option<Vec<String>>,
  pub allow_read: Option<Vec<String>>,
  pub deny_read: Option<Vec<String>>,
  pub allow_run: Option<Vec<String>>,
  pub deny_run: Option<Vec<String>>,
  pub allow_sys: Option<Vec<String>>,
  pub deny_sys: Option<Vec<String>>,
  pub allow_write: Option<Vec<String>>,
  pub deny_write: Option<Vec<String>>,
  pub no_prompt: bool,
  pub allow_import: Option<Vec<String>>,
}

impl PermissionFlags {
  pub fn has_permission(&self) -> bool {
    self.allow_all
      || self.allow_env.is_some()
      || self.deny_env.is_some()
      || self.allow_ffi.is_some()
      || self.deny_ffi.is_some()
      || self.allow_net.is_some()
      || self.deny_net.is_some()
      || self.allow_read.is_some()
      || self.deny_read.is_some()
      || self.allow_run.is_some()
      || self.deny_run.is_some()
      || self.allow_sys.is_some()
      || self.deny_sys.is_some()
      || self.allow_write.is_some()
      || self.deny_write.is_some()
      || self.allow_import.is_some()
  }

  pub fn to_options(&self, cli_arg_urls: &[Cow<Url>]) -> PermissionsOptions {
    fn handle_allow<T: Default>(
      allow_all: bool,
      value: Option<T>,
    ) -> Option<T> {
      if allow_all {
        assert!(value.is_none());
        Some(T::default())
      } else {
        value
      }
    }

<<<<<<< HEAD
    fn resolve_allow_run(
      allow_run: &[String],
    ) -> Result<Vec<PathBuf>, AnyError> {
      let mut new_allow_run = Vec::with_capacity(allow_run.len());
      for command_name in allow_run {
        if command_name.is_empty() {
          bail!("Empty command name not allowed in --allow-run=...")
        }
        let command_path_result = which::which(command_name)
          .map_err(AnyError::from)
          .and_then(|path| canonicalize_path(&path).map_err(AnyError::from));
        match command_path_result {
          Ok(command_path) => new_allow_run.push(command_path),
          Err(err) => {
            log::info!(
              "{} Failed to resolve '{}' for allow-run: {}",
              colors::gray("Info"),
              command_name,
              err
            );
          }
=======
    fn handle_imports(
      cli_arg_urls: &[Cow<Url>],
      imports: Option<Vec<String>>,
    ) -> Option<Vec<String>> {
      if imports.is_some() {
        return imports;
      }

      let builtin_allowed_import_hosts = [
        "deno.land:443",
        "esm.sh:443",
        "jsr.io:443",
        "raw.githubusercontent.com:443",
        "gist.githubusercontent.com:443",
      ];

      let mut imports =
        Vec::with_capacity(builtin_allowed_import_hosts.len() + 1);
      imports
        .extend(builtin_allowed_import_hosts.iter().map(|s| s.to_string()));

      // also add the JSR_URL env var
      if let Some(jsr_host) = allow_import_host_from_url(jsr_url()) {
        imports.push(jsr_host);
      }
      // include the cli arg urls
      for url in cli_arg_urls {
        if let Some(host) = allow_import_host_from_url(url) {
          imports.push(host);
>>>>>>> d7b78779
        }
      }

      Some(imports)
    }

    PermissionsOptions {
      allow_all: self.allow_all,
      allow_env: handle_allow(self.allow_all, self.allow_env.clone()),
      deny_env: self.deny_env.clone(),
      allow_net: handle_allow(self.allow_all, self.allow_net.clone()),
      deny_net: self.deny_net.clone(),
      allow_ffi: handle_allow(self.allow_all, self.allow_ffi.clone()),
      deny_ffi: self.deny_ffi.clone(),
      allow_read: handle_allow(self.allow_all, self.allow_read.clone()),
      deny_read: self.deny_read.clone(),
      allow_run: handle_allow(self.allow_all, self.allow_run.clone()),
      deny_run: self.deny_run.clone(),
      allow_sys: handle_allow(self.allow_all, self.allow_sys.clone()),
      deny_sys: self.deny_sys.clone(),
      allow_write: handle_allow(self.allow_all, self.allow_write.clone()),
      deny_write: self.deny_write.clone(),
      allow_import: handle_imports(
        cli_arg_urls,
        handle_allow(self.allow_all, self.allow_import.clone()),
      ),
      prompt: !resolve_no_prompt(self),
    }
  }
}

/// Gets the --allow-import host from the provided url
fn allow_import_host_from_url(url: &Url) -> Option<String> {
  let host = url.host()?;
  if let Some(port) = url.port() {
    Some(format!("{}:{}", host, port))
  } else {
    use deno_core::url::Host::*;
    match host {
      Domain(domain) if domain == "jsr.io" && url.scheme() == "https" => None,
      _ => match url.scheme() {
        "https" => Some(format!("{}:443", host)),
        "http" => Some(format!("{}:80", host)),
        _ => None,
      },
    }
  }
}

fn join_paths(allowlist: &[String], d: &str) -> String {
  allowlist
    .iter()
    .map(|path| path.to_string())
    .collect::<Vec<String>>()
    .join(d)
}

impl Flags {
  /// Return list of permission arguments that are equivalent
  /// to the ones used to create `self`.
  pub fn to_permission_args(&self) -> Vec<String> {
    let mut args = vec![];

    if self.permissions.allow_all {
      args.push("--allow-all".to_string());
      return args;
    }

    match &self.permissions.allow_read {
      Some(read_allowlist) if read_allowlist.is_empty() => {
        args.push("--allow-read".to_string());
      }
      Some(read_allowlist) => {
        let s = format!("--allow-read={}", join_paths(read_allowlist, ","));
        args.push(s);
      }
      _ => {}
    }

    match &self.permissions.deny_read {
      Some(read_denylist) if read_denylist.is_empty() => {
        args.push("--deny-read".to_string());
      }
      Some(read_denylist) => {
        let s = format!("--deny-read={}", join_paths(read_denylist, ","));
        args.push(s);
      }
      _ => {}
    }

    match &self.permissions.allow_write {
      Some(write_allowlist) if write_allowlist.is_empty() => {
        args.push("--allow-write".to_string());
      }
      Some(write_allowlist) => {
        let s = format!("--allow-write={}", join_paths(write_allowlist, ","));
        args.push(s);
      }
      _ => {}
    }

    match &self.permissions.deny_write {
      Some(write_denylist) if write_denylist.is_empty() => {
        args.push("--deny-write".to_string());
      }
      Some(write_denylist) => {
        let s = format!("--deny-write={}", join_paths(write_denylist, ","));
        args.push(s);
      }
      _ => {}
    }

    match &self.permissions.allow_net {
      Some(net_allowlist) if net_allowlist.is_empty() => {
        args.push("--allow-net".to_string());
      }
      Some(net_allowlist) => {
        let s = format!("--allow-net={}", net_allowlist.join(","));
        args.push(s);
      }
      _ => {}
    }

    match &self.permissions.deny_net {
      Some(net_denylist) if net_denylist.is_empty() => {
        args.push("--deny-net".to_string());
      }
      Some(net_denylist) => {
        let s = format!("--deny-net={}", net_denylist.join(","));
        args.push(s);
      }
      _ => {}
    }

    match &self.unsafely_ignore_certificate_errors {
      Some(ic_allowlist) if ic_allowlist.is_empty() => {
        args.push("--unsafely-ignore-certificate-errors".to_string());
      }
      Some(ic_allowlist) => {
        let s = format!(
          "--unsafely-ignore-certificate-errors={}",
          ic_allowlist.join(",")
        );
        args.push(s);
      }
      _ => {}
    }

    match &self.permissions.allow_env {
      Some(env_allowlist) if env_allowlist.is_empty() => {
        args.push("--allow-env".to_string());
      }
      Some(env_allowlist) => {
        let s = format!("--allow-env={}", env_allowlist.join(","));
        args.push(s);
      }
      _ => {}
    }

    match &self.permissions.deny_env {
      Some(env_denylist) if env_denylist.is_empty() => {
        args.push("--deny-env".to_string());
      }
      Some(env_denylist) => {
        let s = format!("--deny-env={}", env_denylist.join(","));
        args.push(s);
      }
      _ => {}
    }

    match &self.permissions.allow_run {
      Some(run_allowlist) if run_allowlist.is_empty() => {
        args.push("--allow-run".to_string());
      }
      Some(run_allowlist) => {
        let s = format!("--allow-run={}", run_allowlist.join(","));
        args.push(s);
      }
      _ => {}
    }

    match &self.permissions.deny_run {
      Some(run_denylist) if run_denylist.is_empty() => {
        args.push("--deny-run".to_string());
      }
      Some(run_denylist) => {
        let s = format!("--deny-run={}", run_denylist.join(","));
        args.push(s);
      }
      _ => {}
    }

    match &self.permissions.allow_sys {
      Some(sys_allowlist) if sys_allowlist.is_empty() => {
        args.push("--allow-sys".to_string());
      }
      Some(sys_allowlist) => {
        let s = format!("--allow-sys={}", sys_allowlist.join(","));
        args.push(s)
      }
      _ => {}
    }

    match &self.permissions.deny_sys {
      Some(sys_denylist) if sys_denylist.is_empty() => {
        args.push("--deny-sys".to_string());
      }
      Some(sys_denylist) => {
        let s = format!("--deny-sys={}", sys_denylist.join(","));
        args.push(s)
      }
      _ => {}
    }

    match &self.permissions.allow_ffi {
      Some(ffi_allowlist) if ffi_allowlist.is_empty() => {
        args.push("--allow-ffi".to_string());
      }
      Some(ffi_allowlist) => {
        let s = format!("--allow-ffi={}", join_paths(ffi_allowlist, ","));
        args.push(s);
      }
      _ => {}
    }

    match &self.permissions.deny_ffi {
      Some(ffi_denylist) if ffi_denylist.is_empty() => {
        args.push("--deny-ffi".to_string());
      }
      Some(ffi_denylist) => {
        let s = format!("--deny-ffi={}", join_paths(ffi_denylist, ","));
        args.push(s);
      }
      _ => {}
    }

    match &self.permissions.allow_import {
      Some(allowlist) if allowlist.is_empty() => {
        args.push("--allow-import".to_string());
      }
      Some(allowlist) => {
        let s = format!("--allow-import={}", allowlist.join(","));
        args.push(s);
      }
      _ => {}
    }

    args
  }

  /// Extract the paths the config file should be discovered from.
  ///
  /// Returns `None` if the config file should not be auto-discovered.
  pub fn config_path_args(&self, current_dir: &Path) -> Option<Vec<PathBuf>> {
    fn resolve_multiple_files(
      files_or_dirs: &[String],
      current_dir: &Path,
    ) -> Vec<PathBuf> {
      let mut seen = HashSet::with_capacity(files_or_dirs.len());
      let result = files_or_dirs
        .iter()
        .filter_map(|p| {
          let path = normalize_path(current_dir.join(p));
          if seen.insert(path.clone()) {
            Some(path)
          } else {
            None
          }
        })
        .collect::<Vec<_>>();
      if result.is_empty() {
        vec![current_dir.to_path_buf()]
      } else {
        result
      }
    }

    use DenoSubcommand::*;
    match &self.subcommand {
      Fmt(FmtFlags { files, .. }) => {
        Some(resolve_multiple_files(&files.include, current_dir))
      }
      Lint(LintFlags { files, .. }) => {
        Some(resolve_multiple_files(&files.include, current_dir))
      }
      Run(RunFlags { script, .. })
      | Compile(CompileFlags {
        source_file: script,
        ..
      }) => {
        if let Ok(module_specifier) = resolve_url_or_path(script, current_dir) {
          if module_specifier.scheme() == "file"
            || module_specifier.scheme() == "npm"
          {
            if let Ok(p) = url_to_file_path(&module_specifier) {
              Some(vec![p.parent().unwrap().to_path_buf()])
            } else {
              Some(vec![current_dir.to_path_buf()])
            }
          } else {
            // When the entrypoint doesn't have file: scheme (it's the remote
            // script), then we don't auto discover config file.
            None
          }
        } else {
          Some(vec![current_dir.to_path_buf()])
        }
      }
      Task(TaskFlags {
        cwd: Some(path), ..
      }) => {
        // todo(dsherret): Why is this canonicalized? Document why.
        // attempt to resolve the config file from the task subcommand's
        // `--cwd` when specified
        match canonicalize_path(&PathBuf::from(path)) {
          Ok(path) => Some(vec![path]),
          Err(_) => Some(vec![current_dir.to_path_buf()]),
        }
      }
      _ => Some(vec![current_dir.to_path_buf()]),
    }
  }

  pub fn has_permission(&self) -> bool {
    self.permissions.has_permission()
  }

  pub fn has_permission_in_argv(&self) -> bool {
    self.argv.iter().any(|arg| {
      arg == "--allow-all"
        || arg.starts_with("--allow-env")
        || arg.starts_with("--deny-env")
        || arg.starts_with("--allow-ffi")
        || arg.starts_with("--deny-ffi")
        || arg.starts_with("--allow-net")
        || arg.starts_with("--deny-net")
        || arg.starts_with("--allow-read")
        || arg.starts_with("--deny-read")
        || arg.starts_with("--allow-run")
        || arg.starts_with("--deny-run")
        || arg.starts_with("--allow-sys")
        || arg.starts_with("--deny-sys")
        || arg.starts_with("--allow-write")
        || arg.starts_with("--deny-write")
    })
  }

  #[inline(always)]
  fn allow_all(&mut self) {
    self.permissions.allow_all = true;
    self.permissions.allow_read = None;
    self.permissions.allow_env = None;
    self.permissions.allow_net = None;
    self.permissions.allow_run = None;
    self.permissions.allow_write = None;
    self.permissions.allow_sys = None;
    self.permissions.allow_ffi = None;
    self.permissions.allow_import = None;
  }

  pub fn resolve_watch_exclude_set(
    &self,
  ) -> Result<PathOrPatternSet, AnyError> {
    if let DenoSubcommand::Run(RunFlags {
      watch:
        Some(WatchFlagsWithPaths {
          exclude: excluded_paths,
          ..
        }),
      ..
    })
    | DenoSubcommand::Bench(BenchFlags {
      watch:
        Some(WatchFlags {
          exclude: excluded_paths,
          ..
        }),
      ..
    })
    | DenoSubcommand::Test(TestFlags {
      watch:
        Some(WatchFlagsWithPaths {
          exclude: excluded_paths,
          ..
        }),
      ..
    })
    | DenoSubcommand::Lint(LintFlags {
      watch:
        Some(WatchFlags {
          exclude: excluded_paths,
          ..
        }),
      ..
    })
    | DenoSubcommand::Fmt(FmtFlags {
      watch:
        Some(WatchFlags {
          exclude: excluded_paths,
          ..
        }),
      ..
    }) = &self.subcommand
    {
      let cwd = std::env::current_dir()?;
      PathOrPatternSet::from_exclude_relative_path_or_patterns(
        &cwd,
        excluded_paths,
      )
      .context("Failed resolving watch exclude patterns.")
    } else {
      Ok(PathOrPatternSet::default())
    }
  }
}

static ENV_VARIABLES_HELP: &str = cstr!(
  r#"<y>Environment variables:</>
<y>Docs:</> <c>https://docs.deno.com/go/env-vars</>

  <g>DENO_AUTH_TOKENS</>      A semi-colon separated list of bearer tokens and hostnames
                        to use when fetching remote modules from private repositories
                         <p(245)>(e.g. "abcde12345@deno.land;54321edcba@github.com")</>
  <g>DENO_CERT</>             Load certificate authorities from PEM encoded file
  <g>DENO_DIR</>              Set the cache directory
  <g>DENO_INSTALL_ROOT</>     Set deno install's output directory
                         <p(245)>(defaults to $HOME/.deno/bin)</>
  <g>DENO_NO_PACKAGE_JSON</>  Disables auto-resolution of package.json
  <g>DENO_NO_UPDATE_CHECK</>  Set to disable checking if a newer Deno version is available
  <g>DENO_TLS_CA_STORE</>     Comma-separated list of order dependent certificate stores.
                        Possible values: "system", "mozilla".
                         <p(245)>(defaults to "mozilla")</>
  <g>HTTP_PROXY</>            Proxy address for HTTP requests
                         <p(245)>(module downloads, fetch)</>
  <g>HTTPS_PROXY</>           Proxy address for HTTPS requests
                         <p(245)>(module downloads, fetch)</>
  <g>NO_COLOR</>              Set to disable color
  <g>NO_PROXY</>              Comma-separated list of hosts which do not use a proxy
                         <p(245)>(module downloads, fetch)</>
  <g>NPM_CONFIG_REGISTRY</>   URL to use for the npm registry."#
);

static DENO_HELP: &str = cstr!(
  "Deno: <g>A modern JavaScript and TypeScript runtime</>

<p(245)>Usage:</> <g>{usage}</>

<y>Commands:</>
  <y>Execution:</>
    <g>run</>          Run a JavaScript or TypeScript program, or a task
                  <p(245)>deno run main.ts  |  deno run --allow-net=google.com main.ts  |  deno main.ts</>
    <g>serve</>        Run a server
                  <p(245)>deno serve main.ts</>
    <g>task</>         Run a task defined in the configuration file
                  <p(245)>deno task dev</>
    <g>repl</>         Start an interactive Read-Eval-Print Loop (REPL) for Deno
    <g>eval</>         Evaluate a script from the command line

  <y>Dependency management:</>
    <g>add</>          Add dependencies
                  <p(245)>deno add @std/assert  |  deno add npm:express</>
    <g>install</>      Install script as an executable
    <g>uninstall</>    Uninstall a script previously installed with deno install
    <g>remove</>       Remove dependencies from the configuration file

  <y>Tooling:</>
    <g>bench</>        Run benchmarks
                  <p(245)>deno bench bench.ts</>
    <g>cache</>        Cache the dependencies
    <g>check</>        Type-check the dependencies
    <g>clean</>        Remove the cache directory
    <g>compile</>      Compile the script into a self contained executable
                  <p(245)>deno compile main.ts  |  deno compile --target=x86_64-unknown-linux-gnu</>
    <g>coverage</>     Print coverage reports
    <g>doc</>          Genereate and show documentation for a module or built-ins
                  <p(245)>deno doc  |  deno doc --json  |  deno doc --html mod.ts</>
    <g>fmt</>          Format source files
                  <p(245)>deno fmt  |  deno fmt main.ts</>
    <g>info</>         Show info about cache or info related to source file
    <g>jupyter</>      Deno kernel for Jupyter notebooks
    <g>lint</>         Lint source files
    <g>init</>         Initialize a new project
    <g>test</>         Run tests
                  <p(245)>deno test  |  deno test test.ts</>
    <g>publish</>      Publish the current working directory's package or workspace
    <g>upgrade</>      Upgrade deno executable to given version
                  <p(245)>deno upgrade  |  deno upgrade 1.45.0  |  deno upgrade canary</>
{after-help}

<y>Docs:</> https://docs.deno.com
<y>Standard Library:</> https://jsr.io/@std
<y>Bugs:</> https://github.com/denoland/deno/issues
<y>Discord:</> https://discord.gg/deno
");

/// Main entry point for parsing deno's command line flags.
pub fn flags_from_vec(args: Vec<OsString>) -> clap::error::Result<Flags> {
  let mut app = clap_root();
  let mut matches =
    app
      .try_get_matches_from_mut(&args)
      .map_err(|mut e| match e.kind() {
        ErrorKind::MissingRequiredArgument => {
          if let Some(clap::error::ContextValue::Strings(s)) =
            e.get(clap::error::ContextKind::InvalidArg)
          {
            if s.len() == 1
              && s[0] == "--global"
              && args.iter().any(|arg| arg == "install")
            {
              e.insert(
                clap::error::ContextKind::Usage,
                clap::error::ContextValue::StyledStr(
                  "Note: Permission flags can only be used in a global setting"
                    .into(),
                ),
              );
            }
          }

          e
        }
        _ => e,
      })?;

  let mut flags = Flags::default();

  if matches.get_flag("quiet") {
    flags.log_level = Some(Level::Error);
  } else if let Some(log_level) = matches.get_one::<String>("log-level") {
    flags.log_level = match log_level.as_str() {
      "trace" => Some(Level::Trace),
      "debug" => Some(Level::Debug),
      "info" => Some(Level::Info),
      _ => unreachable!(),
    };
  }

  if let Some(help_expansion) = matches.get_one::<String>("help").cloned() {
    let mut subcommand = if let Some((sub, _)) = matches.remove_subcommand() {
      app.find_subcommand(sub).unwrap().clone()
    } else {
      app
    };

    if help_expansion == "unstable"
      && subcommand
        .get_arguments()
        .any(|arg| arg.get_id().as_str() == "unstable")
    {
      subcommand = subcommand
        .mut_arg("unstable", |arg| {
          let new_help = arg
            .get_help()
            .unwrap()
            .to_string()
            .split_once("\n")
            .unwrap()
            .0
            .to_string();
          arg.help_heading(UNSTABLE_HEADING).help(new_help)
        })
        .mut_args(|arg| {
          // long_help here is being used as a metadata, see unstable args definition
          if arg.get_help_heading() == Some(UNSTABLE_HEADING)
            && arg.get_long_help().is_some()
          {
            arg.hide(false)
          } else {
            arg
          }
        });
    }

    help_parse(&mut flags, subcommand);
    return Ok(flags);
  } else if matches.contains_id("help") {
    let subcommand = if let Some((sub, _)) = matches.remove_subcommand() {
      app.find_subcommand(sub).unwrap().clone()
    } else {
      app
    };

    help_parse(&mut flags, subcommand);
    return Ok(flags);
  } else if let Some(help_subcommand_matches) =
    matches.subcommand_matches("help")
  {
    app.build();
    let subcommand =
      if let Some(sub) = help_subcommand_matches.subcommand_name() {
        app.find_subcommand(sub).unwrap().clone()
      } else {
        app
      };

    help_parse(&mut flags, subcommand);
    return Ok(flags);
  }

  if let Some((subcommand, mut m)) = matches.remove_subcommand() {
    let pre_subcommand_arg = app
      .get_arguments()
      .filter(|arg| !arg.is_global_set())
      .find(|arg| {
        matches
          .value_source(arg.get_id().as_str())
          .is_some_and(|value| value == clap::parser::ValueSource::CommandLine)
      })
      .map(|arg| {
        format!(
          "--{}",
          arg.get_long().unwrap_or_else(|| arg.get_id().as_str())
        )
      });

    if let Some(arg) = pre_subcommand_arg {
      let usage = app.find_subcommand_mut(&subcommand).unwrap().render_usage();

      let mut err =
        clap::error::Error::new(ErrorKind::UnknownArgument).with_cmd(&app);
      err.insert(
        clap::error::ContextKind::InvalidArg,
        clap::error::ContextValue::String(arg.clone()),
      );

      let valid = app.get_styles().get_valid();

      let styled_suggestion = clap::builder::StyledStr::from(format!(
        "'{}{subcommand} {arg}{}' exists",
        valid.render(),
        valid.render_reset()
      ));

      err.insert(
        clap::error::ContextKind::Suggested,
        clap::error::ContextValue::StyledStrs(vec![styled_suggestion]),
      );
      err.insert(
        clap::error::ContextKind::Usage,
        clap::error::ContextValue::StyledStr(usage),
      );

      return Err(err);
    }

    match subcommand.as_str() {
      "add" => add_parse(&mut flags, &mut m),
      "remove" => remove_parse(&mut flags, &mut m),
      "bench" => bench_parse(&mut flags, &mut m)?,
      "bundle" => bundle_parse(&mut flags, &mut m),
      "cache" => cache_parse(&mut flags, &mut m)?,
      "check" => check_parse(&mut flags, &mut m)?,
      "clean" => clean_parse(&mut flags, &mut m),
      "compile" => compile_parse(&mut flags, &mut m)?,
      "completions" => completions_parse(&mut flags, &mut m, app),
      "coverage" => coverage_parse(&mut flags, &mut m)?,
      "doc" => doc_parse(&mut flags, &mut m)?,
      "eval" => eval_parse(&mut flags, &mut m)?,
      "fmt" => fmt_parse(&mut flags, &mut m)?,
      "init" => init_parse(&mut flags, &mut m),
      "info" => info_parse(&mut flags, &mut m)?,
      "install" => install_parse(&mut flags, &mut m)?,
      "json_reference" => json_reference_parse(&mut flags, &mut m, app),
      "jupyter" => jupyter_parse(&mut flags, &mut m),
      "lint" => lint_parse(&mut flags, &mut m)?,
      "lsp" => lsp_parse(&mut flags, &mut m),
      "repl" => repl_parse(&mut flags, &mut m)?,
      "run" => run_parse(&mut flags, &mut m, app, false)?,
      "serve" => serve_parse(&mut flags, &mut m, app)?,
      "task" => task_parse(&mut flags, &mut m),
      "test" => test_parse(&mut flags, &mut m)?,
      "types" => types_parse(&mut flags, &mut m),
      "uninstall" => uninstall_parse(&mut flags, &mut m),
      "upgrade" => upgrade_parse(&mut flags, &mut m),
      "vendor" => vendor_parse(&mut flags, &mut m),
      "publish" => publish_parse(&mut flags, &mut m),
      _ => unreachable!(),
    }
  } else {
    let has_non_globals = app
      .get_arguments()
      .filter(|arg| !arg.is_global_set())
      .any(|arg| {
        matches
          .value_source(arg.get_id().as_str())
          .is_some_and(|value| value != clap::parser::ValueSource::DefaultValue)
      });

    if has_non_globals || matches.contains_id("script_arg") {
      run_parse(&mut flags, &mut matches, app, true)?;
    } else {
      handle_repl_flags(
        &mut flags,
        ReplFlags {
          eval_files: None,
          eval: None,
          is_default_command: true,
        },
      )
    }
  }

  Ok(flags)
}

macro_rules! heading {
    ($($name:ident = $title:expr),+; $total:literal) => {
      $(const $name: &str = $title;)+
      const HEADING_ORDER: [&str; $total] = [$($name),+];
    };
}

heading! {
  // subcommand flags headings
  DOC_HEADING = "Documentation options",
  FMT_HEADING = "Formatting options",
  COMPILE_HEADING = "Compile options",
  LINT_HEADING = "Linting options",
  TEST_HEADING = "Testing options",
  UPGRADE_HEADING = "Upgrade options",
  PUBLISH_HEADING = "Publishing options",

  // categorized flags headings
  TYPE_CHECKING_HEADING = "Type checking options",
  FILE_WATCHING_HEADING = "File watching options",
  DEBUGGING_HEADING = "Debugging options",
  DEPENDENCY_MANAGEMENT_HEADING = "Dependency management options",

  UNSTABLE_HEADING = "Unstable options";
  12
}

fn help_parse(flags: &mut Flags, mut subcommand: Command) {
  let mut args = subcommand
    .get_arguments()
    .map(|arg| {
      (
        arg.get_id().as_str().to_string(),
        arg.get_help_heading().map(|h| h.to_string()),
      )
    })
    .collect::<Vec<_>>();
  args.sort_by(|a, b| {
    a.1
      .as_ref()
      .map(|heading| HEADING_ORDER.iter().position(|h| h == heading))
      .cmp(
        &b.1
          .as_ref()
          .map(|heading| HEADING_ORDER.iter().position(|h| h == heading)),
      )
      .then(a.0.cmp(&b.0))
  });

  for (mut i, (arg, heading)) in args.into_iter().enumerate() {
    if let Some(heading) = heading {
      let heading_i = HEADING_ORDER.iter().position(|h| h == &heading).unwrap();
      i += heading_i * 100;
    }

    subcommand = subcommand.mut_arg(arg, |arg| arg.display_order(i));
  }

  flags.subcommand = DenoSubcommand::Help(HelpFlags {
    help: subcommand.render_help(),
  });
}

// copied from clap, https://github.com/clap-rs/clap/blob/4e1a565b8adb4f2ad74a9631565574767fdc37ae/clap_builder/src/parser/features/suggestions.rs#L11-L26
pub fn did_you_mean<T, I>(v: &str, possible_values: I) -> Vec<String>
where
  T: AsRef<str>,
  I: IntoIterator<Item = T>,
{
  let mut candidates: Vec<(f64, String)> = possible_values
    .into_iter()
    // GH #4660: using `jaro` because `jaro_winkler` implementation in `strsim-rs` is wrong
    // causing strings with common prefix >=10 to be considered perfectly similar
    .map(|pv| (strsim::jaro(v, pv.as_ref()), pv.as_ref().to_owned()))
    // Confidence of 0.7 so that bar -> baz is suggested
    .filter(|(confidence, _)| *confidence > 0.7)
    .collect();
  candidates
    .sort_by(|a, b| a.0.partial_cmp(&b.0).unwrap_or(std::cmp::Ordering::Equal));
  candidates.into_iter().map(|(_, pv)| pv).collect()
}

fn handle_repl_flags(flags: &mut Flags, repl_flags: ReplFlags) {
  // If user runs just `deno` binary we enter REPL and allow all permissions.
  if repl_flags.is_default_command {
    flags.allow_all();
  }
  flags.subcommand = DenoSubcommand::Repl(repl_flags);
}

pub fn clap_root() -> Command {
  let long_version = format!(
    "{} ({}, {}, {})\nv8 {}\ntypescript {}",
    crate::version::DENO_VERSION_INFO.deno,
    crate::version::DENO_VERSION_INFO.release_channel.name(),
    env!("PROFILE"),
    env!("TARGET"),
    deno_core::v8::VERSION_STRING,
    crate::version::DENO_VERSION_INFO.typescript
  );

  run_args(Command::new("deno"), true)
    .args(unstable_args(UnstableArgsConfig::ResolutionAndRuntime))
    .next_line_help(false)
    .bin_name("deno")
    .styles(
      clap::builder::Styles::styled()
        .header(AnsiColor::Yellow.on_default())
        .usage(AnsiColor::White.on_default())
        .literal(AnsiColor::Green.on_default())
        .placeholder(AnsiColor::Green.on_default()),
    )
    .color(ColorChoice::Auto)
    .term_width(800)
    .version(crate::version::DENO_VERSION_INFO.deno)
    .long_version(long_version)
    .disable_version_flag(true)
    .disable_help_flag(true)
    .disable_help_subcommand(true)
    .arg(
      Arg::new("help")
        .short('h')
        .long("help")
        .hide(true)
        .action(ArgAction::Append)
        .num_args(0..=1)
        .require_equals(true)
        .value_parser(["unstable"])
        .global(true),
    )
    .arg(
      Arg::new("version")
        .short('V')
        .short_alias('v')
        .long("version")
        .action(ArgAction::Version)
        .help("Print version"),
    )
    .arg(
      Arg::new("log-level")
        .short('L')
        .long("log-level")
        .help("Set log level")
        .hide(true)
        .value_parser(["trace", "debug", "info"])
        .global(true),
    )
    .arg(
      Arg::new("quiet")
        .short('q')
        .long("quiet")
        .help("Suppress diagnostic output")
        .action(ArgAction::SetTrue)
        .global(true),
    )
    .subcommand(run_subcommand())
    .subcommand(serve_subcommand())
    .defer(|cmd| {
      let cmd = cmd
        .subcommand(add_subcommand())
        .subcommand(remove_subcommand())
        .subcommand(bench_subcommand())
        .subcommand(bundle_subcommand())
        .subcommand(cache_subcommand())
        .subcommand(check_subcommand())
        .subcommand(clean_subcommand())
        .subcommand(compile_subcommand())
        .subcommand(completions_subcommand())
        .subcommand(coverage_subcommand())
        .subcommand(doc_subcommand())
        .subcommand(eval_subcommand())
        .subcommand(fmt_subcommand())
        .subcommand(init_subcommand())
        .subcommand(info_subcommand())
        .subcommand(install_subcommand())
        .subcommand(json_reference_subcommand())
        .subcommand(jupyter_subcommand())
        .subcommand(uninstall_subcommand())
        .subcommand(lsp_subcommand())
        .subcommand(lint_subcommand())
        .subcommand(publish_subcommand())
        .subcommand(repl_subcommand())
        .subcommand(task_subcommand())
        .subcommand(test_subcommand())
        .subcommand(types_subcommand())
        .subcommand(upgrade_subcommand())
        .subcommand(vendor_subcommand());

      let help = help_subcommand(&cmd);
      cmd.subcommand(help)
    })
    .help_template(DENO_HELP)
    .after_help(ENV_VARIABLES_HELP)
    .next_line_help(false)
}

#[inline(always)]
fn command(
  name: &'static str,
  about: impl clap::builder::IntoResettable<clap::builder::StyledStr>,
  unstable_args_config: UnstableArgsConfig,
) -> Command {
  Command::new(name)
    .about(about)
    .args(unstable_args(unstable_args_config))
}

fn help_subcommand(app: &Command) -> Command {
  command("help", None, UnstableArgsConfig::None)
    .disable_version_flag(true)
    .disable_help_subcommand(true)
    .subcommands(app.get_subcommands().map(|command| {
      Command::new(command.get_name().to_owned())
        .disable_help_flag(true)
        .disable_version_flag(true)
    }))
}

fn add_dev_arg() -> Arg {
  Arg::new("dev")
    .long("dev")
    .short('D')
    .help("Add as a dev dependency")
    .long_help("Add the package as a dev dependency. Note: This only applies when adding to a `package.json` file.")
    .action(ArgAction::SetTrue)
}

fn add_subcommand() -> Command {
  command(
    "add",
    cstr!(
      "Add dependencies to your configuration file.
  <p(245)>deno add @std/path</>

You can add multiple dependencies at once:
  <p(245)>deno add @std/path @std/assert</>"
    ),
    UnstableArgsConfig::None,
  )
  .defer(|cmd| {
    cmd
      .arg(
        Arg::new("packages")
          .help("List of packages to add")
          .required_unless_present("help")
          .num_args(1..)
          .action(ArgAction::Append),
      )
      .arg(add_dev_arg())
  })
}

fn remove_subcommand() -> Command {
  command(
    "remove",
    cstr!(
      "Remove dependencies from the configuration file.
  <p(245)>deno remove @std/path</>

You can remove multiple dependencies at once:
  <p(245)>deno remove @std/path @std/assert</>
"
    ),
    UnstableArgsConfig::None,
  )
  .defer(|cmd| {
    cmd.arg(
      Arg::new("packages")
        .help("List of packages to remove")
        .required_unless_present("help")
        .num_args(1..)
        .action(ArgAction::Append),
    )
  })
}

fn bench_subcommand() -> Command {
  command(
    "bench",
    cstr!("Run benchmarks using Deno's built-in bench tool.

Evaluate the given files, run all benches declared with 'Deno.bench()' and report results to standard output:
  <p(245)>deno bench src/fetch_bench.ts src/signal_bench.ts</>

If you specify a directory instead of a file, the path is expanded to all contained files matching the glob <c>{*_,*.,}bench.{js,mjs,ts,mts,jsx,tsx}</>:
  <p(245)>deno bench src/</>

<y>Read more:</> <c>https://docs.deno.com/go/bench</>"),
    UnstableArgsConfig::ResolutionAndRuntime,
  )
  .defer(|cmd| {
    runtime_args(cmd, true, false)
      .arg(check_arg(true))
      .arg(
        Arg::new("json")
          .long("json")
          .action(ArgAction::SetTrue)
          .help("UNSTABLE: Output benchmark result in JSON format"),
      )
      .arg(
        Arg::new("ignore")
          .long("ignore")
          .num_args(1..)
          .action(ArgAction::Append)
          .require_equals(true)
          .help("Ignore files"),
      )
      .arg(
        Arg::new("filter")
          .long("filter")
          .allow_hyphen_values(true)
          .help(
          "Run benchmarks with this string or regexp pattern in the bench name",
        ),
      )
      .arg(
        Arg::new("files")
          .help("List of file names to run")
          .num_args(..)
          .action(ArgAction::Append),
      )
      .arg(
        Arg::new("no-run")
          .long("no-run")
          .help("Cache bench modules, but don't run benchmarks")
          .action(ArgAction::SetTrue),
      )
      .arg(watch_arg(false))
      .arg(watch_exclude_arg())
      .arg(no_clear_screen_arg())
      .arg(script_arg().last(true))
      .arg(env_file_arg())
      .arg(executable_ext_arg())
  })
}

fn bundle_subcommand() -> Command {
  command("bundle",  "⚠️ `deno bundle` was removed in Deno 2.

See the Deno 1.x to 2.x Migration Guide for migration instructions: https://docs.deno.com/runtime/manual/advanced/migrate_deprecations", UnstableArgsConfig::ResolutionOnly)
    .hide(true)
}

fn cache_subcommand() -> Command {
  command(
    "cache",
    cstr!("Cache and compile remote dependencies.

Download and compile a module with all of its static dependencies and save them in the local cache, without running any code:
  <p(245)>deno cache jsr:@std/http/file-server</>

Future runs of this module will trigger no downloads or compilation unless --reload is specified

<y>Read more:</> <c>https://docs.deno.com/go/cache</>"),
    UnstableArgsConfig::ResolutionOnly,
)
  .hide(true)
  .defer(|cmd| {
    compile_args(cmd)
      .arg(check_arg(false))
      .arg(
        Arg::new("file")
          .num_args(1..)
          .required_unless_present("help")
          .value_hint(ValueHint::FilePath),
      )
      .arg(frozen_lockfile_arg())
      .arg(allow_scripts_arg())
      .arg(allow_import_arg())
  })
}

fn clean_subcommand() -> Command {
  command(
    "clean",
    cstr!("Remove the cache directory (<c>$DENO_DIR</>)"),
    UnstableArgsConfig::None,
  )
}

fn check_subcommand() -> Command {
  command("check",
      cstr!("Download and type-check without execution.

  <p(245)>deno check jsr:@std/http/file-server</>

Unless --reload is specified, this command will not re-download already cached dependencies

<y>Read more:</> <c>https://docs.deno.com/go/check</>"),
          UnstableArgsConfig::ResolutionAndRuntime
    )
    .defer(|cmd| {
      compile_args_without_check_args(cmd)
        .arg(
          Arg::new("all")
            .long("all")
            .help("Type-check all code, including remote modules and npm packages")
            .action(ArgAction::SetTrue)
            .conflicts_with("no-remote")
        )
        .arg(
          // past alias for --all
          Arg::new("remote")
            .long("remote")
            .help("Type-check all modules, including remote ones")
            .action(ArgAction::SetTrue)
            .conflicts_with("no-remote")
            .hide(true)
        )
        .arg(
          Arg::new("doc")
            .long("doc")
            .help("Type-check code blocks in JSDoc as well as actual code")
            .action(ArgAction::SetTrue)
        )
        .arg(
          Arg::new("doc-only")
          .long("doc-only")
          .help("Type-check code blocks in JSDoc and Markdown only")
            .action(ArgAction::SetTrue)
            .conflicts_with("doc")
        )
        .arg(
          Arg::new("file")
            .num_args(1..)
            .required_unless_present("help")
            .value_hint(ValueHint::FilePath),
        )
        .arg(allow_import_arg())
      }
    )
}

fn compile_subcommand() -> Command {
  command(
    "compile",
    cstr!("Compiles the given script into a self contained executable.

  <p(245)>deno compile -A jsr:@std/http/file-server</>
  <p(245)>deno compile --output file_server jsr:@std/http/file-server</>

Any flags specified which affect runtime behavior will be applied to the resulting binary.

Cross-compiling to different target architectures is supported using the <c>--target</> flag.
On the first invocation with deno will download the proper binary and cache it in <c>$DENO_DIR</>.

<y>Read more:</> <c>https://docs.deno.com/go/compile</>
"),
    UnstableArgsConfig::ResolutionAndRuntime,
  )
  .defer(|cmd| {
    runtime_args(cmd, true, false)
      .arg(check_arg(true))
      .arg(
        Arg::new("include")
          .long("include")
          .help(
            cstr!("Includes an additional module in the compiled executable's module graph.
  <p(245)>Use this flag if a dynamically imported module or a web worker main module
  fails to load in the executable. This flag can be passed multiple times,
  to include multiple additional modules.</>",
          ))
          .action(ArgAction::Append)
          .value_hint(ValueHint::FilePath)
          .help_heading(COMPILE_HEADING),
      )
      .arg(
        Arg::new("output")
          .long("output")
          .short('o')
          .value_parser(value_parser!(String))
          .help(cstr!("Output file <p(245)>(defaults to $PWD/<<inferred-name>>)</>"))
          .value_hint(ValueHint::FilePath)
          .help_heading(COMPILE_HEADING),
      )
      .arg(
        Arg::new("target")
          .long("target")
          .help("Target OS architecture")
          .value_parser([
            "x86_64-unknown-linux-gnu",
            "aarch64-unknown-linux-gnu",
            "x86_64-pc-windows-msvc",
            "x86_64-apple-darwin",
            "aarch64-apple-darwin",
          ])
          .help_heading(COMPILE_HEADING),
      )
      .arg(
        Arg::new("no-terminal")
          .long("no-terminal")
          .help("Hide terminal on Windows")
          .action(ArgAction::SetTrue)
          .help_heading(COMPILE_HEADING),
      )
      .arg(
        Arg::new("icon")
          .long("icon")
          .help("Set the icon of the executable on Windows (.ico)")
          .value_parser(value_parser!(String))
          .help_heading(COMPILE_HEADING),
      )
      .arg(executable_ext_arg())
      .arg(env_file_arg())
      .arg(
        script_arg()
          .required_unless_present("help")
          .trailing_var_arg(true),
      )
  })
}

fn completions_subcommand() -> Command {
  command(
    "completions",
    cstr!(
      "Output shell completion script to standard output.

  <p(245)>deno completions bash > /usr/local/etc/bash_completion.d/deno.bash</>
  <p(245)>source /usr/local/etc/bash_completion.d/deno.bash</>"
    ),
    UnstableArgsConfig::None,
  )
  .defer(|cmd| {
    cmd.disable_help_subcommand(true).arg(
      Arg::new("shell")
        .value_parser(["bash", "fish", "powershell", "zsh", "fig"])
        .required_unless_present("help"),
    )
  })
}

fn coverage_subcommand() -> Command {
  command(
    "coverage",
    cstr!("Print coverage reports from coverage profiles.

Collect a coverage profile with deno test:
  <p(245)>deno test --coverage=cov_profile</>

Print a report to stdout:
  <p(245)>deno coverage cov_profile</>

Include urls that start with the file schema and exclude files ending with <c>test.ts</> and <c>test.js</>,
for an url to match it must match the include pattern and not match the exclude pattern:
  <p(245)>deno coverage --include=\"^file:\" --exclude=\"test\\.(ts|js)\" cov_profile</>

Write a report using the lcov format:
  <p(245)>deno coverage --lcov --output=cov.lcov cov_profile/</>

Generate html reports from lcov:
  <p(245)>genhtml -o html_cov cov.lcov</>

<y>Read more:</> <c>https://docs.deno.com/go/coverage</>"),
    UnstableArgsConfig::None,
  )
  .defer(|cmd| {
    cmd
      .arg(
        Arg::new("ignore")
          .long("ignore")
          .num_args(1..)
          .action(ArgAction::Append)
          .require_equals(true)
          .help("Ignore coverage files")
          .value_hint(ValueHint::AnyPath),
      )
      .arg(
        Arg::new("include")
          .long("include")
          .num_args(1..)
          .action(ArgAction::Append)
          .value_name("regex")
          .require_equals(true)
          .default_value(r"^file:")
          .help("Include source files in the report"),
      )
      .arg(
        Arg::new("exclude")
          .long("exclude")
          .num_args(1..)
          .action(ArgAction::Append)
          .value_name("regex")
          .require_equals(true)
          .default_value(r"test\.(js|mjs|ts|jsx|tsx)$")
          .help("Exclude source files from the report"),
      )
      .arg(
        Arg::new("lcov")
          .long("lcov")
          .help("Output coverage report in lcov format")
          .action(ArgAction::SetTrue),
      )
      .arg(
        Arg::new("output")
          .requires("lcov")
          .long("output")
          .value_parser(value_parser!(String))
          .help(
            cstr!("Exports the coverage report in lcov format to the given file.
  <p(245)>If no --output arg is specified then the report is written to stdout.</>",
          ))
          .require_equals(true)
          .value_hint(ValueHint::FilePath),
      )
      .arg(
        Arg::new("html")
          .long("html")
          .help("Output coverage report in HTML format in the given directory")
          .action(ArgAction::SetTrue),
      )
      .arg(
        Arg::new("detailed")
          .long("detailed")
          .help("Output coverage report in detailed format in the terminal")
          .action(ArgAction::SetTrue),
      )
      .arg(
        Arg::new("files")
          .num_args(0..)
          .action(ArgAction::Append)
          .value_hint(ValueHint::AnyPath),
      )
  })
}

fn doc_subcommand() -> Command {
  command("doc",
      cstr!("Show documentation for a module.

Output documentation to standard output:
    <p(245)>deno doc ./path/to/module.ts</>

Output documentation in HTML format:
    <p(245)>deno doc --html --name=\"My library\" ./path/to/module.ts</>

Lint a module for documentation diagnostics:
    <p(245)>deno doc --lint ./path/to/module.ts</>

Target a specific symbol:
    <p(245)>deno doc ./path/to/module.ts MyClass.someField</>

Show documentation for runtime built-ins:
    <p(245)>deno doc</>
    <p(245)>deno doc --filter Deno.Listener</>

<y>Read more:</> <c>https://docs.deno.com/go/doc</>"),
          UnstableArgsConfig::ResolutionOnly
    )
    .defer(|cmd| {
      cmd
        .arg(import_map_arg())
        .arg(reload_arg())
        .arg(lock_arg())
        .arg(no_lock_arg())
        .arg(no_npm_arg())
        .arg(no_remote_arg())
        .arg(allow_import_arg())
        .arg(
          Arg::new("json")
            .long("json")
            .help("Output documentation in JSON format")
            .action(ArgAction::SetTrue)
            .help_heading(DOC_HEADING),
        )
        .arg(
          Arg::new("html")
            .long("html")
            .help("Output documentation in HTML format")
            .action(ArgAction::SetTrue)
            .display_order(1000)
            .conflicts_with("json").help_heading(DOC_HEADING)
        )
        .arg(
          Arg::new("name")
            .long("name")
            .help("The name that will be used in the docs (ie for breadcrumbs)")
            .action(ArgAction::Set)
            .require_equals(true).help_heading(DOC_HEADING)
        )
        .arg(
          Arg::new("category-docs")
            .long("category-docs")
            .help("Path to a JSON file keyed by category and an optional value of a markdown doc")
            .requires("html")
            .action(ArgAction::Set)
            .require_equals(true).help_heading(DOC_HEADING)
        )
        .arg(
          Arg::new("symbol-redirect-map")
            .long("symbol-redirect-map")
            .help("Path to a JSON file keyed by file, with an inner map of symbol to an external link")
            .requires("html")
            .action(ArgAction::Set)
            .require_equals(true).help_heading(DOC_HEADING)
        )
        .arg(
          Arg::new("strip-trailing-html")
            .long("strip-trailing-html")
            .help("Remove trailing .html from various links. Will still generate files with a .html extension")
            .requires("html")
            .action(ArgAction::SetTrue).help_heading(DOC_HEADING)
        )
        .arg(
          Arg::new("default-symbol-map")
            .long("default-symbol-map")
            .help("Uses the provided mapping of default name to wanted name for usage blocks")
            .requires("html")
            .action(ArgAction::Set)
            .require_equals(true).help_heading(DOC_HEADING)
        )
        .arg(
          Arg::new("output")
            .long("output")
            .help("Directory for HTML documentation output")
            .action(ArgAction::Set)
            .require_equals(true)
            .value_hint(ValueHint::DirPath)
            .value_parser(value_parser!(String)).help_heading(DOC_HEADING)
        )
        .arg(
          Arg::new("private")
            .long("private")
            .help("Output private documentation")
            .action(ArgAction::SetTrue).help_heading(DOC_HEADING),
        )
        .arg(
          Arg::new("filter")
            .long("filter")
            .help("Dot separated path to symbol")
            .conflicts_with("json")
            .conflicts_with("lint")
            .conflicts_with("html").help_heading(DOC_HEADING),
        )
        .arg(
          Arg::new("lint")
            .long("lint")
            .help("Output documentation diagnostics.")
            .action(ArgAction::SetTrue).help_heading(DOC_HEADING),
        )
        // TODO(nayeemrmn): Make `--builtin` a proper option. Blocked by
        // https://github.com/clap-rs/clap/issues/1794. Currently `--builtin` is
        // just a possible value of `source_file` so leading hyphens must be
        // enabled.
        .allow_hyphen_values(true)
        .arg(
          Arg::new("source_file")
            .num_args(1..)
            .action(ArgAction::Append)
            .value_hint(ValueHint::FilePath)
            .required_if_eq_any([("html", "true"), ("lint", "true")]),
        )
    })
}

fn eval_subcommand() -> Command {
  command(
    "eval",
    cstr!(
      "Evaluate JavaScript from the command line.
  <p(245)>deno eval \"console.log('hello world')\"</>

To evaluate as TypeScript:
  <p(245)>deno eval --ext=ts \"const v: string = 'hello'; console.log(v)\"</>

This command has implicit access to all permissions.

<y>Read more:</> <c>https://docs.deno.com/go/eval</>"
    ),
    UnstableArgsConfig::ResolutionAndRuntime,
  )
  .defer(|cmd| {
    runtime_args(cmd, false, true)
      .arg(check_arg(false))
      .arg(executable_ext_arg())
      .arg(
        Arg::new("print")
          .long("print")
          .short('p')
          .help("print result to stdout")
          .action(ArgAction::SetTrue),
      )
      .arg(
        Arg::new("code_arg")
          .num_args(1..)
          .action(ArgAction::Append)
          .help("Code to evaluate")
          .value_name("CODE_ARG")
          .required_unless_present("help"),
      )
      .arg(env_file_arg())
  })
}

fn fmt_subcommand() -> Command {
  command(
    "fmt",
    cstr!("Auto-format various file types.
  <p(245)>deno fmt myfile1.ts myfile2.ts</>

Supported file types are:
  <p(245)>JavaScript, TypeScript, Markdown, JSON(C) and Jupyter Notebooks</>

Supported file types which are behind corresponding unstable flags (see formatting options):
  <p(245)>HTML, CSS, SCSS, SASS, LESS, YAML, Svelte, Vue, Astro and Angular</>

Format stdin and write to stdout:
  <p(245)>cat file.ts | deno fmt -</>

Ignore formatting code by preceding it with an ignore comment:
  <p(245)>// deno-fmt-ignore</>

Ignore formatting a file by adding an ignore comment at the top of the file:
  <p(245)>// deno-fmt-ignore-file</>

<y>Read more:</> <c>https://docs.deno.com/go/fmt</>"),
    UnstableArgsConfig::None,
  )
  .defer(|cmd| {
    cmd
      .arg(config_arg())
      .arg(no_config_arg())
      .arg(
         Arg::new("check")
          .long("check")
          .help("Check if the source files are formatted")
          .num_args(0)
          .help_heading(FMT_HEADING),
      )
      .arg(
        Arg::new("ext")
          .long("ext")
          .help("Set content type of the supplied file")
          .value_parser([
            "ts", "tsx", "js", "jsx", "md", "json", "jsonc", "css", "scss",
            "sass", "less", "html", "svelte", "vue", "astro", "yml", "yaml",
            "ipynb",
          ])
          .help_heading(FMT_HEADING),
      )
      .arg(
        Arg::new("ignore")
          .long("ignore")
          .num_args(1..)
          .action(ArgAction::Append)
          .require_equals(true)
          .help("Ignore formatting particular source files")
          .value_hint(ValueHint::AnyPath)
          .help_heading(FMT_HEADING),
      )
      .arg(
        Arg::new("files")
          .num_args(1..)
          .action(ArgAction::Append)
          .value_hint(ValueHint::AnyPath),
      )
      .arg(watch_arg(false))
      .arg(watch_exclude_arg())
      .arg(no_clear_screen_arg())
      .arg(
        Arg::new("use-tabs")
          .long("use-tabs")
          .alias("options-use-tabs")
          .num_args(0..=1)
          .value_parser(value_parser!(bool))
          .default_missing_value("true")
          .require_equals(true)
          .help(
          cstr!(  "Use tabs instead of spaces for indentation <p(245)>[default: false]</>"),
          )
          .help_heading(FMT_HEADING),
      )
      .arg(
        Arg::new("line-width")
          .long("line-width")
          .alias("options-line-width")
          .help(cstr!("Define maximum line width <p(245)>[default: 80]</>"))
          .value_parser(value_parser!(NonZeroU32))
          .help_heading(FMT_HEADING),
      )
      .arg(
        Arg::new("indent-width")
          .long("indent-width")
          .alias("options-indent-width")
          .help(cstr!("Define indentation width <p(245)>[default: 2]</>"))
          .value_parser(value_parser!(NonZeroU8))
          .help_heading(FMT_HEADING),
      )
      .arg(
        Arg::new("single-quote")
          .long("single-quote")
          .alias("options-single-quote")
          .num_args(0..=1)
          .value_parser(value_parser!(bool))
          .default_missing_value("true")
          .require_equals(true)
          .help(cstr!("Use single quotes <p(245)>[default: false]</>"))
          .help_heading(FMT_HEADING),
      )
      .arg(
        Arg::new("prose-wrap")
          .long("prose-wrap")
          .alias("options-prose-wrap")
          .value_parser(["always", "never", "preserve"])
          .help(cstr!("Define how prose should be wrapped <p(245)>[default: always]</>"))
          .help_heading(FMT_HEADING),
      )
      .arg(
        Arg::new("no-semicolons")
          .long("no-semicolons")
          .alias("options-no-semicolons")
          .num_args(0..=1)
          .value_parser(value_parser!(bool))
          .default_missing_value("true")
          .require_equals(true)
          .help(
           cstr!("Don't use semicolons except where necessary <p(245)>[default: false]</>"),
          )
          .help_heading(FMT_HEADING),
      )
      .arg(
        Arg::new("unstable-css")
          .long("unstable-css")
          .help("Enable formatting CSS, SCSS, Sass and Less files")
          .value_parser(FalseyValueParser::new())
          .action(ArgAction::SetTrue)
          .help_heading(FMT_HEADING)
          .hide(true),
      )
      .arg(
        Arg::new("unstable-html")
          .long("unstable-html")
          .help("Enable formatting HTML files")
          .value_parser(FalseyValueParser::new())
          .action(ArgAction::SetTrue)
          .help_heading(FMT_HEADING)
          .hide(true),
      )
      .arg(
        Arg::new("unstable-component")
          .long("unstable-component")
          .help("Enable formatting Svelte, Vue, Astro and Angular files")
          .value_parser(FalseyValueParser::new())
          .action(ArgAction::SetTrue)
          .help_heading(FMT_HEADING),
      )
      .arg(
        Arg::new("unstable-yaml")
          .long("unstable-yaml")
          .help("Enable formatting YAML files")
          .value_parser(FalseyValueParser::new())
          .action(ArgAction::SetTrue)
          .help_heading(FMT_HEADING)
          .hide(true),
      )
  })
}

fn init_subcommand() -> Command {
  command("init", "Initialize a new project", UnstableArgsConfig::None).defer(
    |cmd| {
      cmd
        .arg(Arg::new("dir").value_hint(ValueHint::DirPath))
        .arg(
          Arg::new("lib")
            .long("lib")
            .help("Generate an example library project")
            .action(ArgAction::SetTrue),
        )
        .arg(
          Arg::new("serve")
            .long("serve")
            .help("Generate an example project for `deno serve`")
            .conflicts_with("lib")
            .action(ArgAction::SetTrue),
        )
    },
  )
}

fn info_subcommand() -> Command {
  command("info",
      cstr!("Show information about a module or the cache directories.

Get information about a module:
  <p(245)>deno info jsr:@std/http/file-server</>

The following information is shown:
  local: Local path of the file
  type: JavaScript, TypeScript, or JSON
  emit: Local path of compiled source code (TypeScript only)
  dependencies: Dependency tree of the source file

<y>Read more:</> <c>https://docs.deno.com/go/info</>"),
          UnstableArgsConfig::ResolutionOnly
    )
    .defer(|cmd| cmd
      .arg(Arg::new("file").value_hint(ValueHint::FilePath))
      .arg(reload_arg().requires("file"))
      .arg(ca_file_arg())
      .arg(unsafely_ignore_certificate_errors_arg())
      .arg(
        location_arg()
          .conflicts_with("file")
          .help("Show files used for origin bound APIs like the Web Storage API when running a script with '--location=<HREF>'")
      )
      .arg(no_check_arg().hide(true)) // TODO(lucacasonato): remove for 2.0
      .arg(no_config_arg())
      .arg(no_remote_arg())
      .arg(no_npm_arg())
      .arg(lock_arg())
      .arg(no_lock_arg())
      .arg(config_arg())
      .arg(import_map_arg())
      .arg(node_modules_dir_arg())
      .arg(vendor_arg())
      .arg(
        Arg::new("json")
          .long("json")
          .help("UNSTABLE: Outputs the information in JSON format")
          .action(ArgAction::SetTrue),
      ))
      .arg(allow_import_arg())
}

fn install_subcommand() -> Command {
  command("install", cstr!("Installs dependencies either in the local project or globally to a bin directory.

<g>Local installation</>

Add dependencies to the local project's configuration (<p(245)>deno.json / package.json</>) and installs them
in the package cache. If no dependency is specified, installs all dependencies listed in the config file.
If the <p(245)>--entrypoint</> flag is passed, installs the dependencies of the specified entrypoint(s).

  <p(245)>deno install</>
  <p(245)>deno install @std/bytes</>
  <p(245)>deno install npm:chalk</>
  <p(245)>deno install --entrypoint entry1.ts entry2.ts</>

<g>Global installation</>

If the <bold>--global</> flag is set, installs a script as an executable in the installation root's bin directory.

  <p(245)>deno install --global --allow-net --allow-read jsr:@std/http/file-server</>
  <p(245)>deno install -g https://examples.deno.land/color-logging.ts</>

To change the executable name, use -n/--name:
  <p(245)>deno install -g --allow-net --allow-read -n serve jsr:@std/http/file-server</>

The executable name is inferred by default:
  - Attempt to take the file stem of the URL path. The above example would
    become <p(245)>file_server</>.
  - If the file stem is something generic like <p(245)>main</>, <p(245)>mod</>, <p(245)>index</> or <p(245)>cli</>,
    and the path has no parent, take the file name of the parent path. Otherwise
    settle with the generic name.
  - If the resulting name has an <p(245)>@...</> suffix, strip it.

To change the installation root, use <c>--root</>:
  <p(245)>deno install -g --allow-net --allow-read --root /usr/local jsr:@std/http/file-server</>

The installation root is determined, in order of precedence:
  - <p(245)>--root</> option
  - <p(245)>DENO_INSTALL_ROOT</> environment variable
  - <p(245)>$HOME/.deno</>

These must be added to the path manually if required."), UnstableArgsConfig::ResolutionAndRuntime)
    .visible_alias("i")
    .defer(|cmd| {
      permission_args(runtime_args(cmd, false, true), Some("global"))
        .arg(check_arg(true))
        .arg(allow_scripts_arg())
        .arg(
          Arg::new("cmd")
            .required_if_eq("global", "true")
            .required_if_eq("entrypoint", "true")
            .num_args(1..)
            .value_hint(ValueHint::FilePath),
        )
        .arg(
          Arg::new("name")
            .long("name")
            .short('n')
            .requires("global")
            .help("Executable file name"),
        )
        .arg(
          Arg::new("root")
            .long("root")
            .requires("global")
            .help("Installation root")
            .value_hint(ValueHint::DirPath),
        )
        .arg(
          Arg::new("force")
            .long("force")
            .requires("global")
            .short('f')
            .help("Forcefully overwrite existing installation")
            .action(ArgAction::SetTrue),
        )
        .arg(
          Arg::new("global")
            .long("global")
            .short('g')
            .help("Install a package or script as a globally available executable")
            .action(ArgAction::SetTrue),
        )
        .arg(
          Arg::new("entrypoint")
            .long("entrypoint")
            .short('e')
            .conflicts_with("global")
            .action(ArgAction::SetTrue)
            .help("Install dependents of the specified entrypoint(s)"),
        )
        .arg(env_file_arg())
        .arg(add_dev_arg().conflicts_with("entrypoint").conflicts_with("global"))
    })
}

fn json_reference_subcommand() -> Command {
  Command::new("json_reference").hide(true)
}

fn jupyter_subcommand() -> Command {
  command("jupyter", "Deno kernel for Jupyter notebooks", UnstableArgsConfig::ResolutionAndRuntime)
    .arg(
      Arg::new("install")
        .long("install")
        .help("Installs kernelspec, requires 'jupyter' command to be available.")
        .conflicts_with("kernel")
        .action(ArgAction::SetTrue)
    )
    .arg(
      Arg::new("kernel")
        .long("kernel")
        .help("Start the kernel")
        .conflicts_with("install")
        .requires("conn")
        .action(ArgAction::SetTrue)
    )
    .arg(
      Arg::new("conn")
        .long("conn")
        .help("Path to JSON file describing connection parameters, provided by Jupyter")
        .value_parser(value_parser!(String))
        .value_hint(ValueHint::FilePath)
        .conflicts_with("install"))
}

fn uninstall_subcommand() -> Command {
  command(
    "uninstall",
    cstr!("Uninstalls a dependency or an executable script in the installation root's bin directory.
  <p(245)>deno uninstall @std/dotenv chalk</>
  <p(245)>deno uninstall --global file_server</>

To change the installation root, use <c>--root</> flag:
  <p(245)>deno uninstall --global --root /usr/local serve</>

The installation root is determined, in order of precedence:
  - <p(245)>--root</> option
  - <p(245)>DENO_INSTALL_ROOT</> environment variable
  - <p(245)>$HOME/.deno</>"),
    UnstableArgsConfig::None,
  )
  .defer(|cmd| {
    cmd
      .arg(Arg::new("name-or-package").required_unless_present("help"))
      .arg(
        Arg::new("root")
          .long("root")
          .help("Installation root")
          .requires("global")
          .value_hint(ValueHint::DirPath),
      )
      .arg(
        Arg::new("global")
          .long("global")
          .short('g')
          .help("Remove globally installed package or module")
          .action(ArgAction::SetTrue),
      )
      .arg(
        Arg::new("additional-packages")
          .help("List of additional packages to remove")
          .conflicts_with("global")
          .num_args(1..)
          .action(ArgAction::Append)
      )
  })
}

fn lsp_subcommand() -> Command {
  Command::new("lsp").about(
    "The 'deno lsp' subcommand provides a way for code editors and IDEs to interact with Deno
using the Language Server Protocol. Usually humans do not use this subcommand directly.
For example, 'deno lsp' can provide IDEs with go-to-definition support and automatic code formatting.

How to connect various editors and IDEs to 'deno lsp': https://docs.deno.com/go/lsp",
  )
}

fn lint_subcommand() -> Command {
  command(
    "lint",
    cstr!("Lint JavaScript/TypeScript source code.

  <p(245)>deno lint</>
  <p(245)>deno lint myfile1.ts myfile2.js</>

Print result as JSON:
  <p(245)>deno lint --json</>

Read from stdin:
  <p(245)>cat file.ts | deno lint -</>
  <p(245)>cat file.ts | deno lint --json -</>

List available rules:
  <p(245)>deno lint --rules</>

To ignore specific diagnostics, you can write an ignore comment on the preceding line with a rule name (or multiple):
  <p(245)>// deno-lint-ignore no-explicit-any</>
  <p(245)>// deno-lint-ignore require-await no-empty</>

To ignore linting on an entire file, you can add an ignore comment at the top of the file:
  <p(245)>// deno-lint-ignore-file</>

<y>Read more:</> <c>https://docs.deno.com/go/lint</>
"),
    UnstableArgsConfig::ResolutionOnly,
  )
  .defer(|cmd| {
    cmd
      .arg(
        Arg::new("fix")
          .long("fix")
          .help("Fix any linting errors for rules that support it")
          .action(ArgAction::SetTrue)
          .help_heading(LINT_HEADING),
      )
      .arg(
            Arg::new("ext")
                .long("ext")
                .require_equals(true)
                .value_name("EXT")
                .help("Specify the file extension to lint when reading from stdin.\
  For example, use `jsx` to lint JSX files or `tsx` for TSX files.\
  This argument is necessary because stdin input does not automatically infer the file type.\
  Example usage: `cat file.jsx | deno lint - --ext=jsx`."),
        )
        .arg(
        Arg::new("rules")
          .long("rules")
          .help("List available rules")
          .action(ArgAction::SetTrue)
          .help_heading(LINT_HEADING),
      )
      .arg(
        Arg::new("rules-tags")
          .long("rules-tags")
          .require_equals(true)
          .num_args(1..)
          .action(ArgAction::Append)
          .use_value_delimiter(true)
          .help("Use set of rules with a tag")
          .help_heading(LINT_HEADING),
      )
      .arg(
        Arg::new("rules-include")
          .long("rules-include")
          .require_equals(true)
          .num_args(1..)
          .use_value_delimiter(true)
          .conflicts_with("rules")
          .help("Include lint rules")
          .help_heading(LINT_HEADING),
      )
      .arg(
        Arg::new("rules-exclude")
          .long("rules-exclude")
          .require_equals(true)
          .num_args(1..)
          .use_value_delimiter(true)
          .conflicts_with("rules")
          .help("Exclude lint rules")
          .help_heading(LINT_HEADING),
      )
      .arg(no_config_arg())
      .arg(config_arg())
      .arg(
        Arg::new("ignore")
          .long("ignore")
          .num_args(1..)
          .action(ArgAction::Append)
          .require_equals(true)
          .help("Ignore linting particular source files")
          .value_hint(ValueHint::AnyPath)
          .help_heading(LINT_HEADING),
      )
      .arg(
        Arg::new("json")
          .long("json")
          .help("Output lint result in JSON format")
          .action(ArgAction::SetTrue)
          .help_heading(LINT_HEADING),
      )
      .arg(
        Arg::new("compact")
          .long("compact")
          .help("Output lint result in compact format")
          .action(ArgAction::SetTrue)
          .conflicts_with("json")
          .help_heading(LINT_HEADING),
      )
      .arg(
        Arg::new("files")
          .num_args(1..)
          .action(ArgAction::Append)
          .value_hint(ValueHint::AnyPath),
      )
      .arg(watch_arg(false))
      .arg(watch_exclude_arg())
      .arg(no_clear_screen_arg())
  })
}

fn repl_subcommand() -> Command {
  command("repl", "Read Eval Print Loop", UnstableArgsConfig::ResolutionAndRuntime)
    .defer(|cmd| runtime_args(cmd, true, true)
      .arg(check_arg(false))
      .arg(
        Arg::new("eval-file")
          .long("eval-file")
          .num_args(1..)
          .action(ArgAction::Append)
          .require_equals(true)
          .help("Evaluates the provided file(s) as scripts when the REPL starts. Accepts file paths and URLs")
          .value_hint(ValueHint::AnyPath),
      )
      .arg(
        Arg::new("eval")
          .long("eval")
          .help("Evaluates the provided code when the REPL starts")
          .value_name("code"),
      )
      .after_help(cstr!("<y>Environment variables:</>
  <g>DENO_REPL_HISTORY</>  Set REPL history file path. History file is disabled when the value is empty.
                       <p(245)>[default: $DENO_DIR/deno_history.txt]</>"))
    )
    .arg(env_file_arg())
    .arg(
      Arg::new("args")
        .num_args(0..)
        .action(ArgAction::Append)
        .value_name("ARGS")
        .last(true)
    )
}

fn run_args(command: Command, top_level: bool) -> Command {
  runtime_args(command, true, true)
    .arg(check_arg(false))
    .arg(watch_arg(true))
    .arg(hmr_arg(true))
    .arg(watch_exclude_arg())
    .arg(no_clear_screen_arg())
    .arg(executable_ext_arg())
    .arg(if top_level {
      script_arg().trailing_var_arg(true).hide(true)
    } else {
      script_arg().trailing_var_arg(true)
    })
    .arg(env_file_arg())
    .arg(no_code_cache_arg())
}

fn run_subcommand() -> Command {
  run_args(command("run", cstr!("Run a JavaScript or TypeScript program, or a task or script.

By default all programs are run in sandbox without access to disk, network or ability to spawn subprocesses.
  <p(245)>deno run https://examples.deno.land/hello-world.ts</>

Grant permission to read from disk and listen to network:
  <p(245)>deno run --allow-read --allow-net jsr:@std/http/file-server</>

Grant permission to read allow-listed files from disk:
  <p(245)>deno run --allow-read=/etc jsr:@std/http/file-server</>

Grant all permissions:
  <p(245)>deno run -A jsr:@std/http/file-server</>

Specifying the filename '-' to read the file from stdin.
  <p(245)>curl https://examples.deno.land/hello-world.ts | deno run -</>

<y>Read more:</> <c>https://docs.deno.com/go/run</>"), UnstableArgsConfig::ResolutionAndRuntime), false)
}

fn serve_host_validator(host: &str) -> Result<String, String> {
  if Url::parse(&format!("internal://{host}:9999")).is_ok() {
    Ok(host.to_owned())
  } else {
    Err(format!("Bad serve host: {host}"))
  }
}

fn serve_subcommand() -> Command {
  runtime_args(command("serve", cstr!("Run a server defined in a main module

The serve command uses the default exports of the main module to determine which servers to start.

See https://docs.deno.com/runtime/manual/tools/serve for more detailed information.

Start a server defined in server.ts:
  <p(245)>deno serve server.ts</>

Start a server defined in server.ts, watching for changes and running on port 5050:
  <p(245)>deno serve --watch --port 5050 server.ts</>

<y>Read more:</> <c>https://docs.deno.com/go/serve</>"), UnstableArgsConfig::ResolutionAndRuntime), true, true)
    .arg(
      Arg::new("port")
        .long("port")
        .help("The TCP port to serve on, defaulting to 8000. Pass 0 to pick a random free port")
        .value_parser(value_parser!(u16)),
    )
    .arg(
      Arg::new("host")
        .long("host")
        .help("The TCP address to serve on, defaulting to 0.0.0.0 (all interfaces)")
        .value_parser(serve_host_validator),
    )
    .arg(
      parallel_arg("multiple server workers")
    )
    .arg(check_arg(false))
    .arg(watch_arg(true))
    .arg(hmr_arg(true))
    .arg(watch_exclude_arg())
    .arg(no_clear_screen_arg())
    .arg(executable_ext_arg())
    .arg(
      script_arg()
        .required_unless_present_any(["help", "v8-flags"])
        .trailing_var_arg(true),
    )
    .arg(env_file_arg())
    .arg(no_code_cache_arg())
}

fn task_subcommand() -> Command {
  command(
    "task",
    cstr!(
      "Run a task defined in the configuration file.
  <p(245)>deno task build</>

List all available tasks:
  <p(245)>deno task</>"
    ),
    UnstableArgsConfig::ResolutionAndRuntime,
  )
  .defer(|cmd| {
    cmd
      .allow_external_subcommands(true)
      .subcommand_value_name("TASK")
      .arg(config_arg())
      .arg(
        Arg::new("cwd")
          .long("cwd")
          .value_name("DIR")
          .help("Specify the directory to run the task in")
          .value_hint(ValueHint::DirPath),
      )
  })
}

fn test_subcommand() -> Command {
  command("test",
      cstr!("Run tests using Deno's built-in test runner.

Evaluate the given modules, run all tests declared with <bold>Deno.</><y>test()</> and report results to standard output:
  <p(245)>deno test src/fetch_test.ts src/signal_test.ts</>

Directory arguments are expanded to all contained files matching the glob <c>{*_,*.,}test.{js,mjs,ts,mts,jsx,tsx}</>
or <c>**/__tests__/**</>:
 <p(245)>deno test src/</>

<y>Read more:</> <c>https://docs.deno.com/go/test</>"),
          UnstableArgsConfig::ResolutionAndRuntime
    )
    .defer(|cmd|
      runtime_args(cmd, true, true)
      .arg(check_arg(true))
      .arg(
        Arg::new("ignore")
          .long("ignore")
          .num_args(1..)
          .action(ArgAction::Append)
          .require_equals(true)
          .help("Ignore files")
          .value_hint(ValueHint::AnyPath),
      )
      .arg(
        Arg::new("no-run")
          .long("no-run")
          .help("Cache test modules, but don't run tests")
          .action(ArgAction::SetTrue)
          .help_heading(TEST_HEADING),
      )
      .arg(
        Arg::new("trace-leaks")
          .long("trace-leaks")
          .help("Enable tracing of leaks. Useful when debugging leaking ops in test, but impacts test execution time")
          .action(ArgAction::SetTrue)
          .help_heading(TEST_HEADING),
      )
      .arg(
        Arg::new("doc")
          .long("doc")
          .help("Evaluate code blocks in JSDoc and Markdown")
          .action(ArgAction::SetTrue)
          .help_heading(TEST_HEADING),
      )
      .arg(
        Arg::new("fail-fast")
          .long("fail-fast")
          .alias("failfast")
          .help("Stop after N errors. Defaults to stopping after first failure")
          .num_args(0..=1)
          .require_equals(true)
          .value_name("N")
          .value_parser(value_parser!(NonZeroUsize))
          .help_heading(TEST_HEADING))
      .arg(
        Arg::new("permit-no-files")
          .long("permit-no-files")
          .help("Don't return an error code if no test files were found")
          .action(ArgAction::SetTrue)
          .help_heading(TEST_HEADING),
      )
      .arg(
        Arg::new("filter")
          .allow_hyphen_values(true)
          .long("filter")
          .help("Run tests with this string or regexp pattern in the test name")
          .help_heading(TEST_HEADING),
      )
      .arg(
        Arg::new("shuffle")
          .long("shuffle")
          .value_name("NUMBER")
          .help("Shuffle the order in which the tests are run")
          .num_args(0..=1)
          .require_equals(true)
          .value_parser(value_parser!(u64))
          .help_heading(TEST_HEADING),
      )
      .arg(
        Arg::new("coverage")
          .long("coverage")
          .value_name("DIR")
          .num_args(0..=1)
          .require_equals(true)
          .default_missing_value("coverage")
          .conflicts_with("inspect")
          .conflicts_with("inspect-wait")
          .conflicts_with("inspect-brk")
          .help("Collect coverage profile data into DIR. If DIR is not specified, it uses 'coverage/'")
          .help_heading(TEST_HEADING),
      )
      .arg(
        Arg::new("clean")
          .long("clean")
          .help(cstr!("Empty the temporary coverage profile data directory before running tests.
  <p(245)>Note: running multiple `deno test --clean` calls in series or parallel for the same coverage directory may cause race conditions.</>"))
          .action(ArgAction::SetTrue)
          .help_heading(TEST_HEADING),
      )
      .arg(
        parallel_arg("test modules")
      )
      .arg(
        Arg::new("files")
          .help("List of file names to run")
          .num_args(0..)
          .action(ArgAction::Append)
          .value_hint(ValueHint::AnyPath),
      )
      .arg(
        watch_arg(true)
          .conflicts_with("no-run")
          .conflicts_with("coverage"),
      )
      .arg(watch_exclude_arg())
      .arg(no_clear_screen_arg())
      .arg(script_arg().last(true))
      .arg(
        Arg::new("junit-path")
          .long("junit-path")
          .value_name("PATH")
          .value_hint(ValueHint::FilePath)
          .help("Write a JUnit XML test report to PATH. Use '-' to write to stdout which is the default when PATH is not provided")
          .help_heading(TEST_HEADING)
      )
      .arg(
        Arg::new("reporter")
          .long("reporter")
          .help("Select reporter to use. Default to 'pretty'")
          .value_parser(["pretty", "dot", "junit", "tap"])
          .help_heading(TEST_HEADING)
      )
      .arg(
        Arg::new("hide-stacktraces")
          .long("hide-stacktraces")
          .help("Hide stack traces for errors in failure test results.")
          .action(ArgAction::SetTrue)
      )
      .arg(env_file_arg())
      .arg(executable_ext_arg())
    )
}

fn parallel_arg(descr: &str) -> Arg {
  Arg::new("parallel")
    .long("parallel")
    .help(format!("Run {descr} in parallel. Parallelism defaults to the number of available CPUs or the value of the DENO_JOBS environment variable"))
    .action(ArgAction::SetTrue)
}

fn types_subcommand() -> Command {
  command(
    "types",
    "Print runtime TypeScript declarations.

  <p(245)>deno types > lib.deno.d.ts</>

The declaration file could be saved and used for typing information.",
    UnstableArgsConfig::None,
  )
}

pub static UPGRADE_USAGE: &str = cstr!(
  "<g>Latest</>
  <bold>deno upgrade</>

<g>Specific version</>
  <bold>deno upgrade</> <p(245)>1.45.0</>
  <bold>deno upgrade</> <p(245)>1.46.0-rc.1</>
  <bold>deno upgrade</> <p(245)>9bc2dd29ad6ba334fd57a20114e367d3c04763d4</>

<g>Channel</>
  <bold>deno upgrade</> <p(245)>stable</>
  <bold>deno upgrade</> <p(245)>rc</>
  <bold>deno upgrade</> <p(245)>canary</>"
);

fn upgrade_subcommand() -> Command {
  command(
    "upgrade",
    color_print::cformat!("Upgrade deno executable to the given version.

{}

The version is downloaded from <p(245)>https://dl.deno.land</> and is used to replace the current executable.

If you want to not replace the current Deno executable but instead download an update to a
different location, use the <c>--output</> flag:
  <p(245)>deno upgrade --output $HOME/my_deno</>

<y>Read more:</> <c>https://docs.deno.com/go/upgrade</>", UPGRADE_USAGE),
    UnstableArgsConfig::None,
  )
  .hide(cfg!(not(feature = "upgrade")))
  .defer(|cmd| {
    cmd
      .arg(
        Arg::new("version")
          .long("version")
          .help("The version to upgrade to")
          .help_heading(UPGRADE_HEADING)// NOTE(bartlomieju): pre-v1.46 compat
          .hide(true),
      )
      .arg(
        Arg::new("output")
          .long("output")
          .help("The path to output the updated version to")
          .value_parser(value_parser!(String))
          .value_hint(ValueHint::FilePath)
          .help_heading(UPGRADE_HEADING),
      )
      .arg(
        Arg::new("dry-run")
          .long("dry-run")
          .help("Perform all checks without replacing old exe")
          .action(ArgAction::SetTrue)
          .help_heading(UPGRADE_HEADING),
      )
      .arg(
        Arg::new("force")
          .long("force")
          .short('f')
          .help("Replace current exe even if not out-of-date")
          .action(ArgAction::SetTrue)
          .help_heading(UPGRADE_HEADING),
      )
      .arg(
        Arg::new("canary")
          .long("canary")
          .help("Upgrade to canary builds")
          .action(ArgAction::SetTrue)
          .help_heading(UPGRADE_HEADING)// NOTE(bartlomieju): pre-v1.46 compat
          .hide(true),
      )
      .arg(
        Arg::new("release-candidate")
          .long("rc")
          .help("Upgrade to a release candidate")
          .conflicts_with_all(["canary", "version"])
          .action(ArgAction::SetTrue)
          .help_heading(UPGRADE_HEADING)
          // NOTE(bartlomieju): pre-v1.46 compat
          .hide(true),
      )
      .arg(
        Arg::new("version-or-hash-or-channel")
          .help(cstr!("Version <p(245)>(v1.46.0)</>, channel <p(245)>(rc, canary)</> or commit hash <p(245)>(9bc2dd29ad6ba334fd57a20114e367d3c04763d4)</>"))
          .value_name("VERSION")
          .action(ArgAction::Append)
          .trailing_var_arg(true),
      )
      .arg(ca_file_arg())
      .arg(unsafely_ignore_certificate_errors_arg())
  })
}

fn vendor_subcommand() -> Command {
  command("vendor",
      "⚠️ `deno vendor` was removed in Deno 2.

See the Deno 1.x to 2.x Migration Guide for migration instructions: https://docs.deno.com/runtime/manual/advanced/migrate_deprecations",
      UnstableArgsConfig::ResolutionOnly
    )
    .hide(true)
}

fn publish_subcommand() -> Command {
  command("publish", "Publish the current working directory's package or workspace", UnstableArgsConfig::ResolutionOnly)
    .defer(|cmd| {
      cmd
      .arg(
        Arg::new("token")
          .long("token")
          .help("The API token to use when publishing. If unset, interactive authentication is be used")
          .help_heading(PUBLISH_HEADING)
      )
        .arg(config_arg())
        .arg(no_config_arg())
        .arg(
          Arg::new("dry-run")
            .long("dry-run")
            .help("Prepare the package for publishing performing all checks and validations without uploading")
            .action(ArgAction::SetTrue)
          .help_heading(PUBLISH_HEADING),
        )
        .arg(
          Arg::new("allow-slow-types")
            .long("allow-slow-types")
            .help("Allow publishing with slow types")
            .action(ArgAction::SetTrue)
          .help_heading(PUBLISH_HEADING),
        )
        .arg(
          Arg::new("allow-dirty")
            .long("allow-dirty")
            .help("Allow publishing if the repository has uncommitted changed")
            .action(ArgAction::SetTrue)
          .help_heading(PUBLISH_HEADING),
        ).arg(
        Arg::new("no-provenance")
          .long("no-provenance")
          .help(cstr!("Disable provenance attestation.
  <p(245)>Enabled by default on Github actions, publicly links the package to where it was built and published from.</>"))
          .action(ArgAction::SetTrue)
        .help_heading(PUBLISH_HEADING)
      )
        .arg(check_arg(/* type checks by default */ true))
        .arg(no_check_arg())
    })
}

fn compile_args(app: Command) -> Command {
  compile_args_without_check_args(app.arg(no_check_arg()))
}

fn compile_args_without_check_args(app: Command) -> Command {
  app
    .arg(import_map_arg())
    .arg(no_remote_arg())
    .arg(no_npm_arg())
    .arg(node_modules_dir_arg())
    .arg(vendor_arg())
    .arg(config_arg())
    .arg(no_config_arg())
    .arg(reload_arg())
    .arg(lock_arg())
    .arg(no_lock_arg())
    .arg(ca_file_arg())
    .arg(unsafely_ignore_certificate_errors_arg())
}

fn permission_args(app: Command, requires: Option<&'static str>) -> Command {
  app
    .after_help(cstr!(r#"<y>Permission options:</>
<y>Docs</>: <c>https://docs.deno.com/go/permissions</>

  <g>-A, --allow-all</>                          Allow all permissions.
  <g>--no-prompt</>                              Always throw if required permission wasn't passed.
                                             <p(245)>Can also be set via the DENO_NO_PROMPT environment variable.</>
  <g>-R, --allow-read[=<<PATH>...]</>             Allow file system read access. Optionally specify allowed paths.
                                             <p(245)>--allow-read  |  --allow-read="/etc,/var/log.txt"</>
  <g>-W, --allow-write[=<<PATH>...]</>            Allow file system write access. Optionally specify allowed paths.
                                             <p(245)>--allow-write  |  --allow-write="/etc,/var/log.txt"</>
  <g>-I, --allow-import[=<<IP_OR_HOSTNAME>...]</> Allow importing from remote hosts. Optionally specify allowed IP addresses and host names, with ports as necessary.
                                            Default value: <p(245)>deno.land:443,jsr.io:443,esm.sh:443,raw.githubusercontent.com:443,user.githubusercontent.com:443</>
                                             <p(245)>--allow-import  |  --allow-import="example.com,github.com"</>
  <g>-N, --allow-net[=<<IP_OR_HOSTNAME>...]</>    Allow network access. Optionally specify allowed IP addresses and host names, with ports as necessary.
                                             <p(245)>--allow-net  |  --allow-net="localhost:8080,deno.land"</>
  <g>-E, --allow-env[=<<VARIABLE_NAME>...]</>     Allow access to environment variables. Optionally specify accessible environment variables.
                                             <p(245)>--allow-env  |  --allow-env="PORT,HOME,PATH"</>
  <g>-S, --allow-sys[=<<API_NAME>...]</>          Allow access to OS information. Optionally allow specific APIs by function name.
                                             <p(245)>--allow-sys  |  --allow-sys="systemMemoryInfo,osRelease"</>
      <g>--allow-run[=<<PROGRAM_NAME>...]</>      Allow running subprocesses. Optionally specify allowed runnable program names.
                                             <p(245)>--allow-run  |  --allow-run="whoami,ps"</>
      <g>--allow-ffi[=<<PATH>...]</>              (Unstable) Allow loading dynamic libraries. Optionally specify allowed directories or files.
                                             <p(245)>--allow-ffi  |  --allow-ffi="./libfoo.so"</>
  <g>    --deny-read[=<<PATH>...]</>              Deny file system read access. Optionally specify denied paths.
                                             <p(245)>--deny-read  |  --deny-read="/etc,/var/log.txt"</>
  <g>    --deny-write[=<<PATH>...]</>             Deny file system write access. Optionally specify denied paths.
                                             <p(245)>--deny-write  |  --deny-write="/etc,/var/log.txt"</>
  <g>    --deny-net[=<<IP_OR_HOSTNAME>...]</>     Deny network access. Optionally specify defined IP addresses and host names, with ports as necessary.
                                             <p(245)>--deny-net  |  --deny-net="localhost:8080,deno.land"</>
  <g>    --deny-env[=<<VARIABLE_NAME>...]</>      Deny access to environment variables. Optionally specify inacessible environment variables.
                                             <p(245)>--deny-env  |  --deny-env="PORT,HOME,PATH"</>
  <g>-S, --deny-sys[=<<API_NAME>...]</>           Deny access to OS information. Optionally deny specific APIs by function name.
                                             <p(245)>--deny-sys  |  --deny-sys="systemMemoryInfo,osRelease"</>
      <g>--deny-run[=<<PROGRAM_NAME>...]</>       Deny running subprocesses. Optionally specify denied runnable program names.
                                             <p(245)>--deny-run  |  --deny-run="whoami,ps"</>
      <g>--deny-ffi[=<<PATH>...]</>               (Unstable) Deny loading dynamic libraries. Optionally specify denied directories or files.
                                             <p(245)>--deny-ffi  |  --deny-ffi="./libfoo.so"</>
"#))
    .arg(
      {
        let mut arg = allow_all_arg().hide(true);
        if let Some(requires) = requires {
          arg = arg.requires(requires)
        }
        arg
      }
    )
    .arg(
      {
        let mut arg = Arg::new("allow-read")
          .long("allow-read")
          .short('R')
          .num_args(0..)
          .action(ArgAction::Append)
          .require_equals(true)
          .value_name("PATH")
          .help("Allow file system read access. Optionally specify allowed paths")
          .value_hint(ValueHint::AnyPath)
          .hide(true);
        if let Some(requires) = requires {
          arg = arg.requires(requires)
        }
        arg
      }
    )
    .arg(
      {
        let mut arg = Arg::new("deny-read")
          .long("deny-read")
          .num_args(0..)
          .action(ArgAction::Append)
          .require_equals(true)
          .value_name("PATH")
          .help("Deny file system read access. Optionally specify denied paths")
          .value_hint(ValueHint::AnyPath)
          .hide(true);
        if let Some(requires) = requires {
          arg = arg.requires(requires)
        }
        arg
      }
    )
    .arg(
      {
        let mut arg = Arg::new("allow-write")
          .long("allow-write")
          .short('W')
          .num_args(0..)
          .action(ArgAction::Append)
          .require_equals(true)
          .value_name("PATH")
          .help("Allow file system write access. Optionally specify allowed paths")
          .value_hint(ValueHint::AnyPath)
          .hide(true);
        if let Some(requires) = requires {
          arg = arg.requires(requires)
        }
        arg
      }
    )
    .arg(
      {
        let mut arg = Arg::new("deny-write")
          .long("deny-write")
          .num_args(0..)
          .action(ArgAction::Append)
          .require_equals(true)
          .value_name("PATH")
          .help("Deny file system write access. Optionally specify denied paths")
          .value_hint(ValueHint::AnyPath)
          .hide(true);
        if let Some(requires) = requires {
          arg = arg.requires(requires)
        }
        arg
      }
    )
    .arg(
      {
        let mut arg = Arg::new("allow-net")
          .long("allow-net")
          .short('N')
          .num_args(0..)
          .use_value_delimiter(true)
          .require_equals(true)
          .value_name("IP_OR_HOSTNAME")
          .help("Allow network access. Optionally specify allowed IP addresses and host names, with ports as necessary")
          .value_parser(flags_net::validator)
          .hide(true)
          ;
        if let Some(requires) = requires {
          arg = arg.requires(requires)
        }
        arg
      }
    )
    .arg(
      {
        let mut arg = Arg::new("deny-net")
          .long("deny-net")
          .num_args(0..)
          .use_value_delimiter(true)
          .require_equals(true)
          .value_name("IP_OR_HOSTNAME")
          .help("Deny network access. Optionally specify denied IP addresses and host names, with ports as necessary")
          .value_parser(flags_net::validator)
          .hide(true)
          ;
        if let Some(requires) = requires {
          arg = arg.requires(requires)
        }
        arg
      }
    )
    .arg(
      {
        let mut arg = Arg::new("allow-env")
          .long("allow-env")
          .short('E')
          .num_args(0..)
          .use_value_delimiter(true)
          .require_equals(true)
          .value_name("VARIABLE_NAME")
          .help("Allow access to system environment information. Optionally specify accessible environment variables")
          .value_parser(|key: &str| {
            if key.is_empty() || key.contains(&['=', '\0'] as &[char]) {
              return Err(format!("invalid key \"{key}\""));
            }

            Ok(if cfg!(windows) {
              key.to_uppercase()
            } else {
              key.to_string()
            })
          })
          .hide(true)
          ;
        if let Some(requires) = requires {
          arg = arg.requires(requires)
        }
        arg
      }
    )
    .arg(
      {
        let mut arg = Arg::new("deny-env")
          .long("deny-env")
          .num_args(0..)
          .use_value_delimiter(true)
          .require_equals(true)
          .value_name("VARIABLE_NAME")
          .help("Deny access to system environment information. Optionally specify accessible environment variables")
          .value_parser(|key: &str| {
            if key.is_empty() || key.contains(&['=', '\0'] as &[char]) {
              return Err(format!("invalid key \"{key}\""));
            }

            Ok(if cfg!(windows) {
              key.to_uppercase()
            } else {
              key.to_string()
            })
          })
          .hide(true)
          ;
        if let Some(requires) = requires {
          arg = arg.requires(requires)
        }
        arg
      }
    )
    .arg(
      {
        let mut arg = Arg::new("allow-sys")
          .long("allow-sys")
          .short('S')
          .num_args(0..)
          .use_value_delimiter(true)
          .require_equals(true)
          .value_name("API_NAME")
          .help("Allow access to OS information. Optionally allow specific APIs by function name")
          .value_parser(|key: &str| SysDescriptor::parse(key.to_string()).map(|s| s.into_string()))
          .hide(true)
          ;
        if let Some(requires) = requires {
          arg = arg.requires(requires)
        }
        arg
      }
    )
    .arg(
      {
        let mut arg = Arg::new("deny-sys")
          .long("deny-sys")
          .num_args(0..)
          .use_value_delimiter(true)
          .require_equals(true)
          .value_name("API_NAME")
          .help("Deny access to OS information. Optionally deny specific APIs by function name")
          .value_parser(|key: &str| SysDescriptor::parse(key.to_string()).map(|s| s.into_string()))
          .hide(true)
          ;
        if let Some(requires) = requires {
          arg = arg.requires(requires)
        }
        arg
      }
    )
    .arg(
      {
        let mut arg = Arg::new("allow-run")
          .long("allow-run")
          .num_args(0..)
          .use_value_delimiter(true)
          .require_equals(true)
          .value_name("PROGRAM_NAME")
          .help("Allow running subprocesses. Optionally specify allowed runnable program names")
          .hide(true)
          ;
        if let Some(requires) = requires {
          arg = arg.requires(requires)
        }
        arg
      }
    )
    .arg(
      {
        let mut arg = Arg::new("deny-run")
          .long("deny-run")
          .num_args(0..)
          .use_value_delimiter(true)
          .require_equals(true)
          .value_name("PROGRAM_NAME")
          .help("Deny running subprocesses. Optionally specify denied runnable program names")
          .hide(true)
          ;
        if let Some(requires) = requires {
          arg = arg.requires(requires)
        }
        arg

      }
    )
    .arg(
      {
        let mut arg = Arg::new("allow-ffi")
          .long("allow-ffi")
          .num_args(0..)
          .action(ArgAction::Append)
          .require_equals(true)
          .value_name("PATH")
          .help("(Unstable) Allow loading dynamic libraries. Optionally specify allowed directories or files")
          .value_hint(ValueHint::AnyPath)
          .hide(true);
        if let Some(requires) = requires {
          arg = arg.requires(requires)
        }
        arg
      }
    )
    .arg(
      {
        let mut arg = Arg::new("deny-ffi")
          .long("deny-ffi")
          .num_args(0..)
          .action(ArgAction::Append)
          .require_equals(true)
          .value_name("PATH")
          .help("(Unstable) Deny loading dynamic libraries. Optionally specify denied directories or files")
          .value_hint(ValueHint::AnyPath)
          .hide(true);
        if let Some(requires) = requires {
          arg = arg.requires(requires)
        }
        arg
      }
    )
    .arg(
      {
        let mut arg = Arg::new("allow-hrtime")
          .long("allow-hrtime")
          .action(ArgAction::SetTrue)
          .help("REMOVED in Deno 2.0")
          .hide(true)
          ;
        if let Some(requires) = requires {
          arg = arg.requires(requires)
        }
        arg
      }
    )
    .arg(
      {
        let mut arg = Arg::new("deny-hrtime")
          .long("deny-hrtime")
          .action(ArgAction::SetTrue)
          .help("REMOVED in Deno 2.0")
          .hide(true)
          ;
        if let Some(requires) = requires {
          arg = arg.requires(requires)
        }
        arg
      }
    )
    .arg(
      {
        let mut arg = Arg::new("no-prompt")
          .long("no-prompt")
          .action(ArgAction::SetTrue)
          .hide(true)
          .help("Always throw if required permission wasn't passed");
        if let Some(requires) = requires {
          arg = arg.requires(requires)
        }
        arg
      }
    )
    .arg(
      {
        let mut arg = allow_import_arg().hide(true);
        if let Some(requires) = requires {
          // allow this for install --global
          if requires != "global" {
            arg = arg.requires(requires)
          }
        }
        arg
      }
    )
}

fn allow_all_arg() -> Arg {
  Arg::new("allow-all")
    .short('A')
    .long("allow-all")
    .conflicts_with("allow-read")
    .conflicts_with("allow-write")
    .conflicts_with("allow-net")
    .conflicts_with("allow-env")
    .conflicts_with("allow-run")
    .conflicts_with("allow-sys")
    .conflicts_with("allow-ffi")
    .conflicts_with("allow-import")
    .action(ArgAction::SetTrue)
    .help("Allow all permissions")
}

fn runtime_args(
  app: Command,
  include_perms: bool,
  include_inspector: bool,
) -> Command {
  let app = compile_args(app);
  let app = if include_perms {
    permission_args(app, None)
  } else {
    app
  };
  let app = if include_inspector {
    inspect_args(app)
  } else {
    app
  };
  app
    .arg(frozen_lockfile_arg())
    .arg(cached_only_arg())
    .arg(location_arg())
    .arg(v8_flags_arg())
    .arg(seed_arg())
    .arg(enable_testing_features_arg())
    .arg(strace_ops_arg())
}

fn allow_import_arg() -> Arg {
  Arg::new("allow-import")
    .long("allow-import")
    .short('I')
    .num_args(0..)
    .use_value_delimiter(true)
    .require_equals(true)
    .value_name("IP_OR_HOSTNAME")
    .help(cstr!(
      "Allow importing from remote hosts. Optionally specify allowed IP addresses and host names, with ports as necessary. Default value: <p(245)>deno.land:443,jsr.io:443,esm.sh:443,raw.githubusercontent.com:443,user.githubusercontent.com:443</>"
    ))
    .value_parser(flags_net::validator)
}

fn inspect_args(app: Command) -> Command {
  app
    .arg(
      Arg::new("inspect")
        .long("inspect")
        .value_name("HOST_AND_PORT")
        .default_missing_value("127.0.0.1:9229")
        .help(cstr!("Activate inspector on host:port <p(245)>[default: 127.0.0.1:9229]</>"))
        .num_args(0..=1)
        .require_equals(true)
        .value_parser(value_parser!(SocketAddr))
        .help_heading(DEBUGGING_HEADING),
    )
    .arg(
      Arg::new("inspect-brk")
        .long("inspect-brk")
        .value_name("HOST_AND_PORT")
        .default_missing_value("127.0.0.1:9229")
        .help(
          "Activate inspector on host:port, wait for debugger to connect and break at the start of user script",
        )
        .num_args(0..=1)
        .require_equals(true)
        .value_parser(value_parser!(SocketAddr))
        .help_heading(DEBUGGING_HEADING),
    )
    .arg(
      Arg::new("inspect-wait")
        .long("inspect-wait")
        .value_name("HOST_AND_PORT")
        .default_missing_value("127.0.0.1:9229")
        .help(
          "Activate inspector on host:port and wait for debugger to connect before running user code",
        )
        .num_args(0..=1)
        .require_equals(true)
        .value_parser(value_parser!(SocketAddr))
        .help_heading(DEBUGGING_HEADING),
    )
}

fn import_map_arg() -> Arg {
  Arg::new("import-map")
    .long("import-map")
    .alias("importmap")
    .value_name("FILE")
    .help(cstr!(
      "Load import map file from local file or remote URL
  <p(245)>Docs: https://docs.deno.com/runtime/manual/basics/import_maps</>",
    ))
    .value_hint(ValueHint::FilePath)
    .help_heading(DEPENDENCY_MANAGEMENT_HEADING)
}

fn env_file_arg() -> Arg {
  Arg::new("env-file")
    .long("env-file")
    .alias("env")
    .value_name("FILE")
    .help(cstr!(
      "Load environment variables from local file
  <p(245)>Only the first environment variable with a given key is used.
  Existing process environment variables are not overwritten.</>"
    ))
    .value_hint(ValueHint::FilePath)
    .default_missing_value(".env")
    .require_equals(true)
    .num_args(0..=1)
}

fn reload_arg() -> Arg {
  Arg::new("reload")
    .short('r')
    .num_args(0..)
    .action(ArgAction::Append)
    .require_equals(true)
    .long("reload")
    .value_name("CACHE_BLOCKLIST")
    .help(
      cstr!("Reload source code cache (recompile TypeScript)
  <p(245)>no value                                                 Reload everything
  jsr:@std/http/file-server,jsr:@std/assert/assert-equals  Reloads specific modules
  npm:                                                     Reload all npm modules
  npm:chalk                                                Reload specific npm module</>",
    ))
    .value_hint(ValueHint::FilePath)
    .help_heading(DEPENDENCY_MANAGEMENT_HEADING)
}

fn ca_file_arg() -> Arg {
  Arg::new("cert")
    .long("cert")
    .value_name("FILE")
    .help("Load certificate authority from PEM encoded file")
    .value_hint(ValueHint::FilePath)
}

fn cached_only_arg() -> Arg {
  Arg::new("cached-only")
    .long("cached-only")
    .action(ArgAction::SetTrue)
    .help("Require that remote dependencies are already cached")
    .help_heading(DEPENDENCY_MANAGEMENT_HEADING)
}

fn frozen_lockfile_arg() -> Arg {
  Arg::new("frozen")
    .long("frozen")
    .alias("frozen-lockfile")
    .value_parser(value_parser!(bool))
    .value_name("BOOLEAN")
    .num_args(0..=1)
    .require_equals(true)
    .default_missing_value("true")
    .help("Error out if lockfile is out of date")
    .help_heading(DEPENDENCY_MANAGEMENT_HEADING)
}

/// Used for subcommands that operate on executable scripts only.
/// `deno fmt` has its own `--ext` arg because its possible values differ.
/// If --ext is not provided and the script doesn't have a file extension,
/// deno_graph::parse_module() defaults to js.
fn executable_ext_arg() -> Arg {
  Arg::new("ext")
    .long("ext")
    .help("Set content type of the supplied file")
    .value_parser(["ts", "tsx", "js", "jsx"])
}

fn location_arg() -> Arg {
  Arg::new("location")
    .long("location")
    .value_name("HREF")
    .value_parser(|href: &str| -> Result<Url, String> {
      let url = Url::parse(href);
      if url.is_err() {
        return Err("Failed to parse URL".to_string());
      }
      let mut url = url.unwrap();
      if !["http", "https"].contains(&url.scheme()) {
        return Err("Expected protocol \"http\" or \"https\"".to_string());
      }
      url.set_username("").unwrap();
      url.set_password(None).unwrap();
      Ok(url)
    })
    .help("Value of 'globalThis.location' used by some web APIs")
    .value_hint(ValueHint::Url)
}

fn enable_testing_features_arg() -> Arg {
  Arg::new("enable-testing-features-do-not-use")
    .long("enable-testing-features-do-not-use")
    .help("INTERNAL: Enable internal features used during integration testing")
    .action(ArgAction::SetTrue)
    .hide(true)
}

fn strace_ops_arg() -> Arg {
  Arg::new("strace-ops")
    .long("strace-ops")
    .num_args(0..)
    .use_value_delimiter(true)
    .require_equals(true)
    .value_name("OPS")
    .help("Trace low-level op calls")
    .hide(true)
}

fn v8_flags_arg() -> Arg {
  Arg::new("v8-flags")
    .long("v8-flags")
    .num_args(..)
    .use_value_delimiter(true)
    .require_equals(true)
    .value_name("V8_FLAGS")
    .help( cstr!("To see a list of all available flags use --v8-flags=--help
  <p(245)>Flags can also be set via the DENO_V8_FLAGS environment variable.
  Any flags set with this flag are appended after the DENO_V8_FLAGS environment variable</>"))
}

fn seed_arg() -> Arg {
  Arg::new("seed")
    .long("seed")
    .value_name("NUMBER")
    .help("Set the random number generator seed")
    .value_parser(value_parser!(u64))
}

fn hmr_arg(takes_files: bool) -> Arg {
  let arg = Arg::new("hmr")
    .long("watch-hmr")
    // NOTE(bartlomieju): compatibility with Deno pre-1.46
    .alias("unstable-hmr")
    .help("Watch for file changes and hot replace modules")
    .conflicts_with("watch")
    .help_heading(FILE_WATCHING_HEADING);

  if takes_files {
    arg
      .value_name("FILES")
      .num_args(0..)
      .action(ArgAction::Append)
      .require_equals(true)
      .help(
        cstr!(
        "Watch for file changes and restart process automatically.
  <p(245)>Local files from entry point module graph are watched by default.
  Additional paths might be watched by passing them as arguments to this flag.</>"),
      )
      .value_hint(ValueHint::AnyPath)
  } else {
    arg.action(ArgAction::SetTrue).help(cstr!(
      "Watch for file changes and restart process automatically.
  <p(245)>Only local files from entry point module graph are watched.</>"
    ))
  }
}

fn watch_arg(takes_files: bool) -> Arg {
  let arg = Arg::new("watch")
    .long("watch")
    .help_heading(FILE_WATCHING_HEADING);

  if takes_files {
    arg
      .value_name("FILES")
      .num_args(0..)
      .action(ArgAction::Append)
      .require_equals(true)
      .help(
        cstr!(
        "Watch for file changes and restart process automatically.
  <p(245)>Local files from entry point module graph are watched by default.
  Additional paths might be watched by passing them as arguments to this flag.</>"),
      )
      .value_hint(ValueHint::AnyPath)
  } else {
    arg.action(ArgAction::SetTrue).help(cstr!(
      "Watch for file changes and restart process automatically.
  <p(245)>Only local files from entry point module graph are watched.</>"
    ))
  }
}

fn no_clear_screen_arg() -> Arg {
  Arg::new("no-clear-screen")
    .requires("watch")
    .long("no-clear-screen")
    .action(ArgAction::SetTrue)
    .help("Do not clear terminal screen when under watch mode")
    .help_heading(FILE_WATCHING_HEADING)
}

fn no_code_cache_arg() -> Arg {
  Arg::new("no-code-cache")
    .long("no-code-cache")
    .help("Disable V8 code cache feature")
    .action(ArgAction::SetTrue)
}

fn watch_exclude_arg() -> Arg {
  Arg::new("watch-exclude")
    .long("watch-exclude")
    .help("Exclude provided files/patterns from watch mode")
    .value_name("FILES")
    .num_args(0..)
    .action(ArgAction::Append)
    .require_equals(true)
    .value_hint(ValueHint::AnyPath)
    .help_heading(FILE_WATCHING_HEADING)
}

fn no_check_arg() -> Arg {
  Arg::new("no-check")
    .num_args(0..=1)
    .require_equals(true)
    .value_name("NO_CHECK_TYPE")
    .long("no-check")
    .help("Skip type-checking. If the value of \"remote\" is supplied, diagnostic errors from remote modules will be ignored")
    .help_heading(TYPE_CHECKING_HEADING)
}

fn check_arg(checks_local_by_default: bool) -> Arg {
  let arg = Arg::new("check")
    .conflicts_with("no-check")
    .long("check")
    .num_args(0..=1)
    .require_equals(true)
    .value_name("CHECK_TYPE")
    .help_heading(TYPE_CHECKING_HEADING);

  if checks_local_by_default {
    arg.help(
      cstr!("Set type-checking behavior. This subcommand type-checks local modules by default, so adding --check is redundant
  <p(245)>If the value of \"all\" is supplied, remote modules will be included.
  Alternatively, the 'deno check' subcommand can be used</>",
    ))
  } else {
    arg.help(cstr!(
      "Enable type-checking. This subcommand does not type-check by default
  <p(245)>If the value of \"all\" is supplied, remote modules will be included.
  Alternatively, the 'deno check' subcommand can be used</>"
    ))
  }
}

fn script_arg() -> Arg {
  Arg::new("script_arg")
    .num_args(0..)
    .action(ArgAction::Append)
    // NOTE: these defaults are provided
    // so `deno run --v8-flags=--help` works
    // without specifying file to run.
    .default_value_ifs([
      ("v8-flags", "--help", Some("_")),
      ("v8-flags", "-help", Some("_")),
    ])
    .help("Script arg")
    .value_name("SCRIPT_ARG")
    .value_hint(ValueHint::FilePath)
}

fn lock_arg() -> Arg {
  Arg::new("lock")
    .long("lock")
    .value_name("FILE")
    .default_missing_value("./deno.lock")
    .help("Check the specified lock file. (If value is not provided, defaults to \"./deno.lock\")")
    .num_args(0..=1)
    .value_parser(value_parser!(String))
    .value_hint(ValueHint::FilePath)
    .help_heading(DEPENDENCY_MANAGEMENT_HEADING)
}

fn no_lock_arg() -> Arg {
  Arg::new("no-lock")
    .long("no-lock")
    .action(ArgAction::SetTrue)
    .help("Disable auto discovery of the lock file")
    .conflicts_with("lock")
    .help_heading(DEPENDENCY_MANAGEMENT_HEADING)
}

fn config_arg() -> Arg {
  Arg::new("config")
    .short('c')
    .long("config")
    .value_name("FILE")
    .help(cstr!("Configure different aspects of deno including TypeScript, linting, and code formatting
  <p(245)>Typically the configuration file will be called `deno.json` or `deno.jsonc` and
  automatically detected; in that case this flag is not necessary.
  Docs: https://docs.deno.com/go/config</>"))
    .value_hint(ValueHint::FilePath)
}

fn no_config_arg() -> Arg {
  Arg::new("no-config")
    .long("no-config")
    .action(ArgAction::SetTrue)
    .help("Disable automatic loading of the configuration file")
    .conflicts_with("config")
}

fn no_remote_arg() -> Arg {
  Arg::new("no-remote")
    .long("no-remote")
    .action(ArgAction::SetTrue)
    .help("Do not resolve remote modules")
    .help_heading(DEPENDENCY_MANAGEMENT_HEADING)
}

fn no_npm_arg() -> Arg {
  Arg::new("no-npm")
    .long("no-npm")
    .action(ArgAction::SetTrue)
    .help("Do not resolve npm modules")
    .help_heading(DEPENDENCY_MANAGEMENT_HEADING)
}

fn node_modules_arg_parse(flags: &mut Flags, matches: &mut ArgMatches) {
  let value = matches.remove_one::<NodeModulesDirMode>("node-modules-dir");
  if let Some(mode) = value {
    flags.node_modules_dir = Some(mode);
  }
}

fn node_modules_dir_arg() -> Arg {
  fn parse_node_modules_dir_mode(
    s: &str,
  ) -> Result<NodeModulesDirMode, String> {
    match s {
      "auto" | "true" => Ok(NodeModulesDirMode::Auto),
      "manual" => Ok(NodeModulesDirMode::Manual),
      "none" | "false" => Ok(NodeModulesDirMode::None),
      _ => Err(format!(
        "Invalid value '{}': expected \"auto\", \"manual\" or \"none\"",
        s
      )),
    }
  }

  Arg::new("node-modules-dir")
    .long("node-modules-dir")
    .num_args(0..=1)
    .default_missing_value("auto")
    .value_parser(clap::builder::ValueParser::new(parse_node_modules_dir_mode))
    .value_name("MODE")
    .require_equals(true)
    .help("Sets the node modules management mode for npm packages")
    .help_heading(DEPENDENCY_MANAGEMENT_HEADING)
}

fn vendor_arg() -> Arg {
  Arg::new("vendor")
    .long("vendor")
    .num_args(0..=1)
    .value_parser(value_parser!(bool))
    .default_missing_value("true")
    .require_equals(true)
    .help("Toggles local vendor folder usage for remote modules and a node_modules folder for npm packages")
    .help_heading(DEPENDENCY_MANAGEMENT_HEADING)
}

fn unsafely_ignore_certificate_errors_arg() -> Arg {
  Arg::new("unsafely-ignore-certificate-errors")
    .hide(true)
    .long("unsafely-ignore-certificate-errors")
    .num_args(0..)
    .use_value_delimiter(true)
    .require_equals(true)
    .value_name("HOSTNAMES")
    .help("DANGER: Disables verification of TLS certificates")
    .value_parser(flags_net::validator)
}

fn allow_scripts_arg() -> Arg {
  Arg::new("allow-scripts")
    .long("allow-scripts")
    .num_args(0..)
    .action(ArgAction::Append)
    .require_equals(true)
    .value_name("PACKAGE")
    .value_parser(parse_packages_allowed_scripts)
    .help(cstr!("Allow running npm lifecycle scripts for the given packages
  <p(245)>Note: Scripts will only be executed when using a node_modules directory (`--node-modules-dir`)</>"))
}

enum UnstableArgsConfig {
  // for backwards-compatability
  None,
  ResolutionOnly,
  ResolutionAndRuntime,
}

struct UnstableArgsIter {
  idx: usize,
  cfg: UnstableArgsConfig,
}

impl Iterator for UnstableArgsIter {
  type Item = Arg;

  fn next(&mut self) -> Option<Self::Item> {
    let arg = if self.idx == 0 {
      Arg::new("unstable")
        .long("unstable")
        .help(cstr!("Enable all unstable features and APIs. Instead of using this flag, consider enabling individual unstable features
  <p(245)>To view the list of individual unstable feature flags, run this command again with --help=unstable</>"))
        .action(ArgAction::SetTrue)
        .hide(matches!(self.cfg, UnstableArgsConfig::None))
    } else if self.idx == 1 {
      Arg::new("unstable-bare-node-builtins")
        .long("unstable-bare-node-builtins")
        .help("Enable unstable bare node builtins feature")
        .env("DENO_UNSTABLE_BARE_NODE_BUILTINS")
        .value_parser(FalseyValueParser::new())
        .action(ArgAction::SetTrue)
        .hide(true)
        .long_help(match self.cfg {
          UnstableArgsConfig::None => None,
          UnstableArgsConfig::ResolutionOnly
          | UnstableArgsConfig::ResolutionAndRuntime => Some("true"),
        })
        .help_heading(UNSTABLE_HEADING)
    } else if self.idx == 2 {
      Arg::new("unstable-byonm")
        .long("unstable-byonm")
        .value_parser(FalseyValueParser::new())
        .action(ArgAction::SetTrue)
        .hide(true)
        .help_heading(UNSTABLE_HEADING)
    } else if self.idx == 3 {
      Arg::new("unstable-sloppy-imports")
      .long("unstable-sloppy-imports")
      .help("Enable unstable resolving of specifiers by extension probing, .js to .ts, and directory probing")
      .env("DENO_UNSTABLE_SLOPPY_IMPORTS")
      .value_parser(FalseyValueParser::new())
      .action(ArgAction::SetTrue)
      .hide(true)
      .long_help(match self.cfg {
        UnstableArgsConfig::None => None,
        UnstableArgsConfig::ResolutionOnly | UnstableArgsConfig::ResolutionAndRuntime => Some("true")
      })
      .help_heading(UNSTABLE_HEADING)
    } else if self.idx > 3 {
      let granular_flag = crate::UNSTABLE_GRANULAR_FLAGS.get(self.idx - 4)?;
      Arg::new(format!("unstable-{}", granular_flag.name))
        .long(format!("unstable-{}", granular_flag.name))
        .help(granular_flag.help_text)
        .action(ArgAction::SetTrue)
        .hide(true)
        .help_heading(UNSTABLE_HEADING)
        // we don't render long help, so using it here as a sort of metadata
        .long_help(if granular_flag.show_in_help {
          match self.cfg {
            UnstableArgsConfig::None | UnstableArgsConfig::ResolutionOnly => {
              None
            }
            UnstableArgsConfig::ResolutionAndRuntime => Some("true"),
          }
        } else {
          None
        })
    } else {
      return None;
    };
    self.idx += 1;
    Some(arg.display_order(self.idx + 1000))
  }
}

fn unstable_args(cfg: UnstableArgsConfig) -> impl IntoIterator<Item = Arg> {
  UnstableArgsIter { idx: 0, cfg }
}

fn allow_scripts_arg_parse(
  flags: &mut Flags,
  matches: &mut ArgMatches,
) -> clap::error::Result<()> {
  let Some(parts) = matches.remove_many::<String>("allow-scripts") else {
    return Ok(());
  };
  if parts.len() == 0 {
    flags.allow_scripts = PackagesAllowedScripts::All;
  } else {
    flags.allow_scripts = PackagesAllowedScripts::Some(
      parts
        .flat_map(flat_escape_split_commas)
        .collect::<Result<_, _>>()?,
    );
  }
  Ok(())
}

fn add_parse(flags: &mut Flags, matches: &mut ArgMatches) {
  flags.subcommand = DenoSubcommand::Add(add_parse_inner(matches, None));
}

fn add_parse_inner(
  matches: &mut ArgMatches,
  packages: Option<clap::parser::Values<String>>,
) -> AddFlags {
  let packages = packages
    .unwrap_or_else(|| matches.remove_many::<String>("packages").unwrap())
    .collect();
  let dev = matches.get_flag("dev");
  AddFlags { packages, dev }
}

fn remove_parse(flags: &mut Flags, matches: &mut ArgMatches) {
  flags.subcommand = DenoSubcommand::Remove(RemoveFlags {
    packages: matches.remove_many::<String>("packages").unwrap().collect(),
  });
}

fn bench_parse(
  flags: &mut Flags,
  matches: &mut ArgMatches,
) -> clap::error::Result<()> {
  flags.type_check_mode = TypeCheckMode::Local;

  runtime_args_parse(flags, matches, true, false)?;
  ext_arg_parse(flags, matches);

  // NOTE: `deno bench` always uses `--no-prompt`, tests shouldn't ever do
  // interactive prompts, unless done by user code
  flags.permissions.no_prompt = true;

  let json = matches.get_flag("json");

  let ignore = match matches.remove_many::<String>("ignore") {
    Some(f) => f
      .flat_map(flat_escape_split_commas)
      .collect::<Result<_, _>>()?,
    None => vec![],
  };

  let filter = matches.remove_one::<String>("filter");

  if matches.contains_id("script_arg") {
    flags
      .argv
      .extend(matches.remove_many::<String>("script_arg").unwrap());
  }

  let include = if let Some(files) = matches.remove_many::<String>("files") {
    files.collect()
  } else {
    Vec::new()
  };

  let no_run = matches.get_flag("no-run");

  flags.subcommand = DenoSubcommand::Bench(BenchFlags {
    files: FileFlags { include, ignore },
    filter,
    json,
    no_run,
    watch: watch_arg_parse(matches)?,
  });

  Ok(())
}

fn bundle_parse(flags: &mut Flags, _matches: &mut ArgMatches) {
  flags.subcommand = DenoSubcommand::Bundle;
}

fn cache_parse(
  flags: &mut Flags,
  matches: &mut ArgMatches,
) -> clap::error::Result<()> {
  compile_args_parse(flags, matches)?;
  unstable_args_parse(flags, matches, UnstableArgsConfig::ResolutionOnly);
  frozen_lockfile_arg_parse(flags, matches);
  allow_scripts_arg_parse(flags, matches)?;
  allow_import_parse(flags, matches);
  let files = matches.remove_many::<String>("file").unwrap().collect();
  flags.subcommand = DenoSubcommand::Cache(CacheFlags { files });
  Ok(())
}

fn check_parse(
  flags: &mut Flags,
  matches: &mut ArgMatches,
) -> clap::error::Result<()> {
  flags.type_check_mode = TypeCheckMode::Local;
  compile_args_without_check_parse(flags, matches)?;
  unstable_args_parse(flags, matches, UnstableArgsConfig::ResolutionAndRuntime);
  let files = matches.remove_many::<String>("file").unwrap().collect();
  if matches.get_flag("all") || matches.get_flag("remote") {
    flags.type_check_mode = TypeCheckMode::All;
  }
  flags.subcommand = DenoSubcommand::Check(CheckFlags {
    files,
    doc: matches.get_flag("doc"),
    doc_only: matches.get_flag("doc-only"),
  });
  allow_import_parse(flags, matches);
  Ok(())
}

fn clean_parse(flags: &mut Flags, _matches: &mut ArgMatches) {
  flags.subcommand = DenoSubcommand::Clean;
}

fn compile_parse(
  flags: &mut Flags,
  matches: &mut ArgMatches,
) -> clap::error::Result<()> {
  flags.type_check_mode = TypeCheckMode::Local;
  runtime_args_parse(flags, matches, true, false)?;

  let mut script = matches.remove_many::<String>("script_arg").unwrap();
  let source_file = script.next().unwrap();
  let args = script.collect();
  let output = matches.remove_one::<String>("output");
  let target = matches.remove_one::<String>("target");
  let icon = matches.remove_one::<String>("icon");
  let no_terminal = matches.get_flag("no-terminal");
  let include = match matches.remove_many::<String>("include") {
    Some(f) => f.collect(),
    None => vec![],
  };
  ext_arg_parse(flags, matches);

  flags.subcommand = DenoSubcommand::Compile(CompileFlags {
    source_file,
    output,
    args,
    target,
    no_terminal,
    icon,
    include,
  });

  Ok(())
}

fn completions_parse(
  flags: &mut Flags,
  matches: &mut ArgMatches,
  mut app: Command,
) {
  use clap_complete::generate;
  use clap_complete::shells::Bash;
  use clap_complete::shells::Fish;
  use clap_complete::shells::PowerShell;
  use clap_complete::shells::Zsh;
  use clap_complete_fig::Fig;

  let mut buf: Vec<u8> = vec![];
  let name = "deno";

  match matches.get_one::<String>("shell").unwrap().as_str() {
    "bash" => generate(Bash, &mut app, name, &mut buf),
    "fish" => generate(Fish, &mut app, name, &mut buf),
    "powershell" => generate(PowerShell, &mut app, name, &mut buf),
    "zsh" => generate(Zsh, &mut app, name, &mut buf),
    "fig" => generate(Fig, &mut app, name, &mut buf),
    _ => unreachable!(),
  }

  flags.subcommand = DenoSubcommand::Completions(CompletionsFlags {
    buf: buf.into_boxed_slice(),
  });
}

fn coverage_parse(
  flags: &mut Flags,
  matches: &mut ArgMatches,
) -> clap::error::Result<()> {
  let files = match matches.remove_many::<String>("files") {
    Some(f) => f.collect(),
    None => vec!["coverage".to_string()], // default
  };
  let ignore = match matches.remove_many::<String>("ignore") {
    Some(f) => f
      .flat_map(flat_escape_split_commas)
      .collect::<Result<Vec<_>, _>>()?,
    None => vec![],
  };
  let include = match matches.remove_many::<String>("include") {
    Some(f) => f.collect(),
    None => vec![],
  };
  let exclude = match matches.remove_many::<String>("exclude") {
    Some(f) => f.collect(),
    None => vec![],
  };
  let r#type = if matches.get_flag("lcov") {
    CoverageType::Lcov
  } else if matches.get_flag("html") {
    CoverageType::Html
  } else if matches.get_flag("detailed") {
    CoverageType::Detailed
  } else {
    CoverageType::Summary
  };
  let output = matches.remove_one::<String>("output");
  flags.subcommand = DenoSubcommand::Coverage(CoverageFlags {
    files: FileFlags {
      include: files,
      ignore,
    },
    output,
    include,
    exclude,
    r#type,
  });
  Ok(())
}

fn doc_parse(
  flags: &mut Flags,
  matches: &mut ArgMatches,
) -> clap::error::Result<()> {
  unstable_args_parse(flags, matches, UnstableArgsConfig::ResolutionOnly);
  import_map_arg_parse(flags, matches);
  reload_arg_parse(flags, matches)?;
  lock_arg_parse(flags, matches);
  no_lock_arg_parse(flags, matches);
  no_npm_arg_parse(flags, matches);
  no_remote_arg_parse(flags, matches);
  allow_import_parse(flags, matches);

  let source_files_val = matches.remove_many::<String>("source_file");
  let source_files = if let Some(val) = source_files_val {
    let vals: Vec<String> = val.collect();

    if vals.len() == 1 {
      if vals[0] == "--builtin" {
        DocSourceFileFlag::Builtin
      } else {
        DocSourceFileFlag::Paths(vec![vals[0].to_string()])
      }
    } else {
      DocSourceFileFlag::Paths(
        vals.into_iter().filter(|v| v != "--builtin").collect(),
      )
    }
  } else {
    DocSourceFileFlag::Builtin
  };
  let private = matches.get_flag("private");
  let lint = matches.get_flag("lint");
  let json = matches.get_flag("json");
  let filter = matches.remove_one::<String>("filter");
  let html = if matches.get_flag("html") {
    let name = matches.remove_one::<String>("name");
    let category_docs_path = matches.remove_one::<String>("category-docs");
    let symbol_redirect_map_path =
      matches.remove_one::<String>("symbol-redirect-map");
    let strip_trailing_html = matches.get_flag("strip-trailing-html");
    let default_symbol_map_path =
      matches.remove_one::<String>("default-symbol-map");
    let output = matches
      .remove_one::<String>("output")
      .unwrap_or(String::from("./docs/"));
    Some(DocHtmlFlag {
      name,
      category_docs_path,
      symbol_redirect_map_path,
      default_symbol_map_path,
      strip_trailing_html,
      output,
    })
  } else {
    None
  };

  flags.subcommand = DenoSubcommand::Doc(DocFlags {
    source_files,
    json,
    lint,
    html,
    filter,
    private,
  });
  Ok(())
}

fn eval_parse(
  flags: &mut Flags,
  matches: &mut ArgMatches,
) -> clap::error::Result<()> {
  runtime_args_parse(flags, matches, false, true)?;
  unstable_args_parse(flags, matches, UnstableArgsConfig::ResolutionAndRuntime);
  flags.allow_all();

  ext_arg_parse(flags, matches);

  let print = matches.get_flag("print");
  let mut code_args = matches.remove_many::<String>("code_arg").unwrap();
  let code = code_args.next().unwrap();
  flags.argv.extend(code_args);

  flags.subcommand = DenoSubcommand::Eval(EvalFlags { print, code });
  Ok(())
}

fn fmt_parse(
  flags: &mut Flags,
  matches: &mut ArgMatches,
) -> clap::error::Result<()> {
  config_args_parse(flags, matches);
  ext_arg_parse(flags, matches);

  let include = match matches.remove_many::<String>("files") {
    Some(f) => f.collect(),
    None => vec![],
  };
  let ignore = match matches.remove_many::<String>("ignore") {
    Some(f) => f
      .flat_map(flat_escape_split_commas)
      .collect::<Result<Vec<_>, _>>()?,
    None => vec![],
  };

  let use_tabs = matches.remove_one::<bool>("use-tabs");
  let line_width = matches.remove_one::<NonZeroU32>("line-width");
  let indent_width = matches.remove_one::<NonZeroU8>("indent-width");
  let single_quote = matches.remove_one::<bool>("single-quote");
  let prose_wrap = matches.remove_one::<String>("prose-wrap");
  let no_semicolons = matches.remove_one::<bool>("no-semicolons");
  let unstable_component = matches.get_flag("unstable-component");

  flags.subcommand = DenoSubcommand::Fmt(FmtFlags {
    check: matches.get_flag("check"),
    files: FileFlags { include, ignore },
    use_tabs,
    line_width,
    indent_width,
    single_quote,
    prose_wrap,
    no_semicolons,
    watch: watch_arg_parse(matches)?,
    unstable_component,
  });
  Ok(())
}

fn init_parse(flags: &mut Flags, matches: &mut ArgMatches) {
  flags.subcommand = DenoSubcommand::Init(InitFlags {
    dir: matches.remove_one::<String>("dir"),
    lib: matches.get_flag("lib"),
    serve: matches.get_flag("serve"),
  });
}

fn info_parse(
  flags: &mut Flags,
  matches: &mut ArgMatches,
) -> clap::error::Result<()> {
  unstable_args_parse(flags, matches, UnstableArgsConfig::ResolutionOnly);
  reload_arg_parse(flags, matches)?;
  config_args_parse(flags, matches);
  import_map_arg_parse(flags, matches);
  location_arg_parse(flags, matches);
  ca_file_arg_parse(flags, matches);
  unsafely_ignore_certificate_errors_parse(flags, matches);
  node_modules_and_vendor_dir_arg_parse(flags, matches);
  lock_args_parse(flags, matches);
  no_remote_arg_parse(flags, matches);
  no_npm_arg_parse(flags, matches);
  allow_import_parse(flags, matches);
  let json = matches.get_flag("json");
  flags.subcommand = DenoSubcommand::Info(InfoFlags {
    file: matches.remove_one::<String>("file"),
    json,
  });

  Ok(())
}

fn install_parse(
  flags: &mut Flags,
  matches: &mut ArgMatches,
) -> clap::error::Result<()> {
  runtime_args_parse(flags, matches, true, true)?;

  let global = matches.get_flag("global");
  if global {
    let root = matches.remove_one::<String>("root");
    let force = matches.get_flag("force");
    let name = matches.remove_one::<String>("name");
    let mut cmd_values =
      matches.remove_many::<String>("cmd").unwrap_or_default();

    let module_url = cmd_values.next().unwrap();
    let args = cmd_values.collect();

    flags.subcommand = DenoSubcommand::Install(InstallFlags {
      kind: InstallKind::Global(InstallFlagsGlobal {
        name,
        module_url,
        args,
        root,
        force,
      }),
    });

    return Ok(());
  }

  // allow scripts only applies to local install
  allow_scripts_arg_parse(flags, matches)?;
  if matches.get_flag("entrypoint") {
    let entrypoints = matches.remove_many::<String>("cmd").unwrap_or_default();
    flags.subcommand = DenoSubcommand::Install(InstallFlags {
      kind: InstallKind::Local(InstallFlagsLocal::Entrypoints(
        entrypoints.collect(),
      )),
    });
  } else if let Some(add_files) = matches
    .remove_many("cmd")
    .map(|packages| add_parse_inner(matches, Some(packages)))
  {
    flags.subcommand = DenoSubcommand::Install(InstallFlags {
      kind: InstallKind::Local(InstallFlagsLocal::Add(add_files)),
    })
  } else {
    flags.subcommand = DenoSubcommand::Install(InstallFlags {
      kind: InstallKind::Local(InstallFlagsLocal::TopLevel),
    });
  }
  Ok(())
}

fn json_reference_parse(
  flags: &mut Flags,
  _matches: &mut ArgMatches,
  mut app: Command,
) {
  use deno_core::serde_json::json;

  app.build();

  fn serialize_command(
    command: &mut Command,
    top_level: bool,
  ) -> deno_core::serde_json::Value {
    let args = command
      .get_arguments()
      .filter(|arg| {
        !arg.is_hide_set()
          && if top_level {
            true
          } else {
            !arg.is_global_set()
          }
      })
      .map(|arg| {
        let name = arg.get_id().as_str();
        let short = arg.get_short();
        let long = arg.get_long();
        let aliases = arg.get_visible_aliases();
        let required = arg.is_required_set();
        let help = arg.get_help().map(|help| help.to_string());
        let usage = arg.to_string();

        json!({
          "name": name,
          "short": short,
          "long": long,
          "aliases": aliases,
          "required": required,
          "help": help,
          "usage": usage,
        })
      })
      .collect::<Vec<_>>();

    let name = command.get_name().to_string();
    let about = command.get_about().map(|about| about.to_string());
    let visible_aliases = command
      .get_visible_aliases()
      .map(|s| s.to_string())
      .collect::<Vec<_>>();
    let usage = command.render_usage().to_string();

    let subcommands = command
      .get_subcommands_mut()
      .map(|command| serialize_command(command, false))
      .collect::<Vec<_>>();

    json!({
      "name": name,
      "about": about,
      "visible_aliases": visible_aliases,
      "args": args,
      "subcommands": subcommands,
      "usage": usage,
    })
  }

  flags.subcommand = DenoSubcommand::JSONReference(JSONReferenceFlags {
    json: serialize_command(&mut app, true),
  })
}

fn jupyter_parse(flags: &mut Flags, matches: &mut ArgMatches) {
  unstable_args_parse(flags, matches, UnstableArgsConfig::ResolutionAndRuntime);

  let conn_file = matches.remove_one::<String>("conn");
  let kernel = matches.get_flag("kernel");
  let install = matches.get_flag("install");

  flags.subcommand = DenoSubcommand::Jupyter(JupyterFlags {
    install,
    kernel,
    conn_file,
  });
}

fn uninstall_parse(flags: &mut Flags, matches: &mut ArgMatches) {
  let name = matches.remove_one::<String>("name-or-package").unwrap();

  let kind = if matches.get_flag("global") {
    let root = matches.remove_one::<String>("root");
    UninstallKind::Global(UninstallFlagsGlobal { name, root })
  } else {
    let packages: Vec<_> = vec![name]
      .into_iter()
      .chain(
        matches
          .remove_many::<String>("additional-packages")
          .unwrap_or_default(),
      )
      .collect();
    UninstallKind::Local(RemoveFlags { packages })
  };

  flags.subcommand = DenoSubcommand::Uninstall(UninstallFlags { kind });
}

fn lsp_parse(flags: &mut Flags, _matches: &mut ArgMatches) {
  flags.subcommand = DenoSubcommand::Lsp;
}

fn lint_parse(
  flags: &mut Flags,
  matches: &mut ArgMatches,
) -> clap::error::Result<()> {
  unstable_args_parse(flags, matches, UnstableArgsConfig::ResolutionOnly);
  ext_arg_parse(flags, matches);
  config_args_parse(flags, matches);

  let files = match matches.remove_many::<String>("files") {
    Some(f) => f.collect(),
    None => vec![],
  };
  let ignore = match matches.remove_many::<String>("ignore") {
    Some(f) => f
      .flat_map(flat_escape_split_commas)
      .collect::<Result<Vec<_>, _>>()?,
    None => vec![],
  };
  let fix = matches.get_flag("fix");
  let rules = matches.get_flag("rules");
  let maybe_rules_tags = matches
    .remove_many::<String>("rules-tags")
    .map(|f| f.collect());

  let maybe_rules_include = matches
    .remove_many::<String>("rules-include")
    .map(|f| f.collect());

  let maybe_rules_exclude = matches
    .remove_many::<String>("rules-exclude")
    .map(|f| f.collect());

  let json = matches.get_flag("json");
  let compact = matches.get_flag("compact");

  flags.subcommand = DenoSubcommand::Lint(LintFlags {
    files: FileFlags {
      include: files,
      ignore,
    },
    fix,
    rules,
    maybe_rules_tags,
    maybe_rules_include,
    maybe_rules_exclude,
    json,
    compact,
    watch: watch_arg_parse(matches)?,
  });
  Ok(())
}

fn repl_parse(
  flags: &mut Flags,
  matches: &mut ArgMatches,
) -> clap::error::Result<()> {
  runtime_args_parse(flags, matches, true, true)?;
  unsafely_ignore_certificate_errors_parse(flags, matches);

  let eval_files = matches
    .remove_many::<String>("eval-file")
    .map(|values| {
      values
        .flat_map(flat_escape_split_commas)
        .collect::<Result<Vec<_>, _>>()
    })
    .transpose()?;

  if let Some(args) = matches.remove_many::<String>("args") {
    flags.argv.extend(args);
  }

  handle_repl_flags(
    flags,
    ReplFlags {
      eval_files,
      eval: matches.remove_one::<String>("eval"),
      is_default_command: false,
    },
  );
  Ok(())
}

fn run_parse(
  flags: &mut Flags,
  matches: &mut ArgMatches,
  mut app: Command,
  bare: bool,
) -> clap::error::Result<()> {
  runtime_args_parse(flags, matches, true, true)?;
  ext_arg_parse(flags, matches);

  flags.code_cache_enabled = !matches.get_flag("no-code-cache");

  if let Some(mut script_arg) = matches.remove_many::<String>("script_arg") {
    let script = script_arg.next().unwrap();
    flags.argv.extend(script_arg);
    flags.subcommand = DenoSubcommand::Run(RunFlags {
      script,
      watch: watch_arg_parse_with_paths(matches)?,
      bare,
    });
  } else if bare {
    return Err(app.override_usage("deno [OPTIONS] [COMMAND] [SCRIPT_ARG]...").error(
      clap::error::ErrorKind::MissingRequiredArgument,
      "[SCRIPT_ARG] may only be omitted with --v8-flags=--help, else to use the repl with arguments, please use the `deno repl` subcommand",
    ));
  } else {
    return Err(app.find_subcommand_mut("run").unwrap().error(
      clap::error::ErrorKind::MissingRequiredArgument,
      "[SCRIPT_ARG] may only be omitted with --v8-flags=--help",
    ));
  }

  Ok(())
}

fn serve_parse(
  flags: &mut Flags,
  matches: &mut ArgMatches,
  app: Command,
) -> clap::error::Result<()> {
  // deno serve implies --allow-net=host:port
  let port = matches.remove_one::<u16>("port").unwrap_or(8000);
  let host = matches
    .remove_one::<String>("host")
    .unwrap_or_else(|| "0.0.0.0".to_owned());

  let worker_count = parallel_arg_parse(matches).map(|v| v.get());

  runtime_args_parse(flags, matches, true, true)?;
  // If the user didn't pass --allow-net, add this port to the network
  // allowlist. If the host is 0.0.0.0, we add :{port} and allow the same network perms
  // as if it was passed to --allow-net directly.
  let allowed = flags_net::parse(vec![if host == "0.0.0.0" {
    format!(":{port}")
  } else {
    format!("{host}:{port}")
  }])?;
  match &mut flags.permissions.allow_net {
    None if !flags.permissions.allow_all => {
      flags.permissions.allow_net = Some(allowed)
    }
    None => {}
    Some(v) => {
      if !v.is_empty() {
        v.extend(allowed);
      }
    }
  }
  flags.code_cache_enabled = !matches.get_flag("no-code-cache");

  let mut script_arg =
    matches.remove_many::<String>("script_arg").ok_or_else(|| {
      let mut app = app;
      let subcommand = &mut app.find_subcommand_mut("serve").unwrap();
      subcommand.error(
        clap::error::ErrorKind::MissingRequiredArgument,
        "[SCRIPT_ARG] may only be omitted with --v8-flags=--help",
      )
    })?;

  let script = script_arg.next().unwrap();
  flags.argv.extend(script_arg);

  ext_arg_parse(flags, matches);

  flags.subcommand = DenoSubcommand::Serve(ServeFlags {
    script,
    watch: watch_arg_parse_with_paths(matches)?,
    port,
    host,
    worker_count,
  });

  Ok(())
}

fn task_parse(flags: &mut Flags, matches: &mut ArgMatches) {
  flags.config_flag = matches
    .remove_one::<String>("config")
    .map(ConfigFlag::Path)
    .unwrap_or(ConfigFlag::Discover);

  unstable_args_parse(flags, matches, UnstableArgsConfig::ResolutionAndRuntime);

  let mut task_flags = TaskFlags {
    cwd: matches.remove_one::<String>("cwd"),
    task: None,
    is_run: false,
  };

  if let Some((task, mut matches)) = matches.remove_subcommand() {
    task_flags.task = Some(task);

    flags.argv.extend(
      matches
        .remove_many::<std::ffi::OsString>("")
        .into_iter()
        .flatten()
        .filter_map(|arg| arg.into_string().ok()),
    );
  }

  flags.subcommand = DenoSubcommand::Task(task_flags);
}

fn parallel_arg_parse(matches: &mut ArgMatches) -> Option<NonZeroUsize> {
  if matches.get_flag("parallel") {
    if let Ok(value) = env::var("DENO_JOBS") {
      value.parse::<NonZeroUsize>().ok()
    } else {
      std::thread::available_parallelism().ok()
    }
  } else {
    None
  }
}

fn test_parse(
  flags: &mut Flags,
  matches: &mut ArgMatches,
) -> clap::error::Result<()> {
  flags.type_check_mode = TypeCheckMode::Local;
  runtime_args_parse(flags, matches, true, true)?;
  ext_arg_parse(flags, matches);

  // NOTE: `deno test` always uses `--no-prompt`, tests shouldn't ever do
  // interactive prompts, unless done by user code
  flags.permissions.no_prompt = true;

  let ignore = match matches.remove_many::<String>("ignore") {
    Some(f) => f
      .flat_map(flat_escape_split_commas)
      .collect::<Result<_, _>>()?,
    None => vec![],
  };

  let no_run = matches.get_flag("no-run");
  let trace_leaks = matches.get_flag("trace-leaks");
  let doc = matches.get_flag("doc");
  #[allow(clippy::print_stderr)]
  let permit_no_files = matches.get_flag("permit-no-files");
  let filter = matches.remove_one::<String>("filter");
  let clean = matches.get_flag("clean");

  let fail_fast = if matches.contains_id("fail-fast") {
    Some(
      matches
        .remove_one::<NonZeroUsize>("fail-fast")
        .unwrap_or_else(|| NonZeroUsize::new(1).unwrap()),
    )
  } else {
    None
  };

  let shuffle = if matches.contains_id("shuffle") {
    Some(
      matches
        .remove_one::<u64>("shuffle")
        .unwrap_or_else(rand::random),
    )
  } else {
    None
  };

  if let Some(script_arg) = matches.remove_many::<String>("script_arg") {
    flags.argv.extend(script_arg);
  }

  let concurrent_jobs = parallel_arg_parse(matches);

  let include = if let Some(files) = matches.remove_many::<String>("files") {
    files.collect()
  } else {
    Vec::new()
  };

  let junit_path = matches.remove_one::<String>("junit-path");

  let reporter =
    if let Some(reporter) = matches.remove_one::<String>("reporter") {
      match reporter.as_str() {
        "pretty" => TestReporterConfig::Pretty,
        "junit" => TestReporterConfig::Junit,
        "dot" => TestReporterConfig::Dot,
        "tap" => TestReporterConfig::Tap,
        _ => unreachable!(),
      }
    } else {
      TestReporterConfig::Pretty
    };

  if matches!(reporter, TestReporterConfig::Dot | TestReporterConfig::Tap) {
    flags.log_level = Some(Level::Error);
  }

  let hide_stacktraces = matches.get_flag("hide-stacktraces");

  flags.subcommand = DenoSubcommand::Test(TestFlags {
    no_run,
    doc,
    coverage_dir: matches.remove_one::<String>("coverage"),
    clean,
    fail_fast,
    files: FileFlags { include, ignore },
    filter,
    shuffle,
    permit_no_files,
    concurrent_jobs,
    trace_leaks,
    watch: watch_arg_parse_with_paths(matches)?,
    reporter,
    junit_path,
    hide_stacktraces,
  });
  Ok(())
}

fn types_parse(flags: &mut Flags, _matches: &mut ArgMatches) {
  flags.subcommand = DenoSubcommand::Types;
}

fn upgrade_parse(flags: &mut Flags, matches: &mut ArgMatches) {
  ca_file_arg_parse(flags, matches);
  unsafely_ignore_certificate_errors_parse(flags, matches);

  let dry_run = matches.get_flag("dry-run");
  let force = matches.get_flag("force");
  let canary = matches.get_flag("canary");
  let release_candidate = matches.get_flag("release-candidate");
  let version = matches.remove_one::<String>("version");
  let output = matches.remove_one::<String>("output");
  let version_or_hash_or_channel =
    matches.remove_one::<String>("version-or-hash-or-channel");
  flags.subcommand = DenoSubcommand::Upgrade(UpgradeFlags {
    dry_run,
    force,
    release_candidate,
    canary,
    version,
    output,
    version_or_hash_or_channel,
  });
}

fn vendor_parse(flags: &mut Flags, _matches: &mut ArgMatches) {
  flags.subcommand = DenoSubcommand::Vendor
}

fn publish_parse(flags: &mut Flags, matches: &mut ArgMatches) {
  flags.type_check_mode = TypeCheckMode::Local; // local by default
  unstable_args_parse(flags, matches, UnstableArgsConfig::ResolutionOnly);
  no_check_arg_parse(flags, matches);
  check_arg_parse(flags, matches);
  config_args_parse(flags, matches);

  flags.subcommand = DenoSubcommand::Publish(PublishFlags {
    token: matches.remove_one("token"),
    dry_run: matches.get_flag("dry-run"),
    allow_slow_types: matches.get_flag("allow-slow-types"),
    allow_dirty: matches.get_flag("allow-dirty"),
    no_provenance: matches.get_flag("no-provenance"),
  });
}

fn compile_args_parse(
  flags: &mut Flags,
  matches: &mut ArgMatches,
) -> clap::error::Result<()> {
  compile_args_without_check_parse(flags, matches)?;
  no_check_arg_parse(flags, matches);
  check_arg_parse(flags, matches);
  Ok(())
}

fn compile_args_without_check_parse(
  flags: &mut Flags,
  matches: &mut ArgMatches,
) -> clap::error::Result<()> {
  import_map_arg_parse(flags, matches);
  no_remote_arg_parse(flags, matches);
  no_npm_arg_parse(flags, matches);
  node_modules_and_vendor_dir_arg_parse(flags, matches);
  config_args_parse(flags, matches);
  reload_arg_parse(flags, matches)?;
  lock_args_parse(flags, matches);
  ca_file_arg_parse(flags, matches);
  unsafely_ignore_certificate_errors_parse(flags, matches);
  Ok(())
}

fn escape_and_split_commas(s: String) -> Result<Vec<String>, clap::Error> {
  let mut result = vec![];
  let mut current = String::new();
  let mut chars = s.chars();

  while let Some(c) = chars.next() {
    if c == ',' {
      if let Some(next) = chars.next() {
        if next == ',' {
          current.push(',');
        } else {
          if current.is_empty() {
            return Err(
              std::io::Error::new(
                std::io::ErrorKind::Other,
                String::from("Empty values are not allowed"),
              )
              .into(),
            );
          }

          result.push(current.clone());
          current.clear();
          current.push(next);
        }
      } else {
        return Err(
          std::io::Error::new(
            std::io::ErrorKind::Other,
            String::from("Empty values are not allowed"),
          )
          .into(),
        );
      }
    } else {
      current.push(c);
    }
  }

  if current.is_empty() {
    return Err(
      std::io::Error::new(
        std::io::ErrorKind::Other,
        String::from("Empty values are not allowed"),
      )
      .into(),
    );
  }

  result.push(current);

  Ok(result)
}

fn flat_escape_split_commas(str: String) -> Vec<Result<String, clap::Error>> {
  match escape_and_split_commas(str) {
    Ok(vec) => vec.into_iter().map(Ok).collect::<Vec<_>>(),
    Err(e) => vec![Err(e)],
  }
}

fn permission_args_parse(
  flags: &mut Flags,
  matches: &mut ArgMatches,
) -> clap::error::Result<()> {
  if let Some(read_wl) = matches.remove_many::<String>("allow-read") {
    let read_wl = read_wl
      .flat_map(flat_escape_split_commas)
      .collect::<Result<Vec<_>, _>>()?;
    flags.permissions.allow_read = Some(read_wl);
  }

  if let Some(read_wl) = matches.remove_many::<String>("deny-read") {
    let read_wl = read_wl
      .flat_map(flat_escape_split_commas)
      .collect::<Result<Vec<_>, _>>()?;
    flags.permissions.deny_read = Some(read_wl);
  }

  if let Some(write_wl) = matches.remove_many::<String>("allow-write") {
    let write_wl = write_wl
      .flat_map(flat_escape_split_commas)
      .collect::<Result<Vec<_>, _>>()?;
    flags.permissions.allow_write = Some(write_wl);
  }

  if let Some(write_wl) = matches.remove_many::<String>("deny-write") {
    let write_wl = write_wl
      .flat_map(flat_escape_split_commas)
      .collect::<Result<Vec<_>, _>>()?;
    flags.permissions.deny_write = Some(write_wl);
  }

  if let Some(net_wl) = matches.remove_many::<String>("allow-net") {
    let net_allowlist = flags_net::parse(net_wl.collect())?;
    flags.permissions.allow_net = Some(net_allowlist);
  }

  if let Some(net_wl) = matches.remove_many::<String>("deny-net") {
    let net_denylist = flags_net::parse(net_wl.collect())?;
    flags.permissions.deny_net = Some(net_denylist);
  }

  if let Some(env_wl) = matches.remove_many::<String>("allow-env") {
    flags.permissions.allow_env = Some(env_wl.collect());
    debug!("env allowlist: {:#?}", &flags.permissions.allow_env);
  }

  if let Some(env_wl) = matches.remove_many::<String>("deny-env") {
    flags.permissions.deny_env = Some(env_wl.collect());
    debug!("env denylist: {:#?}", &flags.permissions.deny_env);
  }

  if let Some(run_wl) = matches.remove_many::<String>("allow-run") {
    flags.permissions.allow_run = Some(run_wl.collect());
    debug!("run allowlist: {:#?}", &flags.permissions.allow_run);
  }

  if let Some(run_wl) = matches.remove_many::<String>("deny-run") {
    flags.permissions.deny_run = Some(run_wl.collect());
    debug!("run denylist: {:#?}", &flags.permissions.deny_run);
  }

  if let Some(sys_wl) = matches.remove_many::<String>("allow-sys") {
    flags.permissions.allow_sys = Some(sys_wl.collect());
    debug!("sys info allowlist: {:#?}", &flags.permissions.allow_sys);
  }

  if let Some(sys_wl) = matches.remove_many::<String>("deny-sys") {
    flags.permissions.deny_sys = Some(sys_wl.collect());
    debug!("sys info denylist: {:#?}", &flags.permissions.deny_sys);
  }

  if let Some(ffi_wl) = matches.remove_many::<String>("allow-ffi") {
    let ffi_wl = ffi_wl
      .flat_map(flat_escape_split_commas)
      .collect::<Result<Vec<_>, _>>()?;
    flags.permissions.allow_ffi = Some(ffi_wl);
    debug!("ffi allowlist: {:#?}", &flags.permissions.allow_ffi);
  }

  if let Some(ffi_wl) = matches.remove_many::<String>("deny-ffi") {
    let ffi_wl = ffi_wl
      .flat_map(flat_escape_split_commas)
      .collect::<Result<Vec<_>, _>>()?;
    flags.permissions.deny_ffi = Some(ffi_wl);
    debug!("ffi denylist: {:#?}", &flags.permissions.deny_ffi);
  }

  if matches.get_flag("allow-hrtime") || matches.get_flag("deny-hrtime") {
    // use eprintln instead of log::warn because logging hasn't been initialized yet
    #[allow(clippy::print_stderr)]
    {
      eprintln!(
        "{} `allow-hrtime` and `deny-hrtime` have been removed in Deno 2, as high resolution time is now always allowed",
        deno_runtime::colors::yellow("Warning")
      );
    }
  }

  if matches.get_flag("allow-all") {
    flags.allow_all();
  }

  allow_import_parse(flags, matches);

  if matches.get_flag("no-prompt") {
    flags.permissions.no_prompt = true;
  }

  Ok(())
}

fn allow_import_parse(flags: &mut Flags, matches: &mut ArgMatches) {
  if let Some(imports_wl) = matches.remove_many::<String>("allow-import") {
    let imports_allowlist = flags_net::parse(imports_wl.collect()).unwrap();
    flags.permissions.allow_import = Some(imports_allowlist);
  }
}

fn unsafely_ignore_certificate_errors_parse(
  flags: &mut Flags,
  matches: &mut ArgMatches,
) {
  if let Some(ic_wl) =
    matches.remove_many::<String>("unsafely-ignore-certificate-errors")
  {
    let ic_allowlist = flags_net::parse(ic_wl.collect()).unwrap();
    flags.unsafely_ignore_certificate_errors = Some(ic_allowlist);
  }
}

fn runtime_args_parse(
  flags: &mut Flags,
  matches: &mut ArgMatches,
  include_perms: bool,
  include_inspector: bool,
) -> clap::error::Result<()> {
  unstable_args_parse(flags, matches, UnstableArgsConfig::ResolutionAndRuntime);
  compile_args_parse(flags, matches)?;
  cached_only_arg_parse(flags, matches);
  frozen_lockfile_arg_parse(flags, matches);
  if include_perms {
    permission_args_parse(flags, matches)?;
  }
  if include_inspector {
    inspect_arg_parse(flags, matches);
  }
  location_arg_parse(flags, matches);
  v8_flags_arg_parse(flags, matches);
  seed_arg_parse(flags, matches);
  enable_testing_features_arg_parse(flags, matches);
  env_file_arg_parse(flags, matches);
  strace_ops_parse(flags, matches);
  Ok(())
}

fn inspect_arg_parse(flags: &mut Flags, matches: &mut ArgMatches) {
  flags.inspect = matches.remove_one::<SocketAddr>("inspect");
  flags.inspect_brk = matches.remove_one::<SocketAddr>("inspect-brk");
  flags.inspect_wait = matches.remove_one::<SocketAddr>("inspect-wait");
}

fn import_map_arg_parse(flags: &mut Flags, matches: &mut ArgMatches) {
  flags.import_map_path = matches.remove_one::<String>("import-map");
}

fn env_file_arg_parse(flags: &mut Flags, matches: &mut ArgMatches) {
  flags.env_file = matches.remove_one::<String>("env-file");
}

fn reload_arg_parse(
  flags: &mut Flags,
  matches: &mut ArgMatches,
) -> clap::error::Result<()> {
  if let Some(cache_bl) = matches.remove_many::<String>("reload") {
    let raw_cache_blocklist: Vec<String> = cache_bl
      .flat_map(flat_escape_split_commas)
      .map(|s| s.and_then(reload_arg_validate))
      .collect::<Result<Vec<_>, _>>()?;
    if raw_cache_blocklist.is_empty() {
      flags.reload = true;
    } else {
      flags.cache_blocklist = resolve_urls(raw_cache_blocklist);
      debug!("cache blocklist: {:#?}", &flags.cache_blocklist);
      flags.reload = false;
    }
  }

  Ok(())
}

fn ca_file_arg_parse(flags: &mut Flags, matches: &mut ArgMatches) {
  flags.ca_data = matches.remove_one::<String>("cert").map(CaData::File);
}

fn enable_testing_features_arg_parse(
  flags: &mut Flags,
  matches: &mut ArgMatches,
) {
  if matches.get_flag("enable-testing-features-do-not-use") {
    flags.enable_testing_features = true
  }
}

fn strace_ops_parse(flags: &mut Flags, matches: &mut ArgMatches) {
  if let Some(patterns) = matches.remove_many::<String>("strace-ops") {
    flags.strace_ops = Some(patterns.collect());
  }
}

fn cached_only_arg_parse(flags: &mut Flags, matches: &mut ArgMatches) {
  if matches.get_flag("cached-only") {
    flags.cached_only = true;
  }
}

fn frozen_lockfile_arg_parse(flags: &mut Flags, matches: &mut ArgMatches) {
  if let Some(&v) = matches.get_one::<bool>("frozen") {
    flags.frozen_lockfile = Some(v);
  }
}

fn ext_arg_parse(flags: &mut Flags, matches: &mut ArgMatches) {
  flags.ext = matches.remove_one::<String>("ext");
}

fn location_arg_parse(flags: &mut Flags, matches: &mut ArgMatches) {
  flags.location = matches.remove_one::<Url>("location");
}

fn v8_flags_arg_parse(flags: &mut Flags, matches: &mut ArgMatches) {
  if let Some(v8_flags) = matches.remove_many::<String>("v8-flags") {
    flags.v8_flags = v8_flags.collect();
  }
}

fn seed_arg_parse(flags: &mut Flags, matches: &mut ArgMatches) {
  if let Some(seed) = matches.remove_one::<u64>("seed") {
    flags.seed = Some(seed);

    flags.v8_flags.push(format!("--random-seed={seed}"));
  }
}

fn no_check_arg_parse(flags: &mut Flags, matches: &mut ArgMatches) {
  if let Some(cache_type) = matches.get_one::<String>("no-check") {
    match cache_type.as_str() {
      "remote" => flags.type_check_mode = TypeCheckMode::Local,
      _ => debug!(
        "invalid value for 'no-check' of '{}' using default",
        cache_type
      ),
    }
  } else if matches.contains_id("no-check") {
    flags.type_check_mode = TypeCheckMode::None;
  }
}

fn check_arg_parse(flags: &mut Flags, matches: &mut ArgMatches) {
  if let Some(cache_type) = matches.get_one::<String>("check") {
    match cache_type.as_str() {
      "all" => flags.type_check_mode = TypeCheckMode::All,
      _ => debug!(
        "invalid value for 'check' of '{}' using default",
        cache_type
      ),
    }
  } else if matches.contains_id("check") {
    flags.type_check_mode = TypeCheckMode::Local;
  }
}

fn lock_args_parse(flags: &mut Flags, matches: &mut ArgMatches) {
  lock_arg_parse(flags, matches);
  no_lock_arg_parse(flags, matches);
}

fn lock_arg_parse(flags: &mut Flags, matches: &mut ArgMatches) {
  if matches.contains_id("lock") {
    let lockfile = matches.remove_one::<String>("lock").unwrap();
    flags.lock = Some(lockfile);
  }
}

fn no_lock_arg_parse(flags: &mut Flags, matches: &ArgMatches) {
  if matches.get_flag("no-lock") {
    flags.no_lock = true;
  }
}

fn config_args_parse(flags: &mut Flags, matches: &mut ArgMatches) {
  flags.config_flag = if matches.get_flag("no-config") {
    ConfigFlag::Disabled
  } else if let Some(config) = matches.remove_one::<String>("config") {
    ConfigFlag::Path(config)
  } else {
    ConfigFlag::Discover
  };
}

fn no_remote_arg_parse(flags: &mut Flags, matches: &mut ArgMatches) {
  if matches.get_flag("no-remote") {
    flags.no_remote = true;
  }
}

fn no_npm_arg_parse(flags: &mut Flags, matches: &mut ArgMatches) {
  if matches.get_flag("no-npm") {
    flags.no_npm = true;
  }
}

fn node_modules_and_vendor_dir_arg_parse(
  flags: &mut Flags,
  matches: &mut ArgMatches,
) {
  node_modules_arg_parse(flags, matches);
  flags.vendor = matches.remove_one::<bool>("vendor");
}

fn reload_arg_validate(urlstr: String) -> Result<String, clap::Error> {
  if urlstr.is_empty() {
    return Err(
      std::io::Error::new(
        std::io::ErrorKind::Other,
        String::from("Missing url. Check for extra commas."),
      )
      .into(),
    );
  }
  match Url::from_str(&urlstr) {
    Ok(_) => Ok(urlstr),
    Err(e) => {
      Err(std::io::Error::new(std::io::ErrorKind::Other, e.to_string()).into())
    }
  }
}

fn watch_arg_parse(
  matches: &mut ArgMatches,
) -> clap::error::Result<Option<WatchFlags>> {
  if matches.get_flag("watch") {
    Ok(Some(WatchFlags {
      hmr: false,
      no_clear_screen: matches.get_flag("no-clear-screen"),
      exclude: matches
        .remove_many::<String>("watch-exclude")
        .map(|f| {
          f.flat_map(flat_escape_split_commas)
            .collect::<Result<_, _>>()
        })
        .transpose()?
        .unwrap_or_default(),
    }))
  } else {
    Ok(None)
  }
}

fn watch_arg_parse_with_paths(
  matches: &mut ArgMatches,
) -> clap::error::Result<Option<WatchFlagsWithPaths>> {
  if let Some(paths) = matches.remove_many::<String>("watch") {
    return Ok(Some(WatchFlagsWithPaths {
      paths: paths
        .flat_map(flat_escape_split_commas)
        .collect::<Result<Vec<_>, _>>()?,
      hmr: false,
      no_clear_screen: matches.get_flag("no-clear-screen"),
      exclude: matches
        .remove_many::<String>("watch-exclude")
        .map(|f| {
          f.flat_map(flat_escape_split_commas)
            .collect::<Result<Vec<_>, _>>()
        })
        .transpose()?
        .unwrap_or_default(),
    }));
  }

  if matches.try_contains_id("hmr").is_ok() {
    return matches
      .remove_many::<String>("hmr")
      .map(|paths| {
        Ok(WatchFlagsWithPaths {
          paths: paths
            .flat_map(flat_escape_split_commas)
            .collect::<Result<Vec<_>, _>>()?,
          hmr: true,
          no_clear_screen: matches.get_flag("no-clear-screen"),
          exclude: matches
            .remove_many::<String>("watch-exclude")
            .map(|f| {
              f.flat_map(flat_escape_split_commas)
                .collect::<Result<Vec<_>, _>>()
            })
            .transpose()?
            .unwrap_or_default(),
        })
      })
      .transpose();
  }

  Ok(None)
}

fn unstable_args_parse(
  flags: &mut Flags,
  matches: &mut ArgMatches,
  cfg: UnstableArgsConfig,
) {
  // TODO(bartlomieju): remove in Deno 2.5
  if matches.get_flag("unstable") {
    flags.unstable_config.legacy_flag_enabled = true;
  }

  flags.unstable_config.bare_node_builtins =
    matches.get_flag("unstable-bare-node-builtins");
  flags.unstable_config.sloppy_imports =
    matches.get_flag("unstable-sloppy-imports");

  if matches!(cfg, UnstableArgsConfig::ResolutionAndRuntime) {
    for granular_flag in crate::UNSTABLE_GRANULAR_FLAGS {
      if matches.get_flag(&format!("unstable-{}", granular_flag.name)) {
        flags
          .unstable_config
          .features
          .push(granular_flag.name.to_string());
      }
    }
  }
}

// TODO(ry) move this to utility module and add test.
/// Strips fragment part of URL. Panics on bad URL.
pub fn resolve_urls(urls: Vec<String>) -> Vec<String> {
  let mut out: Vec<String> = vec![];
  for urlstr in urls.iter() {
    if let Ok(mut url) = Url::from_str(urlstr) {
      url.set_fragment(None);
      let mut full_url = String::from(url.as_str());
      if full_url.len() > 1 && full_url.ends_with('/') {
        full_url.pop();
      }
      out.push(full_url);
    } else {
      panic!("Bad Url: {urlstr}");
    }
  }
  out
}

#[cfg(test)]
mod tests {
  use super::*;
  use pretty_assertions::assert_eq;

  /// Creates vector of strings, Vec<String>
  macro_rules! svec {
    ($($x:expr),* $(,)?) => (vec![$($x.to_string().into()),*]);
  }

  #[test]
  fn global_flags() {
    #[rustfmt::skip]
    let r = flags_from_vec(svec!["deno", "--log-level", "debug", "--quiet", "run", "script.ts"]);

    let flags = r.unwrap();
    assert_eq!(
      flags,
      Flags {
        subcommand: DenoSubcommand::Run(RunFlags::new_default(
          "script.ts".to_string()
        )),
        log_level: Some(Level::Error),
        code_cache_enabled: true,
        ..Flags::default()
      }
    );
    #[rustfmt::skip]
    let r2 = flags_from_vec(svec!["deno", "run", "--log-level", "debug", "--quiet", "script.ts"]);
    let flags2 = r2.unwrap();
    assert_eq!(flags2, flags);
  }

  #[test]
  fn upgrade() {
    let r = flags_from_vec(svec!["deno", "upgrade", "--dry-run", "--force"]);
    let flags = r.unwrap();
    assert_eq!(
      flags,
      Flags {
        subcommand: DenoSubcommand::Upgrade(UpgradeFlags {
          force: true,
          dry_run: true,
          canary: false,
          release_candidate: false,
          version: None,
          output: None,
          version_or_hash_or_channel: None,
        }),
        ..Flags::default()
      }
    );
  }

  #[test]
  fn upgrade_with_output_flag() {
    let r = flags_from_vec(svec!["deno", "upgrade", "--output", "example.txt"]);
    assert_eq!(
      r.unwrap(),
      Flags {
        subcommand: DenoSubcommand::Upgrade(UpgradeFlags {
          force: false,
          dry_run: false,
          canary: false,
          release_candidate: false,
          version: None,
          output: Some(String::from("example.txt")),
          version_or_hash_or_channel: None,
        }),
        ..Flags::default()
      }
    );
  }

  #[test]
  fn version() {
    let r = flags_from_vec(svec!["deno", "--version"]);
    assert_eq!(
      r.unwrap_err().kind(),
      clap::error::ErrorKind::DisplayVersion
    );
    let r = flags_from_vec(svec!["deno", "-V"]);
    assert_eq!(
      r.unwrap_err().kind(),
      clap::error::ErrorKind::DisplayVersion
    );
  }

  #[test]
  fn run_reload() {
    let r = flags_from_vec(svec!["deno", "run", "-r", "script.ts"]);
    let flags = r.unwrap();
    assert_eq!(
      flags,
      Flags {
        subcommand: DenoSubcommand::Run(RunFlags::new_default(
          "script.ts".to_string()
        )),
        reload: true,
        code_cache_enabled: true,
        ..Flags::default()
      }
    );
  }

  #[test]
  fn run_watch() {
    let r = flags_from_vec(svec!["deno", "run", "--watch", "script.ts"]);
    let flags = r.unwrap();
    assert_eq!(
      flags,
      Flags {
        subcommand: DenoSubcommand::Run(RunFlags {
          script: "script.ts".to_string(),
          watch: Some(WatchFlagsWithPaths {
            hmr: false,
            paths: vec![],
            no_clear_screen: false,
            exclude: vec![],
          }),
          bare: false,
        }),
        code_cache_enabled: true,
        ..Flags::default()
      }
    );

    let r = flags_from_vec(svec![
      "deno",
      "--watch",
      "--no-clear-screen",
      "script.ts"
    ]);
    let flags = r.unwrap();
    assert_eq!(
      flags,
      Flags {
        subcommand: DenoSubcommand::Run(RunFlags {
          script: "script.ts".to_string(),
          watch: Some(WatchFlagsWithPaths {
            hmr: false,
            paths: vec![],
            no_clear_screen: true,
            exclude: vec![],
          }),
          bare: true,
        }),
        code_cache_enabled: true,
        ..Flags::default()
      }
    );

    let r = flags_from_vec(svec![
      "deno",
      "run",
      "--watch-hmr",
      "--no-clear-screen",
      "script.ts"
    ]);
    let flags = r.unwrap();
    assert_eq!(
      flags,
      Flags {
        subcommand: DenoSubcommand::Run(RunFlags {
          script: "script.ts".to_string(),
          watch: Some(WatchFlagsWithPaths {
            hmr: true,
            paths: vec![],
            no_clear_screen: true,
            exclude: vec![],
          }),
          bare: false,
        }),
        code_cache_enabled: true,
        ..Flags::default()
      }
    );

    let r = flags_from_vec(svec![
      "deno",
      "run",
      "--unstable-hmr",
      "--no-clear-screen",
      "script.ts"
    ]);
    let flags = r.unwrap();
    assert_eq!(
      flags,
      Flags {
        subcommand: DenoSubcommand::Run(RunFlags {
          script: "script.ts".to_string(),
          watch: Some(WatchFlagsWithPaths {
            hmr: true,
            paths: vec![],
            no_clear_screen: true,
            exclude: vec![],
          }),
          bare: false,
        }),
        code_cache_enabled: true,
        ..Flags::default()
      }
    );

    let r = flags_from_vec(svec![
      "deno",
      "run",
      "--watch-hmr=foo.txt",
      "--no-clear-screen",
      "script.ts"
    ]);
    let flags = r.unwrap();
    assert_eq!(
      flags,
      Flags {
        subcommand: DenoSubcommand::Run(RunFlags {
          script: "script.ts".to_string(),
          watch: Some(WatchFlagsWithPaths {
            hmr: true,
            paths: vec![String::from("foo.txt")],
            no_clear_screen: true,
            exclude: vec![],
          }),
          bare: false,
        }),
        code_cache_enabled: true,
        ..Flags::default()
      }
    );

    let r =
      flags_from_vec(svec!["deno", "run", "--hmr", "--watch", "script.ts"]);
    assert!(r.is_err());
  }

  #[test]
  fn run_watch_with_external() {
    let r = flags_from_vec(svec!["deno", "--watch=file1,file2", "script.ts"]);
    let flags = r.unwrap();
    assert_eq!(
      flags,
      Flags {
        subcommand: DenoSubcommand::Run(RunFlags {
          script: "script.ts".to_string(),
          watch: Some(WatchFlagsWithPaths {
            hmr: false,
            paths: vec![String::from("file1"), String::from("file2")],
            no_clear_screen: false,
            exclude: vec![],
          }),
          bare: true,
        }),
        code_cache_enabled: true,
        ..Flags::default()
      }
    );
  }

  #[test]
  fn run_watch_with_no_clear_screen() {
    let r = flags_from_vec(svec![
      "deno",
      "run",
      "--watch",
      "--no-clear-screen",
      "script.ts"
    ]);

    let flags = r.unwrap();
    assert_eq!(
      flags,
      Flags {
        subcommand: DenoSubcommand::Run(RunFlags {
          script: "script.ts".to_string(),
          watch: Some(WatchFlagsWithPaths {
            hmr: false,
            paths: vec![],
            no_clear_screen: true,
            exclude: vec![],
          }),
          bare: false,
        }),
        code_cache_enabled: true,
        ..Flags::default()
      }
    );
  }

  #[test]
  fn run_watch_with_excluded_paths() {
    let r = flags_from_vec(svec!(
      "deno",
      "--watch",
      "--watch-exclude=foo",
      "script.ts"
    ));

    let flags = r.unwrap();
    assert_eq!(
      flags,
      Flags {
        subcommand: DenoSubcommand::Run(RunFlags {
          script: "script.ts".to_string(),
          watch: Some(WatchFlagsWithPaths {
            hmr: false,
            paths: vec![],
            no_clear_screen: false,
            exclude: vec![String::from("foo")],
          }),
          bare: true,
        }),
        code_cache_enabled: true,
        ..Flags::default()
      }
    );

    let r = flags_from_vec(svec!(
      "deno",
      "run",
      "--watch=foo",
      "--watch-exclude=bar",
      "script.ts"
    ));
    let flags = r.unwrap();
    assert_eq!(
      flags,
      Flags {
        subcommand: DenoSubcommand::Run(RunFlags {
          script: "script.ts".to_string(),
          watch: Some(WatchFlagsWithPaths {
            hmr: false,
            paths: vec![String::from("foo")],
            no_clear_screen: false,
            exclude: vec![String::from("bar")],
          }),
          bare: false,
        }),
        code_cache_enabled: true,
        ..Flags::default()
      }
    );

    let r = flags_from_vec(svec![
      "deno",
      "run",
      "--watch",
      "--watch-exclude=foo,bar",
      "script.ts"
    ]);

    let flags = r.unwrap();
    assert_eq!(
      flags,
      Flags {
        subcommand: DenoSubcommand::Run(RunFlags {
          script: "script.ts".to_string(),
          watch: Some(WatchFlagsWithPaths {
            hmr: false,
            paths: vec![],
            no_clear_screen: false,
            exclude: vec![String::from("foo"), String::from("bar")],
          }),
          bare: false,
        }),
        code_cache_enabled: true,
        ..Flags::default()
      }
    );

    let r = flags_from_vec(svec![
      "deno",
      "--watch=foo,bar",
      "--watch-exclude=baz,qux",
      "script.ts"
    ]);

    let flags = r.unwrap();
    assert_eq!(
      flags,
      Flags {
        subcommand: DenoSubcommand::Run(RunFlags {
          script: "script.ts".to_string(),
          watch: Some(WatchFlagsWithPaths {
            hmr: false,
            paths: vec![String::from("foo"), String::from("bar")],
            no_clear_screen: false,
            exclude: vec![String::from("baz"), String::from("qux"),],
          }),
          bare: true,
        }),
        code_cache_enabled: true,
        ..Flags::default()
      }
    );
  }

  #[test]
  fn run_reload_allow_write() {
    let r =
      flags_from_vec(svec!["deno", "run", "-r", "--allow-write", "script.ts"]);
    assert_eq!(
      r.unwrap(),
      Flags {
        reload: true,
        subcommand: DenoSubcommand::Run(RunFlags::new_default(
          "script.ts".to_string()
        )),
        permissions: PermissionFlags {
          allow_write: Some(vec![]),
          ..Default::default()
        },
        code_cache_enabled: true,
        ..Flags::default()
      }
    );
  }

  #[test]
  fn run_v8_flags() {
    let r = flags_from_vec(svec!["deno", "run", "--v8-flags=--help"]);
    assert_eq!(
      r.unwrap(),
      Flags {
        subcommand: DenoSubcommand::Run(RunFlags::new_default("_".to_string())),
        v8_flags: svec!["--help"],
        code_cache_enabled: true,
        ..Flags::default()
      }
    );

    let r = flags_from_vec(svec![
      "deno",
      "run",
      "--v8-flags=--expose-gc,--gc-stats=1",
      "script.ts"
    ]);
    assert_eq!(
      r.unwrap(),
      Flags {
        subcommand: DenoSubcommand::Run(RunFlags::new_default(
          "script.ts".to_string(),
        )),
        v8_flags: svec!["--expose-gc", "--gc-stats=1"],
        code_cache_enabled: true,
        ..Flags::default()
      }
    );

    let r = flags_from_vec(svec!["deno", "run", "--v8-flags=--expose-gc"]);
    assert!(r.is_err());
  }

  #[test]
  fn serve_flags() {
    let r = flags_from_vec(svec!["deno", "serve", "main.ts"]);
    assert_eq!(
      r.unwrap(),
      Flags {
        subcommand: DenoSubcommand::Serve(ServeFlags::new_default(
          "main.ts".to_string(),
          8000,
          "0.0.0.0"
        )),
        permissions: PermissionFlags {
          allow_net: Some(vec![
            "0.0.0.0:8000".to_string(),
            "127.0.0.1:8000".to_string(),
            "localhost:8000".to_string()
          ]),
          ..Default::default()
        },
        code_cache_enabled: true,
        ..Flags::default()
      }
    );
    let r = flags_from_vec(svec!["deno", "serve", "--port", "5000", "main.ts"]);
    assert_eq!(
      r.unwrap(),
      Flags {
        subcommand: DenoSubcommand::Serve(ServeFlags::new_default(
          "main.ts".to_string(),
          5000,
          "0.0.0.0"
        )),
        permissions: PermissionFlags {
          allow_net: Some(vec![
            "0.0.0.0:5000".to_string(),
            "127.0.0.1:5000".to_string(),
            "localhost:5000".to_string()
          ]),
          ..Default::default()
        },
        code_cache_enabled: true,
        ..Flags::default()
      }
    );
    let r = flags_from_vec(svec![
      "deno",
      "serve",
      "--port",
      "5000",
      "--allow-net=example.com",
      "main.ts"
    ]);
    assert_eq!(
      r.unwrap(),
      Flags {
        subcommand: DenoSubcommand::Serve(ServeFlags::new_default(
          "main.ts".to_string(),
          5000,
          "0.0.0.0"
        )),
        permissions: PermissionFlags {
          allow_net: Some(vec![
            "example.com".to_string(),
            "0.0.0.0:5000".to_string(),
            "127.0.0.1:5000".to_string(),
            "localhost:5000".to_string()
          ]),
          ..Default::default()
        },
        code_cache_enabled: true,
        ..Flags::default()
      }
    );
    let r = flags_from_vec(svec![
      "deno",
      "serve",
      "--port",
      "5000",
      "--allow-net",
      "main.ts"
    ]);
    assert_eq!(
      r.unwrap(),
      Flags {
        subcommand: DenoSubcommand::Serve(ServeFlags::new_default(
          "main.ts".to_string(),
          5000,
          "0.0.0.0"
        )),
        permissions: PermissionFlags {
          allow_net: Some(vec![]),
          ..Default::default()
        },
        code_cache_enabled: true,
        ..Flags::default()
      }
    );
    let r = flags_from_vec(svec![
      "deno",
      "serve",
      "--port",
      "5000",
      "--host",
      "example.com",
      "main.ts"
    ]);
    assert_eq!(
      r.unwrap(),
      Flags {
        subcommand: DenoSubcommand::Serve(ServeFlags::new_default(
          "main.ts".to_string(),
          5000,
          "example.com"
        )),
        permissions: PermissionFlags {
          allow_net: Some(vec!["example.com:5000".to_owned()]),
          ..Default::default()
        },
        code_cache_enabled: true,
        ..Flags::default()
      }
    );

    let r = flags_from_vec(svec![
      "deno",
      "serve",
      "--port",
      "0",
      "--host",
      "example.com",
      "main.ts"
    ]);
    assert_eq!(
      r.unwrap(),
      Flags {
        subcommand: DenoSubcommand::Serve(ServeFlags::new_default(
          "main.ts".to_string(),
          0,
          "example.com"
        )),
        permissions: PermissionFlags {
          allow_net: Some(vec!["example.com:0".to_owned()]),
          ..Default::default()
        },
        code_cache_enabled: true,
        ..Flags::default()
      }
    );
  }

  #[test]
  fn has_permission() {
    let r = flags_from_vec(svec!["deno", "--allow-read", "x.ts"]);
    assert_eq!(r.unwrap().has_permission(), true);

    let r = flags_from_vec(svec!["deno", "run", "--deny-read", "x.ts"]);
    assert_eq!(r.unwrap().has_permission(), true);

    let r = flags_from_vec(svec!["deno", "run", "x.ts"]);
    assert_eq!(r.unwrap().has_permission(), false);
  }

  #[test]
  fn has_permission_in_argv() {
    let r = flags_from_vec(svec!["deno", "run", "x.ts", "--allow-read"]);
    assert_eq!(r.unwrap().has_permission_in_argv(), true);

    let r = flags_from_vec(svec!["deno", "x.ts", "--deny-read"]);
    assert_eq!(r.unwrap().has_permission_in_argv(), true);

    let r = flags_from_vec(svec!["deno", "run", "x.ts"]);
    assert_eq!(r.unwrap().has_permission_in_argv(), false);
  }

  #[test]
  fn script_args() {
    let r = flags_from_vec(svec![
      "deno",
      "run",
      "--allow-net",
      "gist.ts",
      "--title",
      "X"
    ]);
    assert_eq!(
      r.unwrap(),
      Flags {
        subcommand: DenoSubcommand::Run(RunFlags::new_default(
          "gist.ts".to_string()
        )),
        argv: svec!["--title", "X"],
        permissions: PermissionFlags {
          allow_net: Some(vec![]),
          ..Default::default()
        },
        code_cache_enabled: true,
        ..Flags::default()
      }
    );
  }

  #[test]
  fn allow_all() {
    let r = flags_from_vec(svec!["deno", "run", "--allow-all", "gist.ts"]);
    assert_eq!(
      r.unwrap(),
      Flags {
        subcommand: DenoSubcommand::Run(RunFlags::new_default(
          "gist.ts".to_string()
        )),
        permissions: PermissionFlags {
          allow_all: true,
          ..Default::default()
        },
        code_cache_enabled: true,
        ..Flags::default()
      }
    );
  }

  #[test]
  fn allow_read() {
    let r = flags_from_vec(svec!["deno", "run", "--allow-read", "gist.ts"]);
    assert_eq!(
      r.unwrap(),
      Flags {
        subcommand: DenoSubcommand::Run(RunFlags::new_default(
          "gist.ts".to_string()
        )),
        permissions: PermissionFlags {
          allow_read: Some(vec![]),
          ..Default::default()
        },
        code_cache_enabled: true,
        ..Flags::default()
      }
    );
  }

  #[test]
  fn short_permission_flags() {
    let r = flags_from_vec(svec!["deno", "run", "-RNESWI", "gist.ts"]);
    assert_eq!(
      r.unwrap(),
      Flags {
        subcommand: DenoSubcommand::Run(RunFlags::new_default(
          "gist.ts".to_string()
        )),
        permissions: PermissionFlags {
          allow_read: Some(vec![]),
          allow_write: Some(vec![]),
          allow_env: Some(vec![]),
          allow_import: Some(vec![]),
          allow_net: Some(vec![]),
          allow_sys: Some(vec![]),
          ..Default::default()
        },
        code_cache_enabled: true,
        ..Flags::default()
      }
    );
  }

  #[test]
  fn deny_read() {
    let r = flags_from_vec(svec!["deno", "--deny-read", "gist.ts"]);
    assert_eq!(
      r.unwrap(),
      Flags {
        subcommand: DenoSubcommand::Run(RunFlags {
          script: "gist.ts".to_string(),
          watch: None,
          bare: true,
        }),
        permissions: PermissionFlags {
          deny_read: Some(vec![]),
          ..Default::default()
        },
        code_cache_enabled: true,
        ..Flags::default()
      }
    );
  }

  #[test]
  fn double_hyphen() {
    // notice that flags passed after double dash will not
    // be parsed to Flags but instead forwarded to
    // script args as Deno.args
    let r = flags_from_vec(svec![
      "deno",
      "run",
      "--allow-write",
      "script.ts",
      "--",
      "-D",
      "--allow-net"
    ]);
    assert_eq!(
      r.unwrap(),
      Flags {
        subcommand: DenoSubcommand::Run(RunFlags::new_default(
          "script.ts".to_string(),
        )),
        argv: svec!["--", "-D", "--allow-net"],
        permissions: PermissionFlags {
          allow_write: Some(vec![]),
          ..Default::default()
        },
        code_cache_enabled: true,
        ..Flags::default()
      }
    );
  }

  #[test]
  fn fmt() {
    let r = flags_from_vec(svec!["deno", "fmt", "script_1.ts", "script_2.ts"]);
    assert_eq!(
      r.unwrap(),
      Flags {
        subcommand: DenoSubcommand::Fmt(FmtFlags {
          check: false,
          files: FileFlags {
            include: vec!["script_1.ts".to_string(), "script_2.ts".to_string()],
            ignore: vec![],
          },
          use_tabs: None,
          line_width: None,
          indent_width: None,
          single_quote: None,
          prose_wrap: None,
          no_semicolons: None,
          unstable_component: false,
          watch: Default::default(),
        }),
        ..Flags::default()
      }
    );

    let r = flags_from_vec(svec!["deno", "fmt", "--check"]);
    assert_eq!(
      r.unwrap(),
      Flags {
        subcommand: DenoSubcommand::Fmt(FmtFlags {
          check: true,
          files: FileFlags {
            include: vec![],
            ignore: vec![],
          },
          use_tabs: None,
          line_width: None,
          indent_width: None,
          single_quote: None,
          prose_wrap: None,
          no_semicolons: None,
          unstable_component: false,
          watch: Default::default(),
        }),
        ..Flags::default()
      }
    );

    let r = flags_from_vec(svec!["deno", "fmt"]);
    assert_eq!(
      r.unwrap(),
      Flags {
        subcommand: DenoSubcommand::Fmt(FmtFlags {
          check: false,
          files: FileFlags {
            include: vec![],
            ignore: vec![],
          },
          use_tabs: None,
          line_width: None,
          indent_width: None,
          single_quote: None,
          prose_wrap: None,
          no_semicolons: None,
          unstable_component: false,
          watch: Default::default(),
        }),
        ..Flags::default()
      }
    );

    let r = flags_from_vec(svec!["deno", "fmt", "--watch"]);
    assert_eq!(
      r.unwrap(),
      Flags {
        subcommand: DenoSubcommand::Fmt(FmtFlags {
          check: false,
          files: FileFlags {
            include: vec![],
            ignore: vec![],
          },
          use_tabs: None,
          line_width: None,
          indent_width: None,
          single_quote: None,
          prose_wrap: None,
          no_semicolons: None,
          unstable_component: false,
          watch: Some(Default::default()),
        }),
        ..Flags::default()
      }
    );

    let r = flags_from_vec(svec![
      "deno",
      "fmt",
      "--watch",
      "--no-clear-screen",
      "--unstable-css",
      "--unstable-html",
      "--unstable-component",
      "--unstable-yaml"
    ]);
    assert_eq!(
      r.unwrap(),
      Flags {
        subcommand: DenoSubcommand::Fmt(FmtFlags {
          check: false,
          files: FileFlags {
            include: vec![],
            ignore: vec![],
          },
          use_tabs: None,
          line_width: None,
          indent_width: None,
          single_quote: None,
          prose_wrap: None,
          no_semicolons: None,
          unstable_component: true,
          watch: Some(WatchFlags {
            hmr: false,
            no_clear_screen: true,
            exclude: vec![],
          })
        }),
        ..Flags::default()
      }
    );

    let r = flags_from_vec(svec![
      "deno",
      "fmt",
      "--check",
      "--watch",
      "foo.ts",
      "--ignore=bar.js"
    ]);
    assert_eq!(
      r.unwrap(),
      Flags {
        subcommand: DenoSubcommand::Fmt(FmtFlags {
          check: true,
          files: FileFlags {
            include: vec!["foo.ts".to_string()],
            ignore: vec!["bar.js".to_string()],
          },
          use_tabs: None,
          line_width: None,
          indent_width: None,
          single_quote: None,
          prose_wrap: None,
          no_semicolons: None,
          unstable_component: false,
          watch: Some(Default::default()),
        }),
        ..Flags::default()
      }
    );

    let r = flags_from_vec(svec!["deno", "fmt", "--config", "deno.jsonc"]);
    assert_eq!(
      r.unwrap(),
      Flags {
        subcommand: DenoSubcommand::Fmt(FmtFlags {
          check: false,
          files: FileFlags {
            include: vec![],
            ignore: vec![],
          },
          use_tabs: None,
          line_width: None,
          indent_width: None,
          single_quote: None,
          prose_wrap: None,
          no_semicolons: None,
          unstable_component: false,
          watch: Default::default(),
        }),
        config_flag: ConfigFlag::Path("deno.jsonc".to_string()),
        ..Flags::default()
      }
    );

    let r = flags_from_vec(svec![
      "deno",
      "fmt",
      "--config",
      "deno.jsonc",
      "--watch",
      "foo.ts"
    ]);
    assert_eq!(
      r.unwrap(),
      Flags {
        subcommand: DenoSubcommand::Fmt(FmtFlags {
          check: false,
          files: FileFlags {
            include: vec!["foo.ts".to_string()],
            ignore: vec![],
          },
          use_tabs: None,
          line_width: None,
          indent_width: None,
          single_quote: None,
          prose_wrap: None,
          no_semicolons: None,
          unstable_component: false,
          watch: Some(Default::default()),
        }),
        config_flag: ConfigFlag::Path("deno.jsonc".to_string()),
        ..Flags::default()
      }
    );

    let r = flags_from_vec(svec![
      "deno",
      "fmt",
      "--use-tabs",
      "--line-width",
      "60",
      "--indent-width",
      "4",
      "--single-quote",
      "--prose-wrap",
      "never",
      "--no-semicolons",
    ]);
    assert_eq!(
      r.unwrap(),
      Flags {
        subcommand: DenoSubcommand::Fmt(FmtFlags {
          check: false,
          files: FileFlags {
            include: vec![],
            ignore: vec![],
          },
          use_tabs: Some(true),
          line_width: Some(NonZeroU32::new(60).unwrap()),
          indent_width: Some(NonZeroU8::new(4).unwrap()),
          single_quote: Some(true),
          prose_wrap: Some("never".to_string()),
          no_semicolons: Some(true),
          unstable_component: false,
          watch: Default::default(),
        }),
        ..Flags::default()
      }
    );

    // try providing =false to the booleans
    let r = flags_from_vec(svec![
      "deno",
      "fmt",
      "--use-tabs=false",
      "--single-quote=false",
      "--no-semicolons=false",
    ]);
    assert_eq!(
      r.unwrap(),
      Flags {
        subcommand: DenoSubcommand::Fmt(FmtFlags {
          check: false,
          files: FileFlags {
            include: vec![],
            ignore: vec![],
          },
          use_tabs: Some(false),
          line_width: None,
          indent_width: None,
          single_quote: Some(false),
          prose_wrap: None,
          no_semicolons: Some(false),
          unstable_component: false,
          watch: Default::default(),
        }),
        ..Flags::default()
      }
    );
  }

  #[test]
  fn lint() {
    let r = flags_from_vec(svec!["deno", "lint", "script_1.ts", "script_2.ts"]);
    assert_eq!(
      r.unwrap(),
      Flags {
        subcommand: DenoSubcommand::Lint(LintFlags {
          files: FileFlags {
            include: vec!["script_1.ts".to_string(), "script_2.ts".to_string(),],
            ignore: vec![],
          },
          fix: false,
          rules: false,
          maybe_rules_tags: None,
          maybe_rules_include: None,
          maybe_rules_exclude: None,
          json: false,
          compact: false,
          watch: Default::default(),
        }),
        ..Flags::default()
      }
    );

    let r = flags_from_vec(svec![
      "deno",
      "lint",
      "--watch",
      "script_1.ts",
      "script_2.ts"
    ]);
    assert_eq!(
      r.unwrap(),
      Flags {
        subcommand: DenoSubcommand::Lint(LintFlags {
          files: FileFlags {
            include: vec!["script_1.ts".to_string(), "script_2.ts".to_string()],
            ignore: vec![],
          },
          fix: false,
          rules: false,
          maybe_rules_tags: None,
          maybe_rules_include: None,
          maybe_rules_exclude: None,
          json: false,
          compact: false,
          watch: Some(Default::default()),
        }),
        ..Flags::default()
      }
    );

    let r = flags_from_vec(svec![
      "deno",
      "lint",
      "--watch",
      "--no-clear-screen",
      "script_1.ts",
      "script_2.ts"
    ]);
    assert_eq!(
      r.unwrap(),
      Flags {
        subcommand: DenoSubcommand::Lint(LintFlags {
          files: FileFlags {
            include: vec!["script_1.ts".to_string(), "script_2.ts".to_string()],
            ignore: vec![],
          },
          fix: false,
          rules: false,
          maybe_rules_tags: None,
          maybe_rules_include: None,
          maybe_rules_exclude: None,
          json: false,
          compact: false,
          watch: Some(WatchFlags {
            hmr: false,
            no_clear_screen: true,
            exclude: vec![],
          }),
        }),
        ..Flags::default()
      }
    );

    let r = flags_from_vec(svec![
      "deno",
      "lint",
      "--fix",
      "--ignore=script_1.ts,script_2.ts"
    ]);
    assert_eq!(
      r.unwrap(),
      Flags {
        subcommand: DenoSubcommand::Lint(LintFlags {
          files: FileFlags {
            include: vec![],
            ignore: vec!["script_1.ts".to_string(), "script_2.ts".to_string()],
          },
          fix: true,
          rules: false,
          maybe_rules_tags: None,
          maybe_rules_include: None,
          maybe_rules_exclude: None,
          json: false,
          compact: false,
          watch: Default::default(),
        }),
        ..Flags::default()
      }
    );

    let r = flags_from_vec(svec!["deno", "lint", "--rules"]);
    assert_eq!(
      r.unwrap(),
      Flags {
        subcommand: DenoSubcommand::Lint(LintFlags {
          files: FileFlags {
            include: vec![],
            ignore: vec![],
          },
          fix: false,
          rules: true,
          maybe_rules_tags: None,
          maybe_rules_include: None,
          maybe_rules_exclude: None,
          json: false,
          compact: false,
          watch: Default::default(),
        }),
        ..Flags::default()
      }
    );

    let r = flags_from_vec(svec![
      "deno",
      "lint",
      "--rules",
      "--rules-tags=recommended"
    ]);
    assert_eq!(
      r.unwrap(),
      Flags {
        subcommand: DenoSubcommand::Lint(LintFlags {
          files: FileFlags {
            include: vec![],
            ignore: vec![],
          },
          fix: false,
          rules: true,
          maybe_rules_tags: Some(svec!["recommended"]),
          maybe_rules_include: None,
          maybe_rules_exclude: None,
          json: false,
          compact: false,
          watch: Default::default(),
        }),
        ..Flags::default()
      }
    );

    let r = flags_from_vec(svec![
      "deno",
      "lint",
      "--rules-tags=",
      "--rules-include=ban-untagged-todo,no-undef",
      "--rules-exclude=no-const-assign"
    ]);
    assert_eq!(
      r.unwrap(),
      Flags {
        subcommand: DenoSubcommand::Lint(LintFlags {
          files: FileFlags {
            include: vec![],
            ignore: vec![],
          },
          fix: false,
          rules: false,
          maybe_rules_tags: Some(svec![""]),
          maybe_rules_include: Some(svec!["ban-untagged-todo", "no-undef"]),
          maybe_rules_exclude: Some(svec!["no-const-assign"]),
          json: false,
          compact: false,
          watch: Default::default(),
        }),
        ..Flags::default()
      }
    );

    let r = flags_from_vec(svec!["deno", "lint", "--json", "script_1.ts"]);
    assert_eq!(
      r.unwrap(),
      Flags {
        subcommand: DenoSubcommand::Lint(LintFlags {
          files: FileFlags {
            include: vec!["script_1.ts".to_string()],
            ignore: vec![],
          },
          fix: false,
          rules: false,
          maybe_rules_tags: None,
          maybe_rules_include: None,
          maybe_rules_exclude: None,
          json: true,
          compact: false,
          watch: Default::default(),
        }),
        ..Flags::default()
      }
    );

    let r = flags_from_vec(svec![
      "deno",
      "lint",
      "--config",
      "Deno.jsonc",
      "--json",
      "script_1.ts"
    ]);
    assert_eq!(
      r.unwrap(),
      Flags {
        subcommand: DenoSubcommand::Lint(LintFlags {
          files: FileFlags {
            include: vec!["script_1.ts".to_string()],
            ignore: vec![],
          },
          fix: false,
          rules: false,
          maybe_rules_tags: None,
          maybe_rules_include: None,
          maybe_rules_exclude: None,
          json: true,
          compact: false,
          watch: Default::default(),
        }),
        config_flag: ConfigFlag::Path("Deno.jsonc".to_string()),
        ..Flags::default()
      }
    );

    let r = flags_from_vec(svec![
      "deno",
      "lint",
      "--config",
      "Deno.jsonc",
      "--compact",
      "script_1.ts"
    ]);
    assert_eq!(
      r.unwrap(),
      Flags {
        subcommand: DenoSubcommand::Lint(LintFlags {
          files: FileFlags {
            include: vec!["script_1.ts".to_string()],
            ignore: vec![],
          },
          fix: false,
          rules: false,
          maybe_rules_tags: None,
          maybe_rules_include: None,
          maybe_rules_exclude: None,
          json: false,
          compact: true,
          watch: Default::default(),
        }),
        config_flag: ConfigFlag::Path("Deno.jsonc".to_string()),
        ..Flags::default()
      }
    );
  }

  #[test]
  fn types() {
    let r = flags_from_vec(svec!["deno", "types"]);
    assert_eq!(
      r.unwrap(),
      Flags {
        subcommand: DenoSubcommand::Types,
        ..Flags::default()
      }
    );
  }

  #[test]
  fn cache() {
    let r = flags_from_vec(svec!["deno", "cache", "script.ts"]);
    assert_eq!(
      r.unwrap(),
      Flags {
        subcommand: DenoSubcommand::Cache(CacheFlags {
          files: svec!["script.ts"],
        }),
        ..Flags::default()
      }
    );
  }

  #[test]
  fn check() {
    let r = flags_from_vec(svec!["deno", "check", "script.ts"]);
    assert_eq!(
      r.unwrap(),
      Flags {
        subcommand: DenoSubcommand::Check(CheckFlags {
          files: svec!["script.ts"],
          doc: false,
          doc_only: false,
        }),
        type_check_mode: TypeCheckMode::Local,
        ..Flags::default()
      }
    );

    let r = flags_from_vec(svec!["deno", "check", "--doc", "script.ts"]);
    assert_eq!(
      r.unwrap(),
      Flags {
        subcommand: DenoSubcommand::Check(CheckFlags {
          files: svec!["script.ts"],
          doc: true,
          doc_only: false,
        }),
        type_check_mode: TypeCheckMode::Local,
        ..Flags::default()
      }
    );

    let r = flags_from_vec(svec!["deno", "check", "--doc-only", "markdown.md"]);
    assert_eq!(
      r.unwrap(),
      Flags {
        subcommand: DenoSubcommand::Check(CheckFlags {
          files: svec!["markdown.md"],
          doc: false,
          doc_only: true,
        }),
        type_check_mode: TypeCheckMode::Local,
        ..Flags::default()
      }
    );

    // `--doc` and `--doc-only` are mutually exclusive
    let r = flags_from_vec(svec![
      "deno",
      "check",
      "--doc",
      "--doc-only",
      "script.ts"
    ]);
    assert_eq!(
      r.unwrap_err().kind(),
      clap::error::ErrorKind::ArgumentConflict
    );

    for all_flag in ["--remote", "--all"] {
      let r = flags_from_vec(svec!["deno", "check", all_flag, "script.ts"]);
      assert_eq!(
        r.unwrap(),
        Flags {
          subcommand: DenoSubcommand::Check(CheckFlags {
            files: svec!["script.ts"],
            doc: false,
            doc_only: false,
          }),
          type_check_mode: TypeCheckMode::All,
          ..Flags::default()
        }
      );

      let r = flags_from_vec(svec![
        "deno",
        "check",
        all_flag,
        "--no-remote",
        "script.ts"
      ]);
      assert_eq!(
        r.unwrap_err().kind(),
        clap::error::ErrorKind::ArgumentConflict
      );
    }
  }

  #[test]
  fn info() {
    let r = flags_from_vec(svec!["deno", "info", "script.ts"]);
    assert_eq!(
      r.unwrap(),
      Flags {
        subcommand: DenoSubcommand::Info(InfoFlags {
          json: false,
          file: Some("script.ts".to_string()),
        }),
        ..Flags::default()
      }
    );

    let r = flags_from_vec(svec!["deno", "info", "--reload", "script.ts"]);
    assert_eq!(
      r.unwrap(),
      Flags {
        subcommand: DenoSubcommand::Info(InfoFlags {
          json: false,
          file: Some("script.ts".to_string()),
        }),
        reload: true,
        ..Flags::default()
      }
    );

    let r = flags_from_vec(svec!["deno", "info", "--json", "script.ts"]);
    assert_eq!(
      r.unwrap(),
      Flags {
        subcommand: DenoSubcommand::Info(InfoFlags {
          json: true,
          file: Some("script.ts".to_string()),
        }),
        ..Flags::default()
      }
    );

    let r = flags_from_vec(svec!["deno", "info"]);
    assert_eq!(
      r.unwrap(),
      Flags {
        subcommand: DenoSubcommand::Info(InfoFlags {
          json: false,
          file: None
        }),
        ..Flags::default()
      }
    );

    let r = flags_from_vec(svec!["deno", "info", "--json"]);
    assert_eq!(
      r.unwrap(),
      Flags {
        subcommand: DenoSubcommand::Info(InfoFlags {
          json: true,
          file: None
        }),
        ..Flags::default()
      }
    );

    let r = flags_from_vec(svec![
      "deno",
      "info",
      "--no-npm",
      "--no-remote",
      "--config",
      "tsconfig.json"
    ]);
    assert_eq!(
      r.unwrap(),
      Flags {
        subcommand: DenoSubcommand::Info(InfoFlags {
          json: false,
          file: None
        }),
        config_flag: ConfigFlag::Path("tsconfig.json".to_owned()),
        no_npm: true,
        no_remote: true,
        ..Flags::default()
      }
    );
  }

  #[test]
  fn tsconfig() {
    let r =
      flags_from_vec(svec!["deno", "run", "-c", "tsconfig.json", "script.ts"]);
    assert_eq!(
      r.unwrap(),
      Flags {
        subcommand: DenoSubcommand::Run(RunFlags::new_default(
          "script.ts".to_string(),
        )),
        config_flag: ConfigFlag::Path("tsconfig.json".to_owned()),
        code_cache_enabled: true,
        ..Flags::default()
      }
    );
  }

  #[test]
  fn eval() {
    let r = flags_from_vec(svec!["deno", "eval", "'console.log(\"hello\")'"]);
    assert_eq!(
      r.unwrap(),
      Flags {
        subcommand: DenoSubcommand::Eval(EvalFlags {
          print: false,
          code: "'console.log(\"hello\")'".to_string(),
        }),
        permissions: PermissionFlags {
          allow_all: true,
          ..Default::default()
        },
        ..Flags::default()
      }
    );
  }

  #[test]
  fn eval_p() {
    let r = flags_from_vec(svec!["deno", "eval", "-p", "1+2"]);
    assert_eq!(
      r.unwrap(),
      Flags {
        subcommand: DenoSubcommand::Eval(EvalFlags {
          print: true,
          code: "1+2".to_string(),
        }),
        permissions: PermissionFlags {
          allow_all: true,
          ..Default::default()
        },
        ..Flags::default()
      }
    );
  }

  #[test]
  fn eval_typescript() {
    let r = flags_from_vec(svec![
      "deno",
      "eval",
      "--ext=ts",
      "'console.log(\"hello\")'"
    ]);
    assert_eq!(
      r.unwrap(),
      Flags {
        subcommand: DenoSubcommand::Eval(EvalFlags {
          print: false,
          code: "'console.log(\"hello\")'".to_string(),
        }),
        permissions: PermissionFlags {
          allow_all: true,
          ..Default::default()
        },
        ext: Some("ts".to_string()),
        ..Flags::default()
      }
    );
  }

  #[test]
  fn eval_with_flags() {
    #[rustfmt::skip]
    let r = flags_from_vec(svec!["deno", "eval", "--import-map", "import_map.json", "--no-remote", "--config", "tsconfig.json", "--no-check", "--reload", "--lock", "lock.json", "--cert", "example.crt", "--cached-only", "--location", "https:foo", "--v8-flags=--help", "--seed", "1", "--inspect=127.0.0.1:9229", "--env=.example.env", "42"]);
    assert_eq!(
      r.unwrap(),
      Flags {
        subcommand: DenoSubcommand::Eval(EvalFlags {
          print: false,
          code: "42".to_string(),
        }),
        import_map_path: Some("import_map.json".to_string()),
        no_remote: true,
        config_flag: ConfigFlag::Path("tsconfig.json".to_owned()),
        type_check_mode: TypeCheckMode::None,
        reload: true,
        lock: Some(String::from("lock.json")),
        ca_data: Some(CaData::File("example.crt".to_string())),
        cached_only: true,
        location: Some(Url::parse("https://foo/").unwrap()),
        v8_flags: svec!["--help", "--random-seed=1"],
        seed: Some(1),
        inspect: Some("127.0.0.1:9229".parse().unwrap()),
        permissions: PermissionFlags {
          allow_all: true,
          ..Default::default()
        },
        env_file: Some(".example.env".to_owned()),
        ..Flags::default()
      }
    );
  }

  #[test]
  fn eval_args() {
    let r = flags_from_vec(svec![
      "deno",
      "eval",
      "console.log(Deno.args)",
      "arg1",
      "arg2"
    ]);
    assert_eq!(
      r.unwrap(),
      Flags {
        subcommand: DenoSubcommand::Eval(EvalFlags {
          print: false,
          code: "console.log(Deno.args)".to_string(),
        }),
        argv: svec!["arg1", "arg2"],
        permissions: PermissionFlags {
          allow_all: true,
          ..Default::default()
        },
        ..Flags::default()
      }
    );
  }

  #[test]
  fn repl() {
    let r = flags_from_vec(svec!["deno"]);
    assert_eq!(
      r.unwrap(),
      Flags {
        subcommand: DenoSubcommand::Repl(ReplFlags {
          eval_files: None,
          eval: None,
          is_default_command: true,
        }),
        unsafely_ignore_certificate_errors: None,
        permissions: PermissionFlags {
          allow_all: true,
          ..Default::default()
        },
        ..Flags::default()
      }
    );
  }

  #[test]
  fn repl_strace_ops() {
    // Lightly test this undocumented flag
    let r = flags_from_vec(svec!["deno", "repl", "--strace-ops"]);
    assert_eq!(r.unwrap().strace_ops, Some(vec![]));
    let r =
      flags_from_vec(svec!["deno", "repl", "--strace-ops=http,websocket"]);
    assert_eq!(
      r.unwrap().strace_ops,
      Some(vec!["http".to_string(), "websocket".to_string()])
    );
  }

  #[test]
  fn repl_with_flags() {
    #[rustfmt::skip]
    let r = flags_from_vec(svec!["deno", "repl", "-A", "--import-map", "import_map.json", "--no-remote", "--config", "tsconfig.json", "--no-check", "--reload", "--lock", "lock.json", "--cert", "example.crt", "--cached-only", "--location", "https:foo", "--v8-flags=--help", "--seed", "1", "--inspect=127.0.0.1:9229", "--unsafely-ignore-certificate-errors", "--env=.example.env"]);
    assert_eq!(
      r.unwrap(),
      Flags {
        subcommand: DenoSubcommand::Repl(ReplFlags {
          eval_files: None,
          eval: None,
          is_default_command: false,
        }),
        import_map_path: Some("import_map.json".to_string()),
        no_remote: true,
        config_flag: ConfigFlag::Path("tsconfig.json".to_owned()),
        type_check_mode: TypeCheckMode::None,
        reload: true,
        lock: Some(String::from("lock.json")),
        ca_data: Some(CaData::File("example.crt".to_string())),
        cached_only: true,
        location: Some(Url::parse("https://foo/").unwrap()),
        v8_flags: svec!["--help", "--random-seed=1"],
        seed: Some(1),
        inspect: Some("127.0.0.1:9229".parse().unwrap()),
        permissions: PermissionFlags {
          allow_all: true,
          ..Default::default()
        },
        env_file: Some(".example.env".to_owned()),
        unsafely_ignore_certificate_errors: Some(vec![]),
        ..Flags::default()
      }
    );
  }

  #[test]
  fn repl_with_eval_flag() {
    #[rustfmt::skip]
    let r = flags_from_vec(svec!["deno", "repl", "--allow-write", "--eval", "console.log('hello');"]);
    assert_eq!(
      r.unwrap(),
      Flags {
        subcommand: DenoSubcommand::Repl(ReplFlags {
          eval_files: None,
          eval: Some("console.log('hello');".to_string()),
          is_default_command: false,
        }),
        permissions: PermissionFlags {
          allow_write: Some(vec![]),
          ..Default::default()
        },
        type_check_mode: TypeCheckMode::None,
        ..Flags::default()
      }
    );
  }

  #[test]
  fn repl_with_eval_file_flag() {
    #[rustfmt::skip]
    let r = flags_from_vec(svec!["deno", "repl", "--eval-file=./a.js,./b.ts,https://examples.deno.land/hello-world.ts"]);
    assert_eq!(
      r.unwrap(),
      Flags {
        subcommand: DenoSubcommand::Repl(ReplFlags {
          eval_files: Some(vec![
            "./a.js".to_string(),
            "./b.ts".to_string(),
            "https://examples.deno.land/hello-world.ts".to_string()
          ]),
          eval: None,
          is_default_command: false,
        }),
        type_check_mode: TypeCheckMode::None,
        ..Flags::default()
      }
    );
  }

  #[test]
  fn allow_read_allowlist() {
    use test_util::TempDir;
    let temp_dir_guard = TempDir::new();
    let temp_dir = temp_dir_guard.path().to_string();

    let r = flags_from_vec(svec![
      "deno",
      "run",
      format!("--allow-read=.,{}", temp_dir),
      "script.ts"
    ]);
    assert_eq!(
      r.unwrap(),
      Flags {
        permissions: PermissionFlags {
          allow_read: Some(vec![String::from("."), temp_dir]),
          ..Default::default()
        },
        subcommand: DenoSubcommand::Run(RunFlags::new_default(
          "script.ts".to_string(),
        )),
        code_cache_enabled: true,
        ..Flags::default()
      }
    );
  }

  #[test]
  fn deny_read_denylist() {
    use test_util::TempDir;
    let temp_dir_guard = TempDir::new();
    let temp_dir = temp_dir_guard.path().to_string();

    let r = flags_from_vec(svec![
      "deno",
      "run",
      format!("--deny-read=.,{}", temp_dir),
      "script.ts"
    ]);
    assert_eq!(
      r.unwrap(),
      Flags {
        permissions: PermissionFlags {
          deny_read: Some(vec![String::from("."), temp_dir]),
          ..Default::default()
        },
        subcommand: DenoSubcommand::Run(RunFlags::new_default(
          "script.ts".to_string(),
        )),
        code_cache_enabled: true,
        ..Flags::default()
      }
    );
  }

  #[test]
  fn allow_write_allowlist() {
    use test_util::TempDir;
    let temp_dir_guard = TempDir::new();
    let temp_dir = temp_dir_guard.path().to_string();

    let r = flags_from_vec(svec![
      "deno",
      "run",
      format!("--allow-write=.,{}", temp_dir),
      "script.ts"
    ]);
    assert_eq!(
      r.unwrap(),
      Flags {
        permissions: PermissionFlags {
          allow_write: Some(vec![String::from("."), temp_dir]),
          ..Default::default()
        },
        subcommand: DenoSubcommand::Run(RunFlags::new_default(
          "script.ts".to_string(),
        )),
        code_cache_enabled: true,
        ..Flags::default()
      }
    );
  }

  #[test]
  fn deny_write_denylist() {
    use test_util::TempDir;
    let temp_dir_guard = TempDir::new();
    let temp_dir = temp_dir_guard.path().to_string();

    let r = flags_from_vec(svec![
      "deno",
      "run",
      format!("--deny-write=.,{}", temp_dir),
      "script.ts"
    ]);
    assert_eq!(
      r.unwrap(),
      Flags {
        permissions: PermissionFlags {
          deny_write: Some(vec![String::from("."), temp_dir]),
          ..Default::default()
        },
        subcommand: DenoSubcommand::Run(RunFlags::new_default(
          "script.ts".to_string(),
        )),
        code_cache_enabled: true,
        ..Flags::default()
      }
    );
  }

  #[test]
  fn allow_net_allowlist() {
    let r = flags_from_vec(svec![
      "deno",
      "run",
      "--allow-net=127.0.0.1",
      "script.ts"
    ]);
    assert_eq!(
      r.unwrap(),
      Flags {
        subcommand: DenoSubcommand::Run(RunFlags::new_default(
          "script.ts".to_string(),
        )),
        permissions: PermissionFlags {
          allow_net: Some(svec!["127.0.0.1"]),
          ..Default::default()
        },
        code_cache_enabled: true,
        ..Flags::default()
      }
    );
  }

  #[test]
  fn deny_net_denylist() {
    let r = flags_from_vec(svec!["deno", "--deny-net=127.0.0.1", "script.ts"]);
    assert_eq!(
      r.unwrap(),
      Flags {
        subcommand: DenoSubcommand::Run(RunFlags {
          script: "script.ts".to_string(),
          watch: None,
          bare: true,
        }),
        permissions: PermissionFlags {
          deny_net: Some(svec!["127.0.0.1"]),
          ..Default::default()
        },
        code_cache_enabled: true,
        ..Flags::default()
      }
    );
  }

  #[test]
  fn allow_env_allowlist() {
    let r =
      flags_from_vec(svec!["deno", "run", "--allow-env=HOME", "script.ts"]);
    assert_eq!(
      r.unwrap(),
      Flags {
        subcommand: DenoSubcommand::Run(RunFlags::new_default(
          "script.ts".to_string(),
        )),
        permissions: PermissionFlags {
          allow_env: Some(svec!["HOME"]),
          ..Default::default()
        },
        code_cache_enabled: true,
        ..Flags::default()
      }
    );
  }

  #[test]
  fn deny_env_denylist() {
    let r =
      flags_from_vec(svec!["deno", "run", "--deny-env=HOME", "script.ts"]);
    assert_eq!(
      r.unwrap(),
      Flags {
        subcommand: DenoSubcommand::Run(RunFlags::new_default(
          "script.ts".to_string(),
        )),
        permissions: PermissionFlags {
          deny_env: Some(svec!["HOME"]),
          ..Default::default()
        },
        code_cache_enabled: true,
        ..Flags::default()
      }
    );
  }

  #[test]
  fn allow_env_allowlist_multiple() {
    let r = flags_from_vec(svec![
      "deno",
      "run",
      "--allow-env=HOME,PATH",
      "script.ts"
    ]);
    assert_eq!(
      r.unwrap(),
      Flags {
        subcommand: DenoSubcommand::Run(RunFlags::new_default(
          "script.ts".to_string(),
        )),
        permissions: PermissionFlags {
          allow_env: Some(svec!["HOME", "PATH"]),
          ..Default::default()
        },
        code_cache_enabled: true,
        ..Flags::default()
      }
    );
  }

  #[test]
  fn deny_env_denylist_multiple() {
    let r =
      flags_from_vec(svec!["deno", "run", "--deny-env=HOME,PATH", "script.ts"]);
    assert_eq!(
      r.unwrap(),
      Flags {
        subcommand: DenoSubcommand::Run(RunFlags::new_default(
          "script.ts".to_string(),
        )),
        permissions: PermissionFlags {
          deny_env: Some(svec!["HOME", "PATH"]),
          ..Default::default()
        },
        code_cache_enabled: true,
        ..Flags::default()
      }
    );
  }

  #[test]
  fn allow_env_allowlist_validator() {
    let r =
      flags_from_vec(svec!["deno", "run", "--allow-env=HOME", "script.ts"]);
    assert!(r.is_ok());
    let r = flags_from_vec(svec!["deno", "--allow-env=H=ME", "script.ts"]);
    assert!(r.is_err());
    let r =
      flags_from_vec(svec!["deno", "run", "--allow-env=H\0ME", "script.ts"]);
    assert!(r.is_err());
  }

  #[test]
  fn deny_env_denylist_validator() {
    let r =
      flags_from_vec(svec!["deno", "run", "--deny-env=HOME", "script.ts"]);
    assert!(r.is_ok());
    let r =
      flags_from_vec(svec!["deno", "run", "--deny-env=H=ME", "script.ts"]);
    assert!(r.is_err());
    let r = flags_from_vec(svec!["deno", "--deny-env=H\0ME", "script.ts"]);
    assert!(r.is_err());
  }

  #[test]
  fn allow_sys() {
    let r = flags_from_vec(svec!["deno", "run", "--allow-sys", "script.ts"]);
    assert_eq!(
      r.unwrap(),
      Flags {
        subcommand: DenoSubcommand::Run(RunFlags::new_default(
          "script.ts".to_string(),
        )),
        permissions: PermissionFlags {
          allow_sys: Some(vec![]),
          ..Default::default()
        },
        code_cache_enabled: true,
        ..Flags::default()
      }
    );
  }

  #[test]
  fn deny_sys() {
    let r = flags_from_vec(svec!["deno", "run", "--deny-sys", "script.ts"]);
    assert_eq!(
      r.unwrap(),
      Flags {
        subcommand: DenoSubcommand::Run(RunFlags::new_default(
          "script.ts".to_string(),
        )),
        permissions: PermissionFlags {
          deny_sys: Some(vec![]),
          ..Default::default()
        },
        code_cache_enabled: true,
        ..Flags::default()
      }
    );
  }

  #[test]
  fn allow_sys_allowlist() {
    let r =
      flags_from_vec(svec!["deno", "run", "--allow-sys=hostname", "script.ts"]);
    assert_eq!(
      r.unwrap(),
      Flags {
        subcommand: DenoSubcommand::Run(RunFlags::new_default(
          "script.ts".to_string(),
        )),
        permissions: PermissionFlags {
          allow_sys: Some(svec!["hostname"]),
          ..Default::default()
        },
        code_cache_enabled: true,
        ..Flags::default()
      }
    );
  }

  #[test]
  fn deny_sys_denylist() {
    let r = flags_from_vec(svec!["deno", "--deny-sys=hostname", "script.ts"]);
    assert_eq!(
      r.unwrap(),
      Flags {
        subcommand: DenoSubcommand::Run(RunFlags {
          script: "script.ts".to_string(),
          watch: None,
          bare: true,
        }),
        permissions: PermissionFlags {
          deny_sys: Some(svec!["hostname"]),
          ..Default::default()
        },
        code_cache_enabled: true,
        ..Flags::default()
      }
    );
  }

  #[test]
  fn allow_sys_allowlist_multiple() {
    let r = flags_from_vec(svec![
      "deno",
      "run",
      "--allow-sys=hostname,osRelease",
      "script.ts"
    ]);
    assert_eq!(
      r.unwrap(),
      Flags {
        subcommand: DenoSubcommand::Run(RunFlags::new_default(
          "script.ts".to_string(),
        )),
        permissions: PermissionFlags {
          allow_sys: Some(svec!["hostname", "osRelease"]),
          ..Default::default()
        },
        code_cache_enabled: true,
        ..Flags::default()
      }
    );
  }

  #[test]
  fn deny_sys_denylist_multiple() {
    let r = flags_from_vec(svec![
      "deno",
      "run",
      "--deny-sys=hostname,osRelease",
      "script.ts"
    ]);
    assert_eq!(
      r.unwrap(),
      Flags {
        subcommand: DenoSubcommand::Run(RunFlags::new_default(
          "script.ts".to_string(),
        )),
        permissions: PermissionFlags {
          deny_sys: Some(svec!["hostname", "osRelease"]),
          ..Default::default()
        },
        code_cache_enabled: true,
        ..Flags::default()
      }
    );
  }

  #[test]
  fn allow_sys_allowlist_validator() {
    let r =
      flags_from_vec(svec!["deno", "run", "--allow-sys=hostname", "script.ts"]);
    assert!(r.is_ok());
    let r = flags_from_vec(svec![
      "deno",
      "run",
      "--allow-sys=hostname,osRelease",
      "script.ts"
    ]);
    assert!(r.is_ok());
    let r =
      flags_from_vec(svec!["deno", "run", "--allow-sys=foo", "script.ts"]);
    assert!(r.is_err());
    let r = flags_from_vec(svec![
      "deno",
      "run",
      "--allow-sys=hostname,foo",
      "script.ts"
    ]);
    assert!(r.is_err());
  }

  #[test]
  fn deny_sys_denylist_validator() {
    let r =
      flags_from_vec(svec!["deno", "run", "--deny-sys=hostname", "script.ts"]);
    assert!(r.is_ok());
    let r = flags_from_vec(svec![
      "deno",
      "run",
      "--deny-sys=hostname,osRelease",
      "script.ts"
    ]);
    assert!(r.is_ok());
    let r = flags_from_vec(svec!["deno", "run", "--deny-sys=foo", "script.ts"]);
    assert!(r.is_err());
    let r = flags_from_vec(svec![
      "deno",
      "run",
      "--deny-sys=hostname,foo",
      "script.ts"
    ]);
    assert!(r.is_err());
  }

  #[test]
  fn reload_validator() {
    let r = flags_from_vec(svec![
      "deno",
      "run",
      "--reload=http://deno.land/",
      "script.ts"
    ]);
    assert!(r.is_ok(), "should accept valid urls");

    let r = flags_from_vec(svec![
      "deno",
      "run",
      "--reload=http://deno.land/a,http://deno.land/b",
      "script.ts"
    ]);
    assert!(r.is_ok(), "should accept accept multiple valid urls");

    let r = flags_from_vec(svec![
      "deno",
      "run",
      "--reload=./relativeurl/",
      "script.ts"
    ]);
    assert!(r.is_err(), "Should reject relative urls that start with ./");

    let r = flags_from_vec(svec![
      "deno",
      "run",
      "--reload=relativeurl/",
      "script.ts"
    ]);
    assert!(r.is_err(), "Should reject relative urls");

    let r =
      flags_from_vec(svec!["deno", "run", "--reload=/absolute", "script.ts"]);
    assert!(r.is_err(), "Should reject absolute urls");

    let r = flags_from_vec(svec!["deno", "--reload=/", "script.ts"]);
    assert!(r.is_err(), "Should reject absolute root url");

    let r = flags_from_vec(svec!["deno", "run", "--reload=", "script.ts"]);
    assert!(r.is_err(), "Should reject when nothing is provided");

    let r = flags_from_vec(svec!["deno", "run", "--reload=,", "script.ts"]);
    assert!(r.is_err(), "Should reject when a single comma is provided");

    let r = flags_from_vec(svec![
      "deno",
      "run",
      "--reload=,http://deno.land/a",
      "script.ts"
    ]);
    assert!(r.is_err(), "Should reject a leading comma");

    let r = flags_from_vec(svec![
      "deno",
      "run",
      "--reload=http://deno.land/a,",
      "script.ts"
    ]);
    assert!(r.is_err(), "Should reject a trailing comma");
  }

  #[test]
  fn run_import_map() {
    let r = flags_from_vec(svec![
      "deno",
      "run",
      "--import-map=import_map.json",
      "script.ts"
    ]);
    assert_eq!(
      r.unwrap(),
      Flags {
        subcommand: DenoSubcommand::Run(RunFlags::new_default(
          "script.ts".to_string(),
        )),
        import_map_path: Some("import_map.json".to_owned()),
        code_cache_enabled: true,
        ..Flags::default()
      }
    );
  }

  #[test]
  fn info_import_map() {
    let r = flags_from_vec(svec![
      "deno",
      "info",
      "--import-map=import_map.json",
      "script.ts"
    ]);
    assert_eq!(
      r.unwrap(),
      Flags {
        subcommand: DenoSubcommand::Info(InfoFlags {
          file: Some("script.ts".to_string()),
          json: false,
        }),
        import_map_path: Some("import_map.json".to_owned()),
        ..Flags::default()
      }
    );
  }

  #[test]
  fn cache_import_map() {
    let r = flags_from_vec(svec![
      "deno",
      "cache",
      "--import-map=import_map.json",
      "script.ts"
    ]);
    assert_eq!(
      r.unwrap(),
      Flags {
        subcommand: DenoSubcommand::Cache(CacheFlags {
          files: svec!["script.ts"],
        }),
        import_map_path: Some("import_map.json".to_owned()),
        ..Flags::default()
      }
    );
  }

  #[test]
  fn doc_import_map() {
    let r = flags_from_vec(svec![
      "deno",
      "doc",
      "--import-map=import_map.json",
      "script.ts"
    ]);
    assert_eq!(
      r.unwrap(),
      Flags {
        subcommand: DenoSubcommand::Doc(DocFlags {
          source_files: DocSourceFileFlag::Paths(vec!["script.ts".to_owned()]),
          private: false,
          json: false,
          html: None,
          lint: false,
          filter: None,
        }),
        import_map_path: Some("import_map.json".to_owned()),
        ..Flags::default()
      }
    );
  }

  #[test]
  fn run_env_default() {
    let r = flags_from_vec(svec!["deno", "run", "--env", "script.ts"]);
    assert_eq!(
      r.unwrap(),
      Flags {
        subcommand: DenoSubcommand::Run(RunFlags::new_default(
          "script.ts".to_string(),
        )),
        env_file: Some(".env".to_owned()),
        code_cache_enabled: true,
        ..Flags::default()
      }
    );
  }

  #[test]
  fn run_env_file_default() {
    let r = flags_from_vec(svec!["deno", "run", "--env-file", "script.ts"]);
    assert_eq!(
      r.unwrap(),
      Flags {
        subcommand: DenoSubcommand::Run(RunFlags::new_default(
          "script.ts".to_string(),
        )),
        env_file: Some(".env".to_owned()),
        code_cache_enabled: true,
        ..Flags::default()
      }
    );
  }

  #[test]
  fn run_no_code_cache() {
    let r = flags_from_vec(svec!["deno", "--no-code-cache", "script.ts"]);
    assert_eq!(
      r.unwrap(),
      Flags {
        subcommand: DenoSubcommand::Run(RunFlags {
          script: "script.ts".to_string(),
          watch: None,
          bare: true,
        }),
        ..Flags::default()
      }
    );
  }

  #[test]
  fn run_env_defined() {
    let r =
      flags_from_vec(svec!["deno", "run", "--env=.another_env", "script.ts"]);
    assert_eq!(
      r.unwrap(),
      Flags {
        subcommand: DenoSubcommand::Run(RunFlags::new_default(
          "script.ts".to_string(),
        )),
        env_file: Some(".another_env".to_owned()),
        code_cache_enabled: true,
        ..Flags::default()
      }
    );
  }

  #[test]
  fn run_env_file_defined() {
    let r = flags_from_vec(svec![
      "deno",
      "run",
      "--env-file=.another_env",
      "script.ts"
    ]);
    assert_eq!(
      r.unwrap(),
      Flags {
        subcommand: DenoSubcommand::Run(RunFlags::new_default(
          "script.ts".to_string(),
        )),
        env_file: Some(".another_env".to_owned()),
        code_cache_enabled: true,
        ..Flags::default()
      }
    );
  }

  #[test]
  fn cache_multiple() {
    let r =
      flags_from_vec(svec!["deno", "cache", "script.ts", "script_two.ts"]);
    assert_eq!(
      r.unwrap(),
      Flags {
        subcommand: DenoSubcommand::Cache(CacheFlags {
          files: svec!["script.ts", "script_two.ts"],
        }),
        ..Flags::default()
      }
    );
  }

  #[test]
  fn run_seed() {
    let r = flags_from_vec(svec!["deno", "run", "--seed", "250", "script.ts"]);
    assert_eq!(
      r.unwrap(),
      Flags {
        subcommand: DenoSubcommand::Run(RunFlags::new_default(
          "script.ts".to_string(),
        )),
        seed: Some(250_u64),
        v8_flags: svec!["--random-seed=250"],
        code_cache_enabled: true,
        ..Flags::default()
      }
    );
  }

  #[test]
  fn run_seed_with_v8_flags() {
    let r = flags_from_vec(svec![
      "deno",
      "run",
      "--seed",
      "250",
      "--v8-flags=--expose-gc",
      "script.ts"
    ]);
    assert_eq!(
      r.unwrap(),
      Flags {
        subcommand: DenoSubcommand::Run(RunFlags::new_default(
          "script.ts".to_string(),
        )),
        seed: Some(250_u64),
        v8_flags: svec!["--expose-gc", "--random-seed=250"],
        code_cache_enabled: true,
        ..Flags::default()
      }
    );
  }

  #[test]
  fn install() {
    let r = flags_from_vec(svec![
      "deno",
      "install",
      "-g",
      "jsr:@std/http/file-server"
    ]);
    assert_eq!(
      r.unwrap(),
      Flags {
        subcommand: DenoSubcommand::Install(InstallFlags {
          kind: InstallKind::Global(InstallFlagsGlobal {
            name: None,
            module_url: "jsr:@std/http/file-server".to_string(),
            args: vec![],
            root: None,
            force: false,
          }),
        }),
        ..Flags::default()
      }
    );

    let r = flags_from_vec(svec![
      "deno",
      "install",
      "-g",
      "jsr:@std/http/file-server"
    ]);
    assert_eq!(
      r.unwrap(),
      Flags {
        subcommand: DenoSubcommand::Install(InstallFlags {
          kind: InstallKind::Global(InstallFlagsGlobal {
            name: None,
            module_url: "jsr:@std/http/file-server".to_string(),
            args: vec![],
            root: None,
            force: false,
          }),
        }),
        ..Flags::default()
      }
    );
  }

  #[test]
  fn install_with_flags() {
    #[rustfmt::skip]
    let r = flags_from_vec(svec!["deno", "install", "--global", "--import-map", "import_map.json", "--no-remote", "--config", "tsconfig.json", "--no-check", "--unsafely-ignore-certificate-errors", "--reload", "--lock", "lock.json", "--cert", "example.crt", "--cached-only", "--allow-read", "--allow-net", "--v8-flags=--help", "--seed", "1", "--inspect=127.0.0.1:9229", "--name", "file_server", "--root", "/foo", "--force", "--env=.example.env", "jsr:@std/http/file-server", "foo", "bar"]);
    assert_eq!(
      r.unwrap(),
      Flags {
        subcommand: DenoSubcommand::Install(InstallFlags {
          kind: InstallKind::Global(InstallFlagsGlobal {
            name: Some("file_server".to_string()),
            module_url: "jsr:@std/http/file-server".to_string(),
            args: svec!["foo", "bar"],
            root: Some("/foo".to_string()),
            force: true,
          }),
        }),
        import_map_path: Some("import_map.json".to_string()),
        no_remote: true,
        config_flag: ConfigFlag::Path("tsconfig.json".to_owned()),
        type_check_mode: TypeCheckMode::None,
        reload: true,
        lock: Some(String::from("lock.json")),
        ca_data: Some(CaData::File("example.crt".to_string())),
        cached_only: true,
        v8_flags: svec!["--help", "--random-seed=1"],
        seed: Some(1),
        inspect: Some("127.0.0.1:9229".parse().unwrap()),
        unsafely_ignore_certificate_errors: Some(vec![]),
        permissions: PermissionFlags {
          allow_net: Some(vec![]),
          allow_read: Some(vec![]),
          ..Default::default()
        },
        env_file: Some(".example.env".to_owned()),
        ..Flags::default()
      }
    );
  }

  #[test]
  fn uninstall() {
    let r = flags_from_vec(svec!["deno", "uninstall"]);
    assert!(r.is_err(),);

    let r = flags_from_vec(svec!["deno", "uninstall", "@std/load"]);
    assert_eq!(
      r.unwrap(),
      Flags {
        subcommand: DenoSubcommand::Uninstall(UninstallFlags {
          kind: UninstallKind::Local(RemoveFlags {
            packages: vec!["@std/load".to_string()],
          }),
        }),
        ..Flags::default()
      }
    );

    let r =
      flags_from_vec(svec!["deno", "uninstall", "file_server", "@std/load"]);
    assert_eq!(
      r.unwrap(),
      Flags {
        subcommand: DenoSubcommand::Uninstall(UninstallFlags {
          kind: UninstallKind::Local(RemoveFlags {
            packages: vec!["file_server".to_string(), "@std/load".to_string()],
          }),
        }),
        ..Flags::default()
      }
    );

    let r = flags_from_vec(svec!["deno", "uninstall", "-g", "file_server"]);
    assert_eq!(
      r.unwrap(),
      Flags {
        subcommand: DenoSubcommand::Uninstall(UninstallFlags {
          kind: UninstallKind::Global(UninstallFlagsGlobal {
            name: "file_server".to_string(),
            root: None,
          }),
        }),
        ..Flags::default()
      }
    );

    let r = flags_from_vec(svec![
      "deno",
      "uninstall",
      "-g",
      "--root",
      "/user/foo/bar",
      "file_server"
    ]);
    assert_eq!(
      r.unwrap(),
      Flags {
        subcommand: DenoSubcommand::Uninstall(UninstallFlags {
          kind: UninstallKind::Global(UninstallFlagsGlobal {
            name: "file_server".to_string(),
            root: Some("/user/foo/bar".to_string()),
          }),
        }),
        ..Flags::default()
      }
    );
  }

  #[test]
  fn uninstall_with_help_flag() {
    let r = flags_from_vec(svec!["deno", "uninstall", "--help"]);
    assert!(r.is_ok());
  }

  #[test]
  fn log_level() {
    let r =
      flags_from_vec(svec!["deno", "run", "--log-level=debug", "script.ts"]);
    assert_eq!(
      r.unwrap(),
      Flags {
        subcommand: DenoSubcommand::Run(RunFlags::new_default(
          "script.ts".to_string(),
        )),
        log_level: Some(Level::Debug),
        code_cache_enabled: true,
        ..Flags::default()
      }
    );
  }

  #[test]
  fn quiet() {
    let r = flags_from_vec(svec!["deno", "-q", "script.ts"]);
    assert_eq!(
      r.unwrap(),
      Flags {
        subcommand: DenoSubcommand::Run(RunFlags {
          script: "script.ts".to_string(),
          watch: None,
          bare: true,
        }),
        log_level: Some(Level::Error),
        code_cache_enabled: true,
        ..Flags::default()
      }
    );
  }

  #[test]
  fn completions() {
    let r = flags_from_vec(svec!["deno", "completions", "zsh"]).unwrap();

    match r.subcommand {
      DenoSubcommand::Completions(CompletionsFlags { buf }) => {
        assert!(!buf.is_empty())
      }
      _ => unreachable!(),
    }
  }

  #[test]
  fn run_with_args() {
    let r = flags_from_vec(svec![
      "deno",
      "run",
      "script.ts",
      "--allow-read",
      "--allow-net"
    ]);
    assert_eq!(
      r.unwrap(),
      Flags {
        subcommand: DenoSubcommand::Run(RunFlags::new_default(
          "script.ts".to_string(),
        )),
        argv: svec!["--allow-read", "--allow-net"],
        code_cache_enabled: true,
        ..Flags::default()
      }
    );
    let r = flags_from_vec(svec![
      "deno",
      "run",
      "--location",
      "https:foo",
      "--allow-read",
      "script.ts",
      "--allow-net",
      "-r",
      "--help",
      "--foo",
      "bar"
    ]);
    assert_eq!(
      r.unwrap(),
      Flags {
        subcommand: DenoSubcommand::Run(RunFlags::new_default(
          "script.ts".to_string(),
        )),
        location: Some(Url::parse("https://foo/").unwrap()),
        permissions: PermissionFlags {
          allow_read: Some(vec![]),
          ..Default::default()
        },
        argv: svec!["--allow-net", "-r", "--help", "--foo", "bar"],
        code_cache_enabled: true,
        ..Flags::default()
      }
    );

    let r = flags_from_vec(svec!["deno", "run", "script.ts", "foo", "bar"]);
    assert_eq!(
      r.unwrap(),
      Flags {
        subcommand: DenoSubcommand::Run(RunFlags::new_default(
          "script.ts".to_string(),
        )),
        argv: svec!["foo", "bar"],
        code_cache_enabled: true,
        ..Flags::default()
      }
    );
    let r = flags_from_vec(svec!["deno", "run", "script.ts", "-"]);
    assert_eq!(
      r.unwrap(),
      Flags {
        subcommand: DenoSubcommand::Run(RunFlags::new_default(
          "script.ts".to_string(),
        )),
        argv: svec!["-"],
        code_cache_enabled: true,
        ..Flags::default()
      }
    );

    let r =
      flags_from_vec(svec!["deno", "run", "script.ts", "-", "foo", "bar"]);
    assert_eq!(
      r.unwrap(),
      Flags {
        subcommand: DenoSubcommand::Run(RunFlags::new_default(
          "script.ts".to_string(),
        )),
        argv: svec!["-", "foo", "bar"],
        code_cache_enabled: true,
        ..Flags::default()
      }
    );
  }

  #[test]
  fn no_check() {
    let r = flags_from_vec(svec!["deno", "--no-check", "script.ts"]);
    assert_eq!(
      r.unwrap(),
      Flags {
        subcommand: DenoSubcommand::Run(RunFlags {
          script: "script.ts".to_string(),
          watch: None,
          bare: true,
        }),
        type_check_mode: TypeCheckMode::None,
        code_cache_enabled: true,
        ..Flags::default()
      }
    );
  }

  #[test]
  fn no_check_remote() {
    let r =
      flags_from_vec(svec!["deno", "run", "--no-check=remote", "script.ts"]);
    assert_eq!(
      r.unwrap(),
      Flags {
        subcommand: DenoSubcommand::Run(RunFlags::new_default(
          "script.ts".to_string(),
        )),
        type_check_mode: TypeCheckMode::Local,
        code_cache_enabled: true,
        ..Flags::default()
      }
    );
  }

  #[test]
  fn repl_with_unsafely_ignore_certificate_errors() {
    let r = flags_from_vec(svec![
      "deno",
      "repl",
      "--eval",
      "console.log('hello');",
      "--unsafely-ignore-certificate-errors"
    ]);
    assert_eq!(
      r.unwrap(),
      Flags {
        subcommand: DenoSubcommand::Repl(ReplFlags {
          eval_files: None,
          eval: Some("console.log('hello');".to_string()),
          is_default_command: false,
        }),
        unsafely_ignore_certificate_errors: Some(vec![]),
        type_check_mode: TypeCheckMode::None,
        ..Flags::default()
      }
    );
  }

  #[test]
  fn run_with_unsafely_ignore_certificate_errors() {
    let r = flags_from_vec(svec![
      "deno",
      "run",
      "--unsafely-ignore-certificate-errors",
      "script.ts"
    ]);
    assert_eq!(
      r.unwrap(),
      Flags {
        subcommand: DenoSubcommand::Run(RunFlags::new_default(
          "script.ts".to_string(),
        )),
        unsafely_ignore_certificate_errors: Some(vec![]),
        code_cache_enabled: true,
        ..Flags::default()
      }
    );
  }

  #[test]
  fn run_with_unsafely_treat_insecure_origin_as_secure_with_ipv6_address() {
    let r = flags_from_vec(svec![
      "deno",
      "run",
      "--unsafely-ignore-certificate-errors=deno.land,localhost,[::],127.0.0.1,[::1],1.2.3.4",
      "script.ts"
    ]);
    assert_eq!(
      r.unwrap(),
      Flags {
        subcommand: DenoSubcommand::Run(RunFlags::new_default(
          "script.ts".to_string(),
        )),
        unsafely_ignore_certificate_errors: Some(svec![
          "deno.land",
          "localhost",
          "[::]",
          "127.0.0.1",
          "[::1]",
          "1.2.3.4"
        ]),
        code_cache_enabled: true,
        ..Flags::default()
      }
    );
  }

  #[test]
  fn repl_with_unsafely_treat_insecure_origin_as_secure_with_ipv6_address() {
    let r = flags_from_vec(svec![
      "deno",
      "repl",
      "--unsafely-ignore-certificate-errors=deno.land,localhost,[::],127.0.0.1,[::1],1.2.3.4"]);
    assert_eq!(
      r.unwrap(),
      Flags {
        subcommand: DenoSubcommand::Repl(ReplFlags {
          eval_files: None,
          eval: None,
          is_default_command: false,
        }),
        unsafely_ignore_certificate_errors: Some(svec![
          "deno.land",
          "localhost",
          "[::]",
          "127.0.0.1",
          "[::1]",
          "1.2.3.4"
        ]),
        type_check_mode: TypeCheckMode::None,
        ..Flags::default()
      }
    );
  }

  #[test]
  fn no_remote() {
    let r = flags_from_vec(svec!["deno", "run", "--no-remote", "script.ts"]);
    assert_eq!(
      r.unwrap(),
      Flags {
        subcommand: DenoSubcommand::Run(RunFlags::new_default(
          "script.ts".to_string(),
        )),
        no_remote: true,
        code_cache_enabled: true,
        ..Flags::default()
      }
    );
  }

  #[test]
  fn no_npm() {
    let r = flags_from_vec(svec!["deno", "run", "--no-npm", "script.ts"]);
    assert_eq!(
      r.unwrap(),
      Flags {
        subcommand: DenoSubcommand::Run(RunFlags::new_default(
          "script.ts".to_string(),
        )),
        no_npm: true,
        code_cache_enabled: true,
        ..Flags::default()
      }
    );
  }

  #[test]
  fn local_npm() {
    let r = flags_from_vec(svec!["deno", "--node-modules-dir", "script.ts"]);
    assert_eq!(
      r.unwrap(),
      Flags {
        subcommand: DenoSubcommand::Run(RunFlags {
          script: "script.ts".to_string(),
          watch: None,
          bare: true,
        }),
        node_modules_dir: Some(NodeModulesDirMode::Auto),
        code_cache_enabled: true,
        ..Flags::default()
      }
    );
  }

  #[test]
  fn vendor_flag() {
    let r = flags_from_vec(svec!["deno", "run", "--vendor", "script.ts"]);
    assert_eq!(
      r.unwrap(),
      Flags {
        subcommand: DenoSubcommand::Run(RunFlags::new_default(
          "script.ts".to_string(),
        )),
        vendor: Some(true),
        code_cache_enabled: true,
        ..Flags::default()
      }
    );

    let r = flags_from_vec(svec!["deno", "run", "--vendor=false", "script.ts"]);
    assert_eq!(
      r.unwrap(),
      Flags {
        subcommand: DenoSubcommand::Run(RunFlags::new_default(
          "script.ts".to_string(),
        )),
        vendor: Some(false),
        code_cache_enabled: true,
        ..Flags::default()
      }
    );
  }

  #[test]
  fn cached_only() {
    let r = flags_from_vec(svec!["deno", "run", "--cached-only", "script.ts"]);
    assert_eq!(
      r.unwrap(),
      Flags {
        subcommand: DenoSubcommand::Run(RunFlags::new_default(
          "script.ts".to_string(),
        )),
        cached_only: true,
        code_cache_enabled: true,
        ..Flags::default()
      }
    );
  }

  #[test]
  fn allow_net_allowlist_with_ports() {
    let r = flags_from_vec(svec![
      "deno",
      "run",
      "--allow-net=deno.land,:8000,:4545",
      "script.ts"
    ]);
    assert_eq!(
      r.unwrap(),
      Flags {
        subcommand: DenoSubcommand::Run(RunFlags::new_default(
          "script.ts".to_string(),
        )),
        permissions: PermissionFlags {
          allow_net: Some(svec![
            "deno.land",
            "0.0.0.0:8000",
            "127.0.0.1:8000",
            "localhost:8000",
            "0.0.0.0:4545",
            "127.0.0.1:4545",
            "localhost:4545"
          ]),
          ..Default::default()
        },
        code_cache_enabled: true,
        ..Flags::default()
      }
    );
  }

  #[test]
  fn deny_net_denylist_with_ports() {
    let r = flags_from_vec(svec![
      "deno",
      "run",
      "--deny-net=deno.land,:8000,:4545",
      "script.ts"
    ]);
    assert_eq!(
      r.unwrap(),
      Flags {
        subcommand: DenoSubcommand::Run(RunFlags::new_default(
          "script.ts".to_string(),
        )),
        permissions: PermissionFlags {
          deny_net: Some(svec![
            "deno.land",
            "0.0.0.0:8000",
            "127.0.0.1:8000",
            "localhost:8000",
            "0.0.0.0:4545",
            "127.0.0.1:4545",
            "localhost:4545"
          ]),
          ..Default::default()
        },
        code_cache_enabled: true,
        ..Flags::default()
      }
    );
  }

  #[test]
  fn allow_net_allowlist_with_ipv6_address() {
    let r = flags_from_vec(svec![
      "deno",
      "run",
      "--allow-net=deno.land,deno.land:80,[::],127.0.0.1,[::1],1.2.3.4:5678,:5678,[::1]:8080",
      "script.ts"
    ]);
    assert_eq!(
      r.unwrap(),
      Flags {
        subcommand: DenoSubcommand::Run(RunFlags::new_default(
          "script.ts".to_string(),
        )),
        permissions: PermissionFlags {
          allow_net: Some(svec![
            "deno.land",
            "deno.land:80",
            "[::]",
            "127.0.0.1",
            "[::1]",
            "1.2.3.4:5678",
            "0.0.0.0:5678",
            "127.0.0.1:5678",
            "localhost:5678",
            "[::1]:8080"
          ]),
          ..Default::default()
        },
        code_cache_enabled: true,
        ..Flags::default()
      }
    );
  }

  #[test]
  fn deny_net_denylist_with_ipv6_address() {
    let r = flags_from_vec(svec![
      "deno",
      "run",
      "--deny-net=deno.land,deno.land:80,[::],127.0.0.1,[::1],1.2.3.4:5678,:5678,[::1]:8080",
      "script.ts"
    ]);
    assert_eq!(
      r.unwrap(),
      Flags {
        subcommand: DenoSubcommand::Run(RunFlags::new_default(
          "script.ts".to_string(),
        )),
        permissions: PermissionFlags {
          deny_net: Some(svec![
            "deno.land",
            "deno.land:80",
            "[::]",
            "127.0.0.1",
            "[::1]",
            "1.2.3.4:5678",
            "0.0.0.0:5678",
            "127.0.0.1:5678",
            "localhost:5678",
            "[::1]:8080"
          ]),
          ..Default::default()
        },
        code_cache_enabled: true,
        ..Flags::default()
      }
    );
  }

  #[test]
  fn test_no_colon_in_value_name() {
    let app =
      runtime_args(Command::new("test_inspect_completion_value"), true, true);
    let inspect_args = app
      .get_arguments()
      .filter(|arg| arg.get_id() == "inspect")
      .collect::<Vec<_>>();
    // The value_name cannot have a : otherwise it breaks shell completions for zsh.
    let value_name = "HOST_AND_PORT";
    let arg = inspect_args
      .iter()
      .any(|v| v.get_value_names().unwrap() == [value_name]);

    assert_eq!(arg, true);
  }

  #[test]
  fn test_with_flags() {
    #[rustfmt::skip]
    let r = flags_from_vec(svec!["deno", "test", "--no-npm", "--no-remote", "--trace-leaks", "--no-run", "--filter", "- foo", "--coverage=cov", "--clean", "--location", "https:foo", "--allow-net", "--permit-no-files", "dir1/", "dir2/", "--", "arg1", "arg2"]);
    assert_eq!(
      r.unwrap(),
      Flags {
        subcommand: DenoSubcommand::Test(TestFlags {
          no_run: true,
          doc: false,
          fail_fast: None,
          filter: Some("- foo".to_string()),
          permit_no_files: true,
          files: FileFlags {
            include: vec!["dir1/".to_string(), "dir2/".to_string()],
            ignore: vec![],
          },
          shuffle: None,
          concurrent_jobs: None,
          trace_leaks: true,
          coverage_dir: Some("cov".to_string()),
          clean: true,
          watch: Default::default(),
          reporter: Default::default(),
          junit_path: None,
          hide_stacktraces: false,
        }),
        no_npm: true,
        no_remote: true,
        location: Some(Url::parse("https://foo/").unwrap()),
        type_check_mode: TypeCheckMode::Local,
        permissions: PermissionFlags {
          no_prompt: true,
          allow_net: Some(vec![]),
          ..Default::default()
        },
        argv: svec!["arg1", "arg2"],
        ..Flags::default()
      }
    );
  }

  #[test]
  fn run_with_cafile() {
    let r = flags_from_vec(svec![
      "deno",
      "run",
      "--cert",
      "example.crt",
      "script.ts"
    ]);
    assert_eq!(
      r.unwrap(),
      Flags {
        subcommand: DenoSubcommand::Run(RunFlags::new_default(
          "script.ts".to_string(),
        )),
        ca_data: Some(CaData::File("example.crt".to_owned())),
        code_cache_enabled: true,
        ..Flags::default()
      }
    );
  }

  #[test]
  fn run_with_enable_testing_features() {
    let r = flags_from_vec(svec![
      "deno",
      "run",
      "--enable-testing-features-do-not-use",
      "script.ts"
    ]);
    assert_eq!(
      r.unwrap(),
      Flags {
        subcommand: DenoSubcommand::Run(RunFlags::new_default(
          "script.ts".to_string(),
        )),
        enable_testing_features: true,
        code_cache_enabled: true,
        ..Flags::default()
      }
    );
  }

  #[test]
  fn test_with_fail_fast() {
    let r = flags_from_vec(svec!["deno", "test", "--fail-fast=3"]);
    assert_eq!(
      r.unwrap(),
      Flags {
        subcommand: DenoSubcommand::Test(TestFlags {
          no_run: false,
          doc: false,
          fail_fast: Some(NonZeroUsize::new(3).unwrap()),
          filter: None,
          permit_no_files: false,
          shuffle: None,
          files: FileFlags {
            include: vec![],
            ignore: vec![],
          },
          concurrent_jobs: None,
          trace_leaks: false,
          coverage_dir: None,
          clean: false,
          watch: Default::default(),
          reporter: Default::default(),
          junit_path: None,
          hide_stacktraces: false,
        }),
        type_check_mode: TypeCheckMode::Local,
        permissions: PermissionFlags {
          no_prompt: true,
          ..Default::default()
        },
        ..Flags::default()
      }
    );

    let r = flags_from_vec(svec!["deno", "test", "--fail-fast=0"]);
    assert!(r.is_err());
  }

  #[test]
  fn test_with_enable_testing_features() {
    let r = flags_from_vec(svec![
      "deno",
      "test",
      "--enable-testing-features-do-not-use"
    ]);
    assert_eq!(
      r.unwrap(),
      Flags {
        subcommand: DenoSubcommand::Test(TestFlags {
          no_run: false,
          doc: false,
          fail_fast: None,
          filter: None,
          permit_no_files: false,
          shuffle: None,
          files: FileFlags {
            include: vec![],
            ignore: vec![],
          },
          concurrent_jobs: None,
          trace_leaks: false,
          coverage_dir: None,
          clean: false,
          watch: Default::default(),
          reporter: Default::default(),
          junit_path: None,
          hide_stacktraces: false,
        }),
        permissions: PermissionFlags {
          no_prompt: true,
          ..Default::default()
        },
        type_check_mode: TypeCheckMode::Local,
        enable_testing_features: true,
        ..Flags::default()
      }
    );
  }

  #[test]
  fn test_reporter() {
    let r = flags_from_vec(svec!["deno", "test", "--reporter=pretty"]);
    assert_eq!(
      r.unwrap(),
      Flags {
        subcommand: DenoSubcommand::Test(TestFlags {
          reporter: TestReporterConfig::Pretty,
          ..Default::default()
        }),
        permissions: PermissionFlags {
          no_prompt: true,
          ..Default::default()
        },
        type_check_mode: TypeCheckMode::Local,
        ..Flags::default()
      }
    );

    let r = flags_from_vec(svec!["deno", "test", "--reporter=dot"]);
    assert_eq!(
      r.unwrap(),
      Flags {
        subcommand: DenoSubcommand::Test(TestFlags {
          reporter: TestReporterConfig::Dot,
          ..Default::default()
        }),
        permissions: PermissionFlags {
          no_prompt: true,
          ..Default::default()
        },
        type_check_mode: TypeCheckMode::Local,
        log_level: Some(Level::Error),
        ..Flags::default()
      }
    );

    let r = flags_from_vec(svec!["deno", "test", "--reporter=junit"]);
    assert_eq!(
      r.unwrap(),
      Flags {
        subcommand: DenoSubcommand::Test(TestFlags {
          reporter: TestReporterConfig::Junit,
          ..Default::default()
        }),
        permissions: PermissionFlags {
          no_prompt: true,
          ..Default::default()
        },
        type_check_mode: TypeCheckMode::Local,
        ..Flags::default()
      }
    );

    let r = flags_from_vec(svec!["deno", "test", "--reporter=tap"]);
    assert_eq!(
      r.unwrap(),
      Flags {
        subcommand: DenoSubcommand::Test(TestFlags {
          reporter: TestReporterConfig::Tap,
          ..Default::default()
        }),
        permissions: PermissionFlags {
          no_prompt: true,
          ..Default::default()
        },
        type_check_mode: TypeCheckMode::Local,
        log_level: Some(Level::Error),
        ..Flags::default()
      }
    );

    let r = flags_from_vec(svec![
      "deno",
      "test",
      "--reporter=dot",
      "--junit-path=report.xml"
    ]);
    assert_eq!(
      r.unwrap(),
      Flags {
        subcommand: DenoSubcommand::Test(TestFlags {
          reporter: TestReporterConfig::Dot,
          junit_path: Some("report.xml".to_string()),
          ..Default::default()
        }),
        permissions: PermissionFlags {
          no_prompt: true,
          ..Default::default()
        },
        type_check_mode: TypeCheckMode::Local,
        log_level: Some(Level::Error),
        ..Flags::default()
      }
    );

    let r = flags_from_vec(svec!["deno", "test", "--junit-path"]);
    assert!(r.is_err());
  }

  #[test]
  fn test_shuffle() {
    let r = flags_from_vec(svec!["deno", "test", "--shuffle=1"]);
    assert_eq!(
      r.unwrap(),
      Flags {
        subcommand: DenoSubcommand::Test(TestFlags {
          no_run: false,
          doc: false,
          fail_fast: None,
          filter: None,
          permit_no_files: false,
          shuffle: Some(1),
          files: FileFlags {
            include: vec![],
            ignore: vec![],
          },
          concurrent_jobs: None,
          trace_leaks: false,
          coverage_dir: None,
          clean: false,
          watch: Default::default(),
          reporter: Default::default(),
          junit_path: None,
          hide_stacktraces: false,
        }),
        permissions: PermissionFlags {
          no_prompt: true,
          ..Default::default()
        },
        type_check_mode: TypeCheckMode::Local,
        ..Flags::default()
      }
    );
  }

  #[test]
  fn test_watch() {
    let r = flags_from_vec(svec!["deno", "test", "--watch"]);
    assert_eq!(
      r.unwrap(),
      Flags {
        subcommand: DenoSubcommand::Test(TestFlags {
          no_run: false,
          doc: false,
          fail_fast: None,
          filter: None,
          permit_no_files: false,
          shuffle: None,
          files: FileFlags {
            include: vec![],
            ignore: vec![],
          },
          concurrent_jobs: None,
          trace_leaks: false,
          coverage_dir: None,
          clean: false,
          watch: Some(Default::default()),
          reporter: Default::default(),
          junit_path: None,
          hide_stacktraces: false,
        }),
        permissions: PermissionFlags {
          no_prompt: true,
          ..Default::default()
        },
        type_check_mode: TypeCheckMode::Local,
        ..Flags::default()
      }
    );
  }
  #[test]
  fn test_watch_explicit_cwd() {
    let r = flags_from_vec(svec!["deno", "test", "--watch", "./"]);
    assert_eq!(
      r.unwrap(),
      Flags {
        subcommand: DenoSubcommand::Test(TestFlags {
          no_run: false,
          doc: false,
          fail_fast: None,
          filter: None,
          permit_no_files: false,
          shuffle: None,
          files: FileFlags {
            include: vec!["./".to_string()],
            ignore: vec![],
          },
          concurrent_jobs: None,
          trace_leaks: false,
          coverage_dir: None,
          clean: false,
          watch: Some(Default::default()),
          reporter: Default::default(),
          junit_path: None,
          hide_stacktraces: false,
        }),
        permissions: PermissionFlags {
          no_prompt: true,
          ..Default::default()
        },
        type_check_mode: TypeCheckMode::Local,
        ..Flags::default()
      }
    );
  }

  #[test]
  fn test_watch_with_no_clear_screen() {
    let r =
      flags_from_vec(svec!["deno", "test", "--watch", "--no-clear-screen"]);
    assert_eq!(
      r.unwrap(),
      Flags {
        subcommand: DenoSubcommand::Test(TestFlags {
          no_run: false,
          doc: false,
          fail_fast: None,
          filter: None,
          permit_no_files: false,
          shuffle: None,
          files: FileFlags {
            include: vec![],
            ignore: vec![],
          },
          concurrent_jobs: None,
          trace_leaks: false,
          coverage_dir: None,
          clean: false,
          watch: Some(WatchFlagsWithPaths {
            hmr: false,
            no_clear_screen: true,
            exclude: vec![],
            paths: vec![],
          }),
          reporter: Default::default(),
          junit_path: None,
          hide_stacktraces: false,
        }),
        type_check_mode: TypeCheckMode::Local,
        permissions: PermissionFlags {
          no_prompt: true,
          ..Default::default()
        },
        ..Flags::default()
      }
    );
  }

  #[test]
  fn test_watch_with_paths() {
    let r = flags_from_vec(svec!("deno", "test", "--watch=foo"));

    let flags = r.unwrap();
    assert_eq!(
      flags,
      Flags {
        subcommand: DenoSubcommand::Test(TestFlags {
          watch: Some(WatchFlagsWithPaths {
            hmr: false,
            paths: vec![String::from("foo")],
            no_clear_screen: false,
            exclude: vec![],
          }),
          ..TestFlags::default()
        }),
        type_check_mode: TypeCheckMode::Local,
        permissions: PermissionFlags {
          no_prompt: true,
          ..Default::default()
        },
        ..Flags::default()
      }
    );

    let r = flags_from_vec(svec!["deno", "test", "--watch=foo,bar"]);

    let flags = r.unwrap();
    assert_eq!(
      flags,
      Flags {
        subcommand: DenoSubcommand::Test(TestFlags {
          watch: Some(WatchFlagsWithPaths {
            hmr: false,
            paths: vec![String::from("foo"), String::from("bar")],
            no_clear_screen: false,
            exclude: vec![],
          }),
          ..TestFlags::default()
        }),
        type_check_mode: TypeCheckMode::Local,
        permissions: PermissionFlags {
          no_prompt: true,
          ..Default::default()
        },
        ..Flags::default()
      }
    );
  }

  #[test]
  fn test_watch_with_excluded_paths() {
    let r =
      flags_from_vec(svec!("deno", "test", "--watch", "--watch-exclude=foo",));

    let flags = r.unwrap();
    assert_eq!(
      flags,
      Flags {
        subcommand: DenoSubcommand::Test(TestFlags {
          watch: Some(WatchFlagsWithPaths {
            hmr: false,
            paths: vec![],
            no_clear_screen: false,
            exclude: vec![String::from("foo")],
          }),
          ..TestFlags::default()
        }),
        type_check_mode: TypeCheckMode::Local,
        permissions: PermissionFlags {
          no_prompt: true,
          ..Default::default()
        },
        ..Flags::default()
      }
    );

    let r = flags_from_vec(svec!(
      "deno",
      "test",
      "--watch=foo",
      "--watch-exclude=bar",
    ));
    let flags = r.unwrap();
    assert_eq!(
      flags,
      Flags {
        subcommand: DenoSubcommand::Test(TestFlags {
          watch: Some(WatchFlagsWithPaths {
            hmr: false,
            paths: vec![String::from("foo")],
            no_clear_screen: false,
            exclude: vec![String::from("bar")],
          }),
          ..TestFlags::default()
        }),
        type_check_mode: TypeCheckMode::Local,
        permissions: PermissionFlags {
          no_prompt: true,
          ..Default::default()
        },
        ..Flags::default()
      }
    );

    let r = flags_from_vec(svec![
      "deno",
      "test",
      "--watch",
      "--watch-exclude=foo,bar",
    ]);

    let flags = r.unwrap();
    assert_eq!(
      flags,
      Flags {
        subcommand: DenoSubcommand::Test(TestFlags {
          watch: Some(WatchFlagsWithPaths {
            hmr: false,
            paths: vec![],
            no_clear_screen: false,
            exclude: vec![String::from("foo"), String::from("bar")],
          }),
          ..TestFlags::default()
        }),
        type_check_mode: TypeCheckMode::Local,
        permissions: PermissionFlags {
          no_prompt: true,
          ..Default::default()
        },
        ..Flags::default()
      }
    );

    let r = flags_from_vec(svec![
      "deno",
      "test",
      "--watch=foo,bar",
      "--watch-exclude=baz,qux",
    ]);

    let flags = r.unwrap();
    assert_eq!(
      flags,
      Flags {
        subcommand: DenoSubcommand::Test(TestFlags {
          watch: Some(WatchFlagsWithPaths {
            hmr: false,
            paths: vec![String::from("foo"), String::from("bar")],
            no_clear_screen: false,
            exclude: vec![String::from("baz"), String::from("qux"),],
          }),
          ..TestFlags::default()
        }),
        type_check_mode: TypeCheckMode::Local,
        permissions: PermissionFlags {
          no_prompt: true,
          ..Default::default()
        },
        ..Flags::default()
      }
    );
  }

  #[test]
  fn test_coverage_default_dir() {
    let r = flags_from_vec(svec!["deno", "test", "--coverage"]);
    assert_eq!(
      r.unwrap(),
      Flags {
        subcommand: DenoSubcommand::Test(TestFlags {
          coverage_dir: Some("coverage".to_string()),
          ..TestFlags::default()
        }),
        type_check_mode: TypeCheckMode::Local,
        permissions: PermissionFlags {
          no_prompt: true,
          ..Default::default()
        },
        ..Flags::default()
      }
    );
  }

  #[test]
  fn test_hide_stacktraces() {
    let r = flags_from_vec(svec!["deno", "test", "--hide-stacktraces"]);
    assert_eq!(
      r.unwrap(),
      Flags {
        subcommand: DenoSubcommand::Test(TestFlags {
          hide_stacktraces: true,
          ..TestFlags::default()
        }),
        type_check_mode: TypeCheckMode::Local,
        permissions: PermissionFlags {
          no_prompt: true,
          ..Default::default()
        },
        ..Flags::default()
      }
    );
  }

  #[test]
  fn upgrade_with_ca_file() {
    let r = flags_from_vec(svec!["deno", "upgrade", "--cert", "example.crt"]);
    assert_eq!(
      r.unwrap(),
      Flags {
        subcommand: DenoSubcommand::Upgrade(UpgradeFlags {
          force: false,
          dry_run: false,
          canary: false,
          release_candidate: false,
          version: None,
          output: None,
          version_or_hash_or_channel: None,
        }),
        ca_data: Some(CaData::File("example.crt".to_owned())),
        ..Flags::default()
      }
    );
  }

  #[test]
  fn upgrade_release_candidate() {
    let r = flags_from_vec(svec!["deno", "upgrade", "--rc"]);
    assert_eq!(
      r.unwrap(),
      Flags {
        subcommand: DenoSubcommand::Upgrade(UpgradeFlags {
          force: false,
          dry_run: false,
          canary: false,
          release_candidate: true,
          version: None,
          output: None,
          version_or_hash_or_channel: None,
        }),
        ..Flags::default()
      }
    );

    let r = flags_from_vec(svec!["deno", "upgrade", "--rc", "--canary"]);
    assert!(r.is_err());

    let r = flags_from_vec(svec!["deno", "upgrade", "--rc", "--version"]);
    assert!(r.is_err());
  }

  #[test]
  fn cache_with_cafile() {
    let r = flags_from_vec(svec![
      "deno",
      "cache",
      "--cert",
      "example.crt",
      "script.ts",
      "script_two.ts"
    ]);
    assert_eq!(
      r.unwrap(),
      Flags {
        subcommand: DenoSubcommand::Cache(CacheFlags {
          files: svec!["script.ts", "script_two.ts"],
        }),
        ca_data: Some(CaData::File("example.crt".to_owned())),
        ..Flags::default()
      }
    );
  }

  #[test]
  fn info_with_cafile() {
    let r = flags_from_vec(svec![
      "deno",
      "info",
      "--cert",
      "example.crt",
      "https://example.com"
    ]);
    assert_eq!(
      r.unwrap(),
      Flags {
        subcommand: DenoSubcommand::Info(InfoFlags {
          json: false,
          file: Some("https://example.com".to_string()),
        }),
        ca_data: Some(CaData::File("example.crt".to_owned())),
        ..Flags::default()
      }
    );
  }

  #[test]
  fn doc() {
    let r = flags_from_vec(svec!["deno", "doc", "--json", "path/to/module.ts"]);
    assert_eq!(
      r.unwrap(),
      Flags {
        subcommand: DenoSubcommand::Doc(DocFlags {
          private: false,
          json: true,
          html: None,
          lint: false,
          source_files: DocSourceFileFlag::Paths(svec!["path/to/module.ts"]),
          filter: None,
        }),
        ..Flags::default()
      }
    );

    let r = flags_from_vec(svec!["deno", "doc", "--html", "path/to/module.ts"]);
    assert!(r.is_ok());

    let r = flags_from_vec(svec![
      "deno",
      "doc",
      "--html",
      "--name=My library",
      "path/to/module.ts"
    ]);
    assert_eq!(
      r.unwrap(),
      Flags {
        subcommand: DenoSubcommand::Doc(DocFlags {
          private: false,
          json: false,
          lint: false,
          html: Some(DocHtmlFlag {
            name: Some("My library".to_string()),
            category_docs_path: None,
            symbol_redirect_map_path: None,
            default_symbol_map_path: None,
            strip_trailing_html: false,
            output: String::from("./docs/"),
          }),
          source_files: DocSourceFileFlag::Paths(svec!["path/to/module.ts"]),
          filter: None,
        }),
        ..Flags::default()
      }
    );

    let r = flags_from_vec(svec![
      "deno",
      "doc",
      "--html",
      "--name=My library",
      "--lint",
      "--output=./foo",
      "path/to/module.ts"
    ]);
    assert_eq!(
      r.unwrap(),
      Flags {
        subcommand: DenoSubcommand::Doc(DocFlags {
          private: false,
          json: false,
          html: Some(DocHtmlFlag {
            name: Some("My library".to_string()),
            category_docs_path: None,
            symbol_redirect_map_path: None,
            default_symbol_map_path: None,
            strip_trailing_html: false,
            output: String::from("./foo"),
          }),
          lint: true,
          source_files: DocSourceFileFlag::Paths(svec!["path/to/module.ts"]),
          filter: None,
        }),
        ..Flags::default()
      }
    );

    let r =
      flags_from_vec(svec!["deno", "doc", "--html", "--name=My library",]);
    assert!(r.is_err());

    let r = flags_from_vec(svec![
      "deno",
      "doc",
      "--filter",
      "SomeClass.someField",
      "path/to/module.ts",
    ]);
    assert_eq!(
      r.unwrap(),
      Flags {
        subcommand: DenoSubcommand::Doc(DocFlags {
          private: false,
          json: false,
          html: None,
          lint: false,
          source_files: DocSourceFileFlag::Paths(vec![
            "path/to/module.ts".to_string()
          ]),
          filter: Some("SomeClass.someField".to_string()),
        }),
        ..Flags::default()
      }
    );

    let r = flags_from_vec(svec!["deno", "doc"]);
    assert_eq!(
      r.unwrap(),
      Flags {
        subcommand: DenoSubcommand::Doc(DocFlags {
          private: false,
          json: false,
          html: None,
          lint: false,
          source_files: Default::default(),
          filter: None,
        }),
        ..Flags::default()
      }
    );

    let r = flags_from_vec(svec![
      "deno",
      "doc",
      "--filter",
      "Deno.Listener",
      "--builtin"
    ]);
    assert_eq!(
      r.unwrap(),
      Flags {
        subcommand: DenoSubcommand::Doc(DocFlags {
          private: false,
          lint: false,
          json: false,
          html: None,
          source_files: DocSourceFileFlag::Builtin,
          filter: Some("Deno.Listener".to_string()),
        }),
        ..Flags::default()
      }
    );

    let r = flags_from_vec(svec![
      "deno",
      "doc",
      "--no-npm",
      "--no-remote",
      "--private",
      "path/to/module.js"
    ]);
    assert_eq!(
      r.unwrap(),
      Flags {
        subcommand: DenoSubcommand::Doc(DocFlags {
          private: true,
          lint: false,
          json: false,
          html: None,
          source_files: DocSourceFileFlag::Paths(svec!["path/to/module.js"]),
          filter: None,
        }),
        no_npm: true,
        no_remote: true,
        ..Flags::default()
      }
    );

    let r = flags_from_vec(svec![
      "deno",
      "doc",
      "path/to/module.js",
      "path/to/module2.js"
    ]);
    assert_eq!(
      r.unwrap(),
      Flags {
        subcommand: DenoSubcommand::Doc(DocFlags {
          private: false,
          lint: false,
          json: false,
          html: None,
          source_files: DocSourceFileFlag::Paths(vec![
            "path/to/module.js".to_string(),
            "path/to/module2.js".to_string()
          ]),
          filter: None,
        }),
        ..Flags::default()
      }
    );

    let r = flags_from_vec(svec![
      "deno",
      "doc",
      "path/to/module.js",
      "--builtin",
      "path/to/module2.js"
    ]);
    assert_eq!(
      r.unwrap(),
      Flags {
        subcommand: DenoSubcommand::Doc(DocFlags {
          private: false,
          json: false,
          html: None,
          lint: false,
          source_files: DocSourceFileFlag::Paths(vec![
            "path/to/module.js".to_string(),
            "path/to/module2.js".to_string()
          ]),
          filter: None,
        }),
        ..Flags::default()
      }
    );

    let r = flags_from_vec(svec!["deno", "doc", "--lint",]);
    assert!(r.is_err());

    let r = flags_from_vec(svec![
      "deno",
      "doc",
      "--lint",
      "path/to/module.js",
      "path/to/module2.js"
    ]);
    assert_eq!(
      r.unwrap(),
      Flags {
        subcommand: DenoSubcommand::Doc(DocFlags {
          private: false,
          lint: true,
          json: false,
          html: None,
          source_files: DocSourceFileFlag::Paths(vec![
            "path/to/module.js".to_string(),
            "path/to/module2.js".to_string()
          ]),
          filter: None,
        }),
        ..Flags::default()
      }
    );
  }

  #[test]
  fn inspect_default_host() {
    let r = flags_from_vec(svec!["deno", "run", "--inspect", "foo.js"]);
    assert_eq!(
      r.unwrap(),
      Flags {
        subcommand: DenoSubcommand::Run(RunFlags::new_default(
          "foo.js".to_string(),
        )),
        inspect: Some("127.0.0.1:9229".parse().unwrap()),
        code_cache_enabled: true,
        ..Flags::default()
      }
    );
  }

  #[test]
  fn inspect_wait() {
    let r = flags_from_vec(svec!["deno", "--inspect-wait", "foo.js"]);
    assert_eq!(
      r.unwrap(),
      Flags {
        subcommand: DenoSubcommand::Run(RunFlags {
          script: "foo.js".to_string(),
          watch: None,
          bare: true,
        }),
        inspect_wait: Some("127.0.0.1:9229".parse().unwrap()),
        code_cache_enabled: true,
        ..Flags::default()
      }
    );

    let r = flags_from_vec(svec![
      "deno",
      "run",
      "--inspect-wait=127.0.0.1:3567",
      "foo.js"
    ]);
    assert_eq!(
      r.unwrap(),
      Flags {
        subcommand: DenoSubcommand::Run(RunFlags::new_default(
          "foo.js".to_string(),
        )),
        inspect_wait: Some("127.0.0.1:3567".parse().unwrap()),
        code_cache_enabled: true,
        ..Flags::default()
      }
    );
  }

  #[test]
  fn compile() {
    let r = flags_from_vec(svec![
      "deno",
      "compile",
      "https://examples.deno.land/color-logging.ts"
    ]);
    assert_eq!(
      r.unwrap(),
      Flags {
        subcommand: DenoSubcommand::Compile(CompileFlags {
          source_file: "https://examples.deno.land/color-logging.ts"
            .to_string(),
          output: None,
          args: vec![],
          target: None,
          no_terminal: false,
          icon: None,
          include: vec![]
        }),
        type_check_mode: TypeCheckMode::Local,
        ..Flags::default()
      }
    );
  }

  #[test]
  fn compile_with_flags() {
    #[rustfmt::skip]
    let r = flags_from_vec(svec!["deno", "compile", "--import-map", "import_map.json", "--no-remote", "--config", "tsconfig.json", "--no-check", "--unsafely-ignore-certificate-errors", "--reload", "--lock", "lock.json", "--cert", "example.crt", "--cached-only", "--location", "https:foo", "--allow-read", "--allow-net", "--v8-flags=--help", "--seed", "1", "--no-terminal", "--icon", "favicon.ico", "--output", "colors", "--env=.example.env", "https://examples.deno.land/color-logging.ts", "foo", "bar", "-p", "8080"]);
    assert_eq!(
      r.unwrap(),
      Flags {
        subcommand: DenoSubcommand::Compile(CompileFlags {
          source_file: "https://examples.deno.land/color-logging.ts"
            .to_string(),
          output: Some(String::from("colors")),
          args: svec!["foo", "bar", "-p", "8080"],
          target: None,
          no_terminal: true,
          icon: Some(String::from("favicon.ico")),
          include: vec![]
        }),
        import_map_path: Some("import_map.json".to_string()),
        no_remote: true,
        config_flag: ConfigFlag::Path("tsconfig.json".to_owned()),
        type_check_mode: TypeCheckMode::None,
        reload: true,
        lock: Some(String::from("lock.json")),
        ca_data: Some(CaData::File("example.crt".to_string())),
        cached_only: true,
        location: Some(Url::parse("https://foo/").unwrap()),
        permissions: PermissionFlags {
          allow_read: Some(vec![]),
          allow_net: Some(vec![]),
          ..Default::default()
        },
        unsafely_ignore_certificate_errors: Some(vec![]),
        v8_flags: svec!["--help", "--random-seed=1"],
        seed: Some(1),
        env_file: Some(".example.env".to_owned()),
        ..Flags::default()
      }
    );
  }

  #[test]
  fn coverage() {
    let r = flags_from_vec(svec!["deno", "coverage", "foo.json"]);
    assert_eq!(
      r.unwrap(),
      Flags {
        subcommand: DenoSubcommand::Coverage(CoverageFlags {
          files: FileFlags {
            include: vec!["foo.json".to_string()],
            ignore: vec![],
          },
          include: vec![r"^file:".to_string()],
          exclude: vec![r"test\.(js|mjs|ts|jsx|tsx)$".to_string()],
          ..CoverageFlags::default()
        }),
        ..Flags::default()
      }
    );
  }

  #[test]
  fn coverage_with_lcov_and_out_file() {
    let r = flags_from_vec(svec![
      "deno",
      "coverage",
      "--lcov",
      "--output=foo.lcov",
      "foo.json"
    ]);
    assert_eq!(
      r.unwrap(),
      Flags {
        subcommand: DenoSubcommand::Coverage(CoverageFlags {
          files: FileFlags {
            include: vec!["foo.json".to_string()],
            ignore: vec![],
          },
          include: vec![r"^file:".to_string()],
          exclude: vec![r"test\.(js|mjs|ts|jsx|tsx)$".to_string()],
          r#type: CoverageType::Lcov,
          output: Some(String::from("foo.lcov")),
        }),
        ..Flags::default()
      }
    );
  }

  #[test]
  fn coverage_with_default_files() {
    let r = flags_from_vec(svec!["deno", "coverage",]);
    assert_eq!(
      r.unwrap(),
      Flags {
        subcommand: DenoSubcommand::Coverage(CoverageFlags {
          files: FileFlags {
            include: vec!["coverage".to_string()],
            ignore: vec![],
          },
          include: vec![r"^file:".to_string()],
          exclude: vec![r"test\.(js|mjs|ts|jsx|tsx)$".to_string()],
          ..CoverageFlags::default()
        }),
        ..Flags::default()
      }
    );
  }

  #[test]
  fn location_with_bad_scheme() {
    #[rustfmt::skip]
    let r = flags_from_vec(svec!["deno", "run", "--location", "foo:", "mod.ts"]);
    assert!(r.is_err());
    assert!(r
      .unwrap_err()
      .to_string()
      .contains("Expected protocol \"http\" or \"https\""));
  }

  #[test]
  fn test_config_path_args() {
    let flags = flags_from_vec(svec!["deno", "run", "foo.js"]).unwrap();
    let cwd = std::env::current_dir().unwrap();

    assert_eq!(flags.config_path_args(&cwd), Some(vec![cwd.clone()]));

    let flags = flags_from_vec(svec!["deno", "run", "sub_dir/foo.js"]).unwrap();
    let cwd = std::env::current_dir().unwrap();
    assert_eq!(
      flags.config_path_args(&cwd),
      Some(vec![cwd.join("sub_dir").clone()])
    );

    let flags =
      flags_from_vec(svec!["deno", "https://example.com/foo.js"]).unwrap();
    assert_eq!(flags.config_path_args(&cwd), None);

    let flags =
      flags_from_vec(svec!["deno", "lint", "dir/a/a.js", "dir/b/b.js"])
        .unwrap();
    assert_eq!(
      flags.config_path_args(&cwd),
      Some(vec![cwd.join("dir/a/a.js"), cwd.join("dir/b/b.js")])
    );

    let flags = flags_from_vec(svec!["deno", "lint"]).unwrap();
    assert_eq!(flags.config_path_args(&cwd), Some(vec![cwd.clone()]));

    let flags = flags_from_vec(svec![
      "deno",
      "fmt",
      "dir/a/a.js",
      "dir/a/a2.js",
      "dir/b.js"
    ])
    .unwrap();
    assert_eq!(
      flags.config_path_args(&cwd),
      Some(vec![
        cwd.join("dir/a/a.js"),
        cwd.join("dir/a/a2.js"),
        cwd.join("dir/b.js")
      ])
    );
  }

  #[test]
  fn test_no_clear_watch_flag_without_watch_flag() {
    let r = flags_from_vec(svec!["deno", "run", "--no-clear-screen", "foo.js"]);
    assert!(r.is_err());
    let error_message = r.unwrap_err().to_string();
    assert!(&error_message
      .contains("error: the following required arguments were not provided:"));
    assert!(&error_message.contains("--watch[=<FILES>...]"));
  }

  #[test]
  fn task_subcommand() {
    let r = flags_from_vec(svec!["deno", "task", "build", "hello", "world",]);
    assert_eq!(
      r.unwrap(),
      Flags {
        subcommand: DenoSubcommand::Task(TaskFlags {
          cwd: None,
          task: Some("build".to_string()),
          is_run: false,
        }),
        argv: svec!["hello", "world"],
        ..Flags::default()
      }
    );

    let r = flags_from_vec(svec!["deno", "task", "build"]);
    assert_eq!(
      r.unwrap(),
      Flags {
        subcommand: DenoSubcommand::Task(TaskFlags {
          cwd: None,
          task: Some("build".to_string()),
          is_run: false,
        }),
        ..Flags::default()
      }
    );

    let r = flags_from_vec(svec!["deno", "task", "--cwd", "foo", "build"]);
    assert_eq!(
      r.unwrap(),
      Flags {
        subcommand: DenoSubcommand::Task(TaskFlags {
          cwd: Some("foo".to_string()),
          task: Some("build".to_string()),
          is_run: false,
        }),
        ..Flags::default()
      }
    );
  }

  #[test]
  fn task_subcommand_double_hyphen() {
    let r = flags_from_vec(svec![
      "deno",
      "task",
      "-c",
      "deno.json",
      "build",
      "--",
      "hello",
      "world",
    ]);
    assert_eq!(
      r.unwrap(),
      Flags {
        subcommand: DenoSubcommand::Task(TaskFlags {
          cwd: None,
          task: Some("build".to_string()),
          is_run: false,
        }),
        argv: svec!["--", "hello", "world"],
        config_flag: ConfigFlag::Path("deno.json".to_owned()),
        ..Flags::default()
      }
    );

    let r = flags_from_vec(svec![
      "deno", "task", "--cwd", "foo", "build", "--", "hello", "world"
    ]);
    assert_eq!(
      r.unwrap(),
      Flags {
        subcommand: DenoSubcommand::Task(TaskFlags {
          cwd: Some("foo".to_string()),
          task: Some("build".to_string()),
          is_run: false,
        }),
        argv: svec!["--", "hello", "world"],
        ..Flags::default()
      }
    );
  }

  #[test]
  fn task_subcommand_double_hyphen_only() {
    // edge case, but it should forward
    let r = flags_from_vec(svec!["deno", "task", "build", "--"]);
    assert_eq!(
      r.unwrap(),
      Flags {
        subcommand: DenoSubcommand::Task(TaskFlags {
          cwd: None,
          task: Some("build".to_string()),
          is_run: false,
        }),
        argv: svec!["--"],
        ..Flags::default()
      }
    );
  }

  #[test]
  fn task_following_arg() {
    let r = flags_from_vec(svec!["deno", "task", "build", "-1", "--test"]);
    assert_eq!(
      r.unwrap(),
      Flags {
        subcommand: DenoSubcommand::Task(TaskFlags {
          cwd: None,
          task: Some("build".to_string()),
          is_run: false,
        }),
        argv: svec!["-1", "--test"],
        ..Flags::default()
      }
    );
  }

  #[test]
  fn task_following_double_hyphen_arg() {
    let r = flags_from_vec(svec!["deno", "task", "build", "--test"]);
    assert_eq!(
      r.unwrap(),
      Flags {
        subcommand: DenoSubcommand::Task(TaskFlags {
          cwd: None,
          task: Some("build".to_string()),
          is_run: false,
        }),
        argv: svec!["--test"],
        ..Flags::default()
      }
    );
  }

  #[test]
  fn task_with_global_flags() {
    // can fail if the custom parser in task_parse() starts at the wrong index
    let r = flags_from_vec(svec!["deno", "--quiet", "task", "build"]);
    assert_eq!(
      r.unwrap(),
      Flags {
        subcommand: DenoSubcommand::Task(TaskFlags {
          cwd: None,
          task: Some("build".to_string()),
          is_run: false,
        }),
        log_level: Some(log::Level::Error),
        ..Flags::default()
      }
    );
  }

  #[test]
  fn task_subcommand_empty() {
    let r = flags_from_vec(svec!["deno", "task"]);
    assert_eq!(
      r.unwrap(),
      Flags {
        subcommand: DenoSubcommand::Task(TaskFlags {
          cwd: None,
          task: None,
          is_run: false,
        }),
        ..Flags::default()
      }
    );
  }

  #[test]
  fn task_subcommand_config() {
    let r = flags_from_vec(svec!["deno", "task", "--config", "deno.jsonc"]);
    assert_eq!(
      r.unwrap(),
      Flags {
        subcommand: DenoSubcommand::Task(TaskFlags {
          cwd: None,
          task: None,
          is_run: false,
        }),
        config_flag: ConfigFlag::Path("deno.jsonc".to_string()),
        ..Flags::default()
      }
    );
  }

  #[test]
  fn task_subcommand_config_short() {
    let r = flags_from_vec(svec!["deno", "task", "-c", "deno.jsonc"]);
    assert_eq!(
      r.unwrap(),
      Flags {
        subcommand: DenoSubcommand::Task(TaskFlags {
          cwd: None,
          task: None,
          is_run: false,
        }),
        config_flag: ConfigFlag::Path("deno.jsonc".to_string()),
        ..Flags::default()
      }
    );
  }

  #[test]
  fn task_subcommand_noconfig_invalid() {
    let r = flags_from_vec(svec!["deno", "task", "--no-config"]);
    assert_eq!(
      r.unwrap_err().kind(),
      clap::error::ErrorKind::UnknownArgument
    );
  }

  #[test]
  fn bench_with_flags() {
    let r = flags_from_vec(svec![
      "deno",
      "bench",
      "--json",
      "--no-npm",
      "--no-remote",
      "--no-run",
      "--filter",
      "- foo",
      "--location",
      "https:foo",
      "--allow-net",
      "dir1/",
      "dir2/",
      "--",
      "arg1",
      "arg2"
    ]);
    assert_eq!(
      r.unwrap(),
      Flags {
        subcommand: DenoSubcommand::Bench(BenchFlags {
          filter: Some("- foo".to_string()),
          json: true,
          no_run: true,
          files: FileFlags {
            include: vec!["dir1/".to_string(), "dir2/".to_string()],
            ignore: vec![],
          },
          watch: Default::default(),
        }),
        no_npm: true,
        no_remote: true,
        type_check_mode: TypeCheckMode::Local,
        location: Some(Url::parse("https://foo/").unwrap()),
        permissions: PermissionFlags {
          allow_net: Some(vec![]),
          no_prompt: true,
          ..Default::default()
        },
        argv: svec!["arg1", "arg2"],
        ..Flags::default()
      }
    );
  }

  #[test]
  fn bench_watch() {
    let r = flags_from_vec(svec!["deno", "bench", "--watch"]);
    assert_eq!(
      r.unwrap(),
      Flags {
        subcommand: DenoSubcommand::Bench(BenchFlags {
          filter: None,
          json: false,
          no_run: false,
          files: FileFlags {
            include: vec![],
            ignore: vec![],
          },
          watch: Some(Default::default()),
        }),
        permissions: PermissionFlags {
          no_prompt: true,
          ..Default::default()
        },
        type_check_mode: TypeCheckMode::Local,
        ..Flags::default()
      }
    );
  }

  #[test]
  fn run_with_check() {
    let r = flags_from_vec(svec!["deno", "run", "--check", "script.ts",]);
    assert_eq!(
      r.unwrap(),
      Flags {
        subcommand: DenoSubcommand::Run(RunFlags::new_default(
          "script.ts".to_string(),
        )),
        type_check_mode: TypeCheckMode::Local,
        code_cache_enabled: true,
        ..Flags::default()
      }
    );

    let r = flags_from_vec(svec!["deno", "run", "--check=all", "script.ts",]);
    assert_eq!(
      r.unwrap(),
      Flags {
        subcommand: DenoSubcommand::Run(RunFlags::new_default(
          "script.ts".to_string(),
        )),
        type_check_mode: TypeCheckMode::All,
        code_cache_enabled: true,
        ..Flags::default()
      }
    );

    let r = flags_from_vec(svec!["deno", "--check=foo", "script.ts",]);
    assert_eq!(
      r.unwrap(),
      Flags {
        subcommand: DenoSubcommand::Run(RunFlags {
          script: "script.ts".to_string(),
          watch: None,
          bare: true,
        }),
        type_check_mode: TypeCheckMode::None,
        code_cache_enabled: true,
        ..Flags::default()
      }
    );

    let r = flags_from_vec(svec![
      "deno",
      "run",
      "--no-check",
      "--check",
      "script.ts",
    ]);
    assert!(r.is_err());
  }

  #[test]
  fn no_config() {
    let r = flags_from_vec(svec!["deno", "run", "--no-config", "script.ts",]);
    assert_eq!(
      r.unwrap(),
      Flags {
        subcommand: DenoSubcommand::Run(RunFlags::new_default(
          "script.ts".to_string(),
        )),
        config_flag: ConfigFlag::Disabled,
        code_cache_enabled: true,
        ..Flags::default()
      }
    );

    let r = flags_from_vec(svec![
      "deno",
      "run",
      "--config",
      "deno.json",
      "--no-config",
      "script.ts",
    ]);
    assert!(r.is_err());
  }

  #[test]
  fn init() {
    let r = flags_from_vec(svec!["deno", "init"]);
    assert_eq!(
      r.unwrap(),
      Flags {
        subcommand: DenoSubcommand::Init(InitFlags {
          dir: None,
          lib: false,
          serve: false,
        }),
        ..Flags::default()
      }
    );

    let r = flags_from_vec(svec!["deno", "init", "foo"]);
    assert_eq!(
      r.unwrap(),
      Flags {
        subcommand: DenoSubcommand::Init(InitFlags {
          dir: Some(String::from("foo")),
          lib: false,
          serve: false,
        }),
        ..Flags::default()
      }
    );

    let r = flags_from_vec(svec!["deno", "init", "--quiet"]);
    assert_eq!(
      r.unwrap(),
      Flags {
        subcommand: DenoSubcommand::Init(InitFlags {
          dir: None,
          lib: false,
          serve: false,
        }),
        log_level: Some(Level::Error),
        ..Flags::default()
      }
    );

    let r = flags_from_vec(svec!["deno", "init", "--lib"]);
    assert_eq!(
      r.unwrap(),
      Flags {
        subcommand: DenoSubcommand::Init(InitFlags {
          dir: None,
          lib: true,
          serve: false,
        }),
        ..Flags::default()
      }
    );

    let r = flags_from_vec(svec!["deno", "init", "--serve"]);
    assert_eq!(
      r.unwrap(),
      Flags {
        subcommand: DenoSubcommand::Init(InitFlags {
          dir: None,
          lib: false,
          serve: true,
        }),
        ..Flags::default()
      }
    );

    let r = flags_from_vec(svec!["deno", "init", "foo", "--lib"]);
    assert_eq!(
      r.unwrap(),
      Flags {
        subcommand: DenoSubcommand::Init(InitFlags {
          dir: Some(String::from("foo")),
          lib: true,
          serve: false,
        }),
        ..Flags::default()
      }
    );
  }

  #[test]
  fn jupyter() {
    let r = flags_from_vec(svec!["deno", "jupyter"]);
    assert_eq!(
      r.unwrap(),
      Flags {
        subcommand: DenoSubcommand::Jupyter(JupyterFlags {
          install: false,
          kernel: false,
          conn_file: None,
        }),
        ..Flags::default()
      }
    );

    let r = flags_from_vec(svec!["deno", "jupyter", "--install"]);
    assert_eq!(
      r.unwrap(),
      Flags {
        subcommand: DenoSubcommand::Jupyter(JupyterFlags {
          install: true,
          kernel: false,
          conn_file: None,
        }),
        ..Flags::default()
      }
    );

    let r = flags_from_vec(svec![
      "deno",
      "jupyter",
      "--kernel",
      "--conn",
      "path/to/conn/file"
    ]);
    assert_eq!(
      r.unwrap(),
      Flags {
        subcommand: DenoSubcommand::Jupyter(JupyterFlags {
          install: false,
          kernel: true,
          conn_file: Some(String::from("path/to/conn/file")),
        }),
        ..Flags::default()
      }
    );

    let r = flags_from_vec(svec![
      "deno",
      "jupyter",
      "--install",
      "--conn",
      "path/to/conn/file"
    ]);
    r.unwrap_err();
    let r = flags_from_vec(svec!["deno", "jupyter", "--kernel",]);
    r.unwrap_err();
    let r = flags_from_vec(svec!["deno", "jupyter", "--install", "--kernel",]);
    r.unwrap_err();
  }

  #[test]
  fn publish_args() {
    let r = flags_from_vec(svec![
      "deno",
      "publish",
      "--no-provenance",
      "--dry-run",
      "--allow-slow-types",
      "--allow-dirty",
      "--token=asdf",
    ]);
    assert_eq!(
      r.unwrap(),
      Flags {
        subcommand: DenoSubcommand::Publish(PublishFlags {
          token: Some("asdf".to_string()),
          dry_run: true,
          allow_slow_types: true,
          allow_dirty: true,
          no_provenance: true,
        }),
        type_check_mode: TypeCheckMode::Local,
        ..Flags::default()
      }
    );
  }

  #[test]
  fn add_or_install_subcommand() {
    let r = flags_from_vec(svec!["deno", "add"]);
    r.unwrap_err();
    for cmd in ["add", "install"] {
      let mk_flags = |flags: AddFlags| -> Flags {
        match cmd {
          "add" => Flags {
            subcommand: DenoSubcommand::Add(flags),
            ..Flags::default()
          },
          "install" => Flags {
            subcommand: DenoSubcommand::Install(InstallFlags {
              kind: InstallKind::Local(InstallFlagsLocal::Add(flags)),
            }),
            ..Flags::default()
          },
          _ => unreachable!(),
        }
      };

      let r = flags_from_vec(svec!["deno", cmd, "@david/which"]);
      assert_eq!(
        r.unwrap(),
        mk_flags(AddFlags {
          packages: svec!["@david/which"],
          dev: false,
        }) // default is false
      );

      let r = flags_from_vec(svec!["deno", cmd, "@david/which", "@luca/hello"]);
      assert_eq!(
        r.unwrap(),
        mk_flags(AddFlags {
          packages: svec!["@david/which", "@luca/hello"],
          dev: false,
        })
      );

      let r = flags_from_vec(svec!["deno", cmd, "--dev", "npm:chalk"]);
      assert_eq!(
        r.unwrap(),
        mk_flags(AddFlags {
          packages: svec!["npm:chalk"],
          dev: true,
        }),
      );
    }
  }

  #[test]
  fn remove_subcommand() {
    let r = flags_from_vec(svec!["deno", "remove"]);
    r.unwrap_err();

    let r = flags_from_vec(svec!["deno", "remove", "@david/which"]);
    assert_eq!(
      r.unwrap(),
      Flags {
        subcommand: DenoSubcommand::Remove(RemoveFlags {
          packages: svec!["@david/which"],
        }),
        ..Flags::default()
      }
    );

    let r =
      flags_from_vec(svec!["deno", "remove", "@david/which", "@luca/hello"]);
    assert_eq!(
      r.unwrap(),
      Flags {
        subcommand: DenoSubcommand::Remove(RemoveFlags {
          packages: svec!["@david/which", "@luca/hello"],
        }),
        ..Flags::default()
      }
    );
  }

  #[test]
  fn run_with_frozen_lockfile() {
    let cases = [
      (Some("--frozen"), Some(true)),
      (Some("--frozen=true"), Some(true)),
      (Some("--frozen=false"), Some(false)),
      (None, None),
    ];
    for (flag, frozen) in cases {
      let mut args = svec!["deno", "run"];
      if let Some(f) = flag {
        args.push(f.into());
      }
      args.push("script.ts".into());
      let r = flags_from_vec(args);
      assert_eq!(
        r.unwrap(),
        Flags {
          subcommand: DenoSubcommand::Run(RunFlags::new_default(
            "script.ts".to_string(),
          )),
          frozen_lockfile: frozen,
          code_cache_enabled: true,
          ..Flags::default()
        }
      );
    }
  }

  #[test]
  fn allow_scripts() {
    let cases = [
      (Some("--allow-scripts"), Ok(PackagesAllowedScripts::All)),
      (None, Ok(PackagesAllowedScripts::None)),
      (
        Some("--allow-scripts=npm:foo"),
        Ok(PackagesAllowedScripts::Some(svec!["npm:foo"])),
      ),
      (
        Some("--allow-scripts=npm:foo,npm:bar"),
        Ok(PackagesAllowedScripts::Some(svec!["npm:foo", "npm:bar"])),
      ),
      (Some("--allow-scripts=foo"), Err("Invalid package")),
    ];
    for (flag, value) in cases {
      let mut args = svec!["deno", "cache"];
      if let Some(flag) = flag {
        args.push(flag.into());
      }
      args.push("script.ts".into());
      let r = flags_from_vec(args);
      match value {
        Ok(value) => {
          assert_eq!(
            r.unwrap(),
            Flags {
              subcommand: DenoSubcommand::Cache(CacheFlags {
                files: svec!["script.ts"],
              }),
              allow_scripts: value,
              ..Flags::default()
            }
          );
        }
        Err(e) => {
          let err = r.unwrap_err();
          assert!(
            err.to_string().contains(e),
            "expected to contain '{e}' got '{err}'"
          );
        }
      }
    }
  }

  #[test]
  fn bare_run() {
    let r = flags_from_vec(svec!["deno", "--no-config", "script.ts"]);
    assert_eq!(
      r.unwrap(),
      Flags {
        subcommand: DenoSubcommand::Run(RunFlags {
          script: "script.ts".to_string(),
          watch: None,
          bare: true,
        }),
        config_flag: ConfigFlag::Disabled,
        code_cache_enabled: true,
        ..Flags::default()
      }
    );
  }

  #[test]
  fn bare_global() {
    let r = flags_from_vec(svec!["deno", "--log-level=debug"]);
    assert_eq!(
      r.unwrap(),
      Flags {
        subcommand: DenoSubcommand::Repl(ReplFlags {
          eval_files: None,
          eval: None,
          is_default_command: true,
        }),
        log_level: Some(Level::Debug),
        permissions: PermissionFlags {
          allow_all: true,
          ..Default::default()
        },
        ..Flags::default()
      }
    );
  }

  #[test]
  fn repl_user_args() {
    let r = flags_from_vec(svec!["deno", "repl", "foo"]);
    assert!(r.is_err());
    let r = flags_from_vec(svec!["deno", "repl", "--", "foo"]);
    assert_eq!(
      r.unwrap(),
      Flags {
        subcommand: DenoSubcommand::Repl(ReplFlags {
          eval_files: None,
          eval: None,
          is_default_command: false,
        }),
        argv: svec!["foo"],
        ..Flags::default()
      }
    );
  }

  #[test]
  fn bare_with_flag_no_file() {
    let r = flags_from_vec(svec!["deno", "--no-config"]);

    let err = r.unwrap_err();
    assert!(err.to_string().contains("error: [SCRIPT_ARG] may only be omitted with --v8-flags=--help, else to use the repl with arguments, please use the `deno repl` subcommand"));
    assert!(err
      .to_string()
      .contains("Usage: deno [OPTIONS] [COMMAND] [SCRIPT_ARG]..."));
  }

  #[test]
  fn equal_help_output() {
    for command in clap_root().get_subcommands() {
      if command.get_name() == "help" {
        continue;
      }

      let long_flag = if let DenoSubcommand::Help(help) =
        flags_from_vec(svec!["deno", command.get_name(), "--help"])
          .unwrap()
          .subcommand
      {
        help.help.to_string()
      } else {
        unreachable!()
      };
      let short_flag = if let DenoSubcommand::Help(help) =
        flags_from_vec(svec!["deno", command.get_name(), "-h"])
          .unwrap()
          .subcommand
      {
        help.help.to_string()
      } else {
        unreachable!()
      };
      let subcommand = if let DenoSubcommand::Help(help) =
        flags_from_vec(svec!["deno", "help", command.get_name()])
          .unwrap()
          .subcommand
      {
        help.help.to_string()
      } else {
        unreachable!()
      };
      assert_eq!(long_flag, short_flag, "{} subcommand", command.get_name());
      assert_eq!(long_flag, subcommand, "{} subcommand", command.get_name());
    }
  }

  #[test]
  fn install_permissions_non_global() {
    let r =
      flags_from_vec(svec!["deno", "install", "--allow-net", "jsr:@std/fs"]);

    assert!(r
      .unwrap_err()
      .to_string()
      .contains("Note: Permission flags can only be used in a global setting"));
  }

  #[test]
  fn jupyter_unstable_flags() {
    let r = flags_from_vec(svec![
      "deno",
      "jupyter",
      "--unstable-ffi",
      "--unstable-bare-node-builtins",
      "--unstable-worker-options"
    ]);

    assert_eq!(
      r.unwrap(),
      Flags {
        subcommand: DenoSubcommand::Jupyter(JupyterFlags {
          install: false,
          kernel: false,
          conn_file: None,
        }),
        unstable_config: UnstableConfig {
          bare_node_builtins: true,
          sloppy_imports: false,
          features: svec!["ffi", "worker-options"],
          ..Default::default()
        },
        ..Flags::default()
      }
    );
  }

  #[test]
  fn serve_with_allow_all() {
    let r = flags_from_vec(svec!["deno", "serve", "--allow-all", "./main.ts"]);
    let flags = r.unwrap();
    assert_eq!(
      &flags,
      &Flags {
        subcommand: DenoSubcommand::Serve(ServeFlags::new_default(
          "./main.ts".into(),
          8000,
          "0.0.0.0"
        )),
        permissions: PermissionFlags {
          allow_all: true,
          allow_net: None,
          ..Default::default()
        },
        code_cache_enabled: true,
        ..Default::default()
      }
    );
    // just make sure this doesn't panic
    let _ = flags.permissions.to_options(&[]);
  }

  #[test]
  fn escape_and_split_commas_test() {
    assert_eq!(escape_and_split_commas("foo".to_string()).unwrap(), ["foo"]);
    assert!(escape_and_split_commas("foo,".to_string()).is_err());
    assert_eq!(
      escape_and_split_commas("foo,,".to_string()).unwrap(),
      ["foo,"]
    );
    assert!(escape_and_split_commas("foo,,,".to_string()).is_err());
    assert_eq!(
      escape_and_split_commas("foo,,,,".to_string()).unwrap(),
      ["foo,,"]
    );
    assert_eq!(
      escape_and_split_commas("foo,bar".to_string()).unwrap(),
      ["foo", "bar"]
    );
    assert_eq!(
      escape_and_split_commas("foo,,bar".to_string()).unwrap(),
      ["foo,bar"]
    );
    assert_eq!(
      escape_and_split_commas("foo,,,bar".to_string()).unwrap(),
      ["foo,", "bar"]
    );
  }

  #[test]
  fn net_flag_with_url() {
    let r = flags_from_vec(svec![
      "deno",
      "run",
      "--allow-net=https://example.com",
      "script.ts"
    ]);
    assert_eq!(
      r.unwrap_err().to_string(),
      "error: invalid value 'https://example.com': URLs are not supported, only domains and ips"
    );
  }

  #[test]
  fn node_modules_dir_default() {
    let r =
      flags_from_vec(svec!["deno", "run", "--node-modules-dir", "./foo.ts"]);
    let flags = r.unwrap();
    assert_eq!(
      flags,
      Flags {
        subcommand: DenoSubcommand::Run(RunFlags {
          script: "./foo.ts".into(),
          ..Default::default()
        }),
        node_modules_dir: Some(NodeModulesDirMode::Auto),
        code_cache_enabled: true,
        ..Default::default()
      }
    )
  }

  #[test]
  fn flag_before_subcommand() {
    let r = flags_from_vec(svec!["deno", "--allow-net", "repl"]);
    assert_eq!(
      r.unwrap_err().to_string(),
      "error: unexpected argument '--allow-net' found

  tip: 'repl --allow-net' exists

Usage: deno repl [OPTIONS] [-- [ARGS]...]\n"
    )
  }

  #[test]
  fn test_allow_import_host_from_url() {
    fn parse(text: &str) -> Option<String> {
      allow_import_host_from_url(&Url::parse(text).unwrap())
    }

    assert_eq!(parse("https://jsr.io"), None);
    assert_eq!(
      parse("http://127.0.0.1:4250"),
      Some("127.0.0.1:4250".to_string())
    );
    assert_eq!(parse("http://jsr.io"), Some("jsr.io:80".to_string()));
    assert_eq!(
      parse("https://example.com"),
      Some("example.com:443".to_string())
    );
    assert_eq!(
      parse("http://example.com"),
      Some("example.com:80".to_string())
    );
    assert_eq!(parse("file:///example.com"), None);
  }

  #[test]
  fn allow_all_conflicts_allow_perms() {
    let flags = [
      "--allow-read",
      "--allow-write",
      "--allow-net",
      "--allow-env",
      "--allow-run",
      "--allow-sys",
      "--allow-ffi",
      "--allow-import",
    ];
    for flag in flags {
      let r =
        flags_from_vec(svec!["deno", "run", "--allow-all", flag, "foo.ts"]);
      assert!(r.is_err());
    }
  }
}<|MERGE_RESOLUTION|>--- conflicted
+++ resolved
@@ -679,29 +679,6 @@
       }
     }
 
-<<<<<<< HEAD
-    fn resolve_allow_run(
-      allow_run: &[String],
-    ) -> Result<Vec<PathBuf>, AnyError> {
-      let mut new_allow_run = Vec::with_capacity(allow_run.len());
-      for command_name in allow_run {
-        if command_name.is_empty() {
-          bail!("Empty command name not allowed in --allow-run=...")
-        }
-        let command_path_result = which::which(command_name)
-          .map_err(AnyError::from)
-          .and_then(|path| canonicalize_path(&path).map_err(AnyError::from));
-        match command_path_result {
-          Ok(command_path) => new_allow_run.push(command_path),
-          Err(err) => {
-            log::info!(
-              "{} Failed to resolve '{}' for allow-run: {}",
-              colors::gray("Info"),
-              command_name,
-              err
-            );
-          }
-=======
     fn handle_imports(
       cli_arg_urls: &[Cow<Url>],
       imports: Option<Vec<String>>,
@@ -731,7 +708,6 @@
       for url in cli_arg_urls {
         if let Some(host) = allow_import_host_from_url(url) {
           imports.push(host);
->>>>>>> d7b78779
         }
       }
 
