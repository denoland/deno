// Copyright 2018-2025 the Deno authors. MIT license.

use std::collections::HashSet;
use std::env;
use std::ffi::OsString;
use std::net::SocketAddr;
use std::num::NonZeroU32;
use std::num::NonZeroU8;
use std::num::NonZeroUsize;
use std::path::Path;
use std::path::PathBuf;
use std::str::FromStr;

use clap::builder::styling::AnsiColor;
use clap::builder::FalseyValueParser;
use clap::error::ErrorKind;
use clap::value_parser;
use clap::Arg;
use clap::ArgAction;
use clap::ArgMatches;
use clap::ColorChoice;
use clap::Command;
use clap::ValueHint;
use color_print::cstr;
use deno_config::deno_json::NodeModulesDirMode;
use deno_config::glob::FilePatterns;
use deno_config::glob::PathOrPatternSet;
use deno_core::anyhow::bail;
use deno_core::anyhow::Context;
use deno_core::error::AnyError;
use deno_core::resolve_url_or_path;
use deno_core::url::Url;
use deno_graph::GraphKind;
use deno_lib::args::CaData;
use deno_lib::args::UnstableConfig;
use deno_lib::version::DENO_VERSION_INFO;
use deno_npm::NpmSystemInfo;
use deno_path_util::normalize_path;
use deno_path_util::url_to_file_path;
use deno_runtime::deno_permissions::SysDescriptor;
use deno_telemetry::OtelConfig;
use deno_telemetry::OtelConsoleConfig;
use deno_telemetry::OtelPropagators;
use log::debug;
use log::Level;
use serde::Deserialize;
use serde::Serialize;

use super::flags_net;
use crate::util::fs::canonicalize_path;

#[derive(Clone, Debug, Default, Eq, PartialEq)]
pub enum ConfigFlag {
  #[default]
  Discover,
  Path(String),
  Disabled,
}

#[derive(Clone, Debug, Default, Eq, PartialEq)]
pub struct FileFlags {
  pub ignore: Vec<String>,
  pub include: Vec<String>,
}

impl FileFlags {
  pub fn as_file_patterns(
    &self,
    base: &Path,
  ) -> Result<FilePatterns, AnyError> {
    Ok(FilePatterns {
      include: if self.include.is_empty() {
        None
      } else {
        Some(PathOrPatternSet::from_include_relative_path_or_patterns(
          base,
          &self.include,
        )?)
      },
      exclude: PathOrPatternSet::from_exclude_relative_path_or_patterns(
        base,
        &self.ignore,
      )?,
      base: base.to_path_buf(),
    })
  }
}

#[derive(Clone, Debug, Copy, Eq, PartialEq)]
pub enum DefaultRegistry {
  Npm,
  Jsr,
}

#[derive(Clone, Debug, Default, Eq, PartialEq)]
pub struct AddFlags {
  pub packages: Vec<String>,
  pub dev: bool,
  pub default_registry: Option<DefaultRegistry>,
}

#[derive(Clone, Debug, Default, Eq, PartialEq)]
pub struct RemoveFlags {
  pub packages: Vec<String>,
}

#[derive(Clone, Debug, Default, Eq, PartialEq)]
pub struct BenchFlags {
  pub files: FileFlags,
  pub filter: Option<String>,
  pub json: bool,
  pub no_run: bool,
  pub permit_no_files: bool,
  pub watch: Option<WatchFlags>,
}

#[derive(Clone, Debug, Eq, PartialEq)]
pub struct CacheFlags {
  pub files: Vec<String>,
}

#[derive(Clone, Debug, Eq, PartialEq)]
pub struct CheckFlags {
  pub files: Vec<String>,
  pub doc: bool,
  pub doc_only: bool,
}

#[derive(Clone, Debug, Eq, PartialEq)]
pub struct CompileFlags {
  pub source_file: String,
  pub output: Option<String>,
  pub args: Vec<String>,
  pub target: Option<String>,
  pub no_terminal: bool,
  pub icon: Option<String>,
  pub include: Vec<String>,
  pub exclude: Vec<String>,
  pub eszip: bool,
}

impl CompileFlags {
  pub fn resolve_target(&self) -> String {
    self
      .target
      .clone()
      .unwrap_or_else(|| env!("TARGET").to_string())
  }
}

#[derive(Clone, Debug, Eq, PartialEq)]
pub struct CompletionsFlags {
  pub buf: Box<[u8]>,
}

#[derive(Clone, Debug, Eq, PartialEq, Default)]
pub enum CoverageType {
  #[default]
  Summary,
  Detailed,
  Lcov,
  Html,
}

#[derive(Clone, Debug, Eq, PartialEq, Default)]
pub struct CoverageFlags {
  pub files: FileFlags,
  pub output: Option<String>,
  pub include: Vec<String>,
  pub exclude: Vec<String>,
  pub r#type: CoverageType,
}

#[derive(Clone, Debug, Eq, PartialEq)]
pub enum DocSourceFileFlag {
  Builtin,
  Paths(Vec<String>),
}

impl Default for DocSourceFileFlag {
  fn default() -> Self {
    Self::Builtin
  }
}

#[derive(Clone, Debug, Eq, PartialEq)]
pub struct DocHtmlFlag {
  pub name: Option<String>,
  pub category_docs_path: Option<String>,
  pub symbol_redirect_map_path: Option<String>,
  pub default_symbol_map_path: Option<String>,
  pub strip_trailing_html: bool,
  pub output: String,
}

#[derive(Clone, Debug, Eq, PartialEq)]
pub struct DocFlags {
  pub private: bool,
  pub json: bool,
  pub lint: bool,
  pub html: Option<DocHtmlFlag>,
  pub source_files: DocSourceFileFlag,
  pub filter: Option<String>,
}

#[derive(Clone, Debug, Eq, PartialEq)]
pub struct EvalFlags {
  pub print: bool,
  pub code: String,
}

#[derive(Clone, Default, Debug, Eq, PartialEq)]
pub struct FmtFlags {
  pub check: bool,
  pub files: FileFlags,
  pub permit_no_files: bool,
  pub use_tabs: Option<bool>,
  pub line_width: Option<NonZeroU32>,
  pub indent_width: Option<NonZeroU8>,
  pub single_quote: Option<bool>,
  pub prose_wrap: Option<String>,
  pub no_semicolons: Option<bool>,
  pub watch: Option<WatchFlags>,
  pub unstable_component: bool,
  pub unstable_sql: bool,
}

impl FmtFlags {
  pub fn is_stdin(&self) -> bool {
    let args = &self.files.include;
    args.len() == 1 && args[0] == "-"
  }
}

#[derive(Clone, Debug, Eq, PartialEq)]
pub struct InitFlags {
  pub package: Option<String>,
  pub package_args: Vec<String>,
  pub dir: Option<String>,
  pub lib: bool,
  pub serve: bool,
}

#[derive(Clone, Debug, Eq, PartialEq)]
pub struct InfoFlags {
  pub json: bool,
  pub file: Option<String>,
}

#[derive(Clone, Debug, Eq, PartialEq)]
pub struct InstallFlagsGlobal {
  pub module_url: String,
  pub args: Vec<String>,
  pub name: Option<String>,
  pub root: Option<String>,
  pub force: bool,
}

#[derive(Clone, Debug, Eq, PartialEq)]
pub enum InstallFlags {
  Local(InstallFlagsLocal),
  Global(InstallFlagsGlobal),
}

#[derive(Clone, Debug, Eq, PartialEq)]
pub enum InstallFlagsLocal {
  Add(AddFlags),
  TopLevel,
  Entrypoints(Vec<String>),
}

#[derive(Clone, Debug, Eq, PartialEq)]
pub struct JSONReferenceFlags {
  pub json: deno_core::serde_json::Value,
}

#[derive(Clone, Debug, Eq, PartialEq)]
pub struct JupyterFlags {
  pub install: bool,
  pub kernel: bool,
  pub conn_file: Option<String>,
}

#[derive(Clone, Debug, Eq, PartialEq)]
pub struct UninstallFlagsGlobal {
  pub name: String,
  pub root: Option<String>,
}

#[derive(Clone, Debug, Eq, PartialEq)]
pub enum UninstallKind {
  Local(RemoveFlags),
  Global(UninstallFlagsGlobal),
}

#[derive(Clone, Debug, Eq, PartialEq)]
pub struct UninstallFlags {
  pub kind: UninstallKind,
}

#[derive(Clone, Debug, Default, Eq, PartialEq)]
pub struct LintFlags {
  pub files: FileFlags,
  pub rules: bool,
  pub fix: bool,
  pub maybe_rules_tags: Option<Vec<String>>,
  pub maybe_rules_include: Option<Vec<String>>,
  pub maybe_rules_exclude: Option<Vec<String>>,
  pub permit_no_files: bool,
  pub json: bool,
  pub compact: bool,
  pub watch: Option<WatchFlags>,
}

impl LintFlags {
  pub fn is_stdin(&self) -> bool {
    let args = &self.files.include;
    args.len() == 1 && args[0] == "-"
  }
}

#[derive(Clone, Debug, Eq, PartialEq, Default)]
pub struct ReplFlags {
  pub eval_files: Option<Vec<String>>,
  pub eval: Option<String>,
  pub is_default_command: bool,
}

#[derive(Clone, Debug, Eq, PartialEq, Default)]
pub struct RunFlags {
  pub script: String,
  pub watch: Option<WatchFlagsWithPaths>,
  pub bare: bool,
}

impl RunFlags {
  #[cfg(test)]
  pub fn new_default(script: String) -> Self {
    Self {
      script,
      watch: None,
      bare: false,
    }
  }

  pub fn is_stdin(&self) -> bool {
    self.script == "-"
  }
}

#[derive(Clone, Debug, Eq, PartialEq)]
pub struct ServeFlags {
  pub script: String,
  pub watch: Option<WatchFlagsWithPaths>,
  pub port: u16,
  pub host: String,
  pub worker_count: Option<usize>,
}

impl ServeFlags {
  #[cfg(test)]
  pub fn new_default(script: String, port: u16, host: &str) -> Self {
    Self {
      script,
      watch: None,
      port,
      host: host.to_owned(),
      worker_count: None,
    }
  }
}

#[derive(Clone, Default, Debug, Eq, PartialEq)]
pub struct WatchFlags {
  pub hmr: bool,
  pub no_clear_screen: bool,
  pub exclude: Vec<String>,
}

#[derive(Clone, Default, Debug, Eq, PartialEq)]
pub struct WatchFlagsWithPaths {
  pub hmr: bool,
  pub paths: Vec<String>,
  pub no_clear_screen: bool,
  pub exclude: Vec<String>,
}

#[derive(Clone, Debug, Eq, PartialEq)]
pub struct TaskFlags {
  pub cwd: Option<String>,
  pub task: Option<String>,
  pub is_run: bool,
  pub recursive: bool,
  pub filter: Option<String>,
  pub eval: bool,
}

#[derive(Clone, Copy, Debug, Default, Eq, PartialEq)]
pub enum TestReporterConfig {
  #[default]
  Pretty,
  Dot,
  Junit,
  Tap,
}

#[derive(Clone, Debug, Default, Eq, PartialEq)]
pub struct TestFlags {
  pub doc: bool,
  pub no_run: bool,
  pub coverage_dir: Option<String>,
  pub clean: bool,
  pub fail_fast: Option<NonZeroUsize>,
  pub files: FileFlags,
  pub permit_no_files: bool,
  pub filter: Option<String>,
  pub shuffle: Option<u64>,
  pub concurrent_jobs: Option<NonZeroUsize>,
  pub trace_leaks: bool,
  pub watch: Option<WatchFlagsWithPaths>,
  pub reporter: TestReporterConfig,
  pub junit_path: Option<String>,
  pub hide_stacktraces: bool,
}

#[derive(Clone, Debug, Eq, PartialEq)]
pub struct UpgradeFlags {
  pub dry_run: bool,
  pub force: bool,
  pub release_candidate: bool,
  pub canary: bool,
  pub version: Option<String>,
  pub output: Option<String>,
  pub version_or_hash_or_channel: Option<String>,
}

#[derive(Clone, Debug, Eq, PartialEq)]
pub struct PublishFlags {
  pub token: Option<String>,
  pub dry_run: bool,
  pub allow_slow_types: bool,
  pub allow_dirty: bool,
  pub no_provenance: bool,
  pub set_version: Option<String>,
}

#[derive(Clone, Debug, Eq, PartialEq)]
pub struct HelpFlags {
  pub help: clap::builder::StyledStr,
}

#[derive(Clone, Debug, Eq, PartialEq)]
pub enum DenoSubcommand {
  Add(AddFlags),
  Remove(RemoveFlags),
  Bench(BenchFlags),
  Bundle,
  Cache(CacheFlags),
  Check(CheckFlags),
  Clean,
  Compile(CompileFlags),
  Completions(CompletionsFlags),
  Coverage(CoverageFlags),
  Doc(DocFlags),
  Eval(EvalFlags),
  Fmt(FmtFlags),
  Init(InitFlags),
  Info(InfoFlags),
  Install(InstallFlags),
  JSONReference(JSONReferenceFlags),
  Jupyter(JupyterFlags),
  Uninstall(UninstallFlags),
  Lsp,
  Lint(LintFlags),
  Repl(ReplFlags),
  Run(RunFlags),
  Serve(ServeFlags),
  Task(TaskFlags),
  Test(TestFlags),
  Outdated(OutdatedFlags),
  Types,
  Upgrade(UpgradeFlags),
  Vendor,
  Publish(PublishFlags),
  Help(HelpFlags),
}

#[derive(Clone, Debug, PartialEq, Eq)]
pub enum OutdatedKind {
  Update { latest: bool, interactive: bool },
  PrintOutdated { compatible: bool },
}

#[derive(Clone, Debug, PartialEq, Eq)]
pub struct OutdatedFlags {
  pub filters: Vec<String>,
  pub recursive: bool,
  pub kind: OutdatedKind,
}

impl DenoSubcommand {
  pub fn is_run(&self) -> bool {
    matches!(self, Self::Run(_))
  }

  // Returns `true` if the subcommand depends on testing infrastructure.
  pub fn needs_test(&self) -> bool {
    matches!(
      self,
      Self::Test(_)
        | Self::Jupyter(_)
        | Self::Repl(_)
        | Self::Bench(_)
        | Self::Lint(_)
        | Self::Lsp
    )
  }

  pub fn npm_system_info(&self) -> NpmSystemInfo {
    match self {
      DenoSubcommand::Compile(CompileFlags {
        target: Some(target),
        ..
      }) => {
        // the values of NpmSystemInfo align with the possible values for the
        // `arch` and `platform` fields of Node.js' `process` global:
        // https://nodejs.org/api/process.html
        match target.as_str() {
          "aarch64-apple-darwin" => NpmSystemInfo {
            os: "darwin".into(),
            cpu: "arm64".into(),
          },
          "aarch64-unknown-linux-gnu" => NpmSystemInfo {
            os: "linux".into(),
            cpu: "arm64".into(),
          },
          "x86_64-apple-darwin" => NpmSystemInfo {
            os: "darwin".into(),
            cpu: "x64".into(),
          },
          "x86_64-unknown-linux-gnu" => NpmSystemInfo {
            os: "linux".into(),
            cpu: "x64".into(),
          },
          "x86_64-pc-windows-msvc" => NpmSystemInfo {
            os: "win32".into(),
            cpu: "x64".into(),
          },
          value => {
            log::warn!(
              concat!(
                "Not implemented npm system info for target '{}'. Using current ",
                "system default. This may impact architecture specific dependencies."
              ),
              value,
            );
            NpmSystemInfo::default()
          }
        }
      }
      _ => NpmSystemInfo::default(),
    }
  }
}

impl Default for DenoSubcommand {
  fn default() -> DenoSubcommand {
    DenoSubcommand::Repl(ReplFlags {
      eval_files: None,
      eval: None,
      is_default_command: true,
    })
  }
}

#[derive(Debug, Clone, Copy, Eq, PartialEq)]
pub enum TypeCheckMode {
  /// Type-check all modules.
  All,
  /// Skip type-checking of all modules. The default value for "deno run" and
  /// several other subcommands.
  None,
  /// Only type-check local modules. The default value for "deno test" and
  /// several other subcommands.
  Local,
}

impl TypeCheckMode {
  /// Gets if type checking will occur under this mode.
  pub fn is_true(&self) -> bool {
    match self {
      Self::None => false,
      Self::Local | Self::All => true,
    }
  }

  /// Gets the corresponding module `GraphKind` that should be created
  /// for the current `TypeCheckMode`.
  pub fn as_graph_kind(&self) -> GraphKind {
    match self.is_true() {
      true => GraphKind::All,
      false => GraphKind::CodeOnly,
    }
  }
}

impl Default for TypeCheckMode {
  fn default() -> Self {
    Self::None
  }
}

// Info needed to run NPM lifecycle scripts
#[derive(Clone, Debug, Eq, PartialEq, Default)]
pub struct LifecycleScriptsConfig {
  pub allowed: PackagesAllowedScripts,
  pub initial_cwd: PathBuf,
  pub root_dir: PathBuf,
  /// Part of an explicit `deno install`
  pub explicit_install: bool,
}

#[derive(Debug, Clone, Eq, PartialEq, Default)]
/// The set of npm packages that are allowed to run lifecycle scripts.
pub enum PackagesAllowedScripts {
  All,
  Some(Vec<String>),
  #[default]
  None,
}

fn parse_packages_allowed_scripts(s: &str) -> Result<String, AnyError> {
  if !s.starts_with("npm:") {
    bail!("Invalid package for --allow-scripts: '{}'. An 'npm:' specifier is required", s);
  } else {
    Ok(s.into())
  }
}

#[derive(Clone, Debug, Eq, PartialEq, Default)]
pub struct InternalFlags {
  /// Used when the language server is configured with an
  /// explicit cache option.
  pub cache_path: Option<PathBuf>,
  /// Only reads to the lockfile instead of writing to it.
  pub lockfile_skip_write: bool,
}

#[derive(Clone, Debug, Eq, PartialEq, Default)]
pub struct Flags {
  /// Vector of CLI arguments - these are user script arguments, all Deno
  /// specific flags are removed.
  pub argv: Vec<String>,
  pub subcommand: DenoSubcommand,

  pub frozen_lockfile: Option<bool>,
  pub ca_stores: Option<Vec<String>>,
  pub ca_data: Option<CaData>,
  pub cache_blocklist: Vec<String>,
  pub cached_only: bool,
  pub type_check_mode: TypeCheckMode,
  pub config_flag: ConfigFlag,
  pub node_modules_dir: Option<NodeModulesDirMode>,
  pub vendor: Option<bool>,
  pub enable_op_summary_metrics: bool,
  pub enable_testing_features: bool,
  pub ext: Option<String>,
  /// Flags that aren't exposed in the CLI, but are used internally.
  pub internal: InternalFlags,
  pub ignore: Vec<String>,
  pub import_map_path: Option<String>,
  pub env_file: Option<Vec<String>>,
  pub inspect_brk: Option<SocketAddr>,
  pub inspect_wait: Option<SocketAddr>,
  pub inspect: Option<SocketAddr>,
  pub location: Option<Url>,
  pub lock: Option<String>,
  pub log_level: Option<Level>,
  pub no_remote: bool,
  pub no_lock: bool,
  pub no_npm: bool,
  pub reload: bool,
  pub seed: Option<u64>,
  pub strace_ops: Option<Vec<String>>,
  pub unstable_config: UnstableConfig,
  pub unsafely_ignore_certificate_errors: Option<Vec<String>>,
  pub v8_flags: Vec<String>,
  pub code_cache_enabled: bool,
  pub permissions: PermissionFlags,
  pub allow_scripts: PackagesAllowedScripts,
  pub eszip: bool,
}

#[derive(Clone, Debug, Eq, PartialEq, Default, Serialize, Deserialize)]
pub struct PermissionFlags {
  pub allow_all: bool,
  pub allow_env: Option<Vec<String>>,
  pub deny_env: Option<Vec<String>>,
  pub allow_ffi: Option<Vec<String>>,
  pub deny_ffi: Option<Vec<String>>,
  pub allow_net: Option<Vec<String>>,
  pub deny_net: Option<Vec<String>>,
  pub allow_read: Option<Vec<String>>,
  pub deny_read: Option<Vec<String>>,
  pub allow_run: Option<Vec<String>>,
  pub deny_run: Option<Vec<String>>,
  pub allow_sys: Option<Vec<String>>,
  pub deny_sys: Option<Vec<String>>,
  pub allow_write: Option<Vec<String>>,
  pub deny_write: Option<Vec<String>>,
  pub no_prompt: bool,
  pub allow_import: Option<Vec<String>>,
}

impl PermissionFlags {
  pub fn has_permission(&self) -> bool {
    self.allow_all
      || self.allow_env.is_some()
      || self.deny_env.is_some()
      || self.allow_ffi.is_some()
      || self.deny_ffi.is_some()
      || self.allow_net.is_some()
      || self.deny_net.is_some()
      || self.allow_read.is_some()
      || self.deny_read.is_some()
      || self.allow_run.is_some()
      || self.deny_run.is_some()
      || self.allow_sys.is_some()
      || self.deny_sys.is_some()
      || self.allow_write.is_some()
      || self.deny_write.is_some()
      || self.allow_import.is_some()
  }
}

fn join_paths(allowlist: &[String], d: &str) -> String {
  allowlist
    .iter()
    .map(|path| path.to_string())
    .collect::<Vec<String>>()
    .join(d)
}

impl Flags {
  /// Return list of permission arguments that are equivalent
  /// to the ones used to create `self`.
  pub fn to_permission_args(&self) -> Vec<String> {
    let mut args = vec![];

    if self.permissions.allow_all {
      args.push("--allow-all".to_string());
      return args;
    }

    match &self.permissions.allow_read {
      Some(read_allowlist) if read_allowlist.is_empty() => {
        args.push("--allow-read".to_string());
      }
      Some(read_allowlist) => {
        let s = format!("--allow-read={}", join_paths(read_allowlist, ","));
        args.push(s);
      }
      _ => {}
    }

    match &self.permissions.deny_read {
      Some(read_denylist) if read_denylist.is_empty() => {
        args.push("--deny-read".to_string());
      }
      Some(read_denylist) => {
        let s = format!("--deny-read={}", join_paths(read_denylist, ","));
        args.push(s);
      }
      _ => {}
    }

    match &self.permissions.allow_write {
      Some(write_allowlist) if write_allowlist.is_empty() => {
        args.push("--allow-write".to_string());
      }
      Some(write_allowlist) => {
        let s = format!("--allow-write={}", join_paths(write_allowlist, ","));
        args.push(s);
      }
      _ => {}
    }

    match &self.permissions.deny_write {
      Some(write_denylist) if write_denylist.is_empty() => {
        args.push("--deny-write".to_string());
      }
      Some(write_denylist) => {
        let s = format!("--deny-write={}", join_paths(write_denylist, ","));
        args.push(s);
      }
      _ => {}
    }

    match &self.permissions.allow_net {
      Some(net_allowlist) if net_allowlist.is_empty() => {
        args.push("--allow-net".to_string());
      }
      Some(net_allowlist) => {
        let s = format!("--allow-net={}", net_allowlist.join(","));
        args.push(s);
      }
      _ => {}
    }

    match &self.permissions.deny_net {
      Some(net_denylist) if net_denylist.is_empty() => {
        args.push("--deny-net".to_string());
      }
      Some(net_denylist) => {
        let s = format!("--deny-net={}", net_denylist.join(","));
        args.push(s);
      }
      _ => {}
    }

    match &self.unsafely_ignore_certificate_errors {
      Some(ic_allowlist) if ic_allowlist.is_empty() => {
        args.push("--unsafely-ignore-certificate-errors".to_string());
      }
      Some(ic_allowlist) => {
        let s = format!(
          "--unsafely-ignore-certificate-errors={}",
          ic_allowlist.join(",")
        );
        args.push(s);
      }
      _ => {}
    }

    match &self.permissions.allow_env {
      Some(env_allowlist) if env_allowlist.is_empty() => {
        args.push("--allow-env".to_string());
      }
      Some(env_allowlist) => {
        let s = format!("--allow-env={}", env_allowlist.join(","));
        args.push(s);
      }
      _ => {}
    }

    match &self.permissions.deny_env {
      Some(env_denylist) if env_denylist.is_empty() => {
        args.push("--deny-env".to_string());
      }
      Some(env_denylist) => {
        let s = format!("--deny-env={}", env_denylist.join(","));
        args.push(s);
      }
      _ => {}
    }

    match &self.permissions.allow_run {
      Some(run_allowlist) if run_allowlist.is_empty() => {
        args.push("--allow-run".to_string());
      }
      Some(run_allowlist) => {
        let s = format!("--allow-run={}", run_allowlist.join(","));
        args.push(s);
      }
      _ => {}
    }

    match &self.permissions.deny_run {
      Some(run_denylist) if run_denylist.is_empty() => {
        args.push("--deny-run".to_string());
      }
      Some(run_denylist) => {
        let s = format!("--deny-run={}", run_denylist.join(","));
        args.push(s);
      }
      _ => {}
    }

    match &self.permissions.allow_sys {
      Some(sys_allowlist) if sys_allowlist.is_empty() => {
        args.push("--allow-sys".to_string());
      }
      Some(sys_allowlist) => {
        let s = format!("--allow-sys={}", sys_allowlist.join(","));
        args.push(s)
      }
      _ => {}
    }

    match &self.permissions.deny_sys {
      Some(sys_denylist) if sys_denylist.is_empty() => {
        args.push("--deny-sys".to_string());
      }
      Some(sys_denylist) => {
        let s = format!("--deny-sys={}", sys_denylist.join(","));
        args.push(s)
      }
      _ => {}
    }

    match &self.permissions.allow_ffi {
      Some(ffi_allowlist) if ffi_allowlist.is_empty() => {
        args.push("--allow-ffi".to_string());
      }
      Some(ffi_allowlist) => {
        let s = format!("--allow-ffi={}", join_paths(ffi_allowlist, ","));
        args.push(s);
      }
      _ => {}
    }

    match &self.permissions.deny_ffi {
      Some(ffi_denylist) if ffi_denylist.is_empty() => {
        args.push("--deny-ffi".to_string());
      }
      Some(ffi_denylist) => {
        let s = format!("--deny-ffi={}", join_paths(ffi_denylist, ","));
        args.push(s);
      }
      _ => {}
    }

    match &self.permissions.allow_import {
      Some(allowlist) if allowlist.is_empty() => {
        args.push("--allow-import".to_string());
      }
      Some(allowlist) => {
        let s = format!("--allow-import={}", allowlist.join(","));
        args.push(s);
      }
      _ => {}
    }

    args
  }

  pub fn no_legacy_abort(&self) -> bool {
    self
      .unstable_config
      .features
      .contains(&String::from("no-legacy-abort"))
  }

  pub fn otel_config(&self) -> OtelConfig {
    let has_unstable_flag = self
      .unstable_config
      .features
      .contains(&String::from("otel"));

    let otel_var = |name| match std::env::var(name) {
      Ok(s) if s.to_lowercase() == "true" => Some(true),
      Ok(s) if s.to_lowercase() == "false" => Some(false),
      Ok(_) => {
        log::warn!("'{name}' env var value not recognized, only 'true' and 'false' are accepted");
        None
      }
      Err(_) => None,
    };

    let disabled =
      !has_unstable_flag || otel_var("OTEL_SDK_DISABLED").unwrap_or(false);
    let default = !disabled && otel_var("OTEL_DENO").unwrap_or(false);

    let propagators = if default {
      if let Ok(propagators) = std::env::var("OTEL_PROPAGATORS") {
        propagators
          .split(',')
          .filter_map(|p| match p.trim() {
            "tracecontext" => Some(OtelPropagators::TraceContext),
            "baggage" => Some(OtelPropagators::Baggage),
            _ => None,
          })
          .collect()
      } else {
        HashSet::from([OtelPropagators::TraceContext, OtelPropagators::Baggage])
      }
    } else {
      HashSet::default()
    };

    OtelConfig {
      tracing_enabled: !disabled
        && otel_var("OTEL_DENO_TRACING").unwrap_or(default),
      metrics_enabled: !disabled
        && otel_var("OTEL_DENO_METRICS").unwrap_or(default),
      propagators,
      console: match std::env::var("OTEL_DENO_CONSOLE").as_deref() {
        Ok(_) if disabled => OtelConsoleConfig::Ignore,
        Ok("ignore") => OtelConsoleConfig::Ignore,
        Ok("capture") => OtelConsoleConfig::Capture,
        Ok("replace") => OtelConsoleConfig::Replace,
        res => {
          if res.is_ok() {
            log::warn!("'OTEL_DENO_CONSOLE' env var value not recognized, only 'ignore', 'capture', or 'replace' are accepted");
          }
          if default {
            OtelConsoleConfig::Capture
          } else {
            OtelConsoleConfig::Ignore
          }
        }
      },
      deterministic_prefix: std::env::var("DENO_UNSTABLE_OTEL_DETERMINISTIC")
        .as_deref()
        .map(u8::from_str)
        .map(|x| match x {
          Ok(x) => Some(x),
          Err(_) => {
            log::warn!("'DENO_UNSTABLE_OTEL_DETERMINISTIC' env var value not recognized, only integers are accepted");
            None
          }
        })
        .ok()
        .flatten(),
    }
  }

  /// Extract the paths the config file should be discovered from.
  ///
  /// Returns `None` if the config file should not be auto-discovered.
  pub fn config_path_args(&self, current_dir: &Path) -> Option<Vec<PathBuf>> {
    fn resolve_multiple_files(
      files_or_dirs: &[String],
      current_dir: &Path,
    ) -> Vec<PathBuf> {
      let mut seen = HashSet::with_capacity(files_or_dirs.len());
      let result = files_or_dirs
        .iter()
        .filter_map(|p| {
          let path = normalize_path(current_dir.join(p));
          if seen.insert(path.clone()) {
            Some(path)
          } else {
            None
          }
        })
        .collect::<Vec<_>>();
      if result.is_empty() {
        vec![current_dir.to_path_buf()]
      } else {
        result
      }
    }

    use DenoSubcommand::*;
    match &self.subcommand {
      Fmt(FmtFlags { files, .. }) => {
        Some(resolve_multiple_files(&files.include, current_dir))
      }
      Lint(LintFlags { files, .. }) => {
        Some(resolve_multiple_files(&files.include, current_dir))
      }
      Run(RunFlags { script, .. })
      | Compile(CompileFlags {
        source_file: script,
        ..
      }) => {
        if let Ok(module_specifier) = resolve_url_or_path(script, current_dir) {
          if module_specifier.scheme() == "file"
            || module_specifier.scheme() == "npm"
          {
            if let Ok(p) = url_to_file_path(&module_specifier) {
              p.parent().map(|parent| vec![parent.to_path_buf()])
            } else {
              Some(vec![current_dir.to_path_buf()])
            }
          } else {
            // When the entrypoint doesn't have file: scheme (it's the remote
            // script), then we don't auto discover config file.
            None
          }
        } else {
          Some(vec![current_dir.to_path_buf()])
        }
      }
      Task(TaskFlags {
        cwd: Some(path), ..
      }) => {
        // todo(dsherret): Why is this canonicalized? Document why.
        // attempt to resolve the config file from the task subcommand's
        // `--cwd` when specified
        match canonicalize_path(&PathBuf::from(path)) {
          Ok(path) => Some(vec![path]),
          Err(_) => Some(vec![current_dir.to_path_buf()]),
        }
      }
      _ => Some(vec![current_dir.to_path_buf()]),
    }
  }

  pub fn has_permission(&self) -> bool {
    self.permissions.has_permission()
  }

  pub fn has_permission_in_argv(&self) -> bool {
    self.argv.iter().any(|arg| {
      arg == "--allow-all"
        || arg.starts_with("--allow-env")
        || arg.starts_with("--deny-env")
        || arg.starts_with("--allow-ffi")
        || arg.starts_with("--deny-ffi")
        || arg.starts_with("--allow-net")
        || arg.starts_with("--deny-net")
        || arg.starts_with("--allow-read")
        || arg.starts_with("--deny-read")
        || arg.starts_with("--allow-run")
        || arg.starts_with("--deny-run")
        || arg.starts_with("--allow-sys")
        || arg.starts_with("--deny-sys")
        || arg.starts_with("--allow-write")
        || arg.starts_with("--deny-write")
    })
  }

  #[inline(always)]
  fn allow_all(&mut self) {
    self.permissions.allow_all = true;
    self.permissions.allow_read = None;
    self.permissions.allow_env = None;
    self.permissions.allow_net = None;
    self.permissions.allow_run = None;
    self.permissions.allow_write = None;
    self.permissions.allow_sys = None;
    self.permissions.allow_ffi = None;
    self.permissions.allow_import = None;
  }

  pub fn resolve_watch_exclude_set(
    &self,
  ) -> Result<PathOrPatternSet, AnyError> {
    if let DenoSubcommand::Run(RunFlags {
      watch:
        Some(WatchFlagsWithPaths {
          exclude: excluded_paths,
          ..
        }),
      ..
    })
    | DenoSubcommand::Bench(BenchFlags {
      watch:
        Some(WatchFlags {
          exclude: excluded_paths,
          ..
        }),
      ..
    })
    | DenoSubcommand::Test(TestFlags {
      watch:
        Some(WatchFlagsWithPaths {
          exclude: excluded_paths,
          ..
        }),
      ..
    })
    | DenoSubcommand::Lint(LintFlags {
      watch:
        Some(WatchFlags {
          exclude: excluded_paths,
          ..
        }),
      ..
    })
    | DenoSubcommand::Fmt(FmtFlags {
      watch:
        Some(WatchFlags {
          exclude: excluded_paths,
          ..
        }),
      ..
    }) = &self.subcommand
    {
      let cwd = std::env::current_dir()?;
      PathOrPatternSet::from_exclude_relative_path_or_patterns(
        &cwd,
        excluded_paths,
      )
      .context("Failed resolving watch exclude patterns.")
    } else {
      Ok(PathOrPatternSet::default())
    }
  }
}

static ENV_VARIABLES_HELP: &str = cstr!(
  r#"<y>Environment variables:</>
<y>Docs:</> <c>https://docs.deno.com/go/env-vars</>

  <g>DENO_AUTH_TOKENS</>      A semi-colon separated list of bearer tokens and hostnames
                         to use when fetching remote modules from private repositories
                          <p(245)>(e.g. "abcde12345@deno.land;54321edcba@github.com")</>
  <g>DENO_CERT</>              Load certificate authorities from PEM encoded file
  <g>DENO_DIR</>               Set the cache directory
  <g>DENO_INSTALL_ROOT</>      Set deno install's output directory
                          <p(245)>(defaults to $HOME/.deno/bin)</>
  <g>DENO_NO_PACKAGE_JSON</>   Disables auto-resolution of package.json
  <g>DENO_NO_UPDATE_CHECK</>   Set to disable checking if a newer Deno version is available
  <g>DENO_SERVE_ADDRESS</>     Override address for Deno.serve
  <g>DENO_TLS_CA_STORE</>      Comma-separated list of order dependent certificate stores.
                         Possible values: "system", "mozilla" <p(245)>(defaults to "mozilla")</>
  <g>DENO_TRACE_PERMISSIONS</> Environmental variable to enable stack traces in permission prompts.
<<<<<<< HEAD
=======
                         Possible values: "system", "mozilla".
                          <p(245)>(defaults to "mozilla")</>
  <g>FORCE_COLOR</>            Set force color output even if stdout isn't a tty
>>>>>>> 27651d3c
  <g>HTTP_PROXY</>             Proxy address for HTTP requests
                          <p(245)>(module downloads, fetch)</>
  <g>HTTPS_PROXY</>            Proxy address for HTTPS requests
                          <p(245)>(module downloads, fetch)</>
  <g>NO_COLOR</>               Set to disable color
  <g>NO_PROXY</>               Comma-separated list of hosts which do not use a proxy
                          <p(245)>(module downloads, fetch)</>
  <g>NPM_CONFIG_REGISTRY</>    URL to use for the npm registry."#
);

static DENO_HELP: &str = cstr!(
  "Deno: <g>A modern JavaScript and TypeScript runtime</>

<p(245)>Usage:</> <g>{usage}</>

<y>Commands:</>
  <y>Execution:</>
    <g>run</>          Run a JavaScript or TypeScript program, or a task
                  <p(245)>deno run main.ts  |  deno run --allow-net=google.com main.ts  |  deno main.ts</>
    <g>serve</>        Run a server
                  <p(245)>deno serve main.ts</>
    <g>task</>         Run a task defined in the configuration file
                  <p(245)>deno task dev</>
    <g>repl</>         Start an interactive Read-Eval-Print Loop (REPL) for Deno
    <g>eval</>         Evaluate a script from the command line

  <y>Dependency management:</>
    <g>add</>          Add dependencies
                  <p(245)>deno add jsr:@std/assert  |  deno add npm:express</>
    <g>install</>      Installs dependencies either in the local project or globally to a bin directory
    <g>uninstall</>    Uninstalls a dependency or an executable script in the installation root's bin directory
    <g>outdated</>     Find and update outdated dependencies
    <g>remove</>       Remove dependencies from the configuration file

  <y>Tooling:</>
    <g>bench</>        Run benchmarks
                  <p(245)>deno bench bench.ts</>
    <g>check</>        Type-check the dependencies
    <g>clean</>        Remove the cache directory
    <g>compile</>      Compile the script into a self contained executable
                  <p(245)>deno compile main.ts  |  deno compile --target=x86_64-unknown-linux-gnu</>
    <g>coverage</>     Print coverage reports
    <g>doc</>          Generate and show documentation for a module or built-ins
                  <p(245)>deno doc  |  deno doc --json  |  deno doc --html mod.ts</>
    <g>fmt</>          Format source files
                  <p(245)>deno fmt  |  deno fmt main.ts</>
    <g>info</>         Show info about cache or info related to source file
    <g>jupyter</>      Deno kernel for Jupyter notebooks
    <g>lint</>         Lint source files
    <g>init</>         Initialize a new project
    <g>test</>         Run tests
                  <p(245)>deno test  |  deno test test.ts</>
    <g>publish</>      Publish the current working directory's package or workspace
    <g>upgrade</>      Upgrade deno executable to given version
                  <p(245)>deno upgrade  |  deno upgrade 1.45.0  |  deno upgrade canary</>
{after-help}

<y>Docs:</> https://docs.deno.com
<y>Standard Library:</> https://jsr.io/@std
<y>Bugs:</> https://github.com/denoland/deno/issues
<y>Discord:</> https://discord.gg/deno
");

/// Main entry point for parsing deno's command line flags.
pub fn flags_from_vec(args: Vec<OsString>) -> clap::error::Result<Flags> {
  let mut app = clap_root();
  let mut matches =
    app
      .try_get_matches_from_mut(&args)
      .map_err(|mut e| match e.kind() {
        ErrorKind::MissingRequiredArgument => {
          if let Some(clap::error::ContextValue::Strings(s)) =
            e.get(clap::error::ContextKind::InvalidArg)
          {
            if s.len() == 1
              && s[0] == "--global"
              && args.iter().any(|arg| arg == "install")
            {
              e.insert(
                clap::error::ContextKind::Usage,
                clap::error::ContextValue::StyledStr(
                  "Note: Permission flags can only be used in a global setting"
                    .into(),
                ),
              );
            }
          }

          e
        }
        _ => e,
      })?;

  let mut flags = Flags::default();

  if matches.get_flag("quiet") {
    flags.log_level = Some(Level::Error);
  } else if let Some(log_level) = matches.get_one::<String>("log-level") {
    flags.log_level = match log_level.as_str() {
      "trace" => Some(Level::Trace),
      "debug" => Some(Level::Debug),
      "info" => Some(Level::Info),
      _ => unreachable!(),
    };
  }

  if let Some(help_expansion) = matches.get_one::<String>("help").cloned() {
    let mut subcommand = if let Some((sub, _)) = matches.remove_subcommand() {
      app.find_subcommand(sub).unwrap().clone()
    } else {
      app
    };

    if help_expansion == "full" {
      subcommand = enable_full(subcommand);
    } else if help_expansion == "unstable"
      && subcommand
        .get_arguments()
        .any(|arg| arg.get_id().as_str() == "unstable")
    {
      subcommand = enable_unstable(subcommand);
    }

    help_parse(&mut flags, subcommand);
    return Ok(flags);
  } else if matches.contains_id("help") {
    let subcommand = if let Some((sub, _)) = matches.remove_subcommand() {
      app.find_subcommand(sub).unwrap().clone()
    } else {
      app
    };

    help_parse(&mut flags, subcommand);
    return Ok(flags);
  } else if let Some(help_subcommand_matches) =
    matches.subcommand_matches("help")
  {
    app.build();
    let subcommand =
      if let Some(sub) = help_subcommand_matches.subcommand_name() {
        app.find_subcommand(sub).unwrap().clone()
      } else {
        app
      };

    help_parse(&mut flags, subcommand);
    return Ok(flags);
  }

  if let Some((subcommand, mut m)) = matches.remove_subcommand() {
    let pre_subcommand_arg = app
      .get_arguments()
      .filter(|arg| !arg.is_global_set())
      .find(|arg| {
        matches
          .value_source(arg.get_id().as_str())
          .is_some_and(|value| value == clap::parser::ValueSource::CommandLine)
      })
      .map(|arg| {
        format!(
          "--{}",
          arg.get_long().unwrap_or_else(|| arg.get_id().as_str())
        )
      });

    if let Some(arg) = pre_subcommand_arg {
      let usage = app.find_subcommand_mut(&subcommand).unwrap().render_usage();

      let mut err =
        clap::error::Error::new(ErrorKind::UnknownArgument).with_cmd(&app);
      err.insert(
        clap::error::ContextKind::InvalidArg,
        clap::error::ContextValue::String(arg.clone()),
      );

      let valid = app.get_styles().get_valid();

      let styled_suggestion = clap::builder::StyledStr::from(format!(
        "'{}{subcommand} {arg}{}' exists",
        valid.render(),
        valid.render_reset()
      ));

      err.insert(
        clap::error::ContextKind::Suggested,
        clap::error::ContextValue::StyledStrs(vec![styled_suggestion]),
      );
      err.insert(
        clap::error::ContextKind::Usage,
        clap::error::ContextValue::StyledStr(usage),
      );

      return Err(err);
    }

    match subcommand.as_str() {
      "add" => add_parse(&mut flags, &mut m)?,
      "remove" => remove_parse(&mut flags, &mut m),
      "bench" => bench_parse(&mut flags, &mut m)?,
      "bundle" => bundle_parse(&mut flags, &mut m),
      "cache" => cache_parse(&mut flags, &mut m)?,
      "check" => check_parse(&mut flags, &mut m)?,
      "clean" => clean_parse(&mut flags, &mut m),
      "compile" => compile_parse(&mut flags, &mut m)?,
      "completions" => completions_parse(&mut flags, &mut m, app),
      "coverage" => coverage_parse(&mut flags, &mut m)?,
      "doc" => doc_parse(&mut flags, &mut m)?,
      "eval" => eval_parse(&mut flags, &mut m)?,
      "fmt" => fmt_parse(&mut flags, &mut m)?,
      "init" => init_parse(&mut flags, &mut m)?,
      "info" => info_parse(&mut flags, &mut m)?,
      "install" => install_parse(&mut flags, &mut m)?,
      "json_reference" => json_reference_parse(&mut flags, &mut m, app),
      "jupyter" => jupyter_parse(&mut flags, &mut m),
      "lint" => lint_parse(&mut flags, &mut m)?,
      "lsp" => lsp_parse(&mut flags, &mut m),
      "outdated" => outdated_parse(&mut flags, &mut m)?,
      "repl" => repl_parse(&mut flags, &mut m)?,
      "run" => run_parse(&mut flags, &mut m, app, false)?,
      "serve" => serve_parse(&mut flags, &mut m, app)?,
      "task" => task_parse(&mut flags, &mut m, app)?,
      "test" => test_parse(&mut flags, &mut m)?,
      "types" => types_parse(&mut flags, &mut m),
      "uninstall" => uninstall_parse(&mut flags, &mut m),
      "upgrade" => upgrade_parse(&mut flags, &mut m),
      "vendor" => vendor_parse(&mut flags, &mut m),
      "publish" => publish_parse(&mut flags, &mut m)?,
      _ => unreachable!(),
    }
  } else {
    let has_non_globals = app
      .get_arguments()
      .filter(|arg| !arg.is_global_set())
      .any(|arg| {
        matches
          .value_source(arg.get_id().as_str())
          .is_some_and(|value| value != clap::parser::ValueSource::DefaultValue)
      });

    if has_non_globals || matches.contains_id("script_arg") {
      run_parse(&mut flags, &mut matches, app, true)?;
    } else {
      handle_repl_flags(
        &mut flags,
        ReplFlags {
          eval_files: None,
          eval: None,
          is_default_command: true,
        },
      )
    }
  }

  Ok(flags)
}

fn enable_unstable(command: Command) -> Command {
  command
    .mut_arg("unstable", |arg| {
      let new_help = arg
        .get_help()
        .unwrap()
        .to_string()
        .split_once("\n")
        .unwrap()
        .0
        .to_string();
      arg.help_heading(UNSTABLE_HEADING).help(new_help)
    })
    .mut_args(|arg| {
      // long_help here is being used as a metadata, see unstable args definition
      if arg.get_help_heading() == Some(UNSTABLE_HEADING)
        && arg.get_long_help().is_some()
      {
        arg.hide(false)
      } else {
        arg
      }
    })
}

fn enable_full(command: Command) -> Command {
  command.mut_args(|arg| {
    let long_help = arg.get_long_help();
    if long_help.is_none_or(|s| s.to_string() != "false") {
      arg.hide(false)
    } else {
      arg
    }
  })
}

macro_rules! heading {
    ($($name:ident = $title:expr),+; $total:literal) => {
      $(const $name: &str = $title;)+
      const HEADING_ORDER: [&str; $total] = [$($name),+];
    };
}

heading! {
  // subcommand flags headings
  DOC_HEADING = "Documentation options",
  FMT_HEADING = "Formatting options",
  COMPILE_HEADING = "Compile options",
  LINT_HEADING = "Linting options",
  TEST_HEADING = "Testing options",
  UPGRADE_HEADING = "Upgrade options",
  PUBLISH_HEADING = "Publishing options",

  // categorized flags headings
  TYPE_CHECKING_HEADING = "Type checking options",
  FILE_WATCHING_HEADING = "File watching options",
  DEBUGGING_HEADING = "Debugging options",
  DEPENDENCY_MANAGEMENT_HEADING = "Dependency management options",

  UNSTABLE_HEADING = "Unstable options";
  12
}

fn help_parse(flags: &mut Flags, mut subcommand: Command) {
  let mut args = subcommand
    .get_arguments()
    .map(|arg| {
      (
        arg.get_id().as_str().to_string(),
        arg.get_help_heading().map(|h| h.to_string()),
      )
    })
    .collect::<Vec<_>>();
  args.sort_by(|a, b| {
    a.1
      .as_ref()
      .map(|heading| HEADING_ORDER.iter().position(|h| h == heading))
      .cmp(
        &b.1
          .as_ref()
          .map(|heading| HEADING_ORDER.iter().position(|h| h == heading)),
      )
      .then(a.0.cmp(&b.0))
  });

  for (mut i, (arg, heading)) in args.into_iter().enumerate() {
    if let Some(heading) = heading {
      let heading_i = HEADING_ORDER.iter().position(|h| h == &heading).unwrap();
      i += heading_i * 100;
    }

    subcommand = subcommand.mut_arg(arg, |arg| arg.display_order(i));
  }

  flags.subcommand = DenoSubcommand::Help(HelpFlags {
    help: subcommand.render_help(),
  });
}

// copied from clap, https://github.com/clap-rs/clap/blob/4e1a565b8adb4f2ad74a9631565574767fdc37ae/clap_builder/src/parser/features/suggestions.rs#L11-L26
pub fn did_you_mean<T, I>(v: &str, possible_values: I) -> Vec<String>
where
  T: AsRef<str>,
  I: IntoIterator<Item = T>,
{
  let mut candidates: Vec<(f64, String)> = possible_values
    .into_iter()
    // GH #4660: using `jaro` because `jaro_winkler` implementation in `strsim-rs` is wrong
    // causing strings with common prefix >=10 to be considered perfectly similar
    .map(|pv| (strsim::jaro(v, pv.as_ref()), pv.as_ref().to_owned()))
    // Confidence of 0.7 so that bar -> baz is suggested
    .filter(|(confidence, _)| *confidence > 0.7)
    .collect();
  candidates
    .sort_by(|a, b| a.0.partial_cmp(&b.0).unwrap_or(std::cmp::Ordering::Equal));
  candidates.into_iter().map(|(_, pv)| pv).collect()
}

fn handle_repl_flags(flags: &mut Flags, repl_flags: ReplFlags) {
  // If user runs just `deno` binary we enter REPL and allow all permissions.
  if repl_flags.is_default_command {
    flags.allow_all();
  }
  flags.subcommand = DenoSubcommand::Repl(repl_flags);
}

pub fn clap_root() -> Command {
  debug_assert_eq!(DENO_VERSION_INFO.typescript, deno_snapshots::TS_VERSION);
  let long_version = format!(
    "{} ({}, {}, {})\nv8 {}\ntypescript {}",
    DENO_VERSION_INFO.deno,
    DENO_VERSION_INFO.release_channel.name(),
    env!("PROFILE"),
    env!("TARGET"),
    deno_core::v8::VERSION_STRING,
    DENO_VERSION_INFO.typescript
  );

  run_args(Command::new("deno"), true)
    .with_unstable_args(UnstableArgsConfig::ResolutionAndRuntime)
    .next_line_help(false)
    .bin_name("deno")
    .styles(
      clap::builder::Styles::styled()
        .header(AnsiColor::Yellow.on_default())
        .usage(AnsiColor::White.on_default())
        .literal(AnsiColor::Green.on_default())
        .placeholder(AnsiColor::Green.on_default()),
    )
    .color(ColorChoice::Auto)
    .term_width(800)
    .version(DENO_VERSION_INFO.deno)
    .long_version(long_version)
    .disable_version_flag(true)
    .disable_help_flag(true)
    .disable_help_subcommand(true)
    .arg(
      Arg::new("help")
        .short('h')
        .long("help")
        .action(ArgAction::Append)
        .num_args(0..=1)
        .require_equals(true)
        .value_name("CONTEXT")
        .value_parser(["unstable", "full"])
        .global(true),
    )
    .arg(
      Arg::new("version")
        .short('V')
        .short_alias('v')
        .long("version")
        .action(ArgAction::Version)
        .help("Print version"),
    )
    .arg(
      Arg::new("log-level")
        .short('L')
        .long("log-level")
        .help("Set log level")
        .hide(true)
        .value_parser(["trace", "debug", "info"])
        .global(true),
    )
    .arg(
      Arg::new("quiet")
        .short('q')
        .long("quiet")
        .help("Suppress diagnostic output")
        .action(ArgAction::SetTrue)
        .global(true),
    )
    .subcommand(run_subcommand())
    .subcommand(serve_subcommand())
    .defer(|cmd| {
      let cmd = cmd
        .subcommand(add_subcommand())
        .subcommand(remove_subcommand())
        .subcommand(bench_subcommand())
        .subcommand(bundle_subcommand())
        .subcommand(cache_subcommand())
        .subcommand(check_subcommand())
        .subcommand(clean_subcommand())
        .subcommand(compile_subcommand())
        .subcommand(completions_subcommand())
        .subcommand(coverage_subcommand())
        .subcommand(doc_subcommand())
        .subcommand(eval_subcommand())
        .subcommand(fmt_subcommand())
        .subcommand(init_subcommand())
        .subcommand(info_subcommand())
        .subcommand(install_subcommand())
        .subcommand(json_reference_subcommand())
        .subcommand(jupyter_subcommand())
        .subcommand(uninstall_subcommand())
        .subcommand(outdated_subcommand())
        .subcommand(lsp_subcommand())
        .subcommand(lint_subcommand())
        .subcommand(publish_subcommand())
        .subcommand(repl_subcommand())
        .subcommand(task_subcommand())
        .subcommand(test_subcommand())
        .subcommand(types_subcommand())
        .subcommand(upgrade_subcommand())
        .subcommand(vendor_subcommand());

      let help = help_subcommand(&cmd);
      cmd.subcommand(help)
    })
    .help_template(DENO_HELP)
    .after_help(ENV_VARIABLES_HELP)
    .next_line_help(false)
}

#[inline(always)]
fn command(
  name: &'static str,
  about: impl clap::builder::IntoResettable<clap::builder::StyledStr>,
  unstable_args_config: UnstableArgsConfig,
) -> Command {
  Command::new(name)
    .about(about)
    .with_unstable_args(unstable_args_config)
}

fn help_subcommand(app: &Command) -> Command {
  command("help", None, UnstableArgsConfig::None)
    .disable_version_flag(true)
    .disable_help_subcommand(true)
    .subcommands(app.get_subcommands().map(|command| {
      Command::new(command.get_name().to_owned())
        .disable_help_flag(true)
        .disable_version_flag(true)
    }))
}

fn add_dev_arg() -> Arg {
  Arg::new("dev")
    .long("dev")
    .short('D')
    .help("Add the package as a dev dependency. Note: This only applies when adding to a `package.json` file.")
    .action(ArgAction::SetTrue)
}

fn add_subcommand() -> Command {
  command(
    "add",
    cstr!(
      "Add dependencies to your configuration file.
  <p(245)>deno add jsr:@std/path</>

You can also add npm packages:
  <p(245)>deno add npm:react</>

Or multiple dependencies at once:
  <p(245)>deno add jsr:@std/path jsr:@std/assert npm:chalk</>"
    ),
    UnstableArgsConfig::None,
  )
  .defer(|cmd| {
    cmd
      .arg(
        Arg::new("packages")
          .help("List of packages to add")
          .required_unless_present("help")
          .num_args(1..)
          .action(ArgAction::Append),
      )
      .arg(add_dev_arg())
      .arg(allow_scripts_arg())
      .args(default_registry_args())
  })
}

fn default_registry_args() -> [Arg; 2] {
  [
    Arg::new("npm")
      .long("npm")
      .help("assume unprefixed package names are npm packages")
      .action(ArgAction::SetTrue)
      .conflicts_with("jsr"),
    Arg::new("jsr")
      .long("jsr")
      .help("assume unprefixed package names are jsr packages")
      .action(ArgAction::SetTrue)
      .conflicts_with("npm"),
  ]
}

fn remove_subcommand() -> Command {
  command(
    "remove",
    cstr!(
      "Remove dependencies from the configuration file.
  <p(245)>deno remove @std/path</>

You can remove multiple dependencies at once:
  <p(245)>deno remove @std/path @std/assert</>
"
    ),
    UnstableArgsConfig::None,
  )
  .defer(|cmd| {
    cmd.arg(
      Arg::new("packages")
        .help("List of packages to remove")
        .required_unless_present("help")
        .num_args(1..)
        .action(ArgAction::Append),
    )
  })
}

fn bench_subcommand() -> Command {
  command(
    "bench",
    cstr!("Run benchmarks using Deno's built-in bench tool.

Evaluate the given files, run all benches declared with 'Deno.bench()' and report results to standard output:
  <p(245)>deno bench src/fetch_bench.ts src/signal_bench.ts</>

If you specify a directory instead of a file, the path is expanded to all contained files matching the glob <c>{*_,*.,}bench.{js,mjs,ts,mts,jsx,tsx}</>:
  <p(245)>deno bench src/</>

<y>Read more:</> <c>https://docs.deno.com/go/bench</>"),
    UnstableArgsConfig::ResolutionAndRuntime,
  )
  .defer(|cmd| {
    runtime_args(cmd, true, false, true)
      .arg(check_arg(true))
      .arg(
        Arg::new("json")
          .long("json")
          .action(ArgAction::SetTrue)
          .help("UNSTABLE: Output benchmark result in JSON format"),
      )
      .arg(
        Arg::new("ignore")
          .long("ignore")
          .num_args(1..)
          .action(ArgAction::Append)
          .require_equals(true)
          .help("Ignore files"),
      )
      .arg(
        Arg::new("filter")
          .long("filter")
          .allow_hyphen_values(true)
          .help(
          "Run benchmarks with this string or regexp pattern in the bench name",
        ),
      )
      .arg(
        Arg::new("files")
          .help("List of file names to run")
          .num_args(..)
          .action(ArgAction::Append),
      )
      .arg(
        Arg::new("no-run")
          .long("no-run")
          .help("Cache bench modules, but don't run benchmarks")
          .action(ArgAction::SetTrue),
      )
      .arg(permit_no_files_arg())
      .arg(watch_arg(false))
      .arg(watch_exclude_arg())
      .arg(no_clear_screen_arg())
      .arg(script_arg().last(true))
      .arg(env_file_arg())
      .arg(executable_ext_arg())
  })
}

fn bundle_subcommand() -> Command {
  command("bundle",  "`deno bundle` was removed in Deno 2.

See the Deno 1.x to 2.x Migration Guide for migration instructions: https://docs.deno.com/runtime/manual/advanced/migrate_deprecations", UnstableArgsConfig::ResolutionOnly)
    .hide(true)
}

fn cache_subcommand() -> Command {
  command(
    "cache",
    cstr!("Cache and compile remote dependencies.

Download and compile a module with all of its static dependencies and save them in the local cache, without running any code:
  <p(245)>deno cache jsr:@std/http/file-server</>

Future runs of this module will trigger no downloads or compilation unless --reload is specified

<y>Read more:</> <c>https://docs.deno.com/go/cache</>"),
    UnstableArgsConfig::ResolutionOnly,
)
  .hide(true)
  .defer(|cmd| {
    compile_args(cmd)
      .arg(check_arg(false))
      .arg(
        Arg::new("file")
          .num_args(1..)
          .required_unless_present("help")
          .value_hint(ValueHint::FilePath),
      )
      .arg(frozen_lockfile_arg())
      .arg(allow_scripts_arg())
      .arg(allow_import_arg())
  })
}

fn clean_subcommand() -> Command {
  command(
    "clean",
    cstr!("Remove the cache directory (<c>$DENO_DIR</>)"),
    UnstableArgsConfig::None,
  )
}

fn check_subcommand() -> Command {
  command("check",
      cstr!("Download and type-check without execution.

  <p(245)>deno check jsr:@std/http/file-server</>

Unless --reload is specified, this command will not re-download already cached dependencies

<y>Read more:</> <c>https://docs.deno.com/go/check</>"),
          UnstableArgsConfig::ResolutionAndRuntime
    )
    .defer(|cmd| {
      compile_args_without_check_args(cmd)
        .arg(no_code_cache_arg())
        .arg(
          Arg::new("all")
            .long("all")
            .help("Type-check all code, including remote modules and npm packages")
            .action(ArgAction::SetTrue)
            .conflicts_with("no-remote")
        )
        .arg(
          // past alias for --all
          Arg::new("remote")
            .long("remote")
            .help("Type-check all modules, including remote ones")
            .action(ArgAction::SetTrue)
            .conflicts_with("no-remote")
            .hide(true)
        )
        .arg(
          Arg::new("doc")
            .long("doc")
            .help("Type-check code blocks in JSDoc as well as actual code")
            .action(ArgAction::SetTrue)
        )
        .arg(
          Arg::new("doc-only")
          .long("doc-only")
          .help("Type-check code blocks in JSDoc and Markdown only")
            .action(ArgAction::SetTrue)
            .conflicts_with("doc")
        )
        .arg(
          Arg::new("file")
            .num_args(1..)
            .value_hint(ValueHint::FilePath),
        )
        .arg(frozen_lockfile_arg())
        .arg(allow_import_arg())
      }
    )
}

fn compile_subcommand() -> Command {
  command(
    "compile",
    cstr!("Compiles the given script into a self contained executable.

  <p(245)>deno compile --allow-read --allow-net jsr:@std/http/file-server</>
  <p(245)>deno compile --output file_server jsr:@std/http/file-server</>

Any flags specified which affect runtime behavior will be applied to the resulting binary.

This allows distribution of a Deno application to systems that do not have Deno installed.
Under the hood, it bundles a slimmed down version of the Deno runtime along with your
JavaScript or TypeScript code.

Cross-compiling to different target architectures is supported using the <c>--target</> flag.
On the first invocation of `deno compile`, Deno will download the relevant binary and cache it in <c>$DENO_DIR</>.

<y>Read more:</> <c>https://docs.deno.com/go/compile</>
"),
    UnstableArgsConfig::ResolutionAndRuntime,
  )
  .defer(|cmd| {
    runtime_args(cmd, true, false, true)
      .arg(check_arg(true))
      .arg(
        Arg::new("include")
          .long("include")
          .help(
            cstr!("Includes an additional module or file/directory in the compiled executable.
  <p(245)>Use this flag if a dynamically imported module or a web worker main module
  fails to load in the executable or to embed a file or directory in the executable.
  This flag can be passed multiple times, to include multiple additional modules.</>",
          ))
          .action(ArgAction::Append)
          .value_hint(ValueHint::FilePath)
          .help_heading(COMPILE_HEADING),
      )
      .arg(
        Arg::new("exclude")
          .long("exclude")
          .help(
            cstr!("Excludes a file/directory in the compiled executable.
  <p(245)>Use this flag to exclude a specific file or directory within the included files.
  For example, to exclude a certain folder in the bundled node_modules directory.</>",
          ))
          .action(ArgAction::Append)
          .value_hint(ValueHint::FilePath)
          .help_heading(COMPILE_HEADING),
      )
      .arg(
        Arg::new("output")
          .long("output")
          .short('o')
          .value_parser(value_parser!(String))
          .help(cstr!("Output file <p(245)>(defaults to $PWD/<<inferred-name>>)</>"))
          .value_hint(ValueHint::FilePath)
          .help_heading(COMPILE_HEADING),
      )
      .arg(
        Arg::new("target")
          .long("target")
          .help("Target OS architecture")
          .value_parser([
            "x86_64-unknown-linux-gnu",
            "aarch64-unknown-linux-gnu",
            "x86_64-pc-windows-msvc",
            "x86_64-apple-darwin",
            "aarch64-apple-darwin",
          ])
          .help_heading(COMPILE_HEADING),
      )
      .arg(no_code_cache_arg())
      .arg(
        Arg::new("no-terminal")
          .long("no-terminal")
          .help("Hide terminal on Windows")
          .action(ArgAction::SetTrue)
          .help_heading(COMPILE_HEADING),
      )
      .arg(
        Arg::new("icon")
          .long("icon")
          .help("Set the icon of the executable on Windows (.ico)")
          .value_parser(value_parser!(String))
          .help_heading(COMPILE_HEADING),
      )
      .arg(executable_ext_arg())
      .arg(env_file_arg())
      .arg(
        script_arg()
          .required_unless_present("help")
          .trailing_var_arg(true),
      )
  })
}

fn completions_subcommand() -> Command {
  command(
    "completions",
    cstr!(
      "Output shell completion script to standard output.

  <p(245)>deno completions bash > /usr/local/etc/bash_completion.d/deno.bash</>
  <p(245)>source /usr/local/etc/bash_completion.d/deno.bash</>"
    ),
    UnstableArgsConfig::None,
  )
  .defer(|cmd| {
    cmd.disable_help_subcommand(true).arg(
      Arg::new("shell")
        .value_parser(["bash", "fish", "powershell", "zsh", "fig"])
        .required_unless_present("help"),
    )
  })
}

fn coverage_subcommand() -> Command {
  command(
    "coverage",
    cstr!("Print coverage reports from coverage profiles.

Collect a coverage profile with deno test:
  <p(245)>deno test --coverage=cov_profile</>

Print a report to stdout:
  <p(245)>deno coverage cov_profile</>

Include urls that start with the file schema and exclude files ending with <c>test.ts</> and <c>test.js</>,
for an url to match it must match the include pattern and not match the exclude pattern:
  <p(245)>deno coverage --include=\"^file:\" --exclude=\"test\\.(ts|js)\" cov_profile</>

Write a report using the lcov format:
  <p(245)>deno coverage --lcov --output=cov.lcov cov_profile/</>

Generate html reports from lcov:
  <p(245)>genhtml -o html_cov cov.lcov</>

<y>Read more:</> <c>https://docs.deno.com/go/coverage</>"),
    UnstableArgsConfig::None,
  )
  .defer(|cmd| {
    cmd
      .arg(
        Arg::new("ignore")
          .long("ignore")
          .num_args(1..)
          .action(ArgAction::Append)
          .require_equals(true)
          .help("Ignore coverage files")
          .value_hint(ValueHint::AnyPath),
      )
      .arg(
        Arg::new("include")
          .long("include")
          .num_args(1..)
          .action(ArgAction::Append)
          .value_name("regex")
          .require_equals(true)
          .default_value(r"^file:")
          .help("Include source files in the report"),
      )
      .arg(
        Arg::new("exclude")
          .long("exclude")
          .num_args(1..)
          .action(ArgAction::Append)
          .value_name("regex")
          .require_equals(true)
          .default_value(r"test\.(js|mjs|ts|jsx|tsx)$")
          .help("Exclude source files from the report"),
      )
      .arg(
        Arg::new("lcov")
          .long("lcov")
          .help("Output coverage report in lcov format")
          .action(ArgAction::SetTrue),
      )
      .arg(
        Arg::new("output")
          .requires("lcov")
          .long("output")
          .value_parser(value_parser!(String))
          .help(
            cstr!("Exports the coverage report in lcov format to the given file.
  <p(245)>If no --output arg is specified then the report is written to stdout.</>",
          ))
          .require_equals(true)
          .value_hint(ValueHint::FilePath),
      )
      .arg(
        Arg::new("html")
          .long("html")
          .help("Output coverage report in HTML format in the given directory")
          .action(ArgAction::SetTrue),
      )
      .arg(
        Arg::new("detailed")
          .long("detailed")
          .help("Output coverage report in detailed format in the terminal")
          .action(ArgAction::SetTrue),
      )
      .arg(
        Arg::new("files")
          .num_args(0..)
          .action(ArgAction::Append)
          .value_hint(ValueHint::AnyPath),
      )
  })
}

fn doc_subcommand() -> Command {
  command("doc",
      cstr!("Show documentation for a module.

Output documentation to standard output:
    <p(245)>deno doc ./path/to/module.ts</>

Output documentation in HTML format:
    <p(245)>deno doc --html --name=\"My library\" ./path/to/module.ts</>

Lint a module for documentation diagnostics:
    <p(245)>deno doc --lint ./path/to/module.ts</>

Target a specific symbol:
    <p(245)>deno doc ./path/to/module.ts MyClass.someField</>

Show documentation for runtime built-ins:
    <p(245)>deno doc</>
    <p(245)>deno doc --filter Deno.Listener</>

<y>Read more:</> <c>https://docs.deno.com/go/doc</>"),
          UnstableArgsConfig::ResolutionOnly
    )
    .defer(|cmd| {
      cmd
        .arg(import_map_arg())
        .arg(reload_arg())
        .arg(lock_arg())
        .arg(no_lock_arg())
        .arg(no_npm_arg())
        .arg(no_remote_arg())
        .arg(allow_import_arg())
        .arg(
          Arg::new("json")
            .long("json")
            .help("Output documentation in JSON format")
            .action(ArgAction::SetTrue)
            .help_heading(DOC_HEADING),
        )
        .arg(
          Arg::new("html")
            .long("html")
            .help("Output documentation in HTML format")
            .action(ArgAction::SetTrue)
            .display_order(1000)
            .conflicts_with("json").help_heading(DOC_HEADING)
        )
        .arg(
          Arg::new("name")
            .long("name")
            .help("The name that will be used in the docs (ie for breadcrumbs)")
            .action(ArgAction::Set)
            .require_equals(true).help_heading(DOC_HEADING)
        )
        .arg(
          Arg::new("category-docs")
            .long("category-docs")
            .help("Path to a JSON file keyed by category and an optional value of a markdown doc")
            .requires("html")
            .action(ArgAction::Set)
            .require_equals(true).help_heading(DOC_HEADING)
        )
        .arg(
          Arg::new("symbol-redirect-map")
            .long("symbol-redirect-map")
            .help("Path to a JSON file keyed by file, with an inner map of symbol to an external link")
            .requires("html")
            .action(ArgAction::Set)
            .require_equals(true).help_heading(DOC_HEADING)
        )
        .arg(
          Arg::new("strip-trailing-html")
            .long("strip-trailing-html")
            .help("Remove trailing .html from various links. Will still generate files with a .html extension")
            .requires("html")
            .action(ArgAction::SetTrue).help_heading(DOC_HEADING)
        )
        .arg(
          Arg::new("default-symbol-map")
            .long("default-symbol-map")
            .help("Uses the provided mapping of default name to wanted name for usage blocks")
            .requires("html")
            .action(ArgAction::Set)
            .require_equals(true).help_heading(DOC_HEADING)
        )
        .arg(
          Arg::new("output")
            .long("output")
            .help("Directory for HTML documentation output")
            .action(ArgAction::Set)
            .require_equals(true)
            .value_hint(ValueHint::DirPath)
            .value_parser(value_parser!(String)).help_heading(DOC_HEADING)
        )
        .arg(
          Arg::new("private")
            .long("private")
            .help("Output private documentation")
            .action(ArgAction::SetTrue).help_heading(DOC_HEADING),
        )
        .arg(
          Arg::new("filter")
            .long("filter")
            .help("Dot separated path to symbol")
            .conflicts_with("json")
            .conflicts_with("lint")
            .conflicts_with("html").help_heading(DOC_HEADING),
        )
        .arg(
          Arg::new("lint")
            .long("lint")
            .help("Output documentation diagnostics.")
            .action(ArgAction::SetTrue).help_heading(DOC_HEADING),
        )
        // TODO(nayeemrmn): Make `--builtin` a proper option. Blocked by
        // https://github.com/clap-rs/clap/issues/1794. Currently `--builtin` is
        // just a possible value of `source_file` so leading hyphens must be
        // enabled.
        .allow_hyphen_values(true)
        .arg(
          Arg::new("source_file")
            .num_args(1..)
            .action(ArgAction::Append)
            .value_hint(ValueHint::FilePath)
            .required_if_eq_any([("html", "true"), ("lint", "true")]),
        )
    })
}

fn eval_subcommand() -> Command {
  command(
    "eval",
    cstr!(
      "Evaluate JavaScript from the command line.
  <p(245)>deno eval \"console.log('hello world')\"</>

To evaluate as TypeScript:
  <p(245)>deno eval --ext=ts \"const v: string = 'hello'; console.log(v)\"</>

This command has implicit access to all permissions.

<y>Read more:</> <c>https://docs.deno.com/go/eval</>"
    ),
    UnstableArgsConfig::ResolutionAndRuntime,
  )
  .defer(|cmd| {
    runtime_args(cmd, false, true, true)
      .arg(check_arg(false))
      .arg(executable_ext_arg())
      .arg(
        Arg::new("print")
          .long("print")
          .short('p')
          .help("print result to stdout")
          .action(ArgAction::SetTrue),
      )
      .arg(
        Arg::new("code_arg")
          .num_args(1..)
          .action(ArgAction::Append)
          .help("Code to evaluate")
          .value_name("CODE_ARG")
          .required_unless_present("help"),
      )
      .arg(env_file_arg())
  })
}

fn fmt_subcommand() -> Command {
  command(
    "fmt",
    cstr!("Auto-format various file types.
  <p(245)>deno fmt myfile1.ts myfile2.ts</>

Supported file types are:
  <p(245)>JavaScript, TypeScript, Markdown, JSON(C) and Jupyter Notebooks</>

Supported file types which are behind corresponding unstable flags (see formatting options):
  <p(245)>HTML, CSS, SCSS, SASS, LESS, YAML, Svelte, Vue, Astro and Angular</>

Format stdin and write to stdout:
  <p(245)>cat file.ts | deno fmt -</>

Check if the files are formatted:
  <p(245)>deno fmt --check</>

Ignore formatting code by preceding it with an ignore comment:
  <p(245)>// deno-fmt-ignore</>

Ignore formatting a file by adding an ignore comment at the top of the file:
  <p(245)>// deno-fmt-ignore-file</>

<y>Read more:</> <c>https://docs.deno.com/go/fmt</>"),
    UnstableArgsConfig::None,
  )
  .defer(|cmd| {
    cmd
      .arg(config_arg())
      .arg(no_config_arg())
      .arg(
         Arg::new("check")
          .long("check")
          .help("Check if the source files are formatted")
          .num_args(0)
          .help_heading(FMT_HEADING),
      )
      .arg(
        Arg::new("ext")
          .long("ext")
          .help("Set content type of the supplied file")
          .value_parser([
            "ts", "tsx", "js", "jsx", "md", "json", "jsonc", "css", "scss",
            "sass", "less", "html", "svelte", "vue", "astro", "yml", "yaml",
            "ipynb", "sql", "vto", "njk"
          ])
          .help_heading(FMT_HEADING).requires("files"),
      )
      .arg(
        Arg::new("ignore")
          .long("ignore")
          .num_args(1..)
          .action(ArgAction::Append)
          .require_equals(true)
          .help("Ignore formatting particular source files")
          .value_hint(ValueHint::AnyPath)
          .help_heading(FMT_HEADING),
      )
      .arg(
        Arg::new("files")
          .num_args(1..)
          .action(ArgAction::Append)
          .value_hint(ValueHint::AnyPath),
      )
      .arg(permit_no_files_arg())
      .arg(watch_arg(false))
      .arg(watch_exclude_arg())
      .arg(no_clear_screen_arg())
      .arg(
        Arg::new("use-tabs")
          .long("use-tabs")
          .alias("options-use-tabs")
          .num_args(0..=1)
          .value_parser(value_parser!(bool))
          .default_missing_value("true")
          .require_equals(true)
          .help(
          cstr!(  "Use tabs instead of spaces for indentation <p(245)>[default: false]</>"),
          )
          .help_heading(FMT_HEADING),
      )
      .arg(
        Arg::new("line-width")
          .long("line-width")
          .alias("options-line-width")
          .help(cstr!("Define maximum line width <p(245)>[default: 80]</>"))
          .value_parser(value_parser!(NonZeroU32))
          .help_heading(FMT_HEADING),
      )
      .arg(
        Arg::new("indent-width")
          .long("indent-width")
          .alias("options-indent-width")
          .help(cstr!("Define indentation width <p(245)>[default: 2]</>"))
          .value_parser(value_parser!(NonZeroU8))
          .help_heading(FMT_HEADING),
      )
      .arg(
        Arg::new("single-quote")
          .long("single-quote")
          .alias("options-single-quote")
          .num_args(0..=1)
          .value_parser(value_parser!(bool))
          .default_missing_value("true")
          .require_equals(true)
          .help(cstr!("Use single quotes <p(245)>[default: false]</>"))
          .help_heading(FMT_HEADING),
      )
      .arg(
        Arg::new("prose-wrap")
          .long("prose-wrap")
          .alias("options-prose-wrap")
          .value_parser(["always", "never", "preserve"])
          .help(cstr!("Define how prose should be wrapped <p(245)>[default: always]</>"))
          .help_heading(FMT_HEADING),
      )
      .arg(
        Arg::new("no-semicolons")
          .long("no-semicolons")
          .alias("options-no-semicolons")
          .num_args(0..=1)
          .value_parser(value_parser!(bool))
          .default_missing_value("true")
          .require_equals(true)
          .help(
           cstr!("Don't use semicolons except where necessary <p(245)>[default: false]</>"),
          )
          .help_heading(FMT_HEADING),
      )
      .arg(
        Arg::new("unstable-css")
          .long("unstable-css")
          .help("Enable formatting CSS, SCSS, Sass and Less files")
          .value_parser(FalseyValueParser::new())
          .action(ArgAction::SetTrue)
          .help_heading(FMT_HEADING)
          .hide(true),
      )
      .arg(
        Arg::new("unstable-html")
          .long("unstable-html")
          .help("Enable formatting HTML files")
          .value_parser(FalseyValueParser::new())
          .action(ArgAction::SetTrue)
          .help_heading(FMT_HEADING)
          .hide(true),
      )
      .arg(
        Arg::new("unstable-component")
          .long("unstable-component")
          .help("Enable formatting Svelte, Vue, Astro and Angular files")
          .value_parser(FalseyValueParser::new())
          .action(ArgAction::SetTrue)
          .help_heading(FMT_HEADING),
      )
      .arg(
        Arg::new("unstable-yaml")
          .long("unstable-yaml")
          .help("Enable formatting YAML files")
          .value_parser(FalseyValueParser::new())
          .action(ArgAction::SetTrue)
          .help_heading(FMT_HEADING)
          .hide(true),
      )
      .arg(
        Arg::new("unstable-sql")
        .long("unstable-sql")
        .help("Enable formatting SQL files.")
        .value_parser(FalseyValueParser::new())
        .action(ArgAction::SetTrue)
        .help_heading(FMT_HEADING),
      )
  })
}

fn init_subcommand() -> Command {
  command("init", "scaffolds a basic Deno project with a script, test, and configuration file", UnstableArgsConfig::None).defer(
    |cmd| {
      cmd
        .arg(Arg::new("args")
          .num_args(0..)
          .action(ArgAction::Append)
          .value_name("DIRECTORY OR PACKAGE")
          .trailing_var_arg(true)
        )
        .arg(
          Arg::new("npm")
            .long("npm")
            .help("Generate a npm create-* project")
            .conflicts_with_all(["lib", "serve"])
            .action(ArgAction::SetTrue),
        )
        .arg(
          Arg::new("lib")
            .long("lib")
            .help("Generate an example library project")
            .action(ArgAction::SetTrue),
        )
        .arg(
          Arg::new("serve")
            .long("serve")
            .help("Generate an example project for `deno serve`")
            .conflicts_with("lib")
            .action(ArgAction::SetTrue),
        )
    },
  )
}

fn info_subcommand() -> Command {
  command("info",
      cstr!("Show information about a module or the cache directories.

Get information about a module:
  <p(245)>deno info jsr:@std/http/file-server</>

The following information is shown:
  local: Local path of the file
  type: JavaScript, TypeScript, or JSON
  emit: Local path of compiled source code (TypeScript only)
  dependencies: Dependency tree of the source file

<y>Read more:</> <c>https://docs.deno.com/go/info</>"),
          UnstableArgsConfig::ResolutionOnly
    )
    .defer(|cmd| cmd
      .arg(Arg::new("file").value_hint(ValueHint::FilePath))
      .arg(reload_arg().requires("file"))
      .arg(ca_file_arg())
      .arg(unsafely_ignore_certificate_errors_arg())
      .arg(
        location_arg()
          .conflicts_with("file")
          .help(cstr!("Show files used for origin bound APIs like the Web Storage API when running a script with <c>--location=<<HREF>></>"))
      )
      .arg(no_check_arg().hide(true)) // TODO(lucacasonato): remove for 2.0
      .arg(no_config_arg())
      .arg(no_remote_arg())
      .arg(no_npm_arg())
      .arg(lock_arg())
      .arg(no_lock_arg())
      .arg(config_arg())
      .arg(import_map_arg())
      .arg(node_modules_dir_arg())
      .arg(vendor_arg())
      .arg(
        Arg::new("json")
          .long("json")
          .help("UNSTABLE: Outputs the information in JSON format")
          .action(ArgAction::SetTrue),
      ))
      .arg(allow_import_arg())
}

fn install_subcommand() -> Command {
  command("install", cstr!("Installs dependencies either in the local project or globally to a bin directory.

<g>Local installation</>

Add dependencies to the local project's configuration (<p(245)>deno.json / package.json</>) and installs them
in the package cache. If no dependency is specified, installs all dependencies listed in the config file.
If the <p(245)>--entrypoint</> flag is passed, installs the dependencies of the specified entrypoint(s).

  <p(245)>deno install</>
  <p(245)>deno install jsr:@std/bytes</>
  <p(245)>deno install npm:chalk</>
  <p(245)>deno install --entrypoint entry1.ts entry2.ts</>

<g>Global installation</>

If the <bold>--global</> flag is set, installs a script as an executable in the installation root's bin directory.

  <p(245)>deno install --global --allow-net --allow-read jsr:@std/http/file-server</>
  <p(245)>deno install -g https://examples.deno.land/color-logging.ts</>

To change the executable name, use <c>-n</>/<c>--name</>:
  <p(245)>deno install -g --allow-net --allow-read -n serve jsr:@std/http/file-server</>

The executable name is inferred by default:
  - Attempt to take the file stem of the URL path. The above example would
    become <p(245)>file_server</>.
  - If the file stem is something generic like <p(245)>main</>, <p(245)>mod</>, <p(245)>index</> or <p(245)>cli</>,
    and the path has no parent, take the file name of the parent path. Otherwise
    settle with the generic name.
  - If the resulting name has an <p(245)>@...</> suffix, strip it.

To change the installation root, use <c>--root</>:
  <p(245)>deno install -g --allow-net --allow-read --root /usr/local jsr:@std/http/file-server</>

The installation root is determined, in order of precedence:
  - <p(245)>--root</> option
  - <p(245)>DENO_INSTALL_ROOT</> environment variable
  - <p(245)>$HOME/.deno</>

These must be added to the path manually if required."), UnstableArgsConfig::ResolutionAndRuntime)
    .visible_alias("i")
    .defer(|cmd| {
      permission_args(runtime_args(cmd, false, true, false), Some("global"))
        .arg(check_arg(true))
        .arg(allow_scripts_arg())
        .arg(
          Arg::new("cmd")
            .required_if_eq("global", "true")
            .required_if_eq("entrypoint", "true")
            .num_args(1..)
            .value_hint(ValueHint::FilePath),
        )
        .arg(
          Arg::new("name")
            .long("name")
            .short('n')
            .requires("global")
            .help("Executable file name"),
        )
        .arg(
          Arg::new("root")
            .long("root")
            .requires("global")
            .help("Installation root")
            .value_hint(ValueHint::DirPath),
        )
        .arg(
          Arg::new("force")
            .long("force")
            .requires("global")
            .short('f')
            .help("Forcefully overwrite existing installation")
            .action(ArgAction::SetTrue),
        )
        .arg(
          Arg::new("global")
            .long("global")
            .short('g')
            .help("Install a package or script as a globally available executable")
            .action(ArgAction::SetTrue),
        )
        .arg(
          Arg::new("entrypoint")
            .long("entrypoint")
            .short('e')
            .conflicts_with("global")
            .action(ArgAction::SetTrue)
            .help("Install dependents of the specified entrypoint(s)"),
        )
        .arg(env_file_arg())
        .arg(add_dev_arg().conflicts_with("entrypoint").conflicts_with("global"))
        .args(default_registry_args().into_iter().map(|arg| arg.conflicts_with("entrypoint").conflicts_with("global")))
    })
}

fn json_reference_subcommand() -> Command {
  Command::new("json_reference").hide(true)
}

fn jupyter_subcommand() -> Command {
  command("jupyter", "Deno kernel for Jupyter notebooks", UnstableArgsConfig::ResolutionAndRuntime)
    .arg(
      Arg::new("install")
        .long("install")
        .help("Installs kernelspec, requires 'jupyter' command to be available.")
        .conflicts_with("kernel")
        .action(ArgAction::SetTrue)
    )
    .arg(
      Arg::new("kernel")
        .long("kernel")
        .help("Start the kernel")
        .conflicts_with("install")
        .requires("conn")
        .action(ArgAction::SetTrue)
    )
    .arg(
      Arg::new("conn")
        .long("conn")
        .help("Path to JSON file describing connection parameters, provided by Jupyter")
        .value_parser(value_parser!(String))
        .value_hint(ValueHint::FilePath)
        .conflicts_with("install"))
}

fn outdated_subcommand() -> Command {
  command(
    "outdated",
    cstr!("Find and update outdated dependencies.
By default, outdated dependencies are only displayed.

Display outdated dependencies:
  <p(245)>deno outdated</>
  <p(245)>deno outdated --compatible</>

Update dependencies to latest semver compatible versions:
  <p(245)>deno outdated --update</>
Update dependencies to latest versions, ignoring semver requirements:
  <p(245)>deno outdated --update --latest</>

Filters can be used to select which packages to act on. Filters can include wildcards (*) to match multiple packages.
  <p(245)>deno outdated --update --latest \"@std/*\"</>
  <p(245)>deno outdated --update --latest \"react*\"</>
Note that filters act on their aliases configured in deno.json / package.json, not the actual package names:
  Given \"foobar\": \"npm:react@17.0.0\" in deno.json or package.json, the filter \"foobar\" would update npm:react to
  the latest version.
  <p(245)>deno outdated --update --latest foobar</>
Filters can be combined, and negative filters can be used to exclude results:
  <p(245)>deno outdated --update --latest \"@std/*\" \"!@std/fmt*\"</>

Specific version requirements to update to can be specified:
  <p(245)>deno outdated --update @std/fmt@^1.0.2</>
"),
    UnstableArgsConfig::None,
  )
  .defer(|cmd| {
    cmd
      .arg(
        Arg::new("filters")
          .num_args(0..)
          .action(ArgAction::Append)
          .help(concat!("Filters selecting which packages to act on. Can include wildcards (*) to match multiple packages. ",
                      "If a version requirement is specified, the matching packages will be updated to the given requirement."),
          )
      )
      .arg(no_lock_arg())
      .arg(lock_arg())
      .arg(
        Arg::new("latest")
          .long("latest")
          .action(ArgAction::SetTrue)
          .help(
            "Consider the latest version, regardless of semver constraints",
          )
          .conflicts_with("compatible"),
      )
      .arg(
        Arg::new("update")
          .long("update")
          .short('u')
          .action(ArgAction::SetTrue)
          .help("Update dependency versions"),
      )
      .arg(
        Arg::new("interactive")
          .long("interactive")
          .short('i')
          .action(ArgAction::SetTrue)
          .requires("update")
          .help("Interactively select which dependencies to update")
      )
      .arg(
        Arg::new("compatible")
          .long("compatible")
          .action(ArgAction::SetTrue)
          .help("Only consider versions that satisfy semver requirements")
      )
      .arg(
        Arg::new("recursive")
          .long("recursive")
          .short('r')
          .action(ArgAction::SetTrue)
          .help("include all workspace members"),
      )
  })
}

fn uninstall_subcommand() -> Command {
  command(
    "uninstall",
    cstr!("Uninstalls a dependency or an executable script in the installation root's bin directory.
  <p(245)>deno uninstall @std/dotenv chalk</>
  <p(245)>deno uninstall --global file_server</>

To change the installation root, use <c>--root</> flag:
  <p(245)>deno uninstall --global --root /usr/local serve</>

The installation root is determined, in order of precedence:
  - <p(245)>--root</> option
  - <p(245)>DENO_INSTALL_ROOT</> environment variable
  - <p(245)>$HOME/.deno</>"),
    UnstableArgsConfig::None,
  )
  .defer(|cmd| {
    cmd
      .arg(Arg::new("name-or-package").required_unless_present("help"))
      .arg(
        Arg::new("root")
          .long("root")
          .help("Installation root")
          .requires("global")
          .value_hint(ValueHint::DirPath),
      )
      .arg(
        Arg::new("global")
          .long("global")
          .short('g')
          .help("Remove globally installed package or module")
          .action(ArgAction::SetTrue),
      )
      .arg(
        Arg::new("additional-packages")
          .help("List of additional packages to remove")
          .conflicts_with("global")
          .num_args(1..)
          .action(ArgAction::Append)
      )
  })
}

fn lsp_subcommand() -> Command {
  Command::new("lsp").about(
    "The 'deno lsp' subcommand provides a way for code editors and IDEs to interact with Deno
using the Language Server Protocol. Usually humans do not use this subcommand directly.
For example, 'deno lsp' can provide IDEs with go-to-definition support and automatic code formatting.

How to connect various editors and IDEs to 'deno lsp': https://docs.deno.com/go/lsp",
  )
}

fn lint_subcommand() -> Command {
  command(
    "lint",
    cstr!("Lint JavaScript/TypeScript source code.

  <p(245)>deno lint</>
  <p(245)>deno lint myfile1.ts myfile2.js</>

Print result as JSON:
  <p(245)>deno lint --json</>

Read from stdin:
  <p(245)>cat file.ts | deno lint -</>
  <p(245)>cat file.ts | deno lint --json -</>

List available rules:
  <p(245)>deno lint --rules</>

To ignore specific diagnostics, you can write an ignore comment on the preceding line with a rule name (or multiple):
  <p(245)>// deno-lint-ignore no-explicit-any</>
  <p(245)>// deno-lint-ignore require-await no-empty</>

To ignore linting on an entire file, you can add an ignore comment at the top of the file:
  <p(245)>// deno-lint-ignore-file</>

<y>Read more:</> <c>https://docs.deno.com/go/lint</>
"),
    UnstableArgsConfig::ResolutionOnly,
  )
  .defer(|cmd| {
    cmd
      .arg(
        Arg::new("fix")
          .long("fix")
          .help("Fix any linting errors for rules that support it")
          .action(ArgAction::SetTrue)
          .help_heading(LINT_HEADING),
      )
      .arg(
            Arg::new("ext")
                .long("ext")
                .require_equals(true)
                .value_name("EXT")
                .help("Specify the file extension to lint when reading from stdin.\
  For example, use `jsx` to lint JSX files or `tsx` for TSX files.\
  This argument is necessary because stdin input does not automatically infer the file type.\
  Example usage: `cat file.jsx | deno lint - --ext=jsx`."),
        )
        .arg(
        Arg::new("rules")
          .long("rules")
          .help("List available rules")
          .action(ArgAction::SetTrue)
          .help_heading(LINT_HEADING),
      )
      .arg(
        Arg::new("rules-tags")
          .long("rules-tags")
          .require_equals(true)
          .num_args(1..)
          .action(ArgAction::Append)
          .use_value_delimiter(true)
          .help("Use set of rules with a tag")
          .help_heading(LINT_HEADING),
      )
      .arg(
        Arg::new("rules-include")
          .long("rules-include")
          .require_equals(true)
          .num_args(1..)
          .use_value_delimiter(true)
          .conflicts_with("rules")
          .help("Include lint rules")
          .help_heading(LINT_HEADING),
      )
      .arg(
        Arg::new("rules-exclude")
          .long("rules-exclude")
          .require_equals(true)
          .num_args(1..)
          .use_value_delimiter(true)
          .conflicts_with("rules")
          .help("Exclude lint rules")
          .help_heading(LINT_HEADING),
      )
      .arg(no_config_arg())
      .arg(config_arg())
      .arg(
        Arg::new("ignore")
          .long("ignore")
          .num_args(1..)
          .action(ArgAction::Append)
          .require_equals(true)
          .help("Ignore linting particular source files")
          .value_hint(ValueHint::AnyPath)
          .help_heading(LINT_HEADING),
      )
      .arg(
        Arg::new("json")
          .long("json")
          .help("Output lint result in JSON format")
          .action(ArgAction::SetTrue)
          .help_heading(LINT_HEADING),
      )
      .arg(
        Arg::new("compact")
          .long("compact")
          .help("Output lint result in compact format")
          .action(ArgAction::SetTrue)
          .conflicts_with("json")
          .help_heading(LINT_HEADING),
      )
      .arg(
        Arg::new("files")
          .num_args(1..)
          .action(ArgAction::Append)
          .value_hint(ValueHint::AnyPath),
      )
      .arg(permit_no_files_arg())
      .arg(watch_arg(false))
      .arg(watch_exclude_arg())
      .arg(no_clear_screen_arg())
      .arg(allow_import_arg())
  })
}

fn repl_subcommand() -> Command {
  command("repl", cstr!(
    "Starts a read-eval-print-loop, which lets you interactively build up program state in the global context.
It is especially useful for quick prototyping and checking snippets of code.

TypeScript is supported, however it is not type-checked, only transpiled."
  ), UnstableArgsConfig::ResolutionAndRuntime)
    .defer(|cmd| {
      let cmd = compile_args_without_check_args(cmd);
      let cmd = inspect_args(cmd);
      let cmd = permission_args(cmd, None);
      let cmd = runtime_misc_args(cmd);

      cmd
      .arg(
        Arg::new("eval-file")
          .long("eval-file")
          .num_args(1..)
          .action(ArgAction::Append)
          .require_equals(true)
          .help("Evaluates the provided file(s) as scripts when the REPL starts. Accepts file paths and URLs")
          .value_hint(ValueHint::AnyPath),
      )
      .arg(
        Arg::new("eval")
          .long("eval")
          .help("Evaluates the provided code when the REPL starts")
          .value_name("code"),
      )
      .after_help(cstr!("<y>Environment variables:</>
  <g>DENO_REPL_HISTORY</>  Set REPL history file path. History file is disabled when the value is empty.
                       <p(245)>[default: $DENO_DIR/deno_history.txt]</>"))
    })
    .arg(env_file_arg())
    .arg(
      Arg::new("args")
        .num_args(0..)
        .action(ArgAction::Append)
        .value_name("ARGS")
        .last(true)
    )
}

fn run_args(command: Command, top_level: bool) -> Command {
  runtime_args(command, true, true, true)
    .arg(check_arg(false))
    .arg(watch_arg(true))
    .arg(hmr_arg(true))
    .arg(watch_exclude_arg())
    .arg(no_clear_screen_arg())
    .arg(executable_ext_arg())
    .arg(if top_level {
      script_arg().trailing_var_arg(true).hide(true)
    } else {
      script_arg().trailing_var_arg(true)
    })
    .arg(env_file_arg())
    .arg(no_code_cache_arg())
}

fn run_subcommand() -> Command {
  run_args(command("run", cstr!("Run a JavaScript or TypeScript program, or a task or script.

By default all programs are run in sandbox without access to disk, network or ability to spawn subprocesses.
  <p(245)>deno run https://examples.deno.land/hello-world.ts</>

Grant permission to read from disk and listen to network:
  <p(245)>deno run --allow-read --allow-net jsr:@std/http/file-server</>

Grant permission to read allow-listed files from disk:
  <p(245)>deno run --allow-read=/etc jsr:@std/http/file-server</>

Grant all permissions:
  <p(245)>deno run -A jsr:@std/http/file-server</>

Specifying the filename '-' to read the file from stdin.
  <p(245)>curl https://examples.deno.land/hello-world.ts | deno run -</>

<y>Read more:</> <c>https://docs.deno.com/go/run</>"), UnstableArgsConfig::ResolutionAndRuntime), false)
}

fn serve_host_validator(host: &str) -> Result<String, String> {
  if Url::parse(&format!("internal://{host}:9999")).is_ok() {
    Ok(host.to_owned())
  } else {
    Err(format!("Bad serve host: {host}"))
  }
}

fn serve_subcommand() -> Command {
  runtime_args(command("serve", cstr!("Run a server defined in a main module

The serve command uses the default exports of the main module to determine which servers to start.

Start a server defined in server.ts:
  <p(245)>deno serve server.ts</>

Start a server defined in server.ts, watching for changes and running on port 5050:
  <p(245)>deno serve --watch --port 5050 server.ts</>

<y>Read more:</> <c>https://docs.deno.com/go/serve</>"), UnstableArgsConfig::ResolutionAndRuntime), true, true, true)
    .arg(
      Arg::new("port")
        .long("port")
        .help(cstr!("The TCP port to serve on. Pass 0 to pick a random free port <p(245)>[default: 8000]</>"))
        .value_parser(value_parser!(u16)),
    )
    .arg(
      Arg::new("host")
        .long("host")
        .help("The TCP address to serve on, defaulting to 0.0.0.0 (all interfaces)")
        .value_parser(serve_host_validator),
    )
    .arg(
      parallel_arg("multiple server workers")
    )
    .arg(check_arg(false))
    .arg(watch_arg(true))
    .arg(hmr_arg(true))
    .arg(watch_exclude_arg())
    .arg(no_clear_screen_arg())
    .arg(executable_ext_arg())
    .arg(
      script_arg()
        .required_unless_present_any(["help", "v8-flags"])
        .trailing_var_arg(true),
    )
    .arg(env_file_arg())
    .arg(no_code_cache_arg())
}

fn task_subcommand() -> Command {
  command(
    "task",
    cstr!(
      "Run a task defined in the configuration file.
  <p(245)>deno task build</>

List all available tasks:
  <p(245)>deno task</>

Evaluate a task from string
  <p(245)>deno task --eval \"echo $(pwd)\"</>"
    ),
    UnstableArgsConfig::ResolutionAndRuntime,
  )
  .defer(|cmd| {
    cmd
      .allow_external_subcommands(true)
      .subcommand_value_name("TASK")
      .arg(config_arg())
      .arg(frozen_lockfile_arg())
      .arg(
        Arg::new("cwd")
          .long("cwd")
          .value_name("DIR")
          .help("Specify the directory to run the task in")
          .value_hint(ValueHint::DirPath),
      )
      .arg(
        Arg::new("recursive")
          .long("recursive")
          .short('r')
          .help("Run the task in all projects in the workspace")
          .action(ArgAction::SetTrue),
      )
      .arg(
        Arg::new("filter")
        .long("filter")
        .short('f')
        .help("Filter members of the workspace by name, implies --recursive flag")
        .value_parser(value_parser!(String)),
      )
      .arg(
        Arg::new("eval")
          .long("eval")
          .help(
            "Evaluate the passed value as if it was a task in a configuration file",
          ).action(ArgAction::SetTrue)
      )
      .arg(node_modules_dir_arg())
  })
}

fn test_subcommand() -> Command {
  command("test",
      cstr!("Run tests using Deno's built-in test runner.

Evaluate the given modules, run all tests declared with <bold>Deno.</><y>test()</> and report results to standard output:
  <p(245)>deno test src/fetch_test.ts src/signal_test.ts</>

Directory arguments are expanded to all contained files matching the glob <c>{*_,*.,}test.{js,mjs,ts,mts,jsx,tsx}</>
or <c>**/__tests__/**</>:
 <p(245)>deno test src/</>

<y>Read more:</> <c>https://docs.deno.com/go/test</>"),
          UnstableArgsConfig::ResolutionAndRuntime
    )
    .defer(|cmd|
      runtime_args(cmd, true, true, true)
      .arg(check_arg(true))
      .arg(
        Arg::new("ignore")
          .long("ignore")
          .num_args(1..)
          .action(ArgAction::Append)
          .require_equals(true)
          .help("Ignore files")
          .value_hint(ValueHint::AnyPath),
      )
      .arg(
        Arg::new("no-run")
          .long("no-run")
          .help("Cache test modules, but don't run tests")
          .action(ArgAction::SetTrue)
          .help_heading(TEST_HEADING),
      )
      .arg(
        Arg::new("trace-leaks")
          .long("trace-leaks")
          .help("Enable tracing of leaks. Useful when debugging leaking ops in test, but impacts test execution time")
          .action(ArgAction::SetTrue)
          .help_heading(TEST_HEADING),
      )
      .arg(
        Arg::new("doc")
          .long("doc")
          .help("Evaluate code blocks in JSDoc and Markdown")
          .action(ArgAction::SetTrue)
          .help_heading(TEST_HEADING),
      )
      .arg(
        Arg::new("fail-fast")
          .long("fail-fast")
          .alias("failfast")
          .help("Stop after N errors. Defaults to stopping after first failure")
          .num_args(0..=1)
          .require_equals(true)
          .value_name("N")
          .value_parser(value_parser!(NonZeroUsize))
          .help_heading(TEST_HEADING))
      .arg(permit_no_files_arg().help_heading(TEST_HEADING))
      .arg(
        Arg::new("filter")
          .allow_hyphen_values(true)
          .long("filter")
          .help("Run tests with this string or regexp pattern in the test name")
          .help_heading(TEST_HEADING),
      )
      .arg(
        Arg::new("shuffle")
          .long("shuffle")
          .value_name("NUMBER")
          .help("Shuffle the order in which the tests are run")
          .num_args(0..=1)
          .require_equals(true)
          .value_parser(value_parser!(u64))
          .help_heading(TEST_HEADING),
      )
      .arg(
        Arg::new("coverage")
          .long("coverage")
          .value_name("DIR")
          .num_args(0..=1)
          .require_equals(true)
          .default_missing_value("coverage")
          .conflicts_with("inspect")
          .conflicts_with("inspect-wait")
          .conflicts_with("inspect-brk")
          .help("Collect coverage profile data into DIR. If DIR is not specified, it uses 'coverage/'")
          .help_heading(TEST_HEADING),
      )
      .arg(
        Arg::new("clean")
          .long("clean")
          .help(cstr!("Empty the temporary coverage profile data directory before running tests.
  <p(245)>Note: running multiple `deno test --clean` calls in series or parallel for the same coverage directory may cause race conditions.</>"))
          .action(ArgAction::SetTrue)
          .help_heading(TEST_HEADING),
      )
      .arg(
        parallel_arg("test modules")
      )
      .arg(
        Arg::new("files")
          .help("List of file names to run")
          .num_args(0..)
          .action(ArgAction::Append)
          .value_hint(ValueHint::AnyPath),
      )
      .arg(
        watch_arg(true)
          .conflicts_with("no-run")
          .conflicts_with("coverage"),
      )
      .arg(watch_exclude_arg())
      .arg(no_clear_screen_arg())
      .arg(script_arg().last(true))
      .arg(
        Arg::new("junit-path")
          .long("junit-path")
          .value_name("PATH")
          .value_hint(ValueHint::FilePath)
          .help("Write a JUnit XML test report to PATH. Use '-' to write to stdout which is the default when PATH is not provided")
          .help_heading(TEST_HEADING)
      )
      .arg(
        Arg::new("reporter")
          .long("reporter")
          .help("Select reporter to use. Default to 'pretty'")
          .value_parser(["pretty", "dot", "junit", "tap"])
          .help_heading(TEST_HEADING)
      )
      .arg(
        Arg::new("hide-stacktraces")
          .long("hide-stacktraces")
          .help("Hide stack traces for errors in failure test results.")
          .action(ArgAction::SetTrue)
      )
      .arg(env_file_arg())
      .arg(executable_ext_arg())
    )
}

fn parallel_arg(descr: &str) -> Arg {
  Arg::new("parallel")
    .long("parallel")
    .help(format!("Run {descr} in parallel. Parallelism defaults to the number of available CPUs or the value of the DENO_JOBS environment variable"))
    .action(ArgAction::SetTrue)
}

fn types_subcommand() -> Command {
  command(
    "types",
    cstr!(
      "Print runtime TypeScript declarations.

  <p(245)>deno types > lib.deno.d.ts</>

The declaration file could be saved and used for typing information."
    ),
    UnstableArgsConfig::None,
  )
}

pub static UPGRADE_USAGE: &str = cstr!(
  "<g>Latest</>
  <bold>deno upgrade</>

<g>Specific version</>
  <bold>deno upgrade</> <p(245)>1.45.0</>
  <bold>deno upgrade</> <p(245)>1.46.0-rc.1</>
  <bold>deno upgrade</> <p(245)>9bc2dd29ad6ba334fd57a20114e367d3c04763d4</>

<g>Channel</>
  <bold>deno upgrade</> <p(245)>stable</>
  <bold>deno upgrade</> <p(245)>rc</>
  <bold>deno upgrade</> <p(245)>canary</>"
);

fn upgrade_subcommand() -> Command {
  command(
    "upgrade",
    color_print::cformat!("Upgrade deno executable to the given version.

{}

The version is downloaded from <p(245)>https://dl.deno.land</> and is used to replace the current executable.

If you want to not replace the current Deno executable but instead download an update to a
different location, use the <c>--output</> flag:
  <p(245)>deno upgrade --output $HOME/my_deno</>

<y>Read more:</> <c>https://docs.deno.com/go/upgrade</>", UPGRADE_USAGE),
    UnstableArgsConfig::None,
  )
  .hide(cfg!(not(feature = "upgrade")))
  .defer(|cmd| {
    cmd
      .arg(
        Arg::new("version")
          .long("version")
          .help("The version to upgrade to")
          .help_heading(UPGRADE_HEADING)// NOTE(bartlomieju): pre-v1.46 compat
          .hide(true),
      )
      .arg(
        Arg::new("output")
          .long("output")
          .help("The path to output the updated version to")
          .value_parser(value_parser!(String))
          .value_hint(ValueHint::FilePath)
          .help_heading(UPGRADE_HEADING),
      )
      .arg(
        Arg::new("dry-run")
          .long("dry-run")
          .help("Perform all checks without replacing old exe")
          .action(ArgAction::SetTrue)
          .help_heading(UPGRADE_HEADING),
      )
      .arg(
        Arg::new("force")
          .long("force")
          .short('f')
          .help("Replace current exe even if not out-of-date")
          .action(ArgAction::SetTrue)
          .help_heading(UPGRADE_HEADING),
      )
      .arg(
        Arg::new("canary")
          .long("canary")
          .help("Upgrade to canary builds")
          .action(ArgAction::SetTrue)
          .help_heading(UPGRADE_HEADING)// NOTE(bartlomieju): pre-v1.46 compat
          .hide(true),
      )
      .arg(
        Arg::new("release-candidate")
          .long("rc")
          .help("Upgrade to a release candidate")
          .conflicts_with_all(["canary", "version"])
          .action(ArgAction::SetTrue)
          .help_heading(UPGRADE_HEADING)
          // NOTE(bartlomieju): pre-v1.46 compat
          .hide(true),
      )
      .arg(
        Arg::new("version-or-hash-or-channel")
          .help(cstr!("Version <p(245)>(v1.46.0)</>, channel <p(245)>(rc, canary)</> or commit hash <p(245)>(9bc2dd29ad6ba334fd57a20114e367d3c04763d4)</>"))
          .value_name("VERSION")
          .action(ArgAction::Append)
          .trailing_var_arg(true),
      )
      .arg(ca_file_arg())
      .arg(unsafely_ignore_certificate_errors_arg())
  })
}

fn vendor_subcommand() -> Command {
  command("vendor",
      "`deno vendor` was removed in Deno 2.

See the Deno 1.x to 2.x Migration Guide for migration instructions: https://docs.deno.com/runtime/manual/advanced/migrate_deprecations",
      UnstableArgsConfig::ResolutionOnly
    )
    .hide(true)
}

fn publish_subcommand() -> Command {
  command("publish", "Publish the current working directory's package or workspace to JSR", UnstableArgsConfig::ResolutionOnly)
    .defer(|cmd| {
      cmd
        .arg(
          Arg::new("token")
            .long("token")
            .help("The API token to use when publishing. If unset, interactive authentication is be used")
            .help_heading(PUBLISH_HEADING)
        )
        .arg(config_arg())
        .arg(no_config_arg())
        .arg(
          Arg::new("dry-run")
            .long("dry-run")
            .help("Prepare the package for publishing performing all checks and validations without uploading")
            .action(ArgAction::SetTrue)
            .help_heading(PUBLISH_HEADING),
        )
        .arg(
          Arg::new("allow-slow-types")
            .long("allow-slow-types")
            .help("Allow publishing with slow types")
            .action(ArgAction::SetTrue)
            .help_heading(PUBLISH_HEADING),
        )
        .arg(
          Arg::new("allow-dirty")
            .long("allow-dirty")
            .help("Allow publishing if the repository has uncommitted changed")
            .action(ArgAction::SetTrue)
            .help_heading(PUBLISH_HEADING),
        )
        .arg(
          Arg::new("no-provenance")
            .long("no-provenance")
            .help(cstr!("Disable provenance attestation.
  <p(245)>Enabled by default on Github actions, publicly links the package to where it was built and published from.</>"))
            .action(ArgAction::SetTrue)
            .help_heading(PUBLISH_HEADING)
        )
        .arg(
          Arg::new("set-version")
            .long("set-version")
            .help(cstr!("Set version for a package to be published.
  <p(245)>This flag can be used while publishing individual packages and cannot be used in a workspace.</>"))
            .value_name("VERSION")
            .help_heading(PUBLISH_HEADING)
        )
        .arg(check_arg(/* type checks by default */ true))
        .arg(no_check_arg())
    })
}

fn compile_args(app: Command) -> Command {
  compile_args_without_check_args(app.arg(no_check_arg()))
}

fn compile_args_without_check_args(app: Command) -> Command {
  app
    .arg(import_map_arg())
    .arg(no_remote_arg())
    .arg(no_npm_arg())
    .arg(node_modules_dir_arg())
    .arg(vendor_arg())
    .arg(config_arg())
    .arg(no_config_arg())
    .arg(reload_arg())
    .arg(lock_arg())
    .arg(no_lock_arg())
    .arg(ca_file_arg())
    .arg(unsafely_ignore_certificate_errors_arg())
}

fn permission_args(app: Command, requires: Option<&'static str>) -> Command {
  app
    .after_help(cstr!(r#"<y>Permission options:</>
<y>Docs</>: <c>https://docs.deno.com/go/permissions</>

  <g>-A, --allow-all</>                          Allow all permissions.
  <g>--no-prompt</>                              Always throw if required permission wasn't passed.
                                             <p(245)>Can also be set via the DENO_NO_PROMPT environment variable.</>
  <g>-R, --allow-read[=<<PATH>...]</>             Allow file system read access. Optionally specify allowed paths.
                                             <p(245)>--allow-read  |  --allow-read="/etc,/var/log.txt"</>
  <g>-W, --allow-write[=<<PATH>...]</>            Allow file system write access. Optionally specify allowed paths.
                                             <p(245)>--allow-write  |  --allow-write="/etc,/var/log.txt"</>
  <g>-I, --allow-import[=<<IP_OR_HOSTNAME>...]</> Allow importing from remote hosts. Optionally specify allowed IP addresses and host names, with ports as necessary.
                                            Default value: <p(245)>deno.land:443,jsr.io:443,esm.sh:443,cdn.jsdelivr.net:443,raw.githubusercontent.com:443,user.githubusercontent.com:443</>
                                             <p(245)>--allow-import  |  --allow-import="example.com,github.com"</>
  <g>-N, --allow-net[=<<IP_OR_HOSTNAME>...]</>    Allow network access. Optionally specify allowed IP addresses and host names, with ports as necessary.
                                             <p(245)>--allow-net  |  --allow-net="localhost:8080,deno.land"</>
  <g>-E, --allow-env[=<<VARIABLE_NAME>...]</>     Allow access to environment variables. Optionally specify accessible environment variables.
                                             <p(245)>--allow-env  |  --allow-env="PORT,HOME,PATH"</>
  <g>-S, --allow-sys[=<<API_NAME>...]</>          Allow access to OS information. Optionally allow specific APIs by function name.
                                             <p(245)>--allow-sys  |  --allow-sys="systemMemoryInfo,osRelease"</>
      <g>--allow-run[=<<PROGRAM_NAME>...]</>      Allow running subprocesses. Optionally specify allowed runnable program names.
                                             <p(245)>--allow-run  |  --allow-run="whoami,ps"</>
      <g>--allow-ffi[=<<PATH>...]</>              (Unstable) Allow loading dynamic libraries. Optionally specify allowed directories or files.
                                             <p(245)>--allow-ffi  |  --allow-ffi="./libfoo.so"</>
  <g>    --deny-read[=<<PATH>...]</>              Deny file system read access. Optionally specify denied paths.
                                             <p(245)>--deny-read  |  --deny-read="/etc,/var/log.txt"</>
  <g>    --deny-write[=<<PATH>...]</>             Deny file system write access. Optionally specify denied paths.
                                             <p(245)>--deny-write  |  --deny-write="/etc,/var/log.txt"</>
  <g>    --deny-net[=<<IP_OR_HOSTNAME>...]</>     Deny network access. Optionally specify defined IP addresses and host names, with ports as necessary.
                                             <p(245)>--deny-net  |  --deny-net="localhost:8080,deno.land"</>
  <g>    --deny-env[=<<VARIABLE_NAME>...]</>      Deny access to environment variables. Optionally specify inacessible environment variables.
                                             <p(245)>--deny-env  |  --deny-env="PORT,HOME,PATH"</>
  <g>    --deny-sys[=<<API_NAME>...]</>           Deny access to OS information. Optionally deny specific APIs by function name.
                                             <p(245)>--deny-sys  |  --deny-sys="systemMemoryInfo,osRelease"</>
      <g>--deny-run[=<<PROGRAM_NAME>...]</>       Deny running subprocesses. Optionally specify denied runnable program names.
                                             <p(245)>--deny-run  |  --deny-run="whoami,ps"</>
      <g>--deny-ffi[=<<PATH>...]</>               (Unstable) Deny loading dynamic libraries. Optionally specify denied directories or files.
                                             <p(245)>--deny-ffi  |  --deny-ffi="./libfoo.so"</>
      <g>DENO_TRACE_PERMISSIONS</>               Environmental variable to enable stack traces in permission prompts.
                                             <p(245)>DENO_TRACE_PERMISSIONS=1 deno run main.ts</>
"#))
    .arg(
      {
        let mut arg = allow_all_arg().hide(true);
        if let Some(requires) = requires {
          arg = arg.requires(requires)
        }
        arg
      }
    )
    .arg(
      {
        let mut arg = Arg::new("allow-read")
          .long("allow-read")
          .short('R')
          .num_args(0..)
          .action(ArgAction::Append)
          .require_equals(true)
          .value_name("PATH")
          .long_help("false")
          .value_hint(ValueHint::AnyPath)
          .hide(true);
        if let Some(requires) = requires {
          arg = arg.requires(requires)
        }
        arg
      }
    )
    .arg(
      {
        let mut arg = Arg::new("deny-read")
          .long("deny-read")
          .num_args(0..)
          .action(ArgAction::Append)
          .require_equals(true)
          .value_name("PATH")
          .long_help("false")
          .value_hint(ValueHint::AnyPath)
          .hide(true);
        if let Some(requires) = requires {
          arg = arg.requires(requires)
        }
        arg
      }
    )
    .arg(
      {
        let mut arg = Arg::new("allow-write")
          .long("allow-write")
          .short('W')
          .num_args(0..)
          .action(ArgAction::Append)
          .require_equals(true)
          .value_name("PATH")
          .long_help("false")
          .value_hint(ValueHint::AnyPath)
          .hide(true);
        if let Some(requires) = requires {
          arg = arg.requires(requires)
        }
        arg
      }
    )
    .arg(
      {
        let mut arg = Arg::new("deny-write")
          .long("deny-write")
          .num_args(0..)
          .action(ArgAction::Append)
          .require_equals(true)
          .value_name("PATH")
          .long_help("false")
          .value_hint(ValueHint::AnyPath)
          .hide(true);
        if let Some(requires) = requires {
          arg = arg.requires(requires)
        }
        arg
      }
    )
    .arg(
      {
        let mut arg = Arg::new("allow-net")
          .long("allow-net")
          .short('N')
          .num_args(0..)
          .use_value_delimiter(true)
          .require_equals(true)
          .value_name("IP_OR_HOSTNAME")
          .long_help("false")
          .value_parser(flags_net::validator)
          .hide(true);
        if let Some(requires) = requires {
          arg = arg.requires(requires)
        }
        arg
      }
    )
    .arg(
      {
        let mut arg = Arg::new("deny-net")
          .long("deny-net")
          .num_args(0..)
          .use_value_delimiter(true)
          .require_equals(true)
          .value_name("IP_OR_HOSTNAME")
          .long_help("false")
          .value_parser(flags_net::validator)
          .hide(true);
        if let Some(requires) = requires {
          arg = arg.requires(requires)
        }
        arg
      }
    )
    .arg(
      {
        let mut arg = Arg::new("allow-env")
          .long("allow-env")
          .short('E')
          .num_args(0..)
          .use_value_delimiter(true)
          .require_equals(true)
          .value_name("VARIABLE_NAME")
          .long_help("false")
          .value_parser(|key: &str| {
            if key.is_empty() || key.contains(&['=', '\0'] as &[char]) {
              return Err(format!("invalid key \"{key}\""));
            }

            Ok(if cfg!(windows) {
              key.to_uppercase()
            } else {
              key.to_string()
            })
          })
          .hide(true);
        if let Some(requires) = requires {
          arg = arg.requires(requires)
        }
        arg
      }
    )
    .arg(
      {
        let mut arg = Arg::new("deny-env")
          .long("deny-env")
          .num_args(0..)
          .use_value_delimiter(true)
          .require_equals(true)
          .value_name("VARIABLE_NAME")
          .long_help("false")
          .value_parser(|key: &str| {
            if key.is_empty() || key.contains(&['=', '\0'] as &[char]) {
              return Err(format!("invalid key \"{key}\""));
            }

            Ok(if cfg!(windows) {
              key.to_uppercase()
            } else {
              key.to_string()
            })
          })
          .hide(true);
        if let Some(requires) = requires {
          arg = arg.requires(requires)
        }
        arg
      }
    )
    .arg(
      {
        let mut arg = Arg::new("allow-sys")
          .long("allow-sys")
          .short('S')
          .num_args(0..)
          .use_value_delimiter(true)
          .require_equals(true)
          .value_name("API_NAME")
          .long_help("false")
          .value_parser(|key: &str| SysDescriptor::parse(key.to_string()).map(|s| s.into_string()))
          .hide(true);
        if let Some(requires) = requires {
          arg = arg.requires(requires)
        }
        arg
      }
    )
    .arg(
      {
        let mut arg = Arg::new("deny-sys")
          .long("deny-sys")
          .num_args(0..)
          .use_value_delimiter(true)
          .require_equals(true)
          .value_name("API_NAME")
          .long_help("false")
          .value_parser(|key: &str| SysDescriptor::parse(key.to_string()).map(|s| s.into_string()))
          .hide(true);
        if let Some(requires) = requires {
          arg = arg.requires(requires)
        }
        arg
      }
    )
    .arg(
      {
        let mut arg = Arg::new("allow-run")
          .long("allow-run")
          .num_args(0..)
          .use_value_delimiter(true)
          .require_equals(true)
          .value_name("PROGRAM_NAME")
          .long_help("false")
          .hide(true);
        if let Some(requires) = requires {
          arg = arg.requires(requires)
        }
        arg
      }
    )
    .arg(
      {
        let mut arg = Arg::new("deny-run")
          .long("deny-run")
          .num_args(0..)
          .use_value_delimiter(true)
          .require_equals(true)
          .value_name("PROGRAM_NAME")
          .long_help("false")
          .hide(true);
        if let Some(requires) = requires {
          arg = arg.requires(requires)
        }
        arg

      }
    )
    .arg(
      {
        let mut arg = Arg::new("allow-ffi")
          .long("allow-ffi")
          .num_args(0..)
          .action(ArgAction::Append)
          .require_equals(true)
          .value_name("PATH")
          .long_help("false")
          .value_hint(ValueHint::AnyPath)
          .hide(true);
        if let Some(requires) = requires {
          arg = arg.requires(requires)
        }
        arg
      }
    )
    .arg(
      {
        let mut arg = Arg::new("deny-ffi")
          .long("deny-ffi")
          .num_args(0..)
          .action(ArgAction::Append)
          .require_equals(true)
          .value_name("PATH")
          .long_help("false")
          .value_hint(ValueHint::AnyPath)
          .hide(true);
        if let Some(requires) = requires {
          arg = arg.requires(requires)
        }
        arg
      }
    )
    .arg(
      {
        let mut arg = Arg::new("allow-hrtime")
          .long("allow-hrtime")
          .action(ArgAction::SetTrue)
          .long_help("false")
          .hide(true);
        if let Some(requires) = requires {
          arg = arg.requires(requires)
        }
        arg
      }
    )
    .arg(
      {
        let mut arg = Arg::new("deny-hrtime")
          .long("deny-hrtime")
          .action(ArgAction::SetTrue)
          .long_help("false")
          .hide(true);
        if let Some(requires) = requires {
          arg = arg.requires(requires)
        }
        arg
      }
    )
    .arg(
      {
        let mut arg = Arg::new("no-prompt")
          .long("no-prompt")
          .action(ArgAction::SetTrue)
          .hide(true)
          .long_help("false");
        if let Some(requires) = requires {
          arg = arg.requires(requires)
        }
        arg
      }
    )
    .arg(
      {
        let mut arg = allow_import_arg().hide(true);
        if let Some(requires) = requires {
          // allow this for install --global
          if requires != "global" {
            arg = arg.requires(requires)
          }
        }
        arg
      }
    )
}

fn allow_all_arg() -> Arg {
  Arg::new("allow-all")
    .short('A')
    .long("allow-all")
    .conflicts_with("allow-read")
    .conflicts_with("allow-write")
    .conflicts_with("allow-net")
    .conflicts_with("allow-env")
    .conflicts_with("allow-run")
    .conflicts_with("allow-sys")
    .conflicts_with("allow-ffi")
    .conflicts_with("allow-import")
    .action(ArgAction::SetTrue)
    .help("Allow all permissions")
}

fn runtime_args(
  app: Command,
  include_perms: bool,
  include_inspector: bool,
  include_allow_scripts: bool,
) -> Command {
  let app = compile_args(app);
  let app = if include_perms {
    permission_args(app, None)
  } else {
    app
  };
  let app = if include_inspector {
    inspect_args(app)
  } else {
    app
  };
  let app = if include_allow_scripts {
    app.arg(allow_scripts_arg())
  } else {
    app
  };
  runtime_misc_args(app)
}

fn runtime_misc_args(app: Command) -> Command {
  app
    .arg(frozen_lockfile_arg())
    .arg(cached_only_arg())
    .arg(location_arg())
    .arg(v8_flags_arg())
    .arg(seed_arg())
    .arg(enable_testing_features_arg())
    .arg(strace_ops_arg())
    .arg(eszip_arg())
}

fn eszip_arg() -> Arg {
  Arg::new("eszip-internal-do-not-use")
    .hide(true)
    .long("eszip-internal-do-not-use")
    .action(ArgAction::SetTrue)
}

fn allow_import_arg() -> Arg {
  Arg::new("allow-import")
    .long("allow-import")
    .short('I')
    .num_args(0..)
    .use_value_delimiter(true)
    .require_equals(true)
    .value_name("IP_OR_HOSTNAME")
    .help(cstr!(
      "Allow importing from remote hosts. Optionally specify allowed IP addresses and host names, with ports as necessary. Default value: <p(245)>deno.land:443,jsr.io:443,esm.sh:443,cdn.jsdelivr.net:443,raw.githubusercontent.com:443,user.githubusercontent.com:443</>"
    ))
    .value_parser(flags_net::validator)
}

fn inspect_args(app: Command) -> Command {
  app
    .arg(
      Arg::new("inspect")
        .long("inspect")
        .value_name("HOST_AND_PORT")
        .default_missing_value("127.0.0.1:9229")
        .help(cstr!("Activate inspector on host:port <p(245)>[default: 127.0.0.1:9229]</>"))
        .num_args(0..=1)
        .require_equals(true)
        .value_parser(value_parser!(SocketAddr))
        .help_heading(DEBUGGING_HEADING),
    )
    .arg(
      Arg::new("inspect-brk")
        .long("inspect-brk")
        .value_name("HOST_AND_PORT")
        .default_missing_value("127.0.0.1:9229")
        .help(
          "Activate inspector on host:port, wait for debugger to connect and break at the start of user script",
        )
        .num_args(0..=1)
        .require_equals(true)
        .value_parser(value_parser!(SocketAddr))
        .help_heading(DEBUGGING_HEADING),
    )
    .arg(
      Arg::new("inspect-wait")
        .long("inspect-wait")
        .value_name("HOST_AND_PORT")
        .default_missing_value("127.0.0.1:9229")
        .help(
          "Activate inspector on host:port and wait for debugger to connect before running user code",
        )
        .num_args(0..=1)
        .require_equals(true)
        .value_parser(value_parser!(SocketAddr))
        .help_heading(DEBUGGING_HEADING),
    )
}

fn import_map_arg() -> Arg {
  Arg::new("import-map")
    .long("import-map")
    .alias("importmap")
    .value_name("FILE")
    .help(cstr!(
      "Load import map file from local file or remote URL
  <p(245)>Docs: https://docs.deno.com/runtime/manual/basics/import_maps</>",
    ))
    .value_hint(ValueHint::FilePath)
    .help_heading(DEPENDENCY_MANAGEMENT_HEADING)
}

fn env_file_arg() -> Arg {
  Arg::new("env-file")
    .long("env-file")
    .alias("env")
    .value_name("FILE")
    .help(cstr!(
      "Load environment variables from local file
  <p(245)>Only the first environment variable with a given key is used.
  Existing process environment variables are not overwritten, so if variables with the same names already exist in the environment, their values will be preserved.
  Where multiple declarations for the same environment variable exist in your .env file, the first one encountered is applied. This is determined by the order of the files you pass as arguments.</>"
    ))
    .value_hint(ValueHint::FilePath)
    .default_missing_value(".env")
    .require_equals(true)
    .num_args(0..=1)
    .action(ArgAction::Append)
}

fn reload_arg() -> Arg {
  Arg::new("reload")
    .short('r')
    .num_args(0..)
    .action(ArgAction::Append)
    .require_equals(true)
    .long("reload")
    .value_name("CACHE_BLOCKLIST")
    .help(
      cstr!("Reload source code cache (recompile TypeScript)
  <p(245)>no value                                                 Reload everything
  jsr:@std/http/file-server,jsr:@std/assert/assert-equals  Reloads specific modules
  npm:                                                     Reload all npm modules
  npm:chalk                                                Reload specific npm module</>",
    ))
    .value_hint(ValueHint::FilePath)
    .help_heading(DEPENDENCY_MANAGEMENT_HEADING)
}

fn ca_file_arg() -> Arg {
  Arg::new("cert")
    .long("cert")
    .value_name("FILE")
    .help("Load certificate authority from PEM encoded file")
    .value_hint(ValueHint::FilePath)
}

fn cached_only_arg() -> Arg {
  Arg::new("cached-only")
    .long("cached-only")
    .action(ArgAction::SetTrue)
    .help("Require that remote dependencies are already cached")
    .help_heading(DEPENDENCY_MANAGEMENT_HEADING)
}

fn frozen_lockfile_arg() -> Arg {
  Arg::new("frozen")
    .long("frozen")
    .alias("frozen-lockfile")
    .value_parser(value_parser!(bool))
    .value_name("BOOLEAN")
    .num_args(0..=1)
    .require_equals(true)
    .default_missing_value("true")
    .help("Error out if lockfile is out of date")
    .help_heading(DEPENDENCY_MANAGEMENT_HEADING)
}

/// Used for subcommands that operate on executable scripts only.
/// `deno fmt` has its own `--ext` arg because its possible values differ.
/// If --ext is not provided and the script doesn't have a file extension,
/// deno_graph::parse_module() defaults to js.
fn executable_ext_arg() -> Arg {
  Arg::new("ext")
    .long("ext")
    .help("Set content type of the supplied file")
    .value_parser(["ts", "tsx", "js", "jsx"])
}

fn location_arg() -> Arg {
  Arg::new("location")
    .long("location")
    .value_name("HREF")
    .value_parser(|href: &str| -> Result<Url, String> {
      let url = Url::parse(href);
      if url.is_err() {
        return Err("Failed to parse URL".to_string());
      }
      let mut url = url.unwrap();
      if !["http", "https"].contains(&url.scheme()) {
        return Err("Expected protocol \"http\" or \"https\"".to_string());
      }
      url.set_username("").unwrap();
      url.set_password(None).unwrap();
      Ok(url)
    })
    .help(cstr!(
      "Value of <p(245)>globalThis.location</> used by some web APIs"
    ))
    .value_hint(ValueHint::Url)
}

fn enable_testing_features_arg() -> Arg {
  Arg::new("enable-testing-features-do-not-use")
    .long("enable-testing-features-do-not-use")
    .help("INTERNAL: Enable internal features used during integration testing")
    .action(ArgAction::SetTrue)
    .hide(true)
}

fn strace_ops_arg() -> Arg {
  Arg::new("strace-ops")
    .long("strace-ops")
    .num_args(0..)
    .use_value_delimiter(true)
    .require_equals(true)
    .value_name("OPS")
    .help("Trace low-level op calls")
    .hide(true)
}

fn v8_flags_arg() -> Arg {
  Arg::new("v8-flags")
    .long("v8-flags")
    .num_args(..)
    .use_value_delimiter(true)
    .require_equals(true)
    .value_name("V8_FLAGS")
    .help( cstr!("To see a list of all available flags use --v8-flags=--help
  <p(245)>Flags can also be set via the DENO_V8_FLAGS environment variable.
  Any flags set with this flag are appended after the DENO_V8_FLAGS environment variable</>"))
}

fn seed_arg() -> Arg {
  Arg::new("seed")
    .long("seed")
    .value_name("NUMBER")
    .help("Set the random number generator seed")
    .value_parser(value_parser!(u64))
}

fn hmr_arg(takes_files: bool) -> Arg {
  let arg = Arg::new("hmr")
    .long("watch-hmr")
    // NOTE(bartlomieju): compatibility with Deno pre-1.46
    .alias("unstable-hmr")
    .help("Watch for file changes and hot replace modules")
    .conflicts_with("watch")
    .help_heading(FILE_WATCHING_HEADING);

  if takes_files {
    arg
      .value_name("FILES")
      .num_args(0..)
      .action(ArgAction::Append)
      .require_equals(true)
      .help(
        cstr!(
        "Watch for file changes and restart process automatically.
  <p(245)>Local files from entry point module graph are watched by default.
  Additional paths might be watched by passing them as arguments to this flag.</>"),
      )
      .value_hint(ValueHint::AnyPath)
  } else {
    arg.action(ArgAction::SetTrue).help(cstr!(
      "Watch for file changes and restart process automatically.
  <p(245)>Only local files from entry point module graph are watched.</>"
    ))
  }
}

fn watch_arg(takes_files: bool) -> Arg {
  let arg = Arg::new("watch")
    .long("watch")
    .help_heading(FILE_WATCHING_HEADING);

  if takes_files {
    arg
      .value_name("FILES")
      .num_args(0..)
      .action(ArgAction::Append)
      .require_equals(true)
      .help(
        cstr!(
        "Watch for file changes and restart process automatically.
  <p(245)>Local files from entry point module graph are watched by default.
  Additional paths might be watched by passing them as arguments to this flag.</>"),
      )
      .value_hint(ValueHint::AnyPath)
  } else {
    arg.action(ArgAction::SetTrue).help(cstr!(
      "Watch for file changes and restart process automatically.
  <p(245)>Only local files from entry point module graph are watched.</>"
    ))
  }
}

fn no_clear_screen_arg() -> Arg {
  Arg::new("no-clear-screen")
    .requires("watch")
    .long("no-clear-screen")
    .action(ArgAction::SetTrue)
    .help("Do not clear terminal screen when under watch mode")
    .help_heading(FILE_WATCHING_HEADING)
}

fn no_code_cache_arg() -> Arg {
  Arg::new("no-code-cache")
    .long("no-code-cache")
    .help("Disable V8 code cache feature")
    .action(ArgAction::SetTrue)
}

fn permit_no_files_arg() -> Arg {
  Arg::new("permit-no-files")
    .long("permit-no-files")
    .help("Don't return an error code if no files were found")
    .action(ArgAction::SetTrue)
}

fn watch_exclude_arg() -> Arg {
  Arg::new("watch-exclude")
    .long("watch-exclude")
    .help("Exclude provided files/patterns from watch mode")
    .value_name("FILES")
    .num_args(0..)
    .action(ArgAction::Append)
    .require_equals(true)
    .value_hint(ValueHint::AnyPath)
    .help_heading(FILE_WATCHING_HEADING)
}

fn no_check_arg() -> Arg {
  Arg::new("no-check")
    .num_args(0..=1)
    .require_equals(true)
    .value_name("NO_CHECK_TYPE")
    .long("no-check")
    .help("Skip type-checking. If the value of \"remote\" is supplied, diagnostic errors from remote modules will be ignored")
    .help_heading(TYPE_CHECKING_HEADING)
}

fn check_arg(checks_local_by_default: bool) -> Arg {
  let arg = Arg::new("check")
    .conflicts_with("no-check")
    .long("check")
    .num_args(0..=1)
    .require_equals(true)
    .value_name("CHECK_TYPE")
    .help_heading(TYPE_CHECKING_HEADING);

  if checks_local_by_default {
    arg.help(
      cstr!("Set type-checking behavior. This subcommand type-checks local modules by default, so adding --check is redundant
  <p(245)>If the value of \"all\" is supplied, remote modules will be included.
  Alternatively, the 'deno check' subcommand can be used</>",
    ))
  } else {
    arg.help(cstr!(
      "Enable type-checking. This subcommand does not type-check by default
  <p(245)>If the value of \"all\" is supplied, remote modules will be included.
  Alternatively, the 'deno check' subcommand can be used</>"
    ))
  }
}

fn script_arg() -> Arg {
  Arg::new("script_arg")
    .num_args(0..)
    .action(ArgAction::Append)
    // NOTE: these defaults are provided
    // so `deno run --v8-flags=--help` works
    // without specifying file to run.
    .default_value_ifs([
      ("v8-flags", "--help", Some("_")),
      ("v8-flags", "-help", Some("_")),
    ])
    .help("Script arg")
    .value_name("SCRIPT_ARG")
    .value_hint(ValueHint::FilePath)
}

fn lock_arg() -> Arg {
  Arg::new("lock")
    .long("lock")
    .value_name("FILE")
    .default_missing_value("./deno.lock")
    .help("Check the specified lock file. (If value is not provided, defaults to \"./deno.lock\")")
    .num_args(0..=1)
    .value_parser(value_parser!(String))
    .value_hint(ValueHint::FilePath)
    .help_heading(DEPENDENCY_MANAGEMENT_HEADING)
}

fn no_lock_arg() -> Arg {
  Arg::new("no-lock")
    .long("no-lock")
    .action(ArgAction::SetTrue)
    .help("Disable auto discovery of the lock file")
    .conflicts_with("lock")
    .help_heading(DEPENDENCY_MANAGEMENT_HEADING)
}

fn config_arg() -> Arg {
  Arg::new("config")
    .short('c')
    .long("config")
    .value_name("FILE")
    .help(cstr!("Configure different aspects of deno including TypeScript, linting, and code formatting.
  <p(245)>Typically the configuration file will be called `deno.json` or `deno.jsonc` and
  automatically detected; in that case this flag is not necessary.
  Docs: https://docs.deno.com/go/config</>"))
    .value_hint(ValueHint::FilePath)
}

fn no_config_arg() -> Arg {
  Arg::new("no-config")
    .long("no-config")
    .action(ArgAction::SetTrue)
    .help("Disable automatic loading of the configuration file")
    .conflicts_with("config")
}

fn no_remote_arg() -> Arg {
  Arg::new("no-remote")
    .long("no-remote")
    .action(ArgAction::SetTrue)
    .help("Do not resolve remote modules")
    .help_heading(DEPENDENCY_MANAGEMENT_HEADING)
}

fn no_npm_arg() -> Arg {
  Arg::new("no-npm")
    .long("no-npm")
    .action(ArgAction::SetTrue)
    .help("Do not resolve npm modules")
    .help_heading(DEPENDENCY_MANAGEMENT_HEADING)
}

fn node_modules_arg_parse(flags: &mut Flags, matches: &mut ArgMatches) {
  let value = matches.remove_one::<NodeModulesDirMode>("node-modules-dir");
  if let Some(mode) = value {
    flags.node_modules_dir = Some(mode);
  }
}

fn node_modules_dir_arg() -> Arg {
  fn parse_node_modules_dir_mode(
    s: &str,
  ) -> Result<NodeModulesDirMode, String> {
    match s {
      "auto" | "true" => Ok(NodeModulesDirMode::Auto),
      "manual" => Ok(NodeModulesDirMode::Manual),
      "none" | "false" => Ok(NodeModulesDirMode::None),
      _ => Err(format!(
        "Invalid value '{}': expected \"auto\", \"manual\" or \"none\"",
        s
      )),
    }
  }

  Arg::new("node-modules-dir")
    .long("node-modules-dir")
    .num_args(0..=1)
    .default_missing_value("auto")
    .value_parser(clap::builder::ValueParser::new(parse_node_modules_dir_mode))
    .value_name("MODE")
    .require_equals(true)
    .help("Sets the node modules management mode for npm packages")
    .help_heading(DEPENDENCY_MANAGEMENT_HEADING)
}

fn vendor_arg() -> Arg {
  Arg::new("vendor")
    .long("vendor")
    .num_args(0..=1)
    .value_parser(value_parser!(bool))
    .default_missing_value("true")
    .require_equals(true)
    .help("Toggles local vendor folder usage for remote modules and a node_modules folder for npm packages")
    .help_heading(DEPENDENCY_MANAGEMENT_HEADING)
}

fn unsafely_ignore_certificate_errors_arg() -> Arg {
  Arg::new("unsafely-ignore-certificate-errors")
    .hide(true)
    .long("unsafely-ignore-certificate-errors")
    .num_args(0..)
    .use_value_delimiter(true)
    .require_equals(true)
    .value_name("HOSTNAMES")
    .help("DANGER: Disables verification of TLS certificates")
    .value_parser(flags_net::validator)
}

fn allow_scripts_arg() -> Arg {
  Arg::new("allow-scripts")
    .long("allow-scripts")
    .num_args(0..)
    .action(ArgAction::Append)
    .require_equals(true)
    .value_name("PACKAGE")
    .value_parser(parse_packages_allowed_scripts)
    .help(cstr!("Allow running npm lifecycle scripts for the given packages
  <p(245)>Note: Scripts will only be executed when using a node_modules directory (`--node-modules-dir`)</>"))
}

enum UnstableArgsConfig {
  // for backwards-compatability
  None,
  ResolutionOnly,
  ResolutionAndRuntime,
}

trait CommandExt {
  fn with_unstable_args(self, cfg: UnstableArgsConfig) -> Self;
}

impl CommandExt for Command {
  fn with_unstable_args(self, cfg: UnstableArgsConfig) -> Self {
    let mut next_display_order = {
      let mut value = 1000;
      move || {
        value += 1;
        value
      }
    };

    let mut cmd = self.arg(
      Arg::new("unstable")
      .long("unstable")
      .help(cstr!("The `--unstable` flag has been deprecated. Use granular `--unstable-*` flags instead
  <p(245)>To view the list of individual unstable feature flags, run this command again with --help=unstable</>"))
      .action(ArgAction::SetTrue)
      .hide(matches!(cfg, UnstableArgsConfig::None))
      .display_order(next_display_order())
    ).arg(
      Arg::new("unstable-bare-node-builtins")
        .long("unstable-bare-node-builtins")
        .help("Enable unstable bare node builtins feature")
        .env("DENO_UNSTABLE_BARE_NODE_BUILTINS")
        .value_parser(FalseyValueParser::new())
        .action(ArgAction::SetTrue)
        .hide(true)
        .long_help(match cfg {
          UnstableArgsConfig::None => None,
          UnstableArgsConfig::ResolutionOnly
          | UnstableArgsConfig::ResolutionAndRuntime => Some("true"),
        })
        .help_heading(UNSTABLE_HEADING)
        .display_order(next_display_order()),
    ).arg(
      Arg::new("unstable-detect-cjs")
        .long("unstable-detect-cjs")
        .help("Treats ambiguous .js, .jsx, .ts, .tsx files as CommonJS modules in more cases")
        .value_parser(FalseyValueParser::new())
        .action(ArgAction::SetTrue)
        .hide(true)
        .long_help(match cfg {
          UnstableArgsConfig::None => None,
          UnstableArgsConfig::ResolutionOnly
          | UnstableArgsConfig::ResolutionAndRuntime => Some("true"),
        })
        .help_heading(UNSTABLE_HEADING)
        .display_order(next_display_order())
    ).arg(
      Arg::new("unstable-byonm")
        .long("unstable-byonm")
        .value_parser(FalseyValueParser::new())
        .action(ArgAction::SetTrue)
        .hide(true)
        .help_heading(UNSTABLE_HEADING)
        .display_order(next_display_order()),
    ).arg(
      Arg::new("unstable-lazy-dynamic-imports")
      .long("unstable-lazy-dynamic-imports")
      .help("Lazily loads statically analyzable dynamic imports when not running with type checking. Warning: This may change the order of semver specifier resolution.")
      .env("DENO_UNSTABLE_LAZY_DYNAMIC_IMPORTS")
      .value_parser(FalseyValueParser::new())
      .action(ArgAction::SetTrue)
      .hide(true)
      .long_help(match cfg {
        UnstableArgsConfig::None => None,
        UnstableArgsConfig::ResolutionOnly | UnstableArgsConfig::ResolutionAndRuntime => Some("true")
      })
      .help_heading(UNSTABLE_HEADING)
      .display_order(next_display_order())
    ).arg(
      Arg::new("unstable-sloppy-imports")
      .long("unstable-sloppy-imports")
      .help("Enable unstable resolving of specifiers by extension probing, .js to .ts, and directory probing")
      .env("DENO_UNSTABLE_SLOPPY_IMPORTS")
      .value_parser(FalseyValueParser::new())
      .action(ArgAction::SetTrue)
      .hide(true)
      .long_help(match cfg {
        UnstableArgsConfig::None => None,
        UnstableArgsConfig::ResolutionOnly | UnstableArgsConfig::ResolutionAndRuntime => Some("true")
      })
      .help_heading(UNSTABLE_HEADING)
      .display_order(next_display_order())
    ).arg(
      Arg::new("unstable-npm-lazy-caching")
        .long("unstable-npm-lazy-caching")
        .help("Enable unstable lazy caching of npm dependencies, downloading them only as needed (disabled: all npm packages in package.json are installed on startup; enabled: only npm packages that are actually referenced in an import are installed")
        .env("DENO_UNSTABLE_NPM_LAZY_CACHING")
        .value_parser(FalseyValueParser::new())
        .action(ArgAction::SetTrue)
        .hide(true)
        .help_heading(UNSTABLE_HEADING)
        .display_order(next_display_order()),
    ).arg(
      Arg::new("unstable-lockfile-v5")
        .long("unstable-lockfile-v5")
        .help("Enable unstable lockfile v5")
        .env("DENO_UNSTABLE_LOCKFILE_V5")
        .value_parser(FalseyValueParser::new())
        .action(ArgAction::SetTrue)
        .help_heading(UNSTABLE_HEADING)
        .hide(true)
        .display_order(next_display_order()),
    );

    for granular_flag in crate::UNSTABLE_GRANULAR_FLAGS.iter() {
      cmd = cmd.arg(
        Arg::new(format!("unstable-{}", granular_flag.name))
          .long(format!("unstable-{}", granular_flag.name))
          .help(granular_flag.help_text)
          .action(ArgAction::SetTrue)
          .hide(true)
          .help_heading(UNSTABLE_HEADING)
          // we don't render long help, so using it here as a sort of metadata
          .long_help(if granular_flag.show_in_help {
            match cfg {
              UnstableArgsConfig::None | UnstableArgsConfig::ResolutionOnly => {
                None
              }
              UnstableArgsConfig::ResolutionAndRuntime => Some("true"),
            }
          } else {
            None
          })
          .display_order(next_display_order()),
      );
    }

    cmd
  }
}

fn allow_scripts_arg_parse(
  flags: &mut Flags,
  matches: &mut ArgMatches,
) -> clap::error::Result<()> {
  let Some(parts) = matches.remove_many::<String>("allow-scripts") else {
    return Ok(());
  };
  if parts.len() == 0 {
    flags.allow_scripts = PackagesAllowedScripts::All;
  } else {
    flags.allow_scripts = PackagesAllowedScripts::Some(
      parts
        .flat_map(flat_escape_split_commas)
        .collect::<Result<_, _>>()?,
    );
  }
  Ok(())
}

fn add_parse(
  flags: &mut Flags,
  matches: &mut ArgMatches,
) -> clap::error::Result<()> {
  allow_scripts_arg_parse(flags, matches)?;
  flags.subcommand = DenoSubcommand::Add(add_parse_inner(matches, None));
  Ok(())
}

fn add_parse_inner(
  matches: &mut ArgMatches,
  packages: Option<clap::parser::Values<String>>,
) -> AddFlags {
  let packages = packages
    .unwrap_or_else(|| matches.remove_many::<String>("packages").unwrap())
    .collect();
  let dev = matches.get_flag("dev");
  let default_registry = if matches.get_flag("npm") {
    Some(DefaultRegistry::Npm)
  } else if matches.get_flag("jsr") {
    Some(DefaultRegistry::Jsr)
  } else {
    None
  };
  AddFlags {
    packages,
    dev,
    default_registry,
  }
}

fn remove_parse(flags: &mut Flags, matches: &mut ArgMatches) {
  flags.subcommand = DenoSubcommand::Remove(RemoveFlags {
    packages: matches.remove_many::<String>("packages").unwrap().collect(),
  });
}

fn outdated_parse(
  flags: &mut Flags,
  matches: &mut ArgMatches,
) -> clap::error::Result<()> {
  let filters = match matches.remove_many::<String>("filters") {
    Some(f) => f.collect(),
    None => vec![],
  };
  let recursive = matches.get_flag("recursive");
  let update = matches.get_flag("update");
  let kind = if update {
    let latest = matches.get_flag("latest");
    let interactive = matches.get_flag("interactive");
    OutdatedKind::Update {
      latest,
      interactive,
    }
  } else {
    let compatible = matches.get_flag("compatible");
    OutdatedKind::PrintOutdated { compatible }
  };
  flags.subcommand = DenoSubcommand::Outdated(OutdatedFlags {
    filters,
    recursive,
    kind,
  });
  Ok(())
}

fn bench_parse(
  flags: &mut Flags,
  matches: &mut ArgMatches,
) -> clap::error::Result<()> {
  flags.type_check_mode = TypeCheckMode::Local;

  runtime_args_parse(flags, matches, true, false, true)?;
  ext_arg_parse(flags, matches);

  // NOTE: `deno bench` always uses `--no-prompt`, tests shouldn't ever do
  // interactive prompts, unless done by user code
  flags.permissions.no_prompt = true;

  let json = matches.get_flag("json");
  let ignore = match matches.remove_many::<String>("ignore") {
    Some(f) => f
      .flat_map(flat_escape_split_commas)
      .collect::<Result<_, _>>()?,
    None => vec![],
  };

  let filter = matches.remove_one::<String>("filter");

  if matches.contains_id("script_arg") {
    flags
      .argv
      .extend(matches.remove_many::<String>("script_arg").unwrap());
  }

  let include = if let Some(files) = matches.remove_many::<String>("files") {
    files.collect()
  } else {
    Vec::new()
  };

  let no_run = matches.get_flag("no-run");

  flags.subcommand = DenoSubcommand::Bench(BenchFlags {
    files: FileFlags { include, ignore },
    filter,
    json,
    no_run,
    permit_no_files: permit_no_files_parse(matches),
    watch: watch_arg_parse(matches)?,
  });

  Ok(())
}

fn bundle_parse(flags: &mut Flags, _matches: &mut ArgMatches) {
  flags.subcommand = DenoSubcommand::Bundle;
}

fn cache_parse(
  flags: &mut Flags,
  matches: &mut ArgMatches,
) -> clap::error::Result<()> {
  compile_args_parse(flags, matches)?;
  unstable_args_parse(flags, matches, UnstableArgsConfig::ResolutionOnly);
  frozen_lockfile_arg_parse(flags, matches);
  allow_scripts_arg_parse(flags, matches)?;
  allow_import_parse(flags, matches);
  let files = matches.remove_many::<String>("file").unwrap().collect();
  flags.subcommand = DenoSubcommand::Cache(CacheFlags { files });
  Ok(())
}

fn check_parse(
  flags: &mut Flags,
  matches: &mut ArgMatches,
) -> clap::error::Result<()> {
  flags.type_check_mode = TypeCheckMode::Local;
  compile_args_without_check_parse(flags, matches)?;
  unstable_args_parse(flags, matches, UnstableArgsConfig::ResolutionAndRuntime);
  frozen_lockfile_arg_parse(flags, matches);
  let files = match matches.remove_many::<String>("file") {
    Some(f) => f.collect(),
    None => vec![".".to_string()], // default
  };
  if matches.get_flag("all") || matches.get_flag("remote") {
    flags.type_check_mode = TypeCheckMode::All;
  }
  flags.subcommand = DenoSubcommand::Check(CheckFlags {
    files,
    doc: matches.get_flag("doc"),
    doc_only: matches.get_flag("doc-only"),
  });
  flags.code_cache_enabled = !matches.get_flag("no-code-cache");
  allow_import_parse(flags, matches);
  Ok(())
}

fn clean_parse(flags: &mut Flags, _matches: &mut ArgMatches) {
  flags.subcommand = DenoSubcommand::Clean;
}

fn compile_parse(
  flags: &mut Flags,
  matches: &mut ArgMatches,
) -> clap::error::Result<()> {
  flags.type_check_mode = TypeCheckMode::Local;
  runtime_args_parse(flags, matches, true, false, true)?;

  let mut script = matches.remove_many::<String>("script_arg").unwrap();
  let source_file = script.next().unwrap();
  let args = script.collect();
  let output = matches.remove_one::<String>("output");
  let target = matches.remove_one::<String>("target");
  let icon = matches.remove_one::<String>("icon");
  let no_terminal = matches.get_flag("no-terminal");
  let eszip = matches.get_flag("eszip-internal-do-not-use");
  let include = matches
    .remove_many::<String>("include")
    .map(|f| f.collect::<Vec<_>>())
    .unwrap_or_default();
  let exclude = matches
    .remove_many::<String>("exclude")
    .map(|f| f.collect::<Vec<_>>())
    .unwrap_or_default();
  ext_arg_parse(flags, matches);

  flags.code_cache_enabled = !matches.get_flag("no-code-cache");

  flags.subcommand = DenoSubcommand::Compile(CompileFlags {
    source_file,
    output,
    args,
    target,
    no_terminal,
    icon,
    include,
    exclude,
    eszip,
  });

  Ok(())
}

fn completions_parse(
  flags: &mut Flags,
  matches: &mut ArgMatches,
  mut app: Command,
) {
  use clap_complete::aot::generate;
  use clap_complete::aot::Bash;
  use clap_complete::aot::Fish;
  use clap_complete::aot::PowerShell;
  use clap_complete::aot::Zsh;
  use clap_complete_fig::Fig;

  let mut buf: Vec<u8> = vec![];
  let name = "deno";

  match matches.get_one::<String>("shell").unwrap().as_str() {
    "bash" => generate(Bash, &mut app, name, &mut buf),
    "fish" => generate(Fish, &mut app, name, &mut buf),
    "powershell" => generate(PowerShell, &mut app, name, &mut buf),
    "zsh" => generate(Zsh, &mut app, name, &mut buf),
    "fig" => generate(Fig, &mut app, name, &mut buf),
    _ => unreachable!(),
  }

  flags.subcommand = DenoSubcommand::Completions(CompletionsFlags {
    buf: buf.into_boxed_slice(),
  });
}

fn coverage_parse(
  flags: &mut Flags,
  matches: &mut ArgMatches,
) -> clap::error::Result<()> {
  let files = match matches.remove_many::<String>("files") {
    Some(f) => f.collect(),
    None => vec!["coverage".to_string()], // default
  };
  let ignore = match matches.remove_many::<String>("ignore") {
    Some(f) => f
      .flat_map(flat_escape_split_commas)
      .collect::<Result<Vec<_>, _>>()?,
    None => vec![],
  };
  let include = match matches.remove_many::<String>("include") {
    Some(f) => f.collect(),
    None => vec![],
  };
  let exclude = match matches.remove_many::<String>("exclude") {
    Some(f) => f.collect(),
    None => vec![],
  };
  let r#type = if matches.get_flag("lcov") {
    CoverageType::Lcov
  } else if matches.get_flag("html") {
    CoverageType::Html
  } else if matches.get_flag("detailed") {
    CoverageType::Detailed
  } else {
    CoverageType::Summary
  };
  let output = matches.remove_one::<String>("output");
  flags.subcommand = DenoSubcommand::Coverage(CoverageFlags {
    files: FileFlags {
      include: files,
      ignore,
    },
    output,
    include,
    exclude,
    r#type,
  });
  Ok(())
}

fn doc_parse(
  flags: &mut Flags,
  matches: &mut ArgMatches,
) -> clap::error::Result<()> {
  unstable_args_parse(flags, matches, UnstableArgsConfig::ResolutionOnly);
  import_map_arg_parse(flags, matches);
  reload_arg_parse(flags, matches)?;
  lock_arg_parse(flags, matches);
  no_lock_arg_parse(flags, matches);
  no_npm_arg_parse(flags, matches);
  no_remote_arg_parse(flags, matches);
  allow_import_parse(flags, matches);

  let source_files_val = matches.remove_many::<String>("source_file");
  let source_files = if let Some(val) = source_files_val {
    let vals: Vec<String> = val.collect();

    if vals.len() == 1 {
      if vals[0] == "--builtin" {
        DocSourceFileFlag::Builtin
      } else {
        DocSourceFileFlag::Paths(vec![vals[0].to_string()])
      }
    } else {
      DocSourceFileFlag::Paths(
        vals.into_iter().filter(|v| v != "--builtin").collect(),
      )
    }
  } else {
    DocSourceFileFlag::Builtin
  };
  let private = matches.get_flag("private");
  let lint = matches.get_flag("lint");
  let json = matches.get_flag("json");
  let filter = matches.remove_one::<String>("filter");
  let html = if matches.get_flag("html") {
    let name = matches.remove_one::<String>("name");
    let category_docs_path = matches.remove_one::<String>("category-docs");
    let symbol_redirect_map_path =
      matches.remove_one::<String>("symbol-redirect-map");
    let strip_trailing_html = matches.get_flag("strip-trailing-html");
    let default_symbol_map_path =
      matches.remove_one::<String>("default-symbol-map");
    let output = matches
      .remove_one::<String>("output")
      .unwrap_or(String::from("./docs/"));
    Some(DocHtmlFlag {
      name,
      category_docs_path,
      symbol_redirect_map_path,
      default_symbol_map_path,
      strip_trailing_html,
      output,
    })
  } else {
    None
  };

  flags.subcommand = DenoSubcommand::Doc(DocFlags {
    source_files,
    json,
    lint,
    html,
    filter,
    private,
  });
  Ok(())
}

fn eval_parse(
  flags: &mut Flags,
  matches: &mut ArgMatches,
) -> clap::error::Result<()> {
  runtime_args_parse(flags, matches, false, true, false)?;
  unstable_args_parse(flags, matches, UnstableArgsConfig::ResolutionAndRuntime);
  flags.allow_all();

  ext_arg_parse(flags, matches);

  let print = matches.get_flag("print");
  let mut code_args = matches.remove_many::<String>("code_arg").unwrap();
  let code = code_args.next().unwrap();
  flags.argv.extend(code_args);

  flags.subcommand = DenoSubcommand::Eval(EvalFlags { print, code });
  Ok(())
}

fn fmt_parse(
  flags: &mut Flags,
  matches: &mut ArgMatches,
) -> clap::error::Result<()> {
  config_args_parse(flags, matches);
  ext_arg_parse(flags, matches);

  let include = match matches.remove_many::<String>("files") {
    Some(f) => f.collect(),
    None => vec![],
  };
  let ignore = match matches.remove_many::<String>("ignore") {
    Some(f) => f
      .flat_map(flat_escape_split_commas)
      .collect::<Result<Vec<_>, _>>()?,
    None => vec![],
  };

  let use_tabs = matches.remove_one::<bool>("use-tabs");
  let line_width = matches.remove_one::<NonZeroU32>("line-width");
  let indent_width = matches.remove_one::<NonZeroU8>("indent-width");
  let single_quote = matches.remove_one::<bool>("single-quote");
  let prose_wrap = matches.remove_one::<String>("prose-wrap");
  let no_semicolons = matches.remove_one::<bool>("no-semicolons");
  let unstable_component = matches.get_flag("unstable-component");
  let unstable_sql = matches.get_flag("unstable-sql");

  flags.subcommand = DenoSubcommand::Fmt(FmtFlags {
    check: matches.get_flag("check"),
    files: FileFlags { include, ignore },
    permit_no_files: permit_no_files_parse(matches),
    use_tabs,
    line_width,
    indent_width,
    single_quote,
    prose_wrap,
    no_semicolons,
    watch: watch_arg_parse(matches)?,
    unstable_component,
    unstable_sql,
  });
  Ok(())
}

fn init_parse(
  flags: &mut Flags,
  matches: &mut ArgMatches,
) -> Result<(), clap::Error> {
  let mut lib = matches.get_flag("lib");
  let mut serve = matches.get_flag("serve");
  let mut dir = None;
  let mut package = None;
  let mut package_args = vec![];

  if let Some(mut args) = matches.remove_many::<String>("args") {
    let name = args.next().unwrap();
    let mut args = args.collect::<Vec<_>>();

    if matches.get_flag("npm") {
      package = Some(name);
      package_args = args;
    } else {
      dir = Some(name);

      if !args.is_empty() {
        args.insert(0, "init".to_string());
        let inner_matches = init_subcommand().try_get_matches_from_mut(args)?;
        lib = inner_matches.get_flag("lib");
        serve = inner_matches.get_flag("serve");
      }
    }
  }

  flags.subcommand = DenoSubcommand::Init(InitFlags {
    package,
    package_args,
    dir,
    lib,
    serve,
  });

  Ok(())
}

fn info_parse(
  flags: &mut Flags,
  matches: &mut ArgMatches,
) -> clap::error::Result<()> {
  unstable_args_parse(flags, matches, UnstableArgsConfig::ResolutionOnly);
  reload_arg_parse(flags, matches)?;
  config_args_parse(flags, matches);
  import_map_arg_parse(flags, matches);
  location_arg_parse(flags, matches);
  ca_file_arg_parse(flags, matches);
  unsafely_ignore_certificate_errors_parse(flags, matches);
  node_modules_and_vendor_dir_arg_parse(flags, matches);
  lock_args_parse(flags, matches);
  no_remote_arg_parse(flags, matches);
  no_npm_arg_parse(flags, matches);
  allow_import_parse(flags, matches);
  let json = matches.get_flag("json");
  flags.subcommand = DenoSubcommand::Info(InfoFlags {
    file: matches.remove_one::<String>("file"),
    json,
  });

  Ok(())
}

fn install_parse(
  flags: &mut Flags,
  matches: &mut ArgMatches,
) -> clap::error::Result<()> {
  runtime_args_parse(flags, matches, true, true, false)?;

  let global = matches.get_flag("global");
  if global {
    let root = matches.remove_one::<String>("root");
    let force = matches.get_flag("force");
    let name = matches.remove_one::<String>("name");
    let mut cmd_values =
      matches.remove_many::<String>("cmd").unwrap_or_default();

    let module_url = cmd_values.next().unwrap();
    let args = cmd_values.collect();

    flags.subcommand =
      DenoSubcommand::Install(InstallFlags::Global(InstallFlagsGlobal {
        name,
        module_url,
        args,
        root,
        force,
      }));

    return Ok(());
  }

  // allow scripts only applies to local install
  allow_scripts_arg_parse(flags, matches)?;
  if matches.get_flag("entrypoint") {
    let entrypoints = matches.remove_many::<String>("cmd").unwrap_or_default();
    flags.subcommand = DenoSubcommand::Install(InstallFlags::Local(
      InstallFlagsLocal::Entrypoints(entrypoints.collect()),
    ));
  } else if let Some(add_files) = matches
    .remove_many("cmd")
    .map(|packages| add_parse_inner(matches, Some(packages)))
  {
    flags.subcommand = DenoSubcommand::Install(InstallFlags::Local(
      InstallFlagsLocal::Add(add_files),
    ))
  } else {
    flags.subcommand =
      DenoSubcommand::Install(InstallFlags::Local(InstallFlagsLocal::TopLevel));
  }
  Ok(())
}

fn json_reference_parse(
  flags: &mut Flags,
  _matches: &mut ArgMatches,
  mut app: Command,
) {
  use deno_core::serde_json::json;

  app.build();

  fn serialize_command(
    mut command: Command,
    top_level: bool,
  ) -> deno_core::serde_json::Value {
    let args = command
      .get_arguments()
      .filter(|arg| {
        !arg.is_hide_set()
          && if top_level {
            arg.is_global_set()
          } else {
            !arg.is_global_set()
          }
      })
      .map(|arg| {
        let name = arg.get_id().as_str();
        let short = arg.get_short();
        let long = arg.get_long();
        let required = arg.is_required_set();
        let help = arg.get_help().map(|help| help.ansi().to_string());
        let help_heading = arg
          .get_help_heading()
          .map(|help_heading| help_heading.to_string());
        let usage = arg.to_string();

        json!({
          "name": name,
          "short": short,
          "long": long,
          "required": required,
          "help": help,
          "help_heading": help_heading,
          "usage": usage,
        })
      })
      .collect::<Vec<_>>();

    let name = command.get_name().to_string();
    let about = command.get_about().map(|about| about.ansi().to_string());
    let usage = command.render_usage().ansi().to_string();

    let subcommands = command
      .get_subcommands()
      .map(|command| {
        serialize_command(
          if command
            .get_arguments()
            .any(|arg| arg.get_id().as_str() == "unstable")
          {
            enable_unstable(command.clone())
          } else {
            command.clone()
          },
          false,
        )
      })
      .collect::<Vec<_>>();

    json!({
      "name": name,
      "about": about,
      "args": args,
      "subcommands": subcommands,
      "usage": usage,
    })
  }

  flags.subcommand = DenoSubcommand::JSONReference(JSONReferenceFlags {
    json: serialize_command(app, true),
  })
}

fn jupyter_parse(flags: &mut Flags, matches: &mut ArgMatches) {
  unstable_args_parse(flags, matches, UnstableArgsConfig::ResolutionAndRuntime);

  let conn_file = matches.remove_one::<String>("conn");
  let kernel = matches.get_flag("kernel");
  let install = matches.get_flag("install");

  flags.subcommand = DenoSubcommand::Jupyter(JupyterFlags {
    install,
    kernel,
    conn_file,
  });
}

fn uninstall_parse(flags: &mut Flags, matches: &mut ArgMatches) {
  let name = matches.remove_one::<String>("name-or-package").unwrap();

  let kind = if matches.get_flag("global") {
    let root = matches.remove_one::<String>("root");
    UninstallKind::Global(UninstallFlagsGlobal { name, root })
  } else {
    let packages: Vec<_> = vec![name]
      .into_iter()
      .chain(
        matches
          .remove_many::<String>("additional-packages")
          .unwrap_or_default(),
      )
      .collect();
    UninstallKind::Local(RemoveFlags { packages })
  };

  flags.subcommand = DenoSubcommand::Uninstall(UninstallFlags { kind });
}

fn lsp_parse(flags: &mut Flags, _matches: &mut ArgMatches) {
  flags.subcommand = DenoSubcommand::Lsp;
}

fn lint_parse(
  flags: &mut Flags,
  matches: &mut ArgMatches,
) -> clap::error::Result<()> {
  unstable_args_parse(flags, matches, UnstableArgsConfig::ResolutionOnly);
  ext_arg_parse(flags, matches);
  config_args_parse(flags, matches);
  allow_import_parse(flags, matches);

  let files = match matches.remove_many::<String>("files") {
    Some(f) => f.collect(),
    None => vec![],
  };
  let ignore = match matches.remove_many::<String>("ignore") {
    Some(f) => f
      .flat_map(flat_escape_split_commas)
      .collect::<Result<Vec<_>, _>>()?,
    None => vec![],
  };
  let fix = matches.get_flag("fix");
  let rules = matches.get_flag("rules");
  let maybe_rules_tags = matches
    .remove_many::<String>("rules-tags")
    .map(|f| f.collect());

  let maybe_rules_include = matches
    .remove_many::<String>("rules-include")
    .map(|f| f.collect());

  let maybe_rules_exclude = matches
    .remove_many::<String>("rules-exclude")
    .map(|f| f.collect());

  let json = matches.get_flag("json");
  let compact = matches.get_flag("compact");

  flags.subcommand = DenoSubcommand::Lint(LintFlags {
    files: FileFlags {
      include: files,
      ignore,
    },
    fix,
    rules,
    maybe_rules_tags,
    maybe_rules_include,
    maybe_rules_exclude,
    permit_no_files: permit_no_files_parse(matches),
    json,
    compact,
    watch: watch_arg_parse(matches)?,
  });
  Ok(())
}

fn repl_parse(
  flags: &mut Flags,
  matches: &mut ArgMatches,
) -> clap::error::Result<()> {
  unstable_args_parse(flags, matches, UnstableArgsConfig::ResolutionAndRuntime);
  compile_args_without_check_parse(flags, matches)?;
  cached_only_arg_parse(flags, matches);
  frozen_lockfile_arg_parse(flags, matches);
  permission_args_parse(flags, matches)?;
  inspect_arg_parse(flags, matches);
  location_arg_parse(flags, matches);
  v8_flags_arg_parse(flags, matches);
  seed_arg_parse(flags, matches);
  enable_testing_features_arg_parse(flags, matches);
  env_file_arg_parse(flags, matches);
  strace_ops_parse(flags, matches);

  let eval_files = matches
    .remove_many::<String>("eval-file")
    .map(|values| {
      values
        .flat_map(flat_escape_split_commas)
        .collect::<Result<Vec<_>, _>>()
    })
    .transpose()?;

  if let Some(args) = matches.remove_many::<String>("args") {
    flags.argv.extend(args);
  }

  handle_repl_flags(
    flags,
    ReplFlags {
      eval_files,
      eval: matches.remove_one::<String>("eval"),
      is_default_command: false,
    },
  );
  Ok(())
}

fn run_parse(
  flags: &mut Flags,
  matches: &mut ArgMatches,
  mut app: Command,
  bare: bool,
) -> clap::error::Result<()> {
  runtime_args_parse(flags, matches, true, true, true)?;
  ext_arg_parse(flags, matches);

  flags.code_cache_enabled = !matches.get_flag("no-code-cache");

  if let Some(mut script_arg) = matches.remove_many::<String>("script_arg") {
    let script = script_arg.next().unwrap();
    flags.argv.extend(script_arg);
    flags.subcommand = DenoSubcommand::Run(RunFlags {
      script,
      watch: watch_arg_parse_with_paths(matches)?,
      bare,
    });
  } else if bare {
    return Err(app.override_usage("deno [OPTIONS] [COMMAND] [SCRIPT_ARG]...").error(
      clap::error::ErrorKind::MissingRequiredArgument,
      "[SCRIPT_ARG] may only be omitted with --v8-flags=--help, else to use the repl with arguments, please use the `deno repl` subcommand",
    ));
  } else {
    return Err(app.find_subcommand_mut("run").unwrap().error(
      clap::error::ErrorKind::MissingRequiredArgument,
      "[SCRIPT_ARG] may only be omitted with --v8-flags=--help",
    ));
  }

  Ok(())
}

fn serve_parse(
  flags: &mut Flags,
  matches: &mut ArgMatches,
  app: Command,
) -> clap::error::Result<()> {
  // deno serve implies --allow-net=host:port
  let port = matches.remove_one::<u16>("port").unwrap_or(8000);
  let host = matches
    .remove_one::<String>("host")
    .unwrap_or_else(|| "0.0.0.0".to_owned());

  let worker_count = parallel_arg_parse(matches).map(|v| v.get());

  runtime_args_parse(flags, matches, true, true, true)?;
  // If the user didn't pass --allow-net, add this port to the network
  // allowlist. If the host is 0.0.0.0, we add :{port} and allow the same network perms
  // as if it was passed to --allow-net directly.
  let allowed = flags_net::parse(vec![if host == "0.0.0.0" {
    format!(":{port}")
  } else {
    format!("{host}:{port}")
  }])?;
  match &mut flags.permissions.allow_net {
    None if !flags.permissions.allow_all => {
      flags.permissions.allow_net = Some(allowed)
    }
    None => {}
    Some(v) => {
      if !v.is_empty() {
        v.extend(allowed);
      }
    }
  }
  flags.code_cache_enabled = !matches.get_flag("no-code-cache");

  let mut script_arg =
    matches.remove_many::<String>("script_arg").ok_or_else(|| {
      let mut app = app;
      let subcommand = &mut app.find_subcommand_mut("serve").unwrap();
      subcommand.error(
        clap::error::ErrorKind::MissingRequiredArgument,
        "[SCRIPT_ARG] may only be omitted with --v8-flags=--help",
      )
    })?;

  let script = script_arg.next().unwrap();
  flags.argv.extend(script_arg);

  ext_arg_parse(flags, matches);

  flags.subcommand = DenoSubcommand::Serve(ServeFlags {
    script,
    watch: watch_arg_parse_with_paths(matches)?,
    port,
    host,
    worker_count,
  });

  Ok(())
}

fn task_parse(
  flags: &mut Flags,
  matches: &mut ArgMatches,
  mut app: Command,
) -> clap::error::Result<()> {
  flags.config_flag = matches
    .remove_one::<String>("config")
    .map(ConfigFlag::Path)
    .unwrap_or(ConfigFlag::Discover);

  unstable_args_parse(flags, matches, UnstableArgsConfig::ResolutionAndRuntime);
  node_modules_arg_parse(flags, matches);
  frozen_lockfile_arg_parse(flags, matches);

  let mut recursive = matches.get_flag("recursive");
  let filter = if let Some(filter) = matches.remove_one::<String>("filter") {
    recursive = false;
    Some(filter)
  } else if recursive {
    Some("*".to_string())
  } else {
    None
  };

  let mut task_flags = TaskFlags {
    cwd: matches.remove_one::<String>("cwd"),
    task: None,
    is_run: false,
    recursive,
    filter,
    eval: matches.get_flag("eval"),
  };

  if let Some((task, mut matches)) = matches.remove_subcommand() {
    task_flags.task = Some(task);

    flags.argv.extend(
      matches
        .remove_many::<std::ffi::OsString>("")
        .into_iter()
        .flatten()
        .filter_map(|arg| arg.into_string().ok()),
    );
  } else if task_flags.eval {
    return Err(app.find_subcommand_mut("task").unwrap().error(
      clap::error::ErrorKind::MissingRequiredArgument,
      "[TASK] must be specified when using --eval",
    ));
  }

  flags.subcommand = DenoSubcommand::Task(task_flags);
  Ok(())
}

fn parallel_arg_parse(matches: &mut ArgMatches) -> Option<NonZeroUsize> {
  if matches.get_flag("parallel") {
    if let Ok(value) = env::var("DENO_JOBS") {
      value.parse::<NonZeroUsize>().ok()
    } else {
      std::thread::available_parallelism().ok()
    }
  } else {
    None
  }
}

fn test_parse(
  flags: &mut Flags,
  matches: &mut ArgMatches,
) -> clap::error::Result<()> {
  flags.type_check_mode = TypeCheckMode::Local;
  runtime_args_parse(flags, matches, true, true, true)?;
  ext_arg_parse(flags, matches);

  // NOTE: `deno test` always uses `--no-prompt`, tests shouldn't ever do
  // interactive prompts, unless done by user code
  flags.permissions.no_prompt = true;

  let ignore = match matches.remove_many::<String>("ignore") {
    Some(f) => f
      .flat_map(flat_escape_split_commas)
      .collect::<Result<_, _>>()?,
    None => vec![],
  };

  let no_run = matches.get_flag("no-run");
  let trace_leaks = matches.get_flag("trace-leaks");
  let doc = matches.get_flag("doc");
  let filter = matches.remove_one::<String>("filter");
  let clean = matches.get_flag("clean");

  let fail_fast = if matches.contains_id("fail-fast") {
    Some(
      matches
        .remove_one::<NonZeroUsize>("fail-fast")
        .unwrap_or_else(|| NonZeroUsize::new(1).unwrap()),
    )
  } else {
    None
  };

  let shuffle = if matches.contains_id("shuffle") {
    Some(
      matches
        .remove_one::<u64>("shuffle")
        .unwrap_or_else(rand::random),
    )
  } else {
    None
  };

  if let Some(script_arg) = matches.remove_many::<String>("script_arg") {
    flags.argv.extend(script_arg);
  }

  let concurrent_jobs = parallel_arg_parse(matches);

  let include = if let Some(files) = matches.remove_many::<String>("files") {
    files.collect()
  } else {
    Vec::new()
  };

  let junit_path = matches.remove_one::<String>("junit-path");

  let reporter =
    if let Some(reporter) = matches.remove_one::<String>("reporter") {
      match reporter.as_str() {
        "pretty" => TestReporterConfig::Pretty,
        "junit" => TestReporterConfig::Junit,
        "dot" => TestReporterConfig::Dot,
        "tap" => TestReporterConfig::Tap,
        _ => unreachable!(),
      }
    } else {
      TestReporterConfig::Pretty
    };

  if matches!(reporter, TestReporterConfig::Dot | TestReporterConfig::Tap) {
    flags.log_level = Some(Level::Error);
  }

  let hide_stacktraces = matches.get_flag("hide-stacktraces");

  flags.subcommand = DenoSubcommand::Test(TestFlags {
    no_run,
    doc,
    coverage_dir: matches.remove_one::<String>("coverage"),
    clean,
    fail_fast,
    files: FileFlags { include, ignore },
    filter,
    shuffle,
    permit_no_files: permit_no_files_parse(matches),
    concurrent_jobs,
    trace_leaks,
    watch: watch_arg_parse_with_paths(matches)?,
    reporter,
    junit_path,
    hide_stacktraces,
  });
  Ok(())
}

fn types_parse(flags: &mut Flags, _matches: &mut ArgMatches) {
  flags.subcommand = DenoSubcommand::Types;
}

fn upgrade_parse(flags: &mut Flags, matches: &mut ArgMatches) {
  ca_file_arg_parse(flags, matches);
  unsafely_ignore_certificate_errors_parse(flags, matches);

  let dry_run = matches.get_flag("dry-run");
  let force = matches.get_flag("force");
  let canary = matches.get_flag("canary");
  let release_candidate = matches.get_flag("release-candidate");
  let version = matches.remove_one::<String>("version");
  let output = matches.remove_one::<String>("output");
  let version_or_hash_or_channel =
    matches.remove_one::<String>("version-or-hash-or-channel");
  flags.subcommand = DenoSubcommand::Upgrade(UpgradeFlags {
    dry_run,
    force,
    release_candidate,
    canary,
    version,
    output,
    version_or_hash_or_channel,
  });
}

fn vendor_parse(flags: &mut Flags, _matches: &mut ArgMatches) {
  flags.subcommand = DenoSubcommand::Vendor
}

fn publish_parse(
  flags: &mut Flags,
  matches: &mut ArgMatches,
) -> clap::error::Result<()> {
  flags.type_check_mode = TypeCheckMode::Local; // local by default
  unstable_args_parse(flags, matches, UnstableArgsConfig::ResolutionOnly);
  no_check_arg_parse(flags, matches);
  check_arg_parse(flags, matches);
  config_args_parse(flags, matches);

  flags.subcommand = DenoSubcommand::Publish(PublishFlags {
    token: matches.remove_one("token"),
    dry_run: matches.get_flag("dry-run"),
    allow_slow_types: matches.get_flag("allow-slow-types"),
    allow_dirty: matches.get_flag("allow-dirty"),
    no_provenance: matches.get_flag("no-provenance"),
    set_version: matches.remove_one::<String>("set-version"),
  });

  Ok(())
}

fn compile_args_parse(
  flags: &mut Flags,
  matches: &mut ArgMatches,
) -> clap::error::Result<()> {
  compile_args_without_check_parse(flags, matches)?;
  no_check_arg_parse(flags, matches);
  check_arg_parse(flags, matches);
  Ok(())
}

fn compile_args_without_check_parse(
  flags: &mut Flags,
  matches: &mut ArgMatches,
) -> clap::error::Result<()> {
  import_map_arg_parse(flags, matches);
  no_remote_arg_parse(flags, matches);
  no_npm_arg_parse(flags, matches);
  node_modules_and_vendor_dir_arg_parse(flags, matches);
  config_args_parse(flags, matches);
  reload_arg_parse(flags, matches)?;
  lock_args_parse(flags, matches);
  ca_file_arg_parse(flags, matches);
  unsafely_ignore_certificate_errors_parse(flags, matches);
  Ok(())
}

fn escape_and_split_commas(s: String) -> Result<Vec<String>, clap::Error> {
  let mut result = vec![];
  let mut current = String::new();
  let mut chars = s.chars();

  while let Some(c) = chars.next() {
    if c == ',' {
      if let Some(next) = chars.next() {
        if next == ',' {
          current.push(',');
        } else {
          if current.is_empty() {
            return Err(
              std::io::Error::new(
                std::io::ErrorKind::Other,
                String::from("Empty values are not allowed"),
              )
              .into(),
            );
          }

          result.push(current.clone());
          current.clear();
          current.push(next);
        }
      } else {
        return Err(
          std::io::Error::new(
            std::io::ErrorKind::Other,
            String::from("Empty values are not allowed"),
          )
          .into(),
        );
      }
    } else {
      current.push(c);
    }
  }

  if current.is_empty() {
    return Err(
      std::io::Error::new(
        std::io::ErrorKind::Other,
        String::from("Empty values are not allowed"),
      )
      .into(),
    );
  }

  result.push(current);

  Ok(result)
}

fn flat_escape_split_commas(str: String) -> Vec<Result<String, clap::Error>> {
  match escape_and_split_commas(str) {
    Ok(vec) => vec.into_iter().map(Ok).collect::<Vec<_>>(),
    Err(e) => vec![Err(e)],
  }
}

fn permission_args_parse(
  flags: &mut Flags,
  matches: &mut ArgMatches,
) -> clap::error::Result<()> {
  if let Some(read_wl) = matches.remove_many::<String>("allow-read") {
    let read_wl = read_wl
      .flat_map(flat_escape_split_commas)
      .collect::<Result<Vec<_>, _>>()?;
    flags.permissions.allow_read = Some(read_wl);
  }

  if let Some(read_wl) = matches.remove_many::<String>("deny-read") {
    let read_wl = read_wl
      .flat_map(flat_escape_split_commas)
      .collect::<Result<Vec<_>, _>>()?;
    flags.permissions.deny_read = Some(read_wl);
  }

  if let Some(write_wl) = matches.remove_many::<String>("allow-write") {
    let write_wl = write_wl
      .flat_map(flat_escape_split_commas)
      .collect::<Result<Vec<_>, _>>()?;
    flags.permissions.allow_write = Some(write_wl);
  }

  if let Some(write_wl) = matches.remove_many::<String>("deny-write") {
    let write_wl = write_wl
      .flat_map(flat_escape_split_commas)
      .collect::<Result<Vec<_>, _>>()?;
    flags.permissions.deny_write = Some(write_wl);
  }

  if let Some(net_wl) = matches.remove_many::<String>("allow-net") {
    let net_allowlist = flags_net::parse(net_wl.collect())?;
    flags.permissions.allow_net = Some(net_allowlist);
  }

  if let Some(net_wl) = matches.remove_many::<String>("deny-net") {
    let net_denylist = flags_net::parse(net_wl.collect())?;
    flags.permissions.deny_net = Some(net_denylist);
  }

  if let Some(env_wl) = matches.remove_many::<String>("allow-env") {
    flags.permissions.allow_env = Some(env_wl.collect());
    debug!("env allowlist: {:#?}", &flags.permissions.allow_env);
  }

  if let Some(env_wl) = matches.remove_many::<String>("deny-env") {
    flags.permissions.deny_env = Some(env_wl.collect());
    debug!("env denylist: {:#?}", &flags.permissions.deny_env);
  }

  if let Some(run_wl) = matches.remove_many::<String>("allow-run") {
    flags.permissions.allow_run = Some(run_wl.collect());
    debug!("run allowlist: {:#?}", &flags.permissions.allow_run);
  }

  if let Some(run_wl) = matches.remove_many::<String>("deny-run") {
    flags.permissions.deny_run = Some(run_wl.collect());
    debug!("run denylist: {:#?}", &flags.permissions.deny_run);
  }

  if let Some(sys_wl) = matches.remove_many::<String>("allow-sys") {
    flags.permissions.allow_sys = Some(sys_wl.collect());
    debug!("sys info allowlist: {:#?}", &flags.permissions.allow_sys);
  }

  if let Some(sys_wl) = matches.remove_many::<String>("deny-sys") {
    flags.permissions.deny_sys = Some(sys_wl.collect());
    debug!("sys info denylist: {:#?}", &flags.permissions.deny_sys);
  }

  if let Some(ffi_wl) = matches.remove_many::<String>("allow-ffi") {
    let ffi_wl = ffi_wl
      .flat_map(flat_escape_split_commas)
      .collect::<Result<Vec<_>, _>>()?;
    flags.permissions.allow_ffi = Some(ffi_wl);
    debug!("ffi allowlist: {:#?}", &flags.permissions.allow_ffi);
  }

  if let Some(ffi_wl) = matches.remove_many::<String>("deny-ffi") {
    let ffi_wl = ffi_wl
      .flat_map(flat_escape_split_commas)
      .collect::<Result<Vec<_>, _>>()?;
    flags.permissions.deny_ffi = Some(ffi_wl);
    debug!("ffi denylist: {:#?}", &flags.permissions.deny_ffi);
  }

  if matches.get_flag("allow-hrtime") || matches.get_flag("deny-hrtime") {
    // use eprintln instead of log::warn because logging hasn't been initialized yet
    #[allow(clippy::print_stderr)]
    {
      eprintln!(
        "{} `allow-hrtime` and `deny-hrtime` have been removed in Deno 2, as high resolution time is now always allowed",
        deno_runtime::colors::yellow("Warning")
      );
    }
  }

  if matches.get_flag("allow-all") {
    flags.allow_all();
  }

  allow_import_parse(flags, matches);

  if matches.get_flag("no-prompt") {
    flags.permissions.no_prompt = true;
  }

  Ok(())
}

fn allow_import_parse(flags: &mut Flags, matches: &mut ArgMatches) {
  if let Some(imports_wl) = matches.remove_many::<String>("allow-import") {
    let imports_allowlist = flags_net::parse(imports_wl.collect()).unwrap();
    flags.permissions.allow_import = Some(imports_allowlist);
  }
}

fn unsafely_ignore_certificate_errors_parse(
  flags: &mut Flags,
  matches: &mut ArgMatches,
) {
  if let Some(ic_wl) =
    matches.remove_many::<String>("unsafely-ignore-certificate-errors")
  {
    let ic_allowlist = flags_net::parse(ic_wl.collect()).unwrap();
    flags.unsafely_ignore_certificate_errors = Some(ic_allowlist);
  }
}

fn runtime_args_parse(
  flags: &mut Flags,
  matches: &mut ArgMatches,
  include_perms: bool,
  include_inspector: bool,
  include_allow_scripts: bool,
) -> clap::error::Result<()> {
  unstable_args_parse(flags, matches, UnstableArgsConfig::ResolutionAndRuntime);
  compile_args_parse(flags, matches)?;
  cached_only_arg_parse(flags, matches);
  frozen_lockfile_arg_parse(flags, matches);
  if include_perms {
    permission_args_parse(flags, matches)?;
  }
  if include_inspector {
    inspect_arg_parse(flags, matches);
  }
  if include_allow_scripts {
    allow_scripts_arg_parse(flags, matches)?;
  }
  location_arg_parse(flags, matches);
  v8_flags_arg_parse(flags, matches);
  seed_arg_parse(flags, matches);
  enable_testing_features_arg_parse(flags, matches);
  env_file_arg_parse(flags, matches);
  strace_ops_parse(flags, matches);
  eszip_arg_parse(flags, matches);
  Ok(())
}

fn eszip_arg_parse(flags: &mut Flags, matches: &mut ArgMatches) {
  if matches.get_flag("eszip-internal-do-not-use") {
    flags.eszip = true;
  }
}

fn inspect_arg_parse(flags: &mut Flags, matches: &mut ArgMatches) {
  flags.inspect = matches.remove_one::<SocketAddr>("inspect");
  flags.inspect_brk = matches.remove_one::<SocketAddr>("inspect-brk");
  flags.inspect_wait = matches.remove_one::<SocketAddr>("inspect-wait");
}

fn import_map_arg_parse(flags: &mut Flags, matches: &mut ArgMatches) {
  flags.import_map_path = matches.remove_one::<String>("import-map");
}

fn env_file_arg_parse(flags: &mut Flags, matches: &mut ArgMatches) {
  flags.env_file = matches
    .get_many::<String>("env-file")
    .map(|values| values.cloned().collect());
}

fn reload_arg_parse(
  flags: &mut Flags,
  matches: &mut ArgMatches,
) -> clap::error::Result<()> {
  if let Some(cache_bl) = matches.remove_many::<String>("reload") {
    let raw_cache_blocklist: Vec<String> = cache_bl
      .flat_map(flat_escape_split_commas)
      .map(|s| s.and_then(reload_arg_validate))
      .collect::<Result<Vec<_>, _>>()?;
    if raw_cache_blocklist.is_empty() {
      flags.reload = true;
    } else {
      flags.cache_blocklist = resolve_urls(raw_cache_blocklist);
      debug!("cache blocklist: {:#?}", &flags.cache_blocklist);
      flags.reload = false;
    }
  }

  Ok(())
}

fn ca_file_arg_parse(flags: &mut Flags, matches: &mut ArgMatches) {
  flags.ca_data = matches.remove_one::<String>("cert").map(CaData::File);
}

fn enable_testing_features_arg_parse(
  flags: &mut Flags,
  matches: &mut ArgMatches,
) {
  if matches.get_flag("enable-testing-features-do-not-use") {
    flags.enable_testing_features = true
  }
}

fn strace_ops_parse(flags: &mut Flags, matches: &mut ArgMatches) {
  if let Some(patterns) = matches.remove_many::<String>("strace-ops") {
    flags.strace_ops = Some(patterns.collect());
  }
}

fn cached_only_arg_parse(flags: &mut Flags, matches: &mut ArgMatches) {
  if matches.get_flag("cached-only") {
    flags.cached_only = true;
  }
}

fn frozen_lockfile_arg_parse(flags: &mut Flags, matches: &mut ArgMatches) {
  if let Some(&v) = matches.get_one::<bool>("frozen") {
    flags.frozen_lockfile = Some(v);
  }
}

fn ext_arg_parse(flags: &mut Flags, matches: &mut ArgMatches) {
  flags.ext = matches.remove_one::<String>("ext");
}

fn location_arg_parse(flags: &mut Flags, matches: &mut ArgMatches) {
  flags.location = matches.remove_one::<Url>("location");
}

fn v8_flags_arg_parse(flags: &mut Flags, matches: &mut ArgMatches) {
  if let Some(v8_flags) = matches.remove_many::<String>("v8-flags") {
    flags.v8_flags = v8_flags.collect();
  }
}

fn seed_arg_parse(flags: &mut Flags, matches: &mut ArgMatches) {
  if let Some(seed) = matches.remove_one::<u64>("seed") {
    flags.seed = Some(seed);

    flags.v8_flags.push(format!("--random-seed={seed}"));
  }
}

fn no_check_arg_parse(flags: &mut Flags, matches: &mut ArgMatches) {
  if let Some(cache_type) = matches.get_one::<String>("no-check") {
    match cache_type.as_str() {
      "remote" => flags.type_check_mode = TypeCheckMode::Local,
      _ => debug!(
        "invalid value for 'no-check' of '{}' using default",
        cache_type
      ),
    }
  } else if matches.contains_id("no-check") {
    flags.type_check_mode = TypeCheckMode::None;
  }
}

fn check_arg_parse(flags: &mut Flags, matches: &mut ArgMatches) {
  if let Some(cache_type) = matches.get_one::<String>("check") {
    match cache_type.as_str() {
      "all" => flags.type_check_mode = TypeCheckMode::All,
      _ => debug!(
        "invalid value for 'check' of '{}' using default",
        cache_type
      ),
    }
  } else if matches.contains_id("check") {
    flags.type_check_mode = TypeCheckMode::Local;
  }
}

fn lock_args_parse(flags: &mut Flags, matches: &mut ArgMatches) {
  lock_arg_parse(flags, matches);
  no_lock_arg_parse(flags, matches);
}

fn lock_arg_parse(flags: &mut Flags, matches: &mut ArgMatches) {
  if matches.contains_id("lock") {
    let lockfile = matches.remove_one::<String>("lock").unwrap();
    flags.lock = Some(lockfile);
  }
}

fn no_lock_arg_parse(flags: &mut Flags, matches: &ArgMatches) {
  if matches.get_flag("no-lock") {
    flags.no_lock = true;
  }
}

fn config_args_parse(flags: &mut Flags, matches: &mut ArgMatches) {
  flags.config_flag = if matches.get_flag("no-config") {
    ConfigFlag::Disabled
  } else if let Some(config) = matches.remove_one::<String>("config") {
    ConfigFlag::Path(config)
  } else {
    ConfigFlag::Discover
  };
}

fn no_remote_arg_parse(flags: &mut Flags, matches: &mut ArgMatches) {
  if matches.get_flag("no-remote") {
    flags.no_remote = true;
  }
}

fn no_npm_arg_parse(flags: &mut Flags, matches: &mut ArgMatches) {
  if matches.get_flag("no-npm") {
    flags.no_npm = true;
  }
}

fn node_modules_and_vendor_dir_arg_parse(
  flags: &mut Flags,
  matches: &mut ArgMatches,
) {
  node_modules_arg_parse(flags, matches);
  flags.vendor = matches.remove_one::<bool>("vendor");
}

fn reload_arg_validate(urlstr: String) -> Result<String, clap::Error> {
  if urlstr.is_empty() {
    return Err(
      std::io::Error::new(
        std::io::ErrorKind::Other,
        String::from("Missing url. Check for extra commas."),
      )
      .into(),
    );
  }
  match Url::from_str(&urlstr) {
    Ok(_) => Ok(urlstr),
    Err(e) => {
      Err(std::io::Error::new(std::io::ErrorKind::Other, e.to_string()).into())
    }
  }
}

fn permit_no_files_parse(matches: &mut ArgMatches) -> bool {
  matches.get_flag("permit-no-files")
}

fn watch_arg_parse(
  matches: &mut ArgMatches,
) -> clap::error::Result<Option<WatchFlags>> {
  if matches.get_flag("watch") {
    Ok(Some(WatchFlags {
      hmr: false,
      no_clear_screen: matches.get_flag("no-clear-screen"),
      exclude: matches
        .remove_many::<String>("watch-exclude")
        .map(|f| {
          f.flat_map(flat_escape_split_commas)
            .collect::<Result<_, _>>()
        })
        .transpose()?
        .unwrap_or_default(),
    }))
  } else {
    Ok(None)
  }
}

fn watch_arg_parse_with_paths(
  matches: &mut ArgMatches,
) -> clap::error::Result<Option<WatchFlagsWithPaths>> {
  if let Some(paths) = matches.remove_many::<String>("watch") {
    return Ok(Some(WatchFlagsWithPaths {
      paths: paths
        .flat_map(flat_escape_split_commas)
        .collect::<Result<Vec<_>, _>>()?,
      hmr: false,
      no_clear_screen: matches.get_flag("no-clear-screen"),
      exclude: matches
        .remove_many::<String>("watch-exclude")
        .map(|f| {
          f.flat_map(flat_escape_split_commas)
            .collect::<Result<Vec<_>, _>>()
        })
        .transpose()?
        .unwrap_or_default(),
    }));
  }

  if matches.try_contains_id("hmr").is_ok() {
    return matches
      .remove_many::<String>("hmr")
      .map(|paths| {
        Ok(WatchFlagsWithPaths {
          paths: paths
            .flat_map(flat_escape_split_commas)
            .collect::<Result<Vec<_>, _>>()?,
          hmr: true,
          no_clear_screen: matches.get_flag("no-clear-screen"),
          exclude: matches
            .remove_many::<String>("watch-exclude")
            .map(|f| {
              f.flat_map(flat_escape_split_commas)
                .collect::<Result<Vec<_>, _>>()
            })
            .transpose()?
            .unwrap_or_default(),
        })
      })
      .transpose();
  }

  Ok(None)
}

fn unstable_args_parse(
  flags: &mut Flags,
  matches: &mut ArgMatches,
  cfg: UnstableArgsConfig,
) {
  // TODO(bartlomieju): remove in Deno 2.5
  if matches.get_flag("unstable") {
    flags.unstable_config.legacy_flag_enabled = true;
  }

  flags.unstable_config.bare_node_builtins =
    matches.get_flag("unstable-bare-node-builtins");
  flags.unstable_config.detect_cjs = matches.get_flag("unstable-detect-cjs");
  flags.unstable_config.lazy_dynamic_imports =
    matches.get_flag("unstable-lazy-dynamic-imports");
  flags.unstable_config.sloppy_imports =
    matches.get_flag("unstable-sloppy-imports");
  flags.unstable_config.npm_lazy_caching =
    matches.get_flag("unstable-npm-lazy-caching");
  flags.unstable_config.lockfile_v5 = matches.get_flag("unstable-lockfile-v5");

  if matches!(cfg, UnstableArgsConfig::ResolutionAndRuntime) {
    for granular_flag in crate::UNSTABLE_GRANULAR_FLAGS {
      if matches.get_flag(&format!("unstable-{}", granular_flag.name)) {
        flags
          .unstable_config
          .features
          .push(granular_flag.name.to_string());
      }
    }
  }
}

// TODO(ry) move this to utility module and add test.
/// Strips fragment part of URL. Panics on bad URL.
pub fn resolve_urls(urls: Vec<String>) -> Vec<String> {
  let mut out: Vec<String> = vec![];
  for urlstr in urls.iter() {
    if let Ok(mut url) = Url::from_str(urlstr) {
      url.set_fragment(None);
      let mut full_url = String::from(url.as_str());
      if full_url.len() > 1 && full_url.ends_with('/') {
        full_url.pop();
      }
      out.push(full_url);
    } else {
      panic!("Bad Url: {urlstr}");
    }
  }
  out
}

#[cfg(test)]
mod tests {
  use pretty_assertions::assert_eq;

  use super::*;

  /// Creates vector of strings, Vec<String>
  macro_rules! svec {
    ($($x:expr),* $(,)?) => (vec![$($x.to_string().into()),*]);
  }

  #[test]
  fn global_flags() {
    #[rustfmt::skip]
    let r = flags_from_vec(svec!["deno", "--log-level", "debug", "--quiet", "run", "script.ts"]);

    let flags = r.unwrap();
    assert_eq!(
      flags,
      Flags {
        subcommand: DenoSubcommand::Run(RunFlags::new_default(
          "script.ts".to_string()
        )),
        log_level: Some(Level::Error),
        code_cache_enabled: true,
        ..Flags::default()
      }
    );
    #[rustfmt::skip]
    let r2 = flags_from_vec(svec!["deno", "run", "--log-level", "debug", "--quiet", "script.ts"]);
    let flags2 = r2.unwrap();
    assert_eq!(flags2, flags);
  }

  #[test]
  fn upgrade() {
    let r = flags_from_vec(svec!["deno", "upgrade", "--dry-run", "--force"]);
    let flags = r.unwrap();
    assert_eq!(
      flags,
      Flags {
        subcommand: DenoSubcommand::Upgrade(UpgradeFlags {
          force: true,
          dry_run: true,
          canary: false,
          release_candidate: false,
          version: None,
          output: None,
          version_or_hash_or_channel: None,
        }),
        ..Flags::default()
      }
    );
  }

  #[test]
  fn upgrade_with_output_flag() {
    let r = flags_from_vec(svec!["deno", "upgrade", "--output", "example.txt"]);
    assert_eq!(
      r.unwrap(),
      Flags {
        subcommand: DenoSubcommand::Upgrade(UpgradeFlags {
          force: false,
          dry_run: false,
          canary: false,
          release_candidate: false,
          version: None,
          output: Some(String::from("example.txt")),
          version_or_hash_or_channel: None,
        }),
        ..Flags::default()
      }
    );
  }

  #[test]
  fn version() {
    let r = flags_from_vec(svec!["deno", "--version"]);
    assert_eq!(
      r.unwrap_err().kind(),
      clap::error::ErrorKind::DisplayVersion
    );
    let r = flags_from_vec(svec!["deno", "-V"]);
    assert_eq!(
      r.unwrap_err().kind(),
      clap::error::ErrorKind::DisplayVersion
    );
  }

  #[test]
  fn run_reload() {
    let r = flags_from_vec(svec!["deno", "run", "-r", "script.ts"]);
    let flags = r.unwrap();
    assert_eq!(
      flags,
      Flags {
        subcommand: DenoSubcommand::Run(RunFlags::new_default(
          "script.ts".to_string()
        )),
        reload: true,
        code_cache_enabled: true,
        ..Flags::default()
      }
    );
  }

  #[test]
  fn run_watch() {
    let r = flags_from_vec(svec!["deno", "run", "--watch", "script.ts"]);
    let flags = r.unwrap();
    assert_eq!(
      flags,
      Flags {
        subcommand: DenoSubcommand::Run(RunFlags {
          script: "script.ts".to_string(),
          watch: Some(WatchFlagsWithPaths {
            hmr: false,
            paths: vec![],
            no_clear_screen: false,
            exclude: vec![],
          }),
          bare: false,
        }),
        code_cache_enabled: true,
        ..Flags::default()
      }
    );

    let r = flags_from_vec(svec![
      "deno",
      "--watch",
      "--no-clear-screen",
      "script.ts"
    ]);
    let flags = r.unwrap();
    assert_eq!(
      flags,
      Flags {
        subcommand: DenoSubcommand::Run(RunFlags {
          script: "script.ts".to_string(),
          watch: Some(WatchFlagsWithPaths {
            hmr: false,
            paths: vec![],
            no_clear_screen: true,
            exclude: vec![],
          }),
          bare: true,
        }),
        code_cache_enabled: true,
        ..Flags::default()
      }
    );

    let r = flags_from_vec(svec![
      "deno",
      "run",
      "--watch-hmr",
      "--no-clear-screen",
      "script.ts"
    ]);
    let flags = r.unwrap();
    assert_eq!(
      flags,
      Flags {
        subcommand: DenoSubcommand::Run(RunFlags {
          script: "script.ts".to_string(),
          watch: Some(WatchFlagsWithPaths {
            hmr: true,
            paths: vec![],
            no_clear_screen: true,
            exclude: vec![],
          }),
          bare: false,
        }),
        code_cache_enabled: true,
        ..Flags::default()
      }
    );

    let r = flags_from_vec(svec![
      "deno",
      "run",
      "--unstable-hmr",
      "--no-clear-screen",
      "script.ts"
    ]);
    let flags = r.unwrap();
    assert_eq!(
      flags,
      Flags {
        subcommand: DenoSubcommand::Run(RunFlags {
          script: "script.ts".to_string(),
          watch: Some(WatchFlagsWithPaths {
            hmr: true,
            paths: vec![],
            no_clear_screen: true,
            exclude: vec![],
          }),
          bare: false,
        }),
        code_cache_enabled: true,
        ..Flags::default()
      }
    );

    let r = flags_from_vec(svec![
      "deno",
      "run",
      "--watch-hmr=foo.txt",
      "--no-clear-screen",
      "script.ts"
    ]);
    let flags = r.unwrap();
    assert_eq!(
      flags,
      Flags {
        subcommand: DenoSubcommand::Run(RunFlags {
          script: "script.ts".to_string(),
          watch: Some(WatchFlagsWithPaths {
            hmr: true,
            paths: vec![String::from("foo.txt")],
            no_clear_screen: true,
            exclude: vec![],
          }),
          bare: false,
        }),
        code_cache_enabled: true,
        ..Flags::default()
      }
    );

    let r =
      flags_from_vec(svec!["deno", "run", "--hmr", "--watch", "script.ts"]);
    assert!(r.is_err());
  }

  #[test]
  fn run_watch_with_external() {
    let r = flags_from_vec(svec!["deno", "--watch=file1,file2", "script.ts"]);
    let flags = r.unwrap();
    assert_eq!(
      flags,
      Flags {
        subcommand: DenoSubcommand::Run(RunFlags {
          script: "script.ts".to_string(),
          watch: Some(WatchFlagsWithPaths {
            hmr: false,
            paths: vec![String::from("file1"), String::from("file2")],
            no_clear_screen: false,
            exclude: vec![],
          }),
          bare: true,
        }),
        code_cache_enabled: true,
        ..Flags::default()
      }
    );
  }

  #[test]
  fn run_watch_with_no_clear_screen() {
    let r = flags_from_vec(svec![
      "deno",
      "run",
      "--watch",
      "--no-clear-screen",
      "script.ts"
    ]);

    let flags = r.unwrap();
    assert_eq!(
      flags,
      Flags {
        subcommand: DenoSubcommand::Run(RunFlags {
          script: "script.ts".to_string(),
          watch: Some(WatchFlagsWithPaths {
            hmr: false,
            paths: vec![],
            no_clear_screen: true,
            exclude: vec![],
          }),
          bare: false,
        }),
        code_cache_enabled: true,
        ..Flags::default()
      }
    );
  }

  #[test]
  fn run_watch_with_excluded_paths() {
    let r = flags_from_vec(svec!(
      "deno",
      "--watch",
      "--watch-exclude=foo",
      "script.ts"
    ));

    let flags = r.unwrap();
    assert_eq!(
      flags,
      Flags {
        subcommand: DenoSubcommand::Run(RunFlags {
          script: "script.ts".to_string(),
          watch: Some(WatchFlagsWithPaths {
            hmr: false,
            paths: vec![],
            no_clear_screen: false,
            exclude: vec![String::from("foo")],
          }),
          bare: true,
        }),
        code_cache_enabled: true,
        ..Flags::default()
      }
    );

    let r = flags_from_vec(svec!(
      "deno",
      "run",
      "--watch=foo",
      "--watch-exclude=bar",
      "script.ts"
    ));
    let flags = r.unwrap();
    assert_eq!(
      flags,
      Flags {
        subcommand: DenoSubcommand::Run(RunFlags {
          script: "script.ts".to_string(),
          watch: Some(WatchFlagsWithPaths {
            hmr: false,
            paths: vec![String::from("foo")],
            no_clear_screen: false,
            exclude: vec![String::from("bar")],
          }),
          bare: false,
        }),
        code_cache_enabled: true,
        ..Flags::default()
      }
    );

    let r = flags_from_vec(svec![
      "deno",
      "run",
      "--watch",
      "--watch-exclude=foo,bar",
      "script.ts"
    ]);

    let flags = r.unwrap();
    assert_eq!(
      flags,
      Flags {
        subcommand: DenoSubcommand::Run(RunFlags {
          script: "script.ts".to_string(),
          watch: Some(WatchFlagsWithPaths {
            hmr: false,
            paths: vec![],
            no_clear_screen: false,
            exclude: vec![String::from("foo"), String::from("bar")],
          }),
          bare: false,
        }),
        code_cache_enabled: true,
        ..Flags::default()
      }
    );

    let r = flags_from_vec(svec![
      "deno",
      "--watch=foo,bar",
      "--watch-exclude=baz,qux",
      "script.ts"
    ]);

    let flags = r.unwrap();
    assert_eq!(
      flags,
      Flags {
        subcommand: DenoSubcommand::Run(RunFlags {
          script: "script.ts".to_string(),
          watch: Some(WatchFlagsWithPaths {
            hmr: false,
            paths: vec![String::from("foo"), String::from("bar")],
            no_clear_screen: false,
            exclude: vec![String::from("baz"), String::from("qux"),],
          }),
          bare: true,
        }),
        code_cache_enabled: true,
        ..Flags::default()
      }
    );
  }

  #[test]
  fn run_reload_allow_write() {
    let r =
      flags_from_vec(svec!["deno", "run", "-r", "--allow-write", "script.ts"]);
    assert_eq!(
      r.unwrap(),
      Flags {
        reload: true,
        subcommand: DenoSubcommand::Run(RunFlags::new_default(
          "script.ts".to_string()
        )),
        permissions: PermissionFlags {
          allow_write: Some(vec![]),
          ..Default::default()
        },
        code_cache_enabled: true,
        ..Flags::default()
      }
    );
  }

  #[test]
  fn run_v8_flags() {
    let r = flags_from_vec(svec!["deno", "run", "--v8-flags=--help"]);
    assert_eq!(
      r.unwrap(),
      Flags {
        subcommand: DenoSubcommand::Run(RunFlags::new_default("_".to_string())),
        v8_flags: svec!["--help"],
        code_cache_enabled: true,
        ..Flags::default()
      }
    );

    let r = flags_from_vec(svec![
      "deno",
      "run",
      "--v8-flags=--expose-gc,--gc-stats=1",
      "script.ts"
    ]);
    assert_eq!(
      r.unwrap(),
      Flags {
        subcommand: DenoSubcommand::Run(RunFlags::new_default(
          "script.ts".to_string(),
        )),
        v8_flags: svec!["--expose-gc", "--gc-stats=1"],
        code_cache_enabled: true,
        ..Flags::default()
      }
    );

    let r = flags_from_vec(svec!["deno", "run", "--v8-flags=--expose-gc"]);
    assert!(r.is_err());
  }

  #[test]
  fn serve_flags() {
    let r = flags_from_vec(svec!["deno", "serve", "main.ts"]);
    assert_eq!(
      r.unwrap(),
      Flags {
        subcommand: DenoSubcommand::Serve(ServeFlags::new_default(
          "main.ts".to_string(),
          8000,
          "0.0.0.0"
        )),
        permissions: PermissionFlags {
          allow_net: Some(vec![
            "0.0.0.0:8000".to_string(),
            "127.0.0.1:8000".to_string(),
            "localhost:8000".to_string()
          ]),
          ..Default::default()
        },
        code_cache_enabled: true,
        ..Flags::default()
      }
    );
    let r = flags_from_vec(svec!["deno", "serve", "--port", "5000", "main.ts"]);
    assert_eq!(
      r.unwrap(),
      Flags {
        subcommand: DenoSubcommand::Serve(ServeFlags::new_default(
          "main.ts".to_string(),
          5000,
          "0.0.0.0"
        )),
        permissions: PermissionFlags {
          allow_net: Some(vec![
            "0.0.0.0:5000".to_string(),
            "127.0.0.1:5000".to_string(),
            "localhost:5000".to_string()
          ]),
          ..Default::default()
        },
        code_cache_enabled: true,
        ..Flags::default()
      }
    );
    let r = flags_from_vec(svec![
      "deno",
      "serve",
      "--port",
      "5000",
      "--allow-net=example.com",
      "main.ts"
    ]);
    assert_eq!(
      r.unwrap(),
      Flags {
        subcommand: DenoSubcommand::Serve(ServeFlags::new_default(
          "main.ts".to_string(),
          5000,
          "0.0.0.0"
        )),
        permissions: PermissionFlags {
          allow_net: Some(vec![
            "example.com".to_string(),
            "0.0.0.0:5000".to_string(),
            "127.0.0.1:5000".to_string(),
            "localhost:5000".to_string()
          ]),
          ..Default::default()
        },
        code_cache_enabled: true,
        ..Flags::default()
      }
    );
    let r = flags_from_vec(svec![
      "deno",
      "serve",
      "--port",
      "5000",
      "--allow-net",
      "main.ts"
    ]);
    assert_eq!(
      r.unwrap(),
      Flags {
        subcommand: DenoSubcommand::Serve(ServeFlags::new_default(
          "main.ts".to_string(),
          5000,
          "0.0.0.0"
        )),
        permissions: PermissionFlags {
          allow_net: Some(vec![]),
          ..Default::default()
        },
        code_cache_enabled: true,
        ..Flags::default()
      }
    );
    let r = flags_from_vec(svec![
      "deno",
      "serve",
      "--port",
      "5000",
      "--host",
      "example.com",
      "main.ts"
    ]);
    assert_eq!(
      r.unwrap(),
      Flags {
        subcommand: DenoSubcommand::Serve(ServeFlags::new_default(
          "main.ts".to_string(),
          5000,
          "example.com"
        )),
        permissions: PermissionFlags {
          allow_net: Some(vec!["example.com:5000".to_owned()]),
          ..Default::default()
        },
        code_cache_enabled: true,
        ..Flags::default()
      }
    );

    let r = flags_from_vec(svec![
      "deno",
      "serve",
      "--port",
      "0",
      "--host",
      "example.com",
      "main.ts"
    ]);
    assert_eq!(
      r.unwrap(),
      Flags {
        subcommand: DenoSubcommand::Serve(ServeFlags::new_default(
          "main.ts".to_string(),
          0,
          "example.com"
        )),
        permissions: PermissionFlags {
          allow_net: Some(vec!["example.com:0".to_owned()]),
          ..Default::default()
        },
        code_cache_enabled: true,
        ..Flags::default()
      }
    );
  }

  #[test]
  fn has_permission() {
    let r = flags_from_vec(svec!["deno", "--allow-read", "x.ts"]);
    assert_eq!(r.unwrap().has_permission(), true);

    let r = flags_from_vec(svec!["deno", "run", "--deny-read", "x.ts"]);
    assert_eq!(r.unwrap().has_permission(), true);

    let r = flags_from_vec(svec!["deno", "run", "x.ts"]);
    assert_eq!(r.unwrap().has_permission(), false);
  }

  #[test]
  fn has_permission_in_argv() {
    let r = flags_from_vec(svec!["deno", "run", "x.ts", "--allow-read"]);
    assert_eq!(r.unwrap().has_permission_in_argv(), true);

    let r = flags_from_vec(svec!["deno", "x.ts", "--deny-read"]);
    assert_eq!(r.unwrap().has_permission_in_argv(), true);

    let r = flags_from_vec(svec!["deno", "run", "x.ts"]);
    assert_eq!(r.unwrap().has_permission_in_argv(), false);
  }

  #[test]
  fn script_args() {
    let r = flags_from_vec(svec![
      "deno",
      "run",
      "--allow-net",
      "gist.ts",
      "--title",
      "X"
    ]);
    assert_eq!(
      r.unwrap(),
      Flags {
        subcommand: DenoSubcommand::Run(RunFlags::new_default(
          "gist.ts".to_string()
        )),
        argv: svec!["--title", "X"],
        permissions: PermissionFlags {
          allow_net: Some(vec![]),
          ..Default::default()
        },
        code_cache_enabled: true,
        ..Flags::default()
      }
    );
  }

  #[test]
  fn allow_all() {
    let r = flags_from_vec(svec!["deno", "run", "--allow-all", "gist.ts"]);
    assert_eq!(
      r.unwrap(),
      Flags {
        subcommand: DenoSubcommand::Run(RunFlags::new_default(
          "gist.ts".to_string()
        )),
        permissions: PermissionFlags {
          allow_all: true,
          ..Default::default()
        },
        code_cache_enabled: true,
        ..Flags::default()
      }
    );
  }

  #[test]
  fn allow_read() {
    let r = flags_from_vec(svec!["deno", "run", "--allow-read", "gist.ts"]);
    assert_eq!(
      r.unwrap(),
      Flags {
        subcommand: DenoSubcommand::Run(RunFlags::new_default(
          "gist.ts".to_string()
        )),
        permissions: PermissionFlags {
          allow_read: Some(vec![]),
          ..Default::default()
        },
        code_cache_enabled: true,
        ..Flags::default()
      }
    );
  }

  #[test]
  fn short_permission_flags() {
    let r = flags_from_vec(svec!["deno", "run", "-RNESWI", "gist.ts"]);
    assert_eq!(
      r.unwrap(),
      Flags {
        subcommand: DenoSubcommand::Run(RunFlags::new_default(
          "gist.ts".to_string()
        )),
        permissions: PermissionFlags {
          allow_read: Some(vec![]),
          allow_write: Some(vec![]),
          allow_env: Some(vec![]),
          allow_import: Some(vec![]),
          allow_net: Some(vec![]),
          allow_sys: Some(vec![]),
          ..Default::default()
        },
        code_cache_enabled: true,
        ..Flags::default()
      }
    );
  }

  #[test]
  fn deny_read() {
    let r = flags_from_vec(svec!["deno", "--deny-read", "gist.ts"]);
    assert_eq!(
      r.unwrap(),
      Flags {
        subcommand: DenoSubcommand::Run(RunFlags {
          script: "gist.ts".to_string(),
          watch: None,
          bare: true,
        }),
        permissions: PermissionFlags {
          deny_read: Some(vec![]),
          ..Default::default()
        },
        code_cache_enabled: true,
        ..Flags::default()
      }
    );
  }

  #[test]
  fn double_hyphen() {
    // notice that flags passed after double dash will not
    // be parsed to Flags but instead forwarded to
    // script args as Deno.args
    let r = flags_from_vec(svec![
      "deno",
      "run",
      "--allow-write",
      "script.ts",
      "--",
      "-D",
      "--allow-net"
    ]);
    assert_eq!(
      r.unwrap(),
      Flags {
        subcommand: DenoSubcommand::Run(RunFlags::new_default(
          "script.ts".to_string(),
        )),
        argv: svec!["--", "-D", "--allow-net"],
        permissions: PermissionFlags {
          allow_write: Some(vec![]),
          ..Default::default()
        },
        code_cache_enabled: true,
        ..Flags::default()
      }
    );
  }

  #[test]
  fn fmt() {
    let r = flags_from_vec(svec!["deno", "fmt", "script_1.ts", "script_2.ts"]);
    assert_eq!(
      r.unwrap(),
      Flags {
        subcommand: DenoSubcommand::Fmt(FmtFlags {
          check: false,
          files: FileFlags {
            include: vec!["script_1.ts".to_string(), "script_2.ts".to_string()],
            ignore: vec![],
          },
          permit_no_files: false,
          use_tabs: None,
          line_width: None,
          indent_width: None,
          single_quote: None,
          prose_wrap: None,
          no_semicolons: None,
          unstable_component: false,
          unstable_sql: false,
          watch: Default::default(),
        }),
        ..Flags::default()
      }
    );

    let r =
      flags_from_vec(svec!["deno", "fmt", "--permit-no-files", "--check"]);
    assert_eq!(
      r.unwrap(),
      Flags {
        subcommand: DenoSubcommand::Fmt(FmtFlags {
          check: true,
          files: FileFlags {
            include: vec![],
            ignore: vec![],
          },
          permit_no_files: true,
          use_tabs: None,
          line_width: None,
          indent_width: None,
          single_quote: None,
          prose_wrap: None,
          no_semicolons: None,
          unstable_component: false,
          unstable_sql: false,
          watch: Default::default(),
        }),
        ..Flags::default()
      }
    );

    let r = flags_from_vec(svec!["deno", "fmt"]);
    assert_eq!(
      r.unwrap(),
      Flags {
        subcommand: DenoSubcommand::Fmt(FmtFlags {
          check: false,
          files: FileFlags {
            include: vec![],
            ignore: vec![],
          },
          permit_no_files: false,
          use_tabs: None,
          line_width: None,
          indent_width: None,
          single_quote: None,
          prose_wrap: None,
          no_semicolons: None,
          unstable_component: false,
          unstable_sql: false,
          watch: Default::default(),
        }),
        ..Flags::default()
      }
    );

    let r = flags_from_vec(svec!["deno", "fmt", "--watch"]);
    assert_eq!(
      r.unwrap(),
      Flags {
        subcommand: DenoSubcommand::Fmt(FmtFlags {
          check: false,
          files: FileFlags {
            include: vec![],
            ignore: vec![],
          },
          permit_no_files: false,
          use_tabs: None,
          line_width: None,
          indent_width: None,
          single_quote: None,
          prose_wrap: None,
          no_semicolons: None,
          unstable_component: false,
          unstable_sql: false,
          watch: Some(Default::default()),
        }),
        ..Flags::default()
      }
    );

    let r = flags_from_vec(svec![
      "deno",
      "fmt",
      "--watch",
      "--no-clear-screen",
      "--unstable-css",
      "--unstable-html",
      "--unstable-component",
      "--unstable-yaml",
      "--unstable-sql"
    ]);
    assert_eq!(
      r.unwrap(),
      Flags {
        subcommand: DenoSubcommand::Fmt(FmtFlags {
          check: false,
          files: FileFlags {
            include: vec![],
            ignore: vec![],
          },
          permit_no_files: false,
          use_tabs: None,
          line_width: None,
          indent_width: None,
          single_quote: None,
          prose_wrap: None,
          no_semicolons: None,
          unstable_component: true,
          unstable_sql: true,
          watch: Some(WatchFlags {
            hmr: false,
            no_clear_screen: true,
            exclude: vec![],
          })
        }),
        ..Flags::default()
      }
    );

    let r = flags_from_vec(svec![
      "deno",
      "fmt",
      "--check",
      "--watch",
      "foo.ts",
      "--ignore=bar.js"
    ]);
    assert_eq!(
      r.unwrap(),
      Flags {
        subcommand: DenoSubcommand::Fmt(FmtFlags {
          check: true,
          files: FileFlags {
            include: vec!["foo.ts".to_string()],
            ignore: vec!["bar.js".to_string()],
          },
          permit_no_files: false,
          use_tabs: None,
          line_width: None,
          indent_width: None,
          single_quote: None,
          prose_wrap: None,
          no_semicolons: None,
          unstable_component: false,
          unstable_sql: false,
          watch: Some(Default::default()),
        }),
        ..Flags::default()
      }
    );

    let r = flags_from_vec(svec!["deno", "fmt", "--config", "deno.jsonc"]);
    assert_eq!(
      r.unwrap(),
      Flags {
        subcommand: DenoSubcommand::Fmt(FmtFlags {
          check: false,
          files: FileFlags {
            include: vec![],
            ignore: vec![],
          },
          permit_no_files: false,
          use_tabs: None,
          line_width: None,
          indent_width: None,
          single_quote: None,
          prose_wrap: None,
          no_semicolons: None,
          unstable_component: false,
          unstable_sql: false,
          watch: Default::default(),
        }),
        config_flag: ConfigFlag::Path("deno.jsonc".to_string()),
        ..Flags::default()
      }
    );

    let r = flags_from_vec(svec![
      "deno",
      "fmt",
      "--config",
      "deno.jsonc",
      "--watch",
      "foo.ts"
    ]);
    assert_eq!(
      r.unwrap(),
      Flags {
        subcommand: DenoSubcommand::Fmt(FmtFlags {
          check: false,
          files: FileFlags {
            include: vec!["foo.ts".to_string()],
            ignore: vec![],
          },
          permit_no_files: false,
          use_tabs: None,
          line_width: None,
          indent_width: None,
          single_quote: None,
          prose_wrap: None,
          no_semicolons: None,
          unstable_component: false,
          unstable_sql: false,
          watch: Some(Default::default()),
        }),
        config_flag: ConfigFlag::Path("deno.jsonc".to_string()),
        ..Flags::default()
      }
    );

    let r = flags_from_vec(svec![
      "deno",
      "fmt",
      "--use-tabs",
      "--line-width",
      "60",
      "--indent-width",
      "4",
      "--single-quote",
      "--prose-wrap",
      "never",
      "--no-semicolons",
    ]);
    assert_eq!(
      r.unwrap(),
      Flags {
        subcommand: DenoSubcommand::Fmt(FmtFlags {
          check: false,
          files: FileFlags {
            include: vec![],
            ignore: vec![],
          },
          permit_no_files: false,
          use_tabs: Some(true),
          line_width: Some(NonZeroU32::new(60).unwrap()),
          indent_width: Some(NonZeroU8::new(4).unwrap()),
          single_quote: Some(true),
          prose_wrap: Some("never".to_string()),
          no_semicolons: Some(true),
          unstable_component: false,
          unstable_sql: false,
          watch: Default::default(),
        }),
        ..Flags::default()
      }
    );

    // try providing =false to the booleans
    let r = flags_from_vec(svec![
      "deno",
      "fmt",
      "--use-tabs=false",
      "--single-quote=false",
      "--no-semicolons=false",
    ]);
    assert_eq!(
      r.unwrap(),
      Flags {
        subcommand: DenoSubcommand::Fmt(FmtFlags {
          check: false,
          files: FileFlags {
            include: vec![],
            ignore: vec![],
          },
          permit_no_files: false,
          use_tabs: Some(false),
          line_width: None,
          indent_width: None,
          single_quote: Some(false),
          prose_wrap: None,
          no_semicolons: Some(false),
          unstable_component: false,
          unstable_sql: false,
          watch: Default::default(),
        }),
        ..Flags::default()
      }
    );

    let r = flags_from_vec(svec!["deno", "fmt", "--ext", "html"]);
    assert!(r.is_err());
    let r = flags_from_vec(svec!["deno", "fmt", "--ext", "html", "./**"]);
    assert_eq!(
      r.unwrap(),
      Flags {
        subcommand: DenoSubcommand::Fmt(FmtFlags {
          check: false,
          files: FileFlags {
            include: vec!["./**".to_string()],
            ignore: vec![],
          },
          permit_no_files: false,
          use_tabs: None,
          line_width: None,
          indent_width: None,
          single_quote: None,
          prose_wrap: None,
          no_semicolons: None,
          unstable_component: false,
          unstable_sql: false,
          watch: Default::default(),
        }),
        ext: Some("html".to_string()),
        ..Flags::default()
      }
    );
  }

  #[test]
  fn lint() {
    let r = flags_from_vec(svec!["deno", "lint", "script_1.ts", "script_2.ts"]);
    assert_eq!(
      r.unwrap(),
      Flags {
        subcommand: DenoSubcommand::Lint(LintFlags {
          files: FileFlags {
            include: vec!["script_1.ts".to_string(), "script_2.ts".to_string(),],
            ignore: vec![],
          },
          fix: false,
          rules: false,
          maybe_rules_tags: None,
          maybe_rules_include: None,
          maybe_rules_exclude: None,
          permit_no_files: false,
          json: false,
          compact: false,
          watch: Default::default(),
        }),
        ..Flags::default()
      }
    );

    let r = flags_from_vec(svec![
      "deno",
      "lint",
      "--permit-no-files",
      "--allow-import",
      "--watch",
      "script_1.ts",
      "script_2.ts"
    ]);
    assert_eq!(
      r.unwrap(),
      Flags {
        subcommand: DenoSubcommand::Lint(LintFlags {
          files: FileFlags {
            include: vec!["script_1.ts".to_string(), "script_2.ts".to_string()],
            ignore: vec![],
          },
          fix: false,
          rules: false,
          maybe_rules_tags: None,
          maybe_rules_include: None,
          maybe_rules_exclude: None,
          permit_no_files: true,
          json: false,
          compact: false,
          watch: Some(Default::default()),
        }),
        permissions: PermissionFlags {
          allow_import: Some(vec![]),
          ..Default::default()
        },
        ..Flags::default()
      }
    );

    let r = flags_from_vec(svec![
      "deno",
      "lint",
      "--watch",
      "--no-clear-screen",
      "script_1.ts",
      "script_2.ts"
    ]);
    assert_eq!(
      r.unwrap(),
      Flags {
        subcommand: DenoSubcommand::Lint(LintFlags {
          files: FileFlags {
            include: vec!["script_1.ts".to_string(), "script_2.ts".to_string()],
            ignore: vec![],
          },
          fix: false,
          rules: false,
          maybe_rules_tags: None,
          maybe_rules_include: None,
          maybe_rules_exclude: None,
          permit_no_files: false,
          json: false,
          compact: false,
          watch: Some(WatchFlags {
            hmr: false,
            no_clear_screen: true,
            exclude: vec![],
          }),
        }),
        ..Flags::default()
      }
    );

    let r = flags_from_vec(svec![
      "deno",
      "lint",
      "--fix",
      "--ignore=script_1.ts,script_2.ts"
    ]);
    assert_eq!(
      r.unwrap(),
      Flags {
        subcommand: DenoSubcommand::Lint(LintFlags {
          files: FileFlags {
            include: vec![],
            ignore: vec!["script_1.ts".to_string(), "script_2.ts".to_string()],
          },
          fix: true,
          rules: false,
          maybe_rules_tags: None,
          maybe_rules_include: None,
          maybe_rules_exclude: None,
          permit_no_files: false,
          json: false,
          compact: false,
          watch: Default::default(),
        }),
        ..Flags::default()
      }
    );

    let r = flags_from_vec(svec!["deno", "lint", "--rules"]);
    assert_eq!(
      r.unwrap(),
      Flags {
        subcommand: DenoSubcommand::Lint(LintFlags {
          files: FileFlags {
            include: vec![],
            ignore: vec![],
          },
          fix: false,
          rules: true,
          maybe_rules_tags: None,
          maybe_rules_include: None,
          maybe_rules_exclude: None,
          permit_no_files: false,
          json: false,
          compact: false,
          watch: Default::default(),
        }),
        ..Flags::default()
      }
    );

    let r = flags_from_vec(svec![
      "deno",
      "lint",
      "--rules",
      "--rules-tags=recommended"
    ]);
    assert_eq!(
      r.unwrap(),
      Flags {
        subcommand: DenoSubcommand::Lint(LintFlags {
          files: FileFlags {
            include: vec![],
            ignore: vec![],
          },
          fix: false,
          rules: true,
          maybe_rules_tags: Some(svec!["recommended"]),
          maybe_rules_include: None,
          maybe_rules_exclude: None,
          permit_no_files: false,
          json: false,
          compact: false,
          watch: Default::default(),
        }),
        ..Flags::default()
      }
    );

    let r = flags_from_vec(svec![
      "deno",
      "lint",
      "--rules-tags=",
      "--rules-include=ban-untagged-todo,no-undef",
      "--rules-exclude=no-const-assign"
    ]);
    assert_eq!(
      r.unwrap(),
      Flags {
        subcommand: DenoSubcommand::Lint(LintFlags {
          files: FileFlags {
            include: vec![],
            ignore: vec![],
          },
          fix: false,
          rules: false,
          maybe_rules_tags: Some(svec![""]),
          maybe_rules_include: Some(svec!["ban-untagged-todo", "no-undef"]),
          maybe_rules_exclude: Some(svec!["no-const-assign"]),
          permit_no_files: false,
          json: false,
          compact: false,
          watch: Default::default(),
        }),
        ..Flags::default()
      }
    );

    let r = flags_from_vec(svec!["deno", "lint", "--json", "script_1.ts"]);
    assert_eq!(
      r.unwrap(),
      Flags {
        subcommand: DenoSubcommand::Lint(LintFlags {
          files: FileFlags {
            include: vec!["script_1.ts".to_string()],
            ignore: vec![],
          },
          fix: false,
          rules: false,
          maybe_rules_tags: None,
          maybe_rules_include: None,
          maybe_rules_exclude: None,
          permit_no_files: false,
          json: true,
          compact: false,
          watch: Default::default(),
        }),
        ..Flags::default()
      }
    );

    let r = flags_from_vec(svec![
      "deno",
      "lint",
      "--config",
      "Deno.jsonc",
      "--json",
      "script_1.ts"
    ]);
    assert_eq!(
      r.unwrap(),
      Flags {
        subcommand: DenoSubcommand::Lint(LintFlags {
          files: FileFlags {
            include: vec!["script_1.ts".to_string()],
            ignore: vec![],
          },
          fix: false,
          rules: false,
          maybe_rules_tags: None,
          maybe_rules_include: None,
          maybe_rules_exclude: None,
          permit_no_files: false,
          json: true,
          compact: false,
          watch: Default::default(),
        }),
        config_flag: ConfigFlag::Path("Deno.jsonc".to_string()),
        ..Flags::default()
      }
    );

    let r = flags_from_vec(svec![
      "deno",
      "lint",
      "--config",
      "Deno.jsonc",
      "--compact",
      "script_1.ts"
    ]);
    assert_eq!(
      r.unwrap(),
      Flags {
        subcommand: DenoSubcommand::Lint(LintFlags {
          files: FileFlags {
            include: vec!["script_1.ts".to_string()],
            ignore: vec![],
          },
          fix: false,
          rules: false,
          maybe_rules_tags: None,
          maybe_rules_include: None,
          maybe_rules_exclude: None,
          permit_no_files: false,
          json: false,
          compact: true,
          watch: Default::default(),
        }),
        config_flag: ConfigFlag::Path("Deno.jsonc".to_string()),
        ..Flags::default()
      }
    );
  }

  #[test]
  fn types() {
    let r = flags_from_vec(svec!["deno", "types"]);
    assert_eq!(
      r.unwrap(),
      Flags {
        subcommand: DenoSubcommand::Types,
        ..Flags::default()
      }
    );
  }

  #[test]
  fn cache() {
    let r = flags_from_vec(svec!["deno", "cache", "script.ts"]);
    assert_eq!(
      r.unwrap(),
      Flags {
        subcommand: DenoSubcommand::Cache(CacheFlags {
          files: svec!["script.ts"],
        }),
        ..Flags::default()
      }
    );
  }

  #[test]
  fn check() {
    let r = flags_from_vec(svec!["deno", "check", "script.ts"]);
    assert_eq!(
      r.unwrap(),
      Flags {
        subcommand: DenoSubcommand::Check(CheckFlags {
          files: svec!["script.ts"],
          doc: false,
          doc_only: false,
        }),
        type_check_mode: TypeCheckMode::Local,
        code_cache_enabled: true,
        ..Flags::default()
      }
    );

    let r = flags_from_vec(svec!["deno", "check"]);
    assert_eq!(
      r.unwrap(),
      Flags {
        subcommand: DenoSubcommand::Check(CheckFlags {
          files: svec!["."],
          doc: false,
          doc_only: false,
        }),
        type_check_mode: TypeCheckMode::Local,
        code_cache_enabled: true,
        ..Flags::default()
      }
    );

    let r = flags_from_vec(svec!["deno", "check", "--doc", "script.ts"]);
    assert_eq!(
      r.unwrap(),
      Flags {
        subcommand: DenoSubcommand::Check(CheckFlags {
          files: svec!["script.ts"],
          doc: true,
          doc_only: false,
        }),
        type_check_mode: TypeCheckMode::Local,
        code_cache_enabled: true,
        ..Flags::default()
      }
    );

    let r = flags_from_vec(svec!["deno", "check", "--doc-only", "markdown.md"]);
    assert_eq!(
      r.unwrap(),
      Flags {
        subcommand: DenoSubcommand::Check(CheckFlags {
          files: svec!["markdown.md"],
          doc: false,
          doc_only: true,
        }),
        type_check_mode: TypeCheckMode::Local,
        code_cache_enabled: true,
        ..Flags::default()
      }
    );

    // `--doc` and `--doc-only` are mutually exclusive
    let r = flags_from_vec(svec![
      "deno",
      "check",
      "--doc",
      "--doc-only",
      "script.ts"
    ]);
    assert_eq!(
      r.unwrap_err().kind(),
      clap::error::ErrorKind::ArgumentConflict
    );

    for all_flag in ["--remote", "--all"] {
      let r = flags_from_vec(svec!["deno", "check", all_flag, "script.ts"]);
      assert_eq!(
        r.unwrap(),
        Flags {
          subcommand: DenoSubcommand::Check(CheckFlags {
            files: svec!["script.ts"],
            doc: false,
            doc_only: false,
          }),
          type_check_mode: TypeCheckMode::All,
          code_cache_enabled: true,
          ..Flags::default()
        }
      );

      let r = flags_from_vec(svec![
        "deno",
        "check",
        all_flag,
        "--no-remote",
        "script.ts"
      ]);
      assert_eq!(
        r.unwrap_err().kind(),
        clap::error::ErrorKind::ArgumentConflict
      );
    }
  }

  #[test]
  fn info() {
    let r = flags_from_vec(svec!["deno", "info", "script.ts"]);
    assert_eq!(
      r.unwrap(),
      Flags {
        subcommand: DenoSubcommand::Info(InfoFlags {
          json: false,
          file: Some("script.ts".to_string()),
        }),
        ..Flags::default()
      }
    );

    let r = flags_from_vec(svec!["deno", "info", "--reload", "script.ts"]);
    assert_eq!(
      r.unwrap(),
      Flags {
        subcommand: DenoSubcommand::Info(InfoFlags {
          json: false,
          file: Some("script.ts".to_string()),
        }),
        reload: true,
        ..Flags::default()
      }
    );

    let r = flags_from_vec(svec!["deno", "info", "--json", "script.ts"]);
    assert_eq!(
      r.unwrap(),
      Flags {
        subcommand: DenoSubcommand::Info(InfoFlags {
          json: true,
          file: Some("script.ts".to_string()),
        }),
        ..Flags::default()
      }
    );

    let r = flags_from_vec(svec!["deno", "info"]);
    assert_eq!(
      r.unwrap(),
      Flags {
        subcommand: DenoSubcommand::Info(InfoFlags {
          json: false,
          file: None
        }),
        ..Flags::default()
      }
    );

    let r = flags_from_vec(svec!["deno", "info", "--json"]);
    assert_eq!(
      r.unwrap(),
      Flags {
        subcommand: DenoSubcommand::Info(InfoFlags {
          json: true,
          file: None
        }),
        ..Flags::default()
      }
    );

    let r = flags_from_vec(svec![
      "deno",
      "info",
      "--no-npm",
      "--no-remote",
      "--config",
      "tsconfig.json"
    ]);
    assert_eq!(
      r.unwrap(),
      Flags {
        subcommand: DenoSubcommand::Info(InfoFlags {
          json: false,
          file: None
        }),
        config_flag: ConfigFlag::Path("tsconfig.json".to_owned()),
        no_npm: true,
        no_remote: true,
        ..Flags::default()
      }
    );
  }

  #[test]
  fn tsconfig() {
    let r =
      flags_from_vec(svec!["deno", "run", "-c", "tsconfig.json", "script.ts"]);
    assert_eq!(
      r.unwrap(),
      Flags {
        subcommand: DenoSubcommand::Run(RunFlags::new_default(
          "script.ts".to_string(),
        )),
        config_flag: ConfigFlag::Path("tsconfig.json".to_owned()),
        code_cache_enabled: true,
        ..Flags::default()
      }
    );
  }

  #[test]
  fn eval() {
    let r = flags_from_vec(svec!["deno", "eval", "'console.log(\"hello\")'"]);
    assert_eq!(
      r.unwrap(),
      Flags {
        subcommand: DenoSubcommand::Eval(EvalFlags {
          print: false,
          code: "'console.log(\"hello\")'".to_string(),
        }),
        permissions: PermissionFlags {
          allow_all: true,
          ..Default::default()
        },
        ..Flags::default()
      }
    );
  }

  #[test]
  fn eval_p() {
    let r = flags_from_vec(svec!["deno", "eval", "-p", "1+2"]);
    assert_eq!(
      r.unwrap(),
      Flags {
        subcommand: DenoSubcommand::Eval(EvalFlags {
          print: true,
          code: "1+2".to_string(),
        }),
        permissions: PermissionFlags {
          allow_all: true,
          ..Default::default()
        },
        ..Flags::default()
      }
    );
  }

  #[test]
  fn eval_typescript() {
    let r = flags_from_vec(svec![
      "deno",
      "eval",
      "--ext=ts",
      "'console.log(\"hello\")'"
    ]);
    assert_eq!(
      r.unwrap(),
      Flags {
        subcommand: DenoSubcommand::Eval(EvalFlags {
          print: false,
          code: "'console.log(\"hello\")'".to_string(),
        }),
        permissions: PermissionFlags {
          allow_all: true,
          ..Default::default()
        },
        ext: Some("ts".to_string()),
        ..Flags::default()
      }
    );
  }

  #[test]
  fn eval_with_flags() {
    #[rustfmt::skip]
    let r = flags_from_vec(svec!["deno", "eval", "--import-map", "import_map.json", "--no-remote", "--config", "tsconfig.json", "--no-check", "--reload", "--lock", "lock.json", "--cert", "example.crt", "--cached-only", "--location", "https:foo", "--v8-flags=--help", "--seed", "1", "--inspect=127.0.0.1:9229", "--env=.example.env", "42"]);
    assert_eq!(
      r.unwrap(),
      Flags {
        subcommand: DenoSubcommand::Eval(EvalFlags {
          print: false,
          code: "42".to_string(),
        }),
        import_map_path: Some("import_map.json".to_string()),
        no_remote: true,
        config_flag: ConfigFlag::Path("tsconfig.json".to_owned()),
        type_check_mode: TypeCheckMode::None,
        reload: true,
        lock: Some(String::from("lock.json")),
        ca_data: Some(CaData::File("example.crt".to_string())),
        cached_only: true,
        location: Some(Url::parse("https://foo/").unwrap()),
        v8_flags: svec!["--help", "--random-seed=1"],
        seed: Some(1),
        inspect: Some("127.0.0.1:9229".parse().unwrap()),
        permissions: PermissionFlags {
          allow_all: true,
          ..Default::default()
        },
        env_file: Some(vec![".example.env".to_owned()]),
        ..Flags::default()
      }
    );
  }

  #[test]
  fn eval_args() {
    let r = flags_from_vec(svec![
      "deno",
      "eval",
      "console.log(Deno.args)",
      "arg1",
      "arg2"
    ]);
    assert_eq!(
      r.unwrap(),
      Flags {
        subcommand: DenoSubcommand::Eval(EvalFlags {
          print: false,
          code: "console.log(Deno.args)".to_string(),
        }),
        argv: svec!["arg1", "arg2"],
        permissions: PermissionFlags {
          allow_all: true,
          ..Default::default()
        },
        ..Flags::default()
      }
    );
  }

  #[test]
  fn repl() {
    let r = flags_from_vec(svec!["deno"]);
    assert_eq!(
      r.unwrap(),
      Flags {
        subcommand: DenoSubcommand::Repl(ReplFlags {
          eval_files: None,
          eval: None,
          is_default_command: true,
        }),
        unsafely_ignore_certificate_errors: None,
        permissions: PermissionFlags {
          allow_all: true,
          ..Default::default()
        },
        ..Flags::default()
      }
    );
  }

  #[test]
  fn repl_strace_ops() {
    // Lightly test this undocumented flag
    let r = flags_from_vec(svec!["deno", "repl", "--strace-ops"]);
    assert_eq!(r.unwrap().strace_ops, Some(vec![]));
    let r =
      flags_from_vec(svec!["deno", "repl", "--strace-ops=http,websocket"]);
    assert_eq!(
      r.unwrap().strace_ops,
      Some(vec!["http".to_string(), "websocket".to_string()])
    );
  }

  #[test]
  fn repl_with_flags() {
    #[rustfmt::skip]
    let r = flags_from_vec(svec!["deno", "repl", "-A", "--import-map", "import_map.json", "--no-remote", "--config", "tsconfig.json", "--reload", "--lock", "lock.json", "--cert", "example.crt", "--cached-only", "--location", "https:foo", "--v8-flags=--help", "--seed", "1", "--inspect=127.0.0.1:9229", "--unsafely-ignore-certificate-errors", "--env=.example.env"]);
    assert_eq!(
      r.unwrap(),
      Flags {
        subcommand: DenoSubcommand::Repl(ReplFlags {
          eval_files: None,
          eval: None,
          is_default_command: false,
        }),
        import_map_path: Some("import_map.json".to_string()),
        no_remote: true,
        config_flag: ConfigFlag::Path("tsconfig.json".to_owned()),
        type_check_mode: TypeCheckMode::None,
        reload: true,
        lock: Some(String::from("lock.json")),
        ca_data: Some(CaData::File("example.crt".to_string())),
        cached_only: true,
        location: Some(Url::parse("https://foo/").unwrap()),
        v8_flags: svec!["--help", "--random-seed=1"],
        seed: Some(1),
        inspect: Some("127.0.0.1:9229".parse().unwrap()),
        permissions: PermissionFlags {
          allow_all: true,
          ..Default::default()
        },
        env_file: Some(vec![".example.env".to_owned()]),
        unsafely_ignore_certificate_errors: Some(vec![]),
        ..Flags::default()
      }
    );
  }

  #[test]
  fn repl_with_eval_flag() {
    #[rustfmt::skip]
    let r = flags_from_vec(svec!["deno", "repl", "--allow-write", "--eval", "console.log('hello');"]);
    assert_eq!(
      r.unwrap(),
      Flags {
        subcommand: DenoSubcommand::Repl(ReplFlags {
          eval_files: None,
          eval: Some("console.log('hello');".to_string()),
          is_default_command: false,
        }),
        permissions: PermissionFlags {
          allow_write: Some(vec![]),
          ..Default::default()
        },
        ..Flags::default()
      }
    );
  }

  #[test]
  fn repl_with_eval_file_flag() {
    #[rustfmt::skip]
    let r = flags_from_vec(svec!["deno", "repl", "--eval-file=./a.js,./b.ts,https://examples.deno.land/hello-world.ts"]);
    assert_eq!(
      r.unwrap(),
      Flags {
        subcommand: DenoSubcommand::Repl(ReplFlags {
          eval_files: Some(vec![
            "./a.js".to_string(),
            "./b.ts".to_string(),
            "https://examples.deno.land/hello-world.ts".to_string()
          ]),
          eval: None,
          is_default_command: false,
        }),
        ..Flags::default()
      }
    );
  }

  #[test]
  fn allow_read_allowlist() {
    use test_util::TempDir;
    let temp_dir_guard = TempDir::new();
    let temp_dir = temp_dir_guard.path().to_string();

    let r = flags_from_vec(svec![
      "deno",
      "run",
      format!("--allow-read=.,{}", temp_dir),
      "script.ts"
    ]);
    assert_eq!(
      r.unwrap(),
      Flags {
        permissions: PermissionFlags {
          allow_read: Some(vec![String::from("."), temp_dir]),
          ..Default::default()
        },
        subcommand: DenoSubcommand::Run(RunFlags::new_default(
          "script.ts".to_string(),
        )),
        code_cache_enabled: true,
        ..Flags::default()
      }
    );
  }

  #[test]
  fn deny_read_denylist() {
    use test_util::TempDir;
    let temp_dir_guard = TempDir::new();
    let temp_dir = temp_dir_guard.path().to_string();

    let r = flags_from_vec(svec![
      "deno",
      "run",
      format!("--deny-read=.,{}", temp_dir),
      "script.ts"
    ]);
    assert_eq!(
      r.unwrap(),
      Flags {
        permissions: PermissionFlags {
          deny_read: Some(vec![String::from("."), temp_dir]),
          ..Default::default()
        },
        subcommand: DenoSubcommand::Run(RunFlags::new_default(
          "script.ts".to_string(),
        )),
        code_cache_enabled: true,
        ..Flags::default()
      }
    );
  }

  #[test]
  fn allow_write_allowlist() {
    use test_util::TempDir;
    let temp_dir_guard = TempDir::new();
    let temp_dir = temp_dir_guard.path().to_string();

    let r = flags_from_vec(svec![
      "deno",
      "run",
      format!("--allow-write=.,{}", temp_dir),
      "script.ts"
    ]);
    assert_eq!(
      r.unwrap(),
      Flags {
        permissions: PermissionFlags {
          allow_write: Some(vec![String::from("."), temp_dir]),
          ..Default::default()
        },
        subcommand: DenoSubcommand::Run(RunFlags::new_default(
          "script.ts".to_string(),
        )),
        code_cache_enabled: true,
        ..Flags::default()
      }
    );
  }

  #[test]
  fn deny_write_denylist() {
    use test_util::TempDir;
    let temp_dir_guard = TempDir::new();
    let temp_dir = temp_dir_guard.path().to_string();

    let r = flags_from_vec(svec![
      "deno",
      "run",
      format!("--deny-write=.,{}", temp_dir),
      "script.ts"
    ]);
    assert_eq!(
      r.unwrap(),
      Flags {
        permissions: PermissionFlags {
          deny_write: Some(vec![String::from("."), temp_dir]),
          ..Default::default()
        },
        subcommand: DenoSubcommand::Run(RunFlags::new_default(
          "script.ts".to_string(),
        )),
        code_cache_enabled: true,
        ..Flags::default()
      }
    );
  }

  #[test]
  fn allow_net_allowlist() {
    let r = flags_from_vec(svec![
      "deno",
      "run",
      "--allow-net=127.0.0.1",
      "script.ts"
    ]);
    assert_eq!(
      r.unwrap(),
      Flags {
        subcommand: DenoSubcommand::Run(RunFlags::new_default(
          "script.ts".to_string(),
        )),
        permissions: PermissionFlags {
          allow_net: Some(svec!["127.0.0.1"]),
          ..Default::default()
        },
        code_cache_enabled: true,
        ..Flags::default()
      }
    );
  }

  #[test]
  fn deny_net_denylist() {
    let r = flags_from_vec(svec!["deno", "--deny-net=127.0.0.1", "script.ts"]);
    assert_eq!(
      r.unwrap(),
      Flags {
        subcommand: DenoSubcommand::Run(RunFlags {
          script: "script.ts".to_string(),
          watch: None,
          bare: true,
        }),
        permissions: PermissionFlags {
          deny_net: Some(svec!["127.0.0.1"]),
          ..Default::default()
        },
        code_cache_enabled: true,
        ..Flags::default()
      }
    );
  }

  #[test]
  fn allow_env_allowlist() {
    let r =
      flags_from_vec(svec!["deno", "run", "--allow-env=HOME", "script.ts"]);
    assert_eq!(
      r.unwrap(),
      Flags {
        subcommand: DenoSubcommand::Run(RunFlags::new_default(
          "script.ts".to_string(),
        )),
        permissions: PermissionFlags {
          allow_env: Some(svec!["HOME"]),
          ..Default::default()
        },
        code_cache_enabled: true,
        ..Flags::default()
      }
    );
  }

  #[test]
  fn deny_env_denylist() {
    let r =
      flags_from_vec(svec!["deno", "run", "--deny-env=HOME", "script.ts"]);
    assert_eq!(
      r.unwrap(),
      Flags {
        subcommand: DenoSubcommand::Run(RunFlags::new_default(
          "script.ts".to_string(),
        )),
        permissions: PermissionFlags {
          deny_env: Some(svec!["HOME"]),
          ..Default::default()
        },
        code_cache_enabled: true,
        ..Flags::default()
      }
    );
  }

  #[test]
  fn allow_env_allowlist_multiple() {
    let r = flags_from_vec(svec![
      "deno",
      "run",
      "--allow-env=HOME,PATH",
      "script.ts"
    ]);
    assert_eq!(
      r.unwrap(),
      Flags {
        subcommand: DenoSubcommand::Run(RunFlags::new_default(
          "script.ts".to_string(),
        )),
        permissions: PermissionFlags {
          allow_env: Some(svec!["HOME", "PATH"]),
          ..Default::default()
        },
        code_cache_enabled: true,
        ..Flags::default()
      }
    );
  }

  #[test]
  fn deny_env_denylist_multiple() {
    let r =
      flags_from_vec(svec!["deno", "run", "--deny-env=HOME,PATH", "script.ts"]);
    assert_eq!(
      r.unwrap(),
      Flags {
        subcommand: DenoSubcommand::Run(RunFlags::new_default(
          "script.ts".to_string(),
        )),
        permissions: PermissionFlags {
          deny_env: Some(svec!["HOME", "PATH"]),
          ..Default::default()
        },
        code_cache_enabled: true,
        ..Flags::default()
      }
    );
  }

  #[test]
  fn allow_env_allowlist_validator() {
    let r =
      flags_from_vec(svec!["deno", "run", "--allow-env=HOME", "script.ts"]);
    assert!(r.is_ok());
    let r = flags_from_vec(svec!["deno", "--allow-env=H=ME", "script.ts"]);
    assert!(r.is_err());
    let r =
      flags_from_vec(svec!["deno", "run", "--allow-env=H\0ME", "script.ts"]);
    assert!(r.is_err());
  }

  #[test]
  fn deny_env_denylist_validator() {
    let r =
      flags_from_vec(svec!["deno", "run", "--deny-env=HOME", "script.ts"]);
    assert!(r.is_ok());
    let r =
      flags_from_vec(svec!["deno", "run", "--deny-env=H=ME", "script.ts"]);
    assert!(r.is_err());
    let r = flags_from_vec(svec!["deno", "--deny-env=H\0ME", "script.ts"]);
    assert!(r.is_err());
  }

  #[test]
  fn allow_sys() {
    let r = flags_from_vec(svec!["deno", "run", "--allow-sys", "script.ts"]);
    assert_eq!(
      r.unwrap(),
      Flags {
        subcommand: DenoSubcommand::Run(RunFlags::new_default(
          "script.ts".to_string(),
        )),
        permissions: PermissionFlags {
          allow_sys: Some(vec![]),
          ..Default::default()
        },
        code_cache_enabled: true,
        ..Flags::default()
      }
    );
  }

  #[test]
  fn deny_sys() {
    let r = flags_from_vec(svec!["deno", "run", "--deny-sys", "script.ts"]);
    assert_eq!(
      r.unwrap(),
      Flags {
        subcommand: DenoSubcommand::Run(RunFlags::new_default(
          "script.ts".to_string(),
        )),
        permissions: PermissionFlags {
          deny_sys: Some(vec![]),
          ..Default::default()
        },
        code_cache_enabled: true,
        ..Flags::default()
      }
    );
  }

  #[test]
  fn allow_sys_allowlist() {
    let r =
      flags_from_vec(svec!["deno", "run", "--allow-sys=hostname", "script.ts"]);
    assert_eq!(
      r.unwrap(),
      Flags {
        subcommand: DenoSubcommand::Run(RunFlags::new_default(
          "script.ts".to_string(),
        )),
        permissions: PermissionFlags {
          allow_sys: Some(svec!["hostname"]),
          ..Default::default()
        },
        code_cache_enabled: true,
        ..Flags::default()
      }
    );
  }

  #[test]
  fn deny_sys_denylist() {
    let r = flags_from_vec(svec!["deno", "--deny-sys=hostname", "script.ts"]);
    assert_eq!(
      r.unwrap(),
      Flags {
        subcommand: DenoSubcommand::Run(RunFlags {
          script: "script.ts".to_string(),
          watch: None,
          bare: true,
        }),
        permissions: PermissionFlags {
          deny_sys: Some(svec!["hostname"]),
          ..Default::default()
        },
        code_cache_enabled: true,
        ..Flags::default()
      }
    );
  }

  #[test]
  fn allow_sys_allowlist_multiple() {
    let r = flags_from_vec(svec![
      "deno",
      "run",
      "--allow-sys=hostname,osRelease",
      "script.ts"
    ]);
    assert_eq!(
      r.unwrap(),
      Flags {
        subcommand: DenoSubcommand::Run(RunFlags::new_default(
          "script.ts".to_string(),
        )),
        permissions: PermissionFlags {
          allow_sys: Some(svec!["hostname", "osRelease"]),
          ..Default::default()
        },
        code_cache_enabled: true,
        ..Flags::default()
      }
    );
  }

  #[test]
  fn deny_sys_denylist_multiple() {
    let r = flags_from_vec(svec![
      "deno",
      "run",
      "--deny-sys=hostname,osRelease",
      "script.ts"
    ]);
    assert_eq!(
      r.unwrap(),
      Flags {
        subcommand: DenoSubcommand::Run(RunFlags::new_default(
          "script.ts".to_string(),
        )),
        permissions: PermissionFlags {
          deny_sys: Some(svec!["hostname", "osRelease"]),
          ..Default::default()
        },
        code_cache_enabled: true,
        ..Flags::default()
      }
    );
  }

  #[test]
  fn allow_sys_allowlist_validator() {
    let r =
      flags_from_vec(svec!["deno", "run", "--allow-sys=hostname", "script.ts"]);
    assert!(r.is_ok());
    let r = flags_from_vec(svec![
      "deno",
      "run",
      "--allow-sys=hostname,osRelease",
      "script.ts"
    ]);
    assert!(r.is_ok());
    let r =
      flags_from_vec(svec!["deno", "run", "--allow-sys=foo", "script.ts"]);
    assert!(r.is_err());
    let r = flags_from_vec(svec![
      "deno",
      "run",
      "--allow-sys=hostname,foo",
      "script.ts"
    ]);
    assert!(r.is_err());
  }

  #[test]
  fn deny_sys_denylist_validator() {
    let r =
      flags_from_vec(svec!["deno", "run", "--deny-sys=hostname", "script.ts"]);
    assert!(r.is_ok());
    let r = flags_from_vec(svec![
      "deno",
      "run",
      "--deny-sys=hostname,osRelease",
      "script.ts"
    ]);
    assert!(r.is_ok());
    let r = flags_from_vec(svec!["deno", "run", "--deny-sys=foo", "script.ts"]);
    assert!(r.is_err());
    let r = flags_from_vec(svec![
      "deno",
      "run",
      "--deny-sys=hostname,foo",
      "script.ts"
    ]);
    assert!(r.is_err());
  }

  #[test]
  fn reload_validator() {
    let r = flags_from_vec(svec![
      "deno",
      "run",
      "--reload=http://deno.land/",
      "script.ts"
    ]);
    assert!(r.is_ok(), "should accept valid urls");

    let r = flags_from_vec(svec![
      "deno",
      "run",
      "--reload=http://deno.land/a,http://deno.land/b",
      "script.ts"
    ]);
    assert!(r.is_ok(), "should accept accept multiple valid urls");

    let r = flags_from_vec(svec![
      "deno",
      "run",
      "--reload=./relativeurl/",
      "script.ts"
    ]);
    assert!(r.is_err(), "Should reject relative urls that start with ./");

    let r = flags_from_vec(svec![
      "deno",
      "run",
      "--reload=relativeurl/",
      "script.ts"
    ]);
    assert!(r.is_err(), "Should reject relative urls");

    let r =
      flags_from_vec(svec!["deno", "run", "--reload=/absolute", "script.ts"]);
    assert!(r.is_err(), "Should reject absolute urls");

    let r = flags_from_vec(svec!["deno", "--reload=/", "script.ts"]);
    assert!(r.is_err(), "Should reject absolute root url");

    let r = flags_from_vec(svec!["deno", "run", "--reload=", "script.ts"]);
    assert!(r.is_err(), "Should reject when nothing is provided");

    let r = flags_from_vec(svec!["deno", "run", "--reload=,", "script.ts"]);
    assert!(r.is_err(), "Should reject when a single comma is provided");

    let r = flags_from_vec(svec![
      "deno",
      "run",
      "--reload=,http://deno.land/a",
      "script.ts"
    ]);
    assert!(r.is_err(), "Should reject a leading comma");

    let r = flags_from_vec(svec![
      "deno",
      "run",
      "--reload=http://deno.land/a,",
      "script.ts"
    ]);
    assert!(r.is_err(), "Should reject a trailing comma");
  }

  #[test]
  fn run_import_map() {
    let r = flags_from_vec(svec![
      "deno",
      "run",
      "--import-map=import_map.json",
      "script.ts"
    ]);
    assert_eq!(
      r.unwrap(),
      Flags {
        subcommand: DenoSubcommand::Run(RunFlags::new_default(
          "script.ts".to_string(),
        )),
        import_map_path: Some("import_map.json".to_owned()),
        code_cache_enabled: true,
        ..Flags::default()
      }
    );
  }

  #[test]
  fn info_import_map() {
    let r = flags_from_vec(svec![
      "deno",
      "info",
      "--import-map=import_map.json",
      "script.ts"
    ]);
    assert_eq!(
      r.unwrap(),
      Flags {
        subcommand: DenoSubcommand::Info(InfoFlags {
          file: Some("script.ts".to_string()),
          json: false,
        }),
        import_map_path: Some("import_map.json".to_owned()),
        ..Flags::default()
      }
    );
  }

  #[test]
  fn cache_import_map() {
    let r = flags_from_vec(svec![
      "deno",
      "cache",
      "--import-map=import_map.json",
      "script.ts"
    ]);
    assert_eq!(
      r.unwrap(),
      Flags {
        subcommand: DenoSubcommand::Cache(CacheFlags {
          files: svec!["script.ts"],
        }),
        import_map_path: Some("import_map.json".to_owned()),
        ..Flags::default()
      }
    );
  }

  #[test]
  fn doc_import_map() {
    let r = flags_from_vec(svec![
      "deno",
      "doc",
      "--import-map=import_map.json",
      "script.ts"
    ]);
    assert_eq!(
      r.unwrap(),
      Flags {
        subcommand: DenoSubcommand::Doc(DocFlags {
          source_files: DocSourceFileFlag::Paths(vec!["script.ts".to_owned()]),
          private: false,
          json: false,
          html: None,
          lint: false,
          filter: None,
        }),
        import_map_path: Some("import_map.json".to_owned()),
        ..Flags::default()
      }
    );
  }

  #[test]
  fn run_env_default() {
    let r = flags_from_vec(svec!["deno", "run", "--env", "script.ts"]);
    assert_eq!(
      r.unwrap(),
      Flags {
        subcommand: DenoSubcommand::Run(RunFlags::new_default(
          "script.ts".to_string(),
        )),
        env_file: Some(vec![".env".to_owned()]),
        code_cache_enabled: true,
        ..Flags::default()
      }
    );
  }

  #[test]
  fn run_env_file_default() {
    let r = flags_from_vec(svec!["deno", "run", "--env-file", "script.ts"]);
    assert_eq!(
      r.unwrap(),
      Flags {
        subcommand: DenoSubcommand::Run(RunFlags::new_default(
          "script.ts".to_string(),
        )),
        env_file: Some(vec![".env".to_owned()]),
        code_cache_enabled: true,
        ..Flags::default()
      }
    );
  }

  #[test]
  fn run_no_code_cache() {
    let r = flags_from_vec(svec!["deno", "--no-code-cache", "script.ts"]);
    assert_eq!(
      r.unwrap(),
      Flags {
        subcommand: DenoSubcommand::Run(RunFlags {
          script: "script.ts".to_string(),
          watch: None,
          bare: true,
        }),
        ..Flags::default()
      }
    );
  }

  #[test]
  fn run_env_defined() {
    let r =
      flags_from_vec(svec!["deno", "run", "--env=.another_env", "script.ts"]);
    assert_eq!(
      r.unwrap(),
      Flags {
        subcommand: DenoSubcommand::Run(RunFlags::new_default(
          "script.ts".to_string(),
        )),
        env_file: Some(vec![".another_env".to_owned()]),
        code_cache_enabled: true,
        ..Flags::default()
      }
    );
  }

  #[test]
  fn run_env_file_defined() {
    let r = flags_from_vec(svec![
      "deno",
      "run",
      "--env-file=.another_env",
      "script.ts"
    ]);
    assert_eq!(
      r.unwrap(),
      Flags {
        subcommand: DenoSubcommand::Run(RunFlags::new_default(
          "script.ts".to_string(),
        )),
        env_file: Some(vec![".another_env".to_owned()]),
        code_cache_enabled: true,
        ..Flags::default()
      }
    );
  }

  #[test]
  fn run_multiple_env_file_defined() {
    let r = flags_from_vec(svec![
      "deno",
      "run",
      "--env-file",
      "--env-file=.two_env",
      "script.ts"
    ]);
    assert_eq!(
      r.unwrap(),
      Flags {
        subcommand: DenoSubcommand::Run(RunFlags::new_default(
          "script.ts".to_string(),
        )),
        env_file: Some(vec![".env".to_owned(), ".two_env".to_owned()]),
        code_cache_enabled: true,
        ..Flags::default()
      }
    );
  }

  #[test]
  fn cache_multiple() {
    let r =
      flags_from_vec(svec!["deno", "cache", "script.ts", "script_two.ts"]);
    assert_eq!(
      r.unwrap(),
      Flags {
        subcommand: DenoSubcommand::Cache(CacheFlags {
          files: svec!["script.ts", "script_two.ts"],
        }),
        ..Flags::default()
      }
    );
  }

  #[test]
  fn run_seed() {
    let r = flags_from_vec(svec!["deno", "run", "--seed", "250", "script.ts"]);
    assert_eq!(
      r.unwrap(),
      Flags {
        subcommand: DenoSubcommand::Run(RunFlags::new_default(
          "script.ts".to_string(),
        )),
        seed: Some(250_u64),
        v8_flags: svec!["--random-seed=250"],
        code_cache_enabled: true,
        ..Flags::default()
      }
    );
  }

  #[test]
  fn run_seed_with_v8_flags() {
    let r = flags_from_vec(svec![
      "deno",
      "run",
      "--seed",
      "250",
      "--v8-flags=--expose-gc",
      "script.ts"
    ]);
    assert_eq!(
      r.unwrap(),
      Flags {
        subcommand: DenoSubcommand::Run(RunFlags::new_default(
          "script.ts".to_string(),
        )),
        seed: Some(250_u64),
        v8_flags: svec!["--expose-gc", "--random-seed=250"],
        code_cache_enabled: true,
        ..Flags::default()
      }
    );
  }

  #[test]
  fn install() {
    let r = flags_from_vec(svec![
      "deno",
      "install",
      "-g",
      "jsr:@std/http/file-server"
    ]);
    assert_eq!(
      r.unwrap(),
      Flags {
        subcommand: DenoSubcommand::Install(InstallFlags::Global(
          InstallFlagsGlobal {
            name: None,
            module_url: "jsr:@std/http/file-server".to_string(),
            args: vec![],
            root: None,
            force: false,
          }
        ),),
        ..Flags::default()
      }
    );

    let r = flags_from_vec(svec![
      "deno",
      "install",
      "-g",
      "jsr:@std/http/file-server"
    ]);
    assert_eq!(
      r.unwrap(),
      Flags {
        subcommand: DenoSubcommand::Install(InstallFlags::Global(
          InstallFlagsGlobal {
            name: None,
            module_url: "jsr:@std/http/file-server".to_string(),
            args: vec![],
            root: None,
            force: false,
          }
        ),),
        ..Flags::default()
      }
    );
  }

  #[test]
  fn install_with_flags() {
    #[rustfmt::skip]
    let r = flags_from_vec(svec!["deno", "install", "--global", "--import-map", "import_map.json", "--no-remote", "--config", "tsconfig.json", "--no-check", "--unsafely-ignore-certificate-errors", "--reload", "--lock", "lock.json", "--cert", "example.crt", "--cached-only", "--allow-read", "--allow-net", "--v8-flags=--help", "--seed", "1", "--inspect=127.0.0.1:9229", "--name", "file_server", "--root", "/foo", "--force", "--env=.example.env", "jsr:@std/http/file-server", "foo", "bar"]);
    assert_eq!(
      r.unwrap(),
      Flags {
        subcommand: DenoSubcommand::Install(InstallFlags::Global(
          InstallFlagsGlobal {
            name: Some("file_server".to_string()),
            module_url: "jsr:@std/http/file-server".to_string(),
            args: svec!["foo", "bar"],
            root: Some("/foo".to_string()),
            force: true,
          }
        ),),
        import_map_path: Some("import_map.json".to_string()),
        no_remote: true,
        config_flag: ConfigFlag::Path("tsconfig.json".to_owned()),
        type_check_mode: TypeCheckMode::None,
        reload: true,
        lock: Some(String::from("lock.json")),
        ca_data: Some(CaData::File("example.crt".to_string())),
        cached_only: true,
        v8_flags: svec!["--help", "--random-seed=1"],
        seed: Some(1),
        inspect: Some("127.0.0.1:9229".parse().unwrap()),
        unsafely_ignore_certificate_errors: Some(vec![]),
        permissions: PermissionFlags {
          allow_net: Some(vec![]),
          allow_read: Some(vec![]),
          ..Default::default()
        },
        env_file: Some(vec![".example.env".to_owned()]),
        ..Flags::default()
      }
    );
  }

  #[test]
  fn uninstall() {
    let r = flags_from_vec(svec!["deno", "uninstall"]);
    assert!(r.is_err(),);

    let r = flags_from_vec(svec!["deno", "uninstall", "@std/load"]);
    assert_eq!(
      r.unwrap(),
      Flags {
        subcommand: DenoSubcommand::Uninstall(UninstallFlags {
          kind: UninstallKind::Local(RemoveFlags {
            packages: vec!["@std/load".to_string()],
          }),
        }),
        ..Flags::default()
      }
    );

    let r =
      flags_from_vec(svec!["deno", "uninstall", "file_server", "@std/load"]);
    assert_eq!(
      r.unwrap(),
      Flags {
        subcommand: DenoSubcommand::Uninstall(UninstallFlags {
          kind: UninstallKind::Local(RemoveFlags {
            packages: vec!["file_server".to_string(), "@std/load".to_string()],
          }),
        }),
        ..Flags::default()
      }
    );

    let r = flags_from_vec(svec!["deno", "uninstall", "-g", "file_server"]);
    assert_eq!(
      r.unwrap(),
      Flags {
        subcommand: DenoSubcommand::Uninstall(UninstallFlags {
          kind: UninstallKind::Global(UninstallFlagsGlobal {
            name: "file_server".to_string(),
            root: None,
          }),
        }),
        ..Flags::default()
      }
    );

    let r = flags_from_vec(svec![
      "deno",
      "uninstall",
      "-g",
      "--root",
      "/user/foo/bar",
      "file_server"
    ]);
    assert_eq!(
      r.unwrap(),
      Flags {
        subcommand: DenoSubcommand::Uninstall(UninstallFlags {
          kind: UninstallKind::Global(UninstallFlagsGlobal {
            name: "file_server".to_string(),
            root: Some("/user/foo/bar".to_string()),
          }),
        }),
        ..Flags::default()
      }
    );
  }

  #[test]
  fn uninstall_with_help_flag() {
    let r = flags_from_vec(svec!["deno", "uninstall", "--help"]);
    assert!(r.is_ok());
  }

  #[test]
  fn log_level() {
    let r =
      flags_from_vec(svec!["deno", "run", "--log-level=debug", "script.ts"]);
    assert_eq!(
      r.unwrap(),
      Flags {
        subcommand: DenoSubcommand::Run(RunFlags::new_default(
          "script.ts".to_string(),
        )),
        log_level: Some(Level::Debug),
        code_cache_enabled: true,
        ..Flags::default()
      }
    );
  }

  #[test]
  fn quiet() {
    let r = flags_from_vec(svec!["deno", "-q", "script.ts"]);
    assert_eq!(
      r.unwrap(),
      Flags {
        subcommand: DenoSubcommand::Run(RunFlags {
          script: "script.ts".to_string(),
          watch: None,
          bare: true,
        }),
        log_level: Some(Level::Error),
        code_cache_enabled: true,
        ..Flags::default()
      }
    );
  }

  #[test]
  fn completions() {
    let r = flags_from_vec(svec!["deno", "completions", "zsh"]).unwrap();

    match r.subcommand {
      DenoSubcommand::Completions(CompletionsFlags { buf }) => {
        assert!(!buf.is_empty())
      }
      _ => unreachable!(),
    }
  }

  #[test]
  fn run_with_args() {
    let r = flags_from_vec(svec![
      "deno",
      "run",
      "script.ts",
      "--allow-read",
      "--allow-net"
    ]);
    assert_eq!(
      r.unwrap(),
      Flags {
        subcommand: DenoSubcommand::Run(RunFlags::new_default(
          "script.ts".to_string(),
        )),
        argv: svec!["--allow-read", "--allow-net"],
        code_cache_enabled: true,
        ..Flags::default()
      }
    );
    let r = flags_from_vec(svec![
      "deno",
      "run",
      "--location",
      "https:foo",
      "--allow-read",
      "script.ts",
      "--allow-net",
      "-r",
      "--help",
      "--foo",
      "bar"
    ]);
    assert_eq!(
      r.unwrap(),
      Flags {
        subcommand: DenoSubcommand::Run(RunFlags::new_default(
          "script.ts".to_string(),
        )),
        location: Some(Url::parse("https://foo/").unwrap()),
        permissions: PermissionFlags {
          allow_read: Some(vec![]),
          ..Default::default()
        },
        argv: svec!["--allow-net", "-r", "--help", "--foo", "bar"],
        code_cache_enabled: true,
        ..Flags::default()
      }
    );

    let r = flags_from_vec(svec!["deno", "run", "script.ts", "foo", "bar"]);
    assert_eq!(
      r.unwrap(),
      Flags {
        subcommand: DenoSubcommand::Run(RunFlags::new_default(
          "script.ts".to_string(),
        )),
        argv: svec!["foo", "bar"],
        code_cache_enabled: true,
        ..Flags::default()
      }
    );
    let r = flags_from_vec(svec!["deno", "run", "script.ts", "-"]);
    assert_eq!(
      r.unwrap(),
      Flags {
        subcommand: DenoSubcommand::Run(RunFlags::new_default(
          "script.ts".to_string(),
        )),
        argv: svec!["-"],
        code_cache_enabled: true,
        ..Flags::default()
      }
    );

    let r =
      flags_from_vec(svec!["deno", "run", "script.ts", "-", "foo", "bar"]);
    assert_eq!(
      r.unwrap(),
      Flags {
        subcommand: DenoSubcommand::Run(RunFlags::new_default(
          "script.ts".to_string(),
        )),
        argv: svec!["-", "foo", "bar"],
        code_cache_enabled: true,
        ..Flags::default()
      }
    );
  }

  #[test]
  fn no_check() {
    let r = flags_from_vec(svec!["deno", "--no-check", "script.ts"]);
    assert_eq!(
      r.unwrap(),
      Flags {
        subcommand: DenoSubcommand::Run(RunFlags {
          script: "script.ts".to_string(),
          watch: None,
          bare: true,
        }),
        type_check_mode: TypeCheckMode::None,
        code_cache_enabled: true,
        ..Flags::default()
      }
    );
  }

  #[test]
  fn no_check_remote() {
    let r =
      flags_from_vec(svec!["deno", "run", "--no-check=remote", "script.ts"]);
    assert_eq!(
      r.unwrap(),
      Flags {
        subcommand: DenoSubcommand::Run(RunFlags::new_default(
          "script.ts".to_string(),
        )),
        type_check_mode: TypeCheckMode::Local,
        code_cache_enabled: true,
        ..Flags::default()
      }
    );
  }

  #[test]
  fn repl_with_unsafely_ignore_certificate_errors() {
    let r = flags_from_vec(svec![
      "deno",
      "repl",
      "--eval",
      "console.log('hello');",
      "--unsafely-ignore-certificate-errors"
    ]);
    assert_eq!(
      r.unwrap(),
      Flags {
        subcommand: DenoSubcommand::Repl(ReplFlags {
          eval_files: None,
          eval: Some("console.log('hello');".to_string()),
          is_default_command: false,
        }),
        unsafely_ignore_certificate_errors: Some(vec![]),
        type_check_mode: TypeCheckMode::None,
        ..Flags::default()
      }
    );
  }

  #[test]
  fn run_with_unsafely_ignore_certificate_errors() {
    let r = flags_from_vec(svec![
      "deno",
      "run",
      "--unsafely-ignore-certificate-errors",
      "script.ts"
    ]);
    assert_eq!(
      r.unwrap(),
      Flags {
        subcommand: DenoSubcommand::Run(RunFlags::new_default(
          "script.ts".to_string(),
        )),
        unsafely_ignore_certificate_errors: Some(vec![]),
        code_cache_enabled: true,
        ..Flags::default()
      }
    );
  }

  #[test]
  fn run_with_unsafely_treat_insecure_origin_as_secure_with_ipv6_address() {
    let r = flags_from_vec(svec![
      "deno",
      "run",
      "--unsafely-ignore-certificate-errors=deno.land,localhost,[::],127.0.0.1,[::1],1.2.3.4",
      "script.ts"
    ]);
    assert_eq!(
      r.unwrap(),
      Flags {
        subcommand: DenoSubcommand::Run(RunFlags::new_default(
          "script.ts".to_string(),
        )),
        unsafely_ignore_certificate_errors: Some(svec![
          "deno.land",
          "localhost",
          "[::]",
          "127.0.0.1",
          "[::1]",
          "1.2.3.4"
        ]),
        code_cache_enabled: true,
        ..Flags::default()
      }
    );
  }

  #[test]
  fn repl_with_unsafely_treat_insecure_origin_as_secure_with_ipv6_address() {
    let r = flags_from_vec(svec![
      "deno",
      "repl",
      "--unsafely-ignore-certificate-errors=deno.land,localhost,[::],127.0.0.1,[::1],1.2.3.4"]);
    assert_eq!(
      r.unwrap(),
      Flags {
        subcommand: DenoSubcommand::Repl(ReplFlags {
          eval_files: None,
          eval: None,
          is_default_command: false,
        }),
        unsafely_ignore_certificate_errors: Some(svec![
          "deno.land",
          "localhost",
          "[::]",
          "127.0.0.1",
          "[::1]",
          "1.2.3.4"
        ]),
        type_check_mode: TypeCheckMode::None,
        ..Flags::default()
      }
    );
  }

  #[test]
  fn no_remote() {
    let r = flags_from_vec(svec!["deno", "run", "--no-remote", "script.ts"]);
    assert_eq!(
      r.unwrap(),
      Flags {
        subcommand: DenoSubcommand::Run(RunFlags::new_default(
          "script.ts".to_string(),
        )),
        no_remote: true,
        code_cache_enabled: true,
        ..Flags::default()
      }
    );
  }

  #[test]
  fn no_npm() {
    let r = flags_from_vec(svec!["deno", "run", "--no-npm", "script.ts"]);
    assert_eq!(
      r.unwrap(),
      Flags {
        subcommand: DenoSubcommand::Run(RunFlags::new_default(
          "script.ts".to_string(),
        )),
        no_npm: true,
        code_cache_enabled: true,
        ..Flags::default()
      }
    );
  }

  #[test]
  fn local_npm() {
    let r = flags_from_vec(svec!["deno", "--node-modules-dir", "script.ts"]);
    assert_eq!(
      r.unwrap(),
      Flags {
        subcommand: DenoSubcommand::Run(RunFlags {
          script: "script.ts".to_string(),
          watch: None,
          bare: true,
        }),
        node_modules_dir: Some(NodeModulesDirMode::Auto),
        code_cache_enabled: true,
        ..Flags::default()
      }
    );
  }

  #[test]
  fn vendor_flag() {
    let r = flags_from_vec(svec!["deno", "run", "--vendor", "script.ts"]);
    assert_eq!(
      r.unwrap(),
      Flags {
        subcommand: DenoSubcommand::Run(RunFlags::new_default(
          "script.ts".to_string(),
        )),
        vendor: Some(true),
        code_cache_enabled: true,
        ..Flags::default()
      }
    );

    let r = flags_from_vec(svec!["deno", "run", "--vendor=false", "script.ts"]);
    assert_eq!(
      r.unwrap(),
      Flags {
        subcommand: DenoSubcommand::Run(RunFlags::new_default(
          "script.ts".to_string(),
        )),
        vendor: Some(false),
        code_cache_enabled: true,
        ..Flags::default()
      }
    );
  }

  #[test]
  fn cached_only() {
    let r = flags_from_vec(svec!["deno", "run", "--cached-only", "script.ts"]);
    assert_eq!(
      r.unwrap(),
      Flags {
        subcommand: DenoSubcommand::Run(RunFlags::new_default(
          "script.ts".to_string(),
        )),
        cached_only: true,
        code_cache_enabled: true,
        ..Flags::default()
      }
    );
  }

  #[test]
  fn allow_net_allowlist_with_ports() {
    let r = flags_from_vec(svec![
      "deno",
      "run",
      "--allow-net=deno.land,:8000,:4545",
      "script.ts"
    ]);
    assert_eq!(
      r.unwrap(),
      Flags {
        subcommand: DenoSubcommand::Run(RunFlags::new_default(
          "script.ts".to_string(),
        )),
        permissions: PermissionFlags {
          allow_net: Some(svec![
            "deno.land",
            "0.0.0.0:8000",
            "127.0.0.1:8000",
            "localhost:8000",
            "0.0.0.0:4545",
            "127.0.0.1:4545",
            "localhost:4545"
          ]),
          ..Default::default()
        },
        code_cache_enabled: true,
        ..Flags::default()
      }
    );
  }

  #[test]
  fn deny_net_denylist_with_ports() {
    let r = flags_from_vec(svec![
      "deno",
      "run",
      "--deny-net=deno.land,:8000,:4545",
      "script.ts"
    ]);
    assert_eq!(
      r.unwrap(),
      Flags {
        subcommand: DenoSubcommand::Run(RunFlags::new_default(
          "script.ts".to_string(),
        )),
        permissions: PermissionFlags {
          deny_net: Some(svec![
            "deno.land",
            "0.0.0.0:8000",
            "127.0.0.1:8000",
            "localhost:8000",
            "0.0.0.0:4545",
            "127.0.0.1:4545",
            "localhost:4545"
          ]),
          ..Default::default()
        },
        code_cache_enabled: true,
        ..Flags::default()
      }
    );
  }

  #[test]
  fn allow_net_allowlist_with_ipv6_address() {
    let r = flags_from_vec(svec![
      "deno",
      "run",
      "--allow-net=deno.land,deno.land:80,[::],127.0.0.1,[::1],1.2.3.4:5678,:5678,[::1]:8080",
      "script.ts"
    ]);
    assert_eq!(
      r.unwrap(),
      Flags {
        subcommand: DenoSubcommand::Run(RunFlags::new_default(
          "script.ts".to_string(),
        )),
        permissions: PermissionFlags {
          allow_net: Some(svec![
            "deno.land",
            "deno.land:80",
            "[::]",
            "127.0.0.1",
            "[::1]",
            "1.2.3.4:5678",
            "0.0.0.0:5678",
            "127.0.0.1:5678",
            "localhost:5678",
            "[::1]:8080"
          ]),
          ..Default::default()
        },
        code_cache_enabled: true,
        ..Flags::default()
      }
    );
  }

  #[test]
  fn deny_net_denylist_with_ipv6_address() {
    let r = flags_from_vec(svec![
      "deno",
      "run",
      "--deny-net=deno.land,deno.land:80,[::],127.0.0.1,[::1],1.2.3.4:5678,:5678,[::1]:8080",
      "script.ts"
    ]);
    assert_eq!(
      r.unwrap(),
      Flags {
        subcommand: DenoSubcommand::Run(RunFlags::new_default(
          "script.ts".to_string(),
        )),
        permissions: PermissionFlags {
          deny_net: Some(svec![
            "deno.land",
            "deno.land:80",
            "[::]",
            "127.0.0.1",
            "[::1]",
            "1.2.3.4:5678",
            "0.0.0.0:5678",
            "127.0.0.1:5678",
            "localhost:5678",
            "[::1]:8080"
          ]),
          ..Default::default()
        },
        code_cache_enabled: true,
        ..Flags::default()
      }
    );
  }

  #[test]
  fn test_no_colon_in_value_name() {
    let app = runtime_args(
      Command::new("test_inspect_completion_value"),
      true,
      true,
      false,
    );
    let inspect_args = app
      .get_arguments()
      .filter(|arg| arg.get_id() == "inspect")
      .collect::<Vec<_>>();
    // The value_name cannot have a : otherwise it breaks shell completions for zsh.
    let value_name = "HOST_AND_PORT";
    let arg = inspect_args
      .iter()
      .any(|v| v.get_value_names().unwrap() == [value_name]);

    assert_eq!(arg, true);
  }

  #[test]
  fn test_with_flags() {
    #[rustfmt::skip]
    let r = flags_from_vec(svec!["deno", "test", "--no-npm", "--no-remote", "--trace-leaks", "--no-run", "--filter", "- foo", "--coverage=cov", "--clean", "--location", "https:foo", "--allow-net", "--permit-no-files", "dir1/", "dir2/", "--", "arg1", "arg2"]);
    assert_eq!(
      r.unwrap(),
      Flags {
        subcommand: DenoSubcommand::Test(TestFlags {
          no_run: true,
          doc: false,
          fail_fast: None,
          filter: Some("- foo".to_string()),
          permit_no_files: true,
          files: FileFlags {
            include: vec!["dir1/".to_string(), "dir2/".to_string()],
            ignore: vec![],
          },
          shuffle: None,
          concurrent_jobs: None,
          trace_leaks: true,
          coverage_dir: Some("cov".to_string()),
          clean: true,
          watch: Default::default(),
          reporter: Default::default(),
          junit_path: None,
          hide_stacktraces: false,
        }),
        no_npm: true,
        no_remote: true,
        location: Some(Url::parse("https://foo/").unwrap()),
        type_check_mode: TypeCheckMode::Local,
        permissions: PermissionFlags {
          no_prompt: true,
          allow_net: Some(vec![]),
          ..Default::default()
        },
        argv: svec!["arg1", "arg2"],
        ..Flags::default()
      }
    );
  }

  #[test]
  fn run_with_cafile() {
    let r = flags_from_vec(svec![
      "deno",
      "run",
      "--cert",
      "example.crt",
      "script.ts"
    ]);
    assert_eq!(
      r.unwrap(),
      Flags {
        subcommand: DenoSubcommand::Run(RunFlags::new_default(
          "script.ts".to_string(),
        )),
        ca_data: Some(CaData::File("example.crt".to_owned())),
        code_cache_enabled: true,
        ..Flags::default()
      }
    );
  }

  #[test]
  fn run_with_enable_testing_features() {
    let r = flags_from_vec(svec![
      "deno",
      "run",
      "--enable-testing-features-do-not-use",
      "script.ts"
    ]);
    assert_eq!(
      r.unwrap(),
      Flags {
        subcommand: DenoSubcommand::Run(RunFlags::new_default(
          "script.ts".to_string(),
        )),
        enable_testing_features: true,
        code_cache_enabled: true,
        ..Flags::default()
      }
    );
  }

  #[test]
  fn test_with_fail_fast() {
    let r = flags_from_vec(svec!["deno", "test", "--fail-fast=3"]);
    assert_eq!(
      r.unwrap(),
      Flags {
        subcommand: DenoSubcommand::Test(TestFlags {
          no_run: false,
          doc: false,
          fail_fast: Some(NonZeroUsize::new(3).unwrap()),
          filter: None,
          permit_no_files: false,
          shuffle: None,
          files: FileFlags {
            include: vec![],
            ignore: vec![],
          },
          concurrent_jobs: None,
          trace_leaks: false,
          coverage_dir: None,
          clean: false,
          watch: Default::default(),
          reporter: Default::default(),
          junit_path: None,
          hide_stacktraces: false,
        }),
        type_check_mode: TypeCheckMode::Local,
        permissions: PermissionFlags {
          no_prompt: true,
          ..Default::default()
        },
        ..Flags::default()
      }
    );

    let r = flags_from_vec(svec!["deno", "test", "--fail-fast=0"]);
    assert!(r.is_err());
  }

  #[test]
  fn test_with_enable_testing_features() {
    let r = flags_from_vec(svec![
      "deno",
      "test",
      "--enable-testing-features-do-not-use"
    ]);
    assert_eq!(
      r.unwrap(),
      Flags {
        subcommand: DenoSubcommand::Test(TestFlags {
          no_run: false,
          doc: false,
          fail_fast: None,
          filter: None,
          permit_no_files: false,
          shuffle: None,
          files: FileFlags {
            include: vec![],
            ignore: vec![],
          },
          concurrent_jobs: None,
          trace_leaks: false,
          coverage_dir: None,
          clean: false,
          watch: Default::default(),
          reporter: Default::default(),
          junit_path: None,
          hide_stacktraces: false,
        }),
        permissions: PermissionFlags {
          no_prompt: true,
          ..Default::default()
        },
        type_check_mode: TypeCheckMode::Local,
        enable_testing_features: true,
        ..Flags::default()
      }
    );
  }

  #[test]
  fn test_reporter() {
    let r = flags_from_vec(svec!["deno", "test", "--reporter=pretty"]);
    assert_eq!(
      r.unwrap(),
      Flags {
        subcommand: DenoSubcommand::Test(TestFlags {
          reporter: TestReporterConfig::Pretty,
          ..Default::default()
        }),
        permissions: PermissionFlags {
          no_prompt: true,
          ..Default::default()
        },
        type_check_mode: TypeCheckMode::Local,
        ..Flags::default()
      }
    );

    let r = flags_from_vec(svec!["deno", "test", "--reporter=dot"]);
    assert_eq!(
      r.unwrap(),
      Flags {
        subcommand: DenoSubcommand::Test(TestFlags {
          reporter: TestReporterConfig::Dot,
          ..Default::default()
        }),
        permissions: PermissionFlags {
          no_prompt: true,
          ..Default::default()
        },
        type_check_mode: TypeCheckMode::Local,
        log_level: Some(Level::Error),
        ..Flags::default()
      }
    );

    let r = flags_from_vec(svec!["deno", "test", "--reporter=junit"]);
    assert_eq!(
      r.unwrap(),
      Flags {
        subcommand: DenoSubcommand::Test(TestFlags {
          reporter: TestReporterConfig::Junit,
          ..Default::default()
        }),
        permissions: PermissionFlags {
          no_prompt: true,
          ..Default::default()
        },
        type_check_mode: TypeCheckMode::Local,
        ..Flags::default()
      }
    );

    let r = flags_from_vec(svec!["deno", "test", "--reporter=tap"]);
    assert_eq!(
      r.unwrap(),
      Flags {
        subcommand: DenoSubcommand::Test(TestFlags {
          reporter: TestReporterConfig::Tap,
          ..Default::default()
        }),
        permissions: PermissionFlags {
          no_prompt: true,
          ..Default::default()
        },
        type_check_mode: TypeCheckMode::Local,
        log_level: Some(Level::Error),
        ..Flags::default()
      }
    );

    let r = flags_from_vec(svec![
      "deno",
      "test",
      "--reporter=dot",
      "--junit-path=report.xml"
    ]);
    assert_eq!(
      r.unwrap(),
      Flags {
        subcommand: DenoSubcommand::Test(TestFlags {
          reporter: TestReporterConfig::Dot,
          junit_path: Some("report.xml".to_string()),
          ..Default::default()
        }),
        permissions: PermissionFlags {
          no_prompt: true,
          ..Default::default()
        },
        type_check_mode: TypeCheckMode::Local,
        log_level: Some(Level::Error),
        ..Flags::default()
      }
    );

    let r = flags_from_vec(svec!["deno", "test", "--junit-path"]);
    assert!(r.is_err());
  }

  #[test]
  fn test_shuffle() {
    let r = flags_from_vec(svec!["deno", "test", "--shuffle=1"]);
    assert_eq!(
      r.unwrap(),
      Flags {
        subcommand: DenoSubcommand::Test(TestFlags {
          no_run: false,
          doc: false,
          fail_fast: None,
          filter: None,
          permit_no_files: false,
          shuffle: Some(1),
          files: FileFlags {
            include: vec![],
            ignore: vec![],
          },
          concurrent_jobs: None,
          trace_leaks: false,
          coverage_dir: None,
          clean: false,
          watch: Default::default(),
          reporter: Default::default(),
          junit_path: None,
          hide_stacktraces: false,
        }),
        permissions: PermissionFlags {
          no_prompt: true,
          ..Default::default()
        },
        type_check_mode: TypeCheckMode::Local,
        ..Flags::default()
      }
    );
  }

  #[test]
  fn test_watch() {
    let r = flags_from_vec(svec!["deno", "test", "--watch"]);
    assert_eq!(
      r.unwrap(),
      Flags {
        subcommand: DenoSubcommand::Test(TestFlags {
          no_run: false,
          doc: false,
          fail_fast: None,
          filter: None,
          permit_no_files: false,
          shuffle: None,
          files: FileFlags {
            include: vec![],
            ignore: vec![],
          },
          concurrent_jobs: None,
          trace_leaks: false,
          coverage_dir: None,
          clean: false,
          watch: Some(Default::default()),
          reporter: Default::default(),
          junit_path: None,
          hide_stacktraces: false,
        }),
        permissions: PermissionFlags {
          no_prompt: true,
          ..Default::default()
        },
        type_check_mode: TypeCheckMode::Local,
        ..Flags::default()
      }
    );
  }
  #[test]
  fn test_watch_explicit_cwd() {
    let r = flags_from_vec(svec!["deno", "test", "--watch", "./"]);
    assert_eq!(
      r.unwrap(),
      Flags {
        subcommand: DenoSubcommand::Test(TestFlags {
          no_run: false,
          doc: false,
          fail_fast: None,
          filter: None,
          permit_no_files: false,
          shuffle: None,
          files: FileFlags {
            include: vec!["./".to_string()],
            ignore: vec![],
          },
          concurrent_jobs: None,
          trace_leaks: false,
          coverage_dir: None,
          clean: false,
          watch: Some(Default::default()),
          reporter: Default::default(),
          junit_path: None,
          hide_stacktraces: false,
        }),
        permissions: PermissionFlags {
          no_prompt: true,
          ..Default::default()
        },
        type_check_mode: TypeCheckMode::Local,
        ..Flags::default()
      }
    );
  }

  #[test]
  fn test_watch_with_no_clear_screen() {
    let r =
      flags_from_vec(svec!["deno", "test", "--watch", "--no-clear-screen"]);
    assert_eq!(
      r.unwrap(),
      Flags {
        subcommand: DenoSubcommand::Test(TestFlags {
          no_run: false,
          doc: false,
          fail_fast: None,
          filter: None,
          permit_no_files: false,
          shuffle: None,
          files: FileFlags {
            include: vec![],
            ignore: vec![],
          },
          concurrent_jobs: None,
          trace_leaks: false,
          coverage_dir: None,
          clean: false,
          watch: Some(WatchFlagsWithPaths {
            hmr: false,
            no_clear_screen: true,
            exclude: vec![],
            paths: vec![],
          }),
          reporter: Default::default(),
          junit_path: None,
          hide_stacktraces: false,
        }),
        type_check_mode: TypeCheckMode::Local,
        permissions: PermissionFlags {
          no_prompt: true,
          ..Default::default()
        },
        ..Flags::default()
      }
    );
  }

  #[test]
  fn test_watch_with_paths() {
    let r = flags_from_vec(svec!("deno", "test", "--watch=foo"));

    let flags = r.unwrap();
    assert_eq!(
      flags,
      Flags {
        subcommand: DenoSubcommand::Test(TestFlags {
          watch: Some(WatchFlagsWithPaths {
            hmr: false,
            paths: vec![String::from("foo")],
            no_clear_screen: false,
            exclude: vec![],
          }),
          ..TestFlags::default()
        }),
        type_check_mode: TypeCheckMode::Local,
        permissions: PermissionFlags {
          no_prompt: true,
          ..Default::default()
        },
        ..Flags::default()
      }
    );

    let r = flags_from_vec(svec!["deno", "test", "--watch=foo,bar"]);

    let flags = r.unwrap();
    assert_eq!(
      flags,
      Flags {
        subcommand: DenoSubcommand::Test(TestFlags {
          watch: Some(WatchFlagsWithPaths {
            hmr: false,
            paths: vec![String::from("foo"), String::from("bar")],
            no_clear_screen: false,
            exclude: vec![],
          }),
          ..TestFlags::default()
        }),
        type_check_mode: TypeCheckMode::Local,
        permissions: PermissionFlags {
          no_prompt: true,
          ..Default::default()
        },
        ..Flags::default()
      }
    );
  }

  #[test]
  fn test_watch_with_excluded_paths() {
    let r =
      flags_from_vec(svec!("deno", "test", "--watch", "--watch-exclude=foo",));

    let flags = r.unwrap();
    assert_eq!(
      flags,
      Flags {
        subcommand: DenoSubcommand::Test(TestFlags {
          watch: Some(WatchFlagsWithPaths {
            hmr: false,
            paths: vec![],
            no_clear_screen: false,
            exclude: vec![String::from("foo")],
          }),
          ..TestFlags::default()
        }),
        type_check_mode: TypeCheckMode::Local,
        permissions: PermissionFlags {
          no_prompt: true,
          ..Default::default()
        },
        ..Flags::default()
      }
    );

    let r = flags_from_vec(svec!(
      "deno",
      "test",
      "--watch=foo",
      "--watch-exclude=bar",
    ));
    let flags = r.unwrap();
    assert_eq!(
      flags,
      Flags {
        subcommand: DenoSubcommand::Test(TestFlags {
          watch: Some(WatchFlagsWithPaths {
            hmr: false,
            paths: vec![String::from("foo")],
            no_clear_screen: false,
            exclude: vec![String::from("bar")],
          }),
          ..TestFlags::default()
        }),
        type_check_mode: TypeCheckMode::Local,
        permissions: PermissionFlags {
          no_prompt: true,
          ..Default::default()
        },
        ..Flags::default()
      }
    );

    let r = flags_from_vec(svec![
      "deno",
      "test",
      "--watch",
      "--watch-exclude=foo,bar",
    ]);

    let flags = r.unwrap();
    assert_eq!(
      flags,
      Flags {
        subcommand: DenoSubcommand::Test(TestFlags {
          watch: Some(WatchFlagsWithPaths {
            hmr: false,
            paths: vec![],
            no_clear_screen: false,
            exclude: vec![String::from("foo"), String::from("bar")],
          }),
          ..TestFlags::default()
        }),
        type_check_mode: TypeCheckMode::Local,
        permissions: PermissionFlags {
          no_prompt: true,
          ..Default::default()
        },
        ..Flags::default()
      }
    );

    let r = flags_from_vec(svec![
      "deno",
      "test",
      "--watch=foo,bar",
      "--watch-exclude=baz,qux",
    ]);

    let flags = r.unwrap();
    assert_eq!(
      flags,
      Flags {
        subcommand: DenoSubcommand::Test(TestFlags {
          watch: Some(WatchFlagsWithPaths {
            hmr: false,
            paths: vec![String::from("foo"), String::from("bar")],
            no_clear_screen: false,
            exclude: vec![String::from("baz"), String::from("qux"),],
          }),
          ..TestFlags::default()
        }),
        type_check_mode: TypeCheckMode::Local,
        permissions: PermissionFlags {
          no_prompt: true,
          ..Default::default()
        },
        ..Flags::default()
      }
    );
  }

  #[test]
  fn test_coverage_default_dir() {
    let r = flags_from_vec(svec!["deno", "test", "--coverage"]);
    assert_eq!(
      r.unwrap(),
      Flags {
        subcommand: DenoSubcommand::Test(TestFlags {
          coverage_dir: Some("coverage".to_string()),
          ..TestFlags::default()
        }),
        type_check_mode: TypeCheckMode::Local,
        permissions: PermissionFlags {
          no_prompt: true,
          ..Default::default()
        },
        ..Flags::default()
      }
    );
  }

  #[test]
  fn test_hide_stacktraces() {
    let r = flags_from_vec(svec!["deno", "test", "--hide-stacktraces"]);
    assert_eq!(
      r.unwrap(),
      Flags {
        subcommand: DenoSubcommand::Test(TestFlags {
          hide_stacktraces: true,
          ..TestFlags::default()
        }),
        type_check_mode: TypeCheckMode::Local,
        permissions: PermissionFlags {
          no_prompt: true,
          ..Default::default()
        },
        ..Flags::default()
      }
    );
  }

  #[test]
  fn upgrade_with_ca_file() {
    let r = flags_from_vec(svec!["deno", "upgrade", "--cert", "example.crt"]);
    assert_eq!(
      r.unwrap(),
      Flags {
        subcommand: DenoSubcommand::Upgrade(UpgradeFlags {
          force: false,
          dry_run: false,
          canary: false,
          release_candidate: false,
          version: None,
          output: None,
          version_or_hash_or_channel: None,
        }),
        ca_data: Some(CaData::File("example.crt".to_owned())),
        ..Flags::default()
      }
    );
  }

  #[test]
  fn upgrade_release_candidate() {
    let r = flags_from_vec(svec!["deno", "upgrade", "--rc"]);
    assert_eq!(
      r.unwrap(),
      Flags {
        subcommand: DenoSubcommand::Upgrade(UpgradeFlags {
          force: false,
          dry_run: false,
          canary: false,
          release_candidate: true,
          version: None,
          output: None,
          version_or_hash_or_channel: None,
        }),
        ..Flags::default()
      }
    );

    let r = flags_from_vec(svec!["deno", "upgrade", "--rc", "--canary"]);
    assert!(r.is_err());

    let r = flags_from_vec(svec!["deno", "upgrade", "--rc", "--version"]);
    assert!(r.is_err());
  }

  #[test]
  fn cache_with_cafile() {
    let r = flags_from_vec(svec![
      "deno",
      "cache",
      "--cert",
      "example.crt",
      "script.ts",
      "script_two.ts"
    ]);
    assert_eq!(
      r.unwrap(),
      Flags {
        subcommand: DenoSubcommand::Cache(CacheFlags {
          files: svec!["script.ts", "script_two.ts"],
        }),
        ca_data: Some(CaData::File("example.crt".to_owned())),
        ..Flags::default()
      }
    );
  }

  #[test]
  fn info_with_cafile() {
    let r = flags_from_vec(svec![
      "deno",
      "info",
      "--cert",
      "example.crt",
      "https://example.com"
    ]);
    assert_eq!(
      r.unwrap(),
      Flags {
        subcommand: DenoSubcommand::Info(InfoFlags {
          json: false,
          file: Some("https://example.com".to_string()),
        }),
        ca_data: Some(CaData::File("example.crt".to_owned())),
        ..Flags::default()
      }
    );
  }

  #[test]
  fn doc() {
    let r = flags_from_vec(svec!["deno", "doc", "--json", "path/to/module.ts"]);
    assert_eq!(
      r.unwrap(),
      Flags {
        subcommand: DenoSubcommand::Doc(DocFlags {
          private: false,
          json: true,
          html: None,
          lint: false,
          source_files: DocSourceFileFlag::Paths(svec!["path/to/module.ts"]),
          filter: None,
        }),
        ..Flags::default()
      }
    );

    let r = flags_from_vec(svec!["deno", "doc", "--html", "path/to/module.ts"]);
    assert!(r.is_ok());

    let r = flags_from_vec(svec![
      "deno",
      "doc",
      "--html",
      "--name=My library",
      "path/to/module.ts"
    ]);
    assert_eq!(
      r.unwrap(),
      Flags {
        subcommand: DenoSubcommand::Doc(DocFlags {
          private: false,
          json: false,
          lint: false,
          html: Some(DocHtmlFlag {
            name: Some("My library".to_string()),
            category_docs_path: None,
            symbol_redirect_map_path: None,
            default_symbol_map_path: None,
            strip_trailing_html: false,
            output: String::from("./docs/"),
          }),
          source_files: DocSourceFileFlag::Paths(svec!["path/to/module.ts"]),
          filter: None,
        }),
        ..Flags::default()
      }
    );

    let r = flags_from_vec(svec![
      "deno",
      "doc",
      "--html",
      "--name=My library",
      "--lint",
      "--output=./foo",
      "path/to/module.ts"
    ]);
    assert_eq!(
      r.unwrap(),
      Flags {
        subcommand: DenoSubcommand::Doc(DocFlags {
          private: false,
          json: false,
          html: Some(DocHtmlFlag {
            name: Some("My library".to_string()),
            category_docs_path: None,
            symbol_redirect_map_path: None,
            default_symbol_map_path: None,
            strip_trailing_html: false,
            output: String::from("./foo"),
          }),
          lint: true,
          source_files: DocSourceFileFlag::Paths(svec!["path/to/module.ts"]),
          filter: None,
        }),
        ..Flags::default()
      }
    );

    let r =
      flags_from_vec(svec!["deno", "doc", "--html", "--name=My library",]);
    assert!(r.is_err());

    let r = flags_from_vec(svec![
      "deno",
      "doc",
      "--filter",
      "SomeClass.someField",
      "path/to/module.ts",
    ]);
    assert_eq!(
      r.unwrap(),
      Flags {
        subcommand: DenoSubcommand::Doc(DocFlags {
          private: false,
          json: false,
          html: None,
          lint: false,
          source_files: DocSourceFileFlag::Paths(vec![
            "path/to/module.ts".to_string()
          ]),
          filter: Some("SomeClass.someField".to_string()),
        }),
        ..Flags::default()
      }
    );

    let r = flags_from_vec(svec!["deno", "doc"]);
    assert_eq!(
      r.unwrap(),
      Flags {
        subcommand: DenoSubcommand::Doc(DocFlags {
          private: false,
          json: false,
          html: None,
          lint: false,
          source_files: Default::default(),
          filter: None,
        }),
        ..Flags::default()
      }
    );

    let r = flags_from_vec(svec![
      "deno",
      "doc",
      "--filter",
      "Deno.Listener",
      "--builtin"
    ]);
    assert_eq!(
      r.unwrap(),
      Flags {
        subcommand: DenoSubcommand::Doc(DocFlags {
          private: false,
          lint: false,
          json: false,
          html: None,
          source_files: DocSourceFileFlag::Builtin,
          filter: Some("Deno.Listener".to_string()),
        }),
        ..Flags::default()
      }
    );

    let r = flags_from_vec(svec![
      "deno",
      "doc",
      "--no-npm",
      "--no-remote",
      "--private",
      "path/to/module.js"
    ]);
    assert_eq!(
      r.unwrap(),
      Flags {
        subcommand: DenoSubcommand::Doc(DocFlags {
          private: true,
          lint: false,
          json: false,
          html: None,
          source_files: DocSourceFileFlag::Paths(svec!["path/to/module.js"]),
          filter: None,
        }),
        no_npm: true,
        no_remote: true,
        ..Flags::default()
      }
    );

    let r = flags_from_vec(svec![
      "deno",
      "doc",
      "path/to/module.js",
      "path/to/module2.js"
    ]);
    assert_eq!(
      r.unwrap(),
      Flags {
        subcommand: DenoSubcommand::Doc(DocFlags {
          private: false,
          lint: false,
          json: false,
          html: None,
          source_files: DocSourceFileFlag::Paths(vec![
            "path/to/module.js".to_string(),
            "path/to/module2.js".to_string()
          ]),
          filter: None,
        }),
        ..Flags::default()
      }
    );

    let r = flags_from_vec(svec![
      "deno",
      "doc",
      "path/to/module.js",
      "--builtin",
      "path/to/module2.js"
    ]);
    assert_eq!(
      r.unwrap(),
      Flags {
        subcommand: DenoSubcommand::Doc(DocFlags {
          private: false,
          json: false,
          html: None,
          lint: false,
          source_files: DocSourceFileFlag::Paths(vec![
            "path/to/module.js".to_string(),
            "path/to/module2.js".to_string()
          ]),
          filter: None,
        }),
        ..Flags::default()
      }
    );

    let r = flags_from_vec(svec!["deno", "doc", "--lint",]);
    assert!(r.is_err());

    let r = flags_from_vec(svec![
      "deno",
      "doc",
      "--lint",
      "path/to/module.js",
      "path/to/module2.js"
    ]);
    assert_eq!(
      r.unwrap(),
      Flags {
        subcommand: DenoSubcommand::Doc(DocFlags {
          private: false,
          lint: true,
          json: false,
          html: None,
          source_files: DocSourceFileFlag::Paths(vec![
            "path/to/module.js".to_string(),
            "path/to/module2.js".to_string()
          ]),
          filter: None,
        }),
        ..Flags::default()
      }
    );
  }

  #[test]
  fn inspect_default_host() {
    let r = flags_from_vec(svec!["deno", "run", "--inspect", "foo.js"]);
    assert_eq!(
      r.unwrap(),
      Flags {
        subcommand: DenoSubcommand::Run(RunFlags::new_default(
          "foo.js".to_string(),
        )),
        inspect: Some("127.0.0.1:9229".parse().unwrap()),
        code_cache_enabled: true,
        ..Flags::default()
      }
    );
  }

  #[test]
  fn inspect_wait() {
    let r = flags_from_vec(svec!["deno", "--inspect-wait", "foo.js"]);
    assert_eq!(
      r.unwrap(),
      Flags {
        subcommand: DenoSubcommand::Run(RunFlags {
          script: "foo.js".to_string(),
          watch: None,
          bare: true,
        }),
        inspect_wait: Some("127.0.0.1:9229".parse().unwrap()),
        code_cache_enabled: true,
        ..Flags::default()
      }
    );

    let r = flags_from_vec(svec![
      "deno",
      "run",
      "--inspect-wait=127.0.0.1:3567",
      "foo.js"
    ]);
    assert_eq!(
      r.unwrap(),
      Flags {
        subcommand: DenoSubcommand::Run(RunFlags::new_default(
          "foo.js".to_string(),
        )),
        inspect_wait: Some("127.0.0.1:3567".parse().unwrap()),
        code_cache_enabled: true,
        ..Flags::default()
      }
    );
  }

  #[test]
  fn compile() {
    let r = flags_from_vec(svec![
      "deno",
      "compile",
      "https://examples.deno.land/color-logging.ts"
    ]);
    assert_eq!(
      r.unwrap(),
      Flags {
        subcommand: DenoSubcommand::Compile(CompileFlags {
          source_file: "https://examples.deno.land/color-logging.ts"
            .to_string(),
          output: None,
          args: vec![],
          target: None,
          no_terminal: false,
          icon: None,
          include: Default::default(),
          exclude: Default::default(),
          eszip: false,
        }),
        type_check_mode: TypeCheckMode::Local,
        code_cache_enabled: true,
        ..Flags::default()
      }
    );
  }

  #[test]
  fn compile_with_flags() {
    #[rustfmt::skip]
    let r = flags_from_vec(svec!["deno", "compile", "--include", "include.txt", "--exclude", "exclude.txt", "--import-map", "import_map.json", "--no-code-cache", "--no-remote", "--config", "tsconfig.json", "--no-check", "--unsafely-ignore-certificate-errors", "--reload", "--lock", "lock.json", "--cert", "example.crt", "--cached-only", "--location", "https:foo", "--allow-read", "--allow-net", "--v8-flags=--help", "--seed", "1", "--no-terminal", "--icon", "favicon.ico", "--output", "colors", "--env=.example.env", "https://examples.deno.land/color-logging.ts", "foo", "bar", "-p", "8080"]);
    assert_eq!(
      r.unwrap(),
      Flags {
        subcommand: DenoSubcommand::Compile(CompileFlags {
          source_file: "https://examples.deno.land/color-logging.ts"
            .to_string(),
          output: Some(String::from("colors")),
          args: svec!["foo", "bar", "-p", "8080"],
          target: None,
          no_terminal: true,
          icon: Some(String::from("favicon.ico")),
          include: vec!["include.txt".to_string()],
          exclude: vec!["exclude.txt".to_string()],
          eszip: false
        }),
        import_map_path: Some("import_map.json".to_string()),
        no_remote: true,
        code_cache_enabled: false,
        config_flag: ConfigFlag::Path("tsconfig.json".to_owned()),
        type_check_mode: TypeCheckMode::None,
        reload: true,
        lock: Some(String::from("lock.json")),
        ca_data: Some(CaData::File("example.crt".to_string())),
        cached_only: true,
        location: Some(Url::parse("https://foo/").unwrap()),
        permissions: PermissionFlags {
          allow_read: Some(vec![]),
          allow_net: Some(vec![]),
          ..Default::default()
        },
        unsafely_ignore_certificate_errors: Some(vec![]),
        v8_flags: svec!["--help", "--random-seed=1"],
        seed: Some(1),
        env_file: Some(vec![".example.env".to_owned()]),
        ..Flags::default()
      }
    );
  }

  #[test]
  fn coverage() {
    let r = flags_from_vec(svec!["deno", "coverage", "foo.json"]);
    assert_eq!(
      r.unwrap(),
      Flags {
        subcommand: DenoSubcommand::Coverage(CoverageFlags {
          files: FileFlags {
            include: vec!["foo.json".to_string()],
            ignore: vec![],
          },
          include: vec![r"^file:".to_string()],
          exclude: vec![r"test\.(js|mjs|ts|jsx|tsx)$".to_string()],
          ..CoverageFlags::default()
        }),
        ..Flags::default()
      }
    );
  }

  #[test]
  fn coverage_with_lcov_and_out_file() {
    let r = flags_from_vec(svec![
      "deno",
      "coverage",
      "--lcov",
      "--output=foo.lcov",
      "foo.json"
    ]);
    assert_eq!(
      r.unwrap(),
      Flags {
        subcommand: DenoSubcommand::Coverage(CoverageFlags {
          files: FileFlags {
            include: vec!["foo.json".to_string()],
            ignore: vec![],
          },
          include: vec![r"^file:".to_string()],
          exclude: vec![r"test\.(js|mjs|ts|jsx|tsx)$".to_string()],
          r#type: CoverageType::Lcov,
          output: Some(String::from("foo.lcov")),
        }),
        ..Flags::default()
      }
    );
  }

  #[test]
  fn coverage_with_default_files() {
    let r = flags_from_vec(svec!["deno", "coverage",]);
    assert_eq!(
      r.unwrap(),
      Flags {
        subcommand: DenoSubcommand::Coverage(CoverageFlags {
          files: FileFlags {
            include: vec!["coverage".to_string()],
            ignore: vec![],
          },
          include: vec![r"^file:".to_string()],
          exclude: vec![r"test\.(js|mjs|ts|jsx|tsx)$".to_string()],
          ..CoverageFlags::default()
        }),
        ..Flags::default()
      }
    );
  }

  #[test]
  fn location_with_bad_scheme() {
    #[rustfmt::skip]
    let r = flags_from_vec(svec!["deno", "run", "--location", "foo:", "mod.ts"]);
    assert!(r.is_err());
    assert!(r
      .unwrap_err()
      .to_string()
      .contains("Expected protocol \"http\" or \"https\""));
  }

  #[test]
  fn test_config_path_args() {
    let flags = flags_from_vec(svec!["deno", "run", "foo.js"]).unwrap();
    let cwd = std::env::current_dir().unwrap();

    assert_eq!(flags.config_path_args(&cwd), Some(vec![cwd.clone()]));

    let flags = flags_from_vec(svec!["deno", "run", "sub_dir/foo.js"]).unwrap();
    let cwd = std::env::current_dir().unwrap();
    assert_eq!(
      flags.config_path_args(&cwd),
      Some(vec![cwd.join("sub_dir").clone()])
    );

    let flags =
      flags_from_vec(svec!["deno", "https://example.com/foo.js"]).unwrap();
    assert_eq!(flags.config_path_args(&cwd), None);

    let flags =
      flags_from_vec(svec!["deno", "lint", "dir/a/a.js", "dir/b/b.js"])
        .unwrap();
    assert_eq!(
      flags.config_path_args(&cwd),
      Some(vec![cwd.join("dir/a/a.js"), cwd.join("dir/b/b.js")])
    );

    let flags = flags_from_vec(svec!["deno", "lint"]).unwrap();
    assert_eq!(flags.config_path_args(&cwd), Some(vec![cwd.clone()]));

    let flags = flags_from_vec(svec![
      "deno",
      "fmt",
      "dir/a/a.js",
      "dir/a/a2.js",
      "dir/b.js"
    ])
    .unwrap();
    assert_eq!(
      flags.config_path_args(&cwd),
      Some(vec![
        cwd.join("dir/a/a.js"),
        cwd.join("dir/a/a2.js"),
        cwd.join("dir/b.js")
      ])
    );
  }

  #[test]
  fn test_no_clear_watch_flag_without_watch_flag() {
    let r = flags_from_vec(svec!["deno", "run", "--no-clear-screen", "foo.js"]);
    assert!(r.is_err());
    let error_message = r.unwrap_err().to_string();
    assert!(&error_message
      .contains("error: the following required arguments were not provided:"));
    assert!(&error_message.contains("--watch[=<FILES>...]"));
  }

  #[test]
  fn task_subcommand() {
    let r = flags_from_vec(svec!["deno", "task", "build", "hello", "world",]);
    assert_eq!(
      r.unwrap(),
      Flags {
        subcommand: DenoSubcommand::Task(TaskFlags {
          cwd: None,
          task: Some("build".to_string()),
          is_run: false,
          recursive: false,
          filter: None,
          eval: false,
        }),
        argv: svec!["hello", "world"],
        ..Flags::default()
      }
    );

    let r = flags_from_vec(svec!["deno", "task", "build"]);
    assert_eq!(
      r.unwrap(),
      Flags {
        subcommand: DenoSubcommand::Task(TaskFlags {
          cwd: None,
          task: Some("build".to_string()),
          is_run: false,
          recursive: false,
          filter: None,
          eval: false,
        }),
        ..Flags::default()
      }
    );

    let r = flags_from_vec(svec!["deno", "task", "--cwd", "foo", "build"]);
    assert_eq!(
      r.unwrap(),
      Flags {
        subcommand: DenoSubcommand::Task(TaskFlags {
          cwd: Some("foo".to_string()),
          task: Some("build".to_string()),
          is_run: false,
          recursive: false,
          filter: None,
          eval: false,
        }),
        ..Flags::default()
      }
    );

    let r = flags_from_vec(svec!["deno", "task", "--filter", "*", "build"]);
    assert_eq!(
      r.unwrap(),
      Flags {
        subcommand: DenoSubcommand::Task(TaskFlags {
          cwd: None,
          task: Some("build".to_string()),
          is_run: false,
          recursive: false,
          filter: Some("*".to_string()),
          eval: false,
        }),
        ..Flags::default()
      }
    );

    let r = flags_from_vec(svec!["deno", "task", "--recursive", "build"]);
    assert_eq!(
      r.unwrap(),
      Flags {
        subcommand: DenoSubcommand::Task(TaskFlags {
          cwd: None,
          task: Some("build".to_string()),
          is_run: false,
          recursive: true,
          filter: Some("*".to_string()),
          eval: false,
        }),
        ..Flags::default()
      }
    );

    let r = flags_from_vec(svec!["deno", "task", "-r", "build"]);
    assert_eq!(
      r.unwrap(),
      Flags {
        subcommand: DenoSubcommand::Task(TaskFlags {
          cwd: None,
          task: Some("build".to_string()),
          is_run: false,
          recursive: true,
          filter: Some("*".to_string()),
          eval: false,
        }),
        ..Flags::default()
      }
    );

    let r = flags_from_vec(svec!["deno", "task", "--eval", "echo 1"]);
    assert_eq!(
      r.unwrap(),
      Flags {
        subcommand: DenoSubcommand::Task(TaskFlags {
          cwd: None,
          task: Some("echo 1".to_string()),
          is_run: false,
          recursive: false,
          filter: None,
          eval: true,
        }),
        ..Flags::default()
      }
    );

    let r = flags_from_vec(svec!["deno", "task", "--eval"]);
    assert!(r.is_err());
  }

  #[test]
  fn task_subcommand_double_hyphen() {
    let r = flags_from_vec(svec![
      "deno",
      "task",
      "-c",
      "deno.json",
      "build",
      "--",
      "hello",
      "world",
    ]);
    assert_eq!(
      r.unwrap(),
      Flags {
        subcommand: DenoSubcommand::Task(TaskFlags {
          cwd: None,
          task: Some("build".to_string()),
          is_run: false,
          recursive: false,
          filter: None,
          eval: false,
        }),
        argv: svec!["--", "hello", "world"],
        config_flag: ConfigFlag::Path("deno.json".to_owned()),
        ..Flags::default()
      }
    );

    let r = flags_from_vec(svec![
      "deno", "task", "--cwd", "foo", "build", "--", "hello", "world"
    ]);
    assert_eq!(
      r.unwrap(),
      Flags {
        subcommand: DenoSubcommand::Task(TaskFlags {
          cwd: Some("foo".to_string()),
          task: Some("build".to_string()),
          is_run: false,
          recursive: false,
          filter: None,
          eval: false,
        }),
        argv: svec!["--", "hello", "world"],
        ..Flags::default()
      }
    );
  }

  #[test]
  fn task_subcommand_double_hyphen_only() {
    // edge case, but it should forward
    let r = flags_from_vec(svec!["deno", "task", "build", "--"]);
    assert_eq!(
      r.unwrap(),
      Flags {
        subcommand: DenoSubcommand::Task(TaskFlags {
          cwd: None,
          task: Some("build".to_string()),
          is_run: false,
          recursive: false,
          filter: None,
          eval: false,
        }),
        argv: svec!["--"],
        ..Flags::default()
      }
    );
  }

  #[test]
  fn task_following_arg() {
    let r = flags_from_vec(svec!["deno", "task", "build", "-1", "--test"]);
    assert_eq!(
      r.unwrap(),
      Flags {
        subcommand: DenoSubcommand::Task(TaskFlags {
          cwd: None,
          task: Some("build".to_string()),
          is_run: false,
          recursive: false,
          filter: None,
          eval: false,
        }),
        argv: svec!["-1", "--test"],
        ..Flags::default()
      }
    );
  }

  #[test]
  fn task_following_double_hyphen_arg() {
    let r = flags_from_vec(svec!["deno", "task", "build", "--test"]);
    assert_eq!(
      r.unwrap(),
      Flags {
        subcommand: DenoSubcommand::Task(TaskFlags {
          cwd: None,
          task: Some("build".to_string()),
          is_run: false,
          recursive: false,
          filter: None,
          eval: false,
        }),
        argv: svec!["--test"],
        ..Flags::default()
      }
    );
  }

  #[test]
  fn task_with_global_flags() {
    // can fail if the custom parser in task_parse() starts at the wrong index
    let r = flags_from_vec(svec!["deno", "--quiet", "task", "build"]);
    assert_eq!(
      r.unwrap(),
      Flags {
        subcommand: DenoSubcommand::Task(TaskFlags {
          cwd: None,
          task: Some("build".to_string()),
          is_run: false,
          recursive: false,
          filter: None,
          eval: false,
        }),
        log_level: Some(log::Level::Error),
        ..Flags::default()
      }
    );
  }

  #[test]
  fn task_subcommand_empty() {
    let r = flags_from_vec(svec!["deno", "task"]);
    assert_eq!(
      r.unwrap(),
      Flags {
        subcommand: DenoSubcommand::Task(TaskFlags {
          cwd: None,
          task: None,
          is_run: false,
          recursive: false,
          filter: None,
          eval: false,
        }),
        ..Flags::default()
      }
    );
  }

  #[test]
  fn task_subcommand_config() {
    let r = flags_from_vec(svec!["deno", "task", "--config", "deno.jsonc"]);
    assert_eq!(
      r.unwrap(),
      Flags {
        subcommand: DenoSubcommand::Task(TaskFlags {
          cwd: None,
          task: None,
          is_run: false,
          recursive: false,
          filter: None,
          eval: false,
        }),
        config_flag: ConfigFlag::Path("deno.jsonc".to_string()),
        ..Flags::default()
      }
    );
  }

  #[test]
  fn task_subcommand_config_short() {
    let r = flags_from_vec(svec!["deno", "task", "-c", "deno.jsonc"]);
    assert_eq!(
      r.unwrap(),
      Flags {
        subcommand: DenoSubcommand::Task(TaskFlags {
          cwd: None,
          task: None,
          is_run: false,
          recursive: false,
          filter: None,
          eval: false,
        }),
        config_flag: ConfigFlag::Path("deno.jsonc".to_string()),
        ..Flags::default()
      }
    );
  }

  #[test]
  fn task_subcommand_noconfig_invalid() {
    let r = flags_from_vec(svec!["deno", "task", "--no-config"]);
    assert_eq!(
      r.unwrap_err().kind(),
      clap::error::ErrorKind::UnknownArgument
    );
  }

  #[test]
  fn bench_with_flags() {
    let r = flags_from_vec(svec![
      "deno",
      "bench",
      "--json",
      "--no-npm",
      "--no-remote",
      "--no-run",
      "--filter",
      "- foo",
      "--location",
      "https:foo",
      "--allow-net",
      "dir1/",
      "dir2/",
      "--",
      "arg1",
      "arg2"
    ]);
    assert_eq!(
      r.unwrap(),
      Flags {
        subcommand: DenoSubcommand::Bench(BenchFlags {
          filter: Some("- foo".to_string()),
          json: true,
          no_run: true,
          files: FileFlags {
            include: vec!["dir1/".to_string(), "dir2/".to_string()],
            ignore: vec![],
          },
          watch: Default::default(),
          permit_no_files: false,
        }),
        no_npm: true,
        no_remote: true,
        type_check_mode: TypeCheckMode::Local,
        location: Some(Url::parse("https://foo/").unwrap()),
        permissions: PermissionFlags {
          allow_net: Some(vec![]),
          no_prompt: true,
          ..Default::default()
        },
        argv: svec!["arg1", "arg2"],
        ..Flags::default()
      }
    );
  }

  #[test]
  fn bench_watch() {
    let r = flags_from_vec(svec!["deno", "bench", "--watch"]);
    assert_eq!(
      r.unwrap(),
      Flags {
        subcommand: DenoSubcommand::Bench(BenchFlags {
          filter: None,
          json: false,
          no_run: false,
          files: FileFlags {
            include: vec![],
            ignore: vec![],
          },
          watch: Some(Default::default()),
          permit_no_files: false
        }),
        permissions: PermissionFlags {
          no_prompt: true,
          ..Default::default()
        },
        type_check_mode: TypeCheckMode::Local,
        ..Flags::default()
      }
    );
  }

  #[test]
  fn bench_no_files() {
    let r = flags_from_vec(svec!["deno", "bench", "--permit-no-files"]);
    assert_eq!(
      r.unwrap(),
      Flags {
        subcommand: DenoSubcommand::Bench(BenchFlags {
          filter: None,
          json: false,
          no_run: false,
          files: FileFlags {
            include: vec![],
            ignore: vec![],
          },
          watch: None,
          permit_no_files: true
        }),
        permissions: PermissionFlags {
          no_prompt: true,
          ..Default::default()
        },
        type_check_mode: TypeCheckMode::Local,
        ..Flags::default()
      }
    );
  }

  #[test]
  fn run_with_check() {
    let r = flags_from_vec(svec!["deno", "run", "--check", "script.ts",]);
    assert_eq!(
      r.unwrap(),
      Flags {
        subcommand: DenoSubcommand::Run(RunFlags::new_default(
          "script.ts".to_string(),
        )),
        type_check_mode: TypeCheckMode::Local,
        code_cache_enabled: true,
        ..Flags::default()
      }
    );

    let r = flags_from_vec(svec!["deno", "run", "--check=all", "script.ts",]);
    assert_eq!(
      r.unwrap(),
      Flags {
        subcommand: DenoSubcommand::Run(RunFlags::new_default(
          "script.ts".to_string(),
        )),
        type_check_mode: TypeCheckMode::All,
        code_cache_enabled: true,
        ..Flags::default()
      }
    );

    let r = flags_from_vec(svec!["deno", "--check=foo", "script.ts",]);
    assert_eq!(
      r.unwrap(),
      Flags {
        subcommand: DenoSubcommand::Run(RunFlags {
          script: "script.ts".to_string(),
          watch: None,
          bare: true,
        }),
        type_check_mode: TypeCheckMode::None,
        code_cache_enabled: true,
        ..Flags::default()
      }
    );

    let r = flags_from_vec(svec![
      "deno",
      "run",
      "--no-check",
      "--check",
      "script.ts",
    ]);
    assert!(r.is_err());
  }

  #[test]
  fn no_config() {
    let r = flags_from_vec(svec!["deno", "run", "--no-config", "script.ts",]);
    assert_eq!(
      r.unwrap(),
      Flags {
        subcommand: DenoSubcommand::Run(RunFlags::new_default(
          "script.ts".to_string(),
        )),
        config_flag: ConfigFlag::Disabled,
        code_cache_enabled: true,
        ..Flags::default()
      }
    );

    let r = flags_from_vec(svec![
      "deno",
      "run",
      "--config",
      "deno.json",
      "--no-config",
      "script.ts",
    ]);
    assert!(r.is_err());
  }

  #[test]
  fn init() {
    let r = flags_from_vec(svec!["deno", "init"]);
    assert_eq!(
      r.unwrap(),
      Flags {
        subcommand: DenoSubcommand::Init(InitFlags {
          package: None,
          package_args: vec![],
          dir: None,
          lib: false,
          serve: false,
        }),
        ..Flags::default()
      }
    );

    let r = flags_from_vec(svec!["deno", "init", "foo"]);
    assert_eq!(
      r.unwrap(),
      Flags {
        subcommand: DenoSubcommand::Init(InitFlags {
          package: None,
          package_args: vec![],
          dir: Some(String::from("foo")),
          lib: false,
          serve: false,
        }),
        ..Flags::default()
      }
    );

    let r = flags_from_vec(svec!["deno", "init", "--quiet"]);
    assert_eq!(
      r.unwrap(),
      Flags {
        subcommand: DenoSubcommand::Init(InitFlags {
          package: None,
          package_args: vec![],
          dir: None,
          lib: false,
          serve: false,
        }),
        log_level: Some(Level::Error),
        ..Flags::default()
      }
    );

    let r = flags_from_vec(svec!["deno", "init", "--lib"]);
    assert_eq!(
      r.unwrap(),
      Flags {
        subcommand: DenoSubcommand::Init(InitFlags {
          package: None,
          package_args: vec![],
          dir: None,
          lib: true,
          serve: false,
        }),
        ..Flags::default()
      }
    );

    let r = flags_from_vec(svec!["deno", "init", "--serve"]);
    assert_eq!(
      r.unwrap(),
      Flags {
        subcommand: DenoSubcommand::Init(InitFlags {
          package: None,
          package_args: vec![],
          dir: None,
          lib: false,
          serve: true,
        }),
        ..Flags::default()
      }
    );

    let r = flags_from_vec(svec!["deno", "init", "foo", "--lib"]);
    assert_eq!(
      r.unwrap(),
      Flags {
        subcommand: DenoSubcommand::Init(InitFlags {
          package: None,
          package_args: vec![],
          dir: Some(String::from("foo")),
          lib: true,
          serve: false,
        }),
        ..Flags::default()
      }
    );

    let r = flags_from_vec(svec!["deno", "init", "--lib", "--npm", "vite"]);
    assert!(r.is_err());

    let r = flags_from_vec(svec!["deno", "init", "--serve", "--npm", "vite"]);
    assert!(r.is_err());

    let r = flags_from_vec(svec!["deno", "init", "--npm", "vite", "--lib"]);
    assert_eq!(
      r.unwrap(),
      Flags {
        subcommand: DenoSubcommand::Init(InitFlags {
          package: Some("vite".to_string()),
          package_args: svec!["--lib"],
          dir: None,
          lib: false,
          serve: false,
        }),
        ..Flags::default()
      }
    );

    let r = flags_from_vec(svec!["deno", "init", "--npm", "vite", "--serve"]);
    assert_eq!(
      r.unwrap(),
      Flags {
        subcommand: DenoSubcommand::Init(InitFlags {
          package: Some("vite".to_string()),
          package_args: svec!["--serve"],
          dir: None,
          lib: false,
          serve: false,
        }),
        ..Flags::default()
      }
    );

    let r = flags_from_vec(svec!["deno", "init", "--npm", "vite", "new_dir"]);
    assert_eq!(
      r.unwrap(),
      Flags {
        subcommand: DenoSubcommand::Init(InitFlags {
          package: Some("vite".to_string()),
          package_args: svec!["new_dir"],
          dir: None,
          lib: false,
          serve: false,
        }),
        ..Flags::default()
      }
    );
  }

  #[test]
  fn jupyter() {
    let r = flags_from_vec(svec!["deno", "jupyter"]);
    assert_eq!(
      r.unwrap(),
      Flags {
        subcommand: DenoSubcommand::Jupyter(JupyterFlags {
          install: false,
          kernel: false,
          conn_file: None,
        }),
        ..Flags::default()
      }
    );

    let r = flags_from_vec(svec!["deno", "jupyter", "--install"]);
    assert_eq!(
      r.unwrap(),
      Flags {
        subcommand: DenoSubcommand::Jupyter(JupyterFlags {
          install: true,
          kernel: false,
          conn_file: None,
        }),
        ..Flags::default()
      }
    );

    let r = flags_from_vec(svec![
      "deno",
      "jupyter",
      "--kernel",
      "--conn",
      "path/to/conn/file"
    ]);
    assert_eq!(
      r.unwrap(),
      Flags {
        subcommand: DenoSubcommand::Jupyter(JupyterFlags {
          install: false,
          kernel: true,
          conn_file: Some(String::from("path/to/conn/file")),
        }),
        ..Flags::default()
      }
    );

    let r = flags_from_vec(svec![
      "deno",
      "jupyter",
      "--install",
      "--conn",
      "path/to/conn/file"
    ]);
    r.unwrap_err();
    let r = flags_from_vec(svec!["deno", "jupyter", "--kernel",]);
    r.unwrap_err();
    let r = flags_from_vec(svec!["deno", "jupyter", "--install", "--kernel",]);
    r.unwrap_err();
  }

  #[test]
  fn publish_args() {
    let r = flags_from_vec(svec![
      "deno",
      "publish",
      "--no-provenance",
      "--dry-run",
      "--allow-slow-types",
      "--allow-dirty",
      "--token=asdf",
      "--set-version=1.0.1",
    ]);
    assert_eq!(
      r.unwrap(),
      Flags {
        subcommand: DenoSubcommand::Publish(PublishFlags {
          token: Some("asdf".to_string()),
          dry_run: true,
          allow_slow_types: true,
          allow_dirty: true,
          no_provenance: true,
          set_version: Some("1.0.1".to_string()),
        }),
        type_check_mode: TypeCheckMode::Local,
        ..Flags::default()
      }
    );
  }

  #[test]
  fn add_or_install_subcommand() {
    let r = flags_from_vec(svec!["deno", "add"]);
    r.unwrap_err();
    for cmd in ["add", "install"] {
      let mk_flags = |flags: AddFlags| -> Flags {
        match cmd {
          "add" => Flags {
            subcommand: DenoSubcommand::Add(flags),
            ..Flags::default()
          },
          "install" => Flags {
            subcommand: DenoSubcommand::Install(InstallFlags::Local(
              InstallFlagsLocal::Add(flags),
            )),
            ..Flags::default()
          },
          _ => unreachable!(),
        }
      };

      let r = flags_from_vec(svec!["deno", cmd, "@david/which"]);
      assert_eq!(
        r.unwrap(),
        mk_flags(AddFlags {
          packages: svec!["@david/which"],
          dev: false,
          default_registry: None,
        }) // default is false
      );

      let r = flags_from_vec(svec!["deno", cmd, "@david/which", "@luca/hello"]);
      assert_eq!(
        r.unwrap(),
        mk_flags(AddFlags {
          packages: svec!["@david/which", "@luca/hello"],
          dev: false,
          default_registry: None,
        })
      );

      let r = flags_from_vec(svec!["deno", cmd, "--dev", "npm:chalk"]);
      assert_eq!(
        r.unwrap(),
        mk_flags(AddFlags {
          packages: svec!["npm:chalk"],
          dev: true,
          default_registry: None,
        }),
      );

      let r = flags_from_vec(svec!["deno", cmd, "--npm", "chalk"]);
      assert_eq!(
        r.unwrap(),
        mk_flags(AddFlags {
          packages: svec!["chalk"],
          dev: false,
          default_registry: Some(DefaultRegistry::Npm),
        }),
      );

      let r = flags_from_vec(svec!["deno", cmd, "--jsr", "@std/fs"]);
      assert_eq!(
        r.unwrap(),
        mk_flags(AddFlags {
          packages: svec!["@std/fs"],
          dev: false,
          default_registry: Some(DefaultRegistry::Jsr),
        })
      )
    }
  }

  #[test]
  fn remove_subcommand() {
    let r = flags_from_vec(svec!["deno", "remove"]);
    r.unwrap_err();

    let r = flags_from_vec(svec!["deno", "remove", "@david/which"]);
    assert_eq!(
      r.unwrap(),
      Flags {
        subcommand: DenoSubcommand::Remove(RemoveFlags {
          packages: svec!["@david/which"],
        }),
        ..Flags::default()
      }
    );

    let r =
      flags_from_vec(svec!["deno", "remove", "@david/which", "@luca/hello"]);
    assert_eq!(
      r.unwrap(),
      Flags {
        subcommand: DenoSubcommand::Remove(RemoveFlags {
          packages: svec!["@david/which", "@luca/hello"],
        }),
        ..Flags::default()
      }
    );
  }

  #[test]
  fn run_with_frozen_lockfile() {
    let cases = [
      (Some("--frozen"), Some(true)),
      (Some("--frozen=true"), Some(true)),
      (Some("--frozen=false"), Some(false)),
      (None, None),
    ];
    for (flag, frozen) in cases {
      let mut args = svec!["deno", "run"];
      if let Some(f) = flag {
        args.push(f.into());
      }
      args.push("script.ts".into());
      let r = flags_from_vec(args);
      assert_eq!(
        r.unwrap(),
        Flags {
          subcommand: DenoSubcommand::Run(RunFlags::new_default(
            "script.ts".to_string(),
          )),
          frozen_lockfile: frozen,
          code_cache_enabled: true,
          ..Flags::default()
        }
      );
    }
  }

  #[test]
  fn allow_scripts() {
    let cases = [
      (Some("--allow-scripts"), Ok(PackagesAllowedScripts::All)),
      (None, Ok(PackagesAllowedScripts::None)),
      (
        Some("--allow-scripts=npm:foo"),
        Ok(PackagesAllowedScripts::Some(svec!["npm:foo"])),
      ),
      (
        Some("--allow-scripts=npm:foo,npm:bar"),
        Ok(PackagesAllowedScripts::Some(svec!["npm:foo", "npm:bar"])),
      ),
      (Some("--allow-scripts=foo"), Err("Invalid package")),
    ];
    for (flag, value) in cases {
      let mut args = svec!["deno", "cache"];
      if let Some(flag) = flag {
        args.push(flag.into());
      }
      args.push("script.ts".into());
      let r = flags_from_vec(args);
      match value {
        Ok(value) => {
          assert_eq!(
            r.unwrap(),
            Flags {
              subcommand: DenoSubcommand::Cache(CacheFlags {
                files: svec!["script.ts"],
              }),
              allow_scripts: value,
              ..Flags::default()
            }
          );
        }
        Err(e) => {
          let err = r.unwrap_err();
          assert!(
            err.to_string().contains(e),
            "expected to contain '{e}' got '{err}'"
          );
        }
      }
    }
  }

  #[test]
  fn bare_run() {
    let r = flags_from_vec(svec!["deno", "--no-config", "script.ts"]);
    assert_eq!(
      r.unwrap(),
      Flags {
        subcommand: DenoSubcommand::Run(RunFlags {
          script: "script.ts".to_string(),
          watch: None,
          bare: true,
        }),
        config_flag: ConfigFlag::Disabled,
        code_cache_enabled: true,
        ..Flags::default()
      }
    );
  }

  #[test]
  fn bare_global() {
    let r = flags_from_vec(svec!["deno", "--log-level=debug"]);
    assert_eq!(
      r.unwrap(),
      Flags {
        subcommand: DenoSubcommand::Repl(ReplFlags {
          eval_files: None,
          eval: None,
          is_default_command: true,
        }),
        log_level: Some(Level::Debug),
        permissions: PermissionFlags {
          allow_all: true,
          ..Default::default()
        },
        ..Flags::default()
      }
    );
  }

  #[test]
  fn repl_user_args() {
    let r = flags_from_vec(svec!["deno", "repl", "foo"]);
    assert!(r.is_err());
    let r = flags_from_vec(svec!["deno", "repl", "--", "foo"]);
    assert_eq!(
      r.unwrap(),
      Flags {
        subcommand: DenoSubcommand::Repl(ReplFlags {
          eval_files: None,
          eval: None,
          is_default_command: false,
        }),
        argv: svec!["foo"],
        ..Flags::default()
      }
    );
  }

  #[test]
  fn bare_with_flag_no_file() {
    let r = flags_from_vec(svec!["deno", "--no-config"]);

    let err = r.unwrap_err();
    assert!(err.to_string().contains("error: [SCRIPT_ARG] may only be omitted with --v8-flags=--help, else to use the repl with arguments, please use the `deno repl` subcommand"));
    assert!(err
      .to_string()
      .contains("Usage: deno [OPTIONS] [COMMAND] [SCRIPT_ARG]..."));
  }

  #[test]
  fn equal_help_output() {
    for command in clap_root().get_subcommands() {
      if command.get_name() == "help" {
        continue;
      }

      let long_flag = if let DenoSubcommand::Help(help) =
        flags_from_vec(svec!["deno", command.get_name(), "--help"])
          .unwrap()
          .subcommand
      {
        help.help.to_string()
      } else {
        unreachable!()
      };
      let short_flag = if let DenoSubcommand::Help(help) =
        flags_from_vec(svec!["deno", command.get_name(), "-h"])
          .unwrap()
          .subcommand
      {
        help.help.to_string()
      } else {
        unreachable!()
      };
      let subcommand = if let DenoSubcommand::Help(help) =
        flags_from_vec(svec!["deno", "help", command.get_name()])
          .unwrap()
          .subcommand
      {
        help.help.to_string()
      } else {
        unreachable!()
      };
      assert_eq!(long_flag, short_flag, "{} subcommand", command.get_name());
      assert_eq!(long_flag, subcommand, "{} subcommand", command.get_name());
    }
  }

  #[test]
  fn install_permissions_non_global() {
    let r =
      flags_from_vec(svec!["deno", "install", "--allow-net", "jsr:@std/fs"]);

    assert!(r
      .unwrap_err()
      .to_string()
      .contains("Note: Permission flags can only be used in a global setting"));
  }

  #[test]
  fn jupyter_unstable_flags() {
    let r = flags_from_vec(svec![
      "deno",
      "jupyter",
      "--unstable-ffi",
      "--unstable-bare-node-builtins",
      "--unstable-worker-options"
    ]);

    assert_eq!(
      r.unwrap(),
      Flags {
        subcommand: DenoSubcommand::Jupyter(JupyterFlags {
          install: false,
          kernel: false,
          conn_file: None,
        }),
        unstable_config: UnstableConfig {
          bare_node_builtins: true,
          sloppy_imports: false,
          features: svec!["ffi", "worker-options"],
          ..Default::default()
        },
        ..Flags::default()
      }
    );
  }

  #[test]
  fn serve_with_allow_all() {
    let r = flags_from_vec(svec!["deno", "serve", "--allow-all", "./main.ts"]);
    let flags = r.unwrap();
    assert_eq!(
      &flags,
      &Flags {
        subcommand: DenoSubcommand::Serve(ServeFlags::new_default(
          "./main.ts".into(),
          8000,
          "0.0.0.0"
        )),
        permissions: PermissionFlags {
          allow_all: true,
          allow_net: None,
          ..Default::default()
        },
        code_cache_enabled: true,
        ..Default::default()
      }
    );
  }

  #[test]
  fn escape_and_split_commas_test() {
    assert_eq!(escape_and_split_commas("foo".to_string()).unwrap(), ["foo"]);
    assert!(escape_and_split_commas("foo,".to_string()).is_err());
    assert_eq!(
      escape_and_split_commas("foo,,".to_string()).unwrap(),
      ["foo,"]
    );
    assert!(escape_and_split_commas("foo,,,".to_string()).is_err());
    assert_eq!(
      escape_and_split_commas("foo,,,,".to_string()).unwrap(),
      ["foo,,"]
    );
    assert_eq!(
      escape_and_split_commas("foo,bar".to_string()).unwrap(),
      ["foo", "bar"]
    );
    assert_eq!(
      escape_and_split_commas("foo,,bar".to_string()).unwrap(),
      ["foo,bar"]
    );
    assert_eq!(
      escape_and_split_commas("foo,,,bar".to_string()).unwrap(),
      ["foo,", "bar"]
    );
  }

  #[test]
  fn net_flag_with_url() {
    let r = flags_from_vec(svec![
      "deno",
      "run",
      "--allow-net=https://example.com",
      "script.ts"
    ]);
    assert_eq!(
      r.unwrap_err().to_string(),
      "error: invalid value 'https://example.com': URLs are not supported, only domains and ips"
    );
  }

  #[test]
  fn node_modules_dir_default() {
    let r =
      flags_from_vec(svec!["deno", "run", "--node-modules-dir", "./foo.ts"]);
    let flags = r.unwrap();
    assert_eq!(
      flags,
      Flags {
        subcommand: DenoSubcommand::Run(RunFlags {
          script: "./foo.ts".into(),
          ..Default::default()
        }),
        node_modules_dir: Some(NodeModulesDirMode::Auto),
        code_cache_enabled: true,
        ..Default::default()
      }
    )
  }

  #[test]
  fn flag_before_subcommand() {
    let r = flags_from_vec(svec!["deno", "--allow-net", "repl"]);
    assert_eq!(
      r.unwrap_err().to_string(),
      "error: unexpected argument '--allow-net' found

  tip: 'repl --allow-net' exists

Usage: deno repl [OPTIONS] [-- [ARGS]...]\n"
    )
  }

  #[test]
  fn allow_all_conflicts_allow_perms() {
    let flags = [
      "--allow-read",
      "--allow-write",
      "--allow-net",
      "--allow-env",
      "--allow-run",
      "--allow-sys",
      "--allow-ffi",
      "--allow-import",
    ];
    for flag in flags {
      let r =
        flags_from_vec(svec!["deno", "run", "--allow-all", flag, "foo.ts"]);
      assert!(r.is_err());
    }
  }

  #[test]
  fn outdated_subcommand() {
    let cases = [
      (
        svec![],
        OutdatedFlags {
          filters: vec![],
          kind: OutdatedKind::PrintOutdated { compatible: false },
          recursive: false,
        },
      ),
      (
        svec!["--recursive"],
        OutdatedFlags {
          filters: vec![],
          kind: OutdatedKind::PrintOutdated { compatible: false },
          recursive: true,
        },
      ),
      (
        svec!["--recursive", "--compatible"],
        OutdatedFlags {
          filters: vec![],
          kind: OutdatedKind::PrintOutdated { compatible: true },
          recursive: true,
        },
      ),
      (
        svec!["--update"],
        OutdatedFlags {
          filters: vec![],
          kind: OutdatedKind::Update {
            latest: false,
            interactive: false,
          },
          recursive: false,
        },
      ),
      (
        svec!["--update", "--latest"],
        OutdatedFlags {
          filters: vec![],
          kind: OutdatedKind::Update {
            latest: true,
            interactive: false,
          },
          recursive: false,
        },
      ),
      (
        svec!["--update", "--recursive"],
        OutdatedFlags {
          filters: vec![],
          kind: OutdatedKind::Update {
            latest: false,
            interactive: false,
          },
          recursive: true,
        },
      ),
      (
        svec!["--update", "@foo/bar"],
        OutdatedFlags {
          filters: svec!["@foo/bar"],
          kind: OutdatedKind::Update {
            latest: false,
            interactive: false,
          },
          recursive: false,
        },
      ),
      (
        svec!["--latest"],
        OutdatedFlags {
          filters: svec![],
          kind: OutdatedKind::PrintOutdated { compatible: false },
          recursive: false,
        },
      ),
      (
        svec!["--update", "--latest", "--interactive"],
        OutdatedFlags {
          filters: svec![],
          kind: OutdatedKind::Update {
            latest: true,
            interactive: true,
          },
          recursive: false,
        },
      ),
    ];
    for (input, expected) in cases {
      let mut args = svec!["deno", "outdated"];
      args.extend(input);
      let r = flags_from_vec(args.clone()).unwrap();
      assert_eq!(
        r.subcommand,
        DenoSubcommand::Outdated(expected),
        "incorrect result for args: {:?}",
        args
      );
    }
  }
}<|MERGE_RESOLUTION|>--- conflicted
+++ resolved
@@ -1198,12 +1198,7 @@
   <g>DENO_TLS_CA_STORE</>      Comma-separated list of order dependent certificate stores.
                          Possible values: "system", "mozilla" <p(245)>(defaults to "mozilla")</>
   <g>DENO_TRACE_PERMISSIONS</> Environmental variable to enable stack traces in permission prompts.
-<<<<<<< HEAD
-=======
-                         Possible values: "system", "mozilla".
-                          <p(245)>(defaults to "mozilla")</>
   <g>FORCE_COLOR</>            Set force color output even if stdout isn't a tty
->>>>>>> 27651d3c
   <g>HTTP_PROXY</>             Proxy address for HTTP requests
                           <p(245)>(module downloads, fetch)</>
   <g>HTTPS_PROXY</>            Proxy address for HTTPS requests
