--- conflicted
+++ resolved
@@ -3029,59 +3029,6 @@
 If you want to not replace the current Deno executable but instead download an
 update to a different location, use the --output flag:
   deno upgrade --output $HOME/my_deno",
-<<<<<<< HEAD
-    )
-    .hide(cfg!(not(feature = "upgrade")))
-    .defer(|cmd| {
-      cmd
-        .arg(
-          Arg::new("version")
-            .long("version")
-            .help("The version to upgrade to"),
-        )
-        .arg(
-          Arg::new("output")
-            .long("output")
-            .help("The path to output the updated version to")
-            .value_parser(value_parser!(String))
-            .value_hint(ValueHint::FilePath),
-        )
-        .arg(
-          Arg::new("dry-run")
-            .long("dry-run")
-            .help("Perform all checks without replacing old exe")
-            .action(ArgAction::SetTrue),
-        )
-        .arg(
-          Arg::new("force")
-            .long("force")
-            .short('f')
-            .help("Replace current exe even if not out-of-date")
-            .action(ArgAction::SetTrue),
-        )
-        .arg(
-          Arg::new("canary")
-            .long("canary")
-            .help("Upgrade to canary builds")
-            .action(ArgAction::SetTrue),
-        )
-        .arg(
-          Arg::new("release-candidate")
-            .long("rc")
-            .help("Upgrade to a release candidate")
-            .conflicts_with_all(["canary", "version"])
-            .action(ArgAction::SetTrue),
-        )
-        .arg(
-          Arg::new("version-or-hash-or-channel")
-            .help("Version, channel or commit hash")
-            .value_name("VERSION")
-            .action(ArgAction::Append)
-            .trailing_var_arg(true),
-        )
-        .arg(ca_file_arg())
-    })
-=======
     UnstableArgsConfig::None,
   )
   .hide(cfg!(not(feature = "upgrade")))
@@ -3131,10 +3078,16 @@
           .action(ArgAction::SetTrue)
           .help_heading(UPGRADE_HEADING),
       )
+      .arg(
+        Arg::new("version-or-hash-or-channel")
+          .help("Version, channel or commit hash")
+          .value_name("VERSION")
+          .action(ArgAction::Append)
+          .trailing_var_arg(true),
+      )
       .arg(ca_file_arg())
       .arg(unsafely_ignore_certificate_errors_arg())
   })
->>>>>>> 5c69b486
 }
 
 // TODO(bartlomieju): this subcommand is now deprecated, remove it in Deno 2.
@@ -5484,6 +5437,7 @@
           release_candidate: false,
           version: None,
           output: None,
+          version_or_hash_or_channel: None,
         }),
         ..Flags::default()
       }
@@ -5503,6 +5457,7 @@
           release_candidate: false,
           version: None,
           output: Some(String::from("example.txt")),
+          version_or_hash_or_channel: None,
         }),
         ..Flags::default()
       }
@@ -9493,6 +9448,7 @@
           release_candidate: false,
           version: None,
           output: None,
+          version_or_hash_or_channel: None,
         }),
         ca_data: Some(CaData::File("example.crt".to_owned())),
         ..Flags::default()
@@ -9513,6 +9469,7 @@
           release_candidate: true,
           version: None,
           output: None,
+          version_or_hash_or_channel: None,
         }),
         ..Flags::default()
       }
