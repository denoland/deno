// Copyright 2018-2023 the Deno authors. All rights reserved. MIT license.

use clap::value_parser;
use clap::Arg;
use clap::ArgAction;
use clap::ArgMatches;
use clap::ColorChoice;
use clap::Command;
use clap::ValueHint;
use deno_core::resolve_url_or_path;
use deno_core::url::Url;
use deno_runtime::permissions::parse_sys_kind;
use log::debug;
use log::Level;
use once_cell::sync::Lazy;
use std::env;
use std::net::SocketAddr;
use std::num::NonZeroU32;
use std::num::NonZeroU8;
use std::num::NonZeroUsize;
use std::path::Path;
use std::path::PathBuf;
use std::str::FromStr;

use crate::util::fs::canonicalize_path;

use super::flags_allow_net;

static LONG_VERSION: Lazy<String> = Lazy::new(|| {
  format!(
    "{} ({}, {})\nv8 {}\ntypescript {}",
    crate::version::deno(),
    if crate::version::is_canary() {
      "canary"
    } else {
      env!("PROFILE")
    },
    env!("TARGET"),
    deno_core::v8_version(),
    crate::version::TYPESCRIPT
  )
});

static SHORT_VERSION: Lazy<String> = Lazy::new(|| {
  crate::version::deno()
    .split('+')
    .next()
    .unwrap()
    .to_string()
});

#[derive(Clone, Debug, Default, Eq, PartialEq)]
pub struct FileFlags {
  pub ignore: Vec<PathBuf>,
  pub include: Vec<PathBuf>,
}

#[derive(Clone, Debug, Default, Eq, PartialEq)]
pub struct BenchFlags {
  pub files: FileFlags,
  pub filter: Option<String>,
  pub json: bool,
}

#[derive(Clone, Debug, Eq, PartialEq)]
pub struct BundleFlags {
  pub source_file: String,
  pub out_file: Option<PathBuf>,
}

#[derive(Clone, Debug, Eq, PartialEq)]
pub struct CacheFlags {
  pub files: Vec<String>,
}

#[derive(Clone, Debug, Eq, PartialEq)]
pub struct CheckFlags {
  pub files: Vec<String>,
}

#[derive(Clone, Debug, Eq, PartialEq)]
pub struct CompileFlags {
  pub source_file: String,
  pub output: Option<PathBuf>,
  pub args: Vec<String>,
  pub target: Option<String>,
  pub include: Vec<String>,
}

#[derive(Clone, Debug, Eq, PartialEq)]
pub struct CompletionsFlags {
  pub buf: Box<[u8]>,
}

#[derive(Clone, Debug, Eq, PartialEq)]
pub struct CoverageFlags {
  pub files: FileFlags,
  pub output: Option<PathBuf>,
  pub include: Vec<String>,
  pub exclude: Vec<String>,
  pub lcov: bool,
}

#[derive(Clone, Debug, Eq, PartialEq)]
pub enum DocSourceFileFlag {
  Builtin,
  Path(String),
}

impl Default for DocSourceFileFlag {
  fn default() -> Self {
    Self::Builtin
  }
}

#[derive(Clone, Debug, Eq, PartialEq)]
pub struct DocFlags {
  pub private: bool,
  pub json: bool,
  pub source_file: DocSourceFileFlag,
  pub filter: Option<String>,
}

#[derive(Clone, Debug, Eq, PartialEq)]
pub struct EvalFlags {
  pub print: bool,
  pub code: String,
}

#[derive(Clone, Debug, Eq, PartialEq)]
pub struct FmtFlags {
  pub check: bool,
  pub files: FileFlags,
  pub use_tabs: Option<bool>,
  pub line_width: Option<NonZeroU32>,
  pub indent_width: Option<NonZeroU8>,
  pub single_quote: Option<bool>,
  pub prose_wrap: Option<String>,
  pub no_semicolons: Option<bool>,
}

#[derive(Clone, Debug, Eq, PartialEq)]
pub struct InitFlags {
  pub dir: Option<String>,
}

#[derive(Clone, Debug, Eq, PartialEq)]
pub struct InfoFlags {
  pub json: bool,
  pub file: Option<String>,
}

#[derive(Clone, Debug, Eq, PartialEq)]
pub struct InstallFlags {
  pub module_url: String,
  pub args: Vec<String>,
  pub name: Option<String>,
  pub root: Option<PathBuf>,
  pub force: bool,
}

#[derive(Clone, Debug, Eq, PartialEq)]
pub struct UninstallFlags {
  pub name: String,
  pub root: Option<PathBuf>,
}

#[derive(Clone, Debug, Eq, PartialEq)]
pub struct LintFlags {
  pub files: FileFlags,
  pub rules: bool,
  pub maybe_rules_tags: Option<Vec<String>>,
  pub maybe_rules_include: Option<Vec<String>>,
  pub maybe_rules_exclude: Option<Vec<String>>,
  pub json: bool,
  pub compact: bool,
}

#[derive(Clone, Debug, Eq, PartialEq)]
pub struct ReplFlags {
  pub eval_files: Option<Vec<String>>,
  pub eval: Option<String>,
  pub is_default_command: bool,
}

#[derive(Clone, Debug, Eq, PartialEq)]
pub struct RunFlags {
  pub script: String,
}

impl RunFlags {
  pub fn is_stdin(&self) -> bool {
    self.script == "-"
  }
}

#[derive(Clone, Debug, Eq, PartialEq)]
pub struct TaskFlags {
  pub cwd: Option<String>,
  pub task: Option<String>,
}

#[derive(Clone, Debug, Default, Eq, PartialEq)]
pub struct TestFlags {
  pub doc: bool,
  pub no_run: bool,
  pub fail_fast: Option<NonZeroUsize>,
  pub files: FileFlags,
  pub allow_none: bool,
  pub filter: Option<String>,
  pub shuffle: Option<u64>,
  pub concurrent_jobs: Option<NonZeroUsize>,
  pub trace_ops: bool,
}

#[derive(Clone, Debug, Eq, PartialEq)]
pub struct UpgradeFlags {
  pub dry_run: bool,
  pub force: bool,
  pub canary: bool,
  pub version: Option<String>,
  pub output: Option<PathBuf>,
}

#[derive(Clone, Debug, Eq, PartialEq)]
pub struct VendorFlags {
  pub specifiers: Vec<String>,
  pub output_path: Option<PathBuf>,
  pub force: bool,
}

#[derive(Clone, Debug, Eq, PartialEq)]
pub enum DenoSubcommand {
  Bench(BenchFlags),
  Bundle(BundleFlags),
  Cache(CacheFlags),
  Check(CheckFlags),
  Compile(CompileFlags),
  Completions(CompletionsFlags),
  Coverage(CoverageFlags),
  Doc(DocFlags),
  Eval(EvalFlags),
  Fmt(FmtFlags),
  Init(InitFlags),
  Info(InfoFlags),
  Install(InstallFlags),
  Uninstall(UninstallFlags),
  Lsp,
  Lint(LintFlags),
  Repl(ReplFlags),
  Run(RunFlags),
  Task(TaskFlags),
  Test(TestFlags),
  Types,
  Upgrade(UpgradeFlags),
  Vendor(VendorFlags),
}

impl Default for DenoSubcommand {
  fn default() -> DenoSubcommand {
    DenoSubcommand::Repl(ReplFlags {
      eval_files: None,
      eval: None,
      is_default_command: true,
    })
  }
}

#[derive(Debug, Clone, Copy, Eq, PartialEq)]
pub enum TypeCheckMode {
  /// Type-check all modules.
  All,
  /// Skip type-checking of all modules. The default value for "deno run" and
  /// several other subcommands.
  None,
  /// Only type-check local modules. The default value for "deno test" and
  /// several other subcommands.
  Local,
}

impl Default for TypeCheckMode {
  fn default() -> Self {
    Self::None
  }
}

#[derive(Clone, Debug, Eq, PartialEq)]
pub enum ConfigFlag {
  Discover,
  Path(String),
  Disabled,
}

impl Default for ConfigFlag {
  fn default() -> Self {
    Self::Discover
  }
}

#[derive(Clone, Debug, Eq, PartialEq)]
pub enum CaData {
  /// The string is a file path
  File(String),
  /// This variant is not exposed as an option in the CLI, it is used internally
  /// for standalone binaries.
  Bytes(Vec<u8>),
}

#[derive(Clone, Debug, Eq, PartialEq, Default)]
pub struct Flags {
  /// Vector of CLI arguments - these are user script arguments, all Deno
  /// specific flags are removed.
  pub argv: Vec<String>,
  pub subcommand: DenoSubcommand,

  pub allow_all: bool,
  pub allow_env: Option<Vec<String>>,
  pub allow_hrtime: bool,
  pub allow_net: Option<Vec<String>>,
  pub allow_ffi: Option<Vec<PathBuf>>,
  pub allow_read: Option<Vec<PathBuf>>,
  pub allow_run: Option<Vec<String>>,
  pub allow_sys: Option<Vec<String>>,
  pub allow_write: Option<Vec<PathBuf>>,
  pub ca_stores: Option<Vec<String>>,
  pub ca_data: Option<CaData>,
  pub cache_blocklist: Vec<String>,
  /// This is not exposed as an option in the CLI, it is used internally when
  /// the language server is configured with an explicit cache option.
  pub cache_path: Option<PathBuf>,
  pub cached_only: bool,
  pub type_check_mode: TypeCheckMode,
  pub config_flag: ConfigFlag,
  pub node_modules_dir: Option<bool>,
  pub coverage_dir: Option<String>,
  pub enable_testing_features: bool,
  pub ext: Option<String>,
  pub ignore: Vec<PathBuf>,
  pub import_map_path: Option<String>,
  pub inspect_brk: Option<SocketAddr>,
  pub inspect_wait: Option<SocketAddr>,
  pub inspect: Option<SocketAddr>,
  pub location: Option<Url>,
  pub lock_write: bool,
  pub lock: Option<PathBuf>,
  pub log_level: Option<Level>,
  pub no_remote: bool,
  pub no_lock: bool,
  pub no_npm: bool,
  pub no_prompt: bool,
  pub reload: bool,
  pub seed: Option<u64>,
  pub unstable: bool,
  pub unsafely_ignore_certificate_errors: Option<Vec<String>>,
  pub v8_flags: Vec<String>,
  pub version: bool,
  pub watch: Option<Vec<PathBuf>>,
  pub no_clear_screen: bool,
}

fn join_paths(allowlist: &[PathBuf], d: &str) -> String {
  allowlist
    .iter()
    .map(|path| path.to_str().unwrap().to_string())
    .collect::<Vec<String>>()
    .join(d)
}

impl Flags {
  /// Return list of permission arguments that are equivalent
  /// to the ones used to create `self`.
  pub fn to_permission_args(&self) -> Vec<String> {
    let mut args = vec![];

    if self.allow_all {
      args.push("--allow-all".to_string());
      return args;
    }

    match &self.allow_read {
      Some(read_allowlist) if read_allowlist.is_empty() => {
        args.push("--allow-read".to_string());
      }
      Some(read_allowlist) => {
        let s = format!("--allow-read={}", join_paths(read_allowlist, ","));
        args.push(s);
      }
      _ => {}
    }

    match &self.allow_write {
      Some(write_allowlist) if write_allowlist.is_empty() => {
        args.push("--allow-write".to_string());
      }
      Some(write_allowlist) => {
        let s = format!("--allow-write={}", join_paths(write_allowlist, ","));
        args.push(s);
      }
      _ => {}
    }

    match &self.allow_net {
      Some(net_allowlist) if net_allowlist.is_empty() => {
        args.push("--allow-net".to_string());
      }
      Some(net_allowlist) => {
        let s = format!("--allow-net={}", net_allowlist.join(","));
        args.push(s);
      }
      _ => {}
    }

    match &self.unsafely_ignore_certificate_errors {
      Some(ic_allowlist) if ic_allowlist.is_empty() => {
        args.push("--unsafely-ignore-certificate-errors".to_string());
      }
      Some(ic_allowlist) => {
        let s = format!(
          "--unsafely-ignore-certificate-errors={}",
          ic_allowlist.join(",")
        );
        args.push(s);
      }
      _ => {}
    }

    match &self.allow_env {
      Some(env_allowlist) if env_allowlist.is_empty() => {
        args.push("--allow-env".to_string());
      }
      Some(env_allowlist) => {
        let s = format!("--allow-env={}", env_allowlist.join(","));
        args.push(s);
      }
      _ => {}
    }

    match &self.allow_run {
      Some(run_allowlist) if run_allowlist.is_empty() => {
        args.push("--allow-run".to_string());
      }
      Some(run_allowlist) => {
        let s = format!("--allow-run={}", run_allowlist.join(","));
        args.push(s);
      }
      _ => {}
    }

    match &self.allow_sys {
      Some(sys_allowlist) if sys_allowlist.is_empty() => {
        args.push("--allow-sys".to_string());
      }
      Some(sys_allowlist) => {
        let s = format!("--allow-sys={}", sys_allowlist.join(","));
        args.push(s)
      }
      _ => {}
    }

    match &self.allow_ffi {
      Some(ffi_allowlist) if ffi_allowlist.is_empty() => {
        args.push("--allow-ffi".to_string());
      }
      Some(ffi_allowlist) => {
        let s = format!("--allow-ffi={}", join_paths(ffi_allowlist, ","));
        args.push(s);
      }
      _ => {}
    }

    if self.allow_hrtime {
      args.push("--allow-hrtime".to_string());
    }

    args
  }

  /// Extract path arguments for config search paths.
  /// If it returns Some(vec), the config should be discovered
  /// from the passed `current_dir` after trying to discover from each entry in
  /// the returned vector.
  /// If it returns None, the config file shouldn't be discovered at all.
  pub fn config_path_args(&self, current_dir: &Path) -> Option<Vec<PathBuf>> {
    use DenoSubcommand::*;

    match &self.subcommand {
      Fmt(FmtFlags { files, .. }) => Some(files.include.clone()),
      Lint(LintFlags { files, .. }) => Some(files.include.clone()),
      Run(RunFlags { script }) => {
        if let Ok(module_specifier) = resolve_url_or_path(script, current_dir) {
          if module_specifier.scheme() == "file"
            || module_specifier.scheme() == "npm"
          {
            if let Ok(p) = module_specifier.to_file_path() {
              Some(vec![p])
            } else {
              Some(vec![])
            }
          } else {
            // When the entrypoint doesn't have file: scheme (it's the remote
            // script), then we don't auto discover config file.
            None
          }
        } else {
          Some(vec![])
        }
      }
      Task(TaskFlags {
        cwd: Some(path), ..
      }) => {
        // attempt to resolve the config file from the task subcommand's
        // `--cwd` when specified
        match canonicalize_path(&PathBuf::from(path)) {
          Ok(path) => Some(vec![path]),
          Err(_) => Some(vec![]),
        }
      }
      _ => Some(vec![]),
    }
  }

  /// Extract path argument for `package.json` search paths.
  /// If it returns Some(path), the `package.json` should be discovered
  /// from the `path` dir.
  /// If it returns None, the `package.json` file shouldn't be discovered at
  /// all.
  pub fn package_json_search_dir(&self, current_dir: &Path) -> Option<PathBuf> {
    use DenoSubcommand::*;

    match &self.subcommand {
      Run(RunFlags { script }) => {
        let module_specifier = resolve_url_or_path(script, current_dir).ok()?;
        if module_specifier.scheme() == "file" {
          let p = module_specifier
            .to_file_path()
            .unwrap()
            .parent()?
            .to_owned();
          Some(p)
        } else if module_specifier.scheme() == "npm" {
          Some(std::env::current_dir().unwrap())
        } else {
          None
        }
      }
      Task(TaskFlags { cwd: Some(cwd), .. }) => {
        resolve_url_or_path(cwd, current_dir)
          .ok()?
          .to_file_path()
          .ok()
      }
      Task(_) | Check(_) | Coverage(_) | Cache(_) | Info(_) | Eval(_)
      | Test(_) | Bench(_) => std::env::current_dir().ok(),
      _ => None,
    }
  }

  pub fn has_permission(&self) -> bool {
    self.allow_all
      || self.allow_hrtime
      || self.allow_env.is_some()
      || self.allow_ffi.is_some()
      || self.allow_net.is_some()
      || self.allow_read.is_some()
      || self.allow_run.is_some()
      || self.allow_sys.is_some()
      || self.allow_write.is_some()
  }

  pub fn has_permission_in_argv(&self) -> bool {
    self.argv.iter().any(|arg| {
      arg == "--allow-all"
        || arg == "--allow-hrtime"
        || arg.starts_with("--allow-env")
        || arg.starts_with("--allow-ffi")
        || arg.starts_with("--allow-net")
        || arg.starts_with("--allow-read")
        || arg.starts_with("--allow-run")
        || arg.starts_with("--allow-sys")
        || arg.starts_with("--allow-write")
    })
  }
}

static ENV_VARIABLES_HELP: &str = r#"ENVIRONMENT VARIABLES:
    DENO_AUTH_TOKENS     A semi-colon separated list of bearer tokens and
                         hostnames to use when fetching remote modules from
                         private repositories
                         (e.g. "abcde12345@deno.land;54321edcba@github.com")
    DENO_TLS_CA_STORE    Comma-separated list of order dependent certificate
                         stores. Possible values: "system", "mozilla".
                         Defaults to "mozilla".
    DENO_CERT            Load certificate authority from PEM encoded file
    DENO_DIR             Set the cache directory
    DENO_INSTALL_ROOT    Set deno install's output directory
                         (defaults to $HOME/.deno/bin)
    DENO_REPL_HISTORY    Set REPL history file path
                         History file is disabled when the value is empty
                         (defaults to $DENO_DIR/deno_history.txt)
    DENO_NO_PACKAGE_JSON Disables auto-resolution of package.json
    DENO_NO_PROMPT       Set to disable permission prompts on access
                         (alternative to passing --no-prompt on invocation)
    DENO_NO_UPDATE_CHECK Set to disable checking if a newer Deno version is
                         available
    DENO_V8_FLAGS        Set V8 command line options
    DENO_JOBS            Number of parallel workers used for the --parallel
                         flag with the test subcommand. Defaults to number
                         of available CPUs.
    HTTP_PROXY           Proxy address for HTTP requests
                         (module downloads, fetch)
    HTTPS_PROXY          Proxy address for HTTPS requests
                         (module downloads, fetch)
    NPM_CONFIG_REGISTRY  URL to use for the npm registry.
    NO_COLOR             Set to disable color
    NO_PROXY             Comma-separated list of hosts which do not use a proxy
                         (module downloads, fetch)"#;

static DENO_HELP: Lazy<String> = Lazy::new(|| {
  format!(
    "A modern JavaScript and TypeScript runtime

Docs: https://deno.land/manual@v{}
Modules: https://deno.land/std/ https://deno.land/x/
Bugs: https://github.com/denoland/deno/issues

To start the REPL:

  deno

To execute a script:

  deno run https://deno.land/std/examples/welcome.ts

To evaluate code in the shell:

  deno eval \"console.log(30933 + 404)\"
",
    SHORT_VERSION.as_str()
  )
});

/// Main entry point for parsing deno's command line flags.
pub fn flags_from_vec(args: Vec<String>) -> clap::error::Result<Flags> {
  let mut app = clap_root();
  let mut matches = app.try_get_matches_from_mut(&args)?;

  let mut flags = Flags::default();

  if matches.get_flag("unstable") {
    flags.unstable = true;
  }

  if matches.get_flag("quiet") {
    flags.log_level = Some(Level::Error);
  } else if let Some(log_level) = matches.get_one::<String>("log-level") {
    flags.log_level = match log_level.as_str() {
      "debug" => Some(Level::Debug),
      "info" => Some(Level::Info),
      _ => unreachable!(),
    };
  }

  if let Some((subcommand, mut m)) = matches.remove_subcommand() {
    match subcommand.as_str() {
      "bench" => bench_parse(&mut flags, &mut m),
      "bundle" => bundle_parse(&mut flags, &mut m),
      "cache" => cache_parse(&mut flags, &mut m),
      "check" => check_parse(&mut flags, &mut m),
      "compile" => compile_parse(&mut flags, &mut m),
      "completions" => completions_parse(&mut flags, &mut m, app),
      "coverage" => coverage_parse(&mut flags, &mut m),
      "doc" => doc_parse(&mut flags, &mut m),
      "eval" => eval_parse(&mut flags, &mut m),
      "fmt" => fmt_parse(&mut flags, &mut m),
      "init" => init_parse(&mut flags, &mut m),
      "info" => info_parse(&mut flags, &mut m),
      "install" => install_parse(&mut flags, &mut m),
      "lint" => lint_parse(&mut flags, &mut m),
      "lsp" => lsp_parse(&mut flags, &mut m),
      "repl" => repl_parse(&mut flags, &mut m),
      "run" => run_parse(&mut flags, &mut m),
      "task" => task_parse(&mut flags, &mut m),
      "test" => test_parse(&mut flags, &mut m),
      "types" => types_parse(&mut flags, &mut m),
      "uninstall" => uninstall_parse(&mut flags, &mut m),
      "upgrade" => upgrade_parse(&mut flags, &mut m),
      "vendor" => vendor_parse(&mut flags, &mut m),
      _ => unreachable!(),
    }
  } else {
    handle_repl_flags(
      &mut flags,
      ReplFlags {
        eval_files: None,
        eval: None,
        is_default_command: true,
      },
    )
  }

  Ok(flags)
}

fn handle_repl_flags(flags: &mut Flags, repl_flags: ReplFlags) {
  // If user runs just `deno` binary we enter REPL and allow all permissions.
  if repl_flags.is_default_command {
    flags.allow_net = Some(vec![]);
    flags.allow_env = Some(vec![]);
    flags.allow_run = Some(vec![]);
    flags.allow_read = Some(vec![]);
    flags.allow_sys = Some(vec![]);
    flags.allow_write = Some(vec![]);
    flags.allow_ffi = Some(vec![]);
    flags.allow_hrtime = true;
  }
  flags.subcommand = DenoSubcommand::Repl(repl_flags);
}

fn clap_root() -> Command {
  Command::new("deno")
    .bin_name("deno")
    .color(ColorChoice::Never)
    .max_term_width(80)
    .version(crate::version::deno())
    .long_version(LONG_VERSION.as_str())
    .arg(
      Arg::new("unstable")
        .long("unstable")
        .help("Enable unstable features and APIs")
        .action(ArgAction::SetTrue)
        .global(true),
    )
    .arg(
      Arg::new("log-level")
        .short('L')
        .long("log-level")
        .help("Set log level")
        .hide(true)
        .value_parser(["debug", "info"])
        .global(true),
    )
    .arg(
      Arg::new("quiet")
        .short('q')
        .long("quiet")
        .help("Suppress diagnostic output")
        .action(ArgAction::SetTrue)
        .global(true),
    )
    .subcommand(bench_subcommand())
    .subcommand(bundle_subcommand())
    .subcommand(cache_subcommand())
    .subcommand(check_subcommand())
    .subcommand(compile_subcommand())
    .subcommand(completions_subcommand())
    .subcommand(coverage_subcommand())
    .subcommand(doc_subcommand())
    .subcommand(eval_subcommand())
    .subcommand(fmt_subcommand())
    .subcommand(init_subcommand())
    .subcommand(info_subcommand())
    .subcommand(install_subcommand())
    .subcommand(uninstall_subcommand())
    .subcommand(lsp_subcommand())
    .subcommand(lint_subcommand())
    .subcommand(repl_subcommand())
    .subcommand(run_subcommand())
    .subcommand(task_subcommand())
    .subcommand(test_subcommand())
    .subcommand(types_subcommand())
    .subcommand(upgrade_subcommand())
    .subcommand(vendor_subcommand())
    .long_about(DENO_HELP.as_str())
    .after_help(ENV_VARIABLES_HELP)
}

fn bench_subcommand() -> Command {
  runtime_args(Command::new("bench"), true, false)
    .arg(
      Arg::new("json")
        .long("json")
        .action(ArgAction::SetTrue)
        .help("UNSTABLE: Output benchmark result in JSON format"),
    )
    .arg(
      Arg::new("ignore")
        .long("ignore")
        .num_args(1..)
        .use_value_delimiter(true)
        .require_equals(true)
        .help("Ignore files")
        .value_parser(value_parser!(PathBuf)),
    )
    .arg(
      Arg::new("filter")
        .long("filter")
        .allow_hyphen_values(true)
        .help("Run benchmarks with this string or pattern in the bench name"),
    )
    .arg(
      Arg::new("files")
        .help("List of file names to run")
        .num_args(..)
        .value_parser(value_parser!(PathBuf))
        .action(ArgAction::Append),
    )
    .arg(watch_arg(false))
    .arg(no_clear_screen_arg())
    .arg(script_arg().last(true))
    .about("Run benchmarks")
    .long_about(
      "Run benchmarks using Deno's built-in bench tool.

Evaluate the given modules, run all benches declared with 'Deno.bench()' \
and report results to standard output:

  deno bench src/fetch_bench.ts src/signal_bench.ts

Directory arguments are expanded to all contained files matching the \
glob {*_,*.,}bench.{js,mjs,ts,mts,jsx,tsx}:

  deno bench src/",
    )
}

fn bundle_subcommand() -> Command {
  compile_args(Command::new("bundle"))
    .hide(true)
    .arg(
      Arg::new("source_file")
        .required(true)
        .value_hint(ValueHint::FilePath),
    )
    .arg(
      Arg::new("out_file")
        .value_parser(value_parser!(PathBuf))
        .value_hint(ValueHint::FilePath),
    )
    .arg(watch_arg(false))
    .arg(no_clear_screen_arg())
    .arg(executable_ext_arg())
    .about("Bundle module and dependencies into single file")
    .long_about(
      "Output a single JavaScript file with all dependencies.

  deno bundle https://deno.land/std/examples/colors.ts colors.bundle.js

If no output file is given, the output is written to standard output:

  deno bundle https://deno.land/std/examples/colors.ts",
    )
}

fn cache_subcommand() -> Command {
  compile_args(Command::new("cache"))
    .arg(
      Arg::new("file")
        .num_args(1..)
        .required(true)
        .value_hint(ValueHint::FilePath),
    )
    .about("Cache the dependencies")
    .long_about(
      "Cache and compile remote dependencies recursively.

Download and compile a module with all of its static dependencies and save \
them in the local cache, without running any code:

  deno cache https://deno.land/std/http/file_server.ts

Future runs of this module will trigger no downloads or compilation unless \
--reload is specified.",
    )
}

fn check_subcommand() -> Command {
  compile_args_without_check_args(Command::new("check"))
    .arg(
      Arg::new("all")
        .long("all")
        .help("Type-check all code, including remote modules and npm packages")
        .action(ArgAction::SetTrue)
        .conflicts_with("no-remote")
    )
    .arg(
      // past alias for --all
      Arg::new("remote")
        .long("remote")
        .help("Type-check all modules, including remote")
        .action(ArgAction::SetTrue)
        .conflicts_with("no-remote")
        .hide(true)
      )
    .arg(
      Arg::new("file")
        .num_args(1..)
        .required(true)
        .value_hint(ValueHint::FilePath),
    )
    .about("Type-check the dependencies")
    .long_about(
      "Download and type-check without execution.

  deno check https://deno.land/std/http/file_server.ts

Unless --reload is specified, this command will not re-download already cached dependencies.",
    )
}

fn compile_subcommand() -> Command {
  runtime_args(Command::new("compile"), true, false)
    .arg(script_arg().required(true))
    .arg(
      Arg::new("include")
        .long("include")
        .help("UNSTABLE: Additional module to include in the module graph")
        .long_help(
          "Includes an additional module in the compiled executable's module \
    graph. Use this flag if a dynamically imported module or a web worker main \
    module fails to load in the executable. This flag can be passed multiple \
    times, to include multiple additional modules.",
        )
        .action(ArgAction::Append)
        .value_hint(ValueHint::FilePath),
    )
    .arg(
      Arg::new("output")
        .long("output")
        .short('o')
        .value_parser(value_parser!(PathBuf))
        .help("Output file (defaults to $PWD/<inferred-name>)")
        .value_hint(ValueHint::FilePath),
    )
    .arg(
      Arg::new("target")
        .long("target")
        .help("Target OS architecture")
        .value_parser([
          "x86_64-unknown-linux-gnu",
          "x86_64-pc-windows-msvc",
          "x86_64-apple-darwin",
          "aarch64-apple-darwin",
        ]),
    )
    .arg(executable_ext_arg())
    .about("UNSTABLE: Compile the script into a self contained executable")
    .long_about(
      "UNSTABLE: Compiles the given script into a self contained executable.

  deno compile -A https://deno.land/std/http/file_server.ts
  deno compile --output color_util https://deno.land/std/examples/colors.ts

Any flags passed which affect runtime behavior, such as '--unstable', \
'--allow-*', '--v8-flags', etc. are encoded into the output executable and \
used at runtime as if they were passed to a similar 'deno run' command.

The executable name is inferred by default: Attempt to take the file stem of \
the URL path. The above example would become 'file_server'. If the file stem \
is something generic like 'main', 'mod', 'index' or 'cli', and the path has no \
parent, take the file name of the parent path. Otherwise settle with the \
generic name. If the resulting name has an '@...' suffix, strip it.

Cross-compiling to different target architectures is supported using the \
`--target` flag. On the first invocation with deno will download proper \
binary and cache it in $DENO_DIR. The aarch64-apple-darwin target is not \
supported in canary.
",
    )
}

fn completions_subcommand() -> Command {
  Command::new("completions")
    .disable_help_subcommand(true)
    .arg(
      Arg::new("shell")
        .value_parser(["bash", "fish", "powershell", "zsh", "fig"])
        .required(true),
    )
    .about("Generate shell completions")
    .long_about(
      "Output shell completion script to standard output.

  deno completions bash > /usr/local/etc/bash_completion.d/deno.bash
  source /usr/local/etc/bash_completion.d/deno.bash",
    )
}

fn coverage_subcommand() -> Command {
  Command::new("coverage")
    .about("Print coverage reports")
    .long_about(
      "Print coverage reports from coverage profiles.

Collect a coverage profile with deno test:

  deno test --coverage=cov_profile

Print a report to stdout:

  deno coverage cov_profile

Include urls that start with the file schema:

  deno coverage --include=\"^file:\" cov_profile

Exclude urls ending with test.ts and test.js:

  deno coverage --exclude=\"test\\.(ts|js)\" cov_profile

Include urls that start with the file schema and exclude files ending with \
test.ts and test.js, for an url to match it must match the include pattern and \
not match the exclude pattern:

  deno coverage --include=\"^file:\" --exclude=\"test\\.(ts|js)\" cov_profile

Write a report using the lcov format:

  deno coverage --lcov --output=cov.lcov cov_profile/

Generate html reports from lcov:

  genhtml -o html_cov cov.lcov
",
    )
    .arg(
      Arg::new("ignore")
        .long("ignore")
        .num_args(1..)
        .use_value_delimiter(true)
        .require_equals(true)
        .help("Ignore coverage files")
        .value_hint(ValueHint::AnyPath),
    )
    .arg(
      Arg::new("include")
        .long("include")
        .num_args(1..)
        .action(ArgAction::Append)
        .value_name("regex")
        .require_equals(true)
        .default_value(r"^file:")
        .help("Include source files in the report"),
    )
    .arg(
      Arg::new("exclude")
        .long("exclude")
        .num_args(1..)
        .action(ArgAction::Append)
        .value_name("regex")
        .require_equals(true)
        .default_value(r"test\.(js|mjs|ts|jsx|tsx)$")
        .help("Exclude source files from the report"),
    )
    .arg(
      Arg::new("lcov")
        .long("lcov")
        .help("Output coverage report in lcov format")
        .action(ArgAction::SetTrue),
    )
    .arg(
      Arg::new("output")
        .requires("lcov")
        .long("output")
        .value_parser(value_parser!(PathBuf))
        .help("Output file (defaults to stdout) for lcov")
        .long_help(
          "Exports the coverage report in lcov format to the given file. \
    Filename should be passed along with '=' For example '--output=foo.lcov' \
    If no --output arg is specified then the report is written to stdout.",
        )
        .require_equals(true)
        .value_hint(ValueHint::FilePath),
    )
    .arg(
      Arg::new("files")
        .num_args(1..)
        .value_parser(value_parser!(PathBuf))
        .action(ArgAction::Append)
        .required(true)
        .value_hint(ValueHint::AnyPath),
    )
}

fn doc_subcommand() -> Command {
  Command::new("doc")
    .about("Show documentation for a module")
    .long_about(
      "Show documentation for a module.

Output documentation to standard output:

    deno doc ./path/to/module.ts

Output private documentation to standard output:

    deno doc --private ./path/to/module.ts

Output documentation in JSON format:

    deno doc --json ./path/to/module.ts

Target a specific symbol:

    deno doc ./path/to/module.ts MyClass.someField

Show documentation for runtime built-ins:

    deno doc
    deno doc --builtin Deno.Listener",
    )
    .arg(import_map_arg())
    .arg(reload_arg())
    .arg(lock_arg())
    .arg(no_lock_arg())
    .arg(no_npm_arg())
    .arg(no_remote_arg())
    .arg(
      Arg::new("json")
        .long("json")
        .help("Output documentation in JSON format")
        .action(ArgAction::SetTrue),
    )
    .arg(
      Arg::new("private")
        .long("private")
        .help("Output private documentation")
        .action(ArgAction::SetTrue),
    )
    // TODO(nayeemrmn): Make `--builtin` a proper option. Blocked by
    // https://github.com/clap-rs/clap/issues/1794. Currently `--builtin` is
    // just a possible value of `source_file` so leading hyphens must be
    // enabled.
    .allow_hyphen_values(true)
    .arg(Arg::new("source_file").value_hint(ValueHint::FilePath))
    .arg(
      Arg::new("filter")
        .help("Dot separated path to symbol")
        .required(false)
        .conflicts_with("json"),
    )
}

fn eval_subcommand() -> Command {
  runtime_args(Command::new("eval"), false, true)
    .about("Eval script")
    .long_about(
      "Evaluate JavaScript from the command line.

  deno eval \"console.log('hello world')\"

To evaluate as TypeScript:

  deno eval --ext=ts \"const v: string = 'hello'; console.log(v)\"

This command has implicit access to all permissions (--allow-all).",
    )
    .arg(
      // TODO(@satyarohith): remove this argument in 2.0.
      Arg::new("ts")
        .conflicts_with("ext")
        .long("ts")
        .short('T')
<<<<<<< HEAD
        .help("Treat eval input as TypeScript")
        .action(ArgAction::SetTrue)
        .hide(true),
    )
    .arg(
      Arg::new("ext")
        .long("ext")
        .help("Set standard input (stdin) content type")
        .default_value("js")
        .value_parser(["ts", "tsx", "js", "jsx"]),
    )
=======
        .help("deprecated: Treat eval input as TypeScript")
        .takes_value(false)
        .multiple_occurrences(false)
        .multiple_values(false)
        .hide(true),
    )
    .arg(executable_ext_arg())
>>>>>>> 64f49142
    .arg(
      Arg::new("print")
        .long("print")
        .short('p')
        .help("print result to stdout")
        .action(ArgAction::SetTrue),
    )
    .arg(
      Arg::new("code_arg")
        .num_args(1..)
        .action(ArgAction::Append)
        .help("Code arg")
        .value_name("CODE_ARG")
        .required(true),
    )
}

fn fmt_subcommand() -> Command {
  Command::new("fmt")
    .about("Format source files")
    .long_about(
      "Auto-format JavaScript, TypeScript, Markdown, and JSON files.

  deno fmt
  deno fmt myfile1.ts myfile2.ts
  deno fmt --check

Format stdin and write to stdout:

  cat file.ts | deno fmt -

Ignore formatting code by preceding it with an ignore comment:

  // deno-fmt-ignore

Ignore formatting a file by adding an ignore comment at the top of the file:

  // deno-fmt-ignore-file",
    )
    .arg(config_arg())
    .arg(no_config_arg())
    .arg(
      Arg::new("check")
        .long("check")
        .help("Check if the source files are formatted")
        .num_args(0),
    )
    .arg(
      Arg::new("ext")
        .long("ext")
<<<<<<< HEAD
        .help("Set standard input (stdin) content type")
=======
        .help("Set content type of the supplied file")
        .takes_value(true)
        // prefer using ts for formatting instead of js because ts works in more scenarios
>>>>>>> 64f49142
        .default_value("ts")
        .value_parser(["ts", "tsx", "js", "jsx", "md", "json", "jsonc"]),
    )
    .arg(
      Arg::new("ignore")
        .long("ignore")
        .value_parser(value_parser!(PathBuf))
        .num_args(1..)
        .use_value_delimiter(true)
        .require_equals(true)
        .help("Ignore formatting particular source files")
        .value_hint(ValueHint::AnyPath),
    )
    .arg(
      Arg::new("files")
        .value_parser(value_parser!(PathBuf))
        .num_args(1..)
        .action(ArgAction::Append)
        .required(false)
        .value_hint(ValueHint::AnyPath),
    )
    .arg(watch_arg(false))
    .arg(no_clear_screen_arg())
    .arg(
      Arg::new("use-tabs")
        .long("use-tabs")
        .alias("options-use-tabs")
        .num_args(0..=1)
        .value_parser(value_parser!(bool))
        .default_missing_value("true")
        .require_equals(true)
        .help("Use tabs instead of spaces for indentation. Defaults to false."),
    )
    .arg(
      Arg::new("line-width")
        .long("line-width")
        .alias("options-line-width")
        .help("Define maximum line width. Defaults to 80.")
        .value_parser(value_parser!(NonZeroU32)),
    )
    .arg(
      Arg::new("indent-width")
        .long("indent-width")
        .alias("options-indent-width")
        .help("Define indentation width. Defaults to 2.")
        .value_parser(value_parser!(NonZeroU8)),
    )
    .arg(
      Arg::new("single-quote")
        .long("single-quote")
        .alias("options-single-quote")
        .num_args(0..=1)
        .value_parser(value_parser!(bool))
        .default_missing_value("true")
        .require_equals(true)
        .help("Use single quotes. Defaults to false."),
    )
    .arg(
      Arg::new("prose-wrap")
        .long("prose-wrap")
        .alias("options-prose-wrap")
        .value_parser(["always", "never", "preserve"])
        .help("Define how prose should be wrapped. Defaults to always."),
    )
    .arg(
      Arg::new("no-semicolons")
        .long("no-semicolons")
        .alias("options-no-semicolons")
        .num_args(0..=1)
        .value_parser(value_parser!(bool))
        .default_missing_value("true")
        .require_equals(true)
        .help("Don't use semicolons except where necessary."),
    )
}

fn init_subcommand() -> Command {
  Command::new("init").about("Initialize a new project").arg(
    Arg::new("dir")
      .required(false)
      .value_hint(ValueHint::DirPath),
  )
}

fn info_subcommand() -> Command {
  Command::new("info")
    .about("Show info about cache or info related to source file")
    .long_about(
      "Information about a module or the cache directories.

Get information about a module:

  deno info https://deno.land/std/http/file_server.ts

The following information is shown:

local: Local path of the file.
type: JavaScript, TypeScript, or JSON.
emit: Local path of compiled source code. (TypeScript only.)
dependencies: Dependency tree of the source file.

Without any additional arguments, 'deno info' shows:

DENO_DIR: Directory containing Deno-managed files.
Remote modules cache: Subdirectory containing downloaded remote modules.
TypeScript compiler cache: Subdirectory containing TS compiler output.",
    )
    .arg(Arg::new("file").required(false).value_hint(ValueHint::FilePath))
    .arg(reload_arg().requires("file"))
    .arg(ca_file_arg())
    .arg(
      location_arg()
        .conflicts_with("file")
        .help("Show files used for origin bound APIs like the Web Storage API when running a script with '--location=<HREF>'")
    )
    .arg(no_check_arg().hide(true)) // TODO(lucacasonato): remove for 2.0
    .arg(no_config_arg())
    .arg(no_remote_arg())
    .arg(no_npm_arg())
    .arg(no_lock_arg())
    .arg(lock_arg())
    .arg(config_arg())
    .arg(import_map_arg())
    .arg(local_npm_arg())
    .arg(
      Arg::new("json")
        .long("json")
        .help("UNSTABLE: Outputs the information in JSON format")
        .action(ArgAction::SetTrue),
    )
}

fn install_subcommand() -> Command {
  runtime_args(Command::new("install"), true, true)
    .arg(Arg::new("cmd").required(true).num_args(1..).value_hint(ValueHint::FilePath))
    .arg(
      Arg::new("name")
        .long("name")
        .short('n')
        .help("Executable file name")
        .required(false))
    .arg(
      Arg::new("root")
        .long("root")
        .help("Installation root")
        .value_parser(value_parser!(PathBuf))
        .value_hint(ValueHint::DirPath))
    .arg(
      Arg::new("force")
        .long("force")
        .short('f')
        .help("Forcefully overwrite existing installation")
        .action(ArgAction::SetTrue))
    .about("Install script as an executable")
    .long_about(
      "Installs a script as an executable in the installation root's bin directory.

  deno install --allow-net --allow-read https://deno.land/std/http/file_server.ts
  deno install https://deno.land/std/examples/colors.ts

To change the executable name, use -n/--name:

  deno install --allow-net --allow-read -n serve https://deno.land/std/http/file_server.ts

The executable name is inferred by default:
  - Attempt to take the file stem of the URL path. The above example would
    become 'file_server'.
  - If the file stem is something generic like 'main', 'mod', 'index' or 'cli',
    and the path has no parent, take the file name of the parent path. Otherwise
    settle with the generic name.
  - If the resulting name has an '@...' suffix, strip it.

To change the installation root, use --root:

  deno install --allow-net --allow-read --root /usr/local https://deno.land/std/http/file_server.ts

The installation root is determined, in order of precedence:
  - --root option
  - DENO_INSTALL_ROOT environment variable
  - $HOME/.deno

These must be added to the path manually if required.")
}

fn uninstall_subcommand() -> Command {
  Command::new("uninstall")
    .arg(Arg::new("name").required(true))
    .arg(
      Arg::new("root")
        .long("root")
        .help("Installation root")
        .value_parser(value_parser!(PathBuf))
        .value_hint(ValueHint::DirPath))
    .about("Uninstall a script previously installed with deno install")
    .long_about(
      "Uninstalls an executable script in the installation root's bin directory.

  deno uninstall serve

To change the installation root, use --root:

  deno uninstall --root /usr/local serve

The installation root is determined, in order of precedence:
  - --root option
  - DENO_INSTALL_ROOT environment variable
  - $HOME/.deno")
}

static LSP_HELP: Lazy<String> = Lazy::new(|| {
  format!(
    "The 'deno lsp' subcommand provides a way for code editors and IDEs to
interact with Deno using the Language Server Protocol. Usually humans do not
use this subcommand directly. For example, 'deno lsp' can provide IDEs with
go-to-definition support and automatic code formatting.

How to connect various editors and IDEs to 'deno lsp':
https://deno.land/manual@v{}/getting_started/setup_your_environment#editors-and-ides",
    SHORT_VERSION.as_str()
  )
});

fn lsp_subcommand() -> Command {
  Command::new("lsp")
    .about("Start the language server")
    .long_about(LSP_HELP.as_str())
}

fn lint_subcommand() -> Command {
  Command::new("lint")
    .about("Lint source files")
    .long_about(
      "Lint JavaScript/TypeScript source code.

  deno lint
  deno lint myfile1.ts myfile2.js

Print result as JSON:

  deno lint --json

Read from stdin:

  cat file.ts | deno lint -
  cat file.ts | deno lint --json -

List available rules:

  deno lint --rules

Ignore diagnostics on the next line by preceding it with an ignore comment and
rule name:

  // deno-lint-ignore no-explicit-any
  // deno-lint-ignore require-await no-empty

Names of rules to ignore must be specified after ignore comment.

Ignore linting a file by adding an ignore comment at the top of the file:

  // deno-lint-ignore-file
",
    )
    .arg(
      Arg::new("rules")
        .long("rules")
        .help("List available rules")
        .action(ArgAction::SetTrue),
    )
    .arg(
      Arg::new("rules-tags")
        .long("rules-tags")
        .require_equals(true)
        .num_args(1..)
        .action(ArgAction::Append)
        .use_value_delimiter(true)
        .conflicts_with("rules")
        .help("Use set of rules with a tag"),
    )
    .arg(
      Arg::new("rules-include")
        .long("rules-include")
        .require_equals(true)
        .num_args(1..)
        .use_value_delimiter(true)
        .conflicts_with("rules")
        .help("Include lint rules"),
    )
    .arg(
      Arg::new("rules-exclude")
        .long("rules-exclude")
        .require_equals(true)
        .num_args(1..)
        .use_value_delimiter(true)
        .conflicts_with("rules")
        .help("Exclude lint rules"),
    )
    .arg(no_config_arg())
    .arg(config_arg())
    .arg(
      Arg::new("ignore")
        .long("ignore")
        .num_args(1..)
        .value_parser(value_parser!(PathBuf))
        .use_value_delimiter(true)
        .require_equals(true)
        .help("Ignore linting particular source files")
        .value_hint(ValueHint::AnyPath),
    )
    .arg(
      Arg::new("json")
        .long("json")
        .help("Output lint result in JSON format")
        .action(ArgAction::SetTrue),
    )
    .arg(
      Arg::new("compact")
        .long("compact")
        .help("Output lint result in compact format")
        .action(ArgAction::SetTrue)
        .conflicts_with("json"),
    )
    .arg(
      Arg::new("files")
        .value_parser(value_parser!(PathBuf))
        .num_args(1..)
        .action(ArgAction::Append)
        .required(false)
        .value_hint(ValueHint::AnyPath),
    )
    .arg(watch_arg(false))
    .arg(no_clear_screen_arg())
}

fn repl_subcommand() -> Command {
  runtime_args(Command::new("repl"), true, true)
    .about("Read Eval Print Loop")
    .arg(
      Arg::new("eval-file")
        .long("eval-file")
        .num_args(1..)
        .use_value_delimiter(true)
        .require_equals(true)
        .help("Evaluates the provided file(s) as scripts when the REPL starts. Accepts file paths and URLs.")
        .value_hint(ValueHint::AnyPath),
    )
    .arg(
      Arg::new("eval")
        .long("eval")
        .help("Evaluates the provided code when the REPL starts.")
        .value_name("code"),
    )
}

fn run_subcommand() -> Command {
  runtime_args(Command::new("run"), true, true)
    .arg(
      watch_arg(true)
        .conflicts_with("inspect")
        .conflicts_with("inspect-wait")
        .conflicts_with("inspect-brk"),
    )
    .arg(no_clear_screen_arg())
<<<<<<< HEAD
    .arg(
      script_arg()
        .required_unless_present("v8-flags")
        .trailing_var_arg(true),
    )
=======
    .arg(executable_ext_arg())
    .trailing_var_arg(true)
    .arg(script_arg().required(true))
>>>>>>> 64f49142
    .about("Run a JavaScript or TypeScript program")
    .long_about(
      "Run a JavaScript or TypeScript program

By default all programs are run in sandbox without access to disk, network or
ability to spawn subprocesses.

  deno run https://deno.land/std/examples/welcome.ts

Grant all permissions:

  deno run -A https://deno.land/std/http/file_server.ts

Grant permission to read from disk and listen to network:

  deno run --allow-read --allow-net https://deno.land/std/http/file_server.ts

Grant permission to read allow-listed files from disk:

  deno run --allow-read=/etc https://deno.land/std/http/file_server.ts

Specifying the filename '-' to read the file from stdin.

  curl https://deno.land/std/examples/welcome.ts | deno run -",
    )
}

fn task_subcommand() -> Command {
  Command::new("task")
    .allow_external_subcommands(true)
    .subcommand_value_name("TASK")
    .arg(config_arg())
    .arg(
      Arg::new("cwd")
        .long("cwd")
        .value_name("DIR")
        .help("Specify the directory to run the task in")
        .value_hint(ValueHint::DirPath),
    )
    .about("Run a task defined in the configuration file")
    .long_about(
      "Run a task defined in the configuration file

  deno task build",
    )
}

fn test_subcommand() -> Command {
  runtime_args(Command::new("test"), true, true)
    .arg(
      Arg::new("ignore")
        .long("ignore")
        .num_args(1..)
        .value_parser(value_parser!(PathBuf))
        .use_value_delimiter(true)
        .require_equals(true)
        .help("Ignore files")
        .value_hint(ValueHint::AnyPath),
    )
    .arg(
      Arg::new("no-run")
        .long("no-run")
        .help("Cache test modules, but don't run tests")
        .action(ArgAction::SetTrue),
    )
    .arg(
      Arg::new("trace-ops")
        .long("trace-ops")
        .help("Enable tracing of async ops. Useful when debugging leaking ops in test, but impacts test execution time.")
        .action(ArgAction::SetTrue),
    )
    .arg(
      Arg::new("doc")
        .long("doc")
        .help("Type-check code blocks in JSDoc and Markdown")
        .action(ArgAction::SetTrue),
    )
    .arg(
      Arg::new("fail-fast")
        .long("fail-fast")
        .alias("failfast")
        .help("Stop after N errors. Defaults to stopping after first failure.")
        .num_args(0..=1)
        .require_equals(true)
        .value_name("N")
        .value_parser(value_parser!(NonZeroUsize)),
    )
    .arg(
      Arg::new("allow-none")
        .long("allow-none")
        .help("Don't return error code if no test files are found")
        .action(ArgAction::SetTrue),
    )
    .arg(
      Arg::new("filter")
        .allow_hyphen_values(true)
        .long("filter")
        .help("Run tests with this string or pattern in the test name"),
    )
    .arg(
      Arg::new("shuffle")
        .long("shuffle")
        .value_name("NUMBER")
        .help("Shuffle the order in which the tests are run")
        .num_args(0..=1)
        .require_equals(true)
        .value_parser(value_parser!(u64)),
    )
    .arg(
      Arg::new("coverage")
        .long("coverage")
        .require_equals(true)
        .value_name("DIR")
        .conflicts_with("inspect")
        .conflicts_with("inspect-wait")
        .conflicts_with("inspect-brk")
        .help("Collect coverage profile data into DIR"),
    )
    .arg(
      Arg::new("parallel")
        .long("parallel")
        .help("Run test modules in parallel. Parallelism defaults to the number of available CPUs or the value in the DENO_JOBS environment variable.")
        .conflicts_with("jobs")
        .action(ArgAction::SetTrue)
    )
    .arg(
      Arg::new("jobs")
        .short('j')
        .long("jobs")
        .help("deprecated: Number of parallel workers, defaults to number of available CPUs when no value is provided. Defaults to 1 when the option is not present.")
        .hide(true)
        .num_args(0..=1)
        .value_parser(value_parser!(NonZeroUsize)),
    )
    .arg(
      Arg::new("files")
        .help("List of file names to run")
        .num_args(0..)
        .action(ArgAction::Append)
        .value_parser(value_parser!(PathBuf))
        .value_hint(ValueHint::AnyPath),
    )
    .arg(
      watch_arg(false)
        .conflicts_with("no-run")
        .conflicts_with("coverage"),
    )
    .arg(no_clear_screen_arg())
    .arg(script_arg().last(true))
    .about("Run tests")
    .long_about(
      "Run tests using Deno's built-in test runner.

Evaluate the given modules, run all tests declared with 'Deno.test()' and
report results to standard output:

  deno test src/fetch_test.ts src/signal_test.ts

Directory arguments are expanded to all contained files matching the glob
{*_,*.,}test.{js,mjs,ts,mts,jsx,tsx}:

  deno test src/",
    )
}

fn types_subcommand() -> Command {
  Command::new("types")
    .about("Print runtime TypeScript declarations")
    .long_about(
      "Print runtime TypeScript declarations.

  deno types > lib.deno.d.ts

The declaration file could be saved and used for typing information.",
    )
}

fn upgrade_subcommand() -> Command {
  Command::new("upgrade")
    .about("Upgrade deno executable to given version")
    .long_about(
      "Upgrade deno executable to the given version.
Defaults to latest.

The version is downloaded from
https://github.com/denoland/deno/releases
and is used to replace the current executable.

If you want to not replace the current Deno executable but instead download an
update to a different location, use the --output flag

  deno upgrade --output $HOME/my_deno",
    )
    .arg(
      Arg::new("version")
        .long("version")
        .help("The version to upgrade to"),
    )
    .arg(
      Arg::new("output")
        .long("output")
        .help("The path to output the updated version to")
        .value_parser(value_parser!(PathBuf))
        .value_hint(ValueHint::FilePath),
    )
    .arg(
      Arg::new("dry-run")
        .long("dry-run")
        .help("Perform all checks without replacing old exe")
        .action(ArgAction::SetTrue),
    )
    .arg(
      Arg::new("force")
        .long("force")
        .short('f')
        .help("Replace current exe even if not out-of-date")
        .action(ArgAction::SetTrue),
    )
    .arg(
      Arg::new("canary")
        .long("canary")
        .help("Upgrade to canary builds")
        .action(ArgAction::SetTrue),
    )
    .arg(ca_file_arg())
}

fn vendor_subcommand() -> Command {
  Command::new("vendor")
    .about("Vendor remote modules into a local directory")
    .long_about(
      "Vendor remote modules into a local directory.

Analyzes the provided modules along with their dependencies, downloads
remote modules to the output directory, and produces an import map that
maps remote specifiers to the downloaded files.

  deno vendor main.ts
  deno run --import-map vendor/import_map.json main.ts

Remote modules and multiple modules may also be specified:

  deno vendor main.ts test.deps.ts https://deno.land/std/path/mod.ts",
    )
    .arg(
      Arg::new("specifiers")
        .num_args(1..)
        .action(ArgAction::Append)
        .required(true),
    )
    .arg(
      Arg::new("output")
        .long("output")
        .help("The directory to output the vendored modules to")
        .value_parser(value_parser!(PathBuf))
        .value_hint(ValueHint::DirPath),
    )
    .arg(
      Arg::new("force")
        .long("force")
        .short('f')
        .help(
          "Forcefully overwrite conflicting files in existing output directory",
        )
        .action(ArgAction::SetTrue),
    )
    .arg(no_config_arg())
    .arg(config_arg())
    .arg(import_map_arg())
    .arg(lock_arg())
    .arg(reload_arg())
    .arg(ca_file_arg())
}

fn compile_args(app: Command) -> Command {
  compile_args_without_check_args(app.arg(no_check_arg()).arg(check_arg()))
}

fn compile_args_without_check_args(app: Command) -> Command {
  app
    .arg(import_map_arg())
    .arg(no_remote_arg())
    .arg(no_npm_arg())
    .arg(local_npm_arg())
    .arg(config_arg())
    .arg(no_config_arg())
    .arg(reload_arg())
    .arg(lock_arg())
    .arg(lock_write_arg())
    .arg(no_lock_arg())
    .arg(ca_file_arg())
}

fn permission_args(app: Command) -> Command {
  app
    .arg(
      Arg::new("allow-read")
        .long("allow-read")
        .num_args(0..)
        .use_value_delimiter(true)
        .require_equals(true)
        .help("Allow file system read access")
        .value_parser(value_parser!(PathBuf))
        .value_hint(ValueHint::AnyPath),
    )
    .arg(
      Arg::new("allow-write")
        .long("allow-write")
        .num_args(0..)
        .use_value_delimiter(true)
        .require_equals(true)
        .help("Allow file system write access")
        .value_parser(value_parser!(PathBuf))
        .value_hint(ValueHint::AnyPath),
    )
    .arg(
      Arg::new("allow-net")
        .long("allow-net")
        .num_args(0..)
        .use_value_delimiter(true)
        .require_equals(true)
        .help("Allow network access")
        .value_parser(flags_allow_net::validator),
    )
    .arg(unsafely_ignore_certificate_errors_arg())
    .arg(
      Arg::new("allow-env")
        .long("allow-env")
        .num_args(0..)
        .use_value_delimiter(true)
        .require_equals(true)
        .help("Allow environment access")
        .value_parser(|key: &str| {
          if key.is_empty() || key.contains(&['=', '\0'] as &[char]) {
            return Err(format!("invalid key \"{key}\""));
          }

          Ok(if cfg!(windows) {
            key.to_uppercase()
          } else {
            key.to_string()
          })
        }),
    )
    .arg(
      Arg::new("allow-sys")
        .long("allow-sys")
        .num_args(0..)
        .use_value_delimiter(true)
        .require_equals(true)
        .help("Allow access to system info")
        .value_parser(|key: &str| parse_sys_kind(key).map(ToString::to_string)),
    )
    .arg(
      Arg::new("allow-run")
        .long("allow-run")
        .num_args(0..)
        .use_value_delimiter(true)
        .require_equals(true)
        .help("Allow running subprocesses"),
    )
    .arg(
      Arg::new("allow-ffi")
        .long("allow-ffi")
        .num_args(0..)
        .use_value_delimiter(true)
        .require_equals(true)
        .help("Allow loading dynamic libraries")
        .value_parser(value_parser!(PathBuf))
        .value_hint(ValueHint::AnyPath),
    )
    .arg(
      Arg::new("allow-hrtime")
        .long("allow-hrtime")
        .action(ArgAction::SetTrue)
        .help("Allow high resolution time measurement"),
    )
    .arg(
      Arg::new("allow-all")
        .short('A')
        .long("allow-all")
        .action(ArgAction::SetTrue)
        .help("Allow all permissions"),
    )
    .arg(
      Arg::new("prompt")
        .long("prompt")
        .action(ArgAction::SetTrue)
        .hide(true)
        .help(
          "deprecated: Fallback to prompt if required permission wasn't passed",
        ),
    )
    .arg(
      Arg::new("no-prompt")
        .long("no-prompt")
        .action(ArgAction::SetTrue)
        .help("Always throw if required permission wasn't passed"),
    )
}

fn runtime_args(
  app: Command,
  include_perms: bool,
  include_inspector: bool,
) -> Command {
  let app = compile_args(app);
  let app = if include_perms {
    permission_args(app)
  } else {
    app
  };
  let app = if include_inspector {
    inspect_args(app)
  } else {
    app
  };
  app
    .arg(cached_only_arg())
    .arg(location_arg())
    .arg(v8_flags_arg())
    .arg(seed_arg())
    .arg(enable_testing_features_arg())
}

fn inspect_args(app: Command) -> Command {
  app
    .arg(
      Arg::new("inspect")
        .long("inspect")
        .value_name("HOST_AND_PORT")
        .help("Activate inspector on host:port (default: 127.0.0.1:9229)")
        .num_args(0..=1)
        .require_equals(true)
        .value_parser(value_parser!(SocketAddr)),
    )
    .arg(
      Arg::new("inspect-brk")
        .long("inspect-brk")
        .value_name("HOST_AND_PORT")
        .help(
          "Activate inspector on host:port, wait for debugger to connect and break at the start of user script",
        )
        .num_args(0..=1)
        .require_equals(true)
        .value_parser(value_parser!(SocketAddr)),
    )
    .arg(
      Arg::new("inspect-wait")
        .long("inspect-wait")
        .value_name("HOST_AND_PORT")
        .help(
          "Activate inspector on host:port and wait for debugger to connect before running user code",
        )
        .num_args(0..=1)
        .require_equals(true)
        .value_parser(value_parser!(SocketAddr)),
    )
}

static IMPORT_MAP_HELP: Lazy<String> = Lazy::new(|| {
  format!(
    "Load import map file from local file or remote URL.
  Docs: https://deno.land/manual@v{}/linking_to_external_code/import_maps
  Specification: https://wicg.github.io/import-maps/
  Examples: https://github.com/WICG/import-maps#the-import-map",
    SHORT_VERSION.as_str()
  )
});

fn import_map_arg() -> Arg {
  Arg::new("import-map")
    .long("import-map")
    .alias("importmap")
    .value_name("FILE")
    .help("Load import map file")
    .long_help(IMPORT_MAP_HELP.as_str())
    .value_hint(ValueHint::FilePath)
}

fn reload_arg() -> Arg {
  Arg::new("reload")
    .short('r')
    .num_args(0..)
    .use_value_delimiter(true)
    .require_equals(true)
    .long("reload")
    .help("Reload source code cache (recompile TypeScript)")
    .value_name("CACHE_BLOCKLIST")
    .long_help(
      "Reload source code cache (recompile TypeScript)
--reload
  Reload everything
--reload=https://deno.land/std
  Reload only standard modules
--reload=https://deno.land/std/fs/utils.ts,https://deno.land/std/fmt/colors.ts
  Reloads specific modules
--reload=npm:
  Reload all npm modules
--reload=npm:chalk
  Reload specific npm module",
    )
    .value_hint(ValueHint::FilePath)
    .value_parser(reload_arg_validate)
}

fn ca_file_arg() -> Arg {
  Arg::new("cert")
    .long("cert")
    .value_name("FILE")
    .help("Load certificate authority from PEM encoded file")
    .value_hint(ValueHint::FilePath)
}

fn cached_only_arg() -> Arg {
  Arg::new("cached-only")
    .long("cached-only")
    .action(ArgAction::SetTrue)
    .help("Require that remote dependencies are already cached")
}

<<<<<<< HEAD
fn location_arg() -> Arg {
=======
/// Used for subcommands that operate on executable scripts only.
/// `deno fmt` has its own `--ext` arg because its possible values differ.
/// If --ext is not provided and the script doesn't have a file extension,
/// deno_graph::parse_module() defaults to js.
fn executable_ext_arg<'a>() -> Arg<'a> {
  Arg::new("ext")
    .long("ext")
    .help("Set content type of the supplied file")
    .takes_value(true)
    .possible_values(["ts", "tsx", "js", "jsx"])
}

fn location_arg<'a>() -> Arg<'a> {
>>>>>>> 64f49142
  Arg::new("location")
    .long("location")
    .value_name("HREF")
    .value_parser(|href: &str| -> Result<Url, String> {
      let url = Url::parse(href);
      if url.is_err() {
        return Err("Failed to parse URL".to_string());
      }
      let mut url = url.unwrap();
      if !["http", "https"].contains(&url.scheme()) {
        return Err("Expected protocol \"http\" or \"https\"".to_string());
      }
      url.set_username("").unwrap();
      url.set_password(None).unwrap();
      Ok(url)
    })
    .help("Value of 'globalThis.location' used by some web APIs")
    .value_hint(ValueHint::Url)
}

fn enable_testing_features_arg() -> Arg {
  Arg::new("enable-testing-features-do-not-use")
    .long("enable-testing-features-do-not-use")
    .help("INTERNAL: Enable internal features used during integration testing")
    .action(ArgAction::SetTrue)
    .hide(true)
}

fn v8_flags_arg() -> Arg {
  Arg::new("v8-flags")
    .long("v8-flags")
    .num_args(..)
    .use_value_delimiter(true)
    .require_equals(true)
    .help("Set V8 command line options")
    .long_help("To see a list of all available flags use --v8-flags=--help. \
    Any flags set with this flag are appended after the DENO_V8_FLAGS environmental variable")
}

fn seed_arg() -> Arg {
  Arg::new("seed")
    .long("seed")
    .value_name("NUMBER")
    .help("Set the random number generator seed")
    .value_parser(value_parser!(u64))
}

fn watch_arg(takes_files: bool) -> Arg {
  let arg = Arg::new("watch")
    .long("watch")
    .help("Watch for file changes and restart automatically");

  if takes_files {
    arg
      .value_name("FILES")
      .num_args(0..)
      .value_parser(value_parser!(PathBuf))
      .use_value_delimiter(true)
      .require_equals(true)
      .long_help(
        "Watch for file changes and restart process automatically.
Local files from entry point module graph are watched by default.
Additional paths might be watched by passing them as arguments to this flag.",
      )
      .value_hint(ValueHint::AnyPath)
  } else {
    arg.action(ArgAction::SetTrue).long_help(
      "Watch for file changes and restart process automatically. \
      Only local files from entry point module graph are watched.",
    )
  }
}

fn no_clear_screen_arg() -> Arg {
  Arg::new("no-clear-screen")
    .requires("watch")
    .long("no-clear-screen")
    .action(ArgAction::SetTrue)
    .help("Do not clear terminal screen when under watch mode")
}

fn no_check_arg() -> Arg {
  Arg::new("no-check")
    .num_args(0..=1)
    .require_equals(true)
    .value_name("NO_CHECK_TYPE")
    .long("no-check")
    .help("Skip type-checking modules")
    .long_help(
      "Skip type-checking. If the value of '--no-check=remote' is supplied, \
      diagnostic errors from remote modules will be ignored.",
    )
}

fn check_arg() -> Arg {
  Arg::new("check")
    .conflicts_with("no-check")
    .long("check")
    .num_args(0..=1)
    .require_equals(true)
    .value_name("CHECK_TYPE")
    .help("Type-check modules")
    .long_help(
      "Type-check modules.

Deno does not type-check modules automatically from v1.23 onwards. Pass this \
flag to enable type-checking or use the 'deno check' subcommand.

If the value of '--check=all' is supplied, diagnostic errors from remote modules
will be included.",
    )
}

fn script_arg() -> Arg {
  Arg::new("script_arg")
    .num_args(0..)
    .action(ArgAction::Append)
    // NOTE: these defaults are provided
    // so `deno run --v8-flags=--help` works
    // without specifying file to run.
    .default_value_ifs([
      ("v8-flags", "--help", Some("_")),
      ("v8-flags", "-help", Some("_")),
    ])
    .help("Script arg")
    .value_name("SCRIPT_ARG")
    .value_hint(ValueHint::FilePath)
}

fn lock_arg() -> Arg {
  Arg::new("lock")
    .long("lock")
    .value_name("FILE")
    .help("Check the specified lock file. If value is not provided, defaults to \"deno.lock\" in the current working directory.")
    .num_args(0..=1)
    .value_parser(value_parser!(PathBuf))
    .value_hint(ValueHint::FilePath)
}

fn lock_write_arg() -> Arg {
  Arg::new("lock-write")
    .action(ArgAction::SetTrue)
    .long("lock-write")
    .help("Force overwriting the lock file.")
    .conflicts_with("no-lock")
}

fn no_lock_arg() -> Arg {
  Arg::new("no-lock")
    .long("no-lock")
    .action(ArgAction::SetTrue)
    .help("Disable auto discovery of the lock file.")
    .conflicts_with("lock")
}

static CONFIG_HELP: Lazy<String> = Lazy::new(|| {
  format!(
    "The configuration file can be used to configure different aspects of \
      deno including TypeScript, linting, and code formatting. Typically the \
      configuration file will be called `deno.json` or `deno.jsonc` and \
      automatically detected; in that case this flag is not necessary. \
      See https://deno.land/manual@v{}/getting_started/configuration_file",
    SHORT_VERSION.as_str()
  )
});

fn config_arg() -> Arg {
  Arg::new("config")
    .short('c')
    .long("config")
    .value_name("FILE")
    .help("Specify the configuration file")
    .long_help(CONFIG_HELP.as_str())
    .value_hint(ValueHint::FilePath)
}

fn no_config_arg() -> Arg {
  Arg::new("no-config")
    .long("no-config")
    .action(ArgAction::SetTrue)
    .help("Disable automatic loading of the configuration file.")
    .conflicts_with("config")
}

fn no_remote_arg() -> Arg {
  Arg::new("no-remote")
    .long("no-remote")
    .action(ArgAction::SetTrue)
    .help("Do not resolve remote modules")
}

fn no_npm_arg() -> Arg {
  Arg::new("no-npm")
    .long("no-npm")
    .action(ArgAction::SetTrue)
    .help("Do not resolve npm modules")
}

fn local_npm_arg() -> Arg {
  Arg::new("node-modules-dir")
    .long("node-modules-dir")
    .num_args(0..=1)
    .value_parser(value_parser!(bool))
    .default_missing_value("true")
    .require_equals(true)
    .help("Creates a local node_modules folder")
}

fn unsafely_ignore_certificate_errors_arg() -> Arg {
  Arg::new("unsafely-ignore-certificate-errors")
    .long("unsafely-ignore-certificate-errors")
    .num_args(0..)
    .use_value_delimiter(true)
    .require_equals(true)
    .value_name("HOSTNAMES")
    .help("DANGER: Disables verification of TLS certificates")
    .value_parser(flags_allow_net::validator)
}

fn bench_parse(flags: &mut Flags, matches: &mut ArgMatches) {
  flags.type_check_mode = TypeCheckMode::Local;

  runtime_args_parse(flags, matches, true, false);

  // NOTE: `deno bench` always uses `--no-prompt`, tests shouldn't ever do
  // interactive prompts, unless done by user code
  flags.no_prompt = true;

  let json = matches.get_flag("json");

  let ignore = match matches.remove_many::<PathBuf>("ignore") {
    Some(f) => f.collect(),
    None => vec![],
  };

  let filter = matches.remove_one::<String>("filter");

  if matches.contains_id("script_arg") {
    flags
      .argv
      .extend(matches.remove_many::<String>("script_arg").unwrap());
  }

  let include = if let Some(files) = matches.remove_many::<PathBuf>("files") {
    files.collect()
  } else {
    Vec::new()
  };

  watch_arg_parse(flags, matches, false);
  flags.subcommand = DenoSubcommand::Bench(BenchFlags {
    files: FileFlags { include, ignore },
    filter,
    json,
  });
}

fn bundle_parse(flags: &mut Flags, matches: &mut ArgMatches) {
  flags.type_check_mode = TypeCheckMode::Local;

  compile_args_parse(flags, matches);

  let source_file = matches.remove_one::<String>("source_file").unwrap();

  let out_file =
    if let Some(out_file) = matches.remove_one::<PathBuf>("out_file") {
      flags.allow_write = Some(vec![]);
      Some(out_file)
    } else {
      None
    };

  watch_arg_parse(flags, matches, false);
  ext_arg_parse(flags, matches);

  flags.subcommand = DenoSubcommand::Bundle(BundleFlags {
    source_file,
    out_file,
  });
}

fn cache_parse(flags: &mut Flags, matches: &mut ArgMatches) {
  compile_args_parse(flags, matches);
  let files = matches.remove_many::<String>("file").unwrap().collect();
  flags.subcommand = DenoSubcommand::Cache(CacheFlags { files });
}

fn check_parse(flags: &mut Flags, matches: &mut ArgMatches) {
  flags.type_check_mode = TypeCheckMode::Local;
  compile_args_without_check_parse(flags, matches);
  let files = matches.remove_many::<String>("file").unwrap().collect();
  if matches.get_flag("all") || matches.get_flag("remote") {
    flags.type_check_mode = TypeCheckMode::All;
  }
  flags.subcommand = DenoSubcommand::Check(CheckFlags { files });
}

fn compile_parse(flags: &mut Flags, matches: &mut ArgMatches) {
  flags.type_check_mode = TypeCheckMode::Local;
  runtime_args_parse(flags, matches, true, false);

  let mut script = matches.remove_many::<String>("script_arg").unwrap();
  let source_file = script.next().unwrap();
  let args = script.collect();
  let output = matches.remove_one::<PathBuf>("output");
  let target = matches.remove_one::<String>("target");
  let include = match matches.remove_many::<String>("include") {
    Some(f) => f.collect(),
    None => vec![],
  };
  ext_arg_parse(flags, matches);

  flags.subcommand = DenoSubcommand::Compile(CompileFlags {
    source_file,
    output,
    args,
    target,
    include,
  });
}

fn completions_parse(
  flags: &mut Flags,
  matches: &mut ArgMatches,
  mut app: Command,
) {
  use clap_complete::generate;
  use clap_complete::shells::Bash;
  use clap_complete::shells::Fish;
  use clap_complete::shells::PowerShell;
  use clap_complete::shells::Zsh;
  use clap_complete_fig::Fig;

  let mut buf: Vec<u8> = vec![];
  let name = "deno";

  match matches.get_one::<String>("shell").unwrap().as_str() {
    "bash" => generate(Bash, &mut app, name, &mut buf),
    "fish" => generate(Fish, &mut app, name, &mut buf),
    "powershell" => generate(PowerShell, &mut app, name, &mut buf),
    "zsh" => generate(Zsh, &mut app, name, &mut buf),
    "fig" => generate(Fig, &mut app, name, &mut buf),
    _ => unreachable!(),
  }

  flags.subcommand = DenoSubcommand::Completions(CompletionsFlags {
    buf: buf.into_boxed_slice(),
  });
}

fn coverage_parse(flags: &mut Flags, matches: &mut ArgMatches) {
  let files = match matches.remove_many::<PathBuf>("files") {
    Some(f) => f.collect(),
    None => vec![],
  };
  let ignore = match matches.remove_many::<PathBuf>("ignore") {
    Some(f) => f.collect(),
    None => vec![],
  };
  let include = match matches.remove_many::<String>("include") {
    Some(f) => f.collect(),
    None => vec![],
  };
  let exclude = match matches.remove_many::<String>("exclude") {
    Some(f) => f.collect(),
    None => vec![],
  };
  let lcov = matches.get_flag("lcov");
  let output = matches.remove_one::<PathBuf>("output");
  flags.subcommand = DenoSubcommand::Coverage(CoverageFlags {
    files: FileFlags {
      include: files,
      ignore,
    },
    output,
    include,
    exclude,
    lcov,
  });
}

fn doc_parse(flags: &mut Flags, matches: &mut ArgMatches) {
  import_map_arg_parse(flags, matches);
  reload_arg_parse(flags, matches);
  lock_arg_parse(flags, matches);
  no_lock_arg_parse(flags, matches);
  no_npm_arg_parse(flags, matches);
  no_remote_arg_parse(flags, matches);

  let source_file = matches
    .remove_one::<String>("source_file")
    .map(|value| {
      if value == "--builtin" {
        DocSourceFileFlag::Builtin
      } else {
        DocSourceFileFlag::Path(value)
      }
    })
    .unwrap_or_default();
  let private = matches.get_flag("private");
  let json = matches.get_flag("json");
  let filter = matches.remove_one::<String>("filter");
  flags.subcommand = DenoSubcommand::Doc(DocFlags {
    source_file,
    json,
    filter,
    private,
  });
}

fn eval_parse(flags: &mut Flags, matches: &mut ArgMatches) {
  runtime_args_parse(flags, matches, false, true);
  flags.allow_net = Some(vec![]);
  flags.allow_env = Some(vec![]);
  flags.allow_run = Some(vec![]);
  flags.allow_read = Some(vec![]);
  flags.allow_sys = Some(vec![]);
  flags.allow_write = Some(vec![]);
  flags.allow_ffi = Some(vec![]);
  flags.allow_hrtime = true;

  ext_arg_parse(flags, matches);

  // TODO(@satyarohith): remove this flag in 2.0.
<<<<<<< HEAD
  let as_typescript = matches.get_flag("ts");
  let ext = if as_typescript {
    "ts".to_string()
  } else {
    matches.remove_one::<String>("ext").unwrap()
  };

  let print = matches.get_flag("print");
  let mut code_args = matches.remove_many::<String>("code_arg").unwrap();
  let code = code_args.next().unwrap();
  flags.argv.extend(code_args);

  flags.subcommand = DenoSubcommand::Eval(EvalFlags { print, code, ext });
=======
  let as_typescript = matches.is_present("ts");

  if as_typescript {
    eprintln!(
      "{}",
      crate::colors::yellow(
        "Warning: --ts/-T flag is deprecated. Use --ext=ts instead."
      ),
    );

    flags.ext = Some("ts".to_string());
  }

  let print = matches.is_present("print");
  let mut code: Vec<String> = matches
    .values_of("code_arg")
    .unwrap()
    .map(String::from)
    .collect();
  assert!(!code.is_empty());
  let code_args = code.split_off(1);
  let code = code[0].to_string();
  for v in code_args {
    flags.argv.push(v);
  }
  flags.subcommand = DenoSubcommand::Eval(EvalFlags { print, code });
>>>>>>> 64f49142
}

fn fmt_parse(flags: &mut Flags, matches: &mut ArgMatches) {
  config_args_parse(flags, matches);
  watch_arg_parse(flags, matches, false);
  ext_arg_parse(flags, matches);

  let include = match matches.remove_many::<PathBuf>("files") {
    Some(f) => f.collect(),
    None => vec![],
  };
  let ignore = match matches.remove_many::<PathBuf>("ignore") {
    Some(f) => f.collect(),
    None => vec![],
  };
<<<<<<< HEAD
  let ext = matches.remove_one::<String>("ext").unwrap();
=======
>>>>>>> 64f49142

  let use_tabs = matches.remove_one::<bool>("use-tabs");
  let line_width = matches.remove_one::<NonZeroU32>("line-width");
  let indent_width = matches.remove_one::<NonZeroU8>("indent-width");
  let single_quote = matches.remove_one::<bool>("single-quote");
  let prose_wrap = matches.remove_one::<String>("prose-wrap");
  let no_semicolons = matches.remove_one::<bool>("no-semicolons");

  flags.subcommand = DenoSubcommand::Fmt(FmtFlags {
<<<<<<< HEAD
    check: matches.get_flag("check"),
    ext,
=======
    check: matches.is_present("check"),
>>>>>>> 64f49142
    files: FileFlags { include, ignore },
    use_tabs,
    line_width,
    indent_width,
    single_quote,
    prose_wrap,
    no_semicolons,
  });
}

fn init_parse(flags: &mut Flags, matches: &mut ArgMatches) {
  flags.subcommand = DenoSubcommand::Init(InitFlags {
    dir: matches.remove_one::<String>("dir"),
  });
}

fn info_parse(flags: &mut Flags, matches: &mut ArgMatches) {
  reload_arg_parse(flags, matches);
  config_args_parse(flags, matches);
  import_map_arg_parse(flags, matches);
  location_arg_parse(flags, matches);
  ca_file_arg_parse(flags, matches);
  local_npm_args_parse(flags, matches);
  lock_arg_parse(flags, matches);
  no_lock_arg_parse(flags, matches);
  no_remote_arg_parse(flags, matches);
  no_npm_arg_parse(flags, matches);
  let json = matches.get_flag("json");
  flags.subcommand = DenoSubcommand::Info(InfoFlags {
    file: matches.remove_one::<String>("file"),
    json,
  });
}

fn install_parse(flags: &mut Flags, matches: &mut ArgMatches) {
  runtime_args_parse(flags, matches, true, true);

  let root = matches.remove_one::<PathBuf>("root");

  let force = matches.get_flag("force");
  let name = matches.remove_one::<String>("name");
  let mut cmd_values = matches.remove_many::<String>("cmd").unwrap();

  let module_url = cmd_values.next().unwrap();
  let args = cmd_values.collect();

  flags.subcommand = DenoSubcommand::Install(InstallFlags {
    name,
    module_url,
    args,
    root,
    force,
  });
}

fn uninstall_parse(flags: &mut Flags, matches: &mut ArgMatches) {
  let root = matches.remove_one::<PathBuf>("root");

  let name = matches.remove_one::<String>("name").unwrap();
  flags.subcommand = DenoSubcommand::Uninstall(UninstallFlags { name, root });
}

fn lsp_parse(flags: &mut Flags, _matches: &mut ArgMatches) {
  flags.subcommand = DenoSubcommand::Lsp;
}

fn lint_parse(flags: &mut Flags, matches: &mut ArgMatches) {
  config_args_parse(flags, matches);
  watch_arg_parse(flags, matches, false);
  let files = match matches.remove_many::<PathBuf>("files") {
    Some(f) => f.collect(),
    None => vec![],
  };
  let ignore = match matches.remove_many::<PathBuf>("ignore") {
    Some(f) => f.collect(),
    None => vec![],
  };
  let rules = matches.get_flag("rules");
  let maybe_rules_tags = matches
    .remove_many::<String>("rules-tags")
    .map(|f| f.collect());

  let maybe_rules_include = matches
    .remove_many::<String>("rules-include")
    .map(|f| f.collect());

  let maybe_rules_exclude = matches
    .remove_many::<String>("rules-exclude")
    .map(|f| f.collect());

  let json = matches.get_flag("json");
  let compact = matches.get_flag("compact");
  flags.subcommand = DenoSubcommand::Lint(LintFlags {
    files: FileFlags {
      include: files,
      ignore,
    },
    rules,
    maybe_rules_tags,
    maybe_rules_include,
    maybe_rules_exclude,

    json,
    compact,
  });
}

fn repl_parse(flags: &mut Flags, matches: &mut ArgMatches) {
  runtime_args_parse(flags, matches, true, true);
  unsafely_ignore_certificate_errors_parse(flags, matches);

  let eval_files = matches
    .remove_many::<String>("eval-file")
    .map(|values| values.collect());

  handle_repl_flags(
    flags,
    ReplFlags {
      eval_files,
      eval: matches.remove_one::<String>("eval"),
      is_default_command: false,
    },
  );
}

fn run_parse(flags: &mut Flags, matches: &mut ArgMatches) {
  runtime_args_parse(flags, matches, true, true);

  let mut script_arg = matches.remove_many::<String>("script_arg").unwrap();

  let script = script_arg.next().unwrap();
  flags.argv.extend(script_arg);

  ext_arg_parse(flags, matches);

  watch_arg_parse(flags, matches, true);
  flags.subcommand = DenoSubcommand::Run(RunFlags { script });
}

fn task_parse(flags: &mut Flags, matches: &mut ArgMatches) {
  flags.config_flag = matches
    .remove_one::<String>("config")
    .map_or(ConfigFlag::Discover, ConfigFlag::Path);

  let mut task_flags = TaskFlags {
    cwd: matches.remove_one::<String>("cwd"),
    task: None,
  };

  if let Some((task, mut matches)) = matches.remove_subcommand() {
    task_flags.task = Some(task);

    flags.argv.extend(
      matches
        .remove_many::<std::ffi::OsString>("")
        .into_iter()
        .flatten()
        .filter_map(|arg| arg.into_string().ok()),
    );
  }

  flags.subcommand = DenoSubcommand::Task(task_flags);
}

fn test_parse(flags: &mut Flags, matches: &mut ArgMatches) {
  flags.type_check_mode = TypeCheckMode::Local;
  runtime_args_parse(flags, matches, true, true);
  // NOTE: `deno test` always uses `--no-prompt`, tests shouldn't ever do
  // interactive prompts, unless done by user code
  flags.no_prompt = true;

  let ignore = match matches.remove_many::<PathBuf>("ignore") {
    Some(f) => f.collect(),
    None => vec![],
  };

  let no_run = matches.get_flag("no-run");
  let trace_ops = matches.get_flag("trace-ops");
  let doc = matches.get_flag("doc");
  let allow_none = matches.get_flag("allow-none");
  let filter = matches.remove_one::<String>("filter");

  let fail_fast = if matches.contains_id("fail-fast") {
    Some(
      matches
        .remove_one::<NonZeroUsize>("fail-fast")
        .unwrap_or_else(|| NonZeroUsize::new(1).unwrap()),
    )
  } else {
    None
  };

  let shuffle = if matches.contains_id("shuffle") {
    Some(
      matches
        .remove_one::<u64>("shuffle")
        .unwrap_or_else(rand::random),
    )
  } else {
    None
  };

  if let Some(script_arg) = matches.remove_many::<String>("script_arg") {
    flags.argv.extend(script_arg);
  }

  let concurrent_jobs = if matches.get_flag("parallel") {
    if let Ok(value) = env::var("DENO_JOBS") {
      value.parse::<NonZeroUsize>().ok()
    } else {
      std::thread::available_parallelism().ok()
    }
  } else if matches.contains_id("jobs") {
    // We can't change this to use the log crate because its not configured
    // yet at this point since the flags haven't been parsed. This flag is
    // deprecated though so it's not worth changing the code to use the log
    // crate here and this is only done for testing anyway.
    eprintln!(
      "{}",
      crate::colors::yellow("Warning: --jobs flag is deprecated. Use the --parallel flag with possibly the 'DENO_JOBS' environment variable."),
    );
    if let Some(value) = matches.remove_one::<NonZeroUsize>("jobs") {
      Some(value)
    } else {
      std::thread::available_parallelism().ok()
    }
  } else {
    None
  };

  let include = if let Some(files) = matches.remove_many::<PathBuf>("files") {
    files.collect()
  } else {
    Vec::new()
  };

  flags.coverage_dir = matches.remove_one::<String>("coverage");
  watch_arg_parse(flags, matches, false);
  flags.subcommand = DenoSubcommand::Test(TestFlags {
    no_run,
    doc,
    fail_fast,
    files: FileFlags { include, ignore },
    filter,
    shuffle,
    allow_none,
    concurrent_jobs,
    trace_ops,
  });
}

fn types_parse(flags: &mut Flags, _matches: &mut ArgMatches) {
  flags.subcommand = DenoSubcommand::Types;
}

fn upgrade_parse(flags: &mut Flags, matches: &mut ArgMatches) {
  ca_file_arg_parse(flags, matches);

  let dry_run = matches.get_flag("dry-run");
  let force = matches.get_flag("force");
  let canary = matches.get_flag("canary");
  let version = matches.remove_one::<String>("version");
  let output = matches.remove_one::<PathBuf>("output");
  flags.subcommand = DenoSubcommand::Upgrade(UpgradeFlags {
    dry_run,
    force,
    canary,
    version,
    output,
  });
}

fn vendor_parse(flags: &mut Flags, matches: &mut ArgMatches) {
  ca_file_arg_parse(flags, matches);
  config_args_parse(flags, matches);
  import_map_arg_parse(flags, matches);
  lock_arg_parse(flags, matches);
  reload_arg_parse(flags, matches);

  flags.subcommand = DenoSubcommand::Vendor(VendorFlags {
    specifiers: matches
      .remove_many::<String>("specifiers")
      .map(|p| p.collect())
      .unwrap_or_default(),
    output_path: matches.remove_one::<PathBuf>("output"),
    force: matches.get_flag("force"),
  });
}

fn compile_args_parse(flags: &mut Flags, matches: &mut ArgMatches) {
  compile_args_without_check_parse(flags, matches);
  no_check_arg_parse(flags, matches);
  check_arg_parse(flags, matches);
}

fn compile_args_without_check_parse(
  flags: &mut Flags,
  matches: &mut ArgMatches,
) {
  import_map_arg_parse(flags, matches);
  no_remote_arg_parse(flags, matches);
  no_npm_arg_parse(flags, matches);
  local_npm_args_parse(flags, matches);
  config_args_parse(flags, matches);
  reload_arg_parse(flags, matches);
  lock_args_parse(flags, matches);
  ca_file_arg_parse(flags, matches);
}

fn permission_args_parse(flags: &mut Flags, matches: &mut ArgMatches) {
  unsafely_ignore_certificate_errors_parse(flags, matches);
  if let Some(read_wl) = matches.remove_many::<PathBuf>("allow-read") {
    flags.allow_read = Some(read_wl.collect());
  }

  if let Some(write_wl) = matches.remove_many::<PathBuf>("allow-write") {
    flags.allow_write = Some(write_wl.collect());
  }

  if let Some(net_wl) = matches.remove_many::<String>("allow-net") {
    let net_allowlist = flags_allow_net::parse(net_wl.collect()).unwrap();
    flags.allow_net = Some(net_allowlist);
  }

  if let Some(env_wl) = matches.remove_many::<String>("allow-env") {
    flags.allow_env = Some(env_wl.collect());
    debug!("env allowlist: {:#?}", &flags.allow_env);
  }

  if let Some(run_wl) = matches.remove_many::<String>("allow-run") {
    flags.allow_run = Some(run_wl.collect());
    debug!("run allowlist: {:#?}", &flags.allow_run);
  }

  if let Some(sys_wl) = matches.remove_many::<String>("allow-sys") {
    flags.allow_sys = Some(sys_wl.collect());
    debug!("sys info allowlist: {:#?}", &flags.allow_sys);
  }

  if let Some(ffi_wl) = matches.remove_many::<PathBuf>("allow-ffi") {
    flags.allow_ffi = Some(ffi_wl.collect());
    debug!("ffi allowlist: {:#?}", &flags.allow_ffi);
  }

  if matches.get_flag("allow-hrtime") {
    flags.allow_hrtime = true;
  }
  if matches.get_flag("allow-all") {
    flags.allow_all = true;
    flags.allow_read = Some(vec![]);
    flags.allow_env = Some(vec![]);
    flags.allow_net = Some(vec![]);
    flags.allow_run = Some(vec![]);
    flags.allow_write = Some(vec![]);
    flags.allow_sys = Some(vec![]);
    flags.allow_ffi = Some(vec![]);
    flags.allow_hrtime = true;
  }
  if matches.get_flag("no-prompt") {
    flags.no_prompt = true;
  }
}
fn unsafely_ignore_certificate_errors_parse(
  flags: &mut Flags,
  matches: &mut ArgMatches,
) {
  if let Some(ic_wl) =
    matches.remove_many::<String>("unsafely-ignore-certificate-errors")
  {
    let ic_allowlist = flags_allow_net::parse(ic_wl.collect()).unwrap();
    flags.unsafely_ignore_certificate_errors = Some(ic_allowlist);
  }
}

fn runtime_args_parse(
  flags: &mut Flags,
  matches: &mut ArgMatches,
  include_perms: bool,
  include_inspector: bool,
) {
  compile_args_parse(flags, matches);
  cached_only_arg_parse(flags, matches);
  if include_perms {
    permission_args_parse(flags, matches);
  }
  if include_inspector {
    inspect_arg_parse(flags, matches);
  }
  location_arg_parse(flags, matches);
  v8_flags_arg_parse(flags, matches);
  seed_arg_parse(flags, matches);
  enable_testing_features_arg_parse(flags, matches);
}

fn inspect_arg_parse(flags: &mut Flags, matches: &mut ArgMatches) {
  let default = || "127.0.0.1:9229".parse::<SocketAddr>().unwrap();
  flags.inspect = if matches.contains_id("inspect") {
    Some(
      matches
        .remove_one::<SocketAddr>("inspect")
        .unwrap_or_else(default),
    )
  } else {
    None
  };
  flags.inspect_brk = if matches.contains_id("inspect-brk") {
    Some(
      matches
        .remove_one::<SocketAddr>("inspect-brk")
        .unwrap_or_else(default),
    )
  } else {
    None
  };
  flags.inspect_wait = if matches.contains_id("inspect-wait") {
    Some(
      matches
        .remove_one::<SocketAddr>("inspect-wait")
        .unwrap_or_else(default),
    )
  } else {
    None
  };
}

fn import_map_arg_parse(flags: &mut Flags, matches: &mut ArgMatches) {
  flags.import_map_path = matches.remove_one::<String>("import-map");
}

fn reload_arg_parse(flags: &mut Flags, matches: &mut ArgMatches) {
  if let Some(cache_bl) = matches.remove_many::<String>("reload") {
    let raw_cache_blocklist: Vec<String> = cache_bl.collect();
    if raw_cache_blocklist.is_empty() {
      flags.reload = true;
    } else {
      flags.cache_blocklist = resolve_urls(raw_cache_blocklist);
      debug!("cache blocklist: {:#?}", &flags.cache_blocklist);
      flags.reload = false;
    }
  }
}

fn ca_file_arg_parse(flags: &mut Flags, matches: &mut ArgMatches) {
  flags.ca_data = matches.remove_one::<String>("cert").map(CaData::File);
}

fn enable_testing_features_arg_parse(
  flags: &mut Flags,
  matches: &mut ArgMatches,
) {
  if matches.get_flag("enable-testing-features-do-not-use") {
    flags.enable_testing_features = true
  }
}

fn cached_only_arg_parse(flags: &mut Flags, matches: &mut ArgMatches) {
  if matches.get_flag("cached-only") {
    flags.cached_only = true;
  }
}

<<<<<<< HEAD
fn location_arg_parse(flags: &mut Flags, matches: &mut ArgMatches) {
  flags.location = matches.remove_one::<Url>("location");
=======
fn ext_arg_parse(flags: &mut Flags, matches: &clap::ArgMatches) {
  flags.ext = matches.value_of("ext").map(String::from);
}

fn location_arg_parse(flags: &mut Flags, matches: &clap::ArgMatches) {
  flags.location = matches
    .value_of("location")
    .map(|href| Url::parse(href).unwrap());
>>>>>>> 64f49142
}

fn v8_flags_arg_parse(flags: &mut Flags, matches: &mut ArgMatches) {
  if let Some(v8_flags) = matches.remove_many::<String>("v8-flags") {
    flags.v8_flags = v8_flags.collect();
  }
}

fn seed_arg_parse(flags: &mut Flags, matches: &mut ArgMatches) {
  if let Some(seed) = matches.remove_one::<u64>("seed") {
    flags.seed = Some(seed);

    flags.v8_flags.push(format!("--random-seed={seed}"));
  }
}

fn no_check_arg_parse(flags: &mut Flags, matches: &mut ArgMatches) {
  if let Some(cache_type) = matches.get_one::<String>("no-check") {
    match cache_type.as_str() {
      "remote" => flags.type_check_mode = TypeCheckMode::Local,
      _ => debug!(
        "invalid value for 'no-check' of '{}' using default",
        cache_type
      ),
    }
  } else if matches.contains_id("no-check") {
    flags.type_check_mode = TypeCheckMode::None;
  }
}

fn check_arg_parse(flags: &mut Flags, matches: &mut ArgMatches) {
  if let Some(cache_type) = matches.get_one::<String>("check") {
    match cache_type.as_str() {
      "all" => flags.type_check_mode = TypeCheckMode::All,
      _ => debug!(
        "invalid value for 'check' of '{}' using default",
        cache_type
      ),
    }
  } else if matches.contains_id("check") {
    flags.type_check_mode = TypeCheckMode::Local;
  }
}

fn lock_args_parse(flags: &mut Flags, matches: &mut ArgMatches) {
  lock_arg_parse(flags, matches);
  no_lock_arg_parse(flags, matches);
  if matches.get_flag("lock-write") {
    flags.lock_write = true;
  }
}

fn lock_arg_parse(flags: &mut Flags, matches: &mut ArgMatches) {
  if matches.contains_id("lock") {
    let lockfile = matches
      .remove_one::<PathBuf>("lock")
      .unwrap_or_else(|| PathBuf::from("./deno.lock"));
    flags.lock = Some(lockfile);
  }
}

fn no_lock_arg_parse(flags: &mut Flags, matches: &ArgMatches) {
  if matches.get_flag("no-lock") {
    flags.no_lock = true;
  }
}

fn config_args_parse(flags: &mut Flags, matches: &mut ArgMatches) {
  flags.config_flag = if matches.get_flag("no-config") {
    ConfigFlag::Disabled
  } else if let Some(config) = matches.remove_one::<String>("config") {
    ConfigFlag::Path(config)
  } else {
    ConfigFlag::Discover
  };
}

fn no_remote_arg_parse(flags: &mut Flags, matches: &mut ArgMatches) {
  if matches.get_flag("no-remote") {
    flags.no_remote = true;
  }
}

fn no_npm_arg_parse(flags: &mut Flags, matches: &mut ArgMatches) {
  if matches.get_flag("no-npm") {
    flags.no_npm = true;
  }
}

fn local_npm_args_parse(flags: &mut Flags, matches: &mut ArgMatches) {
  flags.node_modules_dir = matches.remove_one::<bool>("node-modules-dir");
}

fn reload_arg_validate(urlstr: &str) -> Result<String, String> {
  if urlstr.is_empty() {
    return Err(String::from("Missing url. Check for extra commas."));
  }
  match Url::from_str(urlstr) {
    Ok(_) => Ok(urlstr.to_string()),
    Err(e) => Err(e.to_string()),
  }
}

fn watch_arg_parse(
  flags: &mut Flags,
  matches: &mut ArgMatches,
  allow_extra: bool,
) {
  if allow_extra {
    if let Some(f) = matches.remove_many::<PathBuf>("watch") {
      flags.watch = Some(f.collect());
    }
  } else if matches.get_flag("watch") {
    flags.watch = Some(vec![]);
  }

  if matches.get_flag("no-clear-screen") {
    flags.no_clear_screen = true;
  }
}

// TODO(ry) move this to utility module and add test.
/// Strips fragment part of URL. Panics on bad URL.
pub fn resolve_urls(urls: Vec<String>) -> Vec<String> {
  let mut out: Vec<String> = vec![];
  for urlstr in urls.iter() {
    if let Ok(mut url) = Url::from_str(urlstr) {
      url.set_fragment(None);
      let mut full_url = String::from(url.as_str());
      if full_url.len() > 1 && full_url.ends_with('/') {
        full_url.pop();
      }
      out.push(full_url);
    } else {
      panic!("Bad Url: {urlstr}");
    }
  }
  out
}

#[cfg(test)]
mod tests {
  use super::*;
  use pretty_assertions::assert_eq;

  /// Creates vector of strings, Vec<String>
  macro_rules! svec {
    ($($x:expr),* $(,)?) => (vec![$($x.to_string()),*]);
  }

  #[test]
  fn global_flags() {
    #[rustfmt::skip]
    let r = flags_from_vec(svec!["deno", "--unstable", "--log-level", "debug", "--quiet", "run", "script.ts"]);

    let flags = r.unwrap();
    assert_eq!(
      flags,
      Flags {
        subcommand: DenoSubcommand::Run(RunFlags {
          script: "script.ts".to_string(),
        }),
        unstable: true,
        log_level: Some(Level::Error),
        ..Flags::default()
      }
    );
    #[rustfmt::skip]
    let r2 = flags_from_vec(svec!["deno", "run", "--unstable", "--log-level", "debug", "--quiet", "script.ts"]);
    let flags2 = r2.unwrap();
    assert_eq!(flags2, flags);
  }

  #[test]
  fn upgrade() {
    let r = flags_from_vec(svec!["deno", "upgrade", "--dry-run", "--force"]);
    let flags = r.unwrap();
    assert_eq!(
      flags,
      Flags {
        subcommand: DenoSubcommand::Upgrade(UpgradeFlags {
          force: true,
          dry_run: true,
          canary: false,
          version: None,
          output: None,
        }),
        ..Flags::default()
      }
    );
  }

  #[test]
  fn version() {
    let r = flags_from_vec(svec!["deno", "--version"]);
    assert_eq!(
      r.unwrap_err().kind(),
      clap::error::ErrorKind::DisplayVersion
    );
    let r = flags_from_vec(svec!["deno", "-V"]);
    assert_eq!(
      r.unwrap_err().kind(),
      clap::error::ErrorKind::DisplayVersion
    );
  }

  #[test]
  fn run_reload() {
    let r = flags_from_vec(svec!["deno", "run", "-r", "script.ts"]);
    let flags = r.unwrap();
    assert_eq!(
      flags,
      Flags {
        subcommand: DenoSubcommand::Run(RunFlags {
          script: "script.ts".to_string(),
        }),
        reload: true,
        ..Flags::default()
      }
    );
  }

  #[test]
  fn run_watch() {
    let r = flags_from_vec(svec!["deno", "run", "--watch", "script.ts"]);
    let flags = r.unwrap();
    assert_eq!(
      flags,
      Flags {
        subcommand: DenoSubcommand::Run(RunFlags {
          script: "script.ts".to_string(),
        }),
        watch: Some(vec![]),
        ..Flags::default()
      }
    );
  }

  #[test]
  fn run_watch_with_external() {
    let r =
      flags_from_vec(svec!["deno", "run", "--watch=file1,file2", "script.ts"]);
    let flags = r.unwrap();
    assert_eq!(
      flags,
      Flags {
        subcommand: DenoSubcommand::Run(RunFlags {
          script: "script.ts".to_string(),
        }),
        watch: Some(vec![PathBuf::from("file1"), PathBuf::from("file2")]),
        ..Flags::default()
      }
    );
  }

  #[test]
  fn run_watch_with_no_clear_screen() {
    let r = flags_from_vec(svec![
      "deno",
      "run",
      "--watch",
      "--no-clear-screen",
      "script.ts"
    ]);

    let flags = r.unwrap();
    assert_eq!(
      flags,
      Flags {
        subcommand: DenoSubcommand::Run(RunFlags {
          script: "script.ts".to_string(),
        }),
        watch: Some(vec![]),
        no_clear_screen: true,
        ..Flags::default()
      }
    );
  }

  #[test]
  fn run_reload_allow_write() {
    let r =
      flags_from_vec(svec!["deno", "run", "-r", "--allow-write", "script.ts"]);
    assert_eq!(
      r.unwrap(),
      Flags {
        reload: true,
        subcommand: DenoSubcommand::Run(RunFlags {
          script: "script.ts".to_string(),
        }),
        allow_write: Some(vec![]),
        ..Flags::default()
      }
    );
  }

  #[test]
  fn run_v8_flags() {
    let r = flags_from_vec(svec!["deno", "run", "--v8-flags=--help"]);
    assert_eq!(
      r.unwrap(),
      Flags {
        subcommand: DenoSubcommand::Run(RunFlags {
          script: "_".to_string(),
        }),
        v8_flags: svec!["--help"],
        ..Flags::default()
      }
    );

    let r = flags_from_vec(svec![
      "deno",
      "run",
      "--v8-flags=--expose-gc,--gc-stats=1",
      "script.ts"
    ]);
    assert_eq!(
      r.unwrap(),
      Flags {
        subcommand: DenoSubcommand::Run(RunFlags {
          script: "script.ts".to_string(),
        }),
        v8_flags: svec!["--expose-gc", "--gc-stats=1"],
        ..Flags::default()
      }
    );
  }

  #[test]
  fn has_permission() {
    let r = flags_from_vec(svec!["deno", "run", "--allow-read", "x.ts"]);
    assert_eq!(r.unwrap().has_permission(), true);

    let r = flags_from_vec(svec!["deno", "run", "x.ts"]);
    assert_eq!(r.unwrap().has_permission(), false);
  }

  #[test]
  fn has_permission_in_argv() {
    let r = flags_from_vec(svec!["deno", "run", "x.ts", "--allow-read"]);
    assert_eq!(r.unwrap().has_permission_in_argv(), true);

    let r = flags_from_vec(svec!["deno", "run", "x.ts"]);
    assert_eq!(r.unwrap().has_permission_in_argv(), false);
  }

  #[test]
  fn script_args() {
    let r = flags_from_vec(svec![
      "deno",
      "run",
      "--allow-net",
      "gist.ts",
      "--title",
      "X"
    ]);
    assert_eq!(
      r.unwrap(),
      Flags {
        subcommand: DenoSubcommand::Run(RunFlags {
          script: "gist.ts".to_string(),
        }),
        argv: svec!["--title", "X"],
        allow_net: Some(vec![]),
        ..Flags::default()
      }
    );
  }

  #[test]
  fn allow_all() {
    let r = flags_from_vec(svec!["deno", "run", "--allow-all", "gist.ts"]);
    assert_eq!(
      r.unwrap(),
      Flags {
        subcommand: DenoSubcommand::Run(RunFlags {
          script: "gist.ts".to_string(),
        }),
        allow_all: true,
        allow_net: Some(vec![]),
        allow_env: Some(vec![]),
        allow_run: Some(vec![]),
        allow_read: Some(vec![]),
        allow_sys: Some(vec![]),
        allow_write: Some(vec![]),
        allow_ffi: Some(vec![]),
        allow_hrtime: true,
        ..Flags::default()
      }
    );
  }

  #[test]
  fn allow_read() {
    let r = flags_from_vec(svec!["deno", "run", "--allow-read", "gist.ts"]);
    assert_eq!(
      r.unwrap(),
      Flags {
        subcommand: DenoSubcommand::Run(RunFlags {
          script: "gist.ts".to_string(),
        }),
        allow_read: Some(vec![]),
        ..Flags::default()
      }
    );
  }

  #[test]
  fn allow_hrtime() {
    let r = flags_from_vec(svec!["deno", "run", "--allow-hrtime", "gist.ts"]);
    assert_eq!(
      r.unwrap(),
      Flags {
        subcommand: DenoSubcommand::Run(RunFlags {
          script: "gist.ts".to_string(),
        }),
        allow_hrtime: true,
        ..Flags::default()
      }
    );
  }

  #[test]
  fn double_hyphen() {
    // notice that flags passed after double dash will not
    // be parsed to Flags but instead forwarded to
    // script args as Deno.args
    let r = flags_from_vec(svec![
      "deno",
      "run",
      "--allow-write",
      "script.ts",
      "--",
      "-D",
      "--allow-net"
    ]);
    assert_eq!(
      r.unwrap(),
      Flags {
        subcommand: DenoSubcommand::Run(RunFlags {
          script: "script.ts".to_string(),
        }),
        argv: svec!["--", "-D", "--allow-net"],
        allow_write: Some(vec![]),
        ..Flags::default()
      }
    );
  }

  #[test]
  fn fmt() {
    let r = flags_from_vec(svec!["deno", "fmt", "script_1.ts", "script_2.ts"]);
    assert_eq!(
      r.unwrap(),
      Flags {
        subcommand: DenoSubcommand::Fmt(FmtFlags {
          check: false,
          files: FileFlags {
            include: vec![
              PathBuf::from("script_1.ts"),
              PathBuf::from("script_2.ts")
            ],
            ignore: vec![],
          },
          use_tabs: None,
          line_width: None,
          indent_width: None,
          single_quote: None,
          prose_wrap: None,
          no_semicolons: None,
        }),
        ext: Some("ts".to_string()),
        ..Flags::default()
      }
    );

    let r = flags_from_vec(svec!["deno", "fmt", "--check"]);
    assert_eq!(
      r.unwrap(),
      Flags {
        subcommand: DenoSubcommand::Fmt(FmtFlags {
          check: true,
          files: FileFlags {
            include: vec![],
            ignore: vec![],
          },
          use_tabs: None,
          line_width: None,
          indent_width: None,
          single_quote: None,
          prose_wrap: None,
          no_semicolons: None,
        }),
        ext: Some("ts".to_string()),
        ..Flags::default()
      }
    );

    let r = flags_from_vec(svec!["deno", "fmt"]);
    assert_eq!(
      r.unwrap(),
      Flags {
        subcommand: DenoSubcommand::Fmt(FmtFlags {
          check: false,
          files: FileFlags {
            include: vec![],
            ignore: vec![],
          },
          use_tabs: None,
          line_width: None,
          indent_width: None,
          single_quote: None,
          prose_wrap: None,
          no_semicolons: None,
        }),
        ext: Some("ts".to_string()),
        ..Flags::default()
      }
    );

    let r = flags_from_vec(svec!["deno", "fmt", "--watch"]);
    assert_eq!(
      r.unwrap(),
      Flags {
        subcommand: DenoSubcommand::Fmt(FmtFlags {
          check: false,
          files: FileFlags {
            include: vec![],
            ignore: vec![],
          },
          use_tabs: None,
          line_width: None,
          indent_width: None,
          single_quote: None,
          prose_wrap: None,
          no_semicolons: None,
        }),
        ext: Some("ts".to_string()),
        watch: Some(vec![]),
        ..Flags::default()
      }
    );

    let r =
      flags_from_vec(svec!["deno", "fmt", "--watch", "--no-clear-screen"]);
    assert_eq!(
      r.unwrap(),
      Flags {
        subcommand: DenoSubcommand::Fmt(FmtFlags {
          check: false,
          files: FileFlags {
            include: vec![],
            ignore: vec![],
          },
          use_tabs: None,
          line_width: None,
          indent_width: None,
          single_quote: None,
          prose_wrap: None,
          no_semicolons: None,
        }),
        ext: Some("ts".to_string()),
        watch: Some(vec![]),
        no_clear_screen: true,
        ..Flags::default()
      }
    );

    let r = flags_from_vec(svec![
      "deno",
      "fmt",
      "--check",
      "--watch",
      "foo.ts",
      "--ignore=bar.js"
    ]);
    assert_eq!(
      r.unwrap(),
      Flags {
        subcommand: DenoSubcommand::Fmt(FmtFlags {
          check: true,
          files: FileFlags {
            include: vec![PathBuf::from("foo.ts")],
            ignore: vec![PathBuf::from("bar.js")],
          },
          use_tabs: None,
          line_width: None,
          indent_width: None,
          single_quote: None,
          prose_wrap: None,
          no_semicolons: None,
        }),
        ext: Some("ts".to_string()),
        watch: Some(vec![]),
        ..Flags::default()
      }
    );

    let r = flags_from_vec(svec!["deno", "fmt", "--config", "deno.jsonc"]);
    assert_eq!(
      r.unwrap(),
      Flags {
        subcommand: DenoSubcommand::Fmt(FmtFlags {
          check: false,
          files: FileFlags {
            include: vec![],
            ignore: vec![],
          },
          use_tabs: None,
          line_width: None,
          indent_width: None,
          single_quote: None,
          prose_wrap: None,
          no_semicolons: None,
        }),
        ext: Some("ts".to_string()),
        config_flag: ConfigFlag::Path("deno.jsonc".to_string()),
        ..Flags::default()
      }
    );

    let r = flags_from_vec(svec![
      "deno",
      "fmt",
      "--config",
      "deno.jsonc",
      "--watch",
      "foo.ts"
    ]);
    assert_eq!(
      r.unwrap(),
      Flags {
        subcommand: DenoSubcommand::Fmt(FmtFlags {
          check: false,
          files: FileFlags {
            include: vec![PathBuf::from("foo.ts")],
            ignore: vec![],
          },
          use_tabs: None,
          line_width: None,
          indent_width: None,
          single_quote: None,
          prose_wrap: None,
          no_semicolons: None,
        }),
        config_flag: ConfigFlag::Path("deno.jsonc".to_string()),
        ext: Some("ts".to_string()),
        watch: Some(vec![]),
        ..Flags::default()
      }
    );

    let r = flags_from_vec(svec![
      "deno",
      "fmt",
      "--use-tabs",
      "--line-width",
      "60",
      "--indent-width",
      "4",
      "--single-quote",
      "--prose-wrap",
      "never",
      "--no-semicolons",
    ]);
    assert_eq!(
      r.unwrap(),
      Flags {
        subcommand: DenoSubcommand::Fmt(FmtFlags {
          check: false,
          files: FileFlags {
            include: vec![],
            ignore: vec![],
          },
          use_tabs: Some(true),
          line_width: Some(NonZeroU32::new(60).unwrap()),
          indent_width: Some(NonZeroU8::new(4).unwrap()),
          single_quote: Some(true),
          prose_wrap: Some("never".to_string()),
          no_semicolons: Some(true),
        }),
        ext: Some("ts".to_string()),
        ..Flags::default()
      }
    );

    // try providing =false to the booleans
    let r = flags_from_vec(svec![
      "deno",
      "fmt",
      "--use-tabs=false",
      "--single-quote=false",
      "--no-semicolons=false",
    ]);
    assert_eq!(
      r.unwrap(),
      Flags {
        subcommand: DenoSubcommand::Fmt(FmtFlags {
          check: false,
          files: FileFlags {
            include: vec![],
            ignore: vec![],
          },
          use_tabs: Some(false),
          line_width: None,
          indent_width: None,
          single_quote: Some(false),
          prose_wrap: None,
          no_semicolons: Some(false),
        }),
        ext: Some("ts".to_string()),
        ..Flags::default()
      }
    );
  }

  #[test]
  fn lint() {
    let r = flags_from_vec(svec!["deno", "lint", "script_1.ts", "script_2.ts"]);
    assert_eq!(
      r.unwrap(),
      Flags {
        subcommand: DenoSubcommand::Lint(LintFlags {
          files: FileFlags {
            include: vec![
              PathBuf::from("script_1.ts"),
              PathBuf::from("script_2.ts")
            ],
            ignore: vec![],
          },
          rules: false,
          maybe_rules_tags: None,
          maybe_rules_include: None,
          maybe_rules_exclude: None,
          json: false,
          compact: false,
        }),
        ..Flags::default()
      }
    );

    let r = flags_from_vec(svec![
      "deno",
      "lint",
      "--watch",
      "script_1.ts",
      "script_2.ts"
    ]);
    assert_eq!(
      r.unwrap(),
      Flags {
        subcommand: DenoSubcommand::Lint(LintFlags {
          files: FileFlags {
            include: vec![
              PathBuf::from("script_1.ts"),
              PathBuf::from("script_2.ts")
            ],
            ignore: vec![],
          },
          rules: false,
          maybe_rules_tags: None,
          maybe_rules_include: None,
          maybe_rules_exclude: None,
          json: false,
          compact: false,
        }),
        watch: Some(vec![]),
        ..Flags::default()
      }
    );

    let r = flags_from_vec(svec![
      "deno",
      "lint",
      "--watch",
      "--no-clear-screen",
      "script_1.ts",
      "script_2.ts"
    ]);
    assert_eq!(
      r.unwrap(),
      Flags {
        subcommand: DenoSubcommand::Lint(LintFlags {
          files: FileFlags {
            include: vec![
              PathBuf::from("script_1.ts"),
              PathBuf::from("script_2.ts")
            ],
            ignore: vec![],
          },
          rules: false,
          maybe_rules_tags: None,
          maybe_rules_include: None,
          maybe_rules_exclude: None,
          json: false,
          compact: false,
        }),
        watch: Some(vec![]),
        no_clear_screen: true,
        ..Flags::default()
      }
    );

    let r =
      flags_from_vec(svec!["deno", "lint", "--ignore=script_1.ts,script_2.ts"]);
    assert_eq!(
      r.unwrap(),
      Flags {
        subcommand: DenoSubcommand::Lint(LintFlags {
          files: FileFlags {
            include: vec![],
            ignore: vec![
              PathBuf::from("script_1.ts"),
              PathBuf::from("script_2.ts")
            ],
          },
          rules: false,
          maybe_rules_tags: None,
          maybe_rules_include: None,
          maybe_rules_exclude: None,
          json: false,
          compact: false,
        }),
        ..Flags::default()
      }
    );

    let r = flags_from_vec(svec!["deno", "lint", "--rules"]);
    assert_eq!(
      r.unwrap(),
      Flags {
        subcommand: DenoSubcommand::Lint(LintFlags {
          files: FileFlags {
            include: vec![],
            ignore: vec![],
          },
          rules: true,
          maybe_rules_tags: None,
          maybe_rules_include: None,
          maybe_rules_exclude: None,
          json: false,
          compact: false,
        }),
        ..Flags::default()
      }
    );

    let r = flags_from_vec(svec![
      "deno",
      "lint",
      "--rules-tags=",
      "--rules-include=ban-untagged-todo,no-undef",
      "--rules-exclude=no-const-assign"
    ]);
    assert_eq!(
      r.unwrap(),
      Flags {
        subcommand: DenoSubcommand::Lint(LintFlags {
          files: FileFlags {
            include: vec![],
            ignore: vec![],
          },
          rules: false,
          maybe_rules_tags: Some(svec![""]),
          maybe_rules_include: Some(svec!["ban-untagged-todo", "no-undef"]),
          maybe_rules_exclude: Some(svec!["no-const-assign"]),
          json: false,
          compact: false,
        }),
        ..Flags::default()
      }
    );

    let r = flags_from_vec(svec!["deno", "lint", "--json", "script_1.ts"]);
    assert_eq!(
      r.unwrap(),
      Flags {
        subcommand: DenoSubcommand::Lint(LintFlags {
          files: FileFlags {
            include: vec![PathBuf::from("script_1.ts")],
            ignore: vec![],
          },
          rules: false,
          maybe_rules_tags: None,
          maybe_rules_include: None,
          maybe_rules_exclude: None,
          json: true,
          compact: false,
        }),
        ..Flags::default()
      }
    );

    let r = flags_from_vec(svec![
      "deno",
      "lint",
      "--config",
      "Deno.jsonc",
      "--json",
      "script_1.ts"
    ]);
    assert_eq!(
      r.unwrap(),
      Flags {
        subcommand: DenoSubcommand::Lint(LintFlags {
          files: FileFlags {
            include: vec![PathBuf::from("script_1.ts")],
            ignore: vec![],
          },
          rules: false,
          maybe_rules_tags: None,
          maybe_rules_include: None,
          maybe_rules_exclude: None,
          json: true,
          compact: false,
        }),
        config_flag: ConfigFlag::Path("Deno.jsonc".to_string()),
        ..Flags::default()
      }
    );

    let r = flags_from_vec(svec![
      "deno",
      "lint",
      "--config",
      "Deno.jsonc",
      "--compact",
      "script_1.ts"
    ]);
    assert_eq!(
      r.unwrap(),
      Flags {
        subcommand: DenoSubcommand::Lint(LintFlags {
          files: FileFlags {
            include: vec![PathBuf::from("script_1.ts")],
            ignore: vec![],
          },
          rules: false,
          maybe_rules_tags: None,
          maybe_rules_include: None,
          maybe_rules_exclude: None,
          json: false,
          compact: true,
        }),
        config_flag: ConfigFlag::Path("Deno.jsonc".to_string()),
        ..Flags::default()
      }
    );
  }

  #[test]
  fn types() {
    let r = flags_from_vec(svec!["deno", "types"]);
    assert_eq!(
      r.unwrap(),
      Flags {
        subcommand: DenoSubcommand::Types,
        ..Flags::default()
      }
    );
  }

  #[test]
  fn cache() {
    let r = flags_from_vec(svec!["deno", "cache", "script.ts"]);
    assert_eq!(
      r.unwrap(),
      Flags {
        subcommand: DenoSubcommand::Cache(CacheFlags {
          files: svec!["script.ts"],
        }),
        ..Flags::default()
      }
    );
  }

  #[test]
  fn check() {
    let r = flags_from_vec(svec!["deno", "check", "script.ts"]);
    assert_eq!(
      r.unwrap(),
      Flags {
        subcommand: DenoSubcommand::Check(CheckFlags {
          files: svec!["script.ts"],
        }),
        type_check_mode: TypeCheckMode::Local,
        ..Flags::default()
      }
    );

    for all_flag in ["--remote", "--all"] {
      let r = flags_from_vec(svec!["deno", "check", all_flag, "script.ts"]);
      assert_eq!(
        r.unwrap(),
        Flags {
          subcommand: DenoSubcommand::Check(CheckFlags {
            files: svec!["script.ts"],
          }),
          type_check_mode: TypeCheckMode::All,
          ..Flags::default()
        }
      );

      let r = flags_from_vec(svec![
        "deno",
        "check",
        all_flag,
        "--no-remote",
        "script.ts"
      ]);
      assert_eq!(
        r.unwrap_err().kind(),
        clap::error::ErrorKind::ArgumentConflict
      );
    }
  }

  #[test]
  fn info() {
    let r = flags_from_vec(svec!["deno", "info", "script.ts"]);
    assert_eq!(
      r.unwrap(),
      Flags {
        subcommand: DenoSubcommand::Info(InfoFlags {
          json: false,
          file: Some("script.ts".to_string()),
        }),
        ..Flags::default()
      }
    );

    let r = flags_from_vec(svec!["deno", "info", "--reload", "script.ts"]);
    assert_eq!(
      r.unwrap(),
      Flags {
        subcommand: DenoSubcommand::Info(InfoFlags {
          json: false,
          file: Some("script.ts".to_string()),
        }),
        reload: true,
        ..Flags::default()
      }
    );

    let r = flags_from_vec(svec!["deno", "info", "--json", "script.ts"]);
    assert_eq!(
      r.unwrap(),
      Flags {
        subcommand: DenoSubcommand::Info(InfoFlags {
          json: true,
          file: Some("script.ts".to_string()),
        }),
        ..Flags::default()
      }
    );

    let r = flags_from_vec(svec!["deno", "info"]);
    assert_eq!(
      r.unwrap(),
      Flags {
        subcommand: DenoSubcommand::Info(InfoFlags {
          json: false,
          file: None
        }),
        ..Flags::default()
      }
    );

    let r = flags_from_vec(svec!["deno", "info", "--json"]);
    assert_eq!(
      r.unwrap(),
      Flags {
        subcommand: DenoSubcommand::Info(InfoFlags {
          json: true,
          file: None
        }),
        ..Flags::default()
      }
    );

    let r = flags_from_vec(svec![
      "deno",
      "info",
      "--no-npm",
      "--no-remote",
      "--config",
      "tsconfig.json"
    ]);
    assert_eq!(
      r.unwrap(),
      Flags {
        subcommand: DenoSubcommand::Info(InfoFlags {
          json: false,
          file: None
        }),
        config_flag: ConfigFlag::Path("tsconfig.json".to_owned()),
        no_npm: true,
        no_remote: true,
        ..Flags::default()
      }
    );
  }

  #[test]
  fn tsconfig() {
    let r =
      flags_from_vec(svec!["deno", "run", "-c", "tsconfig.json", "script.ts"]);
    assert_eq!(
      r.unwrap(),
      Flags {
        subcommand: DenoSubcommand::Run(RunFlags {
          script: "script.ts".to_string(),
        }),
        config_flag: ConfigFlag::Path("tsconfig.json".to_owned()),
        ..Flags::default()
      }
    );
  }

  #[test]
  fn eval() {
    let r = flags_from_vec(svec!["deno", "eval", "'console.log(\"hello\")'"]);
    assert_eq!(
      r.unwrap(),
      Flags {
        subcommand: DenoSubcommand::Eval(EvalFlags {
          print: false,
          code: "'console.log(\"hello\")'".to_string(),
        }),
        allow_net: Some(vec![]),
        allow_env: Some(vec![]),
        allow_run: Some(vec![]),
        allow_read: Some(vec![]),
        allow_sys: Some(vec![]),
        allow_write: Some(vec![]),
        allow_ffi: Some(vec![]),
        allow_hrtime: true,
        ..Flags::default()
      }
    );
  }

  #[test]
  fn eval_p() {
    let r = flags_from_vec(svec!["deno", "eval", "-p", "1+2"]);
    assert_eq!(
      r.unwrap(),
      Flags {
        subcommand: DenoSubcommand::Eval(EvalFlags {
          print: true,
          code: "1+2".to_string(),
        }),
        allow_net: Some(vec![]),
        allow_env: Some(vec![]),
        allow_run: Some(vec![]),
        allow_read: Some(vec![]),
        allow_sys: Some(vec![]),
        allow_write: Some(vec![]),
        allow_ffi: Some(vec![]),
        allow_hrtime: true,
        ..Flags::default()
      }
    );
  }

  #[test]
  fn eval_typescript() {
    let r =
      flags_from_vec(svec!["deno", "eval", "-T", "'console.log(\"hello\")'"]);
    assert_eq!(
      r.unwrap(),
      Flags {
        subcommand: DenoSubcommand::Eval(EvalFlags {
          print: false,
          code: "'console.log(\"hello\")'".to_string(),
        }),
        allow_net: Some(vec![]),
        allow_env: Some(vec![]),
        allow_run: Some(vec![]),
        allow_read: Some(vec![]),
        allow_sys: Some(vec![]),
        allow_write: Some(vec![]),
        allow_ffi: Some(vec![]),
        allow_hrtime: true,
        ext: Some("ts".to_string()),
        ..Flags::default()
      }
    );
  }

  #[test]
  fn eval_with_flags() {
    #[rustfmt::skip]
    let r = flags_from_vec(svec!["deno", "eval", "--import-map", "import_map.json", "--no-remote", "--config", "tsconfig.json", "--no-check", "--reload", "--lock", "lock.json", "--lock-write", "--cert", "example.crt", "--cached-only", "--location", "https:foo", "--v8-flags=--help", "--seed", "1", "--inspect=127.0.0.1:9229", "42"]);
    assert_eq!(
      r.unwrap(),
      Flags {
        subcommand: DenoSubcommand::Eval(EvalFlags {
          print: false,
          code: "42".to_string(),
        }),
        import_map_path: Some("import_map.json".to_string()),
        no_remote: true,
        config_flag: ConfigFlag::Path("tsconfig.json".to_owned()),
        type_check_mode: TypeCheckMode::None,
        reload: true,
        lock: Some(PathBuf::from("lock.json")),
        lock_write: true,
        ca_data: Some(CaData::File("example.crt".to_string())),
        cached_only: true,
        location: Some(Url::parse("https://foo/").unwrap()),
        v8_flags: svec!["--help", "--random-seed=1"],
        seed: Some(1),
        inspect: Some("127.0.0.1:9229".parse().unwrap()),
        allow_net: Some(vec![]),
        allow_env: Some(vec![]),
        allow_run: Some(vec![]),
        allow_read: Some(vec![]),
        allow_sys: Some(vec![]),
        allow_write: Some(vec![]),
        allow_ffi: Some(vec![]),
        allow_hrtime: true,
        ..Flags::default()
      }
    );
  }

  #[test]
  fn eval_args() {
    let r = flags_from_vec(svec![
      "deno",
      "eval",
      "console.log(Deno.args)",
      "arg1",
      "arg2"
    ]);
    assert_eq!(
      r.unwrap(),
      Flags {
        subcommand: DenoSubcommand::Eval(EvalFlags {
          print: false,
          code: "console.log(Deno.args)".to_string(),
        }),
        argv: svec!["arg1", "arg2"],
        allow_net: Some(vec![]),
        allow_env: Some(vec![]),
        allow_run: Some(vec![]),
        allow_read: Some(vec![]),
        allow_sys: Some(vec![]),
        allow_write: Some(vec![]),
        allow_ffi: Some(vec![]),
        allow_hrtime: true,
        ..Flags::default()
      }
    );
  }

  #[test]
  fn repl() {
    let r = flags_from_vec(svec!["deno"]);
    assert_eq!(
      r.unwrap(),
      Flags {
        subcommand: DenoSubcommand::Repl(ReplFlags {
          eval_files: None,
          eval: None,
          is_default_command: true,
        }),
        allow_net: Some(vec![]),
        unsafely_ignore_certificate_errors: None,
        allow_env: Some(vec![]),
        allow_run: Some(vec![]),
        allow_read: Some(vec![]),
        allow_sys: Some(vec![]),
        allow_write: Some(vec![]),
        allow_ffi: Some(vec![]),
        allow_hrtime: true,
        ..Flags::default()
      }
    );
  }

  #[test]
  fn repl_with_flags() {
    #[rustfmt::skip]
    let r = flags_from_vec(svec!["deno", "repl", "-A", "--import-map", "import_map.json", "--no-remote", "--config", "tsconfig.json", "--no-check", "--reload", "--lock", "lock.json", "--lock-write", "--cert", "example.crt", "--cached-only", "--location", "https:foo", "--v8-flags=--help", "--seed", "1", "--inspect=127.0.0.1:9229", "--unsafely-ignore-certificate-errors"]);
    assert_eq!(
      r.unwrap(),
      Flags {
        subcommand: DenoSubcommand::Repl(ReplFlags {
          eval_files: None,
          eval: None,
          is_default_command: false,
        }),
        import_map_path: Some("import_map.json".to_string()),
        no_remote: true,
        config_flag: ConfigFlag::Path("tsconfig.json".to_owned()),
        type_check_mode: TypeCheckMode::None,
        reload: true,
        lock: Some(PathBuf::from("lock.json")),
        lock_write: true,
        ca_data: Some(CaData::File("example.crt".to_string())),
        cached_only: true,
        location: Some(Url::parse("https://foo/").unwrap()),
        v8_flags: svec!["--help", "--random-seed=1"],
        seed: Some(1),
        inspect: Some("127.0.0.1:9229".parse().unwrap()),
        allow_all: true,
        allow_net: Some(vec![]),
        allow_env: Some(vec![]),
        allow_run: Some(vec![]),
        allow_read: Some(vec![]),
        allow_sys: Some(vec![]),
        allow_write: Some(vec![]),
        allow_ffi: Some(vec![]),
        allow_hrtime: true,
        unsafely_ignore_certificate_errors: Some(vec![]),
        ..Flags::default()
      }
    );
  }

  #[test]
  fn repl_with_eval_flag() {
    #[rustfmt::skip]
    let r = flags_from_vec(svec!["deno", "repl", "--allow-write", "--eval", "console.log('hello');"]);
    assert_eq!(
      r.unwrap(),
      Flags {
        subcommand: DenoSubcommand::Repl(ReplFlags {
          eval_files: None,
          eval: Some("console.log('hello');".to_string()),
          is_default_command: false,
        }),
        allow_write: Some(vec![]),
        type_check_mode: TypeCheckMode::None,
        ..Flags::default()
      }
    );
  }

  #[test]
  fn repl_with_eval_file_flag() {
    #[rustfmt::skip]
    let r = flags_from_vec(svec!["deno", "repl", "--eval-file=./a.js,./b.ts,https://examples.deno.land/hello-world.ts"]);
    assert_eq!(
      r.unwrap(),
      Flags {
        subcommand: DenoSubcommand::Repl(ReplFlags {
          eval_files: Some(vec![
            "./a.js".to_string(),
            "./b.ts".to_string(),
            "https://examples.deno.land/hello-world.ts".to_string()
          ]),
          eval: None,
          is_default_command: false,
        }),
        type_check_mode: TypeCheckMode::None,
        ..Flags::default()
      }
    );
  }

  #[test]
  fn allow_read_allowlist() {
    use test_util::TempDir;
    let temp_dir_guard = TempDir::new();
    let temp_dir = temp_dir_guard.path().to_path_buf();

    let r = flags_from_vec(svec![
      "deno",
      "run",
      format!("--allow-read=.,{}", temp_dir.to_str().unwrap()),
      "script.ts"
    ]);
    assert_eq!(
      r.unwrap(),
      Flags {
        allow_read: Some(vec![PathBuf::from("."), temp_dir]),
        subcommand: DenoSubcommand::Run(RunFlags {
          script: "script.ts".to_string(),
        }),
        ..Flags::default()
      }
    );
  }

  #[test]
  fn allow_write_allowlist() {
    use test_util::TempDir;
    let temp_dir_guard = TempDir::new();
    let temp_dir = temp_dir_guard.path().to_path_buf();

    let r = flags_from_vec(svec![
      "deno",
      "run",
      format!("--allow-write=.,{}", temp_dir.to_str().unwrap()),
      "script.ts"
    ]);
    assert_eq!(
      r.unwrap(),
      Flags {
        allow_write: Some(vec![PathBuf::from("."), temp_dir]),
        subcommand: DenoSubcommand::Run(RunFlags {
          script: "script.ts".to_string(),
        }),
        ..Flags::default()
      }
    );
  }

  #[test]
  fn allow_net_allowlist() {
    let r = flags_from_vec(svec![
      "deno",
      "run",
      "--allow-net=127.0.0.1",
      "script.ts"
    ]);
    assert_eq!(
      r.unwrap(),
      Flags {
        subcommand: DenoSubcommand::Run(RunFlags {
          script: "script.ts".to_string(),
        }),
        allow_net: Some(svec!["127.0.0.1"]),
        ..Flags::default()
      }
    );
  }

  #[test]
  fn allow_env_allowlist() {
    let r =
      flags_from_vec(svec!["deno", "run", "--allow-env=HOME", "script.ts"]);
    assert_eq!(
      r.unwrap(),
      Flags {
        subcommand: DenoSubcommand::Run(RunFlags {
          script: "script.ts".to_string(),
        }),
        allow_env: Some(svec!["HOME"]),
        ..Flags::default()
      }
    );
  }

  #[test]
  fn allow_env_allowlist_multiple() {
    let r = flags_from_vec(svec![
      "deno",
      "run",
      "--allow-env=HOME,PATH",
      "script.ts"
    ]);
    assert_eq!(
      r.unwrap(),
      Flags {
        subcommand: DenoSubcommand::Run(RunFlags {
          script: "script.ts".to_string(),
        }),
        allow_env: Some(svec!["HOME", "PATH"]),
        ..Flags::default()
      }
    );
  }

  #[test]
  fn allow_env_allowlist_validator() {
    let r =
      flags_from_vec(svec!["deno", "run", "--allow-env=HOME", "script.ts"]);
    assert!(r.is_ok());
    let r =
      flags_from_vec(svec!["deno", "run", "--allow-env=H=ME", "script.ts"]);
    assert!(r.is_err());
    let r =
      flags_from_vec(svec!["deno", "run", "--allow-env=H\0ME", "script.ts"]);
    assert!(r.is_err());
  }

  #[test]
  fn allow_sys() {
    let r = flags_from_vec(svec!["deno", "run", "--allow-sys", "script.ts"]);
    assert_eq!(
      r.unwrap(),
      Flags {
        subcommand: DenoSubcommand::Run(RunFlags {
          script: "script.ts".to_string(),
        }),
        allow_sys: Some(vec![]),
        ..Flags::default()
      }
    );
  }

  #[test]
  fn allow_sys_allowlist() {
    let r =
      flags_from_vec(svec!["deno", "run", "--allow-sys=hostname", "script.ts"]);
    assert_eq!(
      r.unwrap(),
      Flags {
        subcommand: DenoSubcommand::Run(RunFlags {
          script: "script.ts".to_string(),
        }),
        allow_sys: Some(svec!["hostname"]),
        ..Flags::default()
      }
    );
  }

  #[test]
  fn allow_sys_allowlist_multiple() {
    let r = flags_from_vec(svec![
      "deno",
      "run",
      "--allow-sys=hostname,osRelease",
      "script.ts"
    ]);
    assert_eq!(
      r.unwrap(),
      Flags {
        subcommand: DenoSubcommand::Run(RunFlags {
          script: "script.ts".to_string(),
        }),
        allow_sys: Some(svec!["hostname", "osRelease"]),
        ..Flags::default()
      }
    );
  }

  #[test]
  fn allow_sys_allowlist_validator() {
    let r =
      flags_from_vec(svec!["deno", "run", "--allow-sys=hostname", "script.ts"]);
    assert!(r.is_ok());
    let r = flags_from_vec(svec![
      "deno",
      "run",
      "--allow-sys=hostname,osRelease",
      "script.ts"
    ]);
    assert!(r.is_ok());
    let r =
      flags_from_vec(svec!["deno", "run", "--allow-sys=foo", "script.ts"]);
    assert!(r.is_err());
    let r = flags_from_vec(svec![
      "deno",
      "run",
      "--allow-sys=hostname,foo",
      "script.ts"
    ]);
    assert!(r.is_err());
  }

  #[test]
  fn reload_validator() {
    let r = flags_from_vec(svec![
      "deno",
      "run",
      "--reload=http://deno.land/",
      "script.ts"
    ]);
    assert!(r.is_ok(), "should accept valid urls");

    let r = flags_from_vec(svec![
      "deno",
      "run",
      "--reload=http://deno.land/a,http://deno.land/b",
      "script.ts"
    ]);
    assert!(r.is_ok(), "should accept accept multiple valid urls");

    let r = flags_from_vec(svec![
      "deno",
      "run",
      "--reload=./relativeurl/",
      "script.ts"
    ]);
    assert!(r.is_err(), "Should reject relative urls that start with ./");

    let r = flags_from_vec(svec![
      "deno",
      "run",
      "--reload=relativeurl/",
      "script.ts"
    ]);
    assert!(r.is_err(), "Should reject relative urls");

    let r =
      flags_from_vec(svec!["deno", "run", "--reload=/absolute", "script.ts"]);
    assert!(r.is_err(), "Should reject absolute urls");

    let r = flags_from_vec(svec!["deno", "run", "--reload=/", "script.ts"]);
    assert!(r.is_err(), "Should reject absolute root url");

    let r = flags_from_vec(svec!["deno", "run", "--reload=", "script.ts"]);
    assert!(r.is_err(), "Should reject when nothing is provided");

    let r = flags_from_vec(svec!["deno", "run", "--reload=,", "script.ts"]);
    assert!(r.is_err(), "Should reject when a single comma is provided");

    let r = flags_from_vec(svec![
      "deno",
      "run",
      "--reload=,http://deno.land/a",
      "script.ts"
    ]);
    assert!(r.is_err(), "Should reject a leading comma");

    let r = flags_from_vec(svec![
      "deno",
      "run",
      "--reload=http://deno.land/a,",
      "script.ts"
    ]);
    assert!(r.is_err(), "Should reject a trailing comma");

    let r = flags_from_vec(svec![
      "deno",
      "run",
      "--reload=http://deno.land/a,,http://deno.land/b",
      "script.ts"
    ]);
    assert!(r.is_err(), "Should reject adjacent commas");
  }

  #[test]
  fn bundle() {
    let r = flags_from_vec(svec!["deno", "bundle", "source.ts"]);
    assert_eq!(
      r.unwrap(),
      Flags {
        subcommand: DenoSubcommand::Bundle(BundleFlags {
          source_file: "source.ts".to_string(),
          out_file: None,
        }),
        type_check_mode: TypeCheckMode::Local,
        ..Flags::default()
      }
    );
  }

  #[test]
  fn bundle_with_config() {
    let r = flags_from_vec(svec![
      "deno",
      "bundle",
      "--no-remote",
      "--config",
      "tsconfig.json",
      "source.ts",
      "bundle.js"
    ]);
    assert_eq!(
      r.unwrap(),
      Flags {
        subcommand: DenoSubcommand::Bundle(BundleFlags {
          source_file: "source.ts".to_string(),
          out_file: Some(PathBuf::from("bundle.js")),
        }),
        allow_write: Some(vec![]),
        no_remote: true,
        type_check_mode: TypeCheckMode::Local,
        config_flag: ConfigFlag::Path("tsconfig.json".to_owned()),
        ..Flags::default()
      }
    );
  }

  #[test]
  fn bundle_with_output() {
    let r = flags_from_vec(svec!["deno", "bundle", "source.ts", "bundle.js"]);
    assert_eq!(
      r.unwrap(),
      Flags {
        subcommand: DenoSubcommand::Bundle(BundleFlags {
          source_file: "source.ts".to_string(),
          out_file: Some(PathBuf::from("bundle.js")),
        }),
        type_check_mode: TypeCheckMode::Local,
        allow_write: Some(vec![]),
        ..Flags::default()
      }
    );
  }

  #[test]
  fn bundle_with_lock() {
    let r = flags_from_vec(svec![
      "deno",
      "bundle",
      "--lock-write",
      "--lock=lock.json",
      "source.ts"
    ]);
    assert_eq!(
      r.unwrap(),
      Flags {
        subcommand: DenoSubcommand::Bundle(BundleFlags {
          source_file: "source.ts".to_string(),
          out_file: None,
        }),
        type_check_mode: TypeCheckMode::Local,
        lock_write: true,
        lock: Some(PathBuf::from("lock.json")),
        ..Flags::default()
      }
    );
  }

  #[test]
  fn bundle_with_reload() {
    let r = flags_from_vec(svec!["deno", "bundle", "--reload", "source.ts"]);
    assert_eq!(
      r.unwrap(),
      Flags {
        reload: true,
        subcommand: DenoSubcommand::Bundle(BundleFlags {
          source_file: "source.ts".to_string(),
          out_file: None,
        }),
        type_check_mode: TypeCheckMode::Local,
        ..Flags::default()
      }
    );
  }

  #[test]
  fn bundle_nocheck() {
    let r = flags_from_vec(svec!["deno", "bundle", "--no-check", "script.ts"])
      .unwrap();
    assert_eq!(
      r,
      Flags {
        subcommand: DenoSubcommand::Bundle(BundleFlags {
          source_file: "script.ts".to_string(),
          out_file: None,
        }),
        type_check_mode: TypeCheckMode::None,
        ..Flags::default()
      }
    );
  }

  #[test]
  fn bundle_watch() {
    let r = flags_from_vec(svec!["deno", "bundle", "--watch", "source.ts"]);
    assert_eq!(
      r.unwrap(),
      Flags {
        subcommand: DenoSubcommand::Bundle(BundleFlags {
          source_file: "source.ts".to_string(),
          out_file: None,
        }),
        type_check_mode: TypeCheckMode::Local,
        watch: Some(vec![]),
        ..Flags::default()
      }
    )
  }

  #[test]
  fn bundle_watch_with_no_clear_screen() {
    let r = flags_from_vec(svec![
      "deno",
      "bundle",
      "--watch",
      "--no-clear-screen",
      "source.ts"
    ]);
    assert_eq!(
      r.unwrap(),
      Flags {
        subcommand: DenoSubcommand::Bundle(BundleFlags {
          source_file: "source.ts".to_string(),
          out_file: None,
        }),
        type_check_mode: TypeCheckMode::Local,
        watch: Some(vec![]),
        no_clear_screen: true,
        ..Flags::default()
      }
    )
  }

  #[test]
  fn run_import_map() {
    let r = flags_from_vec(svec![
      "deno",
      "run",
      "--import-map=import_map.json",
      "script.ts"
    ]);
    assert_eq!(
      r.unwrap(),
      Flags {
        subcommand: DenoSubcommand::Run(RunFlags {
          script: "script.ts".to_string(),
        }),
        import_map_path: Some("import_map.json".to_owned()),
        ..Flags::default()
      }
    );
  }

  #[test]
  fn info_import_map() {
    let r = flags_from_vec(svec![
      "deno",
      "info",
      "--import-map=import_map.json",
      "script.ts"
    ]);
    assert_eq!(
      r.unwrap(),
      Flags {
        subcommand: DenoSubcommand::Info(InfoFlags {
          file: Some("script.ts".to_string()),
          json: false,
        }),
        import_map_path: Some("import_map.json".to_owned()),
        ..Flags::default()
      }
    );
  }

  #[test]
  fn cache_import_map() {
    let r = flags_from_vec(svec![
      "deno",
      "cache",
      "--import-map=import_map.json",
      "script.ts"
    ]);
    assert_eq!(
      r.unwrap(),
      Flags {
        subcommand: DenoSubcommand::Cache(CacheFlags {
          files: svec!["script.ts"],
        }),
        import_map_path: Some("import_map.json".to_owned()),
        ..Flags::default()
      }
    );
  }

  #[test]
  fn doc_import_map() {
    let r = flags_from_vec(svec![
      "deno",
      "doc",
      "--import-map=import_map.json",
      "script.ts"
    ]);
    assert_eq!(
      r.unwrap(),
      Flags {
        subcommand: DenoSubcommand::Doc(DocFlags {
          source_file: DocSourceFileFlag::Path("script.ts".to_owned()),
          private: false,
          json: false,
          filter: None,
        }),
        import_map_path: Some("import_map.json".to_owned()),
        ..Flags::default()
      }
    );
  }

  #[test]
  fn cache_multiple() {
    let r =
      flags_from_vec(svec!["deno", "cache", "script.ts", "script_two.ts"]);
    assert_eq!(
      r.unwrap(),
      Flags {
        subcommand: DenoSubcommand::Cache(CacheFlags {
          files: svec!["script.ts", "script_two.ts"],
        }),
        ..Flags::default()
      }
    );
  }

  #[test]
  fn run_seed() {
    let r = flags_from_vec(svec!["deno", "run", "--seed", "250", "script.ts"]);
    assert_eq!(
      r.unwrap(),
      Flags {
        subcommand: DenoSubcommand::Run(RunFlags {
          script: "script.ts".to_string(),
        }),
        seed: Some(250_u64),
        v8_flags: svec!["--random-seed=250"],
        ..Flags::default()
      }
    );
  }

  #[test]
  fn run_seed_with_v8_flags() {
    let r = flags_from_vec(svec![
      "deno",
      "run",
      "--seed",
      "250",
      "--v8-flags=--expose-gc",
      "script.ts"
    ]);
    assert_eq!(
      r.unwrap(),
      Flags {
        subcommand: DenoSubcommand::Run(RunFlags {
          script: "script.ts".to_string(),
        }),
        seed: Some(250_u64),
        v8_flags: svec!["--expose-gc", "--random-seed=250"],
        ..Flags::default()
      }
    );
  }

  #[test]
  fn install() {
    let r = flags_from_vec(svec![
      "deno",
      "install",
      "https://deno.land/std/examples/colors.ts"
    ]);
    assert_eq!(
      r.unwrap(),
      Flags {
        subcommand: DenoSubcommand::Install(InstallFlags {
          name: None,
          module_url: "https://deno.land/std/examples/colors.ts".to_string(),
          args: vec![],
          root: None,
          force: false,
        }),
        ..Flags::default()
      }
    );
  }

  #[test]
  fn install_with_flags() {
    #[rustfmt::skip]
    let r = flags_from_vec(svec!["deno", "install", "--import-map", "import_map.json", "--no-remote", "--config", "tsconfig.json", "--no-check", "--unsafely-ignore-certificate-errors", "--reload", "--lock", "lock.json", "--lock-write", "--cert", "example.crt", "--cached-only", "--allow-read", "--allow-net", "--v8-flags=--help", "--seed", "1", "--inspect=127.0.0.1:9229", "--name", "file_server", "--root", "/foo", "--force", "https://deno.land/std/http/file_server.ts", "foo", "bar"]);
    assert_eq!(
      r.unwrap(),
      Flags {
        subcommand: DenoSubcommand::Install(InstallFlags {
          name: Some("file_server".to_string()),
          module_url: "https://deno.land/std/http/file_server.ts".to_string(),
          args: svec!["foo", "bar"],
          root: Some(PathBuf::from("/foo")),
          force: true,
        }),
        import_map_path: Some("import_map.json".to_string()),
        no_remote: true,
        config_flag: ConfigFlag::Path("tsconfig.json".to_owned()),
        type_check_mode: TypeCheckMode::None,
        reload: true,
        lock: Some(PathBuf::from("lock.json")),
        lock_write: true,
        ca_data: Some(CaData::File("example.crt".to_string())),
        cached_only: true,
        v8_flags: svec!["--help", "--random-seed=1"],
        seed: Some(1),
        inspect: Some("127.0.0.1:9229".parse().unwrap()),
        allow_net: Some(vec![]),
        unsafely_ignore_certificate_errors: Some(vec![]),
        allow_read: Some(vec![]),
        ..Flags::default()
      }
    );
  }

  #[test]
  fn uninstall() {
    let r = flags_from_vec(svec!["deno", "uninstall", "file_server"]);
    assert_eq!(
      r.unwrap(),
      Flags {
        subcommand: DenoSubcommand::Uninstall(UninstallFlags {
          name: "file_server".to_string(),
          root: None,
        }),
        ..Flags::default()
      }
    );
  }

  #[test]
  fn uninstall_with_help_flag() {
    let r = flags_from_vec(svec!["deno", "uninstall", "--help"]);
    assert_eq!(r.err().unwrap().kind(), clap::error::ErrorKind::DisplayHelp);
  }

  #[test]
  fn log_level() {
    let r =
      flags_from_vec(svec!["deno", "run", "--log-level=debug", "script.ts"]);
    assert_eq!(
      r.unwrap(),
      Flags {
        subcommand: DenoSubcommand::Run(RunFlags {
          script: "script.ts".to_string(),
        }),
        log_level: Some(Level::Debug),
        ..Flags::default()
      }
    );
  }

  #[test]
  fn quiet() {
    let r = flags_from_vec(svec!["deno", "run", "-q", "script.ts"]);
    assert_eq!(
      r.unwrap(),
      Flags {
        subcommand: DenoSubcommand::Run(RunFlags {
          script: "script.ts".to_string(),
        }),
        log_level: Some(Level::Error),
        ..Flags::default()
      }
    );
  }

  #[test]
  fn completions() {
    let r = flags_from_vec(svec!["deno", "completions", "zsh"]).unwrap();

    match r.subcommand {
      DenoSubcommand::Completions(CompletionsFlags { buf }) => {
        assert!(!buf.is_empty())
      }
      _ => unreachable!(),
    }
  }

  #[test]
  fn run_with_args() {
    let r = flags_from_vec(svec![
      "deno",
      "run",
      "script.ts",
      "--allow-read",
      "--allow-net"
    ]);
    assert_eq!(
      r.unwrap(),
      Flags {
        subcommand: DenoSubcommand::Run(RunFlags {
          script: "script.ts".to_string(),
        }),
        argv: svec!["--allow-read", "--allow-net"],
        ..Flags::default()
      }
    );
    let r = flags_from_vec(svec![
      "deno",
      "run",
      "--location",
      "https:foo",
      "--allow-read",
      "script.ts",
      "--allow-net",
      "-r",
      "--help",
      "--foo",
      "bar"
    ]);
    assert_eq!(
      r.unwrap(),
      Flags {
        subcommand: DenoSubcommand::Run(RunFlags {
          script: "script.ts".to_string(),
        }),
        location: Some(Url::parse("https://foo/").unwrap()),
        allow_read: Some(vec![]),
        argv: svec!["--allow-net", "-r", "--help", "--foo", "bar"],
        ..Flags::default()
      }
    );

    let r = flags_from_vec(svec!["deno", "run", "script.ts", "foo", "bar"]);
    assert_eq!(
      r.unwrap(),
      Flags {
        subcommand: DenoSubcommand::Run(RunFlags {
          script: "script.ts".to_string(),
        }),
        argv: svec!["foo", "bar"],
        ..Flags::default()
      }
    );
    let r = flags_from_vec(svec!["deno", "run", "script.ts", "-"]);
    assert_eq!(
      r.unwrap(),
      Flags {
        subcommand: DenoSubcommand::Run(RunFlags {
          script: "script.ts".to_string(),
        }),
        argv: svec!["-"],
        ..Flags::default()
      }
    );

    let r =
      flags_from_vec(svec!["deno", "run", "script.ts", "-", "foo", "bar"]);
    assert_eq!(
      r.unwrap(),
      Flags {
        subcommand: DenoSubcommand::Run(RunFlags {
          script: "script.ts".to_string(),
        }),
        argv: svec!["-", "foo", "bar"],
        ..Flags::default()
      }
    );
  }

  #[test]
  fn no_check() {
    let r = flags_from_vec(svec!["deno", "run", "--no-check", "script.ts"]);
    assert_eq!(
      r.unwrap(),
      Flags {
        subcommand: DenoSubcommand::Run(RunFlags {
          script: "script.ts".to_string(),
        }),
        type_check_mode: TypeCheckMode::None,
        ..Flags::default()
      }
    );
  }

  #[test]
  fn no_check_remote() {
    let r =
      flags_from_vec(svec!["deno", "run", "--no-check=remote", "script.ts"]);
    assert_eq!(
      r.unwrap(),
      Flags {
        subcommand: DenoSubcommand::Run(RunFlags {
          script: "script.ts".to_string(),
        }),
        type_check_mode: TypeCheckMode::Local,
        ..Flags::default()
      }
    );
  }

  #[test]
  fn repl_with_unsafely_ignore_certificate_errors() {
    let r = flags_from_vec(svec![
      "deno",
      "repl",
      "--eval",
      "console.log('hello');",
      "--unsafely-ignore-certificate-errors"
    ]);
    assert_eq!(
      r.unwrap(),
      Flags {
        subcommand: DenoSubcommand::Repl(ReplFlags {
          eval_files: None,
          eval: Some("console.log('hello');".to_string()),
          is_default_command: false,
        }),
        unsafely_ignore_certificate_errors: Some(vec![]),
        type_check_mode: TypeCheckMode::None,
        ..Flags::default()
      }
    );
  }

  #[test]
  fn run_with_unsafely_ignore_certificate_errors() {
    let r = flags_from_vec(svec![
      "deno",
      "run",
      "--unsafely-ignore-certificate-errors",
      "script.ts"
    ]);
    assert_eq!(
      r.unwrap(),
      Flags {
        subcommand: DenoSubcommand::Run(RunFlags {
          script: "script.ts".to_string(),
        }),
        unsafely_ignore_certificate_errors: Some(vec![]),
        ..Flags::default()
      }
    );
  }

  #[test]
  fn run_with_unsafely_treat_insecure_origin_as_secure_with_ipv6_address() {
    let r = flags_from_vec(svec![
      "deno",
      "run",
      "--unsafely-ignore-certificate-errors=deno.land,localhost,::,127.0.0.1,[::1],1.2.3.4",
      "script.ts"
    ]);
    assert_eq!(
      r.unwrap(),
      Flags {
        subcommand: DenoSubcommand::Run(RunFlags {
          script: "script.ts".to_string(),
        }),
        unsafely_ignore_certificate_errors: Some(svec![
          "deno.land",
          "localhost",
          "::",
          "127.0.0.1",
          "[::1]",
          "1.2.3.4"
        ]),
        ..Flags::default()
      }
    );
  }

  #[test]
  fn repl_with_unsafely_treat_insecure_origin_as_secure_with_ipv6_address() {
    let r = flags_from_vec(svec![
      "deno",
      "repl",
      "--unsafely-ignore-certificate-errors=deno.land,localhost,::,127.0.0.1,[::1],1.2.3.4"]);
    assert_eq!(
      r.unwrap(),
      Flags {
        subcommand: DenoSubcommand::Repl(ReplFlags {
          eval_files: None,
          eval: None,
          is_default_command: false,
        }),
        unsafely_ignore_certificate_errors: Some(svec![
          "deno.land",
          "localhost",
          "::",
          "127.0.0.1",
          "[::1]",
          "1.2.3.4"
        ]),
        type_check_mode: TypeCheckMode::None,
        ..Flags::default()
      }
    );
  }

  #[test]
  fn no_remote() {
    let r = flags_from_vec(svec!["deno", "run", "--no-remote", "script.ts"]);
    assert_eq!(
      r.unwrap(),
      Flags {
        subcommand: DenoSubcommand::Run(RunFlags {
          script: "script.ts".to_string(),
        }),
        no_remote: true,
        ..Flags::default()
      }
    );
  }

  #[test]
  fn no_npm() {
    let r = flags_from_vec(svec!["deno", "run", "--no-npm", "script.ts"]);
    assert_eq!(
      r.unwrap(),
      Flags {
        subcommand: DenoSubcommand::Run(RunFlags {
          script: "script.ts".to_string(),
        }),
        no_npm: true,
        ..Flags::default()
      }
    );
  }

  #[test]
  fn local_npm() {
    let r =
      flags_from_vec(svec!["deno", "run", "--node-modules-dir", "script.ts"]);
    assert_eq!(
      r.unwrap(),
      Flags {
        subcommand: DenoSubcommand::Run(RunFlags {
          script: "script.ts".to_string(),
        }),
        node_modules_dir: Some(true),
        ..Flags::default()
      }
    );

    let r = flags_from_vec(svec![
      "deno",
      "run",
      "--node-modules-dir=false",
      "script.ts"
    ]);
    assert_eq!(
      r.unwrap(),
      Flags {
        subcommand: DenoSubcommand::Run(RunFlags {
          script: "script.ts".to_string(),
        }),
        node_modules_dir: Some(false),
        ..Flags::default()
      }
    );
  }

  #[test]
  fn cached_only() {
    let r = flags_from_vec(svec!["deno", "run", "--cached-only", "script.ts"]);
    assert_eq!(
      r.unwrap(),
      Flags {
        subcommand: DenoSubcommand::Run(RunFlags {
          script: "script.ts".to_string(),
        }),
        cached_only: true,
        ..Flags::default()
      }
    );
  }

  #[test]
  fn allow_net_allowlist_with_ports() {
    let r = flags_from_vec(svec![
      "deno",
      "run",
      "--allow-net=deno.land,:8000,:4545",
      "script.ts"
    ]);
    assert_eq!(
      r.unwrap(),
      Flags {
        subcommand: DenoSubcommand::Run(RunFlags {
          script: "script.ts".to_string(),
        }),
        allow_net: Some(svec![
          "deno.land",
          "0.0.0.0:8000",
          "127.0.0.1:8000",
          "localhost:8000",
          "0.0.0.0:4545",
          "127.0.0.1:4545",
          "localhost:4545"
        ]),
        ..Flags::default()
      }
    );
  }

  #[test]
  fn allow_net_allowlist_with_ipv6_address() {
    let r = flags_from_vec(svec![
      "deno",
      "run",
      "--allow-net=deno.land,deno.land:80,::,127.0.0.1,[::1],1.2.3.4:5678,:5678,[::1]:8080",
      "script.ts"
    ]);
    assert_eq!(
      r.unwrap(),
      Flags {
        subcommand: DenoSubcommand::Run(RunFlags {
          script: "script.ts".to_string(),
        }),
        allow_net: Some(svec![
          "deno.land",
          "deno.land:80",
          "::",
          "127.0.0.1",
          "[::1]",
          "1.2.3.4:5678",
          "0.0.0.0:5678",
          "127.0.0.1:5678",
          "localhost:5678",
          "[::1]:8080"
        ]),
        ..Flags::default()
      }
    );
  }

  #[test]
  fn lock_write() {
    let r = flags_from_vec(svec![
      "deno",
      "run",
      "--lock-write",
      "--lock=lock.json",
      "script.ts"
    ]);
    assert_eq!(
      r.unwrap(),
      Flags {
        subcommand: DenoSubcommand::Run(RunFlags {
          script: "script.ts".to_string(),
        }),
        lock_write: true,
        lock: Some(PathBuf::from("lock.json")),
        ..Flags::default()
      }
    );

    let r = flags_from_vec(svec!["deno", "run", "--no-lock", "script.ts"]);
    assert_eq!(
      r.unwrap(),
      Flags {
        subcommand: DenoSubcommand::Run(RunFlags {
          script: "script.ts".to_string(),
        }),
        no_lock: true,
        ..Flags::default()
      }
    );

    let r = flags_from_vec(svec![
      "deno",
      "run",
      "--lock",
      "--lock-write",
      "script.ts"
    ]);
    assert_eq!(
      r.unwrap(),
      Flags {
        subcommand: DenoSubcommand::Run(RunFlags {
          script: "script.ts".to_string(),
        }),
        lock_write: true,
        lock: Some(PathBuf::from("./deno.lock")),
        ..Flags::default()
      }
    );

    let r = flags_from_vec(svec![
      "deno",
      "run",
      "--lock-write",
      "--lock",
      "lock.json",
      "script.ts"
    ]);
    assert_eq!(
      r.unwrap(),
      Flags {
        subcommand: DenoSubcommand::Run(RunFlags {
          script: "script.ts".to_string(),
        }),
        lock_write: true,
        lock: Some(PathBuf::from("lock.json")),
        ..Flags::default()
      }
    );

    let r = flags_from_vec(svec!["deno", "run", "--lock-write", "script.ts"]);
    assert_eq!(
      r.unwrap(),
      Flags {
        subcommand: DenoSubcommand::Run(RunFlags {
          script: "script.ts".to_string(),
        }),
        lock_write: true,
        ..Flags::default()
      }
    );

    let r =
      flags_from_vec(svec!["deno", "run", "--lock", "--no-lock", "script.ts"]);
    assert!(r.is_err(),);

    let r = flags_from_vec(svec![
      "deno",
      "run",
      "--lock-write",
      "--no-lock",
      "script.ts"
    ]);
    assert!(r.is_err(),);
  }

  #[test]
  fn test_no_colon_in_value_name() {
    let app =
      runtime_args(Command::new("test_inspect_completion_value"), true, true);
    let inspect_args = app
      .get_arguments()
      .filter(|arg| arg.get_id() == "inspect")
      .collect::<Vec<_>>();
    // The value_name cannot have a : otherwise it breaks shell completions for zsh.
    let value_name = "HOST_AND_PORT";
    let arg = inspect_args
      .iter()
      .any(|v| v.get_value_names().unwrap() == [value_name]);

    assert_eq!(arg, true);
  }

  #[test]
  fn test_with_flags() {
    #[rustfmt::skip]
    let r = flags_from_vec(svec!["deno", "test", "--unstable", "--no-npm", "--no-remote", "--trace-ops", "--no-run", "--filter", "- foo", "--coverage=cov", "--location", "https:foo", "--allow-net", "--allow-none", "dir1/", "dir2/", "--", "arg1", "arg2"]);
    assert_eq!(
      r.unwrap(),
      Flags {
        subcommand: DenoSubcommand::Test(TestFlags {
          no_run: true,
          doc: false,
          fail_fast: None,
          filter: Some("- foo".to_string()),
          allow_none: true,
          files: FileFlags {
            include: vec![PathBuf::from("dir1/"), PathBuf::from("dir2/")],
            ignore: vec![],
          },
          shuffle: None,
          concurrent_jobs: None,
          trace_ops: true,
        }),
        unstable: true,
        no_prompt: true,
        no_npm: true,
        no_remote: true,
        coverage_dir: Some("cov".to_string()),
        location: Some(Url::parse("https://foo/").unwrap()),
        type_check_mode: TypeCheckMode::Local,
        allow_net: Some(vec![]),
        argv: svec!["arg1", "arg2"],
        ..Flags::default()
      }
    );
  }

  #[test]
  fn run_with_cafile() {
    let r = flags_from_vec(svec![
      "deno",
      "run",
      "--cert",
      "example.crt",
      "script.ts"
    ]);
    assert_eq!(
      r.unwrap(),
      Flags {
        subcommand: DenoSubcommand::Run(RunFlags {
          script: "script.ts".to_string(),
        }),
        ca_data: Some(CaData::File("example.crt".to_owned())),
        ..Flags::default()
      }
    );
  }

  #[test]
  fn run_with_enable_testing_features() {
    let r = flags_from_vec(svec![
      "deno",
      "run",
      "--enable-testing-features-do-not-use",
      "script.ts"
    ]);
    assert_eq!(
      r.unwrap(),
      Flags {
        subcommand: DenoSubcommand::Run(RunFlags {
          script: "script.ts".to_string(),
        }),
        enable_testing_features: true,
        ..Flags::default()
      }
    );
  }

  #[test]
  fn test_with_concurrent_jobs() {
    let r = flags_from_vec(svec!["deno", "test", "--jobs=4"]);
    assert_eq!(
      r.unwrap(),
      Flags {
        subcommand: DenoSubcommand::Test(TestFlags {
          no_run: false,
          doc: false,
          fail_fast: None,
          filter: None,
          allow_none: false,
          shuffle: None,
          files: FileFlags {
            include: vec![],
            ignore: vec![],
          },
          concurrent_jobs: Some(NonZeroUsize::new(4).unwrap()),
          trace_ops: false,
        }),
        type_check_mode: TypeCheckMode::Local,
        no_prompt: true,
        ..Flags::default()
      }
    );

    let r = flags_from_vec(svec!["deno", "test", "--jobs=0"]);
    assert!(r.is_err());
  }

  #[test]
  fn test_with_fail_fast() {
    let r = flags_from_vec(svec!["deno", "test", "--fail-fast=3"]);
    assert_eq!(
      r.unwrap(),
      Flags {
        subcommand: DenoSubcommand::Test(TestFlags {
          no_run: false,
          doc: false,
          fail_fast: Some(NonZeroUsize::new(3).unwrap()),
          filter: None,
          allow_none: false,
          shuffle: None,
          files: FileFlags {
            include: vec![],
            ignore: vec![],
          },
          concurrent_jobs: None,
          trace_ops: false,
        }),
        type_check_mode: TypeCheckMode::Local,
        no_prompt: true,
        ..Flags::default()
      }
    );

    let r = flags_from_vec(svec!["deno", "test", "--fail-fast=0"]);
    assert!(r.is_err());
  }

  #[test]
  fn test_with_enable_testing_features() {
    let r = flags_from_vec(svec![
      "deno",
      "test",
      "--enable-testing-features-do-not-use"
    ]);
    assert_eq!(
      r.unwrap(),
      Flags {
        subcommand: DenoSubcommand::Test(TestFlags {
          no_run: false,
          doc: false,
          fail_fast: None,
          filter: None,
          allow_none: false,
          shuffle: None,
          files: FileFlags {
            include: vec![],
            ignore: vec![],
          },
          concurrent_jobs: None,
          trace_ops: false,
        }),
        no_prompt: true,
        type_check_mode: TypeCheckMode::Local,
        enable_testing_features: true,
        ..Flags::default()
      }
    );
  }

  #[test]
  fn test_shuffle() {
    let r = flags_from_vec(svec!["deno", "test", "--shuffle=1"]);
    assert_eq!(
      r.unwrap(),
      Flags {
        subcommand: DenoSubcommand::Test(TestFlags {
          no_run: false,
          doc: false,
          fail_fast: None,
          filter: None,
          allow_none: false,
          shuffle: Some(1),
          files: FileFlags {
            include: vec![],
            ignore: vec![],
          },
          concurrent_jobs: None,
          trace_ops: false,
        }),
        no_prompt: true,
        watch: None,
        type_check_mode: TypeCheckMode::Local,
        ..Flags::default()
      }
    );
  }

  #[test]
  fn test_watch() {
    let r = flags_from_vec(svec!["deno", "test", "--watch"]);
    assert_eq!(
      r.unwrap(),
      Flags {
        subcommand: DenoSubcommand::Test(TestFlags {
          no_run: false,
          doc: false,
          fail_fast: None,
          filter: None,
          allow_none: false,
          shuffle: None,
          files: FileFlags {
            include: vec![],
            ignore: vec![],
          },
          concurrent_jobs: None,
          trace_ops: false,
        }),
        no_prompt: true,
        type_check_mode: TypeCheckMode::Local,
        watch: Some(vec![]),
        ..Flags::default()
      }
    );
  }
  #[test]
  fn test_watch_explicit_cwd() {
    let r = flags_from_vec(svec!["deno", "test", "--watch", "./"]);
    assert_eq!(
      r.unwrap(),
      Flags {
        subcommand: DenoSubcommand::Test(TestFlags {
          no_run: false,
          doc: false,
          fail_fast: None,
          filter: None,
          allow_none: false,
          shuffle: None,
          files: FileFlags {
            include: vec![PathBuf::from("./")],
            ignore: vec![],
          },
          concurrent_jobs: None,
          trace_ops: false,
        }),
        no_prompt: true,
        type_check_mode: TypeCheckMode::Local,
        watch: Some(vec![]),
        ..Flags::default()
      }
    );
  }

  #[test]
  fn test_watch_with_no_clear_screen() {
    let r =
      flags_from_vec(svec!["deno", "test", "--watch", "--no-clear-screen"]);
    assert_eq!(
      r.unwrap(),
      Flags {
        subcommand: DenoSubcommand::Test(TestFlags {
          no_run: false,
          doc: false,
          fail_fast: None,
          filter: None,
          allow_none: false,
          shuffle: None,
          files: FileFlags {
            include: vec![],
            ignore: vec![],
          },
          concurrent_jobs: None,
          trace_ops: false,
        }),
        watch: Some(vec![]),
        type_check_mode: TypeCheckMode::Local,
        no_clear_screen: true,
        no_prompt: true,
        ..Flags::default()
      }
    );
  }

  #[test]
  fn bundle_with_cafile() {
    let r = flags_from_vec(svec![
      "deno",
      "bundle",
      "--cert",
      "example.crt",
      "source.ts"
    ]);
    assert_eq!(
      r.unwrap(),
      Flags {
        subcommand: DenoSubcommand::Bundle(BundleFlags {
          source_file: "source.ts".to_string(),
          out_file: None,
        }),
        type_check_mode: TypeCheckMode::Local,
        ca_data: Some(CaData::File("example.crt".to_owned())),
        ..Flags::default()
      }
    );
  }

  #[test]
  fn upgrade_with_ca_file() {
    let r = flags_from_vec(svec!["deno", "upgrade", "--cert", "example.crt"]);
    assert_eq!(
      r.unwrap(),
      Flags {
        subcommand: DenoSubcommand::Upgrade(UpgradeFlags {
          force: false,
          dry_run: false,
          canary: false,
          version: None,
          output: None,
        }),
        ca_data: Some(CaData::File("example.crt".to_owned())),
        ..Flags::default()
      }
    );
  }

  #[test]
  fn cache_with_cafile() {
    let r = flags_from_vec(svec![
      "deno",
      "cache",
      "--cert",
      "example.crt",
      "script.ts",
      "script_two.ts"
    ]);
    assert_eq!(
      r.unwrap(),
      Flags {
        subcommand: DenoSubcommand::Cache(CacheFlags {
          files: svec!["script.ts", "script_two.ts"],
        }),
        ca_data: Some(CaData::File("example.crt".to_owned())),
        ..Flags::default()
      }
    );
  }

  #[test]
  fn info_with_cafile() {
    let r = flags_from_vec(svec![
      "deno",
      "info",
      "--cert",
      "example.crt",
      "https://example.com"
    ]);
    assert_eq!(
      r.unwrap(),
      Flags {
        subcommand: DenoSubcommand::Info(InfoFlags {
          json: false,
          file: Some("https://example.com".to_string()),
        }),
        ca_data: Some(CaData::File("example.crt".to_owned())),
        ..Flags::default()
      }
    );
  }

  #[test]
  fn doc() {
    let r = flags_from_vec(svec!["deno", "doc", "--json", "path/to/module.ts"]);
    assert_eq!(
      r.unwrap(),
      Flags {
        subcommand: DenoSubcommand::Doc(DocFlags {
          private: false,
          json: true,
          source_file: DocSourceFileFlag::Path("path/to/module.ts".to_string()),
          filter: None,
        }),
        ..Flags::default()
      }
    );

    let r = flags_from_vec(svec![
      "deno",
      "doc",
      "path/to/module.ts",
      "SomeClass.someField"
    ]);
    assert_eq!(
      r.unwrap(),
      Flags {
        subcommand: DenoSubcommand::Doc(DocFlags {
          private: false,
          json: false,
          source_file: DocSourceFileFlag::Path("path/to/module.ts".to_string()),
          filter: Some("SomeClass.someField".to_string()),
        }),
        ..Flags::default()
      }
    );

    let r = flags_from_vec(svec!["deno", "doc"]);
    assert_eq!(
      r.unwrap(),
      Flags {
        subcommand: DenoSubcommand::Doc(DocFlags {
          private: false,
          json: false,
          source_file: Default::default(),
          filter: None,
        }),
        ..Flags::default()
      }
    );

    let r = flags_from_vec(svec!["deno", "doc", "--builtin", "Deno.Listener"]);
    assert_eq!(
      r.unwrap(),
      Flags {
        subcommand: DenoSubcommand::Doc(DocFlags {
          private: false,
          json: false,
          source_file: DocSourceFileFlag::Builtin,
          filter: Some("Deno.Listener".to_string()),
        }),
        ..Flags::default()
      }
    );

    let r = flags_from_vec(svec![
      "deno",
      "doc",
      "--no-npm",
      "--no-remote",
      "--private",
      "path/to/module.js"
    ]);
    assert_eq!(
      r.unwrap(),
      Flags {
        subcommand: DenoSubcommand::Doc(DocFlags {
          private: true,
          json: false,
          source_file: DocSourceFileFlag::Path("path/to/module.js".to_string()),
          filter: None,
        }),
        no_npm: true,
        no_remote: true,
        ..Flags::default()
      }
    );
  }

  #[test]
  fn inspect_default_host() {
    let r = flags_from_vec(svec!["deno", "run", "--inspect", "foo.js"]);
    assert_eq!(
      r.unwrap(),
      Flags {
        subcommand: DenoSubcommand::Run(RunFlags {
          script: "foo.js".to_string(),
        }),
        inspect: Some("127.0.0.1:9229".parse().unwrap()),
        ..Flags::default()
      }
    );
  }

  #[test]
  fn inspect_wait() {
    let r = flags_from_vec(svec!["deno", "run", "--inspect-wait", "foo.js"]);
    assert_eq!(
      r.unwrap(),
      Flags {
        subcommand: DenoSubcommand::Run(RunFlags {
          script: "foo.js".to_string(),
        }),
        inspect_wait: Some("127.0.0.1:9229".parse().unwrap()),
        ..Flags::default()
      }
    );

    let r = flags_from_vec(svec![
      "deno",
      "run",
      "--inspect-wait=127.0.0.1:3567",
      "foo.js"
    ]);
    assert_eq!(
      r.unwrap(),
      Flags {
        subcommand: DenoSubcommand::Run(RunFlags {
          script: "foo.js".to_string(),
        }),
        inspect_wait: Some("127.0.0.1:3567".parse().unwrap()),
        ..Flags::default()
      }
    );
  }

  #[test]
  fn compile() {
    let r = flags_from_vec(svec![
      "deno",
      "compile",
      "https://deno.land/std/examples/colors.ts"
    ]);
    assert_eq!(
      r.unwrap(),
      Flags {
        subcommand: DenoSubcommand::Compile(CompileFlags {
          source_file: "https://deno.land/std/examples/colors.ts".to_string(),
          output: None,
          args: vec![],
          target: None,
          include: vec![]
        }),
        type_check_mode: TypeCheckMode::Local,
        ..Flags::default()
      }
    );
  }

  #[test]
  fn compile_with_flags() {
    #[rustfmt::skip]
    let r = flags_from_vec(svec!["deno", "compile", "--import-map", "import_map.json", "--no-remote", "--config", "tsconfig.json", "--no-check", "--unsafely-ignore-certificate-errors", "--reload", "--lock", "lock.json", "--lock-write", "--cert", "example.crt", "--cached-only", "--location", "https:foo", "--allow-read", "--allow-net", "--v8-flags=--help", "--seed", "1", "--output", "colors", "https://deno.land/std/examples/colors.ts", "foo", "bar"]);
    assert_eq!(
      r.unwrap(),
      Flags {
        subcommand: DenoSubcommand::Compile(CompileFlags {
          source_file: "https://deno.land/std/examples/colors.ts".to_string(),
          output: Some(PathBuf::from("colors")),
          args: svec!["foo", "bar"],
          target: None,
          include: vec![]
        }),
        import_map_path: Some("import_map.json".to_string()),
        no_remote: true,
        config_flag: ConfigFlag::Path("tsconfig.json".to_owned()),
        type_check_mode: TypeCheckMode::None,
        reload: true,
        lock: Some(PathBuf::from("lock.json")),
        lock_write: true,
        ca_data: Some(CaData::File("example.crt".to_string())),
        cached_only: true,
        location: Some(Url::parse("https://foo/").unwrap()),
        allow_read: Some(vec![]),
        unsafely_ignore_certificate_errors: Some(vec![]),
        allow_net: Some(vec![]),
        v8_flags: svec!["--help", "--random-seed=1"],
        seed: Some(1),
        ..Flags::default()
      }
    );
  }

  #[test]
  fn coverage() {
    let r = flags_from_vec(svec!["deno", "coverage", "foo.json"]);
    assert_eq!(
      r.unwrap(),
      Flags {
        subcommand: DenoSubcommand::Coverage(CoverageFlags {
          files: FileFlags {
            include: vec![PathBuf::from("foo.json")],
            ignore: vec![],
          },
          output: None,
          include: vec![r"^file:".to_string()],
          exclude: vec![r"test\.(js|mjs|ts|jsx|tsx)$".to_string()],
          lcov: false,
        }),
        ..Flags::default()
      }
    );
  }

  #[test]
  fn coverage_with_lcov_and_out_file() {
    let r = flags_from_vec(svec![
      "deno",
      "coverage",
      "--lcov",
      "--output=foo.lcov",
      "foo.json"
    ]);
    assert_eq!(
      r.unwrap(),
      Flags {
        subcommand: DenoSubcommand::Coverage(CoverageFlags {
          files: FileFlags {
            include: vec![PathBuf::from("foo.json")],
            ignore: vec![],
          },
          include: vec![r"^file:".to_string()],
          exclude: vec![r"test\.(js|mjs|ts|jsx|tsx)$".to_string()],
          lcov: true,
          output: Some(PathBuf::from("foo.lcov")),
        }),
        ..Flags::default()
      }
    );
  }
  #[test]
  fn location_with_bad_scheme() {
    #[rustfmt::skip]
    let r = flags_from_vec(svec!["deno", "run", "--location", "foo:", "mod.ts"]);
    assert!(r.is_err());
    assert!(r
      .unwrap_err()
      .to_string()
      .contains("Expected protocol \"http\" or \"https\""));
  }

  #[test]
  fn test_config_path_args() {
    let flags = flags_from_vec(svec!["deno", "run", "foo.js"]).unwrap();
    let cwd = std::env::current_dir().unwrap();
    assert_eq!(flags.config_path_args(&cwd), Some(vec![cwd.join("foo.js")]));

    let flags =
      flags_from_vec(svec!["deno", "run", "https://example.com/foo.js"])
        .unwrap();
    assert_eq!(flags.config_path_args(&cwd), None);

    let flags =
      flags_from_vec(svec!["deno", "lint", "dir/a.js", "dir/b.js"]).unwrap();
    assert_eq!(
      flags.config_path_args(&cwd),
      Some(vec![PathBuf::from("dir/a.js"), PathBuf::from("dir/b.js")])
    );

    let flags = flags_from_vec(svec!["deno", "lint"]).unwrap();
    assert!(flags.config_path_args(&cwd).unwrap().is_empty());

    let flags =
      flags_from_vec(svec!["deno", "fmt", "dir/a.js", "dir/b.js"]).unwrap();
    assert_eq!(
      flags.config_path_args(&cwd),
      Some(vec![PathBuf::from("dir/a.js"), PathBuf::from("dir/b.js")])
    );
  }

  #[test]
  fn test_no_clear_watch_flag_without_watch_flag() {
    let r = flags_from_vec(svec!["deno", "run", "--no-clear-screen", "foo.js"]);
    assert!(r.is_err());
    let error_message = r.unwrap_err().to_string();
    assert!(&error_message
      .contains("error: the following required arguments were not provided:"));
    assert!(&error_message.contains("--watch[=<FILES>...]"));
  }

  #[test]
  fn vendor_minimal() {
    let r = flags_from_vec(svec!["deno", "vendor", "mod.ts",]);
    assert_eq!(
      r.unwrap(),
      Flags {
        subcommand: DenoSubcommand::Vendor(VendorFlags {
          specifiers: svec!["mod.ts"],
          force: false,
          output_path: None,
        }),
        ..Flags::default()
      }
    );
  }

  #[test]
  fn vendor_all() {
    let r = flags_from_vec(svec![
      "deno",
      "vendor",
      "--config",
      "deno.json",
      "--import-map",
      "import_map.json",
      "--lock",
      "lock.json",
      "--force",
      "--output",
      "out_dir",
      "--reload",
      "mod.ts",
      "deps.test.ts",
    ]);
    assert_eq!(
      r.unwrap(),
      Flags {
        subcommand: DenoSubcommand::Vendor(VendorFlags {
          specifiers: svec!["mod.ts", "deps.test.ts"],
          force: true,
          output_path: Some(PathBuf::from("out_dir")),
        }),
        config_flag: ConfigFlag::Path("deno.json".to_owned()),
        import_map_path: Some("import_map.json".to_string()),
        lock: Some(PathBuf::from("lock.json")),
        reload: true,
        ..Flags::default()
      }
    );
  }

  #[test]
  fn task_subcommand() {
    let r = flags_from_vec(svec!["deno", "task", "build", "hello", "world",]);
    assert_eq!(
      r.unwrap(),
      Flags {
        subcommand: DenoSubcommand::Task(TaskFlags {
          cwd: None,
          task: Some("build".to_string()),
        }),
        argv: svec!["hello", "world"],
        ..Flags::default()
      }
    );

    let r = flags_from_vec(svec!["deno", "task", "build"]);
    assert_eq!(
      r.unwrap(),
      Flags {
        subcommand: DenoSubcommand::Task(TaskFlags {
          cwd: None,
          task: Some("build".to_string()),
        }),
        ..Flags::default()
      }
    );

    let r = flags_from_vec(svec!["deno", "task", "--cwd", "foo", "build"]);
    assert_eq!(
      r.unwrap(),
      Flags {
        subcommand: DenoSubcommand::Task(TaskFlags {
          cwd: Some("foo".to_string()),
          task: Some("build".to_string()),
        }),
        ..Flags::default()
      }
    );
  }

  #[test]
  fn task_subcommand_double_hyphen() {
    let r = flags_from_vec(svec![
      "deno",
      "task",
      "-c",
      "deno.json",
      "build",
      "--",
      "hello",
      "world",
    ]);
    assert_eq!(
      r.unwrap(),
      Flags {
        subcommand: DenoSubcommand::Task(TaskFlags {
          cwd: None,
          task: Some("build".to_string()),
        }),
        argv: svec!["--", "hello", "world"],
        config_flag: ConfigFlag::Path("deno.json".to_owned()),
        ..Flags::default()
      }
    );

    let r = flags_from_vec(svec![
      "deno", "task", "--cwd", "foo", "build", "--", "hello", "world"
    ]);
    assert_eq!(
      r.unwrap(),
      Flags {
        subcommand: DenoSubcommand::Task(TaskFlags {
          cwd: Some("foo".to_string()),
          task: Some("build".to_string()),
        }),
        argv: svec!["--", "hello", "world"],
        ..Flags::default()
      }
    );
  }

  #[test]
  fn task_subcommand_double_hyphen_only() {
    // edge case, but it should forward
    let r = flags_from_vec(svec!["deno", "task", "build", "--"]);
    assert_eq!(
      r.unwrap(),
      Flags {
        subcommand: DenoSubcommand::Task(TaskFlags {
          cwd: None,
          task: Some("build".to_string()),
        }),
        argv: svec!["--"],
        ..Flags::default()
      }
    );
  }

  #[test]
  fn task_following_arg() {
    let r = flags_from_vec(svec!["deno", "task", "build", "-1", "--test"]);
    assert_eq!(
      r.unwrap(),
      Flags {
        subcommand: DenoSubcommand::Task(TaskFlags {
          cwd: None,
          task: Some("build".to_string()),
        }),
        argv: svec!["-1", "--test"],
        ..Flags::default()
      }
    );
  }

  #[test]
  fn task_following_double_hyphen_arg() {
    let r = flags_from_vec(svec!["deno", "task", "build", "--test"]);
    assert_eq!(
      r.unwrap(),
      Flags {
        subcommand: DenoSubcommand::Task(TaskFlags {
          cwd: None,
          task: Some("build".to_string()),
        }),
        argv: svec!["--test"],
        ..Flags::default()
      }
    );
  }

  #[test]
  fn task_with_global_flags() {
    // can fail if the custom parser in task_parse() starts at the wrong index
    let r =
      flags_from_vec(svec!["deno", "--quiet", "--unstable", "task", "build"]);
    assert_eq!(
      r.unwrap(),
      Flags {
        subcommand: DenoSubcommand::Task(TaskFlags {
          cwd: None,
          task: Some("build".to_string()),
        }),
        unstable: true,
        log_level: Some(log::Level::Error),
        ..Flags::default()
      }
    );
  }

  #[test]
  fn task_subcommand_empty() {
    let r = flags_from_vec(svec!["deno", "task"]);
    assert_eq!(
      r.unwrap(),
      Flags {
        subcommand: DenoSubcommand::Task(TaskFlags {
          cwd: None,
          task: None,
        }),
        ..Flags::default()
      }
    );
  }

  #[test]
  fn task_subcommand_config() {
    let r = flags_from_vec(svec!["deno", "task", "--config", "deno.jsonc"]);
    assert_eq!(
      r.unwrap(),
      Flags {
        subcommand: DenoSubcommand::Task(TaskFlags {
          cwd: None,
          task: None,
        }),
        config_flag: ConfigFlag::Path("deno.jsonc".to_string()),
        ..Flags::default()
      }
    );
  }

  #[test]
  fn task_subcommand_config_short() {
    let r = flags_from_vec(svec!["deno", "task", "-c", "deno.jsonc"]);
    assert_eq!(
      r.unwrap(),
      Flags {
        subcommand: DenoSubcommand::Task(TaskFlags {
          cwd: None,
          task: None,
        }),
        config_flag: ConfigFlag::Path("deno.jsonc".to_string()),
        ..Flags::default()
      }
    );
  }

  #[test]
  fn task_subcommand_noconfig_invalid() {
    let r = flags_from_vec(svec!["deno", "task", "--no-config"]);
    assert_eq!(
      r.unwrap_err().kind(),
      clap::error::ErrorKind::UnknownArgument
    );
  }

  #[test]
  fn bench_with_flags() {
    let r = flags_from_vec(svec![
      "deno",
      "bench",
      "--json",
      "--unstable",
      "--no-npm",
      "--no-remote",
      "--filter",
      "- foo",
      "--location",
      "https:foo",
      "--allow-net",
      "dir1/",
      "dir2/",
      "--",
      "arg1",
      "arg2"
    ]);
    assert_eq!(
      r.unwrap(),
      Flags {
        subcommand: DenoSubcommand::Bench(BenchFlags {
          filter: Some("- foo".to_string()),
          json: true,
          files: FileFlags {
            include: vec![PathBuf::from("dir1/"), PathBuf::from("dir2/")],
            ignore: vec![],
          },
        }),
        unstable: true,
        no_npm: true,
        no_remote: true,
        type_check_mode: TypeCheckMode::Local,
        location: Some(Url::parse("https://foo/").unwrap()),
        allow_net: Some(vec![]),
        no_prompt: true,
        argv: svec!["arg1", "arg2"],
        ..Flags::default()
      }
    );
  }

  #[test]
  fn bench_watch() {
    let r = flags_from_vec(svec!["deno", "bench", "--watch"]);
    assert_eq!(
      r.unwrap(),
      Flags {
        subcommand: DenoSubcommand::Bench(BenchFlags {
          filter: None,
          json: false,
          files: FileFlags {
            include: vec![],
            ignore: vec![],
          },
        }),
        no_prompt: true,
        type_check_mode: TypeCheckMode::Local,
        watch: Some(vec![]),
        ..Flags::default()
      }
    );
  }

  #[test]
  fn run_with_check() {
    let r = flags_from_vec(svec!["deno", "run", "--check", "script.ts",]);
    assert_eq!(
      r.unwrap(),
      Flags {
        subcommand: DenoSubcommand::Run(RunFlags {
          script: "script.ts".to_string(),
        }),
        type_check_mode: TypeCheckMode::Local,
        ..Flags::default()
      }
    );

    let r = flags_from_vec(svec!["deno", "run", "--check=all", "script.ts",]);
    assert_eq!(
      r.unwrap(),
      Flags {
        subcommand: DenoSubcommand::Run(RunFlags {
          script: "script.ts".to_string(),
        }),
        type_check_mode: TypeCheckMode::All,
        ..Flags::default()
      }
    );

    let r = flags_from_vec(svec!["deno", "run", "--check=foo", "script.ts",]);
    assert_eq!(
      r.unwrap(),
      Flags {
        subcommand: DenoSubcommand::Run(RunFlags {
          script: "script.ts".to_string(),
        }),
        type_check_mode: TypeCheckMode::None,
        ..Flags::default()
      }
    );

    let r = flags_from_vec(svec![
      "deno",
      "run",
      "--no-check",
      "--check",
      "script.ts",
    ]);
    assert!(r.is_err());
  }

  #[test]
  fn no_config() {
    let r = flags_from_vec(svec!["deno", "run", "--no-config", "script.ts",]);
    assert_eq!(
      r.unwrap(),
      Flags {
        subcommand: DenoSubcommand::Run(RunFlags {
          script: "script.ts".to_string(),
        }),
        config_flag: ConfigFlag::Disabled,
        ..Flags::default()
      }
    );

    let r = flags_from_vec(svec![
      "deno",
      "run",
      "--config",
      "deno.json",
      "--no-config",
      "script.ts",
    ]);
    assert!(r.is_err());
  }

  #[test]
  fn init() {
    let r = flags_from_vec(svec!["deno", "init"]);
    assert_eq!(
      r.unwrap(),
      Flags {
        subcommand: DenoSubcommand::Init(InitFlags { dir: None }),
        ..Flags::default()
      }
    );

    let r = flags_from_vec(svec!["deno", "init", "foo"]);
    assert_eq!(
      r.unwrap(),
      Flags {
        subcommand: DenoSubcommand::Init(InitFlags {
          dir: Some(String::from("foo")),
        }),
        ..Flags::default()
      }
    );

    let r = flags_from_vec(svec!["deno", "init", "--quiet"]);
    assert_eq!(
      r.unwrap(),
      Flags {
        subcommand: DenoSubcommand::Init(InitFlags { dir: None }),
        log_level: Some(Level::Error),
        ..Flags::default()
      }
    );
  }
}<|MERGE_RESOLUTION|>--- conflicted
+++ resolved
@@ -1160,27 +1160,11 @@
         .conflicts_with("ext")
         .long("ts")
         .short('T')
-<<<<<<< HEAD
-        .help("Treat eval input as TypeScript")
+        .help("deprecated: Treat eval input as TypeScript")
         .action(ArgAction::SetTrue)
         .hide(true),
     )
-    .arg(
-      Arg::new("ext")
-        .long("ext")
-        .help("Set standard input (stdin) content type")
-        .default_value("js")
-        .value_parser(["ts", "tsx", "js", "jsx"]),
-    )
-=======
-        .help("deprecated: Treat eval input as TypeScript")
-        .takes_value(false)
-        .multiple_occurrences(false)
-        .multiple_values(false)
-        .hide(true),
-    )
     .arg(executable_ext_arg())
->>>>>>> 64f49142
     .arg(
       Arg::new("print")
         .long("print")
@@ -1231,13 +1215,8 @@
     .arg(
       Arg::new("ext")
         .long("ext")
-<<<<<<< HEAD
-        .help("Set standard input (stdin) content type")
-=======
         .help("Set content type of the supplied file")
-        .takes_value(true)
         // prefer using ts for formatting instead of js because ts works in more scenarios
->>>>>>> 64f49142
         .default_value("ts")
         .value_parser(["ts", "tsx", "js", "jsx", "md", "json", "jsonc"]),
     )
@@ -1601,17 +1580,13 @@
         .conflicts_with("inspect-brk"),
     )
     .arg(no_clear_screen_arg())
-<<<<<<< HEAD
+    .arg(executable_ext_arg())
     .arg(
       script_arg()
         .required_unless_present("v8-flags")
-        .trailing_var_arg(true),
-    )
-=======
-    .arg(executable_ext_arg())
-    .trailing_var_arg(true)
-    .arg(script_arg().required(true))
->>>>>>> 64f49142
+        .trailing_var_arg(true)
+        .required(true),
+    )
     .about("Run a JavaScript or TypeScript program")
     .long_about(
       "Run a JavaScript or TypeScript program
@@ -2133,23 +2108,19 @@
     .help("Require that remote dependencies are already cached")
 }
 
-<<<<<<< HEAD
-fn location_arg() -> Arg {
-=======
 /// Used for subcommands that operate on executable scripts only.
 /// `deno fmt` has its own `--ext` arg because its possible values differ.
 /// If --ext is not provided and the script doesn't have a file extension,
 /// deno_graph::parse_module() defaults to js.
-fn executable_ext_arg<'a>() -> Arg<'a> {
+fn executable_ext_arg() -> Arg {
   Arg::new("ext")
     .long("ext")
     .help("Set content type of the supplied file")
-    .takes_value(true)
-    .possible_values(["ts", "tsx", "js", "jsx"])
-}
-
-fn location_arg<'a>() -> Arg<'a> {
->>>>>>> 64f49142
+    .default_value("js")
+    .value_parser(["ts", "tsx", "js", "jsx"]),
+}
+
+fn location_arg() -> Arg {
   Arg::new("location")
     .long("location")
     .value_name("HREF")
@@ -2574,22 +2545,7 @@
   ext_arg_parse(flags, matches);
 
   // TODO(@satyarohith): remove this flag in 2.0.
-<<<<<<< HEAD
   let as_typescript = matches.get_flag("ts");
-  let ext = if as_typescript {
-    "ts".to_string()
-  } else {
-    matches.remove_one::<String>("ext").unwrap()
-  };
-
-  let print = matches.get_flag("print");
-  let mut code_args = matches.remove_many::<String>("code_arg").unwrap();
-  let code = code_args.next().unwrap();
-  flags.argv.extend(code_args);
-
-  flags.subcommand = DenoSubcommand::Eval(EvalFlags { print, code, ext });
-=======
-  let as_typescript = matches.is_present("ts");
 
   if as_typescript {
     eprintln!(
@@ -2602,20 +2558,12 @@
     flags.ext = Some("ts".to_string());
   }
 
-  let print = matches.is_present("print");
-  let mut code: Vec<String> = matches
-    .values_of("code_arg")
-    .unwrap()
-    .map(String::from)
-    .collect();
-  assert!(!code.is_empty());
-  let code_args = code.split_off(1);
-  let code = code[0].to_string();
-  for v in code_args {
-    flags.argv.push(v);
-  }
+  let print = matches.get_flag("print");
+  let mut code_args = matches.remove_many::<String>("code_arg").unwrap();
+  let code = code_args.next().unwrap();
+  flags.argv.extend(code_args);
+
   flags.subcommand = DenoSubcommand::Eval(EvalFlags { print, code });
->>>>>>> 64f49142
 }
 
 fn fmt_parse(flags: &mut Flags, matches: &mut ArgMatches) {
@@ -2631,10 +2579,6 @@
     Some(f) => f.collect(),
     None => vec![],
   };
-<<<<<<< HEAD
-  let ext = matches.remove_one::<String>("ext").unwrap();
-=======
->>>>>>> 64f49142
 
   let use_tabs = matches.remove_one::<bool>("use-tabs");
   let line_width = matches.remove_one::<NonZeroU32>("line-width");
@@ -2644,12 +2588,7 @@
   let no_semicolons = matches.remove_one::<bool>("no-semicolons");
 
   flags.subcommand = DenoSubcommand::Fmt(FmtFlags {
-<<<<<<< HEAD
     check: matches.get_flag("check"),
-    ext,
-=======
-    check: matches.is_present("check"),
->>>>>>> 64f49142
     files: FileFlags { include, ignore },
     use_tabs,
     line_width,
@@ -3111,19 +3050,12 @@
   }
 }
 
-<<<<<<< HEAD
+fn ext_arg_parse(flags: &mut Flags, matches: &ArgMatches) {
+  flags.ext = matches.remove_one::<String>("ext");
+}
+
 fn location_arg_parse(flags: &mut Flags, matches: &mut ArgMatches) {
   flags.location = matches.remove_one::<Url>("location");
-=======
-fn ext_arg_parse(flags: &mut Flags, matches: &clap::ArgMatches) {
-  flags.ext = matches.value_of("ext").map(String::from);
-}
-
-fn location_arg_parse(flags: &mut Flags, matches: &clap::ArgMatches) {
-  flags.location = matches
-    .value_of("location")
-    .map(|href| Url::parse(href).unwrap());
->>>>>>> 64f49142
 }
 
 fn v8_flags_arg_parse(flags: &mut Flags, matches: &mut ArgMatches) {
