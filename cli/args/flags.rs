--- conflicted
+++ resolved
@@ -475,7 +475,7 @@
   pub code_splitting: bool,
   pub one_file: bool,
   pub packages: PackageHandling,
-<<<<<<< HEAD
+  pub sourcemap: Option<SourceMapType>,
   pub platform: BundlePlatform,
 }
 
@@ -483,9 +483,6 @@
 pub enum BundlePlatform {
   Browser,
   Deno,
-=======
-  pub sourcemap: Option<SourceMapType>,
->>>>>>> 05b25a48
 }
 
 #[derive(Clone, Debug, Eq, PartialEq, Copy)]
@@ -1954,18 +1951,18 @@
       _ => Err(clap::Error::new(clap::error::ErrorKind::InvalidValue)),
     }
   }
-<<<<<<< HEAD
   fn platform_parser(s: &str) -> Result<BundlePlatform, clap::Error> {
     match s {
       "browser" => Ok(BundlePlatform::Browser),
       "deno" => Ok(BundlePlatform::Deno),
-=======
+      _ => Err(clap::Error::new(clap::error::ErrorKind::InvalidValue)),
+    }
+  }
   fn sourcemap_parser(s: &str) -> Result<SourceMapType, clap::Error> {
     match s {
       "linked" => Ok(SourceMapType::Linked),
       "inline" => Ok(SourceMapType::Inline),
       "external" => Ok(SourceMapType::External),
->>>>>>> 05b25a48
       _ => Err(clap::Error::new(clap::error::ErrorKind::InvalidValue)),
     }
   }
@@ -2053,14 +2050,6 @@
           .action(ArgAction::Set),
       )
       .arg(
-<<<<<<< HEAD
-        Arg::new("platform")
-          .long("platform")
-          .help("Platform to bundle for. Accepted values are 'browser' or 'deno'")
-          .num_args(1)
-          .value_parser(clap::builder::ValueParser::new(platform_parser))
-          .default_value("deno"),
-=======
         Arg::new("sourcemap")
           .long("sourcemap")
           .help("Generate source map. Accepted values are 'linked', 'inline', or 'external'")
@@ -2069,7 +2058,14 @@
           .value_parser(clap::builder::ValueParser::new(sourcemap_parser))
           .num_args(0..=1)
           .action(ArgAction::Set),
->>>>>>> 05b25a48
+      )
+      .arg(
+        Arg::new("platform")
+          .long("platform")
+          .help("Platform to bundle for. Accepted values are 'browser' or 'deno'")
+          .num_args(1)
+          .value_parser(clap::builder::ValueParser::new(platform_parser))
+          .default_value("deno"),
       )
       .arg(allow_scripts_arg())
       .arg(allow_import_arg())
@@ -4904,11 +4900,8 @@
     minify: matches.get_flag("minify"),
     code_splitting: matches.get_flag("code-splitting"),
     one_file: matches.get_flag("one-file"),
-<<<<<<< HEAD
     platform: matches.remove_one::<BundlePlatform>("platform").unwrap(),
-=======
     sourcemap: matches.remove_one::<SourceMapType>("sourcemap"),
->>>>>>> 05b25a48
   });
   Ok(())
 }
