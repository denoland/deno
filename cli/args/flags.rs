--- conflicted
+++ resolved
@@ -1808,7 +1808,6 @@
   graph. Use this flag if a dynamically imported module or a web worker main
   module fails to load in the executable. This flag can be passed multiple
   times, to include multiple additional modules.",
-<<<<<<< HEAD
           )
           .action(ArgAction::Append)
           .value_hint(ValueHint::FilePath)
@@ -1843,6 +1842,13 @@
           .action(ArgAction::SetTrue)
           .help_heading(COMPILE_HEADING),
       )
+      .arg(
+        Arg::new("icon")
+          .long("icon")
+          .help("Set the icon of the executable on Windows (.ico)")
+          .value_parser(value_parser!(String))
+          .help_heading(COMPILE_HEADING),
+      )
       .arg(executable_ext_arg())
       .arg(env_file_arg())
       .arg(
@@ -1851,48 +1857,6 @@
           .trailing_var_arg(true),
       )
   })
-=======
-            )
-            .action(ArgAction::Append)
-            .value_hint(ValueHint::FilePath),
-        )
-        .arg(
-          Arg::new("output")
-            .long("output")
-            .short('o')
-            .value_parser(value_parser!(String))
-            .help("Output file (defaults to $PWD/<inferred-name>)")
-            .value_hint(ValueHint::FilePath),
-        )
-        .arg(
-          Arg::new("target")
-            .long("target")
-            .help("Target OS architecture")
-            .value_parser([
-              "x86_64-unknown-linux-gnu",
-              "aarch64-unknown-linux-gnu",
-              "x86_64-pc-windows-msvc",
-              "x86_64-apple-darwin",
-              "aarch64-apple-darwin",
-            ]),
-        )
-        .arg(
-          Arg::new("no-terminal")
-            .long("no-terminal")
-            .help("Hide terminal on Windows")
-            .action(ArgAction::SetTrue),
-        )
-        .arg(
-          Arg::new("icon")
-            .long("icon")
-            .help("Set the icon of the executable on Windows (.ico)")
-            .value_parser(value_parser!(String))
-        )
-        .arg(executable_ext_arg())
-        .arg(env_file_arg())
-        .arg(script_arg().required(true).trailing_var_arg(true))
-    })
->>>>>>> 105d27bc
 }
 
 fn completions_subcommand() -> Command {
