--- conflicted
+++ resolved
@@ -1261,70 +1261,6 @@
     .max_term_width(80)
     .version(crate::version::deno())
     .long_version(long_version)
-<<<<<<< HEAD
-=======
-    // cause --unstable flags to display at the bottom of the help text
-    .next_display_order(1000)
-    .disable_version_flag(true)
-    .arg(
-      Arg::new("version")
-        .short('V')
-        .short_alias('v')
-        .long("version")
-        .action(ArgAction::Version)
-        .help("Print version")
-    )
-    .arg(
-      Arg::new("unstable")
-        .long("unstable")
-        .help("Enable unstable features and APIs")
-        .action(ArgAction::SetTrue)
-        .global(true),
-    )
-    .arg(
-      Arg::new("unstable-bare-node-builtins")
-        .long("unstable-bare-node-builtins")
-        .help("Enable unstable bare node builtins feature")
-        .env("DENO_UNSTABLE_BARE_NODE_BUILTINS")
-        .value_parser(FalseyValueParser::new())
-        .action(ArgAction::SetTrue)
-        .global(true),
-    )
-    .arg(
-      Arg::new("unstable-byonm")
-        .long("unstable-byonm")
-        .help("Enable unstable 'bring your own node_modules' feature")
-        .env("DENO_UNSTABLE_BYONM")
-        .value_parser(FalseyValueParser::new())
-        .action(ArgAction::SetTrue)
-        .global(true),
-    )
-    .arg(
-      Arg::new("unstable-sloppy-imports")
-        .long("unstable-sloppy-imports")
-        .help(
-          "Enable unstable resolving of specifiers by extension probing, .js to .ts, and directory probing.",
-        )
-        .env("DENO_UNSTABLE_SLOPPY_IMPORTS")
-        .value_parser(FalseyValueParser::new())
-        .action(ArgAction::SetTrue)
-        .global(true),
-    );
-
-  for (flag_name, help, _) in crate::UNSTABLE_GRANULAR_FLAGS {
-    cmd = cmd.arg(
-      Arg::new(format!("unstable-{}", flag_name))
-        .long(format!("unstable-{}", flag_name))
-        .help(help)
-        .action(ArgAction::SetTrue)
-        .global(true),
-    );
-  }
-
-  cmd
-    // reset the display order after the unstable flags
-    .next_display_order(0)
->>>>>>> 38a363dc
     .arg(
       Arg::new("log-level")
         .short('L')
