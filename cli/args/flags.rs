// Copyright 2018-2023 the Deno authors. All rights reserved. MIT license.

use clap::value_parser;
use clap::Arg;
use clap::ArgAction;
use clap::ArgMatches;
use clap::ColorChoice;
use clap::Command;
use clap::ValueHint;
use deno_config::ConfigFlag;
use deno_core::resolve_url_or_path;
use deno_core::url::Url;
use deno_graph::GraphKind;
use deno_runtime::permissions::parse_sys_kind;
use log::debug;
use log::Level;
use std::env;
use std::net::SocketAddr;
use std::num::NonZeroU32;
use std::num::NonZeroU8;
use std::num::NonZeroUsize;
use std::path::Path;
use std::path::PathBuf;
use std::str::FromStr;

use crate::util::fs::canonicalize_path;

use super::flags_net;

#[derive(Clone, Debug, Default, Eq, PartialEq)]
pub struct FileFlags {
  pub ignore: Vec<PathBuf>,
  pub include: Vec<PathBuf>,
}

#[derive(Clone, Debug, Default, Eq, PartialEq)]
pub struct BenchFlags {
  pub files: FileFlags,
  pub filter: Option<String>,
  pub json: bool,
  pub no_run: bool,
  pub watch: Option<WatchFlags>,
}

#[derive(Clone, Debug, Eq, PartialEq)]
pub struct BundleFlags {
  pub source_file: String,
  pub out_file: Option<PathBuf>,
  pub watch: Option<WatchFlags>,
}

#[derive(Clone, Debug, Eq, PartialEq)]
pub struct CacheFlags {
  pub files: Vec<String>,
}

#[derive(Clone, Debug, Eq, PartialEq)]
pub struct CheckFlags {
  pub files: Vec<String>,
}

#[derive(Clone, Debug, Eq, PartialEq)]
pub struct CompileFlags {
  pub source_file: String,
  pub output: Option<PathBuf>,
  pub args: Vec<String>,
  pub target: Option<String>,
  pub no_terminal: bool,
  pub include: Vec<String>,
}

impl CompileFlags {
  pub fn resolve_target(&self) -> String {
    self
      .target
      .clone()
      .unwrap_or_else(|| env!("TARGET").to_string())
  }
}

#[derive(Clone, Debug, Eq, PartialEq)]
pub struct CompletionsFlags {
  pub buf: Box<[u8]>,
}

#[derive(Clone, Debug, Eq, PartialEq)]
pub struct CoverageFlags {
  pub files: FileFlags,
  pub output: Option<PathBuf>,
  pub include: Vec<String>,
  pub exclude: Vec<String>,
  pub lcov: bool,
}

#[derive(Clone, Debug, Eq, PartialEq)]
pub enum DocSourceFileFlag {
  Builtin,
  Path(String),
}

impl Default for DocSourceFileFlag {
  fn default() -> Self {
    Self::Builtin
  }
}

#[derive(Clone, Debug, Eq, PartialEq)]
pub struct DocFlags {
  pub private: bool,
  pub json: bool,
  pub source_file: DocSourceFileFlag,
  pub filter: Option<String>,
}

#[derive(Clone, Debug, Eq, PartialEq)]
pub struct EvalFlags {
  pub print: bool,
  pub code: String,
}

#[derive(Clone, Debug, Eq, PartialEq)]
pub struct FmtFlags {
  pub check: bool,
  pub files: FileFlags,
  pub use_tabs: Option<bool>,
  pub line_width: Option<NonZeroU32>,
  pub indent_width: Option<NonZeroU8>,
  pub single_quote: Option<bool>,
  pub prose_wrap: Option<String>,
  pub no_semicolons: Option<bool>,
  pub watch: Option<WatchFlags>,
}

impl FmtFlags {
  pub fn is_stdin(&self) -> bool {
    let args = &self.files.include;
    args.len() == 1 && args[0].to_string_lossy() == "-"
  }
}

#[derive(Clone, Debug, Eq, PartialEq)]
pub struct InitFlags {
  pub dir: Option<String>,
}

#[derive(Clone, Debug, Eq, PartialEq)]
pub struct InfoFlags {
  pub json: bool,
  pub file: Option<String>,
}

#[derive(Clone, Debug, Eq, PartialEq)]
pub struct InstallFlags {
  pub module_url: String,
  pub args: Vec<String>,
  pub name: Option<String>,
  pub root: Option<PathBuf>,
  pub force: bool,
}

#[derive(Clone, Debug, Eq, PartialEq)]
pub struct JupyterFlags {
  pub install: bool,
  pub kernel: bool,
  pub conn_file: Option<PathBuf>,
}

#[derive(Clone, Debug, Eq, PartialEq)]
pub struct UninstallFlags {
  pub name: String,
  pub root: Option<PathBuf>,
}

#[derive(Clone, Debug, Eq, PartialEq)]
pub struct LintFlags {
  pub files: FileFlags,
  pub rules: bool,
  pub maybe_rules_tags: Option<Vec<String>>,
  pub maybe_rules_include: Option<Vec<String>>,
  pub maybe_rules_exclude: Option<Vec<String>>,
  pub json: bool,
  pub compact: bool,
  pub watch: Option<WatchFlags>,
}

impl LintFlags {
  pub fn is_stdin(&self) -> bool {
    let args = &self.files.include;
    args.len() == 1 && args[0].to_string_lossy() == "-"
  }
}

#[derive(Clone, Debug, Eq, PartialEq)]
pub struct ReplFlags {
  pub eval_files: Option<Vec<String>>,
  pub eval: Option<String>,
  pub is_default_command: bool,
}

#[derive(Clone, Debug, Eq, PartialEq)]
pub struct RunFlags {
  pub script: String,
  pub watch: Option<WatchFlagsWithPaths>,
}

impl RunFlags {
  pub fn is_stdin(&self) -> bool {
    self.script == "-"
  }
}

#[derive(Clone, Default, Debug, Eq, PartialEq)]
pub struct WatchFlags {
  pub no_clear_screen: bool,
}

#[derive(Clone, Default, Debug, Eq, PartialEq)]
pub struct WatchFlagsWithPaths {
  pub paths: Vec<PathBuf>,
  pub no_clear_screen: bool,
}

#[derive(Clone, Debug, Eq, PartialEq)]
pub struct TaskFlags {
  pub cwd: Option<String>,
  pub task: Option<String>,
}

#[derive(Clone, Debug, Default, Eq, PartialEq)]
pub enum TestReporterConfig {
  #[default]
  Pretty,
  Dot,
  Junit,
  Tap,
}

#[derive(Clone, Debug, Default, Eq, PartialEq)]
pub struct TestFlags {
  pub doc: bool,
  pub no_run: bool,
  pub coverage_dir: Option<String>,
  pub fail_fast: Option<NonZeroUsize>,
  pub files: FileFlags,
  pub allow_none: bool,
  pub filter: Option<String>,
  pub shuffle: Option<u64>,
  pub concurrent_jobs: Option<NonZeroUsize>,
  pub trace_ops: bool,
  pub watch: Option<WatchFlags>,
  pub reporter: TestReporterConfig,
  pub junit_path: Option<String>,
}

#[derive(Clone, Debug, Eq, PartialEq)]
pub struct UpgradeFlags {
  pub dry_run: bool,
  pub force: bool,
  pub canary: bool,
  pub version: Option<String>,
  pub output: Option<PathBuf>,
}

#[derive(Clone, Debug, Eq, PartialEq)]
pub struct VendorFlags {
  pub specifiers: Vec<String>,
  pub output_path: Option<PathBuf>,
  pub force: bool,
}

#[derive(Clone, Debug, Eq, PartialEq)]
pub enum DenoSubcommand {
  Bench(BenchFlags),
  Bundle(BundleFlags),
  Cache(CacheFlags),
  Check(CheckFlags),
  Compile(CompileFlags),
  Completions(CompletionsFlags),
  Coverage(CoverageFlags),
  Doc(DocFlags),
  Eval(EvalFlags),
  Fmt(FmtFlags),
  Init(InitFlags),
  Info(InfoFlags),
  Install(InstallFlags),
  Jupyter(JupyterFlags),
  Uninstall(UninstallFlags),
  Lsp,
  Lint(LintFlags),
  Repl(ReplFlags),
  Run(RunFlags),
  Task(TaskFlags),
  Test(TestFlags),
  Types,
  Upgrade(UpgradeFlags),
  Vendor(VendorFlags),
}

impl Default for DenoSubcommand {
  fn default() -> DenoSubcommand {
    DenoSubcommand::Repl(ReplFlags {
      eval_files: None,
      eval: None,
      is_default_command: true,
    })
  }
}

#[derive(Debug, Clone, Copy, Eq, PartialEq)]
pub enum TypeCheckMode {
  /// Type-check all modules.
  All,
  /// Skip type-checking of all modules. The default value for "deno run" and
  /// several other subcommands.
  None,
  /// Only type-check local modules. The default value for "deno test" and
  /// several other subcommands.
  Local,
}

impl TypeCheckMode {
  /// Gets if type checking will occur under this mode.
  pub fn is_true(&self) -> bool {
    match self {
      Self::None => false,
      Self::Local | Self::All => true,
    }
  }

  /// Gets the corresponding module `GraphKind` that should be created
  /// for the current `TypeCheckMode`.
  pub fn as_graph_kind(&self) -> GraphKind {
    match self.is_true() {
      true => GraphKind::All,
      false => GraphKind::CodeOnly,
    }
  }
}

impl Default for TypeCheckMode {
  fn default() -> Self {
    Self::None
  }
}

#[derive(Clone, Debug, Eq, PartialEq)]
pub enum CaData {
  /// The string is a file path
  File(String),
  /// This variant is not exposed as an option in the CLI, it is used internally
  /// for standalone binaries.
  Bytes(Vec<u8>),
}

#[derive(Clone, Debug, Eq, PartialEq, Default)]
pub struct Flags {
  /// Vector of CLI arguments - these are user script arguments, all Deno
  /// specific flags are removed.
  pub argv: Vec<String>,
  pub subcommand: DenoSubcommand,

  pub allow_all: bool,
  pub allow_env: Option<Vec<String>>,
  pub deny_env: Option<Vec<String>>,
  pub allow_hrtime: bool,
  pub deny_hrtime: bool,
  pub allow_net: Option<Vec<String>>,
  pub deny_net: Option<Vec<String>>,
  pub allow_ffi: Option<Vec<PathBuf>>,
  pub deny_ffi: Option<Vec<PathBuf>>,
  pub allow_read: Option<Vec<PathBuf>>,
  pub deny_read: Option<Vec<PathBuf>>,
  pub allow_run: Option<Vec<String>>,
  pub deny_run: Option<Vec<String>>,
  pub allow_sys: Option<Vec<String>>,
  pub deny_sys: Option<Vec<String>>,
  pub allow_write: Option<Vec<PathBuf>>,
  pub deny_write: Option<Vec<PathBuf>>,
  pub ca_stores: Option<Vec<String>>,
  pub ca_data: Option<CaData>,
  pub cache_blocklist: Vec<String>,
  /// This is not exposed as an option in the CLI, it is used internally when
  /// the language server is configured with an explicit cache option.
  pub cache_path: Option<PathBuf>,
  pub cached_only: bool,
  pub type_check_mode: TypeCheckMode,
  pub config_flag: ConfigFlag,
  pub node_modules_dir: Option<bool>,
  pub vendor: Option<bool>,
  pub enable_testing_features: bool,
  pub ext: Option<String>,
  pub ignore: Vec<PathBuf>,
  pub import_map_path: Option<String>,
  pub env_file: Option<String>,
  pub inspect_brk: Option<SocketAddr>,
  pub inspect_wait: Option<SocketAddr>,
  pub inspect: Option<SocketAddr>,
  pub location: Option<Url>,
  pub lock_write: bool,
  pub lock: Option<PathBuf>,
  pub log_level: Option<Level>,
  pub no_remote: bool,
  pub no_lock: bool,
  pub no_npm: bool,
  pub no_prompt: bool,
  pub reload: bool,
  pub seed: Option<u64>,
  pub unstable: bool,
  pub unsafely_ignore_certificate_errors: Option<Vec<String>>,
  pub v8_flags: Vec<String>,
}

fn join_paths(allowlist: &[PathBuf], d: &str) -> String {
  allowlist
    .iter()
    .map(|path| path.to_str().unwrap().to_string())
    .collect::<Vec<String>>()
    .join(d)
}

impl Flags {
  /// Return list of permission arguments that are equivalent
  /// to the ones used to create `self`.
  pub fn to_permission_args(&self) -> Vec<String> {
    let mut args = vec![];

    if self.allow_all {
      args.push("--allow-all".to_string());
      return args;
    }

    match &self.allow_read {
      Some(read_allowlist) if read_allowlist.is_empty() => {
        args.push("--allow-read".to_string());
      }
      Some(read_allowlist) => {
        let s = format!("--allow-read={}", join_paths(read_allowlist, ","));
        args.push(s);
      }
      _ => {}
    }

    match &self.deny_read {
      Some(read_denylist) if read_denylist.is_empty() => {
        args.push("--deny-read".to_string());
      }
      Some(read_denylist) => {
        let s = format!("--deny-read={}", join_paths(read_denylist, ","));
        args.push(s);
      }
      _ => {}
    }

    match &self.allow_write {
      Some(write_allowlist) if write_allowlist.is_empty() => {
        args.push("--allow-write".to_string());
      }
      Some(write_allowlist) => {
        let s = format!("--allow-write={}", join_paths(write_allowlist, ","));
        args.push(s);
      }
      _ => {}
    }

    match &self.deny_write {
      Some(write_denylist) if write_denylist.is_empty() => {
        args.push("--deny-write".to_string());
      }
      Some(write_denylist) => {
        let s = format!("--deny-write={}", join_paths(write_denylist, ","));
        args.push(s);
      }
      _ => {}
    }

    match &self.allow_net {
      Some(net_allowlist) if net_allowlist.is_empty() => {
        args.push("--allow-net".to_string());
      }
      Some(net_allowlist) => {
        let s = format!("--allow-net={}", net_allowlist.join(","));
        args.push(s);
      }
      _ => {}
    }

    match &self.deny_net {
      Some(net_denylist) if net_denylist.is_empty() => {
        args.push("--deny-net".to_string());
      }
      Some(net_denylist) => {
        let s = format!("--deny-net={}", net_denylist.join(","));
        args.push(s);
      }
      _ => {}
    }

    match &self.unsafely_ignore_certificate_errors {
      Some(ic_allowlist) if ic_allowlist.is_empty() => {
        args.push("--unsafely-ignore-certificate-errors".to_string());
      }
      Some(ic_allowlist) => {
        let s = format!(
          "--unsafely-ignore-certificate-errors={}",
          ic_allowlist.join(",")
        );
        args.push(s);
      }
      _ => {}
    }

    match &self.allow_env {
      Some(env_allowlist) if env_allowlist.is_empty() => {
        args.push("--allow-env".to_string());
      }
      Some(env_allowlist) => {
        let s = format!("--allow-env={}", env_allowlist.join(","));
        args.push(s);
      }
      _ => {}
    }

    match &self.deny_env {
      Some(env_denylist) if env_denylist.is_empty() => {
        args.push("--deny-env".to_string());
      }
      Some(env_denylist) => {
        let s = format!("--deny-env={}", env_denylist.join(","));
        args.push(s);
      }
      _ => {}
    }

    match &self.allow_run {
      Some(run_allowlist) if run_allowlist.is_empty() => {
        args.push("--allow-run".to_string());
      }
      Some(run_allowlist) => {
        let s = format!("--allow-run={}", run_allowlist.join(","));
        args.push(s);
      }
      _ => {}
    }

    match &self.deny_run {
      Some(run_denylist) if run_denylist.is_empty() => {
        args.push("--deny-run".to_string());
      }
      Some(run_denylist) => {
        let s = format!("--deny-run={}", run_denylist.join(","));
        args.push(s);
      }
      _ => {}
    }

    match &self.allow_sys {
      Some(sys_allowlist) if sys_allowlist.is_empty() => {
        args.push("--allow-sys".to_string());
      }
      Some(sys_allowlist) => {
        let s = format!("--allow-sys={}", sys_allowlist.join(","));
        args.push(s)
      }
      _ => {}
    }

    match &self.deny_sys {
      Some(sys_denylist) if sys_denylist.is_empty() => {
        args.push("--deny-sys".to_string());
      }
      Some(sys_denylist) => {
        let s = format!("--deny-sys={}", sys_denylist.join(","));
        args.push(s)
      }
      _ => {}
    }

    match &self.allow_ffi {
      Some(ffi_allowlist) if ffi_allowlist.is_empty() => {
        args.push("--allow-ffi".to_string());
      }
      Some(ffi_allowlist) => {
        let s = format!("--allow-ffi={}", join_paths(ffi_allowlist, ","));
        args.push(s);
      }
      _ => {}
    }

    match &self.deny_ffi {
      Some(ffi_denylist) if ffi_denylist.is_empty() => {
        args.push("--deny-ffi".to_string());
      }
      Some(ffi_denylist) => {
        let s = format!("--deny-ffi={}", join_paths(ffi_denylist, ","));
        args.push(s);
      }
      _ => {}
    }

    if self.allow_hrtime {
      args.push("--allow-hrtime".to_string());
    }

    if self.deny_hrtime {
      args.push("--deny-hrtime".to_string());
    }

    args
  }

  /// Extract path arguments for config search paths.
  /// If it returns Some(vec), the config should be discovered
  /// from the passed `current_dir` after trying to discover from each entry in
  /// the returned vector.
  /// If it returns None, the config file shouldn't be discovered at all.
  pub fn config_path_args(&self, current_dir: &Path) -> Option<Vec<PathBuf>> {
    use DenoSubcommand::*;

    match &self.subcommand {
      Fmt(FmtFlags { files, .. }) => Some(files.include.clone()),
      Lint(LintFlags { files, .. }) => Some(files.include.clone()),
      Run(RunFlags { script, .. }) => {
        if let Ok(module_specifier) = resolve_url_or_path(script, current_dir) {
          if module_specifier.scheme() == "file"
            || module_specifier.scheme() == "npm"
          {
            if let Ok(p) = module_specifier.to_file_path() {
              Some(vec![p])
            } else {
              Some(vec![])
            }
          } else {
            // When the entrypoint doesn't have file: scheme (it's the remote
            // script), then we don't auto discover config file.
            None
          }
        } else {
          Some(vec![])
        }
      }
      Task(TaskFlags {
        cwd: Some(path), ..
      }) => {
        // attempt to resolve the config file from the task subcommand's
        // `--cwd` when specified
        match canonicalize_path(&PathBuf::from(path)) {
          Ok(path) => Some(vec![path]),
          Err(_) => Some(vec![]),
        }
      }
      _ => Some(vec![]),
    }
  }

  /// Extract path argument for `package.json` search paths.
  /// If it returns Some(path), the `package.json` should be discovered
  /// from the `path` dir.
  /// If it returns None, the `package.json` file shouldn't be discovered at
  /// all.
  pub fn package_json_search_dir(&self, current_dir: &Path) -> Option<PathBuf> {
    use DenoSubcommand::*;

    match &self.subcommand {
      Run(RunFlags { script, .. }) => {
        let module_specifier = resolve_url_or_path(script, current_dir).ok()?;
        if module_specifier.scheme() == "file" {
          let p = module_specifier
            .to_file_path()
            .unwrap()
            .parent()?
            .to_owned();
          Some(p)
        } else if module_specifier.scheme() == "npm" {
          Some(std::env::current_dir().unwrap())
        } else {
          None
        }
      }
      Task(TaskFlags { cwd: Some(cwd), .. }) => {
        resolve_url_or_path(cwd, current_dir)
          .ok()?
          .to_file_path()
          .ok()
      }
      Task(_) | Check(_) | Coverage(_) | Cache(_) | Info(_) | Eval(_)
      | Test(_) | Bench(_) | Repl(_) | Compile(_) => {
        std::env::current_dir().ok()
      }
      Bundle(_) | Completions(_) | Doc(_) | Fmt(_) | Init(_) | Install(_)
      | Uninstall(_) | Jupyter(_) | Lsp | Lint(_) | Types | Upgrade(_)
      | Vendor(_) => None,
    }
  }

  pub fn has_permission(&self) -> bool {
    self.allow_all
      || self.allow_hrtime
      || self.deny_hrtime
      || self.allow_env.is_some()
      || self.deny_env.is_some()
      || self.allow_ffi.is_some()
      || self.deny_ffi.is_some()
      || self.allow_net.is_some()
      || self.deny_net.is_some()
      || self.allow_read.is_some()
      || self.deny_read.is_some()
      || self.allow_run.is_some()
      || self.deny_run.is_some()
      || self.allow_sys.is_some()
      || self.deny_sys.is_some()
      || self.allow_write.is_some()
      || self.deny_write.is_some()
  }

  pub fn has_permission_in_argv(&self) -> bool {
    self.argv.iter().any(|arg| {
      arg == "--allow-all"
        || arg == "--allow-hrtime"
        || arg == "--deny-hrtime"
        || arg.starts_with("--allow-env")
        || arg.starts_with("--deny-env")
        || arg.starts_with("--allow-ffi")
        || arg.starts_with("--deny-ffi")
        || arg.starts_with("--allow-net")
        || arg.starts_with("--deny-net")
        || arg.starts_with("--allow-read")
        || arg.starts_with("--deny-read")
        || arg.starts_with("--allow-run")
        || arg.starts_with("--deny-run")
        || arg.starts_with("--allow-sys")
        || arg.starts_with("--deny-sys")
        || arg.starts_with("--allow-write")
        || arg.starts_with("--deny-write")
    })
  }
}

static ENV_VARIABLES_HELP: &str = r#"ENVIRONMENT VARIABLES:
    DENO_AUTH_TOKENS     A semi-colon separated list of bearer tokens and
                         hostnames to use when fetching remote modules from
                         private repositories
                         (e.g. "abcde12345@deno.land;54321edcba@github.com")
    DENO_TLS_CA_STORE    Comma-separated list of order dependent certificate
                         stores. Possible values: "system", "mozilla".
                         Defaults to "mozilla".
    DENO_CERT            Load certificate authority from PEM encoded file
    DENO_DIR             Set the cache directory
    DENO_INSTALL_ROOT    Set deno install's output directory
                         (defaults to $HOME/.deno/bin)
    DENO_REPL_HISTORY    Set REPL history file path
                         History file is disabled when the value is empty
                         (defaults to $DENO_DIR/deno_history.txt)
    DENO_NO_PACKAGE_JSON Disables auto-resolution of package.json
    DENO_NO_PROMPT       Set to disable permission prompts on access
                         (alternative to passing --no-prompt on invocation)
    DENO_NO_UPDATE_CHECK Set to disable checking if a newer Deno version is
                         available
    DENO_V8_FLAGS        Set V8 command line options
    DENO_JOBS            Number of parallel workers used for the --parallel
                         flag with the test subcommand. Defaults to number
                         of available CPUs.
    HTTP_PROXY           Proxy address for HTTP requests
                         (module downloads, fetch)
    HTTPS_PROXY          Proxy address for HTTPS requests
                         (module downloads, fetch)
    NPM_CONFIG_REGISTRY  URL to use for the npm registry.
    NO_COLOR             Set to disable color
    NO_PROXY             Comma-separated list of hosts which do not use a proxy
                         (module downloads, fetch)"#;

static DENO_HELP: &str = concat!(
  "A modern JavaScript and TypeScript runtime

Docs: https://deno.land/manual@v",
  env!("CARGO_PKG_VERSION"),
  "
Modules: https://deno.land/std/ https://deno.land/x/
Bugs: https://github.com/denoland/deno/issues

To start the REPL:

  deno

To execute a script:

  deno run https://deno.land/std/examples/welcome.ts

To evaluate code in the shell:

  deno eval \"console.log(30933 + 404)\"
"
);

/// Main entry point for parsing deno's command line flags.
pub fn flags_from_vec(args: Vec<String>) -> clap::error::Result<Flags> {
  let mut app = clap_root();
  let mut matches = app.try_get_matches_from_mut(&args)?;

  let mut flags = Flags::default();

  if matches.get_flag("unstable") {
    flags.unstable = true;
  }

  if matches.get_flag("quiet") {
    flags.log_level = Some(Level::Error);
  } else if let Some(log_level) = matches.get_one::<String>("log-level") {
    flags.log_level = match log_level.as_str() {
      "trace" => Some(Level::Trace),
      "debug" => Some(Level::Debug),
      "info" => Some(Level::Info),
      _ => unreachable!(),
    };
  }

  if let Some((subcommand, mut m)) = matches.remove_subcommand() {
    match subcommand.as_str() {
      "bench" => bench_parse(&mut flags, &mut m),
      "bundle" => bundle_parse(&mut flags, &mut m),
      "cache" => cache_parse(&mut flags, &mut m),
      "check" => check_parse(&mut flags, &mut m),
      "compile" => compile_parse(&mut flags, &mut m),
      "completions" => completions_parse(&mut flags, &mut m, app),
      "coverage" => coverage_parse(&mut flags, &mut m),
      "doc" => doc_parse(&mut flags, &mut m),
      "eval" => eval_parse(&mut flags, &mut m),
      "fmt" => fmt_parse(&mut flags, &mut m),
      "init" => init_parse(&mut flags, &mut m),
      "info" => info_parse(&mut flags, &mut m),
      "install" => install_parse(&mut flags, &mut m),
      "jupyter" => jupyter_parse(&mut flags, &mut m),
      "lint" => lint_parse(&mut flags, &mut m),
      "lsp" => lsp_parse(&mut flags, &mut m),
      "repl" => repl_parse(&mut flags, &mut m),
      "run" => run_parse(&mut flags, &mut m, app)?,
      "task" => task_parse(&mut flags, &mut m),
      "test" => test_parse(&mut flags, &mut m),
      "types" => types_parse(&mut flags, &mut m),
      "uninstall" => uninstall_parse(&mut flags, &mut m),
      "upgrade" => upgrade_parse(&mut flags, &mut m),
      "vendor" => vendor_parse(&mut flags, &mut m),
      _ => unreachable!(),
    }
  } else {
    handle_repl_flags(
      &mut flags,
      ReplFlags {
        eval_files: None,
        eval: None,
        is_default_command: true,
      },
    )
  }

  Ok(flags)
}

fn handle_repl_flags(flags: &mut Flags, repl_flags: ReplFlags) {
  // If user runs just `deno` binary we enter REPL and allow all permissions.
  if repl_flags.is_default_command {
    flags.allow_net = Some(vec![]);
    flags.allow_env = Some(vec![]);
    flags.allow_run = Some(vec![]);
    flags.allow_read = Some(vec![]);
    flags.allow_sys = Some(vec![]);
    flags.allow_write = Some(vec![]);
    flags.allow_ffi = Some(vec![]);
    flags.allow_hrtime = true;
  }
  flags.subcommand = DenoSubcommand::Repl(repl_flags);
}

fn clap_root() -> Command {
  let long_version = format!(
    "{} ({}, {})\nv8 {}\ntypescript {}",
    crate::version::deno(),
    if crate::version::is_canary() {
      "canary"
    } else {
      env!("PROFILE")
    },
    env!("TARGET"),
    deno_core::v8_version(),
    crate::version::TYPESCRIPT
  );

  Command::new("deno")
    .bin_name("deno")
    .color(ColorChoice::Never)
    .max_term_width(80)
    .version(crate::version::deno())
    .long_version(long_version)
    .arg(
      Arg::new("unstable")
        .long("unstable")
        .help("Enable unstable features and APIs")
        .action(ArgAction::SetTrue)
        .global(true),
    )
    .arg(
      Arg::new("log-level")
        .short('L')
        .long("log-level")
        .help("Set log level")
        .hide(true)
        .value_parser(["trace", "debug", "info"])
        .global(true),
    )
    .arg(
      Arg::new("quiet")
        .short('q')
        .long("quiet")
        .help("Suppress diagnostic output")
        .action(ArgAction::SetTrue)
        .global(true),
    )
    .subcommand(run_subcommand())
    .defer(|cmd| {
      cmd
        .subcommand(bench_subcommand())
        .subcommand(bundle_subcommand())
        .subcommand(cache_subcommand())
        .subcommand(check_subcommand())
        .subcommand(compile_subcommand())
        .subcommand(completions_subcommand())
        .subcommand(coverage_subcommand())
        .subcommand(doc_subcommand())
        .subcommand(eval_subcommand())
        .subcommand(fmt_subcommand())
        .subcommand(init_subcommand())
        .subcommand(info_subcommand())
        .subcommand(install_subcommand())
        .subcommand(jupyter_subcommand())
        .subcommand(uninstall_subcommand())
        .subcommand(lsp_subcommand())
        .subcommand(lint_subcommand())
        .subcommand(repl_subcommand())
        .subcommand(task_subcommand())
        .subcommand(test_subcommand())
        .subcommand(types_subcommand())
        .subcommand(upgrade_subcommand())
        .subcommand(vendor_subcommand())
    })
    .long_about(DENO_HELP)
    .after_help(ENV_VARIABLES_HELP)
}

fn bench_subcommand() -> Command {
  Command::new("bench")
    .about("Run benchmarks")
    .long_about(
      "Run benchmarks using Deno's built-in bench tool.

Evaluate the given modules, run all benches declared with 'Deno.bench()'
and report results to standard output:

  deno bench src/fetch_bench.ts src/signal_bench.ts

Directory arguments are expanded to all contained files matching the
glob {*_,*.,}bench.{js,mjs,ts,mts,jsx,tsx}:

  deno bench src/",
    )
    .defer(|cmd| {
      runtime_args(cmd, true, false)
        .arg(check_arg(true))
        .arg(
          Arg::new("json")
            .long("json")
            .action(ArgAction::SetTrue)
            .help("UNSTABLE: Output benchmark result in JSON format"),
        )
        .arg(
          Arg::new("ignore")
            .long("ignore")
            .num_args(1..)
            .use_value_delimiter(true)
            .require_equals(true)
            .help("Ignore files")
            .value_parser(value_parser!(PathBuf)),
        )
        .arg(
          Arg::new("filter")
            .long("filter")
            .allow_hyphen_values(true)
            .help(
              "Run benchmarks with this string or pattern in the bench name",
            ),
        )
        .arg(
          Arg::new("files")
            .help("List of file names to run")
            .num_args(..)
            .value_parser(value_parser!(PathBuf))
            .action(ArgAction::Append),
        )
        .arg(
          Arg::new("no-run")
            .long("no-run")
            .help("Cache bench modules, but don't run benchmarks")
            .action(ArgAction::SetTrue),
        )
        .arg(watch_arg(false))
        .arg(no_clear_screen_arg())
        .arg(script_arg().last(true))
        .arg(env_file_arg())
    })
}

fn bundle_subcommand() -> Command {
  Command::new("bundle")
    .about("Bundle module and dependencies into single file")
    .long_about(
      "Output a single JavaScript file with all dependencies.

  deno bundle https://deno.land/std/examples/colors.ts colors.bundle.js

If no output file is given, the output is written to standard output:

  deno bundle https://deno.land/std/examples/colors.ts",
    )
    .defer(|cmd| {
      compile_args(cmd)
        .hide(true)
        .arg(check_arg(true))
        .arg(
          Arg::new("source_file")
            .required(true)
            .value_hint(ValueHint::FilePath),
        )
        .arg(
          Arg::new("out_file")
            .value_parser(value_parser!(PathBuf))
            .value_hint(ValueHint::FilePath),
        )
        .arg(watch_arg(false))
        .arg(no_clear_screen_arg())
        .arg(executable_ext_arg())
    })
}

fn cache_subcommand() -> Command {
  Command::new("cache")
    .about("Cache the dependencies")
    .long_about(
      "Cache and compile remote dependencies recursively.

Download and compile a module with all of its static dependencies and save
them in the local cache, without running any code:

  deno cache https://deno.land/std/http/file_server.ts

Future runs of this module will trigger no downloads or compilation unless
--reload is specified.",
    )
    .defer(|cmd| {
      compile_args(cmd).arg(check_arg(false)).arg(
        Arg::new("file")
          .num_args(1..)
          .required(true)
          .value_hint(ValueHint::FilePath),
      )
    })
}

fn check_subcommand() -> Command {
  Command::new("check")
      .about("Type-check the dependencies")
      .long_about(
        "Download and type-check without execution.

  deno check https://deno.land/std/http/file_server.ts

Unless --reload is specified, this command will not re-download already cached dependencies.",
      )
    .defer(|cmd| compile_args_without_check_args(cmd).arg(
      Arg::new("all")
        .long("all")
        .help("Type-check all code, including remote modules and npm packages")
        .action(ArgAction::SetTrue)
        .conflicts_with("no-remote")
    )
      .arg(
        // past alias for --all
        Arg::new("remote")
          .long("remote")
          .help("Type-check all modules, including remote")
          .action(ArgAction::SetTrue)
          .conflicts_with("no-remote")
          .hide(true)
      )
      .arg(
        Arg::new("file")
          .num_args(1..)
          .required(true)
          .value_hint(ValueHint::FilePath),
      )
    )
}

fn compile_subcommand() -> Command {
  Command::new("compile")
    .about("UNSTABLE: Compile the script into a self contained executable")
    .long_about(
      "UNSTABLE: Compiles the given script into a self contained executable.

  deno compile -A https://deno.land/std/http/file_server.ts
  deno compile --output color_util https://deno.land/std/examples/colors.ts

Any flags passed which affect runtime behavior, such as '--unstable',
'--allow-*', '--v8-flags', etc. are encoded into the output executable and
used at runtime as if they were passed to a similar 'deno run' command.

The executable name is inferred by default: Attempt to take the file stem of
the URL path. The above example would become 'file_server'. If the file stem
is something generic like 'main', 'mod', 'index' or 'cli', and the path has no
parent, take the file name of the parent path. Otherwise settle with the
generic name. If the resulting name has an '@...' suffix, strip it.

Cross-compiling to different target architectures is supported using the
`--target` flag. On the first invocation with deno will download proper
binary and cache it in $DENO_DIR. The aarch64-apple-darwin target is not
supported in canary.
",
    )
    .defer(|cmd| {
      runtime_args(cmd, true, false)
      .arg(check_arg(true))
      .arg(
        Arg::new("include")
          .long("include")
          .help("UNSTABLE: Additional module to include in the module graph")
          .long_help(
            "Includes an additional module in the compiled executable's module
    graph. Use this flag if a dynamically imported module or a web worker main
    module fails to load in the executable. This flag can be passed multiple
    times, to include multiple additional modules.",
          )
          .action(ArgAction::Append)
          .value_hint(ValueHint::FilePath),
      )
      .arg(
        Arg::new("output")
          .long("output")
          .short('o')
          .value_parser(value_parser!(PathBuf))
          .help("Output file (defaults to $PWD/<inferred-name>)")
          .value_hint(ValueHint::FilePath),
      )
      .arg(
        Arg::new("target")
          .long("target")
          .help("Target OS architecture")
          .value_parser([
            "x86_64-unknown-linux-gnu",
            "x86_64-pc-windows-msvc",
            "x86_64-apple-darwin",
            "aarch64-apple-darwin",
          ]),
      )
      .arg(
        Arg::new("no-terminal")
          .long("no-terminal")
          .help("Hide terminal on Windows")
          .action(ArgAction::SetTrue),
      )
      .arg(executable_ext_arg())
<<<<<<< HEAD
      .arg(env_file_arg())
=======
      .arg(script_arg().required(true).trailing_var_arg(true))
>>>>>>> 4fcd9a0d
    })
}

fn completions_subcommand() -> Command {
  Command::new("completions")
    .about("Generate shell completions")
    .long_about(
      "Output shell completion script to standard output.

  deno completions bash > /usr/local/etc/bash_completion.d/deno.bash
  source /usr/local/etc/bash_completion.d/deno.bash",
    )
    .defer(|cmd| {
      cmd.disable_help_subcommand(true).arg(
        Arg::new("shell")
          .value_parser(["bash", "fish", "powershell", "zsh", "fig"])
          .required(true),
      )
    })
}

fn coverage_subcommand() -> Command {
  Command::new("coverage")
    .about("Print coverage reports")
    .long_about(
      "Print coverage reports from coverage profiles.

Collect a coverage profile with deno test:

  deno test --coverage=cov_profile

Print a report to stdout:

  deno coverage cov_profile

Include urls that start with the file schema:

  deno coverage --include=\"^file:\" cov_profile

Exclude urls ending with test.ts and test.js:

  deno coverage --exclude=\"test\\.(ts|js)\" cov_profile

Include urls that start with the file schema and exclude files ending with
test.ts and test.js, for an url to match it must match the include pattern and
not match the exclude pattern:

  deno coverage --include=\"^file:\" --exclude=\"test\\.(ts|js)\" cov_profile

Write a report using the lcov format:

  deno coverage --lcov --output=cov.lcov cov_profile/

Generate html reports from lcov:

  genhtml -o html_cov cov.lcov
",
    )
    .defer(|cmd| {
      cmd
        .arg(
          Arg::new("ignore")
            .long("ignore")
            .num_args(1..)
            .use_value_delimiter(true)
            .require_equals(true)
            .help("Ignore coverage files")
            .value_hint(ValueHint::AnyPath),
        )
        .arg(
          Arg::new("include")
            .long("include")
            .num_args(1..)
            .action(ArgAction::Append)
            .value_name("regex")
            .require_equals(true)
            .default_value(r"^file:")
            .help("Include source files in the report"),
        )
        .arg(
          Arg::new("exclude")
            .long("exclude")
            .num_args(1..)
            .action(ArgAction::Append)
            .value_name("regex")
            .require_equals(true)
            .default_value(r"test\.(js|mjs|ts|jsx|tsx)$")
            .help("Exclude source files from the report"),
        )
        .arg(
          Arg::new("lcov")
            .long("lcov")
            .help("Output coverage report in lcov format")
            .action(ArgAction::SetTrue),
        )
        .arg(
          Arg::new("output")
            .requires("lcov")
            .long("output")
            .value_parser(value_parser!(PathBuf))
            .help("Output file (defaults to stdout) for lcov")
            .long_help(
              "Exports the coverage report in lcov format to the given file.
    Filename should be passed along with '=' For example '--output=foo.lcov'
    If no --output arg is specified then the report is written to stdout.",
            )
            .require_equals(true)
            .value_hint(ValueHint::FilePath),
        )
        .arg(
          Arg::new("files")
            .num_args(1..)
            .value_parser(value_parser!(PathBuf))
            .action(ArgAction::Append)
            .required(true)
            .value_hint(ValueHint::AnyPath),
        )
    })
}

fn doc_subcommand() -> Command {
  Command::new("doc")
    .about("Show documentation for a module")
    .long_about(
      "Show documentation for a module.

Output documentation to standard output:

    deno doc ./path/to/module.ts

Output private documentation to standard output:

    deno doc --private ./path/to/module.ts

Output documentation in JSON format:

    deno doc --json ./path/to/module.ts

Target a specific symbol:

    deno doc ./path/to/module.ts MyClass.someField

Show documentation for runtime built-ins:

    deno doc
    deno doc --builtin Deno.Listener",
    )
    .defer(|cmd| {
      cmd
        .arg(import_map_arg())
        .arg(reload_arg())
        .arg(lock_arg())
        .arg(no_lock_arg())
        .arg(no_npm_arg())
        .arg(no_remote_arg())
        .arg(
          Arg::new("json")
            .long("json")
            .help("Output documentation in JSON format")
            .action(ArgAction::SetTrue),
        )
        .arg(
          Arg::new("private")
            .long("private")
            .help("Output private documentation")
            .action(ArgAction::SetTrue),
        )
        // TODO(nayeemrmn): Make `--builtin` a proper option. Blocked by
        // https://github.com/clap-rs/clap/issues/1794. Currently `--builtin` is
        // just a possible value of `source_file` so leading hyphens must be
        // enabled.
        .allow_hyphen_values(true)
        .arg(Arg::new("source_file").value_hint(ValueHint::FilePath))
        .arg(
          Arg::new("filter")
            .help("Dot separated path to symbol")
            .required(false)
            .conflicts_with("json"),
        )
    })
}

fn eval_subcommand() -> Command {
  Command::new("eval")
    .about("Eval script")
    .long_about(
      "Evaluate JavaScript from the command line.

  deno eval \"console.log('hello world')\"

To evaluate as TypeScript:

  deno eval --ext=ts \"const v: string = 'hello'; console.log(v)\"

This command has implicit access to all permissions (--allow-all).",
    )
    .defer(|cmd| {
      runtime_args(cmd, false, true)
        .arg(check_arg(false))
        .arg(
          // TODO(@satyarohith): remove this argument in 2.0.
          Arg::new("ts")
            .conflicts_with("ext")
            .long("ts")
            .short('T')
            .help("deprecated: Treat eval input as TypeScript")
            .action(ArgAction::SetTrue)
            .hide(true),
        )
        .arg(executable_ext_arg())
        .arg(
          Arg::new("print")
            .long("print")
            .short('p')
            .help("print result to stdout")
            .action(ArgAction::SetTrue),
        )
        .arg(
          Arg::new("code_arg")
            .num_args(1..)
            .action(ArgAction::Append)
            .help("Code arg")
            .value_name("CODE_ARG")
            .required(true),
        )
        .arg(env_file_arg())
    })
}

fn fmt_subcommand() -> Command {
  Command::new("fmt")
    .about("Format source files")
    .long_about(
      "Auto-format JavaScript, TypeScript, Markdown, and JSON files.

  deno fmt
  deno fmt myfile1.ts myfile2.ts
  deno fmt --check

Format stdin and write to stdout:

  cat file.ts | deno fmt -

Ignore formatting code by preceding it with an ignore comment:

  // deno-fmt-ignore

Ignore formatting a file by adding an ignore comment at the top of the file:

  // deno-fmt-ignore-file",
    )
    .defer(|cmd| {
      cmd
        .arg(config_arg())
        .arg(no_config_arg())
        .arg(
          Arg::new("check")
            .long("check")
            .help("Check if the source files are formatted")
            .num_args(0),
        )
        .arg(
          Arg::new("ext")
            .long("ext")
            .help("Set content type of the supplied file")
            // prefer using ts for formatting instead of js because ts works in more scenarios
            .default_value("ts")
            .value_parser(["ts", "tsx", "js", "jsx", "md", "json", "jsonc"]),
        )
        .arg(
          Arg::new("ignore")
            .long("ignore")
            .value_parser(value_parser!(PathBuf))
            .num_args(1..)
            .use_value_delimiter(true)
            .require_equals(true)
            .help("Ignore formatting particular source files")
            .value_hint(ValueHint::AnyPath),
        )
        .arg(
          Arg::new("files")
            .value_parser(value_parser!(PathBuf))
            .num_args(1..)
            .action(ArgAction::Append)
            .required(false)
            .value_hint(ValueHint::AnyPath),
        )
        .arg(watch_arg(false))
        .arg(no_clear_screen_arg())
        .arg(
          Arg::new("use-tabs")
            .long("use-tabs")
            .alias("options-use-tabs")
            .num_args(0..=1)
            .value_parser(value_parser!(bool))
            .default_missing_value("true")
            .require_equals(true)
            .help(
              "Use tabs instead of spaces for indentation. Defaults to false.",
            ),
        )
        .arg(
          Arg::new("line-width")
            .long("line-width")
            .alias("options-line-width")
            .help("Define maximum line width. Defaults to 80.")
            .value_parser(value_parser!(NonZeroU32)),
        )
        .arg(
          Arg::new("indent-width")
            .long("indent-width")
            .alias("options-indent-width")
            .help("Define indentation width. Defaults to 2.")
            .value_parser(value_parser!(NonZeroU8)),
        )
        .arg(
          Arg::new("single-quote")
            .long("single-quote")
            .alias("options-single-quote")
            .num_args(0..=1)
            .value_parser(value_parser!(bool))
            .default_missing_value("true")
            .require_equals(true)
            .help("Use single quotes. Defaults to false."),
        )
        .arg(
          Arg::new("prose-wrap")
            .long("prose-wrap")
            .alias("options-prose-wrap")
            .value_parser(["always", "never", "preserve"])
            .help("Define how prose should be wrapped. Defaults to always."),
        )
        .arg(
          Arg::new("no-semicolons")
            .long("no-semicolons")
            .alias("options-no-semicolons")
            .num_args(0..=1)
            .value_parser(value_parser!(bool))
            .default_missing_value("true")
            .require_equals(true)
            .help("Don't use semicolons except where necessary."),
        )
    })
}

fn init_subcommand() -> Command {
  Command::new("init")
    .about("Initialize a new project")
    .defer(|cmd| {
      cmd.arg(
        Arg::new("dir")
          .required(false)
          .value_hint(ValueHint::DirPath),
      )
    })
}

fn info_subcommand() -> Command {
  Command::new("info")
      .about("Show info about cache or info related to source file")
      .long_about(
        "Information about a module or the cache directories.

Get information about a module:

  deno info https://deno.land/std/http/file_server.ts

The following information is shown:

local: Local path of the file.
type: JavaScript, TypeScript, or JSON.
emit: Local path of compiled source code. (TypeScript only.)
dependencies: Dependency tree of the source file.

Without any additional arguments, 'deno info' shows:

DENO_DIR: Directory containing Deno-managed files.
Remote modules cache: Subdirectory containing downloaded remote modules.
TypeScript compiler cache: Subdirectory containing TS compiler output.",
      )
    .defer(|cmd| cmd
      .arg(Arg::new("file").required(false).value_hint(ValueHint::FilePath))
      .arg(reload_arg().requires("file"))
      .arg(ca_file_arg())
      .arg(
        location_arg()
          .conflicts_with("file")
          .help("Show files used for origin bound APIs like the Web Storage API when running a script with '--location=<HREF>'")
      )
      .arg(no_check_arg().hide(true)) // TODO(lucacasonato): remove for 2.0
      .arg(no_config_arg())
      .arg(no_remote_arg())
      .arg(no_npm_arg())
      .arg(no_lock_arg())
      .arg(lock_arg())
      .arg(config_arg())
      .arg(import_map_arg())
      .arg(node_modules_dir_arg())
      .arg(vendor_arg())
      .arg(
        Arg::new("json")
          .long("json")
          .help("UNSTABLE: Outputs the information in JSON format")
          .action(ArgAction::SetTrue),
      ))
}

fn install_subcommand() -> Command {
  Command::new("install")
    .about("Install script as an executable")
    .long_about(
        "Installs a script as an executable in the installation root's bin directory.

  deno install --allow-net --allow-read https://deno.land/std/http/file_server.ts
  deno install https://deno.land/std/examples/colors.ts

To change the executable name, use -n/--name:

  deno install --allow-net --allow-read -n serve https://deno.land/std/http/file_server.ts

The executable name is inferred by default:
  - Attempt to take the file stem of the URL path. The above example would
    become 'file_server'.
  - If the file stem is something generic like 'main', 'mod', 'index' or 'cli',
    and the path has no parent, take the file name of the parent path. Otherwise
    settle with the generic name.
  - If the resulting name has an '@...' suffix, strip it.

To change the installation root, use --root:

  deno install --allow-net --allow-read --root /usr/local https://deno.land/std/http/file_server.ts

The installation root is determined, in order of precedence:
  - --root option
  - DENO_INSTALL_ROOT environment variable
  - $HOME/.deno

These must be added to the path manually if required.")
    .defer(|cmd| runtime_args(cmd, true, true).arg(Arg::new("cmd").required(true).num_args(1..).value_hint(ValueHint::FilePath))
      .arg(check_arg(true))
      .arg(
        Arg::new("name")
          .long("name")
          .short('n')
          .help("Executable file name")
          .required(false))
      .arg(
        Arg::new("root")
          .long("root")
          .help("Installation root")
          .value_parser(value_parser!(PathBuf))
          .value_hint(ValueHint::DirPath))
      .arg(
        Arg::new("force")
          .long("force")
          .short('f')
          .help("Forcefully overwrite existing installation")
          .action(ArgAction::SetTrue))
      )
      .arg(env_file_arg())
}

fn jupyter_subcommand() -> Command {
  Command::new("jupyter")
    .arg(
      Arg::new("install")
        .long("install")
        .help("Installs kernelspec, requires 'jupyter' command to be available.")
        .conflicts_with("kernel")
        .action(ArgAction::SetTrue)
    )
    .arg(
      Arg::new("kernel")
        .long("kernel")
        .help("Start the kernel")
        .conflicts_with("install")
        .requires("conn")
        .action(ArgAction::SetTrue)
    )
    .arg(
      Arg::new("conn")
        .long("conn")
        .help("Path to JSON file describing connection parameters, provided by Jupyter")
        .value_parser(value_parser!(PathBuf))
        .value_hint(ValueHint::FilePath)
        .conflicts_with("install"))
    .about("Deno kernel for Jupyter notebooks")
}

fn uninstall_subcommand() -> Command {
  Command::new("uninstall")
      .about("Uninstall a script previously installed with deno install")
      .long_about(
        "Uninstalls an executable script in the installation root's bin directory.

  deno uninstall serve

To change the installation root, use --root:

  deno uninstall --root /usr/local serve

The installation root is determined, in order of precedence:
  - --root option
  - DENO_INSTALL_ROOT environment variable
  - $HOME/.deno")
    .defer(|cmd| cmd.arg(Arg::new("name").required(true))
      .arg(
        Arg::new("root")
          .long("root")
          .help("Installation root")
          .value_parser(value_parser!(PathBuf))
          .value_hint(ValueHint::DirPath))
)
}

static LSP_HELP: &str = concat!(
  "The 'deno lsp' subcommand provides a way for code editors and IDEs to
interact with Deno using the Language Server Protocol. Usually humans do not
use this subcommand directly. For example, 'deno lsp' can provide IDEs with
go-to-definition support and automatic code formatting.

How to connect various editors and IDEs to 'deno lsp':
https://deno.land/manual@v",
  env!("CARGO_PKG_VERSION"),
  "/getting_started/setup_your_environment#editors-and-ides",
);

fn lsp_subcommand() -> Command {
  Command::new("lsp")
    .about("Start the language server")
    .long_about(LSP_HELP)
}

fn lint_subcommand() -> Command {
  Command::new("lint")
    .about("Lint source files")
    .long_about(
      "Lint JavaScript/TypeScript source code.

  deno lint
  deno lint myfile1.ts myfile2.js

Print result as JSON:

  deno lint --json

Read from stdin:

  cat file.ts | deno lint -
  cat file.ts | deno lint --json -

List available rules:

  deno lint --rules

Ignore diagnostics on the next line by preceding it with an ignore comment and
rule name:

  // deno-lint-ignore no-explicit-any
  // deno-lint-ignore require-await no-empty

Names of rules to ignore must be specified after ignore comment.

Ignore linting a file by adding an ignore comment at the top of the file:

  // deno-lint-ignore-file
",
    )
    .defer(|cmd| {
      cmd
        .arg(
          Arg::new("rules")
            .long("rules")
            .help("List available rules")
            .action(ArgAction::SetTrue),
        )
        .arg(
          Arg::new("rules-tags")
            .long("rules-tags")
            .require_equals(true)
            .num_args(1..)
            .action(ArgAction::Append)
            .use_value_delimiter(true)
            .help("Use set of rules with a tag"),
        )
        .arg(
          Arg::new("rules-include")
            .long("rules-include")
            .require_equals(true)
            .num_args(1..)
            .use_value_delimiter(true)
            .conflicts_with("rules")
            .help("Include lint rules"),
        )
        .arg(
          Arg::new("rules-exclude")
            .long("rules-exclude")
            .require_equals(true)
            .num_args(1..)
            .use_value_delimiter(true)
            .conflicts_with("rules")
            .help("Exclude lint rules"),
        )
        .arg(no_config_arg())
        .arg(config_arg())
        .arg(
          Arg::new("ignore")
            .long("ignore")
            .num_args(1..)
            .value_parser(value_parser!(PathBuf))
            .use_value_delimiter(true)
            .require_equals(true)
            .help("Ignore linting particular source files")
            .value_hint(ValueHint::AnyPath),
        )
        .arg(
          Arg::new("json")
            .long("json")
            .help("Output lint result in JSON format")
            .action(ArgAction::SetTrue),
        )
        .arg(
          Arg::new("compact")
            .long("compact")
            .help("Output lint result in compact format")
            .action(ArgAction::SetTrue)
            .conflicts_with("json"),
        )
        .arg(
          Arg::new("files")
            .value_parser(value_parser!(PathBuf))
            .num_args(1..)
            .action(ArgAction::Append)
            .required(false)
            .value_hint(ValueHint::AnyPath),
        )
        .arg(watch_arg(false))
        .arg(no_clear_screen_arg())
    })
}

fn repl_subcommand() -> Command {
  Command::new("repl")
    .about("Read Eval Print Loop")
    .defer(|cmd| runtime_args(cmd, true, true)
      .arg(check_arg(false))
      .arg(
        Arg::new("eval-file")
          .long("eval-file")
          .num_args(1..)
          .use_value_delimiter(true)
          .require_equals(true)
          .help("Evaluates the provided file(s) as scripts when the REPL starts. Accepts file paths and URLs.")
          .value_hint(ValueHint::AnyPath),
      )
      .arg(
        Arg::new("eval")
          .long("eval")
          .help("Evaluates the provided code when the REPL starts.")
          .value_name("code"),
      ))
      .arg(env_file_arg())
}

fn run_subcommand() -> Command {
  runtime_args(Command::new("run"), true, true)
    .arg(check_arg(false))
    .arg(
      watch_arg(true)
        .conflicts_with("inspect")
        .conflicts_with("inspect-wait")
        .conflicts_with("inspect-brk"),
    )
    .arg(no_clear_screen_arg())
    .arg(executable_ext_arg())
    .arg(
      script_arg()
        .required_unless_present("v8-flags")
        .trailing_var_arg(true),
    )
    .arg(env_file_arg())
    .about("Run a JavaScript or TypeScript program")
    .long_about(
      "Run a JavaScript or TypeScript program

By default all programs are run in sandbox without access to disk, network or
ability to spawn subprocesses.

  deno run https://deno.land/std/examples/welcome.ts

Grant all permissions:

  deno run -A https://deno.land/std/http/file_server.ts

Grant permission to read from disk and listen to network:

  deno run --allow-read --allow-net https://deno.land/std/http/file_server.ts

Grant permission to read allow-listed files from disk:

  deno run --allow-read=/etc https://deno.land/std/http/file_server.ts

Specifying the filename '-' to read the file from stdin.

  curl https://deno.land/std/examples/welcome.ts | deno run -",
    )
}

fn task_subcommand() -> Command {
  Command::new("task")
    .about("Run a task defined in the configuration file")
    .long_about(
      "Run a task defined in the configuration file

  deno task build",
    )
    .defer(|cmd| {
      cmd
        .allow_external_subcommands(true)
        .subcommand_value_name("TASK")
        .arg(config_arg())
        .arg(
          Arg::new("cwd")
            .long("cwd")
            .value_name("DIR")
            .help("Specify the directory to run the task in")
            .value_hint(ValueHint::DirPath),
        )
    })
}

fn test_subcommand() -> Command {
  Command::new("test")
    .about("Run tests")
    .long_about(
      "Run tests using Deno's built-in test runner.

Evaluate the given modules, run all tests declared with 'Deno.test()' and
report results to standard output:

  deno test src/fetch_test.ts src/signal_test.ts

Directory arguments are expanded to all contained files matching the glob
{*_,*.,}test.{js,mjs,ts,mts,jsx,tsx}:

  deno test src/",
    )
  .defer(|cmd| runtime_args(cmd, true, true)
    .arg(check_arg(true))
    .arg(
      Arg::new("ignore")
        .long("ignore")
        .num_args(1..)
        .value_parser(value_parser!(PathBuf))
        .use_value_delimiter(true)
        .require_equals(true)
        .help("Ignore files")
        .value_hint(ValueHint::AnyPath),
    )
    .arg(
      Arg::new("no-run")
        .long("no-run")
        .help("Cache test modules, but don't run tests")
        .action(ArgAction::SetTrue),
    )
    .arg(
      Arg::new("trace-ops")
        .long("trace-ops")
        .help("Enable tracing of async ops. Useful when debugging leaking ops in test, but impacts test execution time.")
        .action(ArgAction::SetTrue),
    )
    .arg(
      Arg::new("doc")
        .long("doc")
        .help("Type-check code blocks in JSDoc and Markdown")
        .action(ArgAction::SetTrue),
    )
    .arg(
      Arg::new("fail-fast")
        .long("fail-fast")
        .alias("failfast")
        .help("Stop after N errors. Defaults to stopping after first failure.")
        .num_args(0..=1)
        .require_equals(true)
        .value_name("N")
        .value_parser(value_parser!(NonZeroUsize)),
    )
    .arg(
      Arg::new("allow-none")
        .long("allow-none")
        .help("Don't return error code if no test files are found")
        .action(ArgAction::SetTrue),
    )
    .arg(
      Arg::new("filter")
        .allow_hyphen_values(true)
        .long("filter")
        .help("Run tests with this string or pattern in the test name"),
    )
    .arg(
      Arg::new("shuffle")
        .long("shuffle")
        .value_name("NUMBER")
        .help("Shuffle the order in which the tests are run")
        .num_args(0..=1)
        .require_equals(true)
        .value_parser(value_parser!(u64)),
    )
    .arg(
      Arg::new("coverage")
        .long("coverage")
        .require_equals(true)
        .value_name("DIR")
        .conflicts_with("inspect")
        .conflicts_with("inspect-wait")
        .conflicts_with("inspect-brk")
        .help("Collect coverage profile data into DIR"),
    )
    .arg(
      Arg::new("parallel")
        .long("parallel")
        .help("Run test modules in parallel. Parallelism defaults to the number of available CPUs or the value in the DENO_JOBS environment variable.")
        .conflicts_with("jobs")
        .action(ArgAction::SetTrue)
    )
    .arg(
      Arg::new("jobs")
        .short('j')
        .long("jobs")
        .help("deprecated: Number of parallel workers, defaults to number of available CPUs when no value is provided. Defaults to 1 when the option is not present.")
        .hide(true)
        .num_args(0..=1)
        .value_parser(value_parser!(NonZeroUsize)),
    )
    .arg(
      Arg::new("files")
        .help("List of file names to run")
        .num_args(0..)
        .action(ArgAction::Append)
        .value_parser(value_parser!(PathBuf))
        .value_hint(ValueHint::AnyPath),
    )
    .arg(
      watch_arg(false)
        .conflicts_with("no-run")
        .conflicts_with("coverage"),
    )
    .arg(no_clear_screen_arg())
    .arg(script_arg().last(true))
    .arg(
      Arg::new("junit-path")
        .long("junit-path")
        .value_name("PATH")
        .value_hint(ValueHint::FilePath)
        .help("Write a JUnit XML test report to PATH. Use '-' to write to stdout which is the default when PATH is not provided.")
    )
    .arg(
      Arg::new("reporter")
        .long("reporter")
        .help("Select reporter to use. Default to 'pretty'.")
        .value_parser(["pretty", "dot", "junit", "tap"])
    )
    .arg(env_file_arg())
  )
}

fn types_subcommand() -> Command {
  Command::new("types")
    .about("Print runtime TypeScript declarations")
    .long_about(
      "Print runtime TypeScript declarations.

  deno types > lib.deno.d.ts

The declaration file could be saved and used for typing information.",
    )
}

fn upgrade_subcommand() -> Command {
  Command::new("upgrade")
    .about("Upgrade deno executable to given version")
    .long_about(
      "Upgrade deno executable to the given version.
Defaults to latest.

The version is downloaded from
https://github.com/denoland/deno/releases
and is used to replace the current executable.

If you want to not replace the current Deno executable but instead download an
update to a different location, use the --output flag

  deno upgrade --output $HOME/my_deno",
    )
    .defer(|cmd| {
      cmd
        .arg(
          Arg::new("version")
            .long("version")
            .help("The version to upgrade to"),
        )
        .arg(
          Arg::new("output")
            .long("output")
            .help("The path to output the updated version to")
            .value_parser(value_parser!(PathBuf))
            .value_hint(ValueHint::FilePath),
        )
        .arg(
          Arg::new("dry-run")
            .long("dry-run")
            .help("Perform all checks without replacing old exe")
            .action(ArgAction::SetTrue),
        )
        .arg(
          Arg::new("force")
            .long("force")
            .short('f')
            .help("Replace current exe even if not out-of-date")
            .action(ArgAction::SetTrue),
        )
        .arg(
          Arg::new("canary")
            .long("canary")
            .help("Upgrade to canary builds")
            .action(ArgAction::SetTrue),
        )
        .arg(ca_file_arg())
    })
}

fn vendor_subcommand() -> Command {
  Command::new("vendor")
      .about("Vendor remote modules into a local directory")
      .long_about(
        "Vendor remote modules into a local directory.

Analyzes the provided modules along with their dependencies, downloads
remote modules to the output directory, and produces an import map that
maps remote specifiers to the downloaded files.

  deno vendor main.ts
  deno run --import-map vendor/import_map.json main.ts

Remote modules and multiple modules may also be specified:

  deno vendor main.ts test.deps.ts https://deno.land/std/path/mod.ts",
      )
    .defer(|cmd| cmd
      .arg(
        Arg::new("specifiers")
          .num_args(1..)
          .action(ArgAction::Append)
          .required(true),
      )
      .arg(
        Arg::new("output")
          .long("output")
          .help("The directory to output the vendored modules to")
          .value_parser(value_parser!(PathBuf))
          .value_hint(ValueHint::DirPath),
      )
      .arg(
        Arg::new("force")
          .long("force")
          .short('f')
          .help(
            "Forcefully overwrite conflicting files in existing output directory",
          )
          .action(ArgAction::SetTrue),
      )
      .arg(no_config_arg())
      .arg(config_arg())
      .arg(import_map_arg())
      .arg(lock_arg())
      .arg(node_modules_dir_arg())
      .arg(vendor_arg())
      .arg(reload_arg())
      .arg(ca_file_arg()))
}

fn compile_args(app: Command) -> Command {
  compile_args_without_check_args(app.arg(no_check_arg()))
}

fn compile_args_without_check_args(app: Command) -> Command {
  app
    .arg(import_map_arg())
    .arg(no_remote_arg())
    .arg(no_npm_arg())
    .arg(node_modules_dir_arg())
    .arg(vendor_arg())
    .arg(config_arg())
    .arg(no_config_arg())
    .arg(reload_arg())
    .arg(lock_arg())
    .arg(lock_write_arg())
    .arg(no_lock_arg())
    .arg(ca_file_arg())
}

static ALLOW_READ_HELP: &str = concat!(
  "Allow file system read access. Optionally specify allowed paths.\n",
  "Docs: https://deno.land/manual@v",
  env!("CARGO_PKG_VERSION"),
  "/basics/permissions\n",
  "Examples:\n",
  "  --allow-read\n",
  "  --allow-read=\"/etc,/var/log.txt\""
);

static DENY_READ_HELP: &str = concat!(
  "Deny file system read access. Optionally specify denied paths.\n",
  "Docs: https://deno.land/manual@v",
  env!("CARGO_PKG_VERSION"),
  "/basics/permissions\n",
  "Examples:\n",
  "  --deny-read\n",
  "  --deny-read=\"/etc,/var/log.txt\""
);

static ALLOW_WRITE_HELP: &str = concat!(
  "Allow file system write access. Optionally specify allowed paths.\n",
  "Docs: https://deno.land/manual@v",
  env!("CARGO_PKG_VERSION"),
  "/basics/permissions\n",
  "Examples:\n",
  "  --allow-write\n",
  "  --allow-write=\"/etc,/var/log.txt\""
);

static DENY_WRITE_HELP: &str = concat!(
  "Deny file system write access. Optionally specify denied paths.\n",
  "Docs: https://deno.land/manual@v",
  env!("CARGO_PKG_VERSION"),
  "/basics/permissions\n",
  "Examples:\n",
  "  --deny-write\n",
  "  --deny-write=\"/etc,/var/log.txt\""
);

static ALLOW_NET_HELP: &str = concat!(
  "Allow network access. Optionally specify allowed IP addresses and host names, with ports as necessary.\n",
  "Docs: https://deno.land/manual@v",
  env!("CARGO_PKG_VERSION"),
  "/basics/permissions\n",
  "Examples:\n",
  "  --allow-net\n",
  "  --allow-net=\"localhost:8080,deno.land\""
);

static DENY_NET_HELP: &str = concat!(
  "Deny network access. Optionally specify denied IP addresses and host names, with ports as necessary.\n",
  "Docs: https://deno.land/manual@v",
  env!("CARGO_PKG_VERSION"),
  "/basics/permissions\n",
  "Examples:\n",
  "  --deny-net\n",
  "  --deny-net=\"localhost:8080,deno.land\""
);

static ALLOW_ENV_HELP: &str = concat!(
  "Allow access to system environment information. Optionally specify accessible environment variables.\n",
  "Docs: https://deno.land/manual@v",
  env!("CARGO_PKG_VERSION"),
  "/basics/permissions\n",
  "Examples:\n",
  "  --allow-env\n",
  "  --allow-env=\"PORT,HOME,PATH\""
);

static DENY_ENV_HELP: &str = concat!(
  "Deny access to system environment information. Optionally specify accessible environment variables.\n",
  "Docs: https://deno.land/manual@v",
  env!("CARGO_PKG_VERSION"),
  "/basics/permissions\n",
  "Examples:\n",
  "  --deny-env\n",
  "  --deny-env=\"PORT,HOME,PATH\""
);

static ALLOW_SYS_HELP: &str = concat!(
  "Allow access to OS information. Optionally allow specific APIs by function name.\n",
  "Docs: https://deno.land/manual@v",
  env!("CARGO_PKG_VERSION"),
  "/basics/permissions\n",
  "Examples:\n",
  "  --allow-sys\n",
  "  --allow-sys=\"systemMemoryInfo,osRelease\""
);

static DENY_SYS_HELP: &str = concat!(
  "Deny access to OS information. Optionally deny specific APIs by function name.\n",
  "Docs: https://deno.land/manual@v",
  env!("CARGO_PKG_VERSION"),
  "/basics/permissions\n",
  "Examples:\n",
  "  --deny-sys\n",
  "  --deny-sys=\"systemMemoryInfo,osRelease\""
);

static ALLOW_RUN_HELP: &str = concat!(
  "Allow running subprocesses. Optionally specify allowed runnable program names.\n",
  "Docs: https://deno.land/manual@v",
  env!("CARGO_PKG_VERSION"),
  "/basics/permissions\n",
  "Examples:\n",
  "  --allow-run\n",
  "  --allow-run=\"whoami,ps\""
);

static DENY_RUN_HELP: &str = concat!(
  "Deny running subprocesses. Optionally specify denied runnable program names.\n",
  "Docs: https://deno.land/manual@v",
  env!("CARGO_PKG_VERSION"),
  "/basics/permissions\n",
  "Examples:\n",
  "  --deny-run\n",
  "  --deny-run=\"whoami,ps\""
);

static ALLOW_FFI_HELP: &str = concat!(
  "(Unstable) Allow loading dynamic libraries. Optionally specify allowed directories or files.\n",
  "Docs: https://deno.land/manual@v",
  env!("CARGO_PKG_VERSION"),
  "/basics/permissions\n",
  "Examples:\n",
  "  --allow-ffi\n",
  "  --allow-ffi=\"./libfoo.so\""
);

static DENY_FFI_HELP: &str = concat!(
  "(Unstable) Deny loading dynamic libraries. Optionally specify denied directories or files.\n",
  "Docs: https://deno.land/manual@v",
  env!("CARGO_PKG_VERSION"),
  "/basics/permissions\n",
  "Examples:\n",
  "  --deny-ffi\n",
  "  --deny-ffi=\"./libfoo.so\""
);

static ALLOW_HRTIME_HELP: &str = concat!(
  "Allow high-resolution time measurement. Note: this can enable timing attacks and fingerprinting.\n",
  "Docs: https://deno.land/manual@v",
  env!("CARGO_PKG_VERSION"),
  "/basics/permissions\n"
);

static DENY_HRTIME_HELP: &str = concat!(
  "Deny high-resolution time measurement. Note: this can prevent timing attacks and fingerprinting.\n",
  "Docs: https://deno.land/manual@v",
  env!("CARGO_PKG_VERSION"),
  "/basics/permissions\n"
);

static ALLOW_ALL_HELP: &str = concat!(
  "Allow all permissions. Learn more about permissions in Deno:\n",
  "https://deno.land/manual@v",
  env!("CARGO_PKG_VERSION"),
  "/basics/permissions\n"
);

fn permission_args(app: Command) -> Command {
  app
    .arg(
      Arg::new("allow-read")
        .long("allow-read")
        .num_args(0..)
        .use_value_delimiter(true)
        .require_equals(true)
        .value_name("PATH")
        .help(ALLOW_READ_HELP)
        .value_parser(value_parser!(PathBuf))
        .value_hint(ValueHint::AnyPath),
    )
    .arg(
      Arg::new("deny-read")
        .long("deny-read")
        .num_args(0..)
        .use_value_delimiter(true)
        .require_equals(true)
        .value_name("PATH")
        .help(DENY_READ_HELP)
        .value_parser(value_parser!(PathBuf))
        .value_hint(ValueHint::AnyPath),
    )
    .arg(
      Arg::new("allow-write")
        .long("allow-write")
        .num_args(0..)
        .use_value_delimiter(true)
        .require_equals(true)
        .value_name("PATH")
        .help(ALLOW_WRITE_HELP)
        .value_parser(value_parser!(PathBuf))
        .value_hint(ValueHint::AnyPath),
    )
    .arg(
      Arg::new("deny-write")
        .long("deny-write")
        .num_args(0..)
        .use_value_delimiter(true)
        .require_equals(true)
        .value_name("PATH")
        .help(DENY_WRITE_HELP)
        .value_parser(value_parser!(PathBuf))
        .value_hint(ValueHint::AnyPath),
    )
    .arg(
      Arg::new("allow-net")
        .long("allow-net")
        .num_args(0..)
        .use_value_delimiter(true)
        .require_equals(true)
        .value_name("IP_OR_HOSTNAME")
        .help(ALLOW_NET_HELP)
        .value_parser(flags_net::validator),
    )
    .arg(
      Arg::new("deny-net")
        .long("deny-net")
        .num_args(0..)
        .use_value_delimiter(true)
        .require_equals(true)
        .value_name("IP_OR_HOSTNAME")
        .help(DENY_NET_HELP)
        .value_parser(flags_net::validator),
    )
    .arg(unsafely_ignore_certificate_errors_arg())
    .arg(
      Arg::new("allow-env")
        .long("allow-env")
        .num_args(0..)
        .use_value_delimiter(true)
        .require_equals(true)
        .value_name("VARIABLE_NAME")
        .help(ALLOW_ENV_HELP)
        .value_parser(|key: &str| {
          if key.is_empty() || key.contains(&['=', '\0'] as &[char]) {
            return Err(format!("invalid key \"{key}\""));
          }

          Ok(if cfg!(windows) {
            key.to_uppercase()
          } else {
            key.to_string()
          })
        }),
    )
    .arg(
      Arg::new("deny-env")
        .long("deny-env")
        .num_args(0..)
        .use_value_delimiter(true)
        .require_equals(true)
        .value_name("VARIABLE_NAME")
        .help(DENY_ENV_HELP)
        .value_parser(|key: &str| {
          if key.is_empty() || key.contains(&['=', '\0'] as &[char]) {
            return Err(format!("invalid key \"{key}\""));
          }

          Ok(if cfg!(windows) {
            key.to_uppercase()
          } else {
            key.to_string()
          })
        }),
    )
    .arg(
      Arg::new("allow-sys")
        .long("allow-sys")
        .num_args(0..)
        .use_value_delimiter(true)
        .require_equals(true)
        .value_name("API_NAME")
        .help(ALLOW_SYS_HELP)
        .value_parser(|key: &str| parse_sys_kind(key).map(ToString::to_string)),
    )
    .arg(
      Arg::new("deny-sys")
        .long("deny-sys")
        .num_args(0..)
        .use_value_delimiter(true)
        .require_equals(true)
        .value_name("API_NAME")
        .help(DENY_SYS_HELP)
        .value_parser(|key: &str| parse_sys_kind(key).map(ToString::to_string)),
    )
    .arg(
      Arg::new("allow-run")
        .long("allow-run")
        .num_args(0..)
        .use_value_delimiter(true)
        .require_equals(true)
        .value_name("PROGRAM_NAME")
        .help(ALLOW_RUN_HELP),
    )
    .arg(
      Arg::new("deny-run")
        .long("deny-run")
        .num_args(0..)
        .use_value_delimiter(true)
        .require_equals(true)
        .value_name("PROGRAM_NAME")
        .help(DENY_RUN_HELP),
    )
    .arg(
      Arg::new("allow-ffi")
        .long("allow-ffi")
        .num_args(0..)
        .use_value_delimiter(true)
        .require_equals(true)
        .value_name("PATH")
        .help(ALLOW_FFI_HELP)
        .value_parser(value_parser!(PathBuf))
        .value_hint(ValueHint::AnyPath),
    )
    .arg(
      Arg::new("deny-ffi")
        .long("deny-ffi")
        .num_args(0..)
        .use_value_delimiter(true)
        .require_equals(true)
        .value_name("PATH")
        .help(DENY_FFI_HELP)
        .value_parser(value_parser!(PathBuf))
        .value_hint(ValueHint::AnyPath),
    )
    .arg(
      Arg::new("allow-hrtime")
        .long("allow-hrtime")
        .action(ArgAction::SetTrue)
        .help(ALLOW_HRTIME_HELP),
    )
    .arg(
      Arg::new("deny-hrtime")
        .long("deny-hrtime")
        .action(ArgAction::SetTrue)
        .help(DENY_HRTIME_HELP),
    )
    .arg(
      Arg::new("allow-all")
        .short('A')
        .long("allow-all")
        .action(ArgAction::SetTrue)
        .help(ALLOW_ALL_HELP),
    )
    .arg(
      Arg::new("prompt")
        .long("prompt")
        .action(ArgAction::SetTrue)
        .hide(true)
        .help(
          "deprecated: Fallback to prompt if required permission wasn't passed",
        ),
    )
    .arg(
      Arg::new("no-prompt")
        .long("no-prompt")
        .action(ArgAction::SetTrue)
        .help("Always throw if required permission wasn't passed"),
    )
}

fn runtime_args(
  app: Command,
  include_perms: bool,
  include_inspector: bool,
) -> Command {
  let app = compile_args(app);
  let app = if include_perms {
    permission_args(app)
  } else {
    app
  };
  let app = if include_inspector {
    inspect_args(app)
  } else {
    app
  };
  app
    .arg(cached_only_arg())
    .arg(location_arg())
    .arg(v8_flags_arg())
    .arg(seed_arg())
    .arg(enable_testing_features_arg())
}

fn inspect_args(app: Command) -> Command {
  app
    .arg(
      Arg::new("inspect")
        .long("inspect")
        .value_name("HOST_AND_PORT")
        .help("Activate inspector on host:port (default: 127.0.0.1:9229)")
        .num_args(0..=1)
        .require_equals(true)
        .value_parser(value_parser!(SocketAddr)),
    )
    .arg(
      Arg::new("inspect-brk")
        .long("inspect-brk")
        .value_name("HOST_AND_PORT")
        .help(
          "Activate inspector on host:port, wait for debugger to connect and break at the start of user script",
        )
        .num_args(0..=1)
        .require_equals(true)
        .value_parser(value_parser!(SocketAddr)),
    )
    .arg(
      Arg::new("inspect-wait")
        .long("inspect-wait")
        .value_name("HOST_AND_PORT")
        .help(
          "Activate inspector on host:port and wait for debugger to connect before running user code",
        )
        .num_args(0..=1)
        .require_equals(true)
        .value_parser(value_parser!(SocketAddr)),
    )
}

static IMPORT_MAP_HELP: &str = concat!(
  "Load import map file from local file or remote URL.
Docs: https://deno.land/manual@v",
  env!("CARGO_PKG_VERSION"),
  "/linking_to_external_code/import_maps
Specification: https://wicg.github.io/import-maps/
Examples: https://github.com/WICG/import-maps#the-import-map",
);

fn import_map_arg() -> Arg {
  Arg::new("import-map")
    .long("import-map")
    .alias("importmap")
    .value_name("FILE")
    .help("Load import map file")
    .long_help(IMPORT_MAP_HELP)
    .value_hint(ValueHint::FilePath)
}

fn env_file_arg() -> Arg {
  Arg::new("env")
    .long("env")
    .value_name("FILE")
    .help("Load .env file")
    .long_help("Load environment variables from local file. Only the first environment variable with a given key is used. Variables with duplicate keys are not used.")
    .value_hint(ValueHint::FilePath)
    .default_missing_value(".env")
    .require_equals(true)
    .num_args(0..=1)
}

fn reload_arg() -> Arg {
  Arg::new("reload")
    .short('r')
    .num_args(0..)
    .use_value_delimiter(true)
    .require_equals(true)
    .long("reload")
    .help("Reload source code cache (recompile TypeScript)")
    .value_name("CACHE_BLOCKLIST")
    .long_help(
      "Reload source code cache (recompile TypeScript)
--reload
  Reload everything
--reload=https://deno.land/std
  Reload only standard modules
--reload=https://deno.land/std/fs/utils.ts,https://deno.land/std/fmt/colors.ts
  Reloads specific modules
--reload=npm:
  Reload all npm modules
--reload=npm:chalk
  Reload specific npm module",
    )
    .value_hint(ValueHint::FilePath)
    .value_parser(reload_arg_validate)
}

fn ca_file_arg() -> Arg {
  Arg::new("cert")
    .long("cert")
    .value_name("FILE")
    .help("Load certificate authority from PEM encoded file")
    .value_hint(ValueHint::FilePath)
}

fn cached_only_arg() -> Arg {
  Arg::new("cached-only")
    .long("cached-only")
    .action(ArgAction::SetTrue)
    .help("Require that remote dependencies are already cached")
}

/// Used for subcommands that operate on executable scripts only.
/// `deno fmt` has its own `--ext` arg because its possible values differ.
/// If --ext is not provided and the script doesn't have a file extension,
/// deno_graph::parse_module() defaults to js.
fn executable_ext_arg() -> Arg {
  Arg::new("ext")
    .long("ext")
    .help("Set content type of the supplied file")
    .value_parser(["ts", "tsx", "js", "jsx"])
}

fn location_arg() -> Arg {
  Arg::new("location")
    .long("location")
    .value_name("HREF")
    .value_parser(|href: &str| -> Result<Url, String> {
      let url = Url::parse(href);
      if url.is_err() {
        return Err("Failed to parse URL".to_string());
      }
      let mut url = url.unwrap();
      if !["http", "https"].contains(&url.scheme()) {
        return Err("Expected protocol \"http\" or \"https\"".to_string());
      }
      url.set_username("").unwrap();
      url.set_password(None).unwrap();
      Ok(url)
    })
    .help("Value of 'globalThis.location' used by some web APIs")
    .value_hint(ValueHint::Url)
}

fn enable_testing_features_arg() -> Arg {
  Arg::new("enable-testing-features-do-not-use")
    .long("enable-testing-features-do-not-use")
    .help("INTERNAL: Enable internal features used during integration testing")
    .action(ArgAction::SetTrue)
    .hide(true)
}

fn v8_flags_arg() -> Arg {
  Arg::new("v8-flags")
    .long("v8-flags")
    .num_args(..)
    .use_value_delimiter(true)
    .require_equals(true)
    .help("Set V8 command line options")
    .long_help("To see a list of all available flags use --v8-flags=--help.
    Any flags set with this flag are appended after the DENO_V8_FLAGS environmental variable")
}

fn seed_arg() -> Arg {
  Arg::new("seed")
    .long("seed")
    .value_name("NUMBER")
    .help("Set the random number generator seed")
    .value_parser(value_parser!(u64))
}

fn watch_arg(takes_files: bool) -> Arg {
  let arg = Arg::new("watch")
    .long("watch")
    .help("Watch for file changes and restart automatically");

  if takes_files {
    arg
      .value_name("FILES")
      .num_args(0..)
      .value_parser(value_parser!(PathBuf))
      .use_value_delimiter(true)
      .require_equals(true)
      .long_help(
        "Watch for file changes and restart process automatically.
Local files from entry point module graph are watched by default.
Additional paths might be watched by passing them as arguments to this flag.",
      )
      .value_hint(ValueHint::AnyPath)
  } else {
    arg.action(ArgAction::SetTrue).long_help(
      "Watch for file changes and restart process automatically.
      Only local files from entry point module graph are watched.",
    )
  }
}

fn no_clear_screen_arg() -> Arg {
  Arg::new("no-clear-screen")
    .requires("watch")
    .long("no-clear-screen")
    .action(ArgAction::SetTrue)
    .help("Do not clear terminal screen when under watch mode")
}

fn no_check_arg() -> Arg {
  Arg::new("no-check")
    .num_args(0..=1)
    .require_equals(true)
    .value_name("NO_CHECK_TYPE")
    .long("no-check")
    .help("Skip type-checking modules")
    .long_help(
      "Skip type-checking. If the value of '--no-check=remote' is supplied,
diagnostic errors from remote modules will be ignored.",
    )
}

fn check_arg(checks_local_by_default: bool) -> Arg {
  let arg = Arg::new("check")
    .conflicts_with("no-check")
    .long("check")
    .num_args(0..=1)
    .require_equals(true)
    .value_name("CHECK_TYPE")
    .help("Type-check modules");

  if checks_local_by_default {
    arg.long_help(
      "Set type-checking behavior. This subcommand type-checks local modules by
default, so adding --check is redundant.
If the value of '--check=all' is supplied, diagnostic errors from remote modules
will be included.

Alternatively, the 'deno check' subcommand can be used.",
    )
  } else {
    arg.long_help(
      "Enable type-checking. This subcommand does not type-check by default.
If the value of '--check=all' is supplied, diagnostic errors from remote modules
will be included.

Alternatively, the 'deno check' subcommand can be used.",
    )
  }
}

fn script_arg() -> Arg {
  Arg::new("script_arg")
    .num_args(0..)
    .action(ArgAction::Append)
    // NOTE: these defaults are provided
    // so `deno run --v8-flags=--help` works
    // without specifying file to run.
    .default_value_ifs([
      ("v8-flags", "--help", Some("_")),
      ("v8-flags", "-help", Some("_")),
    ])
    .help("Script arg")
    .value_name("SCRIPT_ARG")
    .value_hint(ValueHint::FilePath)
}

fn lock_arg() -> Arg {
  Arg::new("lock")
    .long("lock")
    .value_name("FILE")
    .help("Check the specified lock file.

If value is not provided, defaults to \"deno.lock\" in the current working directory.")
    .num_args(0..=1)
    .value_parser(value_parser!(PathBuf))
    .value_hint(ValueHint::FilePath)
}

fn lock_write_arg() -> Arg {
  Arg::new("lock-write")
    .action(ArgAction::SetTrue)
    .long("lock-write")
    .help("Force overwriting the lock file.")
    .conflicts_with("no-lock")
}

fn no_lock_arg() -> Arg {
  Arg::new("no-lock")
    .long("no-lock")
    .action(ArgAction::SetTrue)
    .help("Disable auto discovery of the lock file.")
    .conflicts_with("lock")
}

static CONFIG_HELP: &str = concat!(
  "The configuration file can be used to configure different aspects of
deno including TypeScript, linting, and code formatting. Typically the
configuration file will be called `deno.json` or `deno.jsonc` and
automatically detected; in that case this flag is not necessary.
See https://deno.land/manual@v",
  env!("CARGO_PKG_VERSION"),
  "/getting_started/configuration_file"
);

fn config_arg() -> Arg {
  Arg::new("config")
    .short('c')
    .long("config")
    .value_name("FILE")
    .help("Specify the configuration file")
    .long_help(CONFIG_HELP)
    .value_hint(ValueHint::FilePath)
}

fn no_config_arg() -> Arg {
  Arg::new("no-config")
    .long("no-config")
    .action(ArgAction::SetTrue)
    .help("Disable automatic loading of the configuration file.")
    .conflicts_with("config")
}

fn no_remote_arg() -> Arg {
  Arg::new("no-remote")
    .long("no-remote")
    .action(ArgAction::SetTrue)
    .help("Do not resolve remote modules")
}

fn no_npm_arg() -> Arg {
  Arg::new("no-npm")
    .long("no-npm")
    .action(ArgAction::SetTrue)
    .help("Do not resolve npm modules")
}

fn node_modules_dir_arg() -> Arg {
  Arg::new("node-modules-dir")
    .long("node-modules-dir")
    .num_args(0..=1)
    .value_parser(value_parser!(bool))
    .default_missing_value("true")
    .require_equals(true)
    .help("Enables or disables the use of a local node_modules folder for npm packages")
}

fn vendor_arg() -> Arg {
  Arg::new("vendor")
    .long("vendor")
    .num_args(0..=1)
    .value_parser(value_parser!(bool))
    .default_missing_value("true")
    .require_equals(true)
    .help("UNSTABLE: Enables or disables the use of a local vendor folder for remote modules and node_modules folder for npm packages")
}

fn unsafely_ignore_certificate_errors_arg() -> Arg {
  Arg::new("unsafely-ignore-certificate-errors")
    .long("unsafely-ignore-certificate-errors")
    .num_args(0..)
    .use_value_delimiter(true)
    .require_equals(true)
    .value_name("HOSTNAMES")
    .help("DANGER: Disables verification of TLS certificates")
    .value_parser(flags_net::validator)
}

fn bench_parse(flags: &mut Flags, matches: &mut ArgMatches) {
  flags.type_check_mode = TypeCheckMode::Local;

  runtime_args_parse(flags, matches, true, false);

  // NOTE: `deno bench` always uses `--no-prompt`, tests shouldn't ever do
  // interactive prompts, unless done by user code
  flags.no_prompt = true;

  let json = matches.get_flag("json");

  let ignore = match matches.remove_many::<PathBuf>("ignore") {
    Some(f) => f.collect(),
    None => vec![],
  };

  let filter = matches.remove_one::<String>("filter");

  if matches.contains_id("script_arg") {
    flags
      .argv
      .extend(matches.remove_many::<String>("script_arg").unwrap());
  }

  let include = if let Some(files) = matches.remove_many::<PathBuf>("files") {
    files.collect()
  } else {
    Vec::new()
  };

  let no_run = matches.get_flag("no-run");

  flags.subcommand = DenoSubcommand::Bench(BenchFlags {
    files: FileFlags { include, ignore },
    filter,
    json,
    no_run,
    watch: watch_arg_parse(matches),
  });
}

fn bundle_parse(flags: &mut Flags, matches: &mut ArgMatches) {
  flags.type_check_mode = TypeCheckMode::Local;

  compile_args_parse(flags, matches);

  let source_file = matches.remove_one::<String>("source_file").unwrap();

  let out_file =
    if let Some(out_file) = matches.remove_one::<PathBuf>("out_file") {
      flags.allow_write = Some(vec![]);
      Some(out_file)
    } else {
      None
    };

  ext_arg_parse(flags, matches);

  flags.subcommand = DenoSubcommand::Bundle(BundleFlags {
    source_file,
    out_file,
    watch: watch_arg_parse(matches),
  });
}

fn cache_parse(flags: &mut Flags, matches: &mut ArgMatches) {
  compile_args_parse(flags, matches);
  let files = matches.remove_many::<String>("file").unwrap().collect();
  flags.subcommand = DenoSubcommand::Cache(CacheFlags { files });
}

fn check_parse(flags: &mut Flags, matches: &mut ArgMatches) {
  flags.type_check_mode = TypeCheckMode::Local;
  compile_args_without_check_parse(flags, matches);
  let files = matches.remove_many::<String>("file").unwrap().collect();
  if matches.get_flag("all") || matches.get_flag("remote") {
    flags.type_check_mode = TypeCheckMode::All;
  }
  flags.subcommand = DenoSubcommand::Check(CheckFlags { files });
}

fn compile_parse(flags: &mut Flags, matches: &mut ArgMatches) {
  flags.type_check_mode = TypeCheckMode::Local;
  runtime_args_parse(flags, matches, true, false);

  let mut script = matches.remove_many::<String>("script_arg").unwrap();
  let source_file = script.next().unwrap();
  let args = script.collect();
  let output = matches.remove_one::<PathBuf>("output");
  let target = matches.remove_one::<String>("target");
  let no_terminal = matches.get_flag("no-terminal");
  let include = match matches.remove_many::<String>("include") {
    Some(f) => f.collect(),
    None => vec![],
  };
  ext_arg_parse(flags, matches);

  flags.subcommand = DenoSubcommand::Compile(CompileFlags {
    source_file,
    output,
    args,
    target,
    no_terminal,
    include,
  });
}

fn completions_parse(
  flags: &mut Flags,
  matches: &mut ArgMatches,
  mut app: Command,
) {
  use clap_complete::generate;
  use clap_complete::shells::Bash;
  use clap_complete::shells::Fish;
  use clap_complete::shells::PowerShell;
  use clap_complete::shells::Zsh;
  use clap_complete_fig::Fig;

  let mut buf: Vec<u8> = vec![];
  let name = "deno";

  match matches.get_one::<String>("shell").unwrap().as_str() {
    "bash" => generate(Bash, &mut app, name, &mut buf),
    "fish" => generate(Fish, &mut app, name, &mut buf),
    "powershell" => generate(PowerShell, &mut app, name, &mut buf),
    "zsh" => generate(Zsh, &mut app, name, &mut buf),
    "fig" => generate(Fig, &mut app, name, &mut buf),
    _ => unreachable!(),
  }

  flags.subcommand = DenoSubcommand::Completions(CompletionsFlags {
    buf: buf.into_boxed_slice(),
  });
}

fn coverage_parse(flags: &mut Flags, matches: &mut ArgMatches) {
  let files = match matches.remove_many::<PathBuf>("files") {
    Some(f) => f.collect(),
    None => vec![],
  };
  let ignore = match matches.remove_many::<PathBuf>("ignore") {
    Some(f) => f.collect(),
    None => vec![],
  };
  let include = match matches.remove_many::<String>("include") {
    Some(f) => f.collect(),
    None => vec![],
  };
  let exclude = match matches.remove_many::<String>("exclude") {
    Some(f) => f.collect(),
    None => vec![],
  };
  let lcov = matches.get_flag("lcov");
  let output = matches.remove_one::<PathBuf>("output");
  flags.subcommand = DenoSubcommand::Coverage(CoverageFlags {
    files: FileFlags {
      include: files,
      ignore,
    },
    output,
    include,
    exclude,
    lcov,
  });
}

fn doc_parse(flags: &mut Flags, matches: &mut ArgMatches) {
  import_map_arg_parse(flags, matches);
  reload_arg_parse(flags, matches);
  lock_arg_parse(flags, matches);
  no_lock_arg_parse(flags, matches);
  no_npm_arg_parse(flags, matches);
  no_remote_arg_parse(flags, matches);

  let source_file = matches
    .remove_one::<String>("source_file")
    .map(|value| {
      if value == "--builtin" {
        DocSourceFileFlag::Builtin
      } else {
        DocSourceFileFlag::Path(value)
      }
    })
    .unwrap_or_default();
  let private = matches.get_flag("private");
  let json = matches.get_flag("json");
  let filter = matches.remove_one::<String>("filter");
  flags.subcommand = DenoSubcommand::Doc(DocFlags {
    source_file,
    json,
    filter,
    private,
  });
}

fn eval_parse(flags: &mut Flags, matches: &mut ArgMatches) {
  runtime_args_parse(flags, matches, false, true);
  flags.allow_net = Some(vec![]);
  flags.allow_env = Some(vec![]);
  flags.allow_run = Some(vec![]);
  flags.allow_read = Some(vec![]);
  flags.allow_sys = Some(vec![]);
  flags.allow_write = Some(vec![]);
  flags.allow_ffi = Some(vec![]);
  flags.allow_hrtime = true;

  ext_arg_parse(flags, matches);

  // TODO(@satyarohith): remove this flag in 2.0.
  let as_typescript = matches.get_flag("ts");

  if as_typescript {
    eprintln!(
      "{}",
      crate::colors::yellow(
        "Warning: --ts/-T flag is deprecated. Use --ext=ts instead."
      ),
    );

    flags.ext = Some("ts".to_string());
  }

  let print = matches.get_flag("print");
  let mut code_args = matches.remove_many::<String>("code_arg").unwrap();
  let code = code_args.next().unwrap();
  flags.argv.extend(code_args);

  flags.subcommand = DenoSubcommand::Eval(EvalFlags { print, code });
}

fn fmt_parse(flags: &mut Flags, matches: &mut ArgMatches) {
  config_args_parse(flags, matches);
  ext_arg_parse(flags, matches);

  let include = match matches.remove_many::<PathBuf>("files") {
    Some(f) => f.collect(),
    None => vec![],
  };
  let ignore = match matches.remove_many::<PathBuf>("ignore") {
    Some(f) => f.collect(),
    None => vec![],
  };

  let use_tabs = matches.remove_one::<bool>("use-tabs");
  let line_width = matches.remove_one::<NonZeroU32>("line-width");
  let indent_width = matches.remove_one::<NonZeroU8>("indent-width");
  let single_quote = matches.remove_one::<bool>("single-quote");
  let prose_wrap = matches.remove_one::<String>("prose-wrap");
  let no_semicolons = matches.remove_one::<bool>("no-semicolons");

  flags.subcommand = DenoSubcommand::Fmt(FmtFlags {
    check: matches.get_flag("check"),
    files: FileFlags { include, ignore },
    use_tabs,
    line_width,
    indent_width,
    single_quote,
    prose_wrap,
    no_semicolons,
    watch: watch_arg_parse(matches),
  });
}

fn init_parse(flags: &mut Flags, matches: &mut ArgMatches) {
  flags.subcommand = DenoSubcommand::Init(InitFlags {
    dir: matches.remove_one::<String>("dir"),
  });
}

fn info_parse(flags: &mut Flags, matches: &mut ArgMatches) {
  reload_arg_parse(flags, matches);
  config_args_parse(flags, matches);
  import_map_arg_parse(flags, matches);
  location_arg_parse(flags, matches);
  ca_file_arg_parse(flags, matches);
  node_modules_and_vendor_dir_arg_parse(flags, matches);
  lock_arg_parse(flags, matches);
  no_lock_arg_parse(flags, matches);
  no_remote_arg_parse(flags, matches);
  no_npm_arg_parse(flags, matches);
  let json = matches.get_flag("json");
  flags.subcommand = DenoSubcommand::Info(InfoFlags {
    file: matches.remove_one::<String>("file"),
    json,
  });
}

fn install_parse(flags: &mut Flags, matches: &mut ArgMatches) {
  runtime_args_parse(flags, matches, true, true);

  let root = matches.remove_one::<PathBuf>("root");

  let force = matches.get_flag("force");
  let name = matches.remove_one::<String>("name");
  let mut cmd_values = matches.remove_many::<String>("cmd").unwrap();

  let module_url = cmd_values.next().unwrap();
  let args = cmd_values.collect();

  flags.subcommand = DenoSubcommand::Install(InstallFlags {
    name,
    module_url,
    args,
    root,
    force,
  });
}

fn jupyter_parse(flags: &mut Flags, matches: &mut ArgMatches) {
  let conn_file = matches.remove_one::<PathBuf>("conn");
  let kernel = matches.get_flag("kernel");
  let install = matches.get_flag("install");

  flags.subcommand = DenoSubcommand::Jupyter(JupyterFlags {
    install,
    kernel,
    conn_file,
  });
}

fn uninstall_parse(flags: &mut Flags, matches: &mut ArgMatches) {
  let root = matches.remove_one::<PathBuf>("root");

  let name = matches.remove_one::<String>("name").unwrap();
  flags.subcommand = DenoSubcommand::Uninstall(UninstallFlags { name, root });
}

fn lsp_parse(flags: &mut Flags, _matches: &mut ArgMatches) {
  flags.subcommand = DenoSubcommand::Lsp;
}

fn lint_parse(flags: &mut Flags, matches: &mut ArgMatches) {
  config_args_parse(flags, matches);
  let files = match matches.remove_many::<PathBuf>("files") {
    Some(f) => f.collect(),
    None => vec![],
  };
  let ignore = match matches.remove_many::<PathBuf>("ignore") {
    Some(f) => f.collect(),
    None => vec![],
  };
  let rules = matches.get_flag("rules");
  let maybe_rules_tags = matches
    .remove_many::<String>("rules-tags")
    .map(|f| f.collect());

  let maybe_rules_include = matches
    .remove_many::<String>("rules-include")
    .map(|f| f.collect());

  let maybe_rules_exclude = matches
    .remove_many::<String>("rules-exclude")
    .map(|f| f.collect());

  let json = matches.get_flag("json");
  let compact = matches.get_flag("compact");
  flags.subcommand = DenoSubcommand::Lint(LintFlags {
    files: FileFlags {
      include: files,
      ignore,
    },
    rules,
    maybe_rules_tags,
    maybe_rules_include,
    maybe_rules_exclude,
    json,
    compact,
    watch: watch_arg_parse(matches),
  });
}

fn repl_parse(flags: &mut Flags, matches: &mut ArgMatches) {
  runtime_args_parse(flags, matches, true, true);
  unsafely_ignore_certificate_errors_parse(flags, matches);

  let eval_files = matches
    .remove_many::<String>("eval-file")
    .map(|values| values.collect());

  handle_repl_flags(
    flags,
    ReplFlags {
      eval_files,
      eval: matches.remove_one::<String>("eval"),
      is_default_command: false,
    },
  );
}

fn run_parse(
  flags: &mut Flags,
  matches: &mut ArgMatches,
  app: Command,
) -> clap::error::Result<()> {
  runtime_args_parse(flags, matches, true, true);

  let mut script_arg =
    matches.remove_many::<String>("script_arg").ok_or_else(|| {
      let mut app = app;
      let subcommand = &mut app.find_subcommand_mut("run").unwrap();
      subcommand.error(
        clap::error::ErrorKind::MissingRequiredArgument,
        "[SCRIPT_ARG] may only be omitted with --v8-flags=--help",
      )
    })?;

  let script = script_arg.next().unwrap();
  flags.argv.extend(script_arg);

  ext_arg_parse(flags, matches);

  flags.subcommand = DenoSubcommand::Run(RunFlags {
    script,
    watch: watch_arg_parse_with_paths(matches),
  });

  Ok(())
}

fn task_parse(flags: &mut Flags, matches: &mut ArgMatches) {
  flags.config_flag = matches
    .remove_one::<String>("config")
    .map(ConfigFlag::Path)
    .unwrap_or(ConfigFlag::Discover);

  let mut task_flags = TaskFlags {
    cwd: matches.remove_one::<String>("cwd"),
    task: None,
  };

  if let Some((task, mut matches)) = matches.remove_subcommand() {
    task_flags.task = Some(task);

    flags.argv.extend(
      matches
        .remove_many::<std::ffi::OsString>("")
        .into_iter()
        .flatten()
        .filter_map(|arg| arg.into_string().ok()),
    );
  }

  flags.subcommand = DenoSubcommand::Task(task_flags);
}

fn test_parse(flags: &mut Flags, matches: &mut ArgMatches) {
  flags.type_check_mode = TypeCheckMode::Local;
  runtime_args_parse(flags, matches, true, true);
  // NOTE: `deno test` always uses `--no-prompt`, tests shouldn't ever do
  // interactive prompts, unless done by user code
  flags.no_prompt = true;

  let ignore = match matches.remove_many::<PathBuf>("ignore") {
    Some(f) => f.collect(),
    None => vec![],
  };

  let no_run = matches.get_flag("no-run");
  let trace_ops = matches.get_flag("trace-ops");
  let doc = matches.get_flag("doc");
  let allow_none = matches.get_flag("allow-none");
  let filter = matches.remove_one::<String>("filter");

  let fail_fast = if matches.contains_id("fail-fast") {
    Some(
      matches
        .remove_one::<NonZeroUsize>("fail-fast")
        .unwrap_or_else(|| NonZeroUsize::new(1).unwrap()),
    )
  } else {
    None
  };

  let shuffle = if matches.contains_id("shuffle") {
    Some(
      matches
        .remove_one::<u64>("shuffle")
        .unwrap_or_else(rand::random),
    )
  } else {
    None
  };

  if let Some(script_arg) = matches.remove_many::<String>("script_arg") {
    flags.argv.extend(script_arg);
  }

  let concurrent_jobs = if matches.get_flag("parallel") {
    if let Ok(value) = env::var("DENO_JOBS") {
      value.parse::<NonZeroUsize>().ok()
    } else {
      std::thread::available_parallelism().ok()
    }
  } else if matches.contains_id("jobs") {
    // We can't change this to use the log crate because its not configured
    // yet at this point since the flags haven't been parsed. This flag is
    // deprecated though so it's not worth changing the code to use the log
    // crate here and this is only done for testing anyway.
    eprintln!(
      "{}",
      crate::colors::yellow("Warning: --jobs flag is deprecated. Use the --parallel flag with possibly the 'DENO_JOBS' environment variable."),
    );
    if let Some(value) = matches.remove_one::<NonZeroUsize>("jobs") {
      Some(value)
    } else {
      std::thread::available_parallelism().ok()
    }
  } else {
    None
  };

  let include = if let Some(files) = matches.remove_many::<PathBuf>("files") {
    files.collect()
  } else {
    Vec::new()
  };

  let junit_path = matches.remove_one::<String>("junit-path");

  let reporter =
    if let Some(reporter) = matches.remove_one::<String>("reporter") {
      match reporter.as_str() {
        "pretty" => TestReporterConfig::Pretty,
        "junit" => TestReporterConfig::Junit,
        "dot" => TestReporterConfig::Dot,
        "tap" => TestReporterConfig::Tap,
        _ => unreachable!(),
      }
    } else {
      TestReporterConfig::Pretty
    };

  if matches!(reporter, TestReporterConfig::Dot | TestReporterConfig::Tap) {
    flags.log_level = Some(Level::Error);
  }

  flags.subcommand = DenoSubcommand::Test(TestFlags {
    no_run,
    doc,
    coverage_dir: matches.remove_one::<String>("coverage"),
    fail_fast,
    files: FileFlags { include, ignore },
    filter,
    shuffle,
    allow_none,
    concurrent_jobs,
    trace_ops,
    watch: watch_arg_parse(matches),
    reporter,
    junit_path,
  });
}

fn types_parse(flags: &mut Flags, _matches: &mut ArgMatches) {
  flags.subcommand = DenoSubcommand::Types;
}

fn upgrade_parse(flags: &mut Flags, matches: &mut ArgMatches) {
  ca_file_arg_parse(flags, matches);

  let dry_run = matches.get_flag("dry-run");
  let force = matches.get_flag("force");
  let canary = matches.get_flag("canary");
  let version = matches.remove_one::<String>("version");
  let output = matches.remove_one::<PathBuf>("output");
  flags.subcommand = DenoSubcommand::Upgrade(UpgradeFlags {
    dry_run,
    force,
    canary,
    version,
    output,
  });
}

fn vendor_parse(flags: &mut Flags, matches: &mut ArgMatches) {
  ca_file_arg_parse(flags, matches);
  config_args_parse(flags, matches);
  import_map_arg_parse(flags, matches);
  lock_arg_parse(flags, matches);
  node_modules_and_vendor_dir_arg_parse(flags, matches);
  reload_arg_parse(flags, matches);

  flags.subcommand = DenoSubcommand::Vendor(VendorFlags {
    specifiers: matches
      .remove_many::<String>("specifiers")
      .map(|p| p.collect())
      .unwrap_or_default(),
    output_path: matches.remove_one::<PathBuf>("output"),
    force: matches.get_flag("force"),
  });
}

fn compile_args_parse(flags: &mut Flags, matches: &mut ArgMatches) {
  compile_args_without_check_parse(flags, matches);
  no_check_arg_parse(flags, matches);
  check_arg_parse(flags, matches);
}

fn compile_args_without_check_parse(
  flags: &mut Flags,
  matches: &mut ArgMatches,
) {
  import_map_arg_parse(flags, matches);
  no_remote_arg_parse(flags, matches);
  no_npm_arg_parse(flags, matches);
  node_modules_and_vendor_dir_arg_parse(flags, matches);
  config_args_parse(flags, matches);
  reload_arg_parse(flags, matches);
  lock_args_parse(flags, matches);
  ca_file_arg_parse(flags, matches);
}

fn permission_args_parse(flags: &mut Flags, matches: &mut ArgMatches) {
  unsafely_ignore_certificate_errors_parse(flags, matches);
  if let Some(read_wl) = matches.remove_many::<PathBuf>("allow-read") {
    flags.allow_read = Some(read_wl.collect());
  }

  if let Some(read_wl) = matches.remove_many::<PathBuf>("deny-read") {
    flags.deny_read = Some(read_wl.collect());
  }

  if let Some(write_wl) = matches.remove_many::<PathBuf>("allow-write") {
    flags.allow_write = Some(write_wl.collect());
  }

  if let Some(write_wl) = matches.remove_many::<PathBuf>("deny-write") {
    flags.deny_write = Some(write_wl.collect());
  }

  if let Some(net_wl) = matches.remove_many::<String>("allow-net") {
    let net_allowlist = flags_net::parse(net_wl.collect()).unwrap();
    flags.allow_net = Some(net_allowlist);
  }

  if let Some(net_wl) = matches.remove_many::<String>("deny-net") {
    let net_denylist = flags_net::parse(net_wl.collect()).unwrap();
    flags.deny_net = Some(net_denylist);
  }

  if let Some(env_wl) = matches.remove_many::<String>("allow-env") {
    flags.allow_env = Some(env_wl.collect());
    debug!("env allowlist: {:#?}", &flags.allow_env);
  }

  if let Some(env_wl) = matches.remove_many::<String>("deny-env") {
    flags.deny_env = Some(env_wl.collect());
    debug!("env denylist: {:#?}", &flags.deny_env);
  }

  if let Some(run_wl) = matches.remove_many::<String>("allow-run") {
    flags.allow_run = Some(run_wl.collect());
    debug!("run allowlist: {:#?}", &flags.allow_run);
  }

  if let Some(run_wl) = matches.remove_many::<String>("deny-run") {
    flags.deny_run = Some(run_wl.collect());
    debug!("run denylist: {:#?}", &flags.deny_run);
  }

  if let Some(sys_wl) = matches.remove_many::<String>("allow-sys") {
    flags.allow_sys = Some(sys_wl.collect());
    debug!("sys info allowlist: {:#?}", &flags.allow_sys);
  }

  if let Some(sys_wl) = matches.remove_many::<String>("deny-sys") {
    flags.deny_sys = Some(sys_wl.collect());
    debug!("sys info denylist: {:#?}", &flags.deny_sys);
  }

  if let Some(ffi_wl) = matches.remove_many::<PathBuf>("allow-ffi") {
    flags.allow_ffi = Some(ffi_wl.collect());
    debug!("ffi allowlist: {:#?}", &flags.allow_ffi);
  }

  if let Some(ffi_wl) = matches.remove_many::<PathBuf>("deny-ffi") {
    flags.deny_ffi = Some(ffi_wl.collect());
    debug!("ffi denylist: {:#?}", &flags.deny_ffi);
  }

  if matches.get_flag("allow-hrtime") {
    flags.allow_hrtime = true;
  }

  if matches.get_flag("deny-hrtime") {
    flags.deny_hrtime = true;
  }

  if matches.get_flag("allow-all") {
    flags.allow_all = true;
    flags.allow_read = Some(vec![]);
    flags.allow_env = Some(vec![]);
    flags.allow_net = Some(vec![]);
    flags.allow_run = Some(vec![]);
    flags.allow_write = Some(vec![]);
    flags.allow_sys = Some(vec![]);
    flags.allow_ffi = Some(vec![]);
    flags.allow_hrtime = true;
  }

  if matches.get_flag("no-prompt") {
    flags.no_prompt = true;
  }
}
fn unsafely_ignore_certificate_errors_parse(
  flags: &mut Flags,
  matches: &mut ArgMatches,
) {
  if let Some(ic_wl) =
    matches.remove_many::<String>("unsafely-ignore-certificate-errors")
  {
    let ic_allowlist = flags_net::parse(ic_wl.collect()).unwrap();
    flags.unsafely_ignore_certificate_errors = Some(ic_allowlist);
  }
}

fn runtime_args_parse(
  flags: &mut Flags,
  matches: &mut ArgMatches,
  include_perms: bool,
  include_inspector: bool,
) {
  compile_args_parse(flags, matches);
  cached_only_arg_parse(flags, matches);
  if include_perms {
    permission_args_parse(flags, matches);
  }
  if include_inspector {
    inspect_arg_parse(flags, matches);
  }
  location_arg_parse(flags, matches);
  v8_flags_arg_parse(flags, matches);
  seed_arg_parse(flags, matches);
  enable_testing_features_arg_parse(flags, matches);
  env_file_arg_parse(flags, matches);
}

fn inspect_arg_parse(flags: &mut Flags, matches: &mut ArgMatches) {
  let default = || "127.0.0.1:9229".parse::<SocketAddr>().unwrap();
  flags.inspect = if matches.contains_id("inspect") {
    Some(
      matches
        .remove_one::<SocketAddr>("inspect")
        .unwrap_or_else(default),
    )
  } else {
    None
  };
  flags.inspect_brk = if matches.contains_id("inspect-brk") {
    Some(
      matches
        .remove_one::<SocketAddr>("inspect-brk")
        .unwrap_or_else(default),
    )
  } else {
    None
  };
  flags.inspect_wait = if matches.contains_id("inspect-wait") {
    Some(
      matches
        .remove_one::<SocketAddr>("inspect-wait")
        .unwrap_or_else(default),
    )
  } else {
    None
  };
}

fn import_map_arg_parse(flags: &mut Flags, matches: &mut ArgMatches) {
  flags.import_map_path = matches.remove_one::<String>("import-map");
}

fn env_file_arg_parse(flags: &mut Flags, matches: &mut ArgMatches) {
  flags.env_file = matches.remove_one::<String>("env");
}

fn reload_arg_parse(flags: &mut Flags, matches: &mut ArgMatches) {
  if let Some(cache_bl) = matches.remove_many::<String>("reload") {
    let raw_cache_blocklist: Vec<String> = cache_bl.collect();
    if raw_cache_blocklist.is_empty() {
      flags.reload = true;
    } else {
      flags.cache_blocklist = resolve_urls(raw_cache_blocklist);
      debug!("cache blocklist: {:#?}", &flags.cache_blocklist);
      flags.reload = false;
    }
  }
}

fn ca_file_arg_parse(flags: &mut Flags, matches: &mut ArgMatches) {
  flags.ca_data = matches.remove_one::<String>("cert").map(CaData::File);
}

fn enable_testing_features_arg_parse(
  flags: &mut Flags,
  matches: &mut ArgMatches,
) {
  if matches.get_flag("enable-testing-features-do-not-use") {
    flags.enable_testing_features = true
  }
}

fn cached_only_arg_parse(flags: &mut Flags, matches: &mut ArgMatches) {
  if matches.get_flag("cached-only") {
    flags.cached_only = true;
  }
}

fn ext_arg_parse(flags: &mut Flags, matches: &mut ArgMatches) {
  flags.ext = matches.remove_one::<String>("ext");
}

fn location_arg_parse(flags: &mut Flags, matches: &mut ArgMatches) {
  flags.location = matches.remove_one::<Url>("location");
}

fn v8_flags_arg_parse(flags: &mut Flags, matches: &mut ArgMatches) {
  if let Some(v8_flags) = matches.remove_many::<String>("v8-flags") {
    flags.v8_flags = v8_flags.collect();
  }
}

fn seed_arg_parse(flags: &mut Flags, matches: &mut ArgMatches) {
  if let Some(seed) = matches.remove_one::<u64>("seed") {
    flags.seed = Some(seed);

    flags.v8_flags.push(format!("--random-seed={seed}"));
  }
}

fn no_check_arg_parse(flags: &mut Flags, matches: &mut ArgMatches) {
  if let Some(cache_type) = matches.get_one::<String>("no-check") {
    match cache_type.as_str() {
      "remote" => flags.type_check_mode = TypeCheckMode::Local,
      _ => debug!(
        "invalid value for 'no-check' of '{}' using default",
        cache_type
      ),
    }
  } else if matches.contains_id("no-check") {
    flags.type_check_mode = TypeCheckMode::None;
  }
}

fn check_arg_parse(flags: &mut Flags, matches: &mut ArgMatches) {
  if let Some(cache_type) = matches.get_one::<String>("check") {
    match cache_type.as_str() {
      "all" => flags.type_check_mode = TypeCheckMode::All,
      _ => debug!(
        "invalid value for 'check' of '{}' using default",
        cache_type
      ),
    }
  } else if matches.contains_id("check") {
    flags.type_check_mode = TypeCheckMode::Local;
  }
}

fn lock_args_parse(flags: &mut Flags, matches: &mut ArgMatches) {
  lock_arg_parse(flags, matches);
  no_lock_arg_parse(flags, matches);
  if matches.get_flag("lock-write") {
    flags.lock_write = true;
  }
}

fn lock_arg_parse(flags: &mut Flags, matches: &mut ArgMatches) {
  if matches.contains_id("lock") {
    let lockfile = matches
      .remove_one::<PathBuf>("lock")
      .unwrap_or_else(|| PathBuf::from("./deno.lock"));
    flags.lock = Some(lockfile);
  }
}

fn no_lock_arg_parse(flags: &mut Flags, matches: &ArgMatches) {
  if matches.get_flag("no-lock") {
    flags.no_lock = true;
  }
}

fn config_args_parse(flags: &mut Flags, matches: &mut ArgMatches) {
  flags.config_flag = if matches.get_flag("no-config") {
    ConfigFlag::Disabled
  } else if let Some(config) = matches.remove_one::<String>("config") {
    ConfigFlag::Path(config)
  } else {
    ConfigFlag::Discover
  };
}

fn no_remote_arg_parse(flags: &mut Flags, matches: &mut ArgMatches) {
  if matches.get_flag("no-remote") {
    flags.no_remote = true;
  }
}

fn no_npm_arg_parse(flags: &mut Flags, matches: &mut ArgMatches) {
  if matches.get_flag("no-npm") {
    flags.no_npm = true;
  }
}

fn node_modules_and_vendor_dir_arg_parse(
  flags: &mut Flags,
  matches: &mut ArgMatches,
) {
  flags.node_modules_dir = matches.remove_one::<bool>("node-modules-dir");
  flags.vendor = matches.remove_one::<bool>("vendor");
}

fn reload_arg_validate(urlstr: &str) -> Result<String, String> {
  if urlstr.is_empty() {
    return Err(String::from("Missing url. Check for extra commas."));
  }
  match Url::from_str(urlstr) {
    Ok(_) => Ok(urlstr.to_string()),
    Err(e) => Err(e.to_string()),
  }
}

fn watch_arg_parse(matches: &mut ArgMatches) -> Option<WatchFlags> {
  if matches.get_flag("watch") {
    Some(WatchFlags {
      no_clear_screen: matches.get_flag("no-clear-screen"),
    })
  } else {
    None
  }
}

fn watch_arg_parse_with_paths(
  matches: &mut ArgMatches,
) -> Option<WatchFlagsWithPaths> {
  matches
    .remove_many::<PathBuf>("watch")
    .map(|f| WatchFlagsWithPaths {
      paths: f.collect(),
      no_clear_screen: matches.get_flag("no-clear-screen"),
    })
}

// TODO(ry) move this to utility module and add test.
/// Strips fragment part of URL. Panics on bad URL.
pub fn resolve_urls(urls: Vec<String>) -> Vec<String> {
  let mut out: Vec<String> = vec![];
  for urlstr in urls.iter() {
    if let Ok(mut url) = Url::from_str(urlstr) {
      url.set_fragment(None);
      let mut full_url = String::from(url.as_str());
      if full_url.len() > 1 && full_url.ends_with('/') {
        full_url.pop();
      }
      out.push(full_url);
    } else {
      panic!("Bad Url: {urlstr}");
    }
  }
  out
}

#[cfg(test)]
mod tests {
  use super::*;
  use pretty_assertions::assert_eq;

  /// Creates vector of strings, Vec<String>
  macro_rules! svec {
    ($($x:expr),* $(,)?) => (vec![$($x.to_string()),*]);
  }

  #[test]
  fn global_flags() {
    #[rustfmt::skip]
    let r = flags_from_vec(svec!["deno", "--unstable", "--log-level", "debug", "--quiet", "run", "script.ts"]);

    let flags = r.unwrap();
    assert_eq!(
      flags,
      Flags {
        subcommand: DenoSubcommand::Run(RunFlags {
          script: "script.ts".to_string(),
          watch: Default::default(),
        }),
        unstable: true,
        log_level: Some(Level::Error),
        ..Flags::default()
      }
    );
    #[rustfmt::skip]
    let r2 = flags_from_vec(svec!["deno", "run", "--unstable", "--log-level", "debug", "--quiet", "script.ts"]);
    let flags2 = r2.unwrap();
    assert_eq!(flags2, flags);
  }

  #[test]
  fn upgrade() {
    let r = flags_from_vec(svec!["deno", "upgrade", "--dry-run", "--force"]);
    let flags = r.unwrap();
    assert_eq!(
      flags,
      Flags {
        subcommand: DenoSubcommand::Upgrade(UpgradeFlags {
          force: true,
          dry_run: true,
          canary: false,
          version: None,
          output: None,
        }),
        ..Flags::default()
      }
    );
  }

  #[test]
  fn version() {
    let r = flags_from_vec(svec!["deno", "--version"]);
    assert_eq!(
      r.unwrap_err().kind(),
      clap::error::ErrorKind::DisplayVersion
    );
    let r = flags_from_vec(svec!["deno", "-V"]);
    assert_eq!(
      r.unwrap_err().kind(),
      clap::error::ErrorKind::DisplayVersion
    );
  }

  #[test]
  fn run_reload() {
    let r = flags_from_vec(svec!["deno", "run", "-r", "script.ts"]);
    let flags = r.unwrap();
    assert_eq!(
      flags,
      Flags {
        subcommand: DenoSubcommand::Run(RunFlags {
          script: "script.ts".to_string(),
          watch: Default::default(),
        }),
        reload: true,
        ..Flags::default()
      }
    );
  }

  #[test]
  fn run_watch() {
    let r = flags_from_vec(svec!["deno", "run", "--watch", "script.ts"]);
    let flags = r.unwrap();
    assert_eq!(
      flags,
      Flags {
        subcommand: DenoSubcommand::Run(RunFlags {
          script: "script.ts".to_string(),
          watch: Some(WatchFlagsWithPaths {
            paths: vec![],
            no_clear_screen: false,
          }),
        }),
        ..Flags::default()
      }
    );
  }

  #[test]
  fn run_watch_with_external() {
    let r =
      flags_from_vec(svec!["deno", "run", "--watch=file1,file2", "script.ts"]);
    let flags = r.unwrap();
    assert_eq!(
      flags,
      Flags {
        subcommand: DenoSubcommand::Run(RunFlags {
          script: "script.ts".to_string(),
          watch: Some(WatchFlagsWithPaths {
            paths: vec![PathBuf::from("file1"), PathBuf::from("file2")],
            no_clear_screen: false,
          }),
        }),
        ..Flags::default()
      }
    );
  }

  #[test]
  fn run_watch_with_no_clear_screen() {
    let r = flags_from_vec(svec![
      "deno",
      "run",
      "--watch",
      "--no-clear-screen",
      "script.ts"
    ]);

    let flags = r.unwrap();
    assert_eq!(
      flags,
      Flags {
        subcommand: DenoSubcommand::Run(RunFlags {
          script: "script.ts".to_string(),
          watch: Some(WatchFlagsWithPaths {
            paths: vec![],
            no_clear_screen: true,
          })
        }),
        ..Flags::default()
      }
    );
  }

  #[test]
  fn run_reload_allow_write() {
    let r =
      flags_from_vec(svec!["deno", "run", "-r", "--allow-write", "script.ts"]);
    assert_eq!(
      r.unwrap(),
      Flags {
        reload: true,
        subcommand: DenoSubcommand::Run(RunFlags {
          script: "script.ts".to_string(),
          watch: Default::default(),
        }),
        allow_write: Some(vec![]),
        ..Flags::default()
      }
    );
  }

  #[test]
  fn run_v8_flags() {
    let r = flags_from_vec(svec!["deno", "run", "--v8-flags=--help"]);
    assert_eq!(
      r.unwrap(),
      Flags {
        subcommand: DenoSubcommand::Run(RunFlags {
          script: "_".to_string(),
          watch: Default::default(),
        }),
        v8_flags: svec!["--help"],
        ..Flags::default()
      }
    );

    let r = flags_from_vec(svec![
      "deno",
      "run",
      "--v8-flags=--expose-gc,--gc-stats=1",
      "script.ts"
    ]);
    assert_eq!(
      r.unwrap(),
      Flags {
        subcommand: DenoSubcommand::Run(RunFlags {
          script: "script.ts".to_string(),
          watch: Default::default(),
        }),
        v8_flags: svec!["--expose-gc", "--gc-stats=1"],
        ..Flags::default()
      }
    );

    let r = flags_from_vec(svec!["deno", "run", "--v8-flags=--expose-gc"]);
    assert!(r
      .unwrap_err()
      .to_string()
      .contains("[SCRIPT_ARG] may only be omitted with --v8-flags=--help"));
  }

  #[test]
  fn has_permission() {
    let r = flags_from_vec(svec!["deno", "run", "--allow-read", "x.ts"]);
    assert_eq!(r.unwrap().has_permission(), true);

    let r = flags_from_vec(svec!["deno", "run", "--deny-read", "x.ts"]);
    assert_eq!(r.unwrap().has_permission(), true);

    let r = flags_from_vec(svec!["deno", "run", "x.ts"]);
    assert_eq!(r.unwrap().has_permission(), false);
  }

  #[test]
  fn has_permission_in_argv() {
    let r = flags_from_vec(svec!["deno", "run", "x.ts", "--allow-read"]);
    assert_eq!(r.unwrap().has_permission_in_argv(), true);

    let r = flags_from_vec(svec!["deno", "run", "x.ts", "--deny-read"]);
    assert_eq!(r.unwrap().has_permission_in_argv(), true);

    let r = flags_from_vec(svec!["deno", "run", "x.ts"]);
    assert_eq!(r.unwrap().has_permission_in_argv(), false);
  }

  #[test]
  fn script_args() {
    let r = flags_from_vec(svec![
      "deno",
      "run",
      "--allow-net",
      "gist.ts",
      "--title",
      "X"
    ]);
    assert_eq!(
      r.unwrap(),
      Flags {
        subcommand: DenoSubcommand::Run(RunFlags {
          script: "gist.ts".to_string(),
          watch: Default::default(),
        }),
        argv: svec!["--title", "X"],
        allow_net: Some(vec![]),
        ..Flags::default()
      }
    );
  }

  #[test]
  fn allow_all() {
    let r = flags_from_vec(svec!["deno", "run", "--allow-all", "gist.ts"]);
    assert_eq!(
      r.unwrap(),
      Flags {
        subcommand: DenoSubcommand::Run(RunFlags {
          script: "gist.ts".to_string(),
          watch: Default::default(),
        }),
        allow_all: true,
        allow_net: Some(vec![]),
        allow_env: Some(vec![]),
        allow_run: Some(vec![]),
        allow_read: Some(vec![]),
        allow_sys: Some(vec![]),
        allow_write: Some(vec![]),
        allow_ffi: Some(vec![]),
        allow_hrtime: true,
        ..Flags::default()
      }
    );
  }

  #[test]
  fn allow_read() {
    let r = flags_from_vec(svec!["deno", "run", "--allow-read", "gist.ts"]);
    assert_eq!(
      r.unwrap(),
      Flags {
        subcommand: DenoSubcommand::Run(RunFlags {
          script: "gist.ts".to_string(),
          watch: Default::default(),
        }),
        allow_read: Some(vec![]),
        ..Flags::default()
      }
    );
  }

  #[test]
  fn deny_read() {
    let r = flags_from_vec(svec!["deno", "run", "--deny-read", "gist.ts"]);
    assert_eq!(
      r.unwrap(),
      Flags {
        subcommand: DenoSubcommand::Run(RunFlags {
          watch: None,
          script: "gist.ts".to_string(),
        }),
        deny_read: Some(vec![]),
        ..Flags::default()
      }
    );
  }

  #[test]
  fn allow_hrtime() {
    let r = flags_from_vec(svec!["deno", "run", "--allow-hrtime", "gist.ts"]);
    assert_eq!(
      r.unwrap(),
      Flags {
        subcommand: DenoSubcommand::Run(RunFlags {
          script: "gist.ts".to_string(),
          watch: Default::default(),
        }),
        allow_hrtime: true,
        ..Flags::default()
      }
    );
  }

  #[test]
  fn deny_hrtime() {
    let r = flags_from_vec(svec!["deno", "run", "--deny-hrtime", "gist.ts"]);
    assert_eq!(
      r.unwrap(),
      Flags {
        subcommand: DenoSubcommand::Run(RunFlags {
          watch: None,
          script: "gist.ts".to_string(),
        }),
        deny_hrtime: true,
        ..Flags::default()
      }
    );
  }

  #[test]
  fn double_hyphen() {
    // notice that flags passed after double dash will not
    // be parsed to Flags but instead forwarded to
    // script args as Deno.args
    let r = flags_from_vec(svec![
      "deno",
      "run",
      "--allow-write",
      "script.ts",
      "--",
      "-D",
      "--allow-net"
    ]);
    assert_eq!(
      r.unwrap(),
      Flags {
        subcommand: DenoSubcommand::Run(RunFlags {
          script: "script.ts".to_string(),
          watch: Default::default(),
        }),
        argv: svec!["--", "-D", "--allow-net"],
        allow_write: Some(vec![]),
        ..Flags::default()
      }
    );
  }

  #[test]
  fn fmt() {
    let r = flags_from_vec(svec!["deno", "fmt", "script_1.ts", "script_2.ts"]);
    assert_eq!(
      r.unwrap(),
      Flags {
        subcommand: DenoSubcommand::Fmt(FmtFlags {
          check: false,
          files: FileFlags {
            include: vec![
              PathBuf::from("script_1.ts"),
              PathBuf::from("script_2.ts")
            ],
            ignore: vec![],
          },
          use_tabs: None,
          line_width: None,
          indent_width: None,
          single_quote: None,
          prose_wrap: None,
          no_semicolons: None,
          watch: Default::default(),
        }),
        ext: Some("ts".to_string()),
        ..Flags::default()
      }
    );

    let r = flags_from_vec(svec!["deno", "fmt", "--check"]);
    assert_eq!(
      r.unwrap(),
      Flags {
        subcommand: DenoSubcommand::Fmt(FmtFlags {
          check: true,
          files: FileFlags {
            include: vec![],
            ignore: vec![],
          },
          use_tabs: None,
          line_width: None,
          indent_width: None,
          single_quote: None,
          prose_wrap: None,
          no_semicolons: None,
          watch: Default::default(),
        }),
        ext: Some("ts".to_string()),
        ..Flags::default()
      }
    );

    let r = flags_from_vec(svec!["deno", "fmt"]);
    assert_eq!(
      r.unwrap(),
      Flags {
        subcommand: DenoSubcommand::Fmt(FmtFlags {
          check: false,
          files: FileFlags {
            include: vec![],
            ignore: vec![],
          },
          use_tabs: None,
          line_width: None,
          indent_width: None,
          single_quote: None,
          prose_wrap: None,
          no_semicolons: None,
          watch: Default::default(),
        }),
        ext: Some("ts".to_string()),
        ..Flags::default()
      }
    );

    let r = flags_from_vec(svec!["deno", "fmt", "--watch"]);
    assert_eq!(
      r.unwrap(),
      Flags {
        subcommand: DenoSubcommand::Fmt(FmtFlags {
          check: false,
          files: FileFlags {
            include: vec![],
            ignore: vec![],
          },
          use_tabs: None,
          line_width: None,
          indent_width: None,
          single_quote: None,
          prose_wrap: None,
          no_semicolons: None,
          watch: Some(WatchFlags {
            no_clear_screen: false,
          })
        }),
        ext: Some("ts".to_string()),
        ..Flags::default()
      }
    );

    let r =
      flags_from_vec(svec!["deno", "fmt", "--watch", "--no-clear-screen"]);
    assert_eq!(
      r.unwrap(),
      Flags {
        subcommand: DenoSubcommand::Fmt(FmtFlags {
          check: false,
          files: FileFlags {
            include: vec![],
            ignore: vec![],
          },
          use_tabs: None,
          line_width: None,
          indent_width: None,
          single_quote: None,
          prose_wrap: None,
          no_semicolons: None,
          watch: Some(WatchFlags {
            no_clear_screen: true,
          })
        }),
        ext: Some("ts".to_string()),
        ..Flags::default()
      }
    );

    let r = flags_from_vec(svec![
      "deno",
      "fmt",
      "--check",
      "--watch",
      "foo.ts",
      "--ignore=bar.js"
    ]);
    assert_eq!(
      r.unwrap(),
      Flags {
        subcommand: DenoSubcommand::Fmt(FmtFlags {
          check: true,
          files: FileFlags {
            include: vec![PathBuf::from("foo.ts")],
            ignore: vec![PathBuf::from("bar.js")],
          },
          use_tabs: None,
          line_width: None,
          indent_width: None,
          single_quote: None,
          prose_wrap: None,
          no_semicolons: None,
          watch: Some(WatchFlags {
            no_clear_screen: false,
          })
        }),
        ext: Some("ts".to_string()),
        ..Flags::default()
      }
    );

    let r = flags_from_vec(svec!["deno", "fmt", "--config", "deno.jsonc"]);
    assert_eq!(
      r.unwrap(),
      Flags {
        subcommand: DenoSubcommand::Fmt(FmtFlags {
          check: false,
          files: FileFlags {
            include: vec![],
            ignore: vec![],
          },
          use_tabs: None,
          line_width: None,
          indent_width: None,
          single_quote: None,
          prose_wrap: None,
          no_semicolons: None,
          watch: Default::default(),
        }),
        ext: Some("ts".to_string()),
        config_flag: ConfigFlag::Path("deno.jsonc".to_string()),
        ..Flags::default()
      }
    );

    let r = flags_from_vec(svec![
      "deno",
      "fmt",
      "--config",
      "deno.jsonc",
      "--watch",
      "foo.ts"
    ]);
    assert_eq!(
      r.unwrap(),
      Flags {
        subcommand: DenoSubcommand::Fmt(FmtFlags {
          check: false,
          files: FileFlags {
            include: vec![PathBuf::from("foo.ts")],
            ignore: vec![],
          },
          use_tabs: None,
          line_width: None,
          indent_width: None,
          single_quote: None,
          prose_wrap: None,
          no_semicolons: None,
          watch: Some(WatchFlags {
            no_clear_screen: false,
          })
        }),
        config_flag: ConfigFlag::Path("deno.jsonc".to_string()),
        ext: Some("ts".to_string()),
        ..Flags::default()
      }
    );

    let r = flags_from_vec(svec![
      "deno",
      "fmt",
      "--use-tabs",
      "--line-width",
      "60",
      "--indent-width",
      "4",
      "--single-quote",
      "--prose-wrap",
      "never",
      "--no-semicolons",
    ]);
    assert_eq!(
      r.unwrap(),
      Flags {
        subcommand: DenoSubcommand::Fmt(FmtFlags {
          check: false,
          files: FileFlags {
            include: vec![],
            ignore: vec![],
          },
          use_tabs: Some(true),
          line_width: Some(NonZeroU32::new(60).unwrap()),
          indent_width: Some(NonZeroU8::new(4).unwrap()),
          single_quote: Some(true),
          prose_wrap: Some("never".to_string()),
          no_semicolons: Some(true),
          watch: Default::default(),
        }),
        ext: Some("ts".to_string()),
        ..Flags::default()
      }
    );

    // try providing =false to the booleans
    let r = flags_from_vec(svec![
      "deno",
      "fmt",
      "--use-tabs=false",
      "--single-quote=false",
      "--no-semicolons=false",
    ]);
    assert_eq!(
      r.unwrap(),
      Flags {
        subcommand: DenoSubcommand::Fmt(FmtFlags {
          check: false,
          files: FileFlags {
            include: vec![],
            ignore: vec![],
          },
          use_tabs: Some(false),
          line_width: None,
          indent_width: None,
          single_quote: Some(false),
          prose_wrap: None,
          no_semicolons: Some(false),
          watch: Default::default(),
        }),
        ext: Some("ts".to_string()),
        ..Flags::default()
      }
    );
  }

  #[test]
  fn lint() {
    let r = flags_from_vec(svec!["deno", "lint", "script_1.ts", "script_2.ts"]);
    assert_eq!(
      r.unwrap(),
      Flags {
        subcommand: DenoSubcommand::Lint(LintFlags {
          files: FileFlags {
            include: vec![
              PathBuf::from("script_1.ts"),
              PathBuf::from("script_2.ts")
            ],
            ignore: vec![],
          },
          rules: false,
          maybe_rules_tags: None,
          maybe_rules_include: None,
          maybe_rules_exclude: None,
          json: false,
          compact: false,
          watch: Default::default(),
        }),
        ..Flags::default()
      }
    );

    let r = flags_from_vec(svec![
      "deno",
      "lint",
      "--watch",
      "script_1.ts",
      "script_2.ts"
    ]);
    assert_eq!(
      r.unwrap(),
      Flags {
        subcommand: DenoSubcommand::Lint(LintFlags {
          files: FileFlags {
            include: vec![
              PathBuf::from("script_1.ts"),
              PathBuf::from("script_2.ts")
            ],
            ignore: vec![],
          },
          rules: false,
          maybe_rules_tags: None,
          maybe_rules_include: None,
          maybe_rules_exclude: None,
          json: false,
          compact: false,
          watch: Some(WatchFlags {
            no_clear_screen: false,
          })
        }),
        ..Flags::default()
      }
    );

    let r = flags_from_vec(svec![
      "deno",
      "lint",
      "--watch",
      "--no-clear-screen",
      "script_1.ts",
      "script_2.ts"
    ]);
    assert_eq!(
      r.unwrap(),
      Flags {
        subcommand: DenoSubcommand::Lint(LintFlags {
          files: FileFlags {
            include: vec![
              PathBuf::from("script_1.ts"),
              PathBuf::from("script_2.ts")
            ],
            ignore: vec![],
          },
          rules: false,
          maybe_rules_tags: None,
          maybe_rules_include: None,
          maybe_rules_exclude: None,
          json: false,
          compact: false,
          watch: Some(WatchFlags {
            no_clear_screen: true,
          })
        }),
        ..Flags::default()
      }
    );

    let r =
      flags_from_vec(svec!["deno", "lint", "--ignore=script_1.ts,script_2.ts"]);
    assert_eq!(
      r.unwrap(),
      Flags {
        subcommand: DenoSubcommand::Lint(LintFlags {
          files: FileFlags {
            include: vec![],
            ignore: vec![
              PathBuf::from("script_1.ts"),
              PathBuf::from("script_2.ts")
            ],
          },
          rules: false,
          maybe_rules_tags: None,
          maybe_rules_include: None,
          maybe_rules_exclude: None,
          json: false,
          compact: false,
          watch: Default::default(),
        }),
        ..Flags::default()
      }
    );

    let r = flags_from_vec(svec!["deno", "lint", "--rules"]);
    assert_eq!(
      r.unwrap(),
      Flags {
        subcommand: DenoSubcommand::Lint(LintFlags {
          files: FileFlags {
            include: vec![],
            ignore: vec![],
          },
          rules: true,
          maybe_rules_tags: None,
          maybe_rules_include: None,
          maybe_rules_exclude: None,
          json: false,
          compact: false,
          watch: Default::default(),
        }),
        ..Flags::default()
      }
    );

    let r = flags_from_vec(svec![
      "deno",
      "lint",
      "--rules",
      "--rules-tags=recommended"
    ]);
    assert_eq!(
      r.unwrap(),
      Flags {
        subcommand: DenoSubcommand::Lint(LintFlags {
          files: FileFlags {
            include: vec![],
            ignore: vec![],
          },
          rules: true,
          maybe_rules_tags: Some(svec!["recommended"]),
          maybe_rules_include: None,
          maybe_rules_exclude: None,
          json: false,
          compact: false,
          watch: Default::default(),
        }),
        ..Flags::default()
      }
    );

    let r = flags_from_vec(svec![
      "deno",
      "lint",
      "--rules-tags=",
      "--rules-include=ban-untagged-todo,no-undef",
      "--rules-exclude=no-const-assign"
    ]);
    assert_eq!(
      r.unwrap(),
      Flags {
        subcommand: DenoSubcommand::Lint(LintFlags {
          files: FileFlags {
            include: vec![],
            ignore: vec![],
          },
          rules: false,
          maybe_rules_tags: Some(svec![""]),
          maybe_rules_include: Some(svec!["ban-untagged-todo", "no-undef"]),
          maybe_rules_exclude: Some(svec!["no-const-assign"]),
          json: false,
          compact: false,
          watch: Default::default(),
        }),
        ..Flags::default()
      }
    );

    let r = flags_from_vec(svec!["deno", "lint", "--json", "script_1.ts"]);
    assert_eq!(
      r.unwrap(),
      Flags {
        subcommand: DenoSubcommand::Lint(LintFlags {
          files: FileFlags {
            include: vec![PathBuf::from("script_1.ts")],
            ignore: vec![],
          },
          rules: false,
          maybe_rules_tags: None,
          maybe_rules_include: None,
          maybe_rules_exclude: None,
          json: true,
          compact: false,
          watch: Default::default(),
        }),
        ..Flags::default()
      }
    );

    let r = flags_from_vec(svec![
      "deno",
      "lint",
      "--config",
      "Deno.jsonc",
      "--json",
      "script_1.ts"
    ]);
    assert_eq!(
      r.unwrap(),
      Flags {
        subcommand: DenoSubcommand::Lint(LintFlags {
          files: FileFlags {
            include: vec![PathBuf::from("script_1.ts")],
            ignore: vec![],
          },
          rules: false,
          maybe_rules_tags: None,
          maybe_rules_include: None,
          maybe_rules_exclude: None,
          json: true,
          compact: false,
          watch: Default::default(),
        }),
        config_flag: ConfigFlag::Path("Deno.jsonc".to_string()),
        ..Flags::default()
      }
    );

    let r = flags_from_vec(svec![
      "deno",
      "lint",
      "--config",
      "Deno.jsonc",
      "--compact",
      "script_1.ts"
    ]);
    assert_eq!(
      r.unwrap(),
      Flags {
        subcommand: DenoSubcommand::Lint(LintFlags {
          files: FileFlags {
            include: vec![PathBuf::from("script_1.ts")],
            ignore: vec![],
          },
          rules: false,
          maybe_rules_tags: None,
          maybe_rules_include: None,
          maybe_rules_exclude: None,
          json: false,
          compact: true,
          watch: Default::default(),
        }),
        config_flag: ConfigFlag::Path("Deno.jsonc".to_string()),
        ..Flags::default()
      }
    );
  }

  #[test]
  fn types() {
    let r = flags_from_vec(svec!["deno", "types"]);
    assert_eq!(
      r.unwrap(),
      Flags {
        subcommand: DenoSubcommand::Types,
        ..Flags::default()
      }
    );
  }

  #[test]
  fn cache() {
    let r = flags_from_vec(svec!["deno", "cache", "script.ts"]);
    assert_eq!(
      r.unwrap(),
      Flags {
        subcommand: DenoSubcommand::Cache(CacheFlags {
          files: svec!["script.ts"],
        }),
        ..Flags::default()
      }
    );
  }

  #[test]
  fn check() {
    let r = flags_from_vec(svec!["deno", "check", "script.ts"]);
    assert_eq!(
      r.unwrap(),
      Flags {
        subcommand: DenoSubcommand::Check(CheckFlags {
          files: svec!["script.ts"],
        }),
        type_check_mode: TypeCheckMode::Local,
        ..Flags::default()
      }
    );

    for all_flag in ["--remote", "--all"] {
      let r = flags_from_vec(svec!["deno", "check", all_flag, "script.ts"]);
      assert_eq!(
        r.unwrap(),
        Flags {
          subcommand: DenoSubcommand::Check(CheckFlags {
            files: svec!["script.ts"],
          }),
          type_check_mode: TypeCheckMode::All,
          ..Flags::default()
        }
      );

      let r = flags_from_vec(svec![
        "deno",
        "check",
        all_flag,
        "--no-remote",
        "script.ts"
      ]);
      assert_eq!(
        r.unwrap_err().kind(),
        clap::error::ErrorKind::ArgumentConflict
      );
    }
  }

  #[test]
  fn info() {
    let r = flags_from_vec(svec!["deno", "info", "script.ts"]);
    assert_eq!(
      r.unwrap(),
      Flags {
        subcommand: DenoSubcommand::Info(InfoFlags {
          json: false,
          file: Some("script.ts".to_string()),
        }),
        ..Flags::default()
      }
    );

    let r = flags_from_vec(svec!["deno", "info", "--reload", "script.ts"]);
    assert_eq!(
      r.unwrap(),
      Flags {
        subcommand: DenoSubcommand::Info(InfoFlags {
          json: false,
          file: Some("script.ts".to_string()),
        }),
        reload: true,
        ..Flags::default()
      }
    );

    let r = flags_from_vec(svec!["deno", "info", "--json", "script.ts"]);
    assert_eq!(
      r.unwrap(),
      Flags {
        subcommand: DenoSubcommand::Info(InfoFlags {
          json: true,
          file: Some("script.ts".to_string()),
        }),
        ..Flags::default()
      }
    );

    let r = flags_from_vec(svec!["deno", "info"]);
    assert_eq!(
      r.unwrap(),
      Flags {
        subcommand: DenoSubcommand::Info(InfoFlags {
          json: false,
          file: None
        }),
        ..Flags::default()
      }
    );

    let r = flags_from_vec(svec!["deno", "info", "--json"]);
    assert_eq!(
      r.unwrap(),
      Flags {
        subcommand: DenoSubcommand::Info(InfoFlags {
          json: true,
          file: None
        }),
        ..Flags::default()
      }
    );

    let r = flags_from_vec(svec![
      "deno",
      "info",
      "--no-npm",
      "--no-remote",
      "--config",
      "tsconfig.json"
    ]);
    assert_eq!(
      r.unwrap(),
      Flags {
        subcommand: DenoSubcommand::Info(InfoFlags {
          json: false,
          file: None
        }),
        config_flag: ConfigFlag::Path("tsconfig.json".to_owned()),
        no_npm: true,
        no_remote: true,
        ..Flags::default()
      }
    );
  }

  #[test]
  fn tsconfig() {
    let r =
      flags_from_vec(svec!["deno", "run", "-c", "tsconfig.json", "script.ts"]);
    assert_eq!(
      r.unwrap(),
      Flags {
        subcommand: DenoSubcommand::Run(RunFlags {
          script: "script.ts".to_string(),
          watch: Default::default(),
        }),
        config_flag: ConfigFlag::Path("tsconfig.json".to_owned()),
        ..Flags::default()
      }
    );
  }

  #[test]
  fn eval() {
    let r = flags_from_vec(svec!["deno", "eval", "'console.log(\"hello\")'"]);
    assert_eq!(
      r.unwrap(),
      Flags {
        subcommand: DenoSubcommand::Eval(EvalFlags {
          print: false,
          code: "'console.log(\"hello\")'".to_string(),
        }),
        allow_net: Some(vec![]),
        allow_env: Some(vec![]),
        allow_run: Some(vec![]),
        allow_read: Some(vec![]),
        allow_sys: Some(vec![]),
        allow_write: Some(vec![]),
        allow_ffi: Some(vec![]),
        allow_hrtime: true,
        ..Flags::default()
      }
    );
  }

  #[test]
  fn eval_p() {
    let r = flags_from_vec(svec!["deno", "eval", "-p", "1+2"]);
    assert_eq!(
      r.unwrap(),
      Flags {
        subcommand: DenoSubcommand::Eval(EvalFlags {
          print: true,
          code: "1+2".to_string(),
        }),
        allow_net: Some(vec![]),
        allow_env: Some(vec![]),
        allow_run: Some(vec![]),
        allow_read: Some(vec![]),
        allow_sys: Some(vec![]),
        allow_write: Some(vec![]),
        allow_ffi: Some(vec![]),
        allow_hrtime: true,
        ..Flags::default()
      }
    );
  }

  #[test]
  fn eval_typescript() {
    let r =
      flags_from_vec(svec!["deno", "eval", "-T", "'console.log(\"hello\")'"]);
    assert_eq!(
      r.unwrap(),
      Flags {
        subcommand: DenoSubcommand::Eval(EvalFlags {
          print: false,
          code: "'console.log(\"hello\")'".to_string(),
        }),
        allow_net: Some(vec![]),
        allow_env: Some(vec![]),
        allow_run: Some(vec![]),
        allow_read: Some(vec![]),
        allow_sys: Some(vec![]),
        allow_write: Some(vec![]),
        allow_ffi: Some(vec![]),
        allow_hrtime: true,
        ext: Some("ts".to_string()),
        ..Flags::default()
      }
    );
  }

  #[test]
  fn eval_with_flags() {
    #[rustfmt::skip]
    let r = flags_from_vec(svec!["deno", "eval", "--import-map", "import_map.json", "--no-remote", "--config", "tsconfig.json", "--no-check", "--reload", "--lock", "lock.json", "--lock-write", "--cert", "example.crt", "--cached-only", "--location", "https:foo", "--v8-flags=--help", "--seed", "1", "--inspect=127.0.0.1:9229", "--env=.example.env", "42"]);
    assert_eq!(
      r.unwrap(),
      Flags {
        subcommand: DenoSubcommand::Eval(EvalFlags {
          print: false,
          code: "42".to_string(),
        }),
        import_map_path: Some("import_map.json".to_string()),
        no_remote: true,
        config_flag: ConfigFlag::Path("tsconfig.json".to_owned()),
        type_check_mode: TypeCheckMode::None,
        reload: true,
        lock: Some(PathBuf::from("lock.json")),
        lock_write: true,
        ca_data: Some(CaData::File("example.crt".to_string())),
        cached_only: true,
        location: Some(Url::parse("https://foo/").unwrap()),
        v8_flags: svec!["--help", "--random-seed=1"],
        seed: Some(1),
        inspect: Some("127.0.0.1:9229".parse().unwrap()),
        allow_net: Some(vec![]),
        allow_env: Some(vec![]),
        allow_run: Some(vec![]),
        allow_read: Some(vec![]),
        allow_sys: Some(vec![]),
        allow_write: Some(vec![]),
        allow_ffi: Some(vec![]),
        allow_hrtime: true,
        env_file: Some(".example.env".to_owned()),
        ..Flags::default()
      }
    );
  }

  #[test]
  fn eval_args() {
    let r = flags_from_vec(svec![
      "deno",
      "eval",
      "console.log(Deno.args)",
      "arg1",
      "arg2"
    ]);
    assert_eq!(
      r.unwrap(),
      Flags {
        subcommand: DenoSubcommand::Eval(EvalFlags {
          print: false,
          code: "console.log(Deno.args)".to_string(),
        }),
        argv: svec!["arg1", "arg2"],
        allow_net: Some(vec![]),
        allow_env: Some(vec![]),
        allow_run: Some(vec![]),
        allow_read: Some(vec![]),
        allow_sys: Some(vec![]),
        allow_write: Some(vec![]),
        allow_ffi: Some(vec![]),
        allow_hrtime: true,
        ..Flags::default()
      }
    );
  }

  #[test]
  fn repl() {
    let r = flags_from_vec(svec!["deno"]);
    assert_eq!(
      r.unwrap(),
      Flags {
        subcommand: DenoSubcommand::Repl(ReplFlags {
          eval_files: None,
          eval: None,
          is_default_command: true,
        }),
        allow_net: Some(vec![]),
        unsafely_ignore_certificate_errors: None,
        allow_env: Some(vec![]),
        deny_env: None,
        allow_run: Some(vec![]),
        deny_run: None,
        allow_read: Some(vec![]),
        deny_read: None,
        allow_sys: Some(vec![]),
        deny_sys: None,
        allow_write: Some(vec![]),
        deny_write: None,
        allow_ffi: Some(vec![]),
        deny_ffi: None,
        allow_hrtime: true,
        ..Flags::default()
      }
    );
  }

  #[test]
  fn repl_with_flags() {
    #[rustfmt::skip]
    let r = flags_from_vec(svec!["deno", "repl", "-A", "--import-map", "import_map.json", "--no-remote", "--config", "tsconfig.json", "--no-check", "--reload", "--lock", "lock.json", "--lock-write", "--cert", "example.crt", "--cached-only", "--location", "https:foo", "--v8-flags=--help", "--seed", "1", "--inspect=127.0.0.1:9229", "--unsafely-ignore-certificate-errors", "--env=.example.env"]);
    assert_eq!(
      r.unwrap(),
      Flags {
        subcommand: DenoSubcommand::Repl(ReplFlags {
          eval_files: None,
          eval: None,
          is_default_command: false,
        }),
        import_map_path: Some("import_map.json".to_string()),
        no_remote: true,
        config_flag: ConfigFlag::Path("tsconfig.json".to_owned()),
        type_check_mode: TypeCheckMode::None,
        reload: true,
        lock: Some(PathBuf::from("lock.json")),
        lock_write: true,
        ca_data: Some(CaData::File("example.crt".to_string())),
        cached_only: true,
        location: Some(Url::parse("https://foo/").unwrap()),
        v8_flags: svec!["--help", "--random-seed=1"],
        seed: Some(1),
        inspect: Some("127.0.0.1:9229".parse().unwrap()),
        allow_all: true,
        allow_net: Some(vec![]),
        allow_env: Some(vec![]),
        allow_run: Some(vec![]),
        allow_read: Some(vec![]),
        allow_sys: Some(vec![]),
        allow_write: Some(vec![]),
        allow_ffi: Some(vec![]),
        allow_hrtime: true,
        env_file: Some(".example.env".to_owned()),
        unsafely_ignore_certificate_errors: Some(vec![]),
        ..Flags::default()
      }
    );
  }

  #[test]
  fn repl_with_eval_flag() {
    #[rustfmt::skip]
    let r = flags_from_vec(svec!["deno", "repl", "--allow-write", "--eval", "console.log('hello');"]);
    assert_eq!(
      r.unwrap(),
      Flags {
        subcommand: DenoSubcommand::Repl(ReplFlags {
          eval_files: None,
          eval: Some("console.log('hello');".to_string()),
          is_default_command: false,
        }),
        allow_write: Some(vec![]),
        type_check_mode: TypeCheckMode::None,
        ..Flags::default()
      }
    );
  }

  #[test]
  fn repl_with_eval_file_flag() {
    #[rustfmt::skip]
    let r = flags_from_vec(svec!["deno", "repl", "--eval-file=./a.js,./b.ts,https://examples.deno.land/hello-world.ts"]);
    assert_eq!(
      r.unwrap(),
      Flags {
        subcommand: DenoSubcommand::Repl(ReplFlags {
          eval_files: Some(vec![
            "./a.js".to_string(),
            "./b.ts".to_string(),
            "https://examples.deno.land/hello-world.ts".to_string()
          ]),
          eval: None,
          is_default_command: false,
        }),
        type_check_mode: TypeCheckMode::None,
        ..Flags::default()
      }
    );
  }

  #[test]
  fn allow_read_allowlist() {
    use test_util::TempDir;
    let temp_dir_guard = TempDir::new();
    let temp_dir = temp_dir_guard.path().to_path_buf();

    let r = flags_from_vec(svec![
      "deno",
      "run",
      format!("--allow-read=.,{}", temp_dir.to_str().unwrap()),
      "script.ts"
    ]);
    assert_eq!(
      r.unwrap(),
      Flags {
        allow_read: Some(vec![PathBuf::from("."), temp_dir]),
        subcommand: DenoSubcommand::Run(RunFlags {
          script: "script.ts".to_string(),
          watch: Default::default(),
        }),
        ..Flags::default()
      }
    );
  }

  #[test]
  fn deny_read_denylist() {
    use test_util::TempDir;
    let temp_dir_guard = TempDir::new();
    let temp_dir = temp_dir_guard.path().to_path_buf();

    let r = flags_from_vec(svec![
      "deno",
      "run",
      format!("--deny-read=.,{}", temp_dir.to_str().unwrap()),
      "script.ts"
    ]);
    assert_eq!(
      r.unwrap(),
      Flags {
        deny_read: Some(vec![PathBuf::from("."), temp_dir]),
        subcommand: DenoSubcommand::Run(RunFlags {
          watch: None,
          script: "script.ts".to_string(),
        }),
        ..Flags::default()
      }
    );
  }

  #[test]
  fn allow_write_allowlist() {
    use test_util::TempDir;
    let temp_dir_guard = TempDir::new();
    let temp_dir = temp_dir_guard.path().to_path_buf();

    let r = flags_from_vec(svec![
      "deno",
      "run",
      format!("--allow-write=.,{}", temp_dir.to_str().unwrap()),
      "script.ts"
    ]);
    assert_eq!(
      r.unwrap(),
      Flags {
        allow_write: Some(vec![PathBuf::from("."), temp_dir]),
        subcommand: DenoSubcommand::Run(RunFlags {
          script: "script.ts".to_string(),
          watch: Default::default(),
        }),
        ..Flags::default()
      }
    );
  }

  #[test]
  fn deny_write_denylist() {
    use test_util::TempDir;
    let temp_dir_guard = TempDir::new();
    let temp_dir = temp_dir_guard.path().to_path_buf();

    let r = flags_from_vec(svec![
      "deno",
      "run",
      format!("--deny-write=.,{}", temp_dir.to_str().unwrap()),
      "script.ts"
    ]);
    assert_eq!(
      r.unwrap(),
      Flags {
        deny_write: Some(vec![PathBuf::from("."), temp_dir]),
        subcommand: DenoSubcommand::Run(RunFlags {
          watch: None,
          script: "script.ts".to_string(),
        }),
        ..Flags::default()
      }
    );
  }

  #[test]
  fn allow_net_allowlist() {
    let r = flags_from_vec(svec![
      "deno",
      "run",
      "--allow-net=127.0.0.1",
      "script.ts"
    ]);
    assert_eq!(
      r.unwrap(),
      Flags {
        subcommand: DenoSubcommand::Run(RunFlags {
          script: "script.ts".to_string(),
          watch: Default::default(),
        }),
        allow_net: Some(svec!["127.0.0.1"]),
        ..Flags::default()
      }
    );
  }

  #[test]
  fn deny_net_denylist() {
    let r =
      flags_from_vec(svec!["deno", "run", "--deny-net=127.0.0.1", "script.ts"]);
    assert_eq!(
      r.unwrap(),
      Flags {
        subcommand: DenoSubcommand::Run(RunFlags {
          watch: None,
          script: "script.ts".to_string(),
        }),
        deny_net: Some(svec!["127.0.0.1"]),
        ..Flags::default()
      }
    );
  }

  #[test]
  fn allow_env_allowlist() {
    let r =
      flags_from_vec(svec!["deno", "run", "--allow-env=HOME", "script.ts"]);
    assert_eq!(
      r.unwrap(),
      Flags {
        subcommand: DenoSubcommand::Run(RunFlags {
          script: "script.ts".to_string(),
          watch: Default::default(),
        }),
        allow_env: Some(svec!["HOME"]),
        ..Flags::default()
      }
    );
  }

  #[test]
  fn deny_env_denylist() {
    let r =
      flags_from_vec(svec!["deno", "run", "--deny-env=HOME", "script.ts"]);
    assert_eq!(
      r.unwrap(),
      Flags {
        subcommand: DenoSubcommand::Run(RunFlags {
          watch: None,
          script: "script.ts".to_string(),
        }),
        deny_env: Some(svec!["HOME"]),
        ..Flags::default()
      }
    );
  }

  #[test]
  fn allow_env_allowlist_multiple() {
    let r = flags_from_vec(svec![
      "deno",
      "run",
      "--allow-env=HOME,PATH",
      "script.ts"
    ]);
    assert_eq!(
      r.unwrap(),
      Flags {
        subcommand: DenoSubcommand::Run(RunFlags {
          script: "script.ts".to_string(),
          watch: Default::default(),
        }),
        allow_env: Some(svec!["HOME", "PATH"]),
        ..Flags::default()
      }
    );
  }

  #[test]
  fn deny_env_denylist_multiple() {
    let r =
      flags_from_vec(svec!["deno", "run", "--deny-env=HOME,PATH", "script.ts"]);
    assert_eq!(
      r.unwrap(),
      Flags {
        subcommand: DenoSubcommand::Run(RunFlags {
          watch: None,
          script: "script.ts".to_string(),
        }),
        deny_env: Some(svec!["HOME", "PATH"]),
        ..Flags::default()
      }
    );
  }

  #[test]
  fn allow_env_allowlist_validator() {
    let r =
      flags_from_vec(svec!["deno", "run", "--allow-env=HOME", "script.ts"]);
    assert!(r.is_ok());
    let r =
      flags_from_vec(svec!["deno", "run", "--allow-env=H=ME", "script.ts"]);
    assert!(r.is_err());
    let r =
      flags_from_vec(svec!["deno", "run", "--allow-env=H\0ME", "script.ts"]);
    assert!(r.is_err());
  }

  #[test]
  fn deny_env_denylist_validator() {
    let r =
      flags_from_vec(svec!["deno", "run", "--deny-env=HOME", "script.ts"]);
    assert!(r.is_ok());
    let r =
      flags_from_vec(svec!["deno", "run", "--deny-env=H=ME", "script.ts"]);
    assert!(r.is_err());
    let r =
      flags_from_vec(svec!["deno", "run", "--deny-env=H\0ME", "script.ts"]);
    assert!(r.is_err());
  }

  #[test]
  fn allow_sys() {
    let r = flags_from_vec(svec!["deno", "run", "--allow-sys", "script.ts"]);
    assert_eq!(
      r.unwrap(),
      Flags {
        subcommand: DenoSubcommand::Run(RunFlags {
          script: "script.ts".to_string(),
          watch: Default::default(),
        }),
        allow_sys: Some(vec![]),
        ..Flags::default()
      }
    );
  }

  #[test]
  fn deny_sys() {
    let r = flags_from_vec(svec!["deno", "run", "--deny-sys", "script.ts"]);
    assert_eq!(
      r.unwrap(),
      Flags {
        subcommand: DenoSubcommand::Run(RunFlags {
          watch: None,
          script: "script.ts".to_string(),
        }),
        deny_sys: Some(vec![]),
        ..Flags::default()
      }
    );
  }

  #[test]
  fn allow_sys_allowlist() {
    let r =
      flags_from_vec(svec!["deno", "run", "--allow-sys=hostname", "script.ts"]);
    assert_eq!(
      r.unwrap(),
      Flags {
        subcommand: DenoSubcommand::Run(RunFlags {
          script: "script.ts".to_string(),
          watch: Default::default(),
        }),
        allow_sys: Some(svec!["hostname"]),
        ..Flags::default()
      }
    );
  }

  #[test]
  fn deny_sys_denylist() {
    let r =
      flags_from_vec(svec!["deno", "run", "--deny-sys=hostname", "script.ts"]);
    assert_eq!(
      r.unwrap(),
      Flags {
        subcommand: DenoSubcommand::Run(RunFlags {
          watch: None,
          script: "script.ts".to_string(),
        }),
        deny_sys: Some(svec!["hostname"]),
        ..Flags::default()
      }
    );
  }

  #[test]
  fn allow_sys_allowlist_multiple() {
    let r = flags_from_vec(svec![
      "deno",
      "run",
      "--allow-sys=hostname,osRelease",
      "script.ts"
    ]);
    assert_eq!(
      r.unwrap(),
      Flags {
        subcommand: DenoSubcommand::Run(RunFlags {
          script: "script.ts".to_string(),
          watch: Default::default(),
        }),
        allow_sys: Some(svec!["hostname", "osRelease"]),
        ..Flags::default()
      }
    );
  }

  #[test]
  fn deny_sys_denylist_multiple() {
    let r = flags_from_vec(svec![
      "deno",
      "run",
      "--deny-sys=hostname,osRelease",
      "script.ts"
    ]);
    assert_eq!(
      r.unwrap(),
      Flags {
        subcommand: DenoSubcommand::Run(RunFlags {
          watch: None,
          script: "script.ts".to_string(),
        }),
        deny_sys: Some(svec!["hostname", "osRelease"]),
        ..Flags::default()
      }
    );
  }

  #[test]
  fn allow_sys_allowlist_validator() {
    let r =
      flags_from_vec(svec!["deno", "run", "--allow-sys=hostname", "script.ts"]);
    assert!(r.is_ok());
    let r = flags_from_vec(svec![
      "deno",
      "run",
      "--allow-sys=hostname,osRelease",
      "script.ts"
    ]);
    assert!(r.is_ok());
    let r =
      flags_from_vec(svec!["deno", "run", "--allow-sys=foo", "script.ts"]);
    assert!(r.is_err());
    let r = flags_from_vec(svec![
      "deno",
      "run",
      "--allow-sys=hostname,foo",
      "script.ts"
    ]);
    assert!(r.is_err());
  }

  #[test]
  fn deny_sys_denylist_validator() {
    let r =
      flags_from_vec(svec!["deno", "run", "--deny-sys=hostname", "script.ts"]);
    assert!(r.is_ok());
    let r = flags_from_vec(svec![
      "deno",
      "run",
      "--deny-sys=hostname,osRelease",
      "script.ts"
    ]);
    assert!(r.is_ok());
    let r = flags_from_vec(svec!["deno", "run", "--deny-sys=foo", "script.ts"]);
    assert!(r.is_err());
    let r = flags_from_vec(svec![
      "deno",
      "run",
      "--deny-sys=hostname,foo",
      "script.ts"
    ]);
    assert!(r.is_err());
  }

  #[test]
  fn reload_validator() {
    let r = flags_from_vec(svec![
      "deno",
      "run",
      "--reload=http://deno.land/",
      "script.ts"
    ]);
    assert!(r.is_ok(), "should accept valid urls");

    let r = flags_from_vec(svec![
      "deno",
      "run",
      "--reload=http://deno.land/a,http://deno.land/b",
      "script.ts"
    ]);
    assert!(r.is_ok(), "should accept accept multiple valid urls");

    let r = flags_from_vec(svec![
      "deno",
      "run",
      "--reload=./relativeurl/",
      "script.ts"
    ]);
    assert!(r.is_err(), "Should reject relative urls that start with ./");

    let r = flags_from_vec(svec![
      "deno",
      "run",
      "--reload=relativeurl/",
      "script.ts"
    ]);
    assert!(r.is_err(), "Should reject relative urls");

    let r =
      flags_from_vec(svec!["deno", "run", "--reload=/absolute", "script.ts"]);
    assert!(r.is_err(), "Should reject absolute urls");

    let r = flags_from_vec(svec!["deno", "run", "--reload=/", "script.ts"]);
    assert!(r.is_err(), "Should reject absolute root url");

    let r = flags_from_vec(svec!["deno", "run", "--reload=", "script.ts"]);
    assert!(r.is_err(), "Should reject when nothing is provided");

    let r = flags_from_vec(svec!["deno", "run", "--reload=,", "script.ts"]);
    assert!(r.is_err(), "Should reject when a single comma is provided");

    let r = flags_from_vec(svec![
      "deno",
      "run",
      "--reload=,http://deno.land/a",
      "script.ts"
    ]);
    assert!(r.is_err(), "Should reject a leading comma");

    let r = flags_from_vec(svec![
      "deno",
      "run",
      "--reload=http://deno.land/a,",
      "script.ts"
    ]);
    assert!(r.is_err(), "Should reject a trailing comma");

    let r = flags_from_vec(svec![
      "deno",
      "run",
      "--reload=http://deno.land/a,,http://deno.land/b",
      "script.ts"
    ]);
    assert!(r.is_err(), "Should reject adjacent commas");
  }

  #[test]
  fn bundle() {
    let r = flags_from_vec(svec!["deno", "bundle", "source.ts"]);
    assert_eq!(
      r.unwrap(),
      Flags {
        subcommand: DenoSubcommand::Bundle(BundleFlags {
          source_file: "source.ts".to_string(),
          out_file: None,
          watch: Default::default(),
        }),
        type_check_mode: TypeCheckMode::Local,
        ..Flags::default()
      }
    );
  }

  #[test]
  fn bundle_with_config() {
    let r = flags_from_vec(svec![
      "deno",
      "bundle",
      "--no-remote",
      "--config",
      "tsconfig.json",
      "source.ts",
      "bundle.js"
    ]);
    assert_eq!(
      r.unwrap(),
      Flags {
        subcommand: DenoSubcommand::Bundle(BundleFlags {
          source_file: "source.ts".to_string(),
          out_file: Some(PathBuf::from("bundle.js")),
          watch: Default::default(),
        }),
        allow_write: Some(vec![]),
        no_remote: true,
        type_check_mode: TypeCheckMode::Local,
        config_flag: ConfigFlag::Path("tsconfig.json".to_owned()),
        ..Flags::default()
      }
    );
  }

  #[test]
  fn bundle_with_output() {
    let r = flags_from_vec(svec!["deno", "bundle", "source.ts", "bundle.js"]);
    assert_eq!(
      r.unwrap(),
      Flags {
        subcommand: DenoSubcommand::Bundle(BundleFlags {
          source_file: "source.ts".to_string(),
          out_file: Some(PathBuf::from("bundle.js")),
          watch: Default::default(),
        }),
        type_check_mode: TypeCheckMode::Local,
        allow_write: Some(vec![]),
        ..Flags::default()
      }
    );
  }

  #[test]
  fn bundle_with_lock() {
    let r = flags_from_vec(svec![
      "deno",
      "bundle",
      "--lock-write",
      "--lock=lock.json",
      "source.ts"
    ]);
    assert_eq!(
      r.unwrap(),
      Flags {
        subcommand: DenoSubcommand::Bundle(BundleFlags {
          source_file: "source.ts".to_string(),
          out_file: None,
          watch: Default::default(),
        }),
        type_check_mode: TypeCheckMode::Local,
        lock_write: true,
        lock: Some(PathBuf::from("lock.json")),
        ..Flags::default()
      }
    );
  }

  #[test]
  fn bundle_with_reload() {
    let r = flags_from_vec(svec!["deno", "bundle", "--reload", "source.ts"]);
    assert_eq!(
      r.unwrap(),
      Flags {
        reload: true,
        subcommand: DenoSubcommand::Bundle(BundleFlags {
          source_file: "source.ts".to_string(),
          out_file: None,
          watch: Default::default(),
        }),
        type_check_mode: TypeCheckMode::Local,
        ..Flags::default()
      }
    );
  }

  #[test]
  fn bundle_nocheck() {
    let r = flags_from_vec(svec!["deno", "bundle", "--no-check", "script.ts"])
      .unwrap();
    assert_eq!(
      r,
      Flags {
        subcommand: DenoSubcommand::Bundle(BundleFlags {
          source_file: "script.ts".to_string(),
          out_file: None,
          watch: Default::default(),
        }),
        type_check_mode: TypeCheckMode::None,
        ..Flags::default()
      }
    );
  }

  #[test]
  fn bundle_watch() {
    let r = flags_from_vec(svec!["deno", "bundle", "--watch", "source.ts"]);
    assert_eq!(
      r.unwrap(),
      Flags {
        subcommand: DenoSubcommand::Bundle(BundleFlags {
          source_file: "source.ts".to_string(),
          out_file: None,
          watch: Some(WatchFlags {
            no_clear_screen: false,
          }),
        }),
        type_check_mode: TypeCheckMode::Local,
        ..Flags::default()
      }
    )
  }

  #[test]
  fn bundle_watch_with_no_clear_screen() {
    let r = flags_from_vec(svec![
      "deno",
      "bundle",
      "--watch",
      "--no-clear-screen",
      "source.ts"
    ]);
    assert_eq!(
      r.unwrap(),
      Flags {
        subcommand: DenoSubcommand::Bundle(BundleFlags {
          source_file: "source.ts".to_string(),
          out_file: None,
          watch: Some(WatchFlags {
            no_clear_screen: true,
          }),
        }),
        type_check_mode: TypeCheckMode::Local,
        ..Flags::default()
      }
    )
  }

  #[test]
  fn run_import_map() {
    let r = flags_from_vec(svec![
      "deno",
      "run",
      "--import-map=import_map.json",
      "script.ts"
    ]);
    assert_eq!(
      r.unwrap(),
      Flags {
        subcommand: DenoSubcommand::Run(RunFlags {
          script: "script.ts".to_string(),
          watch: Default::default(),
        }),
        import_map_path: Some("import_map.json".to_owned()),
        ..Flags::default()
      }
    );
  }

  #[test]
  fn info_import_map() {
    let r = flags_from_vec(svec![
      "deno",
      "info",
      "--import-map=import_map.json",
      "script.ts"
    ]);
    assert_eq!(
      r.unwrap(),
      Flags {
        subcommand: DenoSubcommand::Info(InfoFlags {
          file: Some("script.ts".to_string()),
          json: false,
        }),
        import_map_path: Some("import_map.json".to_owned()),
        ..Flags::default()
      }
    );
  }

  #[test]
  fn cache_import_map() {
    let r = flags_from_vec(svec![
      "deno",
      "cache",
      "--import-map=import_map.json",
      "script.ts"
    ]);
    assert_eq!(
      r.unwrap(),
      Flags {
        subcommand: DenoSubcommand::Cache(CacheFlags {
          files: svec!["script.ts"],
        }),
        import_map_path: Some("import_map.json".to_owned()),
        ..Flags::default()
      }
    );
  }

  #[test]
  fn doc_import_map() {
    let r = flags_from_vec(svec![
      "deno",
      "doc",
      "--import-map=import_map.json",
      "script.ts"
    ]);
    assert_eq!(
      r.unwrap(),
      Flags {
        subcommand: DenoSubcommand::Doc(DocFlags {
          source_file: DocSourceFileFlag::Path("script.ts".to_owned()),
          private: false,
          json: false,
          filter: None,
        }),
        import_map_path: Some("import_map.json".to_owned()),
        ..Flags::default()
      }
    );
  }

  #[test]
  fn run_env_file_default() {
    let r = flags_from_vec(svec!["deno", "run", "--env", "script.ts"]);
    assert_eq!(
      r.unwrap(),
      Flags {
        subcommand: DenoSubcommand::Run(RunFlags {
          script: "script.ts".to_string(),
          watch: Default::default(),
        }),
        env_file: Some(".env".to_owned()),
        ..Flags::default()
      }
    );
  }

  #[test]
  fn run_env_file_defined() {
    let r =
      flags_from_vec(svec!["deno", "run", "--env=.another_env", "script.ts"]);
    assert_eq!(
      r.unwrap(),
      Flags {
        subcommand: DenoSubcommand::Run(RunFlags {
          script: "script.ts".to_string(),
          watch: Default::default(),
        }),
        env_file: Some(".another_env".to_owned()),
        ..Flags::default()
      }
    );
  }

  #[test]
  fn cache_multiple() {
    let r =
      flags_from_vec(svec!["deno", "cache", "script.ts", "script_two.ts"]);
    assert_eq!(
      r.unwrap(),
      Flags {
        subcommand: DenoSubcommand::Cache(CacheFlags {
          files: svec!["script.ts", "script_two.ts"],
        }),
        ..Flags::default()
      }
    );
  }

  #[test]
  fn run_seed() {
    let r = flags_from_vec(svec!["deno", "run", "--seed", "250", "script.ts"]);
    assert_eq!(
      r.unwrap(),
      Flags {
        subcommand: DenoSubcommand::Run(RunFlags {
          script: "script.ts".to_string(),
          watch: Default::default(),
        }),
        seed: Some(250_u64),
        v8_flags: svec!["--random-seed=250"],
        ..Flags::default()
      }
    );
  }

  #[test]
  fn run_seed_with_v8_flags() {
    let r = flags_from_vec(svec![
      "deno",
      "run",
      "--seed",
      "250",
      "--v8-flags=--expose-gc",
      "script.ts"
    ]);
    assert_eq!(
      r.unwrap(),
      Flags {
        subcommand: DenoSubcommand::Run(RunFlags {
          script: "script.ts".to_string(),
          watch: Default::default(),
        }),
        seed: Some(250_u64),
        v8_flags: svec!["--expose-gc", "--random-seed=250"],
        ..Flags::default()
      }
    );
  }

  #[test]
  fn install() {
    let r = flags_from_vec(svec![
      "deno",
      "install",
      "https://deno.land/std/examples/colors.ts"
    ]);
    assert_eq!(
      r.unwrap(),
      Flags {
        subcommand: DenoSubcommand::Install(InstallFlags {
          name: None,
          module_url: "https://deno.land/std/examples/colors.ts".to_string(),
          args: vec![],
          root: None,
          force: false,
        }),
        ..Flags::default()
      }
    );
  }

  #[test]
  fn install_with_flags() {
    #[rustfmt::skip]
    let r = flags_from_vec(svec!["deno", "install", "--import-map", "import_map.json", "--no-remote", "--config", "tsconfig.json", "--no-check", "--unsafely-ignore-certificate-errors", "--reload", "--lock", "lock.json", "--lock-write", "--cert", "example.crt", "--cached-only", "--allow-read", "--allow-net", "--v8-flags=--help", "--seed", "1", "--inspect=127.0.0.1:9229", "--name", "file_server", "--root", "/foo", "--force", "--env=.example.env", "https://deno.land/std/http/file_server.ts", "foo", "bar"]);
    assert_eq!(
      r.unwrap(),
      Flags {
        subcommand: DenoSubcommand::Install(InstallFlags {
          name: Some("file_server".to_string()),
          module_url: "https://deno.land/std/http/file_server.ts".to_string(),
          args: svec!["foo", "bar"],
          root: Some(PathBuf::from("/foo")),
          force: true,
        }),
        import_map_path: Some("import_map.json".to_string()),
        no_remote: true,
        config_flag: ConfigFlag::Path("tsconfig.json".to_owned()),
        type_check_mode: TypeCheckMode::None,
        reload: true,
        lock: Some(PathBuf::from("lock.json")),
        lock_write: true,
        ca_data: Some(CaData::File("example.crt".to_string())),
        cached_only: true,
        v8_flags: svec!["--help", "--random-seed=1"],
        seed: Some(1),
        inspect: Some("127.0.0.1:9229".parse().unwrap()),
        allow_net: Some(vec![]),
        unsafely_ignore_certificate_errors: Some(vec![]),
        allow_read: Some(vec![]),
        env_file: Some(".example.env".to_owned()),
        ..Flags::default()
      }
    );
  }

  #[test]
  fn uninstall() {
    let r = flags_from_vec(svec!["deno", "uninstall", "file_server"]);
    assert_eq!(
      r.unwrap(),
      Flags {
        subcommand: DenoSubcommand::Uninstall(UninstallFlags {
          name: "file_server".to_string(),
          root: None,
        }),
        ..Flags::default()
      }
    );
  }

  #[test]
  fn uninstall_with_help_flag() {
    let r = flags_from_vec(svec!["deno", "uninstall", "--help"]);
    assert_eq!(r.err().unwrap().kind(), clap::error::ErrorKind::DisplayHelp);
  }

  #[test]
  fn log_level() {
    let r =
      flags_from_vec(svec!["deno", "run", "--log-level=debug", "script.ts"]);
    assert_eq!(
      r.unwrap(),
      Flags {
        subcommand: DenoSubcommand::Run(RunFlags {
          script: "script.ts".to_string(),
          watch: Default::default(),
        }),
        log_level: Some(Level::Debug),
        ..Flags::default()
      }
    );
  }

  #[test]
  fn quiet() {
    let r = flags_from_vec(svec!["deno", "run", "-q", "script.ts"]);
    assert_eq!(
      r.unwrap(),
      Flags {
        subcommand: DenoSubcommand::Run(RunFlags {
          script: "script.ts".to_string(),
          watch: Default::default(),
        }),
        log_level: Some(Level::Error),
        ..Flags::default()
      }
    );
  }

  #[test]
  fn completions() {
    let r = flags_from_vec(svec!["deno", "completions", "zsh"]).unwrap();

    match r.subcommand {
      DenoSubcommand::Completions(CompletionsFlags { buf }) => {
        assert!(!buf.is_empty())
      }
      _ => unreachable!(),
    }
  }

  #[test]
  fn run_with_args() {
    let r = flags_from_vec(svec![
      "deno",
      "run",
      "script.ts",
      "--allow-read",
      "--allow-net"
    ]);
    assert_eq!(
      r.unwrap(),
      Flags {
        subcommand: DenoSubcommand::Run(RunFlags {
          script: "script.ts".to_string(),
          watch: Default::default(),
        }),
        argv: svec!["--allow-read", "--allow-net"],
        ..Flags::default()
      }
    );
    let r = flags_from_vec(svec![
      "deno",
      "run",
      "--location",
      "https:foo",
      "--allow-read",
      "script.ts",
      "--allow-net",
      "-r",
      "--help",
      "--foo",
      "bar"
    ]);
    assert_eq!(
      r.unwrap(),
      Flags {
        subcommand: DenoSubcommand::Run(RunFlags {
          script: "script.ts".to_string(),
          watch: Default::default(),
        }),
        location: Some(Url::parse("https://foo/").unwrap()),
        allow_read: Some(vec![]),
        argv: svec!["--allow-net", "-r", "--help", "--foo", "bar"],
        ..Flags::default()
      }
    );

    let r = flags_from_vec(svec!["deno", "run", "script.ts", "foo", "bar"]);
    assert_eq!(
      r.unwrap(),
      Flags {
        subcommand: DenoSubcommand::Run(RunFlags {
          script: "script.ts".to_string(),
          watch: Default::default(),
        }),
        argv: svec!["foo", "bar"],
        ..Flags::default()
      }
    );
    let r = flags_from_vec(svec!["deno", "run", "script.ts", "-"]);
    assert_eq!(
      r.unwrap(),
      Flags {
        subcommand: DenoSubcommand::Run(RunFlags {
          script: "script.ts".to_string(),
          watch: Default::default(),
        }),
        argv: svec!["-"],
        ..Flags::default()
      }
    );

    let r =
      flags_from_vec(svec!["deno", "run", "script.ts", "-", "foo", "bar"]);
    assert_eq!(
      r.unwrap(),
      Flags {
        subcommand: DenoSubcommand::Run(RunFlags {
          script: "script.ts".to_string(),
          watch: Default::default(),
        }),
        argv: svec!["-", "foo", "bar"],
        ..Flags::default()
      }
    );
  }

  #[test]
  fn no_check() {
    let r = flags_from_vec(svec!["deno", "run", "--no-check", "script.ts"]);
    assert_eq!(
      r.unwrap(),
      Flags {
        subcommand: DenoSubcommand::Run(RunFlags {
          script: "script.ts".to_string(),
          watch: Default::default(),
        }),
        type_check_mode: TypeCheckMode::None,
        ..Flags::default()
      }
    );
  }

  #[test]
  fn no_check_remote() {
    let r =
      flags_from_vec(svec!["deno", "run", "--no-check=remote", "script.ts"]);
    assert_eq!(
      r.unwrap(),
      Flags {
        subcommand: DenoSubcommand::Run(RunFlags {
          script: "script.ts".to_string(),
          watch: Default::default(),
        }),
        type_check_mode: TypeCheckMode::Local,
        ..Flags::default()
      }
    );
  }

  #[test]
  fn repl_with_unsafely_ignore_certificate_errors() {
    let r = flags_from_vec(svec![
      "deno",
      "repl",
      "--eval",
      "console.log('hello');",
      "--unsafely-ignore-certificate-errors"
    ]);
    assert_eq!(
      r.unwrap(),
      Flags {
        subcommand: DenoSubcommand::Repl(ReplFlags {
          eval_files: None,
          eval: Some("console.log('hello');".to_string()),
          is_default_command: false,
        }),
        unsafely_ignore_certificate_errors: Some(vec![]),
        type_check_mode: TypeCheckMode::None,
        ..Flags::default()
      }
    );
  }

  #[test]
  fn run_with_unsafely_ignore_certificate_errors() {
    let r = flags_from_vec(svec![
      "deno",
      "run",
      "--unsafely-ignore-certificate-errors",
      "script.ts"
    ]);
    assert_eq!(
      r.unwrap(),
      Flags {
        subcommand: DenoSubcommand::Run(RunFlags {
          script: "script.ts".to_string(),
          watch: Default::default(),
        }),
        unsafely_ignore_certificate_errors: Some(vec![]),
        ..Flags::default()
      }
    );
  }

  #[test]
  fn run_with_unsafely_treat_insecure_origin_as_secure_with_ipv6_address() {
    let r = flags_from_vec(svec![
      "deno",
      "run",
      "--unsafely-ignore-certificate-errors=deno.land,localhost,::,127.0.0.1,[::1],1.2.3.4",
      "script.ts"
    ]);
    assert_eq!(
      r.unwrap(),
      Flags {
        subcommand: DenoSubcommand::Run(RunFlags {
          script: "script.ts".to_string(),
          watch: Default::default(),
        }),
        unsafely_ignore_certificate_errors: Some(svec![
          "deno.land",
          "localhost",
          "::",
          "127.0.0.1",
          "[::1]",
          "1.2.3.4"
        ]),
        ..Flags::default()
      }
    );
  }

  #[test]
  fn repl_with_unsafely_treat_insecure_origin_as_secure_with_ipv6_address() {
    let r = flags_from_vec(svec![
      "deno",
      "repl",
      "--unsafely-ignore-certificate-errors=deno.land,localhost,::,127.0.0.1,[::1],1.2.3.4"]);
    assert_eq!(
      r.unwrap(),
      Flags {
        subcommand: DenoSubcommand::Repl(ReplFlags {
          eval_files: None,
          eval: None,
          is_default_command: false,
        }),
        unsafely_ignore_certificate_errors: Some(svec![
          "deno.land",
          "localhost",
          "::",
          "127.0.0.1",
          "[::1]",
          "1.2.3.4"
        ]),
        type_check_mode: TypeCheckMode::None,
        ..Flags::default()
      }
    );
  }

  #[test]
  fn no_remote() {
    let r = flags_from_vec(svec!["deno", "run", "--no-remote", "script.ts"]);
    assert_eq!(
      r.unwrap(),
      Flags {
        subcommand: DenoSubcommand::Run(RunFlags {
          script: "script.ts".to_string(),
          watch: Default::default(),
        }),
        no_remote: true,
        ..Flags::default()
      }
    );
  }

  #[test]
  fn no_npm() {
    let r = flags_from_vec(svec!["deno", "run", "--no-npm", "script.ts"]);
    assert_eq!(
      r.unwrap(),
      Flags {
        subcommand: DenoSubcommand::Run(RunFlags {
          script: "script.ts".to_string(),
          watch: Default::default(),
        }),
        no_npm: true,
        ..Flags::default()
      }
    );
  }

  #[test]
  fn local_npm() {
    let r =
      flags_from_vec(svec!["deno", "run", "--node-modules-dir", "script.ts"]);
    assert_eq!(
      r.unwrap(),
      Flags {
        subcommand: DenoSubcommand::Run(RunFlags {
          script: "script.ts".to_string(),
          watch: Default::default(),
        }),
        node_modules_dir: Some(true),
        ..Flags::default()
      }
    );

    let r = flags_from_vec(svec![
      "deno",
      "run",
      "--node-modules-dir=false",
      "script.ts"
    ]);
    assert_eq!(
      r.unwrap(),
      Flags {
        subcommand: DenoSubcommand::Run(RunFlags {
          script: "script.ts".to_string(),
          watch: Default::default(),
        }),
        node_modules_dir: Some(false),
        ..Flags::default()
      }
    );
  }

  #[test]
  fn vendor_flag() {
    let r = flags_from_vec(svec!["deno", "run", "--vendor", "script.ts"]);
    assert_eq!(
      r.unwrap(),
      Flags {
        subcommand: DenoSubcommand::Run(RunFlags {
          script: "script.ts".to_string(),
          watch: Default::default(),
        }),
        vendor: Some(true),
        ..Flags::default()
      }
    );

    let r = flags_from_vec(svec!["deno", "run", "--vendor=false", "script.ts"]);
    assert_eq!(
      r.unwrap(),
      Flags {
        subcommand: DenoSubcommand::Run(RunFlags {
          script: "script.ts".to_string(),
          watch: Default::default(),
        }),
        vendor: Some(false),
        ..Flags::default()
      }
    );
  }

  #[test]
  fn cached_only() {
    let r = flags_from_vec(svec!["deno", "run", "--cached-only", "script.ts"]);
    assert_eq!(
      r.unwrap(),
      Flags {
        subcommand: DenoSubcommand::Run(RunFlags {
          script: "script.ts".to_string(),
          watch: Default::default(),
        }),
        cached_only: true,
        ..Flags::default()
      }
    );
  }

  #[test]
  fn allow_net_allowlist_with_ports() {
    let r = flags_from_vec(svec![
      "deno",
      "run",
      "--allow-net=deno.land,:8000,:4545",
      "script.ts"
    ]);
    assert_eq!(
      r.unwrap(),
      Flags {
        subcommand: DenoSubcommand::Run(RunFlags {
          script: "script.ts".to_string(),
          watch: Default::default(),
        }),
        allow_net: Some(svec![
          "deno.land",
          "0.0.0.0:8000",
          "127.0.0.1:8000",
          "localhost:8000",
          "0.0.0.0:4545",
          "127.0.0.1:4545",
          "localhost:4545"
        ]),
        ..Flags::default()
      }
    );
  }

  #[test]
  fn deny_net_denylist_with_ports() {
    let r = flags_from_vec(svec![
      "deno",
      "run",
      "--deny-net=deno.land,:8000,:4545",
      "script.ts"
    ]);
    assert_eq!(
      r.unwrap(),
      Flags {
        subcommand: DenoSubcommand::Run(RunFlags {
          watch: None,
          script: "script.ts".to_string(),
        }),
        deny_net: Some(svec![
          "deno.land",
          "0.0.0.0:8000",
          "127.0.0.1:8000",
          "localhost:8000",
          "0.0.0.0:4545",
          "127.0.0.1:4545",
          "localhost:4545"
        ]),
        ..Flags::default()
      }
    );
  }

  #[test]
  fn allow_net_allowlist_with_ipv6_address() {
    let r = flags_from_vec(svec![
      "deno",
      "run",
      "--allow-net=deno.land,deno.land:80,::,127.0.0.1,[::1],1.2.3.4:5678,:5678,[::1]:8080",
      "script.ts"
    ]);
    assert_eq!(
      r.unwrap(),
      Flags {
        subcommand: DenoSubcommand::Run(RunFlags {
          script: "script.ts".to_string(),
          watch: Default::default(),
        }),
        allow_net: Some(svec![
          "deno.land",
          "deno.land:80",
          "::",
          "127.0.0.1",
          "[::1]",
          "1.2.3.4:5678",
          "0.0.0.0:5678",
          "127.0.0.1:5678",
          "localhost:5678",
          "[::1]:8080"
        ]),
        ..Flags::default()
      }
    );
  }

  #[test]
  fn deny_net_denylist_with_ipv6_address() {
    let r = flags_from_vec(svec![
      "deno",
      "run",
      "--deny-net=deno.land,deno.land:80,::,127.0.0.1,[::1],1.2.3.4:5678,:5678,[::1]:8080",
      "script.ts"
    ]);
    assert_eq!(
      r.unwrap(),
      Flags {
        subcommand: DenoSubcommand::Run(RunFlags {
          watch: None,
          script: "script.ts".to_string(),
        }),
        deny_net: Some(svec![
          "deno.land",
          "deno.land:80",
          "::",
          "127.0.0.1",
          "[::1]",
          "1.2.3.4:5678",
          "0.0.0.0:5678",
          "127.0.0.1:5678",
          "localhost:5678",
          "[::1]:8080"
        ]),
        ..Flags::default()
      }
    );
  }

  #[test]
  fn lock_write() {
    let r = flags_from_vec(svec![
      "deno",
      "run",
      "--lock-write",
      "--lock=lock.json",
      "script.ts"
    ]);
    assert_eq!(
      r.unwrap(),
      Flags {
        subcommand: DenoSubcommand::Run(RunFlags {
          script: "script.ts".to_string(),
          watch: Default::default(),
        }),
        lock_write: true,
        lock: Some(PathBuf::from("lock.json")),
        ..Flags::default()
      }
    );

    let r = flags_from_vec(svec!["deno", "run", "--no-lock", "script.ts"]);
    assert_eq!(
      r.unwrap(),
      Flags {
        subcommand: DenoSubcommand::Run(RunFlags {
          script: "script.ts".to_string(),
          watch: Default::default(),
        }),
        no_lock: true,
        ..Flags::default()
      }
    );

    let r = flags_from_vec(svec![
      "deno",
      "run",
      "--lock",
      "--lock-write",
      "script.ts"
    ]);
    assert_eq!(
      r.unwrap(),
      Flags {
        subcommand: DenoSubcommand::Run(RunFlags {
          script: "script.ts".to_string(),
          watch: Default::default(),
        }),
        lock_write: true,
        lock: Some(PathBuf::from("./deno.lock")),
        ..Flags::default()
      }
    );

    let r = flags_from_vec(svec![
      "deno",
      "run",
      "--lock-write",
      "--lock",
      "lock.json",
      "script.ts"
    ]);
    assert_eq!(
      r.unwrap(),
      Flags {
        subcommand: DenoSubcommand::Run(RunFlags {
          script: "script.ts".to_string(),
          watch: Default::default(),
        }),
        lock_write: true,
        lock: Some(PathBuf::from("lock.json")),
        ..Flags::default()
      }
    );

    let r = flags_from_vec(svec!["deno", "run", "--lock-write", "script.ts"]);
    assert_eq!(
      r.unwrap(),
      Flags {
        subcommand: DenoSubcommand::Run(RunFlags {
          script: "script.ts".to_string(),
          watch: Default::default(),
        }),
        lock_write: true,
        ..Flags::default()
      }
    );

    let r =
      flags_from_vec(svec!["deno", "run", "--lock", "--no-lock", "script.ts"]);
    assert!(r.is_err(),);

    let r = flags_from_vec(svec![
      "deno",
      "run",
      "--lock-write",
      "--no-lock",
      "script.ts"
    ]);
    assert!(r.is_err(),);
  }

  #[test]
  fn test_no_colon_in_value_name() {
    let app =
      runtime_args(Command::new("test_inspect_completion_value"), true, true);
    let inspect_args = app
      .get_arguments()
      .filter(|arg| arg.get_id() == "inspect")
      .collect::<Vec<_>>();
    // The value_name cannot have a : otherwise it breaks shell completions for zsh.
    let value_name = "HOST_AND_PORT";
    let arg = inspect_args
      .iter()
      .any(|v| v.get_value_names().unwrap() == [value_name]);

    assert_eq!(arg, true);
  }

  #[test]
  fn test_with_flags() {
    #[rustfmt::skip]
    let r = flags_from_vec(svec!["deno", "test", "--unstable", "--no-npm", "--no-remote", "--trace-ops", "--no-run", "--filter", "- foo", "--coverage=cov", "--location", "https:foo", "--allow-net", "--allow-none", "dir1/", "dir2/", "--", "arg1", "arg2"]);
    assert_eq!(
      r.unwrap(),
      Flags {
        subcommand: DenoSubcommand::Test(TestFlags {
          no_run: true,
          doc: false,
          fail_fast: None,
          filter: Some("- foo".to_string()),
          allow_none: true,
          files: FileFlags {
            include: vec![PathBuf::from("dir1/"), PathBuf::from("dir2/")],
            ignore: vec![],
          },
          shuffle: None,
          concurrent_jobs: None,
          trace_ops: true,
          coverage_dir: Some("cov".to_string()),
          watch: Default::default(),
          reporter: Default::default(),
          junit_path: None,
        }),
        unstable: true,
        no_prompt: true,
        no_npm: true,
        no_remote: true,
        location: Some(Url::parse("https://foo/").unwrap()),
        type_check_mode: TypeCheckMode::Local,
        allow_net: Some(vec![]),
        argv: svec!["arg1", "arg2"],
        ..Flags::default()
      }
    );
  }

  #[test]
  fn run_with_cafile() {
    let r = flags_from_vec(svec![
      "deno",
      "run",
      "--cert",
      "example.crt",
      "script.ts"
    ]);
    assert_eq!(
      r.unwrap(),
      Flags {
        subcommand: DenoSubcommand::Run(RunFlags {
          script: "script.ts".to_string(),
          watch: Default::default(),
        }),
        ca_data: Some(CaData::File("example.crt".to_owned())),
        ..Flags::default()
      }
    );
  }

  #[test]
  fn run_with_enable_testing_features() {
    let r = flags_from_vec(svec![
      "deno",
      "run",
      "--enable-testing-features-do-not-use",
      "script.ts"
    ]);
    assert_eq!(
      r.unwrap(),
      Flags {
        subcommand: DenoSubcommand::Run(RunFlags {
          script: "script.ts".to_string(),
          watch: Default::default(),
        }),
        enable_testing_features: true,
        ..Flags::default()
      }
    );
  }

  #[test]
  fn test_with_concurrent_jobs() {
    let r = flags_from_vec(svec!["deno", "test", "--jobs=4"]);
    assert_eq!(
      r.unwrap(),
      Flags {
        subcommand: DenoSubcommand::Test(TestFlags {
          no_run: false,
          reporter: Default::default(),
          doc: false,
          fail_fast: None,
          filter: None,
          allow_none: false,
          shuffle: None,
          files: FileFlags {
            include: vec![],
            ignore: vec![],
          },
          concurrent_jobs: Some(NonZeroUsize::new(4).unwrap()),
          trace_ops: false,
          coverage_dir: None,
          watch: Default::default(),
          junit_path: None,
        }),
        type_check_mode: TypeCheckMode::Local,
        no_prompt: true,
        ..Flags::default()
      }
    );

    let r = flags_from_vec(svec!["deno", "test", "--jobs=0"]);
    assert!(r.is_err());
  }

  #[test]
  fn test_with_fail_fast() {
    let r = flags_from_vec(svec!["deno", "test", "--fail-fast=3"]);
    assert_eq!(
      r.unwrap(),
      Flags {
        subcommand: DenoSubcommand::Test(TestFlags {
          no_run: false,
          doc: false,
          fail_fast: Some(NonZeroUsize::new(3).unwrap()),
          filter: None,
          allow_none: false,
          shuffle: None,
          files: FileFlags {
            include: vec![],
            ignore: vec![],
          },
          concurrent_jobs: None,
          trace_ops: false,
          coverage_dir: None,
          watch: Default::default(),
          reporter: Default::default(),
          junit_path: None,
        }),
        type_check_mode: TypeCheckMode::Local,
        no_prompt: true,
        ..Flags::default()
      }
    );

    let r = flags_from_vec(svec!["deno", "test", "--fail-fast=0"]);
    assert!(r.is_err());
  }

  #[test]
  fn test_with_enable_testing_features() {
    let r = flags_from_vec(svec![
      "deno",
      "test",
      "--enable-testing-features-do-not-use"
    ]);
    assert_eq!(
      r.unwrap(),
      Flags {
        subcommand: DenoSubcommand::Test(TestFlags {
          no_run: false,
          doc: false,
          fail_fast: None,
          filter: None,
          allow_none: false,
          shuffle: None,
          files: FileFlags {
            include: vec![],
            ignore: vec![],
          },
          concurrent_jobs: None,
          trace_ops: false,
          coverage_dir: None,
          watch: Default::default(),
          reporter: Default::default(),
          junit_path: None,
        }),
        no_prompt: true,
        type_check_mode: TypeCheckMode::Local,
        enable_testing_features: true,
        ..Flags::default()
      }
    );
  }

  #[test]
  fn test_reporter() {
    let r = flags_from_vec(svec!["deno", "test", "--reporter=pretty"]);
    assert_eq!(
      r.unwrap(),
      Flags {
        subcommand: DenoSubcommand::Test(TestFlags {
          reporter: TestReporterConfig::Pretty,
          ..Default::default()
        }),
        no_prompt: true,
        type_check_mode: TypeCheckMode::Local,
        ..Flags::default()
      }
    );

    let r = flags_from_vec(svec!["deno", "test", "--reporter=dot"]);
    assert_eq!(
      r.unwrap(),
      Flags {
        subcommand: DenoSubcommand::Test(TestFlags {
          reporter: TestReporterConfig::Dot,
          ..Default::default()
        }),
        no_prompt: true,
        type_check_mode: TypeCheckMode::Local,
        log_level: Some(Level::Error),
        ..Flags::default()
      }
    );

    let r = flags_from_vec(svec!["deno", "test", "--reporter=junit"]);
    assert_eq!(
      r.unwrap(),
      Flags {
        subcommand: DenoSubcommand::Test(TestFlags {
          reporter: TestReporterConfig::Junit,
          ..Default::default()
        }),
        no_prompt: true,
        type_check_mode: TypeCheckMode::Local,
        ..Flags::default()
      }
    );

    let r = flags_from_vec(svec!["deno", "test", "--reporter=tap"]);
    assert_eq!(
      r.unwrap(),
      Flags {
        subcommand: DenoSubcommand::Test(TestFlags {
          reporter: TestReporterConfig::Tap,
          ..Default::default()
        }),
        no_prompt: true,
        type_check_mode: TypeCheckMode::Local,
        log_level: Some(Level::Error),
        ..Flags::default()
      }
    );

    let r = flags_from_vec(svec![
      "deno",
      "test",
      "--reporter=dot",
      "--junit-path=report.xml"
    ]);
    assert_eq!(
      r.unwrap(),
      Flags {
        subcommand: DenoSubcommand::Test(TestFlags {
          reporter: TestReporterConfig::Dot,
          junit_path: Some("report.xml".to_string()),
          ..Default::default()
        }),
        no_prompt: true,
        type_check_mode: TypeCheckMode::Local,
        log_level: Some(Level::Error),
        ..Flags::default()
      }
    );

    let r = flags_from_vec(svec!["deno", "test", "--junit-path"]);
    assert!(r.is_err());
  }

  #[test]
  fn test_shuffle() {
    let r = flags_from_vec(svec!["deno", "test", "--shuffle=1"]);
    assert_eq!(
      r.unwrap(),
      Flags {
        subcommand: DenoSubcommand::Test(TestFlags {
          no_run: false,
          doc: false,
          fail_fast: None,
          filter: None,
          allow_none: false,
          shuffle: Some(1),
          files: FileFlags {
            include: vec![],
            ignore: vec![],
          },
          concurrent_jobs: None,
          trace_ops: false,
          coverage_dir: None,
          watch: Default::default(),
          reporter: Default::default(),
          junit_path: None,
        }),
        no_prompt: true,
        type_check_mode: TypeCheckMode::Local,
        ..Flags::default()
      }
    );
  }

  #[test]
  fn test_watch() {
    let r = flags_from_vec(svec!["deno", "test", "--watch"]);
    assert_eq!(
      r.unwrap(),
      Flags {
        subcommand: DenoSubcommand::Test(TestFlags {
          no_run: false,
          doc: false,
          fail_fast: None,
          filter: None,
          allow_none: false,
          shuffle: None,
          files: FileFlags {
            include: vec![],
            ignore: vec![],
          },
          concurrent_jobs: None,
          trace_ops: false,
          coverage_dir: None,
          watch: Some(WatchFlags {
            no_clear_screen: false,
          }),
          reporter: Default::default(),
          junit_path: None,
        }),
        no_prompt: true,
        type_check_mode: TypeCheckMode::Local,
        ..Flags::default()
      }
    );
  }
  #[test]
  fn test_watch_explicit_cwd() {
    let r = flags_from_vec(svec!["deno", "test", "--watch", "./"]);
    assert_eq!(
      r.unwrap(),
      Flags {
        subcommand: DenoSubcommand::Test(TestFlags {
          no_run: false,
          doc: false,
          fail_fast: None,
          filter: None,
          allow_none: false,
          shuffle: None,
          files: FileFlags {
            include: vec![PathBuf::from("./")],
            ignore: vec![],
          },
          concurrent_jobs: None,
          trace_ops: false,
          coverage_dir: None,
          watch: Some(WatchFlags {
            no_clear_screen: false,
          }),
          reporter: Default::default(),
          junit_path: None,
        }),
        no_prompt: true,
        type_check_mode: TypeCheckMode::Local,
        ..Flags::default()
      }
    );
  }

  #[test]
  fn test_watch_with_no_clear_screen() {
    let r =
      flags_from_vec(svec!["deno", "test", "--watch", "--no-clear-screen"]);
    assert_eq!(
      r.unwrap(),
      Flags {
        subcommand: DenoSubcommand::Test(TestFlags {
          no_run: false,
          doc: false,
          fail_fast: None,
          filter: None,
          allow_none: false,
          shuffle: None,
          files: FileFlags {
            include: vec![],
            ignore: vec![],
          },
          concurrent_jobs: None,
          trace_ops: false,
          coverage_dir: None,
          watch: Some(WatchFlags {
            no_clear_screen: true,
          }),
          reporter: Default::default(),
          junit_path: None,
        }),
        type_check_mode: TypeCheckMode::Local,
        no_prompt: true,
        ..Flags::default()
      }
    );
  }

  #[test]
  fn bundle_with_cafile() {
    let r = flags_from_vec(svec![
      "deno",
      "bundle",
      "--cert",
      "example.crt",
      "source.ts"
    ]);
    assert_eq!(
      r.unwrap(),
      Flags {
        subcommand: DenoSubcommand::Bundle(BundleFlags {
          source_file: "source.ts".to_string(),
          out_file: None,
          watch: Default::default(),
        }),
        type_check_mode: TypeCheckMode::Local,
        ca_data: Some(CaData::File("example.crt".to_owned())),
        ..Flags::default()
      }
    );
  }

  #[test]
  fn upgrade_with_ca_file() {
    let r = flags_from_vec(svec!["deno", "upgrade", "--cert", "example.crt"]);
    assert_eq!(
      r.unwrap(),
      Flags {
        subcommand: DenoSubcommand::Upgrade(UpgradeFlags {
          force: false,
          dry_run: false,
          canary: false,
          version: None,
          output: None,
        }),
        ca_data: Some(CaData::File("example.crt".to_owned())),
        ..Flags::default()
      }
    );
  }

  #[test]
  fn cache_with_cafile() {
    let r = flags_from_vec(svec![
      "deno",
      "cache",
      "--cert",
      "example.crt",
      "script.ts",
      "script_two.ts"
    ]);
    assert_eq!(
      r.unwrap(),
      Flags {
        subcommand: DenoSubcommand::Cache(CacheFlags {
          files: svec!["script.ts", "script_two.ts"],
        }),
        ca_data: Some(CaData::File("example.crt".to_owned())),
        ..Flags::default()
      }
    );
  }

  #[test]
  fn info_with_cafile() {
    let r = flags_from_vec(svec![
      "deno",
      "info",
      "--cert",
      "example.crt",
      "https://example.com"
    ]);
    assert_eq!(
      r.unwrap(),
      Flags {
        subcommand: DenoSubcommand::Info(InfoFlags {
          json: false,
          file: Some("https://example.com".to_string()),
        }),
        ca_data: Some(CaData::File("example.crt".to_owned())),
        ..Flags::default()
      }
    );
  }

  #[test]
  fn doc() {
    let r = flags_from_vec(svec!["deno", "doc", "--json", "path/to/module.ts"]);
    assert_eq!(
      r.unwrap(),
      Flags {
        subcommand: DenoSubcommand::Doc(DocFlags {
          private: false,
          json: true,
          source_file: DocSourceFileFlag::Path("path/to/module.ts".to_string()),
          filter: None,
        }),
        ..Flags::default()
      }
    );

    let r = flags_from_vec(svec![
      "deno",
      "doc",
      "path/to/module.ts",
      "SomeClass.someField"
    ]);
    assert_eq!(
      r.unwrap(),
      Flags {
        subcommand: DenoSubcommand::Doc(DocFlags {
          private: false,
          json: false,
          source_file: DocSourceFileFlag::Path("path/to/module.ts".to_string()),
          filter: Some("SomeClass.someField".to_string()),
        }),
        ..Flags::default()
      }
    );

    let r = flags_from_vec(svec!["deno", "doc"]);
    assert_eq!(
      r.unwrap(),
      Flags {
        subcommand: DenoSubcommand::Doc(DocFlags {
          private: false,
          json: false,
          source_file: Default::default(),
          filter: None,
        }),
        ..Flags::default()
      }
    );

    let r = flags_from_vec(svec!["deno", "doc", "--builtin", "Deno.Listener"]);
    assert_eq!(
      r.unwrap(),
      Flags {
        subcommand: DenoSubcommand::Doc(DocFlags {
          private: false,
          json: false,
          source_file: DocSourceFileFlag::Builtin,
          filter: Some("Deno.Listener".to_string()),
        }),
        ..Flags::default()
      }
    );

    let r = flags_from_vec(svec![
      "deno",
      "doc",
      "--no-npm",
      "--no-remote",
      "--private",
      "path/to/module.js"
    ]);
    assert_eq!(
      r.unwrap(),
      Flags {
        subcommand: DenoSubcommand::Doc(DocFlags {
          private: true,
          json: false,
          source_file: DocSourceFileFlag::Path("path/to/module.js".to_string()),
          filter: None,
        }),
        no_npm: true,
        no_remote: true,
        ..Flags::default()
      }
    );
  }

  #[test]
  fn inspect_default_host() {
    let r = flags_from_vec(svec!["deno", "run", "--inspect", "foo.js"]);
    assert_eq!(
      r.unwrap(),
      Flags {
        subcommand: DenoSubcommand::Run(RunFlags {
          script: "foo.js".to_string(),
          watch: Default::default(),
        }),
        inspect: Some("127.0.0.1:9229".parse().unwrap()),
        ..Flags::default()
      }
    );
  }

  #[test]
  fn inspect_wait() {
    let r = flags_from_vec(svec!["deno", "run", "--inspect-wait", "foo.js"]);
    assert_eq!(
      r.unwrap(),
      Flags {
        subcommand: DenoSubcommand::Run(RunFlags {
          script: "foo.js".to_string(),
          watch: Default::default(),
        }),
        inspect_wait: Some("127.0.0.1:9229".parse().unwrap()),
        ..Flags::default()
      }
    );

    let r = flags_from_vec(svec![
      "deno",
      "run",
      "--inspect-wait=127.0.0.1:3567",
      "foo.js"
    ]);
    assert_eq!(
      r.unwrap(),
      Flags {
        subcommand: DenoSubcommand::Run(RunFlags {
          script: "foo.js".to_string(),
          watch: Default::default(),
        }),
        inspect_wait: Some("127.0.0.1:3567".parse().unwrap()),
        ..Flags::default()
      }
    );
  }

  #[test]
  fn compile() {
    let r = flags_from_vec(svec![
      "deno",
      "compile",
      "https://deno.land/std/examples/colors.ts"
    ]);
    assert_eq!(
      r.unwrap(),
      Flags {
        subcommand: DenoSubcommand::Compile(CompileFlags {
          source_file: "https://deno.land/std/examples/colors.ts".to_string(),
          output: None,
          args: vec![],
          target: None,
          no_terminal: false,
          include: vec![]
        }),
        type_check_mode: TypeCheckMode::Local,
        ..Flags::default()
      }
    );
  }

  #[test]
  fn compile_with_flags() {
    #[rustfmt::skip]
<<<<<<< HEAD
    let r = flags_from_vec(svec!["deno", "compile", "--import-map", "import_map.json", "--no-remote", "--config", "tsconfig.json", "--no-check", "--unsafely-ignore-certificate-errors", "--reload", "--lock", "lock.json", "--lock-write", "--cert", "example.crt", "--cached-only", "--location", "https:foo", "--allow-read", "--allow-net", "--v8-flags=--help", "--seed", "1", "--no-terminal", "--output", "colors", "--env=.example.env", "https://deno.land/std/examples/colors.ts", "foo", "bar"]);
=======
    let r = flags_from_vec(svec!["deno", "compile", "--import-map", "import_map.json", "--no-remote", "--config", "tsconfig.json", "--no-check", "--unsafely-ignore-certificate-errors", "--reload", "--lock", "lock.json", "--lock-write", "--cert", "example.crt", "--cached-only", "--location", "https:foo", "--allow-read", "--allow-net", "--v8-flags=--help", "--seed", "1", "--no-terminal", "--output", "colors", "https://deno.land/std/examples/colors.ts", "foo", "bar", "-p", "8080"]);
>>>>>>> 4fcd9a0d
    assert_eq!(
      r.unwrap(),
      Flags {
        subcommand: DenoSubcommand::Compile(CompileFlags {
          source_file: "https://deno.land/std/examples/colors.ts".to_string(),
          output: Some(PathBuf::from("colors")),
          args: svec!["foo", "bar", "-p", "8080"],
          target: None,
          no_terminal: true,
          include: vec![]
        }),
        import_map_path: Some("import_map.json".to_string()),
        no_remote: true,
        config_flag: ConfigFlag::Path("tsconfig.json".to_owned()),
        type_check_mode: TypeCheckMode::None,
        reload: true,
        lock: Some(PathBuf::from("lock.json")),
        lock_write: true,
        ca_data: Some(CaData::File("example.crt".to_string())),
        cached_only: true,
        location: Some(Url::parse("https://foo/").unwrap()),
        allow_read: Some(vec![]),
        unsafely_ignore_certificate_errors: Some(vec![]),
        allow_net: Some(vec![]),
        v8_flags: svec!["--help", "--random-seed=1"],
        seed: Some(1),
        env_file: Some(".example.env".to_owned()),
        ..Flags::default()
      }
    );
  }

  #[test]
  fn coverage() {
    let r = flags_from_vec(svec!["deno", "coverage", "foo.json"]);
    assert_eq!(
      r.unwrap(),
      Flags {
        subcommand: DenoSubcommand::Coverage(CoverageFlags {
          files: FileFlags {
            include: vec![PathBuf::from("foo.json")],
            ignore: vec![],
          },
          output: None,
          include: vec![r"^file:".to_string()],
          exclude: vec![r"test\.(js|mjs|ts|jsx|tsx)$".to_string()],
          lcov: false,
        }),
        ..Flags::default()
      }
    );
  }

  #[test]
  fn coverage_with_lcov_and_out_file() {
    let r = flags_from_vec(svec![
      "deno",
      "coverage",
      "--lcov",
      "--output=foo.lcov",
      "foo.json"
    ]);
    assert_eq!(
      r.unwrap(),
      Flags {
        subcommand: DenoSubcommand::Coverage(CoverageFlags {
          files: FileFlags {
            include: vec![PathBuf::from("foo.json")],
            ignore: vec![],
          },
          include: vec![r"^file:".to_string()],
          exclude: vec![r"test\.(js|mjs|ts|jsx|tsx)$".to_string()],
          lcov: true,
          output: Some(PathBuf::from("foo.lcov")),
        }),
        ..Flags::default()
      }
    );
  }
  #[test]
  fn location_with_bad_scheme() {
    #[rustfmt::skip]
    let r = flags_from_vec(svec!["deno", "run", "--location", "foo:", "mod.ts"]);
    assert!(r.is_err());
    assert!(r
      .unwrap_err()
      .to_string()
      .contains("Expected protocol \"http\" or \"https\""));
  }

  #[test]
  fn test_config_path_args() {
    let flags = flags_from_vec(svec!["deno", "run", "foo.js"]).unwrap();
    let cwd = std::env::current_dir().unwrap();
    assert_eq!(flags.config_path_args(&cwd), Some(vec![cwd.join("foo.js")]));

    let flags =
      flags_from_vec(svec!["deno", "run", "https://example.com/foo.js"])
        .unwrap();
    assert_eq!(flags.config_path_args(&cwd), None);

    let flags =
      flags_from_vec(svec!["deno", "lint", "dir/a.js", "dir/b.js"]).unwrap();
    assert_eq!(
      flags.config_path_args(&cwd),
      Some(vec![PathBuf::from("dir/a.js"), PathBuf::from("dir/b.js")])
    );

    let flags = flags_from_vec(svec!["deno", "lint"]).unwrap();
    assert!(flags.config_path_args(&cwd).unwrap().is_empty());

    let flags =
      flags_from_vec(svec!["deno", "fmt", "dir/a.js", "dir/b.js"]).unwrap();
    assert_eq!(
      flags.config_path_args(&cwd),
      Some(vec![PathBuf::from("dir/a.js"), PathBuf::from("dir/b.js")])
    );
  }

  #[test]
  fn test_no_clear_watch_flag_without_watch_flag() {
    let r = flags_from_vec(svec!["deno", "run", "--no-clear-screen", "foo.js"]);
    assert!(r.is_err());
    let error_message = r.unwrap_err().to_string();
    assert!(&error_message
      .contains("error: the following required arguments were not provided:"));
    assert!(&error_message.contains("--watch[=<FILES>...]"));
  }

  #[test]
  fn vendor_minimal() {
    let r = flags_from_vec(svec!["deno", "vendor", "mod.ts",]);
    assert_eq!(
      r.unwrap(),
      Flags {
        subcommand: DenoSubcommand::Vendor(VendorFlags {
          specifiers: svec!["mod.ts"],
          force: false,
          output_path: None,
        }),
        ..Flags::default()
      }
    );
  }

  #[test]
  fn vendor_all() {
    let r = flags_from_vec(svec![
      "deno",
      "vendor",
      "--config",
      "deno.json",
      "--import-map",
      "import_map.json",
      "--lock",
      "lock.json",
      "--force",
      "--output",
      "out_dir",
      "--reload",
      "mod.ts",
      "deps.test.ts",
    ]);
    assert_eq!(
      r.unwrap(),
      Flags {
        subcommand: DenoSubcommand::Vendor(VendorFlags {
          specifiers: svec!["mod.ts", "deps.test.ts"],
          force: true,
          output_path: Some(PathBuf::from("out_dir")),
        }),
        config_flag: ConfigFlag::Path("deno.json".to_owned()),
        import_map_path: Some("import_map.json".to_string()),
        lock: Some(PathBuf::from("lock.json")),
        reload: true,
        ..Flags::default()
      }
    );
  }

  #[test]
  fn task_subcommand() {
    let r = flags_from_vec(svec!["deno", "task", "build", "hello", "world",]);
    assert_eq!(
      r.unwrap(),
      Flags {
        subcommand: DenoSubcommand::Task(TaskFlags {
          cwd: None,
          task: Some("build".to_string()),
        }),
        argv: svec!["hello", "world"],
        ..Flags::default()
      }
    );

    let r = flags_from_vec(svec!["deno", "task", "build"]);
    assert_eq!(
      r.unwrap(),
      Flags {
        subcommand: DenoSubcommand::Task(TaskFlags {
          cwd: None,
          task: Some("build".to_string()),
        }),
        ..Flags::default()
      }
    );

    let r = flags_from_vec(svec!["deno", "task", "--cwd", "foo", "build"]);
    assert_eq!(
      r.unwrap(),
      Flags {
        subcommand: DenoSubcommand::Task(TaskFlags {
          cwd: Some("foo".to_string()),
          task: Some("build".to_string()),
        }),
        ..Flags::default()
      }
    );
  }

  #[test]
  fn task_subcommand_double_hyphen() {
    let r = flags_from_vec(svec![
      "deno",
      "task",
      "-c",
      "deno.json",
      "build",
      "--",
      "hello",
      "world",
    ]);
    assert_eq!(
      r.unwrap(),
      Flags {
        subcommand: DenoSubcommand::Task(TaskFlags {
          cwd: None,
          task: Some("build".to_string()),
        }),
        argv: svec!["--", "hello", "world"],
        config_flag: ConfigFlag::Path("deno.json".to_owned()),
        ..Flags::default()
      }
    );

    let r = flags_from_vec(svec![
      "deno", "task", "--cwd", "foo", "build", "--", "hello", "world"
    ]);
    assert_eq!(
      r.unwrap(),
      Flags {
        subcommand: DenoSubcommand::Task(TaskFlags {
          cwd: Some("foo".to_string()),
          task: Some("build".to_string()),
        }),
        argv: svec!["--", "hello", "world"],
        ..Flags::default()
      }
    );
  }

  #[test]
  fn task_subcommand_double_hyphen_only() {
    // edge case, but it should forward
    let r = flags_from_vec(svec!["deno", "task", "build", "--"]);
    assert_eq!(
      r.unwrap(),
      Flags {
        subcommand: DenoSubcommand::Task(TaskFlags {
          cwd: None,
          task: Some("build".to_string()),
        }),
        argv: svec!["--"],
        ..Flags::default()
      }
    );
  }

  #[test]
  fn task_following_arg() {
    let r = flags_from_vec(svec!["deno", "task", "build", "-1", "--test"]);
    assert_eq!(
      r.unwrap(),
      Flags {
        subcommand: DenoSubcommand::Task(TaskFlags {
          cwd: None,
          task: Some("build".to_string()),
        }),
        argv: svec!["-1", "--test"],
        ..Flags::default()
      }
    );
  }

  #[test]
  fn task_following_double_hyphen_arg() {
    let r = flags_from_vec(svec!["deno", "task", "build", "--test"]);
    assert_eq!(
      r.unwrap(),
      Flags {
        subcommand: DenoSubcommand::Task(TaskFlags {
          cwd: None,
          task: Some("build".to_string()),
        }),
        argv: svec!["--test"],
        ..Flags::default()
      }
    );
  }

  #[test]
  fn task_with_global_flags() {
    // can fail if the custom parser in task_parse() starts at the wrong index
    let r =
      flags_from_vec(svec!["deno", "--quiet", "--unstable", "task", "build"]);
    assert_eq!(
      r.unwrap(),
      Flags {
        subcommand: DenoSubcommand::Task(TaskFlags {
          cwd: None,
          task: Some("build".to_string()),
        }),
        unstable: true,
        log_level: Some(log::Level::Error),
        ..Flags::default()
      }
    );
  }

  #[test]
  fn task_subcommand_empty() {
    let r = flags_from_vec(svec!["deno", "task"]);
    assert_eq!(
      r.unwrap(),
      Flags {
        subcommand: DenoSubcommand::Task(TaskFlags {
          cwd: None,
          task: None,
        }),
        ..Flags::default()
      }
    );
  }

  #[test]
  fn task_subcommand_config() {
    let r = flags_from_vec(svec!["deno", "task", "--config", "deno.jsonc"]);
    assert_eq!(
      r.unwrap(),
      Flags {
        subcommand: DenoSubcommand::Task(TaskFlags {
          cwd: None,
          task: None,
        }),
        config_flag: ConfigFlag::Path("deno.jsonc".to_string()),
        ..Flags::default()
      }
    );
  }

  #[test]
  fn task_subcommand_config_short() {
    let r = flags_from_vec(svec!["deno", "task", "-c", "deno.jsonc"]);
    assert_eq!(
      r.unwrap(),
      Flags {
        subcommand: DenoSubcommand::Task(TaskFlags {
          cwd: None,
          task: None,
        }),
        config_flag: ConfigFlag::Path("deno.jsonc".to_string()),
        ..Flags::default()
      }
    );
  }

  #[test]
  fn task_subcommand_noconfig_invalid() {
    let r = flags_from_vec(svec!["deno", "task", "--no-config"]);
    assert_eq!(
      r.unwrap_err().kind(),
      clap::error::ErrorKind::UnknownArgument
    );
  }

  #[test]
  fn bench_with_flags() {
    let r = flags_from_vec(svec![
      "deno",
      "bench",
      "--json",
      "--unstable",
      "--no-npm",
      "--no-remote",
      "--no-run",
      "--filter",
      "- foo",
      "--location",
      "https:foo",
      "--allow-net",
      "dir1/",
      "dir2/",
      "--",
      "arg1",
      "arg2"
    ]);
    assert_eq!(
      r.unwrap(),
      Flags {
        subcommand: DenoSubcommand::Bench(BenchFlags {
          filter: Some("- foo".to_string()),
          json: true,
          no_run: true,
          files: FileFlags {
            include: vec![PathBuf::from("dir1/"), PathBuf::from("dir2/")],
            ignore: vec![],
          },
          watch: Default::default(),
        }),
        unstable: true,
        no_npm: true,
        no_remote: true,
        type_check_mode: TypeCheckMode::Local,
        location: Some(Url::parse("https://foo/").unwrap()),
        allow_net: Some(vec![]),
        no_prompt: true,
        argv: svec!["arg1", "arg2"],
        ..Flags::default()
      }
    );
  }

  #[test]
  fn bench_watch() {
    let r = flags_from_vec(svec!["deno", "bench", "--watch"]);
    assert_eq!(
      r.unwrap(),
      Flags {
        subcommand: DenoSubcommand::Bench(BenchFlags {
          filter: None,
          json: false,
          no_run: false,
          files: FileFlags {
            include: vec![],
            ignore: vec![],
          },
          watch: Some(WatchFlags {
            no_clear_screen: false,
          }),
        }),
        no_prompt: true,
        type_check_mode: TypeCheckMode::Local,
        ..Flags::default()
      }
    );
  }

  #[test]
  fn run_with_check() {
    let r = flags_from_vec(svec!["deno", "run", "--check", "script.ts",]);
    assert_eq!(
      r.unwrap(),
      Flags {
        subcommand: DenoSubcommand::Run(RunFlags {
          script: "script.ts".to_string(),
          watch: Default::default(),
        }),
        type_check_mode: TypeCheckMode::Local,
        ..Flags::default()
      }
    );

    let r = flags_from_vec(svec!["deno", "run", "--check=all", "script.ts",]);
    assert_eq!(
      r.unwrap(),
      Flags {
        subcommand: DenoSubcommand::Run(RunFlags {
          script: "script.ts".to_string(),
          watch: Default::default(),
        }),
        type_check_mode: TypeCheckMode::All,
        ..Flags::default()
      }
    );

    let r = flags_from_vec(svec!["deno", "run", "--check=foo", "script.ts",]);
    assert_eq!(
      r.unwrap(),
      Flags {
        subcommand: DenoSubcommand::Run(RunFlags {
          script: "script.ts".to_string(),
          watch: Default::default(),
        }),
        type_check_mode: TypeCheckMode::None,
        ..Flags::default()
      }
    );

    let r = flags_from_vec(svec![
      "deno",
      "run",
      "--no-check",
      "--check",
      "script.ts",
    ]);
    assert!(r.is_err());
  }

  #[test]
  fn no_config() {
    let r = flags_from_vec(svec!["deno", "run", "--no-config", "script.ts",]);
    assert_eq!(
      r.unwrap(),
      Flags {
        subcommand: DenoSubcommand::Run(RunFlags {
          script: "script.ts".to_string(),
          watch: Default::default(),
        }),
        config_flag: ConfigFlag::Disabled,
        ..Flags::default()
      }
    );

    let r = flags_from_vec(svec![
      "deno",
      "run",
      "--config",
      "deno.json",
      "--no-config",
      "script.ts",
    ]);
    assert!(r.is_err());
  }

  #[test]
  fn init() {
    let r = flags_from_vec(svec!["deno", "init"]);
    assert_eq!(
      r.unwrap(),
      Flags {
        subcommand: DenoSubcommand::Init(InitFlags { dir: None }),
        ..Flags::default()
      }
    );

    let r = flags_from_vec(svec!["deno", "init", "foo"]);
    assert_eq!(
      r.unwrap(),
      Flags {
        subcommand: DenoSubcommand::Init(InitFlags {
          dir: Some(String::from("foo")),
        }),
        ..Flags::default()
      }
    );

    let r = flags_from_vec(svec!["deno", "init", "--quiet"]);
    assert_eq!(
      r.unwrap(),
      Flags {
        subcommand: DenoSubcommand::Init(InitFlags { dir: None }),
        log_level: Some(Level::Error),
        ..Flags::default()
      }
    );
  }

  #[test]
  fn jupyter() {
    let r = flags_from_vec(svec!["deno", "jupyter", "--unstable"]);
    assert_eq!(
      r.unwrap(),
      Flags {
        subcommand: DenoSubcommand::Jupyter(JupyterFlags {
          install: false,
          kernel: false,
          conn_file: None,
        }),
        unstable: true,
        ..Flags::default()
      }
    );

    let r = flags_from_vec(svec!["deno", "jupyter", "--unstable", "--install"]);
    assert_eq!(
      r.unwrap(),
      Flags {
        subcommand: DenoSubcommand::Jupyter(JupyterFlags {
          install: true,
          kernel: false,
          conn_file: None,
        }),
        unstable: true,
        ..Flags::default()
      }
    );

    let r = flags_from_vec(svec![
      "deno",
      "jupyter",
      "--unstable",
      "--kernel",
      "--conn",
      "path/to/conn/file"
    ]);
    assert_eq!(
      r.unwrap(),
      Flags {
        subcommand: DenoSubcommand::Jupyter(JupyterFlags {
          install: false,
          kernel: true,
          conn_file: Some(PathBuf::from("path/to/conn/file")),
        }),
        unstable: true,
        ..Flags::default()
      }
    );

    let r = flags_from_vec(svec![
      "deno",
      "jupyter",
      "--install",
      "--conn",
      "path/to/conn/file"
    ]);
    r.unwrap_err();
    let r = flags_from_vec(svec!["deno", "jupyter", "--kernel",]);
    r.unwrap_err();
    let r = flags_from_vec(svec!["deno", "jupyter", "--install", "--kernel",]);
    r.unwrap_err();
  }
}<|MERGE_RESOLUTION|>--- conflicted
+++ resolved
@@ -1165,11 +1165,8 @@
           .action(ArgAction::SetTrue),
       )
       .arg(executable_ext_arg())
-<<<<<<< HEAD
       .arg(env_file_arg())
-=======
       .arg(script_arg().required(true).trailing_var_arg(true))
->>>>>>> 4fcd9a0d
     })
 }
 
@@ -7377,11 +7374,7 @@
   #[test]
   fn compile_with_flags() {
     #[rustfmt::skip]
-<<<<<<< HEAD
-    let r = flags_from_vec(svec!["deno", "compile", "--import-map", "import_map.json", "--no-remote", "--config", "tsconfig.json", "--no-check", "--unsafely-ignore-certificate-errors", "--reload", "--lock", "lock.json", "--lock-write", "--cert", "example.crt", "--cached-only", "--location", "https:foo", "--allow-read", "--allow-net", "--v8-flags=--help", "--seed", "1", "--no-terminal", "--output", "colors", "--env=.example.env", "https://deno.land/std/examples/colors.ts", "foo", "bar"]);
-=======
-    let r = flags_from_vec(svec!["deno", "compile", "--import-map", "import_map.json", "--no-remote", "--config", "tsconfig.json", "--no-check", "--unsafely-ignore-certificate-errors", "--reload", "--lock", "lock.json", "--lock-write", "--cert", "example.crt", "--cached-only", "--location", "https:foo", "--allow-read", "--allow-net", "--v8-flags=--help", "--seed", "1", "--no-terminal", "--output", "colors", "https://deno.land/std/examples/colors.ts", "foo", "bar", "-p", "8080"]);
->>>>>>> 4fcd9a0d
+    let r = flags_from_vec(svec!["deno", "compile", "--import-map", "import_map.json", "--no-remote", "--config", "tsconfig.json", "--no-check", "--unsafely-ignore-certificate-errors", "--reload", "--lock", "lock.json", "--lock-write", "--cert", "example.crt", "--cached-only", "--location", "https:foo", "--allow-read", "--allow-net", "--v8-flags=--help", "--seed", "1", "--no-terminal", "--output", "colors", "--env=.example.env", "https://deno.land/std/examples/colors.ts", "foo", "bar", "-p", "8080"]);
     assert_eq!(
       r.unwrap(),
       Flags {
