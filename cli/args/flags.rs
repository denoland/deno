--- conflicted
+++ resolved
@@ -8581,30 +8581,6 @@
   }
 
   #[test]
-<<<<<<< HEAD
-  fn add_subcommand() {
-    let r = flags_from_vec(svec!["deno", "add"]);
-    r.unwrap_err();
-
-    let r = flags_from_vec(svec!["deno", "add", "@david/which"]);
-    assert_eq!(
-      r.unwrap(),
-      Flags {
-        subcommand: DenoSubcommand::Add(AddFlags {
-          packages: svec!["@david/which"],
-        }),
-        ..Flags::default()
-      }
-    );
-
-    let r = flags_from_vec(svec!["deno", "add", "@david/which", "@luca/hello"]);
-    assert_eq!(
-      r.unwrap(),
-      Flags {
-        subcommand: DenoSubcommand::Add(AddFlags {
-          packages: svec!["@david/which", "@luca/hello"],
-        }),
-=======
   fn publish_args() {
     let r = flags_from_vec(svec![
       "deno",
@@ -8622,7 +8598,33 @@
           allow_slow_types: true,
         }),
         type_check_mode: TypeCheckMode::Local,
->>>>>>> a2c1cc5a
+        ..Flags::default()
+      }
+    );
+  }
+
+  fn add_subcommand() {
+    let r = flags_from_vec(svec!["deno", "add"]);
+    r.unwrap_err();
+
+    let r = flags_from_vec(svec!["deno", "add", "@david/which"]);
+    assert_eq!(
+      r.unwrap(),
+      Flags {
+        subcommand: DenoSubcommand::Add(AddFlags {
+          packages: svec!["@david/which"],
+        }),
+        ..Flags::default()
+      }
+    );
+
+    let r = flags_from_vec(svec!["deno", "add", "@david/which", "@luca/hello"]);
+    assert_eq!(
+      r.unwrap(),
+      Flags {
+        subcommand: DenoSubcommand::Add(AddFlags {
+          packages: svec!["@david/which", "@luca/hello"],
+        }),
         ..Flags::default()
       }
     );
