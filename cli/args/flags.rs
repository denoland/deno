--- conflicted
+++ resolved
@@ -8259,11 +8259,7 @@
   #[test]
   fn install_with_flags() {
     #[rustfmt::skip]
-<<<<<<< HEAD
     let r = flags_from_vec(svec!["deno", "install", "--global", "--import-map", "import_map.json", "--no-remote", "--config", "tsconfig.json", "--no-check", "--unsafely-ignore-certificate-errors", "--reload", "--lock", "lock.json", "--lock-write", "--cert", "example.crt", "--cached-only", "--allow-read", "--allow-net", "--v8-flags=--help", "--seed", "1", "--inspect=127.0.0.1:9229", "--name", "file_server", "--root", "/foo", "--force", "--env=.example.env", "jsr:@std/http/file-server", "foo", "bar"]);
-=======
-    let r = flags_from_vec(svec!["deno", "install", "--import-map", "import_map.json", "--no-remote", "--config", "tsconfig.json", "--no-check", "--unsafely-ignore-certificate-errors", "--reload", "--lock", "lock.json", "--cert", "example.crt", "--cached-only", "--allow-read", "--allow-net", "--v8-flags=--help", "--seed", "1", "--inspect=127.0.0.1:9229", "--name", "file_server", "--root", "/foo", "--force", "--env=.example.env", "jsr:@std/http/file-server", "foo", "bar"]);
->>>>>>> 97d16353
     assert_eq!(
       r.unwrap(),
       Flags {
