--- conflicted
+++ resolved
@@ -170,49 +170,18 @@
         // Cache in-process for subsequent access.
         source_file_cache.set(specifier_.to_string(), file.clone());
 
-<<<<<<< HEAD
-          Ok(file)
-        }
-        Err(err) => {
-          // FIXME(bartlomieju): rewrite this whole block
-
-          // FIXME(bartlomieju): very ugly
-          let mut is_not_found = false;
-          if let Some(e) = err.downcast_ref::<std::io::Error>() {
-            if e.kind() == std::io::ErrorKind::NotFound {
-              is_not_found = true;
-            }
-          }
-          let referrer_suffix = if let Some(referrer) = maybe_referrer {
-            format!(r#" from "{}""#, referrer)
-          } else {
-            "".to_owned()
-          };
-          // Hack: Check error message for "--cached-only" because the kind
-          // conflicts with other errors.
-          let err = if err.to_string().contains("--cached-only") {
-            let msg = format!(
-              r#"Cannot find module "{}"{} in cache, --cached-only is specified"#,
-              module_url, referrer_suffix
-            );
-            DenoError::new(ErrorKind::NotFound, msg).into()
-          } else if is_not_found {
-            let msg = format!(
-              r#"Cannot resolve module "{}"{}"#,
-              module_url, referrer_suffix
-            );
-            DenoError::new(ErrorKind::NotFound, msg).into()
-          } else {
-            err
-          };
-          Err(err)
-        }
-=======
         Ok(file)
->>>>>>> a0d3b4eb
       }
       Err(err) => {
-        let err_kind = err.kind();
+        // FIXME(bartlomieju): rewrite this whole block
+
+        // FIXME(bartlomieju): very ugly
+        let mut is_not_found = false;
+        if let Some(e) = err.downcast_ref::<std::io::Error>() {
+          if e.kind() == std::io::ErrorKind::NotFound {
+            is_not_found = true;
+          }
+        }
         let referrer_suffix = if let Some(referrer) = maybe_referrer {
           format!(r#" from "{}""#, referrer)
         } else {
@@ -226,7 +195,7 @@
             module_url, referrer_suffix
           );
           DenoError::new(ErrorKind::NotFound, msg).into()
-        } else if err_kind == ErrorKind::NotFound {
+        } else if is_not_found {
           let msg = format!(
             r#"Cannot resolve module "{}"{}"#,
             module_url, referrer_suffix
