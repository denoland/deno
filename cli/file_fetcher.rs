// Copyright 2018-2020 the Deno authors. All rights reserved. MIT license.
use crate::deno_error::DenoError;
use crate::deno_error::ErrorKind;
use crate::deno_error::GetErrorKind;
use crate::disk_cache::DiskCache;
use crate::http_util;
use crate::http_util::create_http_client;
use crate::http_util::FetchOnceResult;
use crate::http_util::ResultPayload;
use crate::msg;
use crate::progress::Progress;
use deno_core::ErrBox;
use deno_core::ModuleSpecifier;
use futures::future::Either;
use futures::future::FutureExt;
use regex::Regex;
use reqwest;
use serde_json;
use std;
use std::collections::HashMap;
use std::fs;
use std::future::Future;
use std::path::Path;
use std::path::PathBuf;
use std::pin::Pin;
use std::result::Result;
use std::str;
use std::sync::Arc;
use std::sync::Mutex;
use url;
use url::Url;

pub fn source_header_cache_failed_error(
  module_name: &str,
  reason: &str,
) -> ErrBox {
  DenoError::new(
    ErrorKind::Other,
    format!(
      "Source code header cache failed for '{}': {}",
      module_name, reason
    ),
  )
  .into()
}

pub fn source_cache_failed_error(module_name: &str, reason: &str) -> ErrBox {
  DenoError::new(
    ErrorKind::Other,
    format!("Source code cache failed for '{}': {}", module_name, reason),
  )
  .into()
}

/// Structure representing local or remote file.
///
/// In case of remote file `url` might be different than originally requested URL, if so
/// `redirect_source_url` will contain original URL and `url` will be equal to final location.
#[derive(Debug, Clone)]
pub struct SourceFile {
  pub url: Url,
  pub filename: PathBuf,
  pub types_url: Option<Url>,
  pub media_type: msg::MediaType,
  pub source_code: Vec<u8>,
}

pub type SourceFileFuture =
  dyn Future<Output = Result<SourceFile, ErrBox>> + Send;

/// Simple struct implementing in-process caching to prevent multiple
/// fs reads/net fetches for same file.
#[derive(Clone, Default)]
pub struct SourceFileCache(Arc<Mutex<HashMap<String, SourceFile>>>);

impl SourceFileCache {
  pub fn set(&self, key: String, source_file: SourceFile) {
    let mut c = self.0.lock().unwrap();
    c.insert(key, source_file);
  }

  pub fn get(&self, key: String) -> Option<SourceFile> {
    let c = self.0.lock().unwrap();
    match c.get(&key) {
      Some(source_file) => Some(source_file.clone()),
      None => None,
    }
  }
}

const SUPPORTED_URL_SCHEMES: [&str; 3] = ["http", "https", "file"];

/// `DenoDir` serves as coordinator for multiple `DiskCache`s containing them
/// in single directory that can be controlled with `$DENO_DIR` env variable.
#[derive(Clone)]
pub struct SourceFileFetcher {
  deps_cache: DiskCache,
  progress: Progress,
  source_file_cache: SourceFileCache,
  cache_blacklist: Vec<String>,
  use_disk_cache: bool,
  no_remote: bool,
  cached_only: bool,
  http_client: reqwest::Client,
}

impl SourceFileFetcher {
  pub fn new(
    deps_cache: DiskCache,
    progress: Progress,
    use_disk_cache: bool,
    cache_blacklist: Vec<String>,
    no_remote: bool,
    cached_only: bool,
  ) -> std::io::Result<Self> {
    let file_fetcher = Self {
      deps_cache,
      progress,
      source_file_cache: SourceFileCache::default(),
      cache_blacklist,
      use_disk_cache,
      no_remote,
      cached_only,
      http_client: create_http_client(),
    };

    Ok(file_fetcher)
  }

  fn check_if_supported_scheme(url: &Url) -> Result<(), ErrBox> {
    if !SUPPORTED_URL_SCHEMES.contains(&url.scheme()) {
      return Err(
        DenoError::new(
          ErrorKind::Other,
          format!("Unsupported scheme \"{}\" for module \"{}\". Supported schemes: {:#?}", url.scheme(), url, SUPPORTED_URL_SCHEMES),
        ).into()
      );
    }

    Ok(())
  }

  /// Required for TS compiler and source maps.
  pub fn fetch_cached_source_file(
    &self,
    specifier: &ModuleSpecifier,
  ) -> Option<SourceFile> {
    let maybe_source_file = self.source_file_cache.get(specifier.to_string());

    if maybe_source_file.is_some() {
      return maybe_source_file;
    }

    // If file is not in memory cache check if it can be found
    // in local cache - which effectively means trying to fetch
    // using "--cached-only" flag. We can safely block on this
    // future, because it doesn't do any asynchronous action
    // it that path.
    let fut = self.get_source_file_async(specifier.as_url(), true, false, true);

    futures::executor::block_on(fut).ok()
  }

  pub fn fetch_source_file_async(
    &self,
    specifier: &ModuleSpecifier,
    maybe_referrer: Option<ModuleSpecifier>,
  ) -> Pin<Box<SourceFileFuture>> {
    let module_url = specifier.as_url().to_owned();
    debug!("fetch_source_file. specifier {} ", &module_url);

    // Check if this file was already fetched and can be retrieved from in-process cache.
    if let Some(source_file) = self.source_file_cache.get(specifier.to_string())
    {
      return Box::pin(async { Ok(source_file) });
    }

    let source_file_cache = self.source_file_cache.clone();
    let specifier_ = specifier.clone();

    let source_file = self.get_source_file_async(
      &module_url,
      self.use_disk_cache,
      self.no_remote,
      self.cached_only,
    );

    Box::pin(async move {
      match source_file.await {
        Ok(mut file) => {
          // TODO: move somewhere?
          if file.source_code.starts_with(b"#!") {
            file.source_code = filter_shebang(file.source_code);
          }

          // Cache in-process for subsequent access.
          source_file_cache.set(specifier_.to_string(), file.clone());

          Ok(file)
        }
        Err(err) => {
          let err_kind = err.kind();
          let referrer_suffix = if let Some(referrer) = maybe_referrer {
            format!(r#" from "{}""#, referrer)
          } else {
            "".to_owned()
          };
          let err = if err_kind == ErrorKind::NotFound {
            let msg = format!(
              r#"Cannot resolve module "{}"{}"#,
              module_url, referrer_suffix
            );
            DenoError::new(ErrorKind::NotFound, msg).into()
          } else if err_kind == ErrorKind::PermissionDenied {
            let msg = format!(
              r#"Cannot find module "{}"{} in cache, --cached-only is specified"#,
              module_url, referrer_suffix
            );
            DenoError::new(ErrorKind::PermissionDenied, msg).into()
          } else {
            err
          };
          Err(err)
        }
      }
    })
  }

  /// This is main method that is responsible for fetching local or remote files.
  ///
  /// If this is a remote module, and it has not yet been cached, the resulting
  /// download will be cached on disk for subsequent access.
  ///
  /// If `use_disk_cache` is true then remote files are fetched from disk cache.
  ///
  /// If `no_remote` is true then this method will fail for remote files.
  ///
  /// If `cached_only` is true then this method will fail for remote files
  /// not already cached.
  fn get_source_file_async(
    &self,
    module_url: &Url,
    use_disk_cache: bool,
    no_remote: bool,
    cached_only: bool,
  ) -> impl Future<Output = Result<SourceFile, ErrBox>> {
    let url_scheme = module_url.scheme();
    let is_local_file = url_scheme == "file";

    if let Err(err) = SourceFileFetcher::check_if_supported_scheme(&module_url)
    {
      return Either::Left(futures::future::err(err));
    }

    // Local files are always fetched from disk bypassing cache entirely.
    if is_local_file {
      match self.fetch_local_file(&module_url) {
        Ok(source_file) => {
          return Either::Left(futures::future::ok(source_file));
        }
        Err(err) => {
          return Either::Left(futures::future::err(err));
        }
      }
    }

    // The file is remote, fail if `no_remote` is true.
    if no_remote {
      return Either::Left(futures::future::err(
        std::io::Error::new(
          std::io::ErrorKind::NotFound,
          format!(
            "Not allowed to get remote file '{}'",
            module_url.to_string()
          ),
        )
        .into(),
      ));
    }

    // Fetch remote file and cache on-disk for subsequent access
    Either::Right(self.fetch_remote_source_async(
      &module_url,
      use_disk_cache,
      cached_only,
      10,
    ))
  }

  /// Fetch local source file.
  fn fetch_local_file(&self, module_url: &Url) -> Result<SourceFile, ErrBox> {
    let filepath = module_url.to_file_path().map_err(|()| {
      ErrBox::from(DenoError::new(
        ErrorKind::InvalidPath,
        "File URL contains invalid path".to_owned(),
      ))
    })?;

    let source_code = match fs::read(filepath.clone()) {
      Ok(c) => c,
      Err(e) => return Err(e.into()),
    };

    let media_type = map_content_type(&filepath, None);
    let types_url = match media_type {
      msg::MediaType::JavaScript | msg::MediaType::JSX => {
        get_types_url(&module_url, &source_code, None)
      }
      _ => None,
    };
    Ok(SourceFile {
      url: module_url.clone(),
      filename: filepath,
      media_type,
      source_code,
      types_url,
    })
  }

  /// Fetch cached remote file.
  ///
  /// This is a recursive operation if source file has redirections.
  ///
  /// It will keep reading <filename>.headers.json for information about redirection.
  /// `module_initial_source_name` would be None on first call,
  /// and becomes the name of the very first module that initiates the call
  /// in subsequent recursions.
  ///
  /// AKA if redirection occurs, module_initial_source_name is the source path
  /// that user provides, and the final module_name is the resolved path
  /// after following all redirections.
  fn fetch_cached_remote_source(
    &self,
    module_url: &Url,
  ) -> Result<Option<SourceFile>, ErrBox> {
    let source_code_headers = self.get_source_code_headers(&module_url);
    // If source code headers says that it would redirect elsewhere,
    // (meaning that the source file might not exist; only .headers.json is present)
    // Abort reading attempts to the cached source file and and follow the redirect.
    if let Some(redirect_to) = source_code_headers.redirect_to {
      // E.g.
      // module_name https://import-meta.now.sh/redirect.js
      // filename /Users/kun/Library/Caches/deno/deps/https/import-meta.now.sh/redirect.js
      // redirect_to https://import-meta.now.sh/sub/final1.js
      // real_filename /Users/kun/Library/Caches/deno/deps/https/import-meta.now.sh/sub/final1.js
      // real_module_name = https://import-meta.now.sh/sub/final1.js
      let redirect_url = Url::parse(&redirect_to).expect("Should be valid URL");

      // Recurse.
      // TODO(bartlomieju): I'm pretty sure we should call `fetch_remote_source_async` here.
      // Should we expect that all redirects are cached?
      return self.fetch_cached_remote_source(&redirect_url);
    }

    // No redirect needed or end of redirects.
    // We can try read the file
    let filepath = self
      .deps_cache
      .location
      .join(self.deps_cache.get_cache_filename(&module_url));
    let source_code = match fs::read(filepath.clone()) {
      Err(e) => {
        if e.kind() == std::io::ErrorKind::NotFound {
          return Ok(None);
        } else {
          return Err(e.into());
        }
      }
      Ok(c) => c,
    };
    let media_type = map_content_type(
      &filepath,
      source_code_headers.mime_type.as_ref().map(String::as_str),
    );
    let types_url = match media_type {
      msg::MediaType::JavaScript | msg::MediaType::JSX => get_types_url(
        &module_url,
        &source_code,
        source_code_headers
          .x_typescript_types
          .as_ref()
          .map(String::as_str),
      ),
      _ => None,
    };
    Ok(Some(SourceFile {
      url: module_url.clone(),
      filename: filepath,
      media_type,
      source_code,
      types_url,
    }))
  }

  /// Asynchronously fetch remote source file specified by the URL following redirects.
  fn fetch_remote_source_async(
    &self,
    module_url: &Url,
    use_disk_cache: bool,
    cached_only: bool,
    redirect_limit: i64,
  ) -> Pin<Box<SourceFileFuture>> {
    if redirect_limit < 0 {
      let e = DenoError::new(ErrorKind::Http, "too many redirects".to_string());
      return futures::future::err(e.into()).boxed();
    }

    let is_blacklisted =
      check_cache_blacklist(module_url, self.cache_blacklist.as_ref());
    // First try local cache
    if use_disk_cache && !is_blacklisted {
      match self.fetch_cached_remote_source(&module_url) {
        Ok(Some(source_file)) => {
          return futures::future::ok(source_file).boxed();
        }
        Ok(None) => {
          // there's no cached version
        }
        Err(err) => {
          return futures::future::err(err).boxed();
        }
      }
    }

    // If file wasn't found in cache check if we can fetch it
    if cached_only {
      // We can't fetch remote file - bail out
      return futures::future::err(
        std::io::Error::new(
          std::io::ErrorKind::PermissionDenied,
          format!(
            "cannot find remote file '{}' in cache",
            module_url.to_string()
          ),
        )
        .into(),
      )
      .boxed();
    }

    let download_job = self.progress.add("Download", &module_url.to_string());
    let dir = self.clone();
    let module_url = module_url.clone();
    let headers = self.get_source_code_headers(&module_url);
    let module_etag = headers.etag;
    let http_client = self.http_client.clone();
    // Single pass fetch, either yields code or yields redirect.
    let f = async move {
      match http_util::fetch_string_once(http_client, &module_url, module_etag)
        .await?
      {
        FetchOnceResult::NotModified => {
          let source_file =
            dir.fetch_cached_remote_source(&module_url)?.unwrap();

          // Explicit drop to keep reference alive until future completes.
          drop(download_job);

          Ok(source_file)
        }
        FetchOnceResult::Redirect(new_module_url) => {
          // If redirects, update module_name and filename for next looped call.
          if let Err(e) = dir.save_source_code_headers(
            &module_url,
            None,
            Some(new_module_url.to_string()),
            None,
            None,
          ) {
            return Err(source_header_cache_failed_error(
              module_url.as_str(),
              &e.to_string(),
            ));
          }

          // Explicit drop to keep reference alive until future completes.
          drop(download_job);

          // Recurse
          dir
            .fetch_remote_source_async(
              &new_module_url,
              use_disk_cache,
              cached_only,
              redirect_limit - 1,
            )
            .await
        }
        FetchOnceResult::Code(ResultPayload {
          body: source,
          content_type: maybe_content_type,
          etag,
          x_typescript_types,
        }) => {
          // We land on the code.
          if let Err(e) = dir.save_source_code_headers(
            &module_url,
            maybe_content_type.clone(),
            None,
            etag,
            x_typescript_types.clone(),
          ) {
            return Err(source_header_cache_failed_error(
              module_url.as_str(),
              &e.to_string(),
            ));
          }

          if let Err(e) = dir.save_source_code(&module_url, &source) {
            return Err(source_cache_failed_error(
              module_url.as_str(),
              &e.to_string(),
            ));
          }

          let filepath = dir
            .deps_cache
            .location
            .join(dir.deps_cache.get_cache_filename(&module_url));

          let media_type = map_content_type(
            &filepath,
            maybe_content_type.as_ref().map(String::as_str),
          );

          let types_url = match media_type {
            msg::MediaType::JavaScript | msg::MediaType::JSX => get_types_url(
              &module_url,
              source.as_bytes(),
              x_typescript_types.as_ref().map(String::as_str),
            ),
            _ => None,
          };

          let source_file = SourceFile {
            url: module_url.clone(),
            filename: filepath,
            media_type,
            source_code: source.as_bytes().to_owned(),
            types_url,
          };

          // Explicit drop to keep reference alive until future completes.
          drop(download_job);

          Ok(source_file)
        }
      }
    };

    f.boxed()
  }

  /// Get header metadata associated with a remote file.
  ///
  /// NOTE: chances are that the source file was downloaded due to redirects.
  /// In this case, the headers file provides info about where we should go and get
  /// the file that redirect eventually points to.
  fn get_source_code_headers(&self, url: &Url) -> SourceCodeHeaders {
    let cache_key = self
      .deps_cache
      .get_cache_filename_with_extension(url, "headers.json");

    if let Ok(bytes) = self.deps_cache.get(&cache_key) {
      if let Ok(json_string) = std::str::from_utf8(&bytes) {
        return SourceCodeHeaders::from_json_string(json_string.to_string());
      }
    }

    SourceCodeHeaders::default()
  }

  /// Save contents of downloaded remote file in on-disk cache for subsequent access.
  fn save_source_code(&self, url: &Url, source: &str) -> std::io::Result<()> {
    let cache_key = self.deps_cache.get_cache_filename(url);

    // May not exist. DON'T unwrap.
    let _ = self.deps_cache.remove(&cache_key);

    self.deps_cache.set(&cache_key, source.as_bytes())
  }

  /// Save headers related to source file to {filename}.headers.json file,
  /// only when there is actually something necessary to save.
  ///
  /// For example, if the extension ".js" already mean JS file and we have
  /// content type of "text/javascript", then we would not save the mime type.
  ///
  /// If nothing needs to be saved, the headers file is not created.
  fn save_source_code_headers(
    &self,
    url: &Url,
    mime_type: Option<String>,
    redirect_to: Option<String>,
    etag: Option<String>,
    x_typescript_types: Option<String>,
  ) -> std::io::Result<()> {
    let cache_key = self
      .deps_cache
      .get_cache_filename_with_extension(url, "headers.json");

    // Remove possibly existing stale .headers.json file.
    // May not exist. DON'T unwrap.
    let _ = self.deps_cache.remove(&cache_key);

    let headers = SourceCodeHeaders {
      mime_type,
      redirect_to,
      etag,
      x_typescript_types,
    };

    let cache_filename = self.deps_cache.get_cache_filename(url);
    if let Ok(maybe_json_string) = headers.to_json_string(&cache_filename) {
      if let Some(json_string) = maybe_json_string {
        return self.deps_cache.set(&cache_key, json_string.as_bytes());
      }
    }

    Ok(())
  }
}

fn map_file_extension(path: &Path) -> msg::MediaType {
  match path.extension() {
    None => msg::MediaType::Unknown,
    Some(os_str) => match os_str.to_str() {
      Some("ts") => msg::MediaType::TypeScript,
      Some("tsx") => msg::MediaType::TSX,
      Some("js") => msg::MediaType::JavaScript,
      Some("jsx") => msg::MediaType::JSX,
      Some("mjs") => msg::MediaType::JavaScript,
      Some("json") => msg::MediaType::Json,
      Some("wasm") => msg::MediaType::Wasm,
      _ => msg::MediaType::Unknown,
    },
  }
}

// convert a ContentType string into a enumerated MediaType
fn map_content_type(path: &Path, content_type: Option<&str>) -> msg::MediaType {
  match content_type {
    Some(content_type) => {
      // sometimes there is additional data after the media type in
      // Content-Type so we have to do a bit of manipulation so we are only
      // dealing with the actual media type
      let ct_vector: Vec<&str> = content_type.split(';').collect();
      let ct: &str = ct_vector.first().unwrap();
      match ct.to_lowercase().as_ref() {
        "application/typescript"
        | "text/typescript"
        | "video/vnd.dlna.mpeg-tts"
        | "video/mp2t"
        | "application/x-typescript" => {
          map_js_like_extension(path, msg::MediaType::TypeScript)
        }
        "application/javascript"
        | "text/javascript"
        | "application/ecmascript"
        | "text/ecmascript"
        | "application/x-javascript" => {
          map_js_like_extension(path, msg::MediaType::JavaScript)
        }
        "application/json" | "text/json" => msg::MediaType::Json,
        // Handle plain and possibly webassembly
        "text/plain" | "application/octet-stream" => map_file_extension(path),
        _ => {
          debug!("unknown content type: {}", content_type);
          msg::MediaType::Unknown
        }
      }
    }
    None => map_file_extension(path),
  }
}

fn map_js_like_extension(
  path: &Path,
  default: msg::MediaType,
) -> msg::MediaType {
  match path.extension() {
    None => default,
    Some(os_str) => match os_str.to_str() {
      None => default,
      Some("jsx") => msg::MediaType::JSX,
      Some("tsx") => msg::MediaType::TSX,
      Some(_) => default,
    },
  }
}

/// Take a module URL and source code and determines if the source code contains
/// a type directive, and if so, returns the parsed URL for that type directive.
fn get_types_url(
  module_url: &Url,
  source_code: &[u8],
  maybe_types_header: Option<&str>,
) -> Option<Url> {
  lazy_static! {
    /// Matches reference type directives in strings, which provide
    /// type files that should be used by the compiler instead of the
    /// JavaScript file.
    static ref DIRECTIVE_TYPES: Regex = Regex::new(
      r#"(?m)^/{3}\s*<reference\s+types\s*=\s*["']([^"']+)["']\s*/>"#
    )
    .unwrap();
  }

  match maybe_types_header {
    Some(types_header) => match Url::parse(&types_header) {
      Ok(url) => Some(url),
      _ => Some(module_url.join(&types_header).unwrap()),
    },
    _ => match DIRECTIVE_TYPES.captures(str::from_utf8(source_code).unwrap()) {
      Some(cap) => {
        let val = cap.get(1).unwrap().as_str();
        match Url::parse(&val) {
          Ok(url) => Some(url),
          _ => Some(module_url.join(&val).unwrap()),
        }
      }
      _ => None,
    },
  }
}

fn filter_shebang(bytes: Vec<u8>) -> Vec<u8> {
  let string = str::from_utf8(&bytes).unwrap();
  if let Some(i) = string.find('\n') {
    let (_, rest) = string.split_at(i);
    rest.as_bytes().to_owned()
  } else {
    Vec::new()
  }
}

fn check_cache_blacklist(url: &Url, black_list: &[String]) -> bool {
  let mut url_without_fragmets = url.clone();
  url_without_fragmets.set_fragment(None);
  if black_list.contains(&String::from(url_without_fragmets.as_str())) {
    return true;
  }
  let mut url_without_query_strings = url_without_fragmets;
  url_without_query_strings.set_query(None);
  let mut path_buf = PathBuf::from(url_without_query_strings.as_str());
  loop {
    if black_list.contains(&String::from(path_buf.to_str().unwrap())) {
      return true;
    }
    if !path_buf.pop() {
      break;
    }
  }
  false
}

#[derive(Debug, Default)]
/// Header metadata associated with a particular "symbolic" source code file.
/// (the associated source code file might not be cached, while remaining
/// a user accessible entity through imports (due to redirects)).
pub struct SourceCodeHeaders {
  /// MIME type of the source code.
  pub mime_type: Option<String>,
  /// Where should we actually look for source code.
  /// This should be an absolute path!
  pub redirect_to: Option<String>,
  /// ETag of the remote source file
  pub etag: Option<String>,
  /// X-TypeScript-Types defines the location of a .d.ts file
  pub x_typescript_types: Option<String>,
}

static MIME_TYPE: &str = "mime_type";
static REDIRECT_TO: &str = "redirect_to";
static ETAG: &str = "etag";
static X_TYPESCRIPT_TYPES: &str = "x_typescript_types";

impl SourceCodeHeaders {
  pub fn from_json_string(headers_string: String) -> Self {
    // TODO: use serde for deserialization
    let maybe_headers_json: serde_json::Result<serde_json::Value> =
      serde_json::from_str(&headers_string);

    if let Ok(headers_json) = maybe_headers_json {
      let mime_type = headers_json[MIME_TYPE].as_str().map(String::from);
      let redirect_to = headers_json[REDIRECT_TO].as_str().map(String::from);
      let etag = headers_json[ETAG].as_str().map(String::from);
      let x_typescript_types =
        headers_json[X_TYPESCRIPT_TYPES].as_str().map(String::from);

      return SourceCodeHeaders {
        mime_type,
        redirect_to,
        etag,
        x_typescript_types,
      };
    }

    SourceCodeHeaders::default()
  }

  // TODO: remove this nonsense `cache_filename` param, this should be
  //  done when instantiating SourceCodeHeaders
  pub fn to_json_string(
    &self,
    cache_filename: &Path,
  ) -> Result<Option<String>, serde_json::Error> {
    // TODO(kevinkassimo): consider introduce serde::Deserialize to make things simpler.
    // This is super ugly at this moment...
    // Had trouble to make serde_derive work: I'm unable to build proc-macro2.
    let mut value_map = serde_json::map::Map::new();

    if let Some(mime_type) = &self.mime_type {
      let resolved_mime_type =
        map_content_type(Path::new(""), Some(mime_type.clone().as_str()));

      // TODO: fix this
      let ext_based_mime_type = map_file_extension(cache_filename);

      // Add mime to headers only when content type is different from extension.
      if ext_based_mime_type == msg::MediaType::Unknown
        || resolved_mime_type != ext_based_mime_type
      {
        value_map.insert(MIME_TYPE.to_string(), json!(mime_type));
      }
    }

    if let Some(redirect_to) = &self.redirect_to {
      value_map.insert(REDIRECT_TO.to_string(), json!(redirect_to));
    }

    if let Some(etag) = &self.etag {
      value_map.insert(ETAG.to_string(), json!(etag));
    }

    if let Some(x_typescript_types) = &self.x_typescript_types {
      value_map
        .insert(X_TYPESCRIPT_TYPES.to_string(), json!(x_typescript_types));
    }

    if value_map.is_empty() {
      return Ok(None);
    }

    serde_json::to_string(&value_map)
      .and_then(|serialized| Ok(Some(serialized)))
  }
}

#[cfg(test)]
mod tests {
  use super::*;
  use crate::fs as deno_fs;
  use tempfile::TempDir;

  fn setup_file_fetcher(dir_path: &Path) -> SourceFileFetcher {
    SourceFileFetcher::new(
      DiskCache::new(&dir_path.to_path_buf().join("deps")),
      Progress::new(),
      true,
      vec![],
      false,
      false,
    )
    .expect("setup fail")
  }

  fn test_setup() -> (TempDir, SourceFileFetcher) {
    let temp_dir = TempDir::new().expect("tempdir fail");
    let fetcher = setup_file_fetcher(temp_dir.path());
    (temp_dir, fetcher)
  }

  macro_rules! file_url {
    ($path:expr) => {
      if cfg!(target_os = "windows") {
        concat!("file:///C:", $path)
      } else {
        concat!("file://", $path)
      }
    };
  }

  #[test]
  fn test_cache_blacklist() {
    let args = crate::flags::resolve_urls(vec![
      String::from("http://deno.land/std"),
      String::from("http://github.com/example/mod.ts"),
      String::from("http://fragment.com/mod.ts#fragment"),
      String::from("http://query.com/mod.ts?foo=bar"),
      String::from("http://queryandfragment.com/mod.ts?foo=bar#fragment"),
    ]);

    let u: Url = "http://deno.land/std/fs/mod.ts".parse().unwrap();
    assert_eq!(check_cache_blacklist(&u, &args), true);

    let u: Url = "http://github.com/example/file.ts".parse().unwrap();
    assert_eq!(check_cache_blacklist(&u, &args), false);

    let u: Url = "http://github.com/example/mod.ts".parse().unwrap();
    assert_eq!(check_cache_blacklist(&u, &args), true);

    let u: Url = "http://github.com/example/mod.ts?foo=bar".parse().unwrap();
    assert_eq!(check_cache_blacklist(&u, &args), true);

    let u: Url = "http://github.com/example/mod.ts#fragment".parse().unwrap();
    assert_eq!(check_cache_blacklist(&u, &args), true);

    let u: Url = "http://fragment.com/mod.ts".parse().unwrap();
    assert_eq!(check_cache_blacklist(&u, &args), true);

    let u: Url = "http://query.com/mod.ts".parse().unwrap();
    assert_eq!(check_cache_blacklist(&u, &args), false);

    let u: Url = "http://fragment.com/mod.ts#fragment".parse().unwrap();
    assert_eq!(check_cache_blacklist(&u, &args), true);

    let u: Url = "http://query.com/mod.ts?foo=bar".parse().unwrap();
    assert_eq!(check_cache_blacklist(&u, &args), true);

    let u: Url = "http://queryandfragment.com/mod.ts".parse().unwrap();
    assert_eq!(check_cache_blacklist(&u, &args), false);

    let u: Url = "http://queryandfragment.com/mod.ts?foo=bar"
      .parse()
      .unwrap();
    assert_eq!(check_cache_blacklist(&u, &args), true);

    let u: Url = "http://queryandfragment.com/mod.ts#fragment"
      .parse()
      .unwrap();
    assert_eq!(check_cache_blacklist(&u, &args), false);

    let u: Url = "http://query.com/mod.ts?foo=bar#fragment".parse().unwrap();
    assert_eq!(check_cache_blacklist(&u, &args), true);

    let u: Url = "http://fragment.com/mod.ts?foo=bar#fragment"
      .parse()
      .unwrap();
    assert_eq!(check_cache_blacklist(&u, &args), true);
  }

  #[test]
  fn test_source_code_headers_get_and_save() {
    let (_temp_dir, fetcher) = test_setup();
    let url = Url::parse("http://example.com/f.js").unwrap();
    let headers_filepath = fetcher.deps_cache.location.join(
      fetcher
        .deps_cache
        .get_cache_filename_with_extension(&url, "headers.json"),
    );

    if let Some(ref parent) = headers_filepath.parent() {
      fs::create_dir_all(parent).unwrap();
    };

    let _ = deno_fs::write_file(
      headers_filepath.as_path(),
      "{\"mime_type\":\"text/javascript\",\"redirect_to\":\"http://example.com/a.js\"}",
      0o666,
    );
    let headers = fetcher.get_source_code_headers(&url);

    assert_eq!(headers.mime_type.clone().unwrap(), "text/javascript");
    assert_eq!(headers.redirect_to.unwrap(), "http://example.com/a.js");
    assert_eq!(headers.etag, None);
    assert_eq!(headers.x_typescript_types, None);

    let _ = fetcher.save_source_code_headers(
      &url,
      Some("text/typescript".to_owned()),
      Some("http://deno.land/a.js".to_owned()),
      Some("W/\"04572f4749af993f4961a7e5daa1e4d5\"".to_owned()),
      Some("./a.d.ts".to_owned()),
    );
    let headers2 = fetcher.get_source_code_headers(&url);
    assert_eq!(headers2.mime_type.clone().unwrap(), "text/typescript");
    assert_eq!(headers2.redirect_to.unwrap(), "http://deno.land/a.js");
    assert_eq!(
      headers2.etag.unwrap(),
      "W/\"04572f4749af993f4961a7e5daa1e4d5\""
    );
    assert_eq!(headers2.x_typescript_types.unwrap(), "./a.d.ts")
  }

  #[test]
  fn test_fetch_local_file_no_panic() {
    let (_temp_dir, fetcher) = test_setup();
    if cfg!(windows) {
      // Should fail: missing drive letter.
      let u = Url::parse("file:///etc/passwd").unwrap();
      fetcher.fetch_local_file(&u).unwrap_err();
    } else {
      // Should fail: local network paths are not supported on unix.
      let u = Url::parse("file://server/etc/passwd").unwrap();
      fetcher.fetch_local_file(&u).unwrap_err();
    }
  }

  #[tokio::test]
  async fn test_get_source_code_1() {
    let http_server_guard = crate::test_util::http_server();
    let (temp_dir, fetcher) = test_setup();
    let fetcher_1 = fetcher.clone();
    let fetcher_2 = fetcher.clone();
    let module_url =
      Url::parse("http://localhost:4545/cli/tests/subdir/mod2.ts").unwrap();
    let module_url_1 = module_url.clone();
    let module_url_2 = module_url.clone();
    let headers_file_name = fetcher.deps_cache.location.join(
      fetcher
        .deps_cache
        .get_cache_filename_with_extension(&module_url, "headers.json"),
    );
    let headers_file_name_1 = headers_file_name.clone();
    let headers_file_name_2 = headers_file_name.clone();
    let headers_file_name_3 = headers_file_name;

    let result = fetcher
      .get_source_file_async(&module_url, true, false, false)
      .await;
    assert!(result.is_ok());
    let r = result.unwrap();
    assert_eq!(
      r.source_code,
      &b"export { printHello } from \"./print_hello.ts\";\n"[..]
    );
    assert_eq!(&(r.media_type), &msg::MediaType::TypeScript);
    // Should not create .headers.json file due to matching ext
    assert!(fs::read_to_string(&headers_file_name_1).is_err());

    // Modify .headers.json, write using fs write and read using save_source_code_headers
    let _ = fs::write(
      &headers_file_name_1,
      "{ \"mime_type\": \"text/javascript\" }",
    );
    let result2 = fetcher_1
      .get_source_file_async(&module_url, true, false, false)
      .await;
    assert!(result2.is_ok());
    let r2 = result2.unwrap();
    assert_eq!(
      r2.source_code,
      &b"export { printHello } from \"./print_hello.ts\";\n"[..]
    );
    // If get_source_file_async does not call remote, this should be JavaScript
    // as we modified before! (we do not overwrite .headers.json due to no http fetch)
    assert_eq!(&(r2.media_type), &msg::MediaType::JavaScript);
    assert_eq!(
      fetcher_2
        .get_source_code_headers(&module_url_1)
        .mime_type
        .unwrap(),
      "text/javascript"
    );

    // Modify .headers.json again, but the other way around
    let _ = fetcher_2.save_source_code_headers(
      &module_url_1,
      Some("application/json".to_owned()),
      None,
      None,
      None,
    );
    let result3 = fetcher_2
      .get_source_file_async(&module_url_1, true, false, false)
      .await;
    assert!(result3.is_ok());
    let r3 = result3.unwrap();
    assert_eq!(
      r3.source_code,
      &b"export { printHello } from \"./print_hello.ts\";\n"[..]
    );
    // If get_source_file_async does not call remote, this should be JavaScript
    // as we modified before! (we do not overwrite .headers.json due to no http fetch)
    assert_eq!(&(r3.media_type), &msg::MediaType::Json);
    assert!(fs::read_to_string(&headers_file_name_2)
      .unwrap()
      .contains("application/json"));

    // let's create fresh instance of DenoDir (simulating another freshh Deno process)
    // and don't use cache
    let fetcher = setup_file_fetcher(temp_dir.path());
    let result4 = fetcher
      .get_source_file_async(&module_url_2, false, false, false)
      .await;
    assert!(result4.is_ok());
    let r4 = result4.unwrap();
    let expected4 = &b"export { printHello } from \"./print_hello.ts\";\n"[..];
    assert_eq!(r4.source_code, expected4);
    // Now the old .headers.json file should have gone! Resolved back to TypeScript
    assert_eq!(&(r4.media_type), &msg::MediaType::TypeScript);
    assert!(fs::read_to_string(&headers_file_name_3).is_err());

    drop(http_server_guard);
  }

  #[tokio::test]
  async fn test_get_source_code_2() {
    let http_server_guard = crate::test_util::http_server();
    let (temp_dir, fetcher) = test_setup();
    let fetcher_1 = fetcher.clone();
    let module_url =
      Url::parse("http://localhost:4545/cli/tests/subdir/mismatch_ext.ts")
        .unwrap();
    let module_url_1 = module_url.clone();
    let module_url_2 = module_url.clone();
    let headers_file_name = fetcher.deps_cache.location.join(
      fetcher
        .deps_cache
        .get_cache_filename_with_extension(&module_url, "headers.json"),
    );

    let result = fetcher
<<<<<<< HEAD
      .get_source_file_async(&module_url, true, false, false)
      .await;
    assert!(result.is_ok());
    let r = result.unwrap();
    let expected = b"export const loaded = true;\n";
    assert_eq!(r.source_code, expected);
    // Mismatch ext with content type, create .headers.json
    assert_eq!(&(r.media_type), &msg::MediaType::JavaScript);
    assert_eq!(
      fetcher
        .get_source_code_headers(&module_url)
        .mime_type
        .unwrap(),
      "text/javascript"
    );

    // Modify .headers.json
    let _ = fetcher.save_source_code_headers(
      &module_url,
      Some("text/typescript".to_owned()),
      None,
      None,
      None,
    );
    let result2 = fetcher
      .get_source_file_async(&module_url, true, false, false)
      .await;
=======
      .get_source_file_async(&module_url, true, false, false)
      .await;
    assert!(result.is_ok());
    let r = result.unwrap();
    let expected = b"export const loaded = true;\n";
    assert_eq!(r.source_code, expected);
    // Mismatch ext with content type, create .headers.json
    assert_eq!(&(r.media_type), &msg::MediaType::JavaScript);
    assert_eq!(
      fetcher
        .get_source_code_headers(&module_url)
        .mime_type
        .unwrap(),
      "text/javascript"
    );

    // Modify .headers.json
    let _ = fetcher.save_source_code_headers(
      &module_url,
      Some("text/typescript".to_owned()),
      None,
      None,
      None,
    );
    let result2 = fetcher
      .get_source_file_async(&module_url, true, false, false)
      .await;
>>>>>>> f4cc08c4
    assert!(result2.is_ok());
    let r2 = result2.unwrap();
    let expected2 = b"export const loaded = true;\n";
    assert_eq!(r2.source_code, expected2);
    // If get_source_file_async does not call remote, this should be TypeScript
    // as we modified before! (we do not overwrite .headers.json due to no http
    // fetch)
    assert_eq!(&(r2.media_type), &msg::MediaType::TypeScript);
    assert!(fs::read_to_string(&headers_file_name).is_err());

    // let's create fresh instance of DenoDir (simulating another freshh Deno
    // process) and don't use cache
    let fetcher = setup_file_fetcher(temp_dir.path());
    let result3 = fetcher
      .get_source_file_async(&module_url_1, false, false, false)
      .await;
    assert!(result3.is_ok());
    let r3 = result3.unwrap();
    let expected3 = b"export const loaded = true;\n";
    assert_eq!(r3.source_code, expected3);
    // Now the old .headers.json file should be overwritten back to JavaScript!
    // (due to http fetch)
    assert_eq!(&(r3.media_type), &msg::MediaType::JavaScript);
    assert_eq!(
      fetcher_1
        .get_source_code_headers(&module_url_2)
        .mime_type
        .unwrap(),
      "text/javascript"
    );

    drop(http_server_guard);
  }

  #[tokio::test]
  async fn test_get_source_code_multiple_downloads_of_same_file() {
    let http_server_guard = crate::test_util::http_server();
    let (_temp_dir, fetcher) = test_setup();
    let specifier = ModuleSpecifier::resolve_url(
      "http://localhost:4545/cli/tests/subdir/mismatch_ext.ts",
    )
    .unwrap();
    let headers_file_name = fetcher.deps_cache.location.join(
      fetcher
        .deps_cache
        .get_cache_filename_with_extension(specifier.as_url(), "headers.json"),
    );

    // first download
    let r = fetcher.fetch_source_file_async(&specifier, None).await;
    assert!(r.is_ok());

    let result = fs::File::open(&headers_file_name);
    assert!(result.is_ok());
    let headers_file = result.unwrap();
    // save modified timestamp for headers file
    let headers_file_metadata = headers_file.metadata().unwrap();
    let headers_file_modified = headers_file_metadata.modified().unwrap();

    // download file again, it should use already fetched file even though
    // `use_disk_cache` is set to false, this can be verified using source
    // header file creation timestamp (should be the same as after first
    // download)
    let r = fetcher.fetch_source_file_async(&specifier, None).await;
    assert!(r.is_ok());

    let result = fs::File::open(&headers_file_name);
    assert!(result.is_ok());
    let headers_file_2 = result.unwrap();
    // save modified timestamp for headers file
    let headers_file_metadata_2 = headers_file_2.metadata().unwrap();
    let headers_file_modified_2 = headers_file_metadata_2.modified().unwrap();

    assert_eq!(headers_file_modified, headers_file_modified_2);
    drop(http_server_guard);
  }

  #[tokio::test]
  async fn test_get_source_code_3() {
    let http_server_guard = crate::test_util::http_server();
    let (_temp_dir, fetcher) = test_setup();

    let redirect_module_url = Url::parse(
      "http://localhost:4546/cli/tests/subdir/redirects/redirect1.js",
    )
    .unwrap();
    let redirect_source_filepath = fetcher
      .deps_cache
      .location
      .join("http/localhost_PORT4546/cli/tests/subdir/redirects/redirect1.js");
    let redirect_source_filename =
      redirect_source_filepath.to_str().unwrap().to_string();
    let target_module_url = Url::parse(
      "http://localhost:4545/cli/tests/subdir/redirects/redirect1.js",
    )
    .unwrap();
    let redirect_target_filepath = fetcher
      .deps_cache
      .location
      .join("http/localhost_PORT4545/cli/tests/subdir/redirects/redirect1.js");
    let redirect_target_filename =
      redirect_target_filepath.to_str().unwrap().to_string();

    // Test basic follow and headers recording
    let result = fetcher
      .get_source_file_async(&redirect_module_url, true, false, false)
      .await;
    assert!(result.is_ok());
    let mod_meta = result.unwrap();
    // File that requires redirection is not downloaded.
    assert!(fs::read_to_string(&redirect_source_filename).is_err());
    // ... but its .headers.json is created.
    let redirect_source_headers =
      fetcher.get_source_code_headers(&redirect_module_url);
    assert_eq!(
      redirect_source_headers.redirect_to.unwrap(),
<<<<<<< HEAD
      "http://localhost:4545/tests/subdir/redirects/redirect1.js"
=======
      "http://localhost:4545/cli/tests/subdir/redirects/redirect1.js"
>>>>>>> f4cc08c4
    );
    // The target of redirection is downloaded instead.
    assert_eq!(
      fs::read_to_string(&redirect_target_filename).unwrap(),
      "export const redirect = 1;\n"
    );
    let redirect_target_headers =
      fetcher.get_source_code_headers(&target_module_url);
    assert!(redirect_target_headers.redirect_to.is_none());

    // Examine the meta result.
    assert_eq!(mod_meta.url, target_module_url);

    drop(http_server_guard);
  }

  #[tokio::test]
  async fn test_get_source_code_4() {
    let http_server_guard = crate::test_util::http_server();
    let (_temp_dir, fetcher) = test_setup();
    let double_redirect_url = Url::parse(
      "http://localhost:4548/cli/tests/subdir/redirects/redirect1.js",
    )
    .unwrap();
    let double_redirect_path = fetcher
      .deps_cache
      .location
      .join("http/localhost_PORT4548/cli/tests/subdir/redirects/redirect1.js");

    let redirect_url = Url::parse(
      "http://localhost:4546/cli/tests/subdir/redirects/redirect1.js",
    )
    .unwrap();
    let redirect_path = fetcher
      .deps_cache
      .location
      .join("http/localhost_PORT4546/cli/tests/subdir/redirects/redirect1.js");

    let target_url = Url::parse(
      "http://localhost:4545/cli/tests/subdir/redirects/redirect1.js",
    )
    .unwrap();
    let target_path = fetcher
      .deps_cache
      .location
      .join("http/localhost_PORT4545/cli/tests/subdir/redirects/redirect1.js");

    // Test double redirects and headers recording
    let result = fetcher
      .get_source_file_async(&double_redirect_url, true, false, false)
      .await;
    assert!(result.is_ok());
    let mod_meta = result.unwrap();
    assert!(fs::read_to_string(&double_redirect_path).is_err());
    assert!(fs::read_to_string(&redirect_path).is_err());

    let double_redirect_headers =
      fetcher.get_source_code_headers(&double_redirect_url);
    assert_eq!(
      double_redirect_headers.redirect_to.unwrap(),
      redirect_url.to_string()
    );
    let redirect_headers = fetcher.get_source_code_headers(&redirect_url);
    assert_eq!(
      redirect_headers.redirect_to.unwrap(),
      target_url.to_string()
    );

    // The target of redirection is downloaded instead.
    assert_eq!(
      fs::read_to_string(&target_path).unwrap(),
      "export const redirect = 1;\n"
    );
    let redirect_target_headers = fetcher.get_source_code_headers(&target_url);
    assert!(redirect_target_headers.redirect_to.is_none());

    // Examine the meta result.
    assert_eq!(mod_meta.url, target_url);

    drop(http_server_guard);
  }

  #[tokio::test]
  async fn test_get_source_code_5() {
    let http_server_guard = crate::test_util::http_server();
    let (_temp_dir, fetcher) = test_setup();

    let double_redirect_url = Url::parse(
      "http://localhost:4548/cli/tests/subdir/redirects/redirect1.js",
    )
    .unwrap();

    let redirect_url = Url::parse(
      "http://localhost:4546/cli/tests/subdir/redirects/redirect1.js",
    )
    .unwrap();

    let target_path = fetcher
      .deps_cache
      .location
      .join("http/localhost_PORT4545/cli/tests/subdir/redirects/redirect1.js");
    let target_path_ = target_path.clone();

    // Test that redirect target is not downloaded twice for different redirect source.
    let result = fetcher
      .get_source_file_async(&double_redirect_url, true, false, false)
      .await;
    assert!(result.is_ok());
    let result = fs::File::open(&target_path);
    assert!(result.is_ok());
    let file = result.unwrap();
    // save modified timestamp for headers file of redirect target
    let file_metadata = file.metadata().unwrap();
    let file_modified = file_metadata.modified().unwrap();

    // When another file is fetched that also point to redirect target, then
    // redirect target shouldn't be downloaded again. It can be verified
    // using source header file creation timestamp (should be the same as
    // after first `get_source_file`)
    let result = fetcher
      .get_source_file_async(&redirect_url, true, false, false)
      .await;
    assert!(result.is_ok());
    let result = fs::File::open(&target_path_);
    assert!(result.is_ok());
    let file_2 = result.unwrap();
    // save modified timestamp for headers file
    let file_metadata_2 = file_2.metadata().unwrap();
    let file_modified_2 = file_metadata_2.modified().unwrap();

    assert_eq!(file_modified, file_modified_2);

    drop(http_server_guard);
  }

  #[tokio::test]
  async fn test_get_source_code_6() {
    let http_server_guard = crate::test_util::http_server();
    let (_temp_dir, fetcher) = test_setup();
    let double_redirect_url = Url::parse(
      "http://localhost:4548/cli/tests/subdir/redirects/redirect1.js",
    )
    .unwrap();

    // Test that redirections can be limited
    let result = fetcher
      .fetch_remote_source_async(&double_redirect_url, false, false, 2)
      .await;
    assert!(result.is_ok());

    let result = fetcher
      .fetch_remote_source_async(&double_redirect_url, false, false, 1)
      .await;
    assert!(result.is_err());
    let err = result.err().unwrap();
    assert_eq!(err.kind(), ErrorKind::Http);

    drop(http_server_guard);
  }

  #[tokio::test]
  async fn test_get_source_no_remote() {
    let http_server_guard = crate::test_util::http_server();
    let (_temp_dir, fetcher) = test_setup();
    let module_url =
      Url::parse("http://localhost:4545/cli/tests/002_hello.ts").unwrap();
    // Remote modules are not allowed
    let result = fetcher
      .get_source_file_async(&module_url, true, true, false)
      .await;
    assert!(result.is_err());
    let err = result.err().unwrap();
    assert_eq!(err.kind(), ErrorKind::NotFound);

    drop(http_server_guard);
  }

  #[tokio::test]
  async fn test_get_source_cached_only() {
    let http_server_guard = crate::test_util::http_server();
    let (_temp_dir, fetcher) = test_setup();
    let fetcher_1 = fetcher.clone();
    let fetcher_2 = fetcher.clone();
    let module_url =
      Url::parse("http://localhost:4545/cli/tests/002_hello.ts").unwrap();
    let module_url_1 = module_url.clone();
    let module_url_2 = module_url.clone();

    // file hasn't been cached before
    let result = fetcher
      .get_source_file_async(&module_url, true, false, true)
      .await;
    assert!(result.is_err());
    let err = result.err().unwrap();
    assert_eq!(err.kind(), ErrorKind::PermissionDenied);

    // download and cache file
    let result = fetcher_1
      .get_source_file_async(&module_url_1, true, false, false)
      .await;
    assert!(result.is_ok());

    // module is already cached, should be ok even with `cached_only`
    let result = fetcher_2
      .get_source_file_async(&module_url_2, true, false, true)
      .await;
    assert!(result.is_ok());

    drop(http_server_guard);
  }

  #[tokio::test]
  async fn test_fetch_source_async_1() {
    let http_server_guard = crate::test_util::http_server();
    let (_temp_dir, fetcher) = test_setup();
    let module_url =
      Url::parse("http://127.0.0.1:4545/cli/tests/subdir/mt_video_mp2t.t3.ts")
        .unwrap();
    let headers_file_name = fetcher.deps_cache.location.join(
      fetcher
        .deps_cache
        .get_cache_filename_with_extension(&module_url, "headers.json"),
    );

    let result = fetcher
      .fetch_remote_source_async(&module_url, false, false, 10)
      .await;
    assert!(result.is_ok());
    let r = result.unwrap();
    assert_eq!(r.source_code, b"export const loaded = true;\n");
    assert_eq!(&(r.media_type), &msg::MediaType::TypeScript);
    // matching ext, no .headers.json file created
    assert!(fs::read_to_string(&headers_file_name).is_err());
    // Modify .headers.json, make sure read from local
    let _ = fetcher.save_source_code_headers(
      &module_url,
      Some("text/javascript".to_owned()),
      None,
      None,
      None,
    );
    let result2 = fetcher.fetch_cached_remote_source(&module_url);
    assert!(result2.is_ok());
    let r2 = result2.unwrap().unwrap();
    assert_eq!(r2.source_code, b"export const loaded = true;\n");
    // Not MediaType::TypeScript due to .headers.json modification
    assert_eq!(&(r2.media_type), &msg::MediaType::JavaScript);

    drop(http_server_guard);
  }

  #[tokio::test]
  async fn test_fetch_source_1() {
    let http_server_guard = crate::test_util::http_server();

    let (_temp_dir, fetcher) = test_setup();
    let module_url =
      Url::parse("http://localhost:4545/cli/tests/subdir/mt_video_mp2t.t3.ts")
        .unwrap();
    let headers_file_name = fetcher.deps_cache.location.join(
      fetcher
        .deps_cache
        .get_cache_filename_with_extension(&module_url, "headers.json"),
    );

    let result = fetcher
      .fetch_remote_source_async(&module_url, false, false, 10)
      .await;
    assert!(result.is_ok());
    let r = result.unwrap();
    assert_eq!(r.source_code, b"export const loaded = true;\n");
    assert_eq!(&(r.media_type), &msg::MediaType::TypeScript);
    // matching ext, no .headers.json file created
    assert!(fs::read_to_string(&headers_file_name).is_err());

    // Modify .headers.json, make sure read from local
    let _ = fetcher.save_source_code_headers(
      &module_url,
      Some("text/javascript".to_owned()),
      None,
      None,
      None,
    );
    let result2 = fetcher.fetch_cached_remote_source(&module_url);
    assert!(result2.is_ok());
    let r2 = result2.unwrap().unwrap();
    assert_eq!(r2.source_code, b"export const loaded = true;\n");
    // Not MediaType::TypeScript due to .headers.json modification
    assert_eq!(&(r2.media_type), &msg::MediaType::JavaScript);

    drop(http_server_guard);
  }

  #[tokio::test]
  async fn test_fetch_source_2() {
    let http_server_guard = crate::test_util::http_server();
    let (_temp_dir, fetcher) = test_setup();
    let fetcher_1 = fetcher.clone();
    let fetcher_2 = fetcher.clone();
    let fetcher_3 = fetcher.clone();
    let module_url =
      Url::parse("http://localhost:4545/cli/tests/subdir/no_ext").unwrap();
    let module_url_2 =
      Url::parse("http://localhost:4545/cli/tests/subdir/mismatch_ext.ts")
        .unwrap();
    let module_url_2_ = module_url_2.clone();
    let module_url_3 =
      Url::parse("http://localhost:4545/cli/tests/subdir/unknown_ext.deno")
        .unwrap();
    let module_url_3_ = module_url_3.clone();

    let result = fetcher
      .fetch_remote_source_async(&module_url, false, false, 10)
      .await;
    assert!(result.is_ok());
    let r = result.unwrap();
    assert_eq!(r.source_code, b"export const loaded = true;\n");
    assert_eq!(&(r.media_type), &msg::MediaType::TypeScript);
    // no ext, should create .headers.json file
    assert_eq!(
      fetcher_1
        .get_source_code_headers(&module_url)
        .mime_type
        .unwrap(),
      "text/typescript"
    );
    let result = fetcher_1
      .fetch_remote_source_async(&module_url_2, false, false, 10)
      .await;
    assert!(result.is_ok());
    let r2 = result.unwrap();
    assert_eq!(r2.source_code, b"export const loaded = true;\n");
    assert_eq!(&(r2.media_type), &msg::MediaType::JavaScript);
    // mismatch ext, should create .headers.json file
    assert_eq!(
      fetcher_2
        .get_source_code_headers(&module_url_2_)
        .mime_type
        .unwrap(),
      "text/javascript"
    );
    // test unknown extension
    let result = fetcher_2
      .fetch_remote_source_async(&module_url_3, false, false, 10)
      .await;
    assert!(result.is_ok());
    let r3 = result.unwrap();
    assert_eq!(r3.source_code, b"export const loaded = true;\n");
    assert_eq!(&(r3.media_type), &msg::MediaType::TypeScript);
    // unknown ext, should create .headers.json file
    assert_eq!(
      fetcher_3
        .get_source_code_headers(&module_url_3_)
        .mime_type
        .unwrap(),
      "text/typescript"
    );

    drop(http_server_guard);
  }

  #[tokio::test]
  async fn test_fetch_source_file() {
    let (_temp_dir, fetcher) = test_setup();

    // Test failure case.
    let specifier =
      ModuleSpecifier::resolve_url(file_url!("/baddir/hello.ts")).unwrap();
    let r = fetcher.fetch_source_file_async(&specifier, None).await;
    assert!(r.is_err());

    let p =
      std::path::PathBuf::from(env!("CARGO_MANIFEST_DIR")).join("js/main.ts");
    let specifier =
      ModuleSpecifier::resolve_url_or_path(p.to_str().unwrap()).unwrap();
    let r = fetcher.fetch_source_file_async(&specifier, None).await;
    assert!(r.is_ok());
  }

  #[tokio::test]
  async fn test_fetch_source_file_1() {
    /*recompile ts file*/
    let (_temp_dir, fetcher) = test_setup();

    // Test failure case.
    let specifier =
      ModuleSpecifier::resolve_url(file_url!("/baddir/hello.ts")).unwrap();
    let r = fetcher.fetch_source_file_async(&specifier, None).await;
    assert!(r.is_err());

    let p =
      std::path::PathBuf::from(env!("CARGO_MANIFEST_DIR")).join("js/main.ts");
    let specifier =
      ModuleSpecifier::resolve_url_or_path(p.to_str().unwrap()).unwrap();
    let r = fetcher.fetch_source_file_async(&specifier, None).await;
    assert!(r.is_ok());
  }

  #[tokio::test]
  async fn test_fetch_source_file_2() {
    /*recompile ts file*/
    let (_temp_dir, fetcher) = test_setup();

    let p = std::path::PathBuf::from(env!("CARGO_MANIFEST_DIR"))
      .join("tests/001_hello.js");
    let specifier =
      ModuleSpecifier::resolve_url_or_path(p.to_str().unwrap()).unwrap();
    let r = fetcher.fetch_source_file_async(&specifier, None).await;
    assert!(r.is_ok());
  }

  #[test]
  fn test_resolve_module_3() {
    // unsupported schemes
    let test_cases = [
      "ftp://localhost:4545/testdata/subdir/print_hello.ts",
      "blob:https://whatwg.org/d0360e2f-caee-469f-9a2f-87d5b0456f6f",
    ];

    for &test in test_cases.iter() {
      let url = Url::parse(test).unwrap();
      assert_eq!(
        SourceFileFetcher::check_if_supported_scheme(&url)
          .unwrap_err()
          .kind(),
        ErrorKind::Other
      );
    }
  }

  #[test]
  fn test_map_file_extension() {
    assert_eq!(
      map_file_extension(Path::new("foo/bar.ts")),
      msg::MediaType::TypeScript
    );
    assert_eq!(
      map_file_extension(Path::new("foo/bar.tsx")),
      msg::MediaType::TSX
    );
    assert_eq!(
      map_file_extension(Path::new("foo/bar.d.ts")),
      msg::MediaType::TypeScript
    );
    assert_eq!(
      map_file_extension(Path::new("foo/bar.js")),
      msg::MediaType::JavaScript
    );
    assert_eq!(
      map_file_extension(Path::new("foo/bar.jsx")),
      msg::MediaType::JSX
    );
    assert_eq!(
      map_file_extension(Path::new("foo/bar.json")),
      msg::MediaType::Json
    );
    assert_eq!(
      map_file_extension(Path::new("foo/bar.wasm")),
      msg::MediaType::Wasm
    );
    assert_eq!(
      map_file_extension(Path::new("foo/bar.txt")),
      msg::MediaType::Unknown
    );
    assert_eq!(
      map_file_extension(Path::new("foo/bar")),
      msg::MediaType::Unknown
    );
  }

  #[test]
  fn test_map_content_type_extension_only() {
    // Extension only
    assert_eq!(
      map_content_type(Path::new("foo/bar.ts"), None),
      msg::MediaType::TypeScript
    );
    assert_eq!(
      map_content_type(Path::new("foo/bar.tsx"), None),
      msg::MediaType::TSX
    );
    assert_eq!(
      map_content_type(Path::new("foo/bar.d.ts"), None),
      msg::MediaType::TypeScript
    );
    assert_eq!(
      map_content_type(Path::new("foo/bar.js"), None),
      msg::MediaType::JavaScript
    );
    assert_eq!(
      map_content_type(Path::new("foo/bar.txt"), None),
      msg::MediaType::Unknown
    );
    assert_eq!(
      map_content_type(Path::new("foo/bar.jsx"), None),
      msg::MediaType::JSX
    );
    assert_eq!(
      map_content_type(Path::new("foo/bar.json"), None),
      msg::MediaType::Json
    );
    assert_eq!(
      map_content_type(Path::new("foo/bar.wasm"), None),
      msg::MediaType::Wasm
    );
    assert_eq!(
      map_content_type(Path::new("foo/bar"), None),
      msg::MediaType::Unknown
    );
  }

  #[test]
  fn test_map_content_type_media_type_with_no_extension() {
    // Media Type
    assert_eq!(
      map_content_type(Path::new("foo/bar"), Some("application/typescript")),
      msg::MediaType::TypeScript
    );
    assert_eq!(
      map_content_type(Path::new("foo/bar"), Some("text/typescript")),
      msg::MediaType::TypeScript
    );
    assert_eq!(
      map_content_type(Path::new("foo/bar"), Some("video/vnd.dlna.mpeg-tts")),
      msg::MediaType::TypeScript
    );
    assert_eq!(
      map_content_type(Path::new("foo/bar"), Some("video/mp2t")),
      msg::MediaType::TypeScript
    );
    assert_eq!(
      map_content_type(Path::new("foo/bar"), Some("application/x-typescript")),
      msg::MediaType::TypeScript
    );
    assert_eq!(
      map_content_type(Path::new("foo/bar"), Some("application/javascript")),
      msg::MediaType::JavaScript
    );
    assert_eq!(
      map_content_type(Path::new("foo/bar"), Some("text/javascript")),
      msg::MediaType::JavaScript
    );
    assert_eq!(
      map_content_type(Path::new("foo/bar"), Some("application/ecmascript")),
      msg::MediaType::JavaScript
    );
    assert_eq!(
      map_content_type(Path::new("foo/bar"), Some("text/ecmascript")),
      msg::MediaType::JavaScript
    );
    assert_eq!(
      map_content_type(Path::new("foo/bar"), Some("application/x-javascript")),
      msg::MediaType::JavaScript
    );
    assert_eq!(
      map_content_type(Path::new("foo/bar"), Some("application/json")),
      msg::MediaType::Json
    );
    assert_eq!(
      map_content_type(Path::new("foo/bar"), Some("text/json")),
      msg::MediaType::Json
    );
  }

  #[test]
  fn test_map_file_extension_media_type_with_extension() {
    assert_eq!(
      map_content_type(Path::new("foo/bar.ts"), Some("text/plain")),
      msg::MediaType::TypeScript
    );
    assert_eq!(
      map_content_type(Path::new("foo/bar.ts"), Some("foo/bar")),
      msg::MediaType::Unknown
    );
    assert_eq!(
      map_content_type(
        Path::new("foo/bar.tsx"),
        Some("application/typescript"),
      ),
      msg::MediaType::TSX
    );
    assert_eq!(
      map_content_type(
        Path::new("foo/bar.tsx"),
        Some("application/javascript"),
      ),
      msg::MediaType::TSX
    );
    assert_eq!(
      map_content_type(
        Path::new("foo/bar.tsx"),
        Some("application/x-typescript"),
      ),
      msg::MediaType::TSX
    );
    assert_eq!(
      map_content_type(
        Path::new("foo/bar.tsx"),
        Some("video/vnd.dlna.mpeg-tts"),
      ),
      msg::MediaType::TSX
    );
    assert_eq!(
      map_content_type(Path::new("foo/bar.tsx"), Some("video/mp2t")),
      msg::MediaType::TSX
    );
    assert_eq!(
      map_content_type(
        Path::new("foo/bar.jsx"),
        Some("application/javascript"),
      ),
      msg::MediaType::JSX
    );
    assert_eq!(
      map_content_type(
        Path::new("foo/bar.jsx"),
        Some("application/x-typescript"),
      ),
      msg::MediaType::JSX
    );
    assert_eq!(
      map_content_type(
        Path::new("foo/bar.jsx"),
        Some("application/ecmascript"),
      ),
      msg::MediaType::JSX
    );
    assert_eq!(
      map_content_type(Path::new("foo/bar.jsx"), Some("text/ecmascript")),
      msg::MediaType::JSX
    );
    assert_eq!(
      map_content_type(
        Path::new("foo/bar.jsx"),
        Some("application/x-javascript"),
      ),
      msg::MediaType::JSX
    );
  }

  #[test]
  fn test_filter_shebang() {
    assert_eq!(filter_shebang(b"#!"[..].to_owned()), b"");
    assert_eq!(filter_shebang(b"#!\n\n"[..].to_owned()), b"\n\n");
    let code = b"#!/usr/bin/env deno\nconsole.log('hello');\n"[..].to_owned();
    assert_eq!(filter_shebang(code), b"\nconsole.log('hello');\n");
  }

  #[tokio::test]
  async fn test_fetch_with_etag() {
    let http_server_guard = crate::test_util::http_server();
    let (_temp_dir, fetcher) = test_setup();
    let module_url =
      Url::parse("http://127.0.0.1:4545/etag_script.ts").unwrap();

    let source = fetcher
      .fetch_remote_source_async(&module_url, false, false, 1)
      .await;
    assert!(source.is_ok());
    let source = source.unwrap();
    assert_eq!(source.source_code, b"console.log('etag')");
    assert_eq!(&(source.media_type), &msg::MediaType::TypeScript);

    let headers = fetcher.get_source_code_headers(&module_url);
    assert_eq!(headers.etag, Some("33a64df551425fcc55e".to_string()));

    let header_path = fetcher.deps_cache.location.join(
      fetcher
        .deps_cache
        .get_cache_filename_with_extension(&module_url, "headers.json"),
    );

    let modified1 = header_path.metadata().unwrap().modified().unwrap();

    // Forcibly change the contents of the cache file and request
    // it again with the cache parameters turned off.
    // If the fetched content changes, the cached content is used.
    fetcher
      .save_source_code(&module_url, "changed content")
      .unwrap();
    let cached_source = fetcher
      .fetch_remote_source_async(&module_url, false, false, 1)
      .await
      .unwrap();
    assert_eq!(cached_source.source_code, b"changed content");

    let modified2 = header_path.metadata().unwrap().modified().unwrap();

    // Assert that the file has not been modified
    assert_eq!(modified1, modified2);

    drop(http_server_guard);
  }

  #[test]
  fn test_get_types_url_1() {
    let module_url = Url::parse("https://example.com/mod.js").unwrap();
    let source_code = b"console.log(\"foo\");".to_owned();
    let result = get_types_url(&module_url, &source_code, None);
    assert_eq!(result, None);
  }

  #[test]
  fn test_get_types_url_2() {
    let module_url = Url::parse("https://example.com/mod.js").unwrap();
    let source_code = r#"/// <reference types="./mod.d.ts" />
    console.log("foo");"#
      .as_bytes()
      .to_owned();
    let result = get_types_url(&module_url, &source_code, None);
    assert_eq!(
      result,
      Some(Url::parse("https://example.com/mod.d.ts").unwrap())
    );
  }

  #[test]
  fn test_get_types_url_3() {
    let module_url = Url::parse("https://example.com/mod.js").unwrap();
    let source_code = r#"/// <reference types="https://deno.land/mod.d.ts" />
    console.log("foo");"#
      .as_bytes()
      .to_owned();
    let result = get_types_url(&module_url, &source_code, None);
    assert_eq!(
      result,
      Some(Url::parse("https://deno.land/mod.d.ts").unwrap())
    );
  }

  #[test]
  fn test_get_types_url_4() {
    let module_url = Url::parse("file:///foo/bar/baz.js").unwrap();
    let source_code = r#"/// <reference types="../qat/baz.d.ts" />
    console.log("foo");"#
      .as_bytes()
      .to_owned();
    let result = get_types_url(&module_url, &source_code, None);
    assert_eq!(
      result,
      Some(Url::parse("file:///foo/qat/baz.d.ts").unwrap())
    );
  }

  #[test]
  fn test_get_types_url_5() {
    let module_url = Url::parse("https://example.com/mod.js").unwrap();
    let source_code = b"console.log(\"foo\");".to_owned();
    let result = get_types_url(&module_url, &source_code, Some("./mod.d.ts"));
    assert_eq!(
      result,
      Some(Url::parse("https://example.com/mod.d.ts").unwrap())
    );
  }

  #[test]
  fn test_get_types_url_6() {
    let module_url = Url::parse("https://example.com/mod.js").unwrap();
    let source_code = r#"/// <reference types="./mod.d.ts" />
    console.log("foo");"#
      .as_bytes()
      .to_owned();
    let result = get_types_url(
      &module_url,
      &source_code,
      Some("https://deno.land/mod.d.ts"),
    );
    assert_eq!(
      result,
      Some(Url::parse("https://deno.land/mod.d.ts").unwrap())
    );
  }

  #[tokio::test]
  async fn test_fetch_with_types_header() {
    let http_server_guard = crate::test_util::http_server();
    let (_temp_dir, fetcher) = test_setup();
    let module_url =
      Url::parse("http://127.0.0.1:4545/xTypeScriptTypes.js").unwrap();
    let source = fetcher
      .fetch_remote_source_async(&module_url, false, false, 1)
      .await;
    assert!(source.is_ok());
    let source = source.unwrap();
    assert_eq!(source.source_code, b"export const foo = 'foo';");
    assert_eq!(&(source.media_type), &msg::MediaType::JavaScript);
    assert_eq!(
      source.types_url,
      Some(Url::parse("http://127.0.0.1:4545/xTypeScriptTypes.d.ts").unwrap())
    );
    drop(http_server_guard);
  }

  #[tokio::test]
  async fn test_fetch_with_types_reference() {
    let http_server_guard = crate::test_util::http_server();
    let (_temp_dir, fetcher) = test_setup();
    let module_url =
      Url::parse("http://127.0.0.1:4545/referenceTypes.js").unwrap();
    let source = fetcher
      .fetch_remote_source_async(&module_url, false, false, 1)
      .await;
    assert!(source.is_ok());
    let source = source.unwrap();
    assert_eq!(&(source.media_type), &msg::MediaType::JavaScript);
    assert_eq!(
      source.types_url,
      Some(Url::parse("http://127.0.0.1:4545/xTypeScriptTypes.d.ts").unwrap())
    );
    drop(http_server_guard);
  }
}<|MERGE_RESOLUTION|>--- conflicted
+++ resolved
@@ -1112,7 +1112,6 @@
     );
 
     let result = fetcher
-<<<<<<< HEAD
       .get_source_file_async(&module_url, true, false, false)
       .await;
     assert!(result.is_ok());
@@ -1140,35 +1139,6 @@
     let result2 = fetcher
       .get_source_file_async(&module_url, true, false, false)
       .await;
-=======
-      .get_source_file_async(&module_url, true, false, false)
-      .await;
-    assert!(result.is_ok());
-    let r = result.unwrap();
-    let expected = b"export const loaded = true;\n";
-    assert_eq!(r.source_code, expected);
-    // Mismatch ext with content type, create .headers.json
-    assert_eq!(&(r.media_type), &msg::MediaType::JavaScript);
-    assert_eq!(
-      fetcher
-        .get_source_code_headers(&module_url)
-        .mime_type
-        .unwrap(),
-      "text/javascript"
-    );
-
-    // Modify .headers.json
-    let _ = fetcher.save_source_code_headers(
-      &module_url,
-      Some("text/typescript".to_owned()),
-      None,
-      None,
-      None,
-    );
-    let result2 = fetcher
-      .get_source_file_async(&module_url, true, false, false)
-      .await;
->>>>>>> f4cc08c4
     assert!(result2.is_ok());
     let r2 = result2.unwrap();
     let expected2 = b"export const loaded = true;\n";
@@ -1285,11 +1255,7 @@
       fetcher.get_source_code_headers(&redirect_module_url);
     assert_eq!(
       redirect_source_headers.redirect_to.unwrap(),
-<<<<<<< HEAD
-      "http://localhost:4545/tests/subdir/redirects/redirect1.js"
-=======
       "http://localhost:4545/cli/tests/subdir/redirects/redirect1.js"
->>>>>>> f4cc08c4
     );
     // The target of redirection is downloaded instead.
     assert_eq!(
