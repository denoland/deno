--- conflicted
+++ resolved
@@ -1082,13 +1082,9 @@
   state.check_unstable("Deno.utime");
 
   let args: UtimeArgs = serde_json::from_value(args)?;
-<<<<<<< HEAD
   let path = resolve_from_cwd(Path::new(&args.path))?;
   let atime = args.atime;
   let mtime = args.mtime;
-=======
-  let path = PathBuf::from(&args.path);
->>>>>>> 6f09b8de
 
   state.check_write(&path)?;
 
