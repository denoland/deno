--- conflicted
+++ resolved
@@ -363,15 +363,11 @@
     StreamResource::TcpStream(ref mut stream) => {
       TcpStream::shutdown(stream, shutdown_mode).map_err(OpError::from)?;
     }
-<<<<<<< HEAD
     #[cfg(unix)]
     StreamResource::UnixStream(ref mut stream) => {
       net_unix::UnixStream::shutdown(stream, shutdown_mode).map_err(OpError::from)?;
     }
-    _ => return Err(OpError::bad_resource()),
-=======
     _ => return Err(OpError::bad_resource_id()),
->>>>>>> afea9b2e
   }
 
   Ok(JsonOp::Sync(json!({})))
