--- conflicted
+++ resolved
@@ -1,11 +1,6 @@
 // Copyright 2018-2020 the Deno authors. All rights reserved. MIT license.
 
 use crate::colors;
-<<<<<<< HEAD
-#[cfg(feature = "tools")]
-use crate::fmt_errors::PrettyJsError;
-=======
->>>>>>> 91f29344
 use crate::ops::io::get_stdio;
 use crate::permissions::Permissions;
 use crate::program_state::ProgramState;
@@ -298,23 +293,9 @@
 fn serialize_worker_event(event: WorkerEvent) -> Value {
   match event {
     WorkerEvent::Message(buf) => json!({ "type": "msg", "data": buf }),
-<<<<<<< HEAD
-    WorkerEvent::TerminalError(error) => {
-      let mut serialized_error = json!({
-        "type": "terminalError",
-        "error": {
-          "message": error.to_string(),
-        }
-      });
-
-      #[cfg(feature = "tools")]
-      if let Ok(js_error) = error.downcast::<PrettyJsError>() {
-        serialized_error = json!({
-=======
     WorkerEvent::TerminalError(error) => match error.downcast::<JsError>() {
       Ok(js_error) => {
         json!({
->>>>>>> 91f29344
           "type": "terminalError",
           "error": {
             "message": js_error.message,
@@ -324,22 +305,6 @@
           }
         })
       }
-<<<<<<< HEAD
-
-      serialized_error
-    }
-    WorkerEvent::Error(error) => {
-      let mut serialized_error = json!({
-        "type": "error",
-        "error": {
-          "message": error.to_string(),
-        }
-      });
-
-      #[cfg(feature = "tools")]
-      if let Ok(js_error) = error.downcast::<PrettyJsError>() {
-        serialized_error = json!({
-=======
       Err(error) => {
         json!({
           "type": "terminalError",
@@ -352,7 +317,6 @@
     WorkerEvent::Error(error) => match error.downcast::<JsError>() {
       Ok(js_error) => {
         json!({
->>>>>>> 91f29344
           "type": "error",
           "error": {
             "message": js_error.message,
