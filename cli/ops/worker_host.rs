--- conflicted
+++ resolved
@@ -1,12 +1,8 @@
 // Copyright 2018-2020 the Deno authors. All rights reserved. MIT license.
 
 use crate::colors;
-<<<<<<< HEAD
 #[cfg(feature = "tools")]
-use crate::fmt_errors::JsError;
-=======
 use crate::fmt_errors::PrettyJsError;
->>>>>>> e582796f
 use crate::ops::io::get_stdio;
 use crate::permissions::Permissions;
 use crate::program_state::ProgramState;
@@ -306,12 +302,8 @@
         }
       });
 
-<<<<<<< HEAD
       #[cfg(feature = "tools")]
-      if let Ok(js_error) = error.downcast::<JsError>() {
-=======
       if let Ok(js_error) = error.downcast::<PrettyJsError>() {
->>>>>>> e582796f
         serialized_error = json!({
           "type": "terminalError",
           "error": {
@@ -333,12 +325,8 @@
         }
       });
 
-<<<<<<< HEAD
       #[cfg(feature = "tools")]
-      if let Ok(js_error) = error.downcast::<JsError>() {
-=======
       if let Ok(js_error) = error.downcast::<PrettyJsError>() {
->>>>>>> e582796f
         serialized_error = json!({
           "type": "error",
           "error": {
