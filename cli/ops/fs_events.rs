--- conflicted
+++ resolved
@@ -105,19 +105,10 @@
   } else {
     RecursiveMode::NonRecursive
   };
-<<<<<<< HEAD
   let path_vec = args.paths.iter().map(PathBuf::from).collect::<Vec<_>>();
   let resource =
     create_resource(&path_vec.as_slice(), recursive_mode, Some(&state))?;
-  let mut resource_table = isolate.resource_table.borrow_mut();
-=======
-  for path in &args.paths {
-    state.check_read(&PathBuf::from(path))?;
-    watcher.watch(path, recursive_mode).map_err(ErrBox::from)?;
-  }
-  let resource = FsEventsResource { watcher, receiver };
   let mut resource_table = isolate_state.resource_table.borrow_mut();
->>>>>>> dad551a3
   let rid = resource_table.add("fsEvents", Box::new(resource));
   Ok(JsonOp::Sync(json!(rid)))
 }
