// Copyright 2018-2021 the Deno authors. All rights reserved. MIT license.

use crate::cache;
use crate::diagnostics::Diagnostics;
use crate::emit;
use crate::errors::get_error_class_name;
use crate::proc_state::ProcState;

use deno_core::error::custom_error;
use deno_core::error::generic_error;
use deno_core::error::AnyError;
use deno_core::error::Context;
use deno_core::resolve_url_or_path;
use deno_core::serde_json::Value;
use deno_core::ModuleSpecifier;
use deno_core::OpState;
use deno_graph;
use deno_runtime::permissions::Permissions;
use import_map::ImportMap;
use serde::Deserialize;
use serde::Serialize;
use std::cell::RefCell;
use std::collections::HashMap;
use std::collections::HashSet;
use std::rc::Rc;
use std::sync::Arc;

pub fn init(rt: &mut deno_core::JsRuntime) {
  super::reg_async(rt, "op_emit", op_emit);
}

#[derive(Debug, Deserialize)]
enum RuntimeBundleType {
  #[serde(rename = "module")]
  Module,
  #[serde(rename = "classic")]
  Classic,
}

impl<'a> From<&'a RuntimeBundleType> for emit::BundleType {
  fn from(bundle_type: &'a RuntimeBundleType) -> Self {
    match bundle_type {
      RuntimeBundleType::Classic => Self::Classic,
      RuntimeBundleType::Module => Self::Module,
    }
  }
}

#[derive(Debug, Deserialize)]
#[serde(rename_all = "camelCase")]
struct EmitArgs {
  bundle: Option<RuntimeBundleType>,
  check: Option<bool>,
  compiler_options: Option<HashMap<String, Value>>,
  import_map: Option<Value>,
  import_map_path: Option<String>,
  root_specifier: String,
  sources: Option<HashMap<String, Arc<String>>>,
}

<<<<<<< HEAD
fn to_maybe_imports(
  referrer: &ModuleSpecifier,
  maybe_options: &Option<HashMap<String, Value>>,
) -> Option<Vec<(ModuleSpecifier, Vec<String>)>> {
  let options = maybe_options.as_ref()?;
  let types_value = options.get("types")?;
  let types: Vec<String> = serde_json::from_value(types_value.clone()).ok()?;
  Some(vec![(referrer.clone(), types)])
=======
#[derive(Serialize)]
#[serde(rename_all = "camelCase")]
struct EmitResult {
  diagnostics: crate::diagnostics::Diagnostics,
  files: HashMap<String, String>,
  ignored_options: Option<crate::config_file::IgnoredCompilerOptions>,
  stats: crate::module_graph::Stats,
>>>>>>> 330aaae9
}

async fn op_emit(
  state: Rc<RefCell<OpState>>,
  args: EmitArgs,
  _: (),
) -> Result<EmitResult, AnyError> {
  deno_runtime::ops::check_unstable2(&state, "Deno.emit");
  let root_specifier = args.root_specifier;
  let state = state.borrow();
  let ps = state.borrow::<ProcState>();
  let mut runtime_permissions = { state.borrow::<Permissions>().clone() };
  let mut cache: Box<dyn cache::CacherLoader> =
    if let Some(sources) = &args.sources {
      Box::new(cache::MemoryCacher::new(sources.clone()))
    } else {
      Box::new(cache::FetchCacher::new(
        ps.dir.gen_cache.clone(),
        ps.file_fetcher.clone(),
        runtime_permissions.clone(),
        runtime_permissions.clone(),
      ))
    };
  let maybe_import_map = if let Some(import_map_str) = args.import_map_path {
    let import_map_specifier = resolve_url_or_path(&import_map_str)
      .context(format!("Bad URL (\"{}\") for import map.", import_map_str))?;
    let import_map = if let Some(value) = args.import_map {
      ImportMap::from_json(import_map_specifier.as_str(), &value.to_string())?
    } else {
      let file = ps
        .file_fetcher
        .fetch(&import_map_specifier, &mut runtime_permissions)
        .await
        .map_err(|e| {
          generic_error(format!(
            "Unable to load '{}' import map: {}",
            import_map_specifier, e
          ))
        })?;
      ImportMap::from_json(import_map_specifier.as_str(), &file.source)?
    };
    Some(import_map)
  } else if args.import_map.is_some() {
    return Err(generic_error("An importMap was specified, but no importMapPath was provided, which is required."));
  } else {
    None
  };
  let roots = vec![resolve_url_or_path(&root_specifier)?];
  let maybe_imports = to_maybe_imports(&roots[0], &args.compiler_options);
  let graph = Arc::new(
    deno_graph::create_graph(
      roots,
      true,
      maybe_imports,
      cache.as_mut_loader(),
      maybe_import_map.as_ref().map(|im| im.as_resolver()),
      None,
      None,
    )
    .await,
  );
  // There are certain graph errors that we want to return as an error of an op,
  // versus something that gets returned as a diagnostic of the op, this is
  // handled here.
  if let Err(err) = graph.valid() {
    let err: AnyError = err.into();
    if get_error_class_name(&err) == "PermissionDenied" {
      return Err(err);
    }
  }
  let check = args.check.unwrap_or(true);
  let debug = ps.flags.log_level == Some(log::Level::Debug);
  let tsc_emit = check && args.bundle.is_none();
  let (ts_config, maybe_ignored_options) = emit::get_ts_config(
    emit::ConfigType::RuntimeEmit { tsc_emit },
    &None,
    &args.compiler_options,
  )?;
  let (files, mut diagnostics, stats) = if check && args.bundle.is_none() {
    let (diagnostics, stats) = if args.sources.is_none()
      && emit::valid_emit(
        graph.as_ref(),
        cache.as_cacher(),
        &ts_config,
        ps.flags.reload,
        &HashSet::default(),
      ) {
      log::debug!(
        "cache is valid for \"{}\", skipping check/emit",
        root_specifier
      );
      (Diagnostics::default(), emit::Stats::default())
    } else {
      let emit_result = emit::check_and_maybe_emit(
        graph.clone(),
        cache.as_mut_cacher(),
        emit::CheckOptions {
          debug,
          emit_with_diagnostics: true,
          maybe_config_specifier: None,
          ts_config,
        },
      )?;
      (emit_result.diagnostics, emit_result.stats)
    };
    let files = emit::to_file_map(graph.as_ref(), cache.as_mut_cacher());
    (files, diagnostics, stats)
  } else if let Some(bundle) = &args.bundle {
    let (diagnostics, stats) = if check {
      if ts_config.get_declaration() {
        return Err(custom_error("TypeError", "The bundle option is set, but the compiler option of `declaration` is true which is not currently supported."));
      }
      let emit_result = emit::check_and_maybe_emit(
        graph.clone(),
        cache.as_mut_cacher(),
        emit::CheckOptions {
          debug,
          emit_with_diagnostics: true,
          maybe_config_specifier: None,
          ts_config: ts_config.clone(),
        },
      )?;
      (emit_result.diagnostics, emit_result.stats)
    } else {
      (Diagnostics::default(), Default::default())
    };
    let (emit, maybe_map) = emit::bundle(
      graph.as_ref(),
      emit::BundleOptions {
        bundle_type: bundle.into(),
        ts_config,
      },
    )?;
    let mut files = HashMap::new();
    files.insert("deno:///bundle.js".to_string(), emit);
    if let Some(map) = maybe_map {
      files.insert("deno:///bundle.js.map".to_string(), map);
    }
    (files, diagnostics, stats)
  } else {
    if ts_config.get_declaration() {
      return Err(custom_error("TypeError", "The option of `check` is false, but the compiler option of `declaration` is true which is not currently supported."));
    }
    let emit_result = emit::emit(
      graph.as_ref(),
      cache.as_mut_cacher(),
      emit::EmitOptions {
        reload: ps.flags.reload,
        ts_config,
        reload_exclusions: HashSet::default(),
      },
    )?;
    let files = emit::to_file_map(graph.as_ref(), cache.as_mut_cacher());
    (files, emit_result.diagnostics, emit_result.stats)
  };

  // we want to add any errors that were returned as an `Err` earlier by adding
  // them to the diagnostics.
  diagnostics.extend_graph_errors(graph.errors());

<<<<<<< HEAD
  Ok(json!({
    "diagnostics": diagnostics,
    "files": files,
    "ignoredOptions": maybe_ignored_options,
    "stats": stats,
  }))
=======
  Ok(EmitResult {
    diagnostics: result_info.diagnostics,
    files,
    ignored_options: result_info.maybe_ignored_options,
    stats: result_info.stats,
  })
>>>>>>> 330aaae9
}<|MERGE_RESOLUTION|>--- conflicted
+++ resolved
@@ -58,7 +58,15 @@
   sources: Option<HashMap<String, Arc<String>>>,
 }
 
-<<<<<<< HEAD
+#[derive(Serialize)]
+#[serde(rename_all = "camelCase")]
+struct EmitResult {
+  diagnostics: crate::diagnostics::Diagnostics,
+  files: HashMap<String, String>,
+  ignored_options: Option<crate::config_file::IgnoredCompilerOptions>,
+  stats: crate::module_graph::Stats,
+}
+
 fn to_maybe_imports(
   referrer: &ModuleSpecifier,
   maybe_options: &Option<HashMap<String, Value>>,
@@ -67,15 +75,6 @@
   let types_value = options.get("types")?;
   let types: Vec<String> = serde_json::from_value(types_value.clone()).ok()?;
   Some(vec![(referrer.clone(), types)])
-=======
-#[derive(Serialize)]
-#[serde(rename_all = "camelCase")]
-struct EmitResult {
-  diagnostics: crate::diagnostics::Diagnostics,
-  files: HashMap<String, String>,
-  ignored_options: Option<crate::config_file::IgnoredCompilerOptions>,
-  stats: crate::module_graph::Stats,
->>>>>>> 330aaae9
 }
 
 async fn op_emit(
@@ -236,19 +235,10 @@
   // them to the diagnostics.
   diagnostics.extend_graph_errors(graph.errors());
 
-<<<<<<< HEAD
-  Ok(json!({
-    "diagnostics": diagnostics,
-    "files": files,
-    "ignoredOptions": maybe_ignored_options,
-    "stats": stats,
-  }))
-=======
   Ok(EmitResult {
     diagnostics: result_info.diagnostics,
     files,
     ignored_options: result_info.maybe_ignored_options,
     stats: result_info.stats,
   })
->>>>>>> 330aaae9
 }