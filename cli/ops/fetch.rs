// Copyright 2018-2020 the Deno authors. All rights reserved. MIT license.
use super::dispatch_json::{Deserialize, Value};
use super::io::{StreamResource, StreamResourceHolder};
use crate::http_util::{create_http_client, HttpBody};
use crate::state::State;
use deno_core::BufVec;
use deno_core::CoreIsolate;
<<<<<<< HEAD
use deno_core::ResourceTable;
=======
use deno_core::CoreIsolateState;
use deno_core::ErrBox;
>>>>>>> 672350b2
use deno_core::ZeroCopyBuf;
use http::header::HeaderName;
use http::header::HeaderValue;
use http::Method;
use reqwest::Client;
use std::cell::RefCell;
use std::convert::From;
use std::path::PathBuf;
use std::rc::Rc;

pub fn init(i: &mut CoreIsolate, s: &Rc<State>) {
  let t = &CoreIsolate::state(i).borrow().resource_table.clone();

  i.register_op("op_fetch", s.stateful_json_op_async(t, op_fetch));
  i.register_op(
    "op_create_http_client",
    s.stateful_json_op_sync(t, op_create_http_client),
  );
}

#[derive(Deserialize)]
#[serde(rename_all = "camelCase")]
struct FetchArgs {
  method: Option<String>,
  url: String,
  headers: Vec<(String, String)>,
  client_rid: Option<u32>,
}

async fn op_fetch(
  state: Rc<State>,
  resource_table: Rc<RefCell<ResourceTable>>,
  args: Value,
<<<<<<< HEAD
  data: BufVec,
) -> Result<Value, OpError> {
=======
  data: &mut [ZeroCopyBuf],
) -> Result<JsonOp, ErrBox> {
>>>>>>> 672350b2
  let args: FetchArgs = serde_json::from_value(args)?;
  let url = args.url;
  let resource_table2 = resource_table.clone();

  let client = if let Some(rid) = args.client_rid {
    let resource_table_ = resource_table.borrow();
    let r = resource_table_
      .get::<HttpClientResource>(rid)
<<<<<<< HEAD
      .ok_or_else(OpError::bad_resource_id)?;
    r.client.clone()
=======
      .ok_or_else(ErrBox::bad_resource_id)?;
    &r.client
>>>>>>> 672350b2
  } else {
    let client_ref = state.http_client.borrow_mut();
    client_ref.clone()
  };

  let method = match args.method {
    Some(method_str) => Method::from_bytes(method_str.as_bytes())?,
    None => Method::GET,
  };

  let url_ = url::Url::parse(&url)?;

  // Check scheme before asking for net permission
  let scheme = url_.scheme();
  if scheme != "http" && scheme != "https" {
    return Err(ErrBox::type_error(format!(
      "scheme '{}' not supported",
      scheme
    )));
  }

  state.check_net_url(&url_)?;

  let mut request = client.request(method, url_);

  match data.len() {
    0 => {}
    1 => request = request.body(Vec::from(&*data[0])),
    _ => panic!("Invalid number of arguments"),
  }

  for (key, value) in args.headers {
    let name = HeaderName::from_bytes(key.as_bytes()).unwrap();
    let v = HeaderValue::from_str(&value).unwrap();
    request = request.header(name, v);
  }
  debug!("Before fetch {}", url);

  let res = request.send().await?;

  debug!("Fetch response {}", url);
  let status = res.status();
  let mut res_headers = Vec::new();
  for (key, val) in res.headers().iter() {
    res_headers.push((key.to_string(), val.to_str().unwrap().to_owned()));
  }

  let body = HttpBody::from(res);
  let mut resource_table = resource_table2.borrow_mut();
  let rid = resource_table.add(
    "httpBody",
    Box::new(StreamResourceHolder::new(StreamResource::HttpBody(
      Box::new(body),
    ))),
  );

  let json_res = json!({
    "bodyRid": rid,
    "status": status.as_u16(),
    "statusText": status.canonical_reason().unwrap_or(""),
    "headers": res_headers
  });

  Ok(json_res)
}

struct HttpClientResource {
  client: Client,
}

impl HttpClientResource {
  fn new(client: Client) -> Self {
    Self { client }
  }
}

#[derive(Deserialize, Default, Debug)]
#[serde(rename_all = "camelCase")]
#[serde(default)]
struct CreateHttpClientOptions {
  ca_file: Option<String>,
}

fn op_create_http_client(
  state: &State,
  resource_table: &mut ResourceTable,
  args: Value,
  _zero_copy: &mut [ZeroCopyBuf],
<<<<<<< HEAD
) -> Result<Value, OpError> {
=======
) -> Result<JsonOp, ErrBox> {
>>>>>>> 672350b2
  let args: CreateHttpClientOptions = serde_json::from_value(args)?;

  if let Some(ca_file) = args.ca_file.clone() {
    state.check_read(&PathBuf::from(ca_file))?;
  }

  let client = create_http_client(args.ca_file.as_deref()).unwrap();

  let rid =
    resource_table.add("httpClient", Box::new(HttpClientResource::new(client)));
  Ok(json!(rid))
}<|MERGE_RESOLUTION|>--- conflicted
+++ resolved
@@ -5,12 +5,8 @@
 use crate::state::State;
 use deno_core::BufVec;
 use deno_core::CoreIsolate;
-<<<<<<< HEAD
+use deno_core::ErrBox;
 use deno_core::ResourceTable;
-=======
-use deno_core::CoreIsolateState;
-use deno_core::ErrBox;
->>>>>>> 672350b2
 use deno_core::ZeroCopyBuf;
 use http::header::HeaderName;
 use http::header::HeaderValue;
@@ -44,13 +40,8 @@
   state: Rc<State>,
   resource_table: Rc<RefCell<ResourceTable>>,
   args: Value,
-<<<<<<< HEAD
   data: BufVec,
-) -> Result<Value, OpError> {
-=======
-  data: &mut [ZeroCopyBuf],
-) -> Result<JsonOp, ErrBox> {
->>>>>>> 672350b2
+) -> Result<Value, ErrBox> {
   let args: FetchArgs = serde_json::from_value(args)?;
   let url = args.url;
   let resource_table2 = resource_table.clone();
@@ -59,13 +50,8 @@
     let resource_table_ = resource_table.borrow();
     let r = resource_table_
       .get::<HttpClientResource>(rid)
-<<<<<<< HEAD
-      .ok_or_else(OpError::bad_resource_id)?;
+      .ok_or_else(ErrBox::bad_resource_id)?;
     r.client.clone()
-=======
-      .ok_or_else(ErrBox::bad_resource_id)?;
-    &r.client
->>>>>>> 672350b2
   } else {
     let client_ref = state.http_client.borrow_mut();
     client_ref.clone()
@@ -154,11 +140,7 @@
   resource_table: &mut ResourceTable,
   args: Value,
   _zero_copy: &mut [ZeroCopyBuf],
-<<<<<<< HEAD
-) -> Result<Value, OpError> {
-=======
-) -> Result<JsonOp, ErrBox> {
->>>>>>> 672350b2
+) -> Result<Value, ErrBox> {
   let args: CreateHttpClientOptions = serde_json::from_value(args)?;
 
   if let Some(ca_file) = args.ca_file.clone() {
