// Copyright 2018-2025 the Deno authors. MIT license.

use std::collections::HashMap;
use std::collections::HashSet;
use std::collections::VecDeque;
use std::rc::Rc;
use std::sync::Arc;

use deno_ast::MediaType;
use deno_ast::ModuleSpecifier;
use deno_config::deno_json;
use deno_config::deno_json::CompilerOptionTypesDeserializeError;
use deno_config::workspace::WorkspaceDirectory;
use deno_core::url::Url;
use deno_error::JsErrorBox;
use deno_graph::Module;
use deno_graph::ModuleGraph;
use deno_lib::util::hash::FastInsecureHasher;
use deno_semver::npm::NpmPackageNvReference;
use deno_terminal::colors;
use indexmap::IndexMap;
use once_cell::sync::Lazy;
use regex::Regex;

use crate::args::CliOptions;
use crate::args::CliTsConfigResolver;
use crate::args::CompilerOptions;
use crate::args::DenoSubcommand;
use crate::args::TsTypeLib;
use crate::args::TypeCheckMode;
use crate::cache::CacheDBHash;
use crate::cache::Caches;
use crate::cache::TypeCheckCache;
use crate::graph_util::maybe_additional_sloppy_imports_message;
use crate::graph_util::module_error_for_tsc_diagnostic;
use crate::graph_util::resolution_error_for_tsc_diagnostic;
use crate::graph_util::BuildFastCheckGraphOptions;
use crate::graph_util::ModuleGraphBuilder;
use crate::node::CliNodeResolver;
use crate::npm::CliNpmResolver;
use crate::sys::CliSys;
use crate::tsc;
use crate::tsc::Diagnostics;
use crate::tsc::TypeCheckingCjsTracker;
use crate::util::path::to_percent_decoded_str;

#[derive(Debug, thiserror::Error, deno_error::JsError)]
#[class(type)]
#[error("Type checking failed.{}", if self.can_skip {
  color_print::cstr!(
    "\n\n  <y>info:</y> The program failed type-checking, but it still might work correctly.\n  <c>hint:</c> Re-run with <u>--no-check</u> to skip type-checking.",
  )
} else {
  ""
})]
pub struct FailedTypeCheckingError {
  can_skip: bool,
}

#[derive(Debug, thiserror::Error, deno_error::JsError)]
pub enum CheckError {
  #[class(inherit)]
  #[error(transparent)]
  FailedTypeChecking(#[from] FailedTypeCheckingError),
  #[class(inherit)]
  #[error(transparent)]
  ToMaybeJsxImportSourceConfig(
    #[from] deno_config::workspace::ToMaybeJsxImportSourceConfigError,
  ),
  #[class(inherit)]
  #[error(transparent)]
  TscExec(#[from] tsc::ExecError),
  #[class(inherit)]
  #[error(transparent)]
  CompilerOptionTypesDeserialize(#[from] CompilerOptionTypesDeserializeError),
  #[class(inherit)]
  #[error(transparent)]
  CompilerOptionsParse(#[from] deno_json::CompilerOptionsParseError),
  #[class(inherit)]
  #[error(transparent)]
  Other(#[from] JsErrorBox),
}

/// Options for performing a check of a module graph. Note that the decision to
/// emit or not is determined by the `compiler_options` settings.
pub struct CheckOptions {
  /// Whether to build the fast check type graph if necessary.
  ///
  /// Note: For perf reasons, the fast check type graph is only
  /// built if type checking is necessary.
  pub build_fast_check_graph: bool,
  /// Default type library to type check with.
  pub lib: TsTypeLib,
  /// If true, valid `.tsbuildinfo` files will be ignored and type checking
  /// will always occur.
  pub reload: bool,
  /// Mode to type check with.
  pub type_check_mode: TypeCheckMode,
}

pub struct TypeChecker {
  caches: Arc<Caches>,
  cjs_tracker: Arc<TypeCheckingCjsTracker>,
  cli_options: Arc<CliOptions>,
  module_graph_builder: Arc<ModuleGraphBuilder>,
  node_resolver: Arc<CliNodeResolver>,
  npm_resolver: CliNpmResolver,
  sys: CliSys,
  tsconfig_resolver: Arc<CliTsConfigResolver>,
  code_cache: Option<Arc<crate::cache::CodeCache>>,
}

impl TypeChecker {
  #[allow(clippy::too_many_arguments)]
  pub fn new(
    caches: Arc<Caches>,
    cjs_tracker: Arc<TypeCheckingCjsTracker>,
    cli_options: Arc<CliOptions>,
    module_graph_builder: Arc<ModuleGraphBuilder>,
    node_resolver: Arc<CliNodeResolver>,
    npm_resolver: CliNpmResolver,
    sys: CliSys,
    tsconfig_resolver: Arc<CliTsConfigResolver>,
    code_cache: Option<Arc<crate::cache::CodeCache>>,
  ) -> Self {
    Self {
      caches,
      cjs_tracker,
      cli_options,
      module_graph_builder,
      node_resolver,
      npm_resolver,
      sys,
      tsconfig_resolver,
      code_cache,
    }
  }

  /// Type check the module graph.
  ///
  /// It is expected that it is determined if a check and/or emit is validated
  /// before the function is called.
  #[allow(clippy::result_large_err)]
  pub fn check(
    &self,
    graph: ModuleGraph,
    options: CheckOptions,
  ) -> Result<Arc<ModuleGraph>, CheckError> {
    let mut diagnostics = self.check_diagnostics(graph, options)?;
    let mut failed = false;
    for result in diagnostics.by_ref() {
      let mut diagnostics = result?;
      diagnostics.emit_warnings();
      if diagnostics.has_diagnostic() {
        failed = true;
        log::error!("{}\n", diagnostics);
      }
    }
    if failed {
      Err(
        FailedTypeCheckingError {
          can_skip: !matches!(
            self.cli_options.sub_command(),
            DenoSubcommand::Check(_)
          ),
        }
        .into(),
      )
    } else {
      Ok(diagnostics.into_graph())
    }
  }

  /// Type check the module graph returning its diagnostics.
  ///
  /// It is expected that it is determined if a check and/or emit is validated
  /// before the function is called.
  #[allow(clippy::result_large_err)]
  pub fn check_diagnostics(
    &self,
    mut graph: ModuleGraph,
    options: CheckOptions,
  ) -> Result<DiagnosticsByFolderIterator, CheckError> {
    fn check_state_hash(resolver: &CliNpmResolver) -> Option<u64> {
      match resolver {
        CliNpmResolver::Byonm(_) => {
          // not feasible and probably slower to compute
          None
        }
        CliNpmResolver::Managed(resolver) => {
          // we should probably go further and check all the individual npm packages
          let mut package_reqs = resolver.resolution().package_reqs();
          package_reqs.sort_by(|a, b| a.0.cmp(&b.0)); // determinism
          let mut hasher = FastInsecureHasher::new_without_deno_version();
          // ensure the cache gets busted when turning nodeModulesDir on or off
          // as this could cause changes in resolution
          hasher.write_hashable(resolver.root_node_modules_path().is_some());
          for (pkg_req, pkg_nv) in package_reqs {
            hasher.write_hashable(&pkg_req);
            hasher.write_hashable(&pkg_nv);
          }
          Some(hasher.finish())
        }
      }
    }

    if !options.type_check_mode.is_true() || graph.roots.is_empty() {
      return Ok(DiagnosticsByFolderIterator(
        DiagnosticsByFolderIteratorInner::Empty(Arc::new(graph)),
      ));
    }

    log::debug!("Type checking");

    // add fast check to the graph before getting the roots
    if options.build_fast_check_graph {
      self.module_graph_builder.build_fast_check_graph(
        &mut graph,
        BuildFastCheckGraphOptions {
          workspace_fast_check: deno_graph::WorkspaceFastCheckOption::Disabled,
        },
      )?;
    }

    let graph = Arc::new(graph);

    // split the roots by what we can send to the ts compiler all at once
    let grouped_roots =
      self.group_roots_by_compiler_options(&graph, options.lib)?;

    Ok(DiagnosticsByFolderIterator(
      DiagnosticsByFolderIteratorInner::Real(DiagnosticsByFolderRealIterator {
        graph,
        sys: &self.sys,
        cjs_tracker: &self.cjs_tracker,
        node_resolver: &self.node_resolver,
        npm_resolver: &self.npm_resolver,
        tsconfig_resolver: &self.tsconfig_resolver,
        log_level: self.cli_options.log_level(),
        npm_check_state_hash: check_state_hash(&self.npm_resolver),
        type_check_cache: TypeCheckCache::new(
          self.caches.type_checking_cache_db(),
        ),
        grouped_roots,
        options,
        seen_diagnotics: Default::default(),
        code_cache: self.code_cache.clone(),
      }),
    ))
  }

  /// Groups the roots based on the compiler options, which includes the
<<<<<<< HEAD
  /// resolved TsConfig and resolved compilerOptions.types
=======
  /// resolved CompilerOptions and resolved compilerOptions.types
>>>>>>> d84866e9
  #[allow(clippy::result_large_err)]
  fn group_roots_by_compiler_options<'a>(
    &'a self,
    graph: &ModuleGraph,
    lib: TsTypeLib,
  ) -> Result<IndexMap<CheckGroupKey<'a>, CheckGroupInfo>, CheckError> {
    let mut imports_for_specifier: HashMap<Arc<Url>, Rc<Vec<Url>>> =
      HashMap::with_capacity(self.tsconfig_resolver.folder_count());
    let mut roots_by_config: IndexMap<_, CheckGroupInfo> =
      IndexMap::with_capacity(self.tsconfig_resolver.folder_count());
    for root in &graph.roots {
      let folder = self.tsconfig_resolver.folder_for_specifier(root);
      let imports =
        match imports_for_specifier.entry(folder.dir.dir_url().clone()) {
          std::collections::hash_map::Entry::Occupied(entry) => {
            entry.get().clone()
          }
          std::collections::hash_map::Entry::Vacant(vacant_entry) => {
            let value = Rc::new(resolve_graph_imports_for_workspace_dir(
              graph,
              &folder.dir,
            ));
            vacant_entry.insert(value.clone());
            value
          }
        };
      let compiler_options = folder.lib_compiler_options(lib)?;
      let key = CheckGroupKey {
        compiler_options,
        imports,
      };
      let entry = roots_by_config.entry(key);
      let entry = match entry {
        indexmap::map::Entry::Occupied(entry) => entry.into_mut(),
        indexmap::map::Entry::Vacant(entry) => entry.insert(CheckGroupInfo {
          roots: Default::default(),
          // this is slightly hacky. It's used as the referrer for resolving
          // npm imports in the key
          referrer: folder
            .dir
            .maybe_deno_json()
            .map(|d| d.specifier.clone())
            .unwrap_or_else(|| folder.dir.dir_url().as_ref().clone()),
        }),
      };
      entry.roots.push(root.clone());
    }
    Ok(roots_by_config)
  }
}

fn resolve_graph_imports_for_workspace_dir(
  graph: &ModuleGraph,
  dir: &WorkspaceDirectory,
) -> Vec<Url> {
  fn resolve_graph_imports_for_referrer<'a>(
    graph: &'a ModuleGraph,
    referrer: &'a Url,
  ) -> Option<impl Iterator<Item = Url> + 'a> {
    let imports = graph.imports.get(referrer)?;
    Some(
      imports
        .dependencies
        .values()
        .filter_map(|dep| dep.get_type().or_else(|| dep.get_code()))
        .map(|url| graph.resolve(url))
        .cloned(),
    )
  }

  let root_deno_json = dir.workspace.root_deno_json();
  let member_deno_json = dir.maybe_deno_json().filter(|c| {
    Some(&c.specifier) != root_deno_json.as_ref().map(|c| &c.specifier)
  });
  let mut specifiers = root_deno_json
    .map(|c| resolve_graph_imports_for_referrer(graph, &c.specifier))
    .into_iter()
    .flatten()
    .flatten()
    .chain(
      member_deno_json
        .map(|c| resolve_graph_imports_for_referrer(graph, &c.specifier))
        .into_iter()
        .flatten()
        .flatten(),
    )
    .collect::<Vec<_>>();
  specifiers.sort();
  specifiers
}

/// Key to use to group roots together by config.
#[derive(Debug, Hash, PartialEq, Eq)]
struct CheckGroupKey<'a> {
  compiler_options: &'a Arc<CompilerOptions>,
  imports: Rc<Vec<Url>>,
}

struct CheckGroupInfo {
  roots: Vec<Url>,
  referrer: Url,
}

pub struct DiagnosticsByFolderIterator<'a>(
  DiagnosticsByFolderIteratorInner<'a>,
);

impl DiagnosticsByFolderIterator<'_> {
  pub fn into_graph(self) -> Arc<ModuleGraph> {
    match self.0 {
      DiagnosticsByFolderIteratorInner::Empty(module_graph) => module_graph,
      DiagnosticsByFolderIteratorInner::Real(r) => r.graph,
    }
  }
}

impl Iterator for DiagnosticsByFolderIterator<'_> {
  type Item = Result<Diagnostics, CheckError>;

  fn next(&mut self) -> Option<Self::Item> {
    match &mut self.0 {
      DiagnosticsByFolderIteratorInner::Empty(_) => None,
      DiagnosticsByFolderIteratorInner::Real(r) => r.next(),
    }
  }
}

#[allow(clippy::large_enum_variant)]
enum DiagnosticsByFolderIteratorInner<'a> {
  Empty(Arc<ModuleGraph>),
  Real(DiagnosticsByFolderRealIterator<'a>),
}

struct DiagnosticsByFolderRealIterator<'a> {
  graph: Arc<ModuleGraph>,
  sys: &'a CliSys,
  cjs_tracker: &'a Arc<TypeCheckingCjsTracker>,
  node_resolver: &'a Arc<CliNodeResolver>,
  npm_resolver: &'a CliNpmResolver,
  tsconfig_resolver: &'a CliTsConfigResolver,
  type_check_cache: TypeCheckCache,
  grouped_roots: IndexMap<CheckGroupKey<'a>, CheckGroupInfo>,
  log_level: Option<log::Level>,
  npm_check_state_hash: Option<u64>,
  seen_diagnotics: HashSet<String>,
  options: CheckOptions,
  code_cache: Option<Arc<crate::cache::CodeCache>>,
}

impl Iterator for DiagnosticsByFolderRealIterator<'_> {
  type Item = Result<Diagnostics, CheckError>;

  fn next(&mut self) -> Option<Self::Item> {
    let (group_key, group_info) = self.grouped_roots.shift_remove_index(0)?;
    let mut result = self.check_diagnostics_in_folder(&group_key, group_info);
    if let Ok(diagnostics) = &mut result {
      diagnostics.retain(|d| {
        if let (Some(file_name), Some(start)) = (&d.file_name, &d.start) {
          let data = format!(
            "{}{}:{}:{}{}",
            d.code,
            file_name,
            start.line,
            start.character,
            d.message_text.as_deref().unwrap_or_default()
          );
          self.seen_diagnotics.insert(data)
        } else {
          // show these for each type of config
          true
        }
      });
    }
    Some(result)
  }
}

/// Converts the list of ambient module names to regex string
pub fn ambient_modules_to_regex_string(ambient_modules: &[String]) -> String {
  let mut regex_string = String::with_capacity(ambient_modules.len() * 8);
  regex_string.push('(');
  let last = ambient_modules.len() - 1;
  for (idx, part) in ambient_modules.iter().enumerate() {
    let trimmed = part.trim_matches('"');
    let escaped = regex::escape(trimmed);
    let regex = escaped.replace("\\*", ".*");
    regex_string.push_str(&regex);
    if idx != last {
      regex_string.push('|');
    }
  }
  regex_string.push(')');
  regex_string
}

impl<'a> DiagnosticsByFolderRealIterator<'a> {
  #[allow(clippy::too_many_arguments)]
  #[allow(clippy::result_large_err)]
  fn check_diagnostics_in_folder(
    &self,
    group_key: &'a CheckGroupKey<'a>,
    group_info: CheckGroupInfo,
  ) -> Result<Diagnostics, CheckError> {
    fn log_provided_roots(provided_roots: &[Url]) {
      for root in provided_roots {
        log::info!(
          "{} {}",
          colors::green("Check"),
          to_percent_decoded_str(root.as_str())
        );
      }
    }

    // walk the graph
    let compiler_options = group_key.compiler_options;
    let mut graph_walker = GraphWalker::new(
      &self.graph,
      self.sys,
      self.node_resolver,
      self.npm_resolver,
      self.tsconfig_resolver,
      self.npm_check_state_hash,
      compiler_options.as_ref(),
      self.options.type_check_mode,
    );
    let mut provided_roots = group_info.roots;
    for import in group_key.imports.iter() {
      graph_walker.add_config_import(import, &group_info.referrer);
    }

    for root in &provided_roots {
      graph_walker.add_root(root);
    }

    let TscRoots {
      roots: root_names,
      missing_diagnostics,
      maybe_check_hash,
    } = graph_walker.into_tsc_roots();

    let mut missing_diagnostics = missing_diagnostics.filter(|d| {
      self.should_include_diagnostic(self.options.type_check_mode, d)
    });
    missing_diagnostics.apply_fast_check_source_maps(&self.graph);

    if root_names.is_empty() {
      if missing_diagnostics.has_diagnostic() {
        log_provided_roots(&provided_roots);
      }
      return Ok(missing_diagnostics);
    }

    if !self.options.reload && !missing_diagnostics.has_diagnostic() {
      // do not type check if we know this is type checked
      if let Some(check_hash) = maybe_check_hash {
        if self.type_check_cache.has_check_hash(check_hash) {
          log::debug!("Already type checked {}", group_info.referrer);
          return Ok(Default::default());
        }
      }
    }

    // log out the roots that we're checking
    log_provided_roots(&provided_roots);

    // the first root will always either be the specifier that the user provided
    // or the first specifier in a directory
    let first_root = provided_roots.remove(0);

    // while there might be multiple roots, we can't "merge" the build info, so we
    // try to retrieve the build info for first root, which is the most common use
    // case.
    let maybe_tsbuildinfo = if self.options.reload {
      None
    } else {
      self.type_check_cache.get_tsbuildinfo(&first_root)
    };
    // to make tsc build info work, we need to consistently hash modules, so that
    // tsc can better determine if an emit is still valid or not, so we provide
    // that data here.
    let compiler_options_hash_data = FastInsecureHasher::new_deno_versioned()
      .write_hashable(compiler_options)
      .finish();
    let code_cache = self.code_cache.as_ref().map(|c| {
      let c: Arc<dyn deno_runtime::code_cache::CodeCache> = c.clone();
      c
    });
    let response = tsc::exec(
      tsc::Request {
        config: compiler_options.clone(),
        debug: self.log_level == Some(log::Level::Debug),
        graph: self.graph.clone(),
        hash_data: compiler_options_hash_data,
        maybe_npm: Some(tsc::RequestNpmState {
          cjs_tracker: self.cjs_tracker.clone(),
          node_resolver: self.node_resolver.clone(),
          npm_resolver: self.npm_resolver.clone(),
        }),
        maybe_tsbuildinfo,
        root_names,
        check_mode: self.options.type_check_mode,
      },
      code_cache,
    )?;

    let ambient_modules = response.ambient_modules;
    log::debug!("Ambient Modules: {:?}", ambient_modules);

    let ambient_modules_regex = if ambient_modules.is_empty() {
      None
    } else {
      regex::Regex::new(&ambient_modules_to_regex_string(&ambient_modules))
        .inspect_err(|e| {
          log::warn!("Failed to create regex for ambient modules: {}", e);
        })
        .ok()
    };

    let mut response_diagnostics = response.diagnostics.filter(|d| {
      self.should_include_diagnostic(self.options.type_check_mode, d)
    });
    response_diagnostics.apply_fast_check_source_maps(&self.graph);
    let mut diagnostics = missing_diagnostics.filter(|d| {
      if let Some(ambient_modules_regex) = &ambient_modules_regex {
        if let Some(missing_specifier) = &d.missing_specifier {
          return !ambient_modules_regex.is_match(missing_specifier);
        }
      }
      true
    });
    diagnostics.extend(response_diagnostics);

    if let Some(tsbuildinfo) = response.maybe_tsbuildinfo {
      self
        .type_check_cache
        .set_tsbuildinfo(&first_root, &tsbuildinfo);
    }

    if !diagnostics.has_diagnostic() {
      if let Some(check_hash) = maybe_check_hash {
        self.type_check_cache.add_check_hash(check_hash);
      }
    }

    log::debug!("{}", response.stats);

    Ok(diagnostics)
  }

  fn should_include_diagnostic(
    &self,
    type_check_mode: TypeCheckMode,
    d: &tsc::Diagnostic,
  ) -> bool {
    // this shouldn't check for duplicate diagnostics across folders because
    // we don't want to accidentally mark a folder as being successful and save
    // to the check cache if a previous folder caused a diagnostic
    if self.is_remote_diagnostic(d) {
      type_check_mode == TypeCheckMode::All && d.include_when_remote()
    } else {
      true
    }
  }

  fn is_remote_diagnostic(&self, d: &tsc::Diagnostic) -> bool {
    let Some(file_name) = &d.file_name else {
      return false;
    };
    if file_name.starts_with("https://") || file_name.starts_with("http://") {
      return true;
    }
    // check if in an npm package
    let Ok(specifier) = ModuleSpecifier::parse(file_name) else {
      return false;
    };
    self.node_resolver.in_npm_package(&specifier)
  }
}

struct TscRoots {
  roots: Vec<(ModuleSpecifier, MediaType)>,
  missing_diagnostics: tsc::Diagnostics,
  maybe_check_hash: Option<CacheDBHash>,
}

struct GraphWalker<'a> {
  graph: &'a ModuleGraph,
  sys: &'a CliSys,
  node_resolver: &'a CliNodeResolver,
  npm_resolver: &'a CliNpmResolver,
  tsconfig_resolver: &'a CliTsConfigResolver,
  maybe_hasher: Option<FastInsecureHasher>,
  seen: HashSet<&'a Url>,
  pending: VecDeque<(&'a Url, bool)>,
  has_seen_node_builtin: bool,
  roots: Vec<(ModuleSpecifier, MediaType)>,
  missing_diagnostics: tsc::Diagnostics,
}

impl<'a> GraphWalker<'a> {
  #[allow(clippy::too_many_arguments)]
  pub fn new(
    graph: &'a ModuleGraph,
    sys: &'a CliSys,
    node_resolver: &'a CliNodeResolver,
    npm_resolver: &'a CliNpmResolver,
    tsconfig_resolver: &'a CliTsConfigResolver,
    npm_cache_state_hash: Option<u64>,
    compiler_options: &CompilerOptions,
    type_check_mode: TypeCheckMode,
  ) -> Self {
    let maybe_hasher = npm_cache_state_hash.map(|npm_cache_state_hash| {
      let mut hasher = FastInsecureHasher::new_deno_versioned();
      hasher.write_hashable(npm_cache_state_hash);
      hasher.write_u8(match type_check_mode {
        TypeCheckMode::All => 0,
        TypeCheckMode::Local => 1,
        TypeCheckMode::None => 2,
      });
      hasher.write_hashable(graph.has_node_specifier);
      hasher.write_hashable(compiler_options);
      hasher
    });
    Self {
      graph,
      sys,
      node_resolver,
      npm_resolver,
      tsconfig_resolver,
      maybe_hasher,
      seen: HashSet::with_capacity(
        graph.imports.len() + graph.specifiers_count(),
      ),
      pending: VecDeque::new(),
      has_seen_node_builtin: false,
      roots: Vec::with_capacity(graph.imports.len() + graph.specifiers_count()),
      missing_diagnostics: Default::default(),
    }
  }

  pub fn add_config_import(&mut self, specifier: &'a Url, referrer: &Url) {
    let specifier = self.graph.resolve(specifier);
    if self.seen.insert(specifier) {
      if let Ok(nv_ref) = NpmPackageNvReference::from_specifier(specifier) {
        match self.resolve_npm_nv_ref(&nv_ref, referrer) {
          Some(resolved) => {
            let mt = MediaType::from_specifier(&resolved);
            self.roots.push((resolved, mt));
          }
          None => {
            self
              .missing_diagnostics
              .push(tsc::Diagnostic::from_missing_error(
                specifier.as_str(),
                None,
                maybe_additional_sloppy_imports_message(self.sys, specifier),
              ));
          }
        }
      } else {
        self.pending.push_back((specifier, false));
        self.resolve_pending();
      }
    }
  }

  pub fn add_root(&mut self, root: &'a Url) {
    let specifier = self.graph.resolve(root);
    if self.seen.insert(specifier) {
      self.pending.push_back((specifier, false));
    }

    self.resolve_pending()
  }

  /// Transform the graph into root specifiers that we can feed `tsc`. We have to
  /// provide the media type for root modules because `tsc` does not "resolve" the
  /// media type like other modules, as well as a root specifier needs any
  /// redirects resolved. We need to include all the emittable files in
  /// the roots, so they get type checked and optionally emitted,
  /// otherwise they would be ignored if only imported into JavaScript.
  pub fn into_tsc_roots(self) -> TscRoots {
    TscRoots {
      roots: self.roots,
      missing_diagnostics: self.missing_diagnostics,
      maybe_check_hash: self.maybe_hasher.map(|h| CacheDBHash::new(h.finish())),
    }
  }

  fn resolve_pending(&mut self) {
    while let Some((specifier, is_dynamic)) = self.pending.pop_front() {
      let module = match self.graph.try_get(specifier) {
        Ok(Some(module)) => module,
        Ok(None) => continue,
        Err(err) => {
          if !is_dynamic {
            if let Some(err) = module_error_for_tsc_diagnostic(self.sys, err) {
              self.missing_diagnostics.push(
                tsc::Diagnostic::from_missing_error(
                  err.specifier.as_str(),
                  err.maybe_range,
                  maybe_additional_sloppy_imports_message(
                    self.sys,
                    err.specifier,
                  ),
                ),
              );
            }
          }
          continue;
        }
      };
      if is_dynamic && !self.seen.insert(specifier) {
        continue;
      }
      if let Some(entry) = self.maybe_get_check_entry(module) {
        self.roots.push(entry);
      }

      let mut maybe_module_dependencies = None;
      let mut maybe_types_dependency = None;
      match module {
        Module::Js(module) => {
          maybe_module_dependencies =
            Some(module.dependencies_prefer_fast_check());
          maybe_types_dependency = module
            .maybe_types_dependency
            .as_ref()
            .and_then(|d| d.dependency.ok());
        }
        Module::Wasm(module) => {
          maybe_module_dependencies = Some(&module.dependencies);
        }
        Module::Json(_) | Module::Npm(_) | Module::External(_) => {}
        Module::Node(_) => {
          if !self.has_seen_node_builtin {
            self.has_seen_node_builtin = true;
            // inject a specifier that will resolve node types
            self.roots.push((
              ModuleSpecifier::parse("asset:///node_types.d.ts").unwrap(),
              MediaType::Dts,
            ));
          }
        }
      }

      if let Some(deps) = maybe_module_dependencies {
        for dep in deps.values() {
          // walk both the code and type dependencies
          for resolution in [&dep.maybe_type, &dep.maybe_code] {
            match resolution {
              deno_graph::Resolution::Ok(resolution) => {
                self.handle_specifier(&resolution.specifier, dep.is_dynamic);
              }
              deno_graph::Resolution::Err(resolution_error) => {
                if let Some(err) =
                  resolution_error_for_tsc_diagnostic(resolution_error)
                {
                  self.missing_diagnostics.push(
                    tsc::Diagnostic::from_missing_error(
                      err.specifier,
                      err.maybe_range,
                      None,
                    ),
                  );
                }
              }
              deno_graph::Resolution::None => {}
            }
          }
        }
      }

      if let Some(dep) = maybe_types_dependency {
        self.handle_specifier(&dep.specifier, false);
      }
    }
  }

  fn maybe_get_check_entry(
    &mut self,
    module: &deno_graph::Module,
  ) -> Option<(ModuleSpecifier, MediaType)> {
    match module {
      Module::Js(module) => {
        let result = match module.media_type {
          MediaType::TypeScript
          | MediaType::Tsx
          | MediaType::Mts
          | MediaType::Cts
          | MediaType::Dts
          | MediaType::Dmts
          | MediaType::Dcts => {
            Some((module.specifier.clone(), module.media_type))
          }
          MediaType::JavaScript
          | MediaType::Mjs
          | MediaType::Cjs
          | MediaType::Jsx => {
            if self
              .tsconfig_resolver
              .check_js_for_specifier(&module.specifier)
              || has_ts_check(module.media_type, &module.source)
            {
              Some((module.specifier.clone(), module.media_type))
            } else {
              None
            }
          }
          MediaType::Json
          | MediaType::Wasm
          | MediaType::Css
          | MediaType::Html
          | MediaType::SourceMap
          | MediaType::Sql
          | MediaType::Unknown => None,
        };
        if result.is_some() {
          if let Some(hasher) = &mut self.maybe_hasher {
            hasher.write_str(module.specifier.as_str());
            hasher.write_str(
              // the fast check module will only be set when publishing
              module
                .fast_check_module()
                .map(|s| s.source.as_ref())
                .unwrap_or(&module.source),
            );
          }
        }
        result
      }
      Module::Node(_) => {
        // the @types/node package will be in the resolved
        // snapshot so don't bother including it in the hash
        None
      }
      Module::Npm(_) => {
        // don't bother adding this specifier to the hash
        // because what matters is the resolved npm snapshot,
        // which is hashed below
        None
      }
      Module::Json(module) => {
        if let Some(hasher) = &mut self.maybe_hasher {
          hasher.write_str(module.specifier.as_str());
          hasher.write_str(&module.source);
        }
        None
      }
      Module::Wasm(module) => {
        if let Some(hasher) = &mut self.maybe_hasher {
          hasher.write_str(module.specifier.as_str());
          hasher.write_str(&module.source_dts);
        }
        Some((module.specifier.clone(), MediaType::Dmts))
      }
      Module::External(module) => {
        if let Some(hasher) = &mut self.maybe_hasher {
          hasher.write_str(module.specifier.as_str());
        }

        None
      }
    }
  }

  fn handle_specifier(
    &mut self,
    specifier: &'a ModuleSpecifier,
    is_dynamic: bool,
  ) {
    let specifier = self.graph.resolve(specifier);
    if is_dynamic {
      if !self.seen.contains(specifier) {
        self.pending.push_back((specifier, true));
      }
    } else if self.seen.insert(specifier) {
      self.pending.push_back((specifier, false));
    }
  }

  fn resolve_npm_nv_ref(
    &self,
    nv_ref: &NpmPackageNvReference,
    referrer: &ModuleSpecifier,
  ) -> Option<ModuleSpecifier> {
    let pkg_dir = self
      .npm_resolver
      .as_managed()
      .unwrap()
      .resolve_pkg_folder_from_deno_module(nv_ref.nv())
      .ok()?;
    let resolved = self
      .node_resolver
      .resolve_package_subpath_from_deno_module(
        &pkg_dir,
        nv_ref.sub_path(),
        Some(referrer),
        node_resolver::ResolutionMode::Import,
        node_resolver::NodeResolutionKind::Types,
      )
      .ok()?;
    resolved.into_url().ok()
  }
}

/// Matches the `@ts-check` pragma.
static TS_CHECK_RE: Lazy<Regex> =
  lazy_regex::lazy_regex!(r#"(?i)^\s*@ts-check(?:\s+|$)"#);

fn has_ts_check(media_type: MediaType, file_text: &str) -> bool {
  match &media_type {
    MediaType::JavaScript
    | MediaType::Mjs
    | MediaType::Cjs
    | MediaType::Jsx => get_leading_comments(file_text)
      .iter()
      .any(|text| TS_CHECK_RE.is_match(text)),
    MediaType::TypeScript
    | MediaType::Mts
    | MediaType::Cts
    | MediaType::Dts
    | MediaType::Dcts
    | MediaType::Dmts
    | MediaType::Tsx
    | MediaType::Json
    | MediaType::Wasm
    | MediaType::Css
    | MediaType::Html
    | MediaType::SourceMap
    | MediaType::Sql
    | MediaType::Unknown => false,
  }
}

fn get_leading_comments(file_text: &str) -> Vec<String> {
  let mut chars = file_text.chars().peekable();

  // skip over the shebang
  if file_text.starts_with("#!") {
    // skip until the end of the line
    for c in chars.by_ref() {
      if c == '\n' {
        break;
      }
    }
  }

  let mut results = Vec::new();
  // now handle the comments
  while chars.peek().is_some() {
    // skip over any whitespace
    while chars
      .peek()
      .map(|c| char::is_whitespace(*c))
      .unwrap_or(false)
    {
      chars.next();
    }

    if chars.next() != Some('/') {
      break;
    }
    match chars.next() {
      Some('/') => {
        let mut text = String::new();
        for c in chars.by_ref() {
          if c == '\n' {
            break;
          } else {
            text.push(c);
          }
        }
        results.push(text);
      }
      Some('*') => {
        let mut text = String::new();
        while let Some(c) = chars.next() {
          if c == '*' && chars.peek() == Some(&'/') {
            chars.next();
            break;
          } else {
            text.push(c);
          }
        }
        results.push(text);
      }
      _ => break,
    }
  }
  results
}

#[cfg(test)]
mod test {
  use deno_ast::MediaType;

  use super::ambient_modules_to_regex_string;
  use super::get_leading_comments;
  use super::has_ts_check;

  #[test]
  fn get_leading_comments_test() {
    assert_eq!(
      get_leading_comments(
        "#!/usr/bin/env deno\r\n// test\n/* 1 *//*2*///3\n//\n /**/  /*4 */"
      ),
      vec![
        " test".to_string(),
        " 1 ".to_string(),
        "2".to_string(),
        "3".to_string(),
        "".to_string(),
        "".to_string(),
        "4 ".to_string(),
      ]
    );
    assert_eq!(
      get_leading_comments("//1 /* */ \na;"),
      vec!["1 /* */ ".to_string(),]
    );
    assert_eq!(get_leading_comments("//"), vec!["".to_string()]);
  }

  #[test]
  fn has_ts_check_test() {
    assert!(has_ts_check(
      MediaType::JavaScript,
      "// @ts-check\nconsole.log(5);"
    ));
    assert!(has_ts_check(
      MediaType::JavaScript,
      "// deno-lint-ignore\n// @ts-check\n"
    ));
    assert!(!has_ts_check(
      MediaType::JavaScript,
      "test;\n// @ts-check\n"
    ));
    assert!(!has_ts_check(
      MediaType::JavaScript,
      "// ts-check\nconsole.log(5);"
    ));
  }

  #[test]
  fn ambient_modules_to_regex_string_test() {
    let result = ambient_modules_to_regex_string(&[
      "foo".to_string(),
      "*.css".to_string(),
      "$virtual/module".to_string(),
    ]);
    assert_eq!(result, r"(foo|.*\.css|\$virtual/module)");
  }
}<|MERGE_RESOLUTION|>--- conflicted
+++ resolved
@@ -250,11 +250,7 @@
   }
 
   /// Groups the roots based on the compiler options, which includes the
-<<<<<<< HEAD
-  /// resolved TsConfig and resolved compilerOptions.types
-=======
   /// resolved CompilerOptions and resolved compilerOptions.types
->>>>>>> d84866e9
   #[allow(clippy::result_large_err)]
   fn group_roots_by_compiler_options<'a>(
     &'a self,
