--- conflicted
+++ resolved
@@ -10,7 +10,6 @@
 use crate::args::StorageKeyResolver;
 use crate::args::TsConfigType;
 use crate::cache::Caches;
-use crate::cache::CliContentIsEsmAnalyzer;
 use crate::cache::CodeCache;
 use crate::cache::DenoCacheEnvFsAdapter;
 use crate::cache::DenoDir;
@@ -187,13 +186,7 @@
   global_http_cache: Deferred<Arc<GlobalHttpCache>>,
   http_cache: Deferred<Arc<dyn HttpCache>>,
   http_client_provider: Deferred<Arc<HttpClientProvider>>,
-<<<<<<< HEAD
-  emit_cache: Deferred<Arc<EmitCache>>,
-  emitter: Deferred<Arc<Emitter>>,
-  fs: Deferred<Arc<dyn deno_fs::FileSystem>>,
-=======
   in_npm_pkg_checker: Deferred<Arc<dyn InNpmPackageChecker>>,
->>>>>>> b482a502
   main_graph_container: Deferred<Arc<MainModuleGraphContainer>>,
   maybe_file_watcher_reporter: Deferred<Option<FileWatcherReporter>>,
   maybe_inspector_server: Deferred<Option<Arc<InspectorServer>>>,
@@ -635,18 +628,7 @@
             DenoFsNodeResolverEnv::new(self.fs().clone()),
             self.in_npm_pkg_checker()?.clone(),
             self.npm_resolver().await?.clone().into_npm_resolver(),
-<<<<<<< HEAD
-            if self.cli_options()?.unstable_detect_cjs() {
-              Some(Box::new(CliContentIsEsmAnalyzer::new(
-                self.fs().clone(),
-                self.parsed_source_cache().clone(),
-              )))
-            } else {
-              None
-            },
-=======
             self.pkg_json_resolver().clone(),
->>>>>>> b482a502
           )))
         }
         .boxed_local(),
@@ -724,11 +706,8 @@
         let cli_options = self.cli_options()?;
         Ok(Arc::new(ModuleGraphBuilder::new(
           self.caches()?.clone(),
-<<<<<<< HEAD
-=======
           cli_options.clone(),
           self.file_fetcher()?.clone(),
->>>>>>> b482a502
           self.fs().clone(),
           self.global_http_cache()?.clone(),
           self.in_npm_pkg_checker()?.clone(),
