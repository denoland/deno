--- conflicted
+++ resolved
@@ -1057,11 +1057,8 @@
       otel_config: cli_options.otel_config(),
       no_legacy_abort: cli_options.no_legacy_abort(),
       startup_snapshot: deno_snapshots::CLI_SNAPSHOT,
-<<<<<<< HEAD
+      enable_raw_imports: cli_options.unstable_raw_imports(),
       tunnel: self.flags.connected.is_some(),
-=======
-      enable_raw_imports: cli_options.unstable_raw_imports(),
->>>>>>> 50e5c69f
     })
   }
 
