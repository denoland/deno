--- conflicted
+++ resolved
@@ -36,14 +36,8 @@
   println!("Snapshot written to: {} ", snapshot_path.display());
 }
 
-<<<<<<< HEAD
-fn create_runtime_snapshot(snapshot_path: &Path, files: Vec<String>) {
+fn create_runtime_snapshot(snapshot_path: &Path, files: Vec<PathBuf>) {
   let isolate = JsRuntime::new(StartupData::None, true);
-=======
-fn create_runtime_snapshot(snapshot_path: &Path, files: Vec<PathBuf>) {
-  let state = BasicState::new();
-  let isolate = JsRuntime::new(state, StartupData::None, true);
->>>>>>> b17a5fbc
   create_snapshot(isolate, snapshot_path, files);
 }
 
