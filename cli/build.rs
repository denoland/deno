// Copyright 2018-2025 the Deno authors. MIT license.

use std::env;
use std::io::Write;
use std::path::Path;

use deno_runtime::*;

fn compress_decls(out_dir: &Path) {
  let decls = [
    "lib.deno_webgpu.d.ts",
    "lib.deno.ns.d.ts",
    "lib.deno.unstable.d.ts",
    "lib.deno.window.d.ts",
    "lib.deno.worker.d.ts",
    "lib.deno.shared_globals.d.ts",
    "lib.deno.ns.d.ts",
    "lib.deno.unstable.d.ts",
    "lib.deno_console.d.ts",
    "lib.deno_url.d.ts",
    "lib.deno_web.d.ts",
    "lib.deno_fetch.d.ts",
    "lib.deno_websocket.d.ts",
    "lib.deno_webstorage.d.ts",
    "lib.deno_canvas.d.ts",
    "lib.deno_crypto.d.ts",
    "lib.deno_cache.d.ts",
    "lib.deno_net.d.ts",
    "lib.deno_broadcast_channel.d.ts",
    "lib.decorators.d.ts",
    "lib.decorators.legacy.d.ts",
    "lib.dom.asynciterable.d.ts",
    "lib.dom.d.ts",
    "lib.dom.extras.d.ts",
    "lib.dom.iterable.d.ts",
    "lib.es2015.collection.d.ts",
    "lib.es2015.core.d.ts",
    "lib.es2015.d.ts",
    "lib.es2015.generator.d.ts",
    "lib.es2015.iterable.d.ts",
    "lib.es2015.promise.d.ts",
    "lib.es2015.proxy.d.ts",
    "lib.es2015.reflect.d.ts",
    "lib.es2015.symbol.d.ts",
    "lib.es2015.symbol.wellknown.d.ts",
    "lib.es2016.array.include.d.ts",
    "lib.es2016.d.ts",
    "lib.es2016.full.d.ts",
    "lib.es2016.intl.d.ts",
    "lib.es2017.arraybuffer.d.ts",
    "lib.es2017.d.ts",
    "lib.es2017.date.d.ts",
    "lib.es2017.full.d.ts",
    "lib.es2017.intl.d.ts",
    "lib.es2017.object.d.ts",
    "lib.es2017.sharedmemory.d.ts",
    "lib.es2017.string.d.ts",
    "lib.es2017.typedarrays.d.ts",
    "lib.es2018.asyncgenerator.d.ts",
    "lib.es2018.asynciterable.d.ts",
    "lib.es2018.d.ts",
    "lib.es2018.full.d.ts",
    "lib.es2018.intl.d.ts",
    "lib.es2018.promise.d.ts",
    "lib.es2018.regexp.d.ts",
    "lib.es2019.array.d.ts",
    "lib.es2019.d.ts",
    "lib.es2019.full.d.ts",
    "lib.es2019.intl.d.ts",
    "lib.es2019.object.d.ts",
    "lib.es2019.string.d.ts",
    "lib.es2019.symbol.d.ts",
    "lib.es2020.bigint.d.ts",
    "lib.es2020.d.ts",
    "lib.es2020.date.d.ts",
    "lib.es2020.full.d.ts",
    "lib.es2020.intl.d.ts",
    "lib.es2020.number.d.ts",
    "lib.es2020.promise.d.ts",
    "lib.es2020.sharedmemory.d.ts",
    "lib.es2020.string.d.ts",
    "lib.es2020.symbol.wellknown.d.ts",
    "lib.es2021.d.ts",
    "lib.es2021.full.d.ts",
    "lib.es2021.intl.d.ts",
    "lib.es2021.promise.d.ts",
    "lib.es2021.string.d.ts",
    "lib.es2021.weakref.d.ts",
    "lib.es2022.array.d.ts",
    "lib.es2022.d.ts",
    "lib.es2022.error.d.ts",
    "lib.es2022.full.d.ts",
    "lib.es2022.intl.d.ts",
    "lib.es2022.object.d.ts",
    "lib.es2022.regexp.d.ts",
    "lib.es2022.string.d.ts",
    "lib.es2023.array.d.ts",
    "lib.es2023.collection.d.ts",
    "lib.es2023.d.ts",
    "lib.es2023.full.d.ts",
    "lib.es2023.intl.d.ts",
    "lib.es2024.arraybuffer.d.ts",
    "lib.es2024.collection.d.ts",
    "lib.es2024.d.ts",
    "lib.es2024.full.d.ts",
    "lib.es2024.object.d.ts",
    "lib.es2024.promise.d.ts",
    "lib.es2024.regexp.d.ts",
    "lib.es2024.sharedmemory.d.ts",
    "lib.es2024.string.d.ts",
    "lib.es5.d.ts",
    "lib.es6.d.ts",
    "lib.esnext.array.d.ts",
    "lib.esnext.collection.d.ts",
    "lib.esnext.d.ts",
    "lib.esnext.decorators.d.ts",
    "lib.esnext.disposable.d.ts",
    "lib.esnext.full.d.ts",
    "lib.esnext.intl.d.ts",
    "lib.esnext.iterator.d.ts",
    "lib.scripthost.d.ts",
    "lib.webworker.asynciterable.d.ts",
    "lib.webworker.d.ts",
    "lib.webworker.importscripts.d.ts",
    "lib.webworker.iterable.d.ts",
  ];
  for decl in decls {
    let file = format!("./tsc/dts/{decl}");
    compress_source(out_dir, &file);
  }
}

<<<<<<< HEAD
  deno_core::extension!(deno_tsc,
    ops = [
      op_load,
    ],
    esm_entry_point = "ext:deno_tsc/99_main_compiler.js",
    esm = [
      dir "tsc",
      "97_ts_host.js",
      "98_lsp.js",
      "99_main_compiler.js",
    ],
    js = [
      dir "tsc",
      "00_typescript.js",
    ],
    options = {
      op_crate_libs: HashMap<&'static str, PathBuf>,
      build_libs: Vec<&'static str>,
      path_dts: PathBuf,
    },
    state = |state, options| {
      state.put(options.op_crate_libs);
      state.put(options.build_libs);
      state.put(options.path_dts);
    },
  );

  pub fn create_compiler_snapshot(snapshot_path: PathBuf, cwd: &Path) {
    // libs that are being provided by op crates.
    let mut op_crate_libs = HashMap::new();
    op_crate_libs.insert("deno.cache", deno_cache::get_declaration());
    op_crate_libs.insert("deno.console", deno_console::get_declaration());
    op_crate_libs.insert("deno.url", deno_url::get_declaration());
    op_crate_libs.insert("deno.web", deno_web::get_declaration());
    op_crate_libs.insert("deno.fetch", deno_fetch::get_declaration());
    op_crate_libs.insert("deno.geometry", deno_geometry::get_declaration());
    op_crate_libs.insert("deno.webgpu", deno_webgpu_get_declaration());
    op_crate_libs.insert("deno.websocket", deno_websocket::get_declaration());
    op_crate_libs.insert("deno.webstorage", deno_webstorage::get_declaration());
    op_crate_libs.insert("deno.canvas", deno_canvas::get_declaration());
    op_crate_libs.insert("deno.crypto", deno_crypto::get_declaration());
    op_crate_libs.insert(
      "deno.broadcast_channel",
      deno_broadcast_channel::get_declaration(),
    );
    op_crate_libs.insert("deno.net", deno_net::get_declaration());

    // ensure we invalidate the build properly.
    for (_, path) in op_crate_libs.iter() {
      println!("cargo:rerun-if-changed={}", path.display());
    }

    // libs that should be loaded into the isolate before snapshotting.
    let libs = vec![
      // Deno custom type libraries
      "deno.window",
      "deno.worker",
      "deno.shared_globals",
      "deno.ns",
      "deno.unstable",
      // Deno built-in type libraries
      "decorators",
      "decorators.legacy",
      "es5",
      "es2015.collection",
      "es2015.core",
      "es2015",
      "es2015.generator",
      "es2015.iterable",
      "es2015.promise",
      "es2015.proxy",
      "es2015.reflect",
      "es2015.symbol",
      "es2015.symbol.wellknown",
      "es2016.array.include",
      "es2016.intl",
      "es2016",
      "es2017",
      "es2017.date",
      "es2017.intl",
      "es2017.object",
      "es2017.sharedmemory",
      "es2017.string",
      "es2017.typedarrays",
      "es2018.asyncgenerator",
      "es2018.asynciterable",
      "es2018",
      "es2018.intl",
      "es2018.promise",
      "es2018.regexp",
      "es2019.array",
      "es2019",
      "es2019.intl",
      "es2019.object",
      "es2019.string",
      "es2019.symbol",
      "es2020.bigint",
      "es2020",
      "es2020.date",
      "es2020.intl",
      "es2020.number",
      "es2020.promise",
      "es2020.sharedmemory",
      "es2020.string",
      "es2020.symbol.wellknown",
      "es2021",
      "es2021.intl",
      "es2021.promise",
      "es2021.string",
      "es2021.weakref",
      "es2022",
      "es2022.array",
      "es2022.error",
      "es2022.intl",
      "es2022.object",
      "es2022.regexp",
      "es2022.sharedmemory",
      "es2022.string",
      "es2023",
      "es2023.array",
      "es2023.collection",
      "es2023.intl",
      "esnext",
      "esnext.array",
      "esnext.collection",
      "esnext.decorators",
      "esnext.disposable",
      "esnext.intl",
      "esnext.iterator",
      "esnext.object",
      "esnext.promise",
      "esnext.regexp",
      "esnext.string",
    ];

    let path_dts = cwd.join("tsc/dts");
    // ensure we invalidate the build properly.
    for name in libs.iter() {
      println!(
        "cargo:rerun-if-changed={}",
        path_dts.join(format!("lib.{name}.d.ts")).display()
      );
    }

    // create a copy of the vector that includes any op crate libs to be passed
    // to the JavaScript compiler to build into the snapshot
    let mut build_libs = libs.clone();
    for (op_lib, _) in op_crate_libs.iter() {
      build_libs.push(op_lib.to_owned());
    }

    // used in the tests to verify that after snapshotting it has the same number
    // of lib files loaded and hasn't included any ones lazily loaded from Rust
    std::fs::write(
      PathBuf::from(env::var_os("OUT_DIR").unwrap())
        .join("lib_file_names.json"),
      serde_json::to_string(&build_libs).unwrap(),
    )
=======
fn compress_source(out_dir: &Path, file: &str) {
  let path = Path::new(file)
    .canonicalize()
    .unwrap_or_else(|_| panic!("expected file \"{file}\" to exist"));
  let contents = std::fs::read(&path).unwrap();

  println!("cargo:rerun-if-changed={}", path.display());

  let compressed = zstd::bulk::compress(&contents, 19).unwrap();
  let mut out = out_dir.join(file.trim_start_matches("../"));
  let mut ext = out
    .extension()
    .map(|s| s.to_string_lossy())
    .unwrap_or_default()
    .into_owned();
  ext.push_str(".zstd");
  out.set_extension(ext);
  std::fs::create_dir_all(out.parent().unwrap()).unwrap();
  let mut file = std::fs::OpenOptions::new()
    .create(true)
    .truncate(true)
    .write(true)
    .open(out)
>>>>>>> aa1f4370
    .unwrap();
  file
    .write_all(&(contents.len() as u32).to_le_bytes())
    .unwrap();

  file.write_all(&compressed).unwrap();
}

fn compress_sources(out_dir: &Path) {
  compress_decls(out_dir);

  let ext_sources = [
    "./tsc/99_main_compiler.js",
    "./tsc/97_ts_host.js",
    "./tsc/98_lsp.js",
    "./tsc/00_typescript.js",
  ];
  for ext_source in ext_sources {
    compress_source(out_dir, ext_source);
  }
}

fn main() {
  // Skip building from docs.rs.
  if env::var_os("DOCS_RS").is_some() {
    return;
  }

  deno_napi::print_linker_flags("deno");
  deno_webgpu::print_linker_flags("deno");

  // Host snapshots won't work when cross compiling.
  let target = env::var("TARGET").unwrap();
  let host = env::var("HOST").unwrap();
  let skip_cross_check =
    env::var("DENO_SKIP_CROSS_BUILD_CHECK").is_ok_and(|v| v == "1");
  if !skip_cross_check && target != host {
    panic!("Cross compiling with snapshot is not supported.");
  }

  // To debug snapshot issues uncomment:
  // op_fetch_asset::trace_serializer();

  if !cfg!(debug_assertions) && std::env::var("CARGO_FEATURE_HMR").is_err() {
    let out_dir =
      std::path::PathBuf::from(std::env::var_os("OUT_DIR").unwrap());
    compress_sources(&out_dir);
  }

  if let Ok(c) = env::var("DENO_CANARY") {
    println!("cargo:rustc-env=DENO_CANARY={c}");
  }
  println!("cargo:rerun-if-env-changed=DENO_CANARY");

  println!("cargo:rustc-env=TARGET={}", env::var("TARGET").unwrap());
  println!("cargo:rustc-env=PROFILE={}", env::var("PROFILE").unwrap());

  #[cfg(target_os = "windows")]
  {
    let mut res = winres::WindowsResource::new();
    res.set_icon("deno.ico");
    res.set_language(winapi::um::winnt::MAKELANGID(
      winapi::um::winnt::LANG_ENGLISH,
      winapi::um::winnt::SUBLANG_ENGLISH_US,
    ));
    res.compile().unwrap();
  }
}<|MERGE_RESOLUTION|>--- conflicted
+++ resolved
@@ -20,6 +20,7 @@
     "lib.deno_url.d.ts",
     "lib.deno_web.d.ts",
     "lib.deno_fetch.d.ts",
+    "lib.deno_geometry.d.ts",
     "lib.deno_websocket.d.ts",
     "lib.deno_webstorage.d.ts",
     "lib.deno_canvas.d.ts",
@@ -130,166 +131,6 @@
   }
 }
 
-<<<<<<< HEAD
-  deno_core::extension!(deno_tsc,
-    ops = [
-      op_load,
-    ],
-    esm_entry_point = "ext:deno_tsc/99_main_compiler.js",
-    esm = [
-      dir "tsc",
-      "97_ts_host.js",
-      "98_lsp.js",
-      "99_main_compiler.js",
-    ],
-    js = [
-      dir "tsc",
-      "00_typescript.js",
-    ],
-    options = {
-      op_crate_libs: HashMap<&'static str, PathBuf>,
-      build_libs: Vec<&'static str>,
-      path_dts: PathBuf,
-    },
-    state = |state, options| {
-      state.put(options.op_crate_libs);
-      state.put(options.build_libs);
-      state.put(options.path_dts);
-    },
-  );
-
-  pub fn create_compiler_snapshot(snapshot_path: PathBuf, cwd: &Path) {
-    // libs that are being provided by op crates.
-    let mut op_crate_libs = HashMap::new();
-    op_crate_libs.insert("deno.cache", deno_cache::get_declaration());
-    op_crate_libs.insert("deno.console", deno_console::get_declaration());
-    op_crate_libs.insert("deno.url", deno_url::get_declaration());
-    op_crate_libs.insert("deno.web", deno_web::get_declaration());
-    op_crate_libs.insert("deno.fetch", deno_fetch::get_declaration());
-    op_crate_libs.insert("deno.geometry", deno_geometry::get_declaration());
-    op_crate_libs.insert("deno.webgpu", deno_webgpu_get_declaration());
-    op_crate_libs.insert("deno.websocket", deno_websocket::get_declaration());
-    op_crate_libs.insert("deno.webstorage", deno_webstorage::get_declaration());
-    op_crate_libs.insert("deno.canvas", deno_canvas::get_declaration());
-    op_crate_libs.insert("deno.crypto", deno_crypto::get_declaration());
-    op_crate_libs.insert(
-      "deno.broadcast_channel",
-      deno_broadcast_channel::get_declaration(),
-    );
-    op_crate_libs.insert("deno.net", deno_net::get_declaration());
-
-    // ensure we invalidate the build properly.
-    for (_, path) in op_crate_libs.iter() {
-      println!("cargo:rerun-if-changed={}", path.display());
-    }
-
-    // libs that should be loaded into the isolate before snapshotting.
-    let libs = vec![
-      // Deno custom type libraries
-      "deno.window",
-      "deno.worker",
-      "deno.shared_globals",
-      "deno.ns",
-      "deno.unstable",
-      // Deno built-in type libraries
-      "decorators",
-      "decorators.legacy",
-      "es5",
-      "es2015.collection",
-      "es2015.core",
-      "es2015",
-      "es2015.generator",
-      "es2015.iterable",
-      "es2015.promise",
-      "es2015.proxy",
-      "es2015.reflect",
-      "es2015.symbol",
-      "es2015.symbol.wellknown",
-      "es2016.array.include",
-      "es2016.intl",
-      "es2016",
-      "es2017",
-      "es2017.date",
-      "es2017.intl",
-      "es2017.object",
-      "es2017.sharedmemory",
-      "es2017.string",
-      "es2017.typedarrays",
-      "es2018.asyncgenerator",
-      "es2018.asynciterable",
-      "es2018",
-      "es2018.intl",
-      "es2018.promise",
-      "es2018.regexp",
-      "es2019.array",
-      "es2019",
-      "es2019.intl",
-      "es2019.object",
-      "es2019.string",
-      "es2019.symbol",
-      "es2020.bigint",
-      "es2020",
-      "es2020.date",
-      "es2020.intl",
-      "es2020.number",
-      "es2020.promise",
-      "es2020.sharedmemory",
-      "es2020.string",
-      "es2020.symbol.wellknown",
-      "es2021",
-      "es2021.intl",
-      "es2021.promise",
-      "es2021.string",
-      "es2021.weakref",
-      "es2022",
-      "es2022.array",
-      "es2022.error",
-      "es2022.intl",
-      "es2022.object",
-      "es2022.regexp",
-      "es2022.sharedmemory",
-      "es2022.string",
-      "es2023",
-      "es2023.array",
-      "es2023.collection",
-      "es2023.intl",
-      "esnext",
-      "esnext.array",
-      "esnext.collection",
-      "esnext.decorators",
-      "esnext.disposable",
-      "esnext.intl",
-      "esnext.iterator",
-      "esnext.object",
-      "esnext.promise",
-      "esnext.regexp",
-      "esnext.string",
-    ];
-
-    let path_dts = cwd.join("tsc/dts");
-    // ensure we invalidate the build properly.
-    for name in libs.iter() {
-      println!(
-        "cargo:rerun-if-changed={}",
-        path_dts.join(format!("lib.{name}.d.ts")).display()
-      );
-    }
-
-    // create a copy of the vector that includes any op crate libs to be passed
-    // to the JavaScript compiler to build into the snapshot
-    let mut build_libs = libs.clone();
-    for (op_lib, _) in op_crate_libs.iter() {
-      build_libs.push(op_lib.to_owned());
-    }
-
-    // used in the tests to verify that after snapshotting it has the same number
-    // of lib files loaded and hasn't included any ones lazily loaded from Rust
-    std::fs::write(
-      PathBuf::from(env::var_os("OUT_DIR").unwrap())
-        .join("lib_file_names.json"),
-      serde_json::to_string(&build_libs).unwrap(),
-    )
-=======
 fn compress_source(out_dir: &Path, file: &str) {
   let path = Path::new(file)
     .canonicalize()
@@ -313,7 +154,6 @@
     .truncate(true)
     .write(true)
     .open(out)
->>>>>>> aa1f4370
     .unwrap();
   file
     .write_all(&(contents.len() as u32).to_le_bytes())
