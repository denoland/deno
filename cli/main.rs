// Copyright 2018-2020 the Deno authors. All rights reserved. MIT license.

#![deny(warnings)]

#[macro_use]
extern crate lazy_static;
#[macro_use]
extern crate log;

mod ast;
mod checksum;
pub mod colors;
mod coverage;
pub mod deno_dir;
pub mod diagnostics;
mod diff;
mod disk_cache;
mod doctest_runner;
pub mod errors;
mod file_fetcher;
mod file_watcher;
pub mod flags;
mod flags_allow_net;
mod fmt;
pub mod fmt_errors;
mod fs;
pub mod global_state;
mod global_timer;
pub mod http_cache;
mod http_util;
mod import_map;
mod info;
mod inspector;
pub mod installer;
mod js;
mod lint;
mod lockfile;
mod media_type;
mod metrics;
mod module_graph;
mod module_graph2;
mod op_fetch_asset;
pub mod ops;
pub mod permissions;
mod repl;
pub mod resolve_addr;
pub mod signal;
pub mod source_maps;
mod specifier_handler;
pub mod state;
mod test_runner;
mod text_encoding;
mod tokio_util;
mod tsc;
mod tsc_config;
mod upgrade;
pub mod version;
pub mod worker;

use crate::coverage::CoverageCollector;
use crate::coverage::PrettyCoverageReporter;
use crate::file_fetcher::SourceFile;
use crate::file_fetcher::SourceFileFetcher;
use crate::fs as deno_fs;
use crate::global_state::GlobalState;
use crate::media_type::MediaType;
use crate::permissions::Permissions;
use crate::worker::MainWorker;
use deno_core::error::AnyError;
use deno_core::futures::future::FutureExt;
use deno_core::futures::Future;
use deno_core::serde_json;
use deno_core::serde_json::json;
use deno_core::url::Url;
use deno_core::v8_set_flags;
use deno_core::ModuleSpecifier;
use deno_doc as doc;
use deno_doc::parser::DocFileLoader;
use flags::DenoSubcommand;
use flags::Flags;
use global_state::exit_unstable;
use log::Level;
use log::LevelFilter;
use std::env;
use std::io::Read;
use std::io::Write;
use std::iter::once;
use std::path::PathBuf;
use std::pin::Pin;
use std::sync::Arc;
use upgrade::upgrade_command;

impl DocFileLoader for SourceFileFetcher {
  fn resolve(
    &self,
    specifier: &str,
    referrer: &str,
  ) -> Result<String, doc::DocError> {
    ModuleSpecifier::resolve_import(specifier, referrer)
      .map(|specifier| specifier.to_string())
      .map_err(|e| doc::DocError::Resolve(e.to_string()))
  }

  fn load_source_code(
    &self,
    specifier: &str,
  ) -> Pin<Box<dyn Future<Output = Result<String, doc::DocError>>>> {
    let fetcher = self.clone();
    let specifier = ModuleSpecifier::resolve_url_or_path(specifier)
      .expect("Expected valid specifier");
    async move {
      let source_file = fetcher
        .fetch_source_file(&specifier, None, Permissions::allow_all())
        .await
        .map_err(|e| {
          doc::DocError::Io(std::io::Error::new(
            std::io::ErrorKind::Other,
            e.to_string(),
          ))
        })?;
      source_file.source_code.to_string().map_err(|e| {
        doc::DocError::Io(std::io::Error::new(
          std::io::ErrorKind::Other,
          e.to_string(),
        ))
      })
    }
    .boxed_local()
  }
}

fn write_to_stdout_ignore_sigpipe(bytes: &[u8]) -> Result<(), std::io::Error> {
  use std::io::ErrorKind;

  match std::io::stdout().write_all(bytes) {
    Ok(()) => Ok(()),
    Err(e) => match e.kind() {
      ErrorKind::BrokenPipe => Ok(()),
      _ => Err(e),
    },
  }
}

fn write_json_to_stdout<T>(value: &T) -> Result<(), AnyError>
where
  T: ?Sized + serde::ser::Serialize,
{
  let writer = std::io::BufWriter::new(std::io::stdout());
  serde_json::to_writer_pretty(writer, value).map_err(AnyError::from)
}

fn print_cache_info(
  state: &Arc<GlobalState>,
  json: bool,
) -> Result<(), AnyError> {
  let deno_dir = &state.dir.root;
  let modules_cache = &state.file_fetcher.http_cache.location;
  let typescript_cache = &state.dir.gen_cache.location;
  if json {
    let output = json!({
        "denoDir": deno_dir,
        "modulesCache": modules_cache,
        "typescriptCache": typescript_cache,
    });
    write_json_to_stdout(&output)
  } else {
    println!("{} {:?}", colors::bold("DENO_DIR location:"), deno_dir);
    println!(
      "{} {:?}",
      colors::bold("Remote modules cache:"),
      modules_cache
    );
    println!(
      "{} {:?}",
      colors::bold("TypeScript compiler cache:"),
      typescript_cache
    );
    Ok(())
  }
}

fn get_types(unstable: bool) -> String {
  let mut types = format!(
    "{}\n{}\n{}\n{}\n{}",
    crate::js::DENO_NS_LIB,
    crate::js::DENO_WEB_LIB,
    crate::js::DENO_FETCH_LIB,
    crate::js::SHARED_GLOBALS_LIB,
    crate::js::WINDOW_LIB,
  );

  if unstable {
    types.push_str(&format!("\n{}", crate::js::UNSTABLE_NS_LIB,));
  }

  types
}

async fn info_command(
  flags: Flags,
  file: Option<String>,
  json: bool,
) -> Result<(), AnyError> {
  if json && !flags.unstable {
    exit_unstable("--json");
  }
  let global_state = GlobalState::new(flags)?;
  // If it was just "deno info" print location of caches and exit
  if file.is_none() {
    print_cache_info(&global_state, json)
  } else {
    let main_module = ModuleSpecifier::resolve_url_or_path(&file.unwrap())?;
    let info =
      info::ModuleDepInfo::new(&global_state, main_module.clone()).await?;

    if json {
      write_json_to_stdout(&json!(info))
    } else {
      write_to_stdout_ignore_sigpipe(format!("{}", info).as_bytes())
        .map_err(AnyError::from)
    }
  }
}

async fn install_command(
  flags: Flags,
  module_url: String,
  args: Vec<String>,
  name: Option<String>,
  root: Option<PathBuf>,
  force: bool,
) -> Result<(), AnyError> {
  let global_state = GlobalState::new(flags.clone())?;
  let main_module = ModuleSpecifier::resolve_url_or_path(&module_url)?;
  let mut worker = MainWorker::new(&global_state, main_module.clone());
  // First, fetch and compile the module; this step ensures that the module exists.
  worker.preload_module(&main_module).await?;
  installer::install(flags, &module_url, args, name, root, force)
}

async fn lint_command(
  flags: Flags,
  files: Vec<String>,
  list_rules: bool,
  ignore: Vec<String>,
  json: bool,
) -> Result<(), AnyError> {
  if !flags.unstable {
    exit_unstable("lint");
  }

  if list_rules {
    lint::print_rules_list();
    return Ok(());
  }

  lint::lint_files(files, ignore, json).await
}

async fn cache_command(
  flags: Flags,
  files: Vec<String>,
) -> Result<(), AnyError> {
  let main_module =
    ModuleSpecifier::resolve_url_or_path("./$deno$cache.ts").unwrap();
  let global_state = GlobalState::new(flags)?;
  let mut worker = MainWorker::new(&global_state, main_module.clone());

  for file in files {
    let specifier = ModuleSpecifier::resolve_url_or_path(&file)?;
    // TODO(bartlomieju): don't use `preload_module` in favor of calling "GlobalState::prepare_module_load()"
    // explicitly? Seems wasteful to create multiple worker just to run TS compiler
    worker.preload_module(&specifier).await.map(|_| ())?;
  }

  Ok(())
}

async fn eval_command(
  flags: Flags,
  code: String,
  as_typescript: bool,
  print: bool,
) -> Result<(), AnyError> {
  // Force TypeScript compile.
  let main_module =
    ModuleSpecifier::resolve_url_or_path("./$deno$eval.ts").unwrap();
  let global_state = GlobalState::new(flags)?;
  let mut worker = MainWorker::new(&global_state, main_module.clone());
  let main_module_url = main_module.as_url().to_owned();
  // Create a dummy source file.
  let source_code = if print {
    format!("console.log({})", code)
  } else {
    code
  }
  .into_bytes();

  let source_file = SourceFile {
    filename: main_module_url.to_file_path().unwrap(),
    url: main_module_url,
    types_header: None,
    media_type: if as_typescript {
      MediaType::TypeScript
    } else {
      MediaType::JavaScript
    },
    source_code: String::from_utf8(source_code)?,
  };
  // Save our fake file into file fetcher cache
  // to allow module access by TS compiler.
  global_state
    .file_fetcher
    .save_source_file_in_cache(&main_module, source_file);
  debug!("main_module {}", &main_module);
  worker.execute_module(&main_module).await?;
  worker.execute("window.dispatchEvent(new Event('load'))")?;
  (&mut *worker).await?;
  worker.execute("window.dispatchEvent(new Event('unload'))")?;
  Ok(())
}

async fn bundle_command(
  flags: Flags,
  source_file: String,
  out_file: Option<PathBuf>,
) -> Result<(), AnyError> {
  let module_specifier = ModuleSpecifier::resolve_url_or_path(&source_file)?;

  debug!(">>>>> bundle START");
  let global_state = GlobalState::new(flags)?;

  info!(
    "{} {}",
    colors::green("Bundle"),
    module_specifier.to_string()
  );

  let output = global_state
    .ts_compiler
    .bundle(&global_state, module_specifier)
    .await?;

  debug!(">>>>> bundle END");

  if let Some(out_file_) = out_file.as_ref() {
    let output_bytes = output.as_bytes();
    let output_len = output_bytes.len();
    deno_fs::write_file(out_file_, output_bytes, 0o666)?;
    info!(
      "{} {:?} ({})",
      colors::green("Emit"),
      out_file_,
      colors::gray(&info::human_size(output_len as f64))
    );
  } else {
    println!("{}", output);
  }
  Ok(())
}

async fn doc_command(
  flags: Flags,
  source_file: Option<String>,
  json: bool,
  maybe_filter: Option<String>,
  private: bool,
) -> Result<(), AnyError> {
  let global_state = GlobalState::new(flags.clone())?;
  let source_file = source_file.unwrap_or_else(|| "--builtin".to_string());

<<<<<<< HEAD
=======
  impl DocFileLoader for SourceFileFetcher {
    fn resolve(
      &self,
      specifier: &str,
      referrer: &str,
    ) -> Result<String, doc::DocError> {
      ModuleSpecifier::resolve_import(specifier, referrer)
        .map(|specifier| specifier.to_string())
        .map_err(|e| doc::DocError::Resolve(e.to_string()))
    }

    fn load_source_code(
      &self,
      specifier: &str,
    ) -> Pin<Box<dyn Future<Output = Result<String, doc::DocError>>>> {
      let fetcher = self.clone();
      let specifier = ModuleSpecifier::resolve_url_or_path(specifier)
        .expect("Expected valid specifier");
      async move {
        let source_file = fetcher
          .fetch_source_file(&specifier, None, Permissions::allow_all())
          .await
          .map_err(|e| {
            doc::DocError::Io(std::io::Error::new(
              std::io::ErrorKind::Other,
              e.to_string(),
            ))
          })?;
        Ok(source_file.source_code)
      }
      .boxed_local()
    }
  }

>>>>>>> 1cb91b73
  let loader = Box::new(global_state.file_fetcher.clone());
  let doc_parser = doc::DocParser::new(loader, private);

  let parse_result = if source_file == "--builtin" {
    let syntax = ast::get_syntax(&MediaType::Dts);
    doc_parser.parse_source(
      "lib.deno.d.ts",
      syntax,
      get_types(flags.unstable).as_str(),
    )
  } else {
    let path = PathBuf::from(&source_file);
    let media_type = MediaType::from(&path);
    let syntax = ast::get_syntax(&media_type);
    let module_specifier =
      ModuleSpecifier::resolve_url_or_path(&source_file).unwrap();
    doc_parser
      .parse_with_reexports(&module_specifier.to_string(), syntax)
      .await
  };

  let mut doc_nodes = match parse_result {
    Ok(nodes) => nodes,
    Err(e) => {
      eprintln!("{}", e);
      std::process::exit(1);
    }
  };

  if json {
    write_json_to_stdout(&doc_nodes)
  } else {
    doc_nodes.retain(|doc_node| doc_node.kind != doc::DocNodeKind::Import);
    let details = if let Some(filter) = maybe_filter {
      let nodes =
        doc::find_nodes_by_name_recursively(doc_nodes, filter.clone());
      if nodes.is_empty() {
        eprintln!("Node {} was not found!", filter);
        std::process::exit(1);
      }
      format!(
        "{}",
        doc::DocPrinter::new(&nodes, colors::use_color(), private)
      )
    } else {
      format!(
        "{}",
        doc::DocPrinter::new(&doc_nodes, colors::use_color(), private)
      )
    };

    write_to_stdout_ignore_sigpipe(details.as_bytes()).map_err(AnyError::from)
  }
}

async fn run_repl(flags: Flags) -> Result<(), AnyError> {
  let main_module =
    ModuleSpecifier::resolve_url_or_path("./$deno$repl.ts").unwrap();
  let global_state = GlobalState::new(flags)?;
  let mut worker = MainWorker::new(&global_state, main_module.clone());
  (&mut *worker).await?;

  repl::run(&global_state, worker).await
}

async fn run_from_stdin(flags: Flags) -> Result<(), AnyError> {
  let global_state = GlobalState::new(flags.clone())?;
  let main_module =
    ModuleSpecifier::resolve_url_or_path("./$deno$stdin.ts").unwrap();
  let mut worker = MainWorker::new(&global_state.clone(), main_module.clone());

  let mut source = Vec::new();
  std::io::stdin().read_to_end(&mut source)?;
  let main_module_url = main_module.as_url().to_owned();
  // Create a dummy source file.
  let source_file = SourceFile {
    filename: main_module_url.to_file_path().unwrap(),
    url: main_module_url,
    types_header: None,
    media_type: MediaType::TypeScript,
    source_code: String::from_utf8(source)?,
  };
  // Save our fake file into file fetcher cache
  // to allow module access by TS compiler
  global_state
    .file_fetcher
    .save_source_file_in_cache(&main_module, source_file);

  debug!("main_module {}", main_module);
  worker.execute_module(&main_module).await?;
  worker.execute("window.dispatchEvent(new Event('load'))")?;
  (&mut *worker).await?;
  worker.execute("window.dispatchEvent(new Event('unload'))")?;
  Ok(())
}

async fn run_with_watch(flags: Flags, script: String) -> Result<(), AnyError> {
  let main_module = ModuleSpecifier::resolve_url_or_path(&script)?;
  let global_state = GlobalState::new(flags.clone())?;

  let mut module_graph_loader = module_graph::ModuleGraphLoader::new(
    global_state.file_fetcher.clone(),
    global_state.maybe_import_map.clone(),
    Permissions::allow_all(),
    false,
    false,
  );
  module_graph_loader.add_to_graph(&main_module, None).await?;
  let module_graph = module_graph_loader.get_graph();

  // Find all local files in graph
  let mut paths_to_watch: Vec<PathBuf> = module_graph
    .values()
    .map(|f| Url::parse(&f.url).unwrap())
    .filter(|url| url.scheme() == "file")
    .map(|url| url.to_file_path().unwrap())
    .collect();

  if let Some(import_map) = global_state.flags.import_map_path.clone() {
    paths_to_watch.push(
      Url::parse(&format!("file://{}", &import_map))?
        .to_file_path()
        .unwrap(),
    );
  }

  // FIXME(bartlomieju): new file watcher is created on after each restart
  file_watcher::watch_func(&paths_to_watch, move || {
    // FIXME(bartlomieju): GlobalState must be created on each restart - otherwise file fetcher
    // will use cached source files
    let gs = GlobalState::new(flags.clone()).unwrap();
    let main_module = main_module.clone();
    async move {
      let mut worker = MainWorker::new(&gs, main_module.clone());
      debug!("main_module {}", main_module);
      worker.execute_module(&main_module).await?;
      worker.execute("window.dispatchEvent(new Event('load'))")?;
      (&mut *worker).await?;
      worker.execute("window.dispatchEvent(new Event('unload'))")?;
      Ok(())
    }
    .boxed_local()
  })
  .await
}

async fn run_command(flags: Flags, script: String) -> Result<(), AnyError> {
  // Read script content from stdin
  if script == "-" {
    return run_from_stdin(flags).await;
  }

  if flags.watch {
    return run_with_watch(flags, script).await;
  }

  let main_module = ModuleSpecifier::resolve_url_or_path(&script)?;
  let global_state = GlobalState::new(flags.clone())?;
  let mut worker = MainWorker::new(&global_state, main_module.clone());
  debug!("main_module {}", main_module);
  worker.execute_module(&main_module).await?;
  worker.execute("window.dispatchEvent(new Event('load'))")?;
  (&mut *worker).await?;
  worker.execute("window.dispatchEvent(new Event('unload'))")?;
  Ok(())
}

async fn test_command(
  docs: bool,
  flags: Flags,
  include: Option<Vec<String>>,
  fail_fast: bool,
  quiet: bool,
  allow_none: bool,
  filter: Option<String>,
) -> Result<(), AnyError> {
  let global_state = GlobalState::new(flags.clone())?;
  let cwd = std::env::current_dir().expect("No current directory");
  let include = include.unwrap_or_else(|| vec![".".to_string()]);

  let test_files_filter = if docs {
    doctest_runner::is_supported_doctest
  } else {
    test_runner::is_supported
  };
  let test_modules =
    test_runner::prepare_test_modules_urls(include, &cwd, test_files_filter)?;
  let is_empty = test_modules.is_empty();

  if is_empty {
    println!("No matching test modules found");
    if !allow_none {
      std::process::exit(1);
    }
    return Ok(());
  }

  let test_file_path = cwd.join("$deno$test.ts");
  let test_file_url =
    Url::from_file_path(&test_file_path).expect("Should be valid file url");

  let test_file = if !docs {
    test_runner::render_test_file(
      test_modules.clone(),
      fail_fast,
      quiet,
      filter,
    )
  } else {
    let jsdocs = doctest_runner::parse_jsdocs(&test_modules, flags).await?;
    doctest_runner::prepare_doctests(jsdocs, fail_fast, quiet, filter)?
  };

  let main_module =
    ModuleSpecifier::resolve_url(&test_file_url.to_string()).unwrap();
  let mut worker = MainWorker::new(&global_state, main_module.clone());
  // Create a dummy source file.
  let source_file = SourceFile {
    filename: test_file_url.to_file_path().unwrap(),
    url: test_file_url.clone(),
    types_header: None,
    media_type: MediaType::TypeScript,
    source_code: test_file.clone(),
  };
  // Save our fake file into file fetcher cache
  // to allow module access by TS compiler
  global_state
    .file_fetcher
    .save_source_file_in_cache(&main_module, source_file);

  let mut maybe_coverage_collector = if flags.coverage {
    let inspector = worker
      .inspector
      .as_mut()
      .expect("Inspector is not created.");

    let mut coverage_collector = CoverageCollector::new(&mut **inspector);
    coverage_collector.start_collecting().await?;

    Some(coverage_collector)
  } else {
    None
  };

  let execute_result = worker.execute_module(&main_module).await;
  execute_result?;
  worker.execute("window.dispatchEvent(new Event('load'))")?;
  (&mut *worker).await?;
  worker.execute("window.dispatchEvent(new Event('unload'))")?;
  (&mut *worker).await?;

  if let Some(coverage_collector) = maybe_coverage_collector.as_mut() {
    let coverages = coverage_collector.collect().await?;
    coverage_collector.stop_collecting().await?;

    let filtered_coverages =
      coverage::filter_script_coverages(coverages, test_file_url, test_modules);

    let mut coverage_reporter = PrettyCoverageReporter::new(quiet);
    for coverage in filtered_coverages {
      coverage_reporter.visit_coverage(&coverage);
    }
  }

  Ok(())
}

pub fn main() {
  #[cfg(windows)]
  colors::enable_ansi(); // For Windows 10

  let args: Vec<String> = env::args().collect();
  let flags = flags::flags_from_vec(args);

  if let Some(ref v8_flags) = flags.v8_flags {
    let v8_flags_includes_help = v8_flags
      .iter()
      .any(|flag| flag == "-help" || flag == "--help");
    let v8_flags = once("UNUSED_BUT_NECESSARY_ARG0".to_owned())
      .chain(v8_flags.iter().cloned())
      .collect::<Vec<_>>();
    let unrecognized_v8_flags = v8_set_flags(v8_flags)
      .into_iter()
      .skip(1)
      .collect::<Vec<_>>();
    if !unrecognized_v8_flags.is_empty() {
      for f in unrecognized_v8_flags {
        eprintln!("error: V8 did not recognize flag '{}'", f);
      }
      eprintln!();
      eprintln!("For a list of V8 flags, use '--v8-flags=--help'");
      std::process::exit(1);
    }
    if v8_flags_includes_help {
      std::process::exit(0);
    }
  }

  let log_level = match flags.log_level {
    Some(level) => level,
    None => Level::Info, // Default log level
  };
  env_logger::Builder::from_env(
    env_logger::Env::default()
      .default_filter_or(log_level.to_level_filter().to_string()),
  )
  // https://github.com/denoland/deno/issues/6641
  .filter_module("rustyline", LevelFilter::Off)
  .format(|buf, record| {
    let mut target = record.target().to_string();
    if let Some(line_no) = record.line() {
      target.push(':');
      target.push_str(&line_no.to_string());
    }
    if record.level() <= Level::Info {
      // Print ERROR, WARN, INFO logs as they are
      writeln!(buf, "{}", record.args())
    } else {
      // Add prefix to DEBUG or TRACE logs
      writeln!(
        buf,
        "{} RS - {} - {}",
        record.level(),
        target,
        record.args()
      )
    }
  })
  .init();

  let fut = match flags.clone().subcommand {
    DenoSubcommand::Bundle {
      source_file,
      out_file,
    } => bundle_command(flags, source_file, out_file).boxed_local(),
    DenoSubcommand::Doc {
      source_file,
      json,
      filter,
      private,
    } => doc_command(flags, source_file, json, filter, private).boxed_local(),
    DenoSubcommand::Eval {
      print,
      code,
      as_typescript,
    } => eval_command(flags, code, as_typescript, print).boxed_local(),
    DenoSubcommand::Cache { files } => {
      cache_command(flags, files).boxed_local()
    }
    DenoSubcommand::Fmt {
      check,
      files,
      ignore,
    } => fmt::format(files, check, ignore).boxed_local(),
    DenoSubcommand::Info { file, json } => {
      info_command(flags, file, json).boxed_local()
    }
    DenoSubcommand::Install {
      module_url,
      args,
      name,
      root,
      force,
    } => {
      install_command(flags, module_url, args, name, root, force).boxed_local()
    }
    DenoSubcommand::Lint {
      files,
      rules,
      ignore,
      json,
    } => lint_command(flags, files, rules, ignore, json).boxed_local(),
    DenoSubcommand::Repl => run_repl(flags).boxed_local(),
    DenoSubcommand::Run { script } => run_command(flags, script).boxed_local(),
    DenoSubcommand::Test {
      docs,
      fail_fast,
      quiet,
      include,
      allow_none,
      filter,
<<<<<<< HEAD
      coverage,
    } => test_command(
      docs, flags, include, fail_fast, quiet, allow_none, filter, coverage,
    )
    .boxed_local(),
=======
    } => test_command(flags, include, fail_fast, quiet, allow_none, filter)
      .boxed_local(),
>>>>>>> 1cb91b73
    DenoSubcommand::Completions { buf } => {
      if let Err(e) = write_to_stdout_ignore_sigpipe(&buf) {
        eprintln!("{}", e);
        std::process::exit(1);
      }
      return;
    }
    DenoSubcommand::Types => {
      let types = get_types(flags.unstable);
      if let Err(e) = write_to_stdout_ignore_sigpipe(types.as_bytes()) {
        eprintln!("{}", e);
        std::process::exit(1);
      }
      return;
    }
    DenoSubcommand::Upgrade {
      force,
      dry_run,
      version,
      output,
      ca_file,
    } => {
      upgrade_command(dry_run, force, version, output, ca_file).boxed_local()
    }
    _ => unreachable!(),
  };

  let result = tokio_util::run_basic(fut);
  if let Err(err) = result {
    let msg = format!("{}: {}", colors::red_bold("error"), err.to_string(),);
    eprintln!("{}", msg);
    std::process::exit(1);
  }
}<|MERGE_RESOLUTION|>--- conflicted
+++ resolved
@@ -369,43 +369,6 @@
   let global_state = GlobalState::new(flags.clone())?;
   let source_file = source_file.unwrap_or_else(|| "--builtin".to_string());
 
-<<<<<<< HEAD
-=======
-  impl DocFileLoader for SourceFileFetcher {
-    fn resolve(
-      &self,
-      specifier: &str,
-      referrer: &str,
-    ) -> Result<String, doc::DocError> {
-      ModuleSpecifier::resolve_import(specifier, referrer)
-        .map(|specifier| specifier.to_string())
-        .map_err(|e| doc::DocError::Resolve(e.to_string()))
-    }
-
-    fn load_source_code(
-      &self,
-      specifier: &str,
-    ) -> Pin<Box<dyn Future<Output = Result<String, doc::DocError>>>> {
-      let fetcher = self.clone();
-      let specifier = ModuleSpecifier::resolve_url_or_path(specifier)
-        .expect("Expected valid specifier");
-      async move {
-        let source_file = fetcher
-          .fetch_source_file(&specifier, None, Permissions::allow_all())
-          .await
-          .map_err(|e| {
-            doc::DocError::Io(std::io::Error::new(
-              std::io::ErrorKind::Other,
-              e.to_string(),
-            ))
-          })?;
-        Ok(source_file.source_code)
-      }
-      .boxed_local()
-    }
-  }
-
->>>>>>> 1cb91b73
   let loader = Box::new(global_state.file_fetcher.clone());
   let doc_parser = doc::DocParser::new(loader, private);
 
@@ -787,16 +750,10 @@
       include,
       allow_none,
       filter,
-<<<<<<< HEAD
-      coverage,
     } => test_command(
-      docs, flags, include, fail_fast, quiet, allow_none, filter, coverage,
+      docs, flags, include, fail_fast, quiet, allow_none, filter,
     )
     .boxed_local(),
-=======
-    } => test_command(flags, include, fail_fast, quiet, allow_none, filter)
-      .boxed_local(),
->>>>>>> 1cb91b73
     DenoSubcommand::Completions { buf } => {
       if let Err(e) = write_to_stdout_ignore_sigpipe(&buf) {
         eprintln!("{}", e);
