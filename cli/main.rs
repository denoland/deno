--- conflicted
+++ resolved
@@ -207,11 +207,7 @@
         match result {
           Ok(v) => Ok(v),
           Err(script_err) => {
-<<<<<<< HEAD
-            if let Some(ResolvePkgFolderFromDenoReqError::Byonm(ByonmResolvePkgFolderFromDenoReqError::UnmatchedReq(_))) = any_and_jserrorbox_downcast_ref::<ResolvePkgFolderFromDenoReqError>(&script_err) {
-=======
-            if let Some(worker::CreateCustomWorkerError::ResolvePkgFolderFromDenoReq(ResolvePkgFolderFromDenoReqError::Byonm(ByonmResolvePkgFolderFromDenoReqError::UnmatchedReq(_)))) = util::result::any_and_jserrorbox_downcast_ref::<worker::CreateCustomWorkerError>(&script_err) {
->>>>>>> 05407573
+            if let Some(worker::CreateCustomWorkerError::ResolvePkgFolderFromDenoReq(ResolvePkgFolderFromDenoReqError::Byonm(ByonmResolvePkgFolderFromDenoReqError::UnmatchedReq(_)))) = any_and_jserrorbox_downcast_ref::<worker::CreateCustomWorkerError>(&script_err) {
               if flags.node_modules_dir.is_none() {
                 let mut flags = flags.deref().clone();
                 let watch = match &flags.subcommand {
