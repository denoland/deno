// Copyright 2018-2021 the Deno authors. All rights reserved. MIT license.

mod ast;
mod auth_tokens;
mod checksum;
mod colors;
<<<<<<< HEAD
mod data_url;
=======
mod config_file;
>>>>>>> 5151afa1
mod deno_dir;
mod diagnostics;
mod diff;
mod disk_cache;
mod errors;
mod file_fetcher;
mod file_watcher;
mod flags;
mod flags_allow_net;
mod fmt_errors;
mod fs_util;
mod http_cache;
mod http_util;
mod import_map;
mod info;
mod lockfile;
mod logger;
mod lsp;
mod media_type;
mod module_graph;
mod module_loader;
mod ops;
mod program_state;
mod source_maps;
mod specifier_handler;
mod standalone;
mod text_encoding;
mod tokio_util;
mod tools;
mod tsc;
mod unix_util;
mod version;

use crate::file_fetcher::File;
use crate::file_watcher::ResolutionResult;
use crate::flags::DenoSubcommand;
use crate::flags::Flags;
use crate::fmt_errors::PrettyJsError;
use crate::media_type::MediaType;
use crate::module_graph::GraphBuilder;
use crate::module_graph::Module;
use crate::module_loader::CliModuleLoader;
use crate::program_state::ProgramState;
use crate::source_maps::apply_source_map;
use crate::specifier_handler::FetchHandler;
use crate::tools::installer::infer_name_from_url;
use deno_core::error::generic_error;
use deno_core::error::AnyError;
use deno_core::futures::future::FutureExt;
use deno_core::futures::Future;
use deno_core::resolve_url_or_path;
use deno_core::serde_json;
use deno_core::serde_json::json;
use deno_core::v8_set_flags;
use deno_core::ModuleSpecifier;
use deno_runtime::ops::worker_host::CreateWebWorkerCb;
use deno_runtime::permissions::Permissions;
use deno_runtime::web_worker::WebWorker;
use deno_runtime::web_worker::WebWorkerOptions;
use deno_runtime::worker::MainWorker;
use deno_runtime::worker::WorkerOptions;
use log::debug;
use log::info;
use std::collections::HashSet;
use std::env;
use std::io::Read;
use std::io::Write;
use std::iter::once;
use std::path::PathBuf;
use std::pin::Pin;
use std::rc::Rc;
use std::sync::Arc;
use std::sync::Mutex;
use tools::test_runner;

fn create_web_worker_callback(
  program_state: Arc<ProgramState>,
) -> Arc<CreateWebWorkerCb> {
  Arc::new(move |args| {
    let global_state_ = program_state.clone();
    let js_error_create_fn = Rc::new(move |core_js_error| {
      let source_mapped_error =
        apply_source_map(&core_js_error, global_state_.clone());
      PrettyJsError::create(source_mapped_error)
    });

    let attach_inspector = program_state.maybe_inspector_server.is_some()
      || program_state.coverage_dir.is_some();
    let maybe_inspector_server = program_state.maybe_inspector_server.clone();

    let module_loader = CliModuleLoader::new_for_worker(
      program_state.clone(),
      args.parent_permissions.clone(),
    );
    let create_web_worker_cb =
      create_web_worker_callback(program_state.clone());

    let options = WebWorkerOptions {
      args: program_state.flags.argv.clone(),
      apply_source_maps: true,
      debug_flag: program_state
        .flags
        .log_level
        .map_or(false, |l| l == log::Level::Debug),
      unstable: program_state.flags.unstable,
      ca_data: program_state.ca_data.clone(),
      user_agent: version::get_user_agent(),
      seed: program_state.flags.seed,
      module_loader,
      create_web_worker_cb,
      js_error_create_fn: Some(js_error_create_fn),
      use_deno_namespace: args.use_deno_namespace,
      attach_inspector,
      maybe_inspector_server,
      runtime_version: version::deno(),
      ts_version: version::TYPESCRIPT.to_string(),
      no_color: !colors::use_color(),
      get_error_class_fn: Some(&crate::errors::get_error_class_name),
      blob_url_store: program_state.blob_url_store.clone(),
    };

    let mut worker = WebWorker::from_options(
      args.name,
      args.permissions,
      args.main_module,
      args.worker_id,
      &options,
    );

    // This block registers additional ops and state that
    // are only available in the CLI
    {
      let js_runtime = &mut worker.js_runtime;
      js_runtime
        .op_state()
        .borrow_mut()
        .put::<Arc<ProgramState>>(program_state.clone());
      // Applies source maps - works in conjuction with `js_error_create_fn`
      // above
      ops::errors::init(js_runtime);
      if args.use_deno_namespace {
        ops::runtime_compiler::init(js_runtime);
      }
      js_runtime.sync_ops_cache();
    }
    worker.bootstrap(&options);

    worker
  })
}

pub fn create_main_worker(
  program_state: &Arc<ProgramState>,
  main_module: ModuleSpecifier,
  permissions: Permissions,
  enable_testing: bool,
) -> MainWorker {
  let module_loader = CliModuleLoader::new(program_state.clone());

  let global_state_ = program_state.clone();

  let js_error_create_fn = Rc::new(move |core_js_error| {
    let source_mapped_error =
      apply_source_map(&core_js_error, global_state_.clone());
    PrettyJsError::create(source_mapped_error)
  });

  let attach_inspector = program_state.maybe_inspector_server.is_some()
    || program_state.flags.repl
    || program_state.coverage_dir.is_some();
  let maybe_inspector_server = program_state.maybe_inspector_server.clone();
  let should_break_on_first_statement =
    program_state.flags.inspect_brk.is_some();

  let create_web_worker_cb = create_web_worker_callback(program_state.clone());

  let options = WorkerOptions {
    apply_source_maps: true,
    args: program_state.flags.argv.clone(),
    debug_flag: program_state
      .flags
      .log_level
      .map_or(false, |l| l == log::Level::Debug),
    unstable: program_state.flags.unstable,
    ca_data: program_state.ca_data.clone(),
    user_agent: version::get_user_agent(),
    seed: program_state.flags.seed,
    js_error_create_fn: Some(js_error_create_fn),
    create_web_worker_cb,
    attach_inspector,
    maybe_inspector_server,
    should_break_on_first_statement,
    module_loader,
    runtime_version: version::deno(),
    ts_version: version::TYPESCRIPT.to_string(),
    no_color: !colors::use_color(),
    get_error_class_fn: Some(&crate::errors::get_error_class_name),
    location: program_state.flags.location.clone(),
    location_data_dir: program_state.flags.location.clone().map(|loc| {
      program_state
        .dir
        .root
        .clone()
        .join("location_data")
        .join(checksum::gen(&[loc.to_string().as_bytes()]))
    }),
    blob_url_store: program_state.blob_url_store.clone(),
  };

  let mut worker = MainWorker::from_options(main_module, permissions, &options);

  // This block registers additional ops and state that
  // are only available in the CLI
  {
    let js_runtime = &mut worker.js_runtime;
    js_runtime
      .op_state()
      .borrow_mut()
      .put::<Arc<ProgramState>>(program_state.clone());
    // Applies source maps - works in conjuction with `js_error_create_fn`
    // above
    ops::errors::init(js_runtime);
    ops::runtime_compiler::init(js_runtime);

    if enable_testing {
      ops::testing::init(js_runtime);
    }

    js_runtime.sync_ops_cache();
  }
  worker.bootstrap(&options);

  worker
}

pub fn write_to_stdout_ignore_sigpipe(
  bytes: &[u8],
) -> Result<(), std::io::Error> {
  use std::io::ErrorKind;

  match std::io::stdout().write_all(bytes) {
    Ok(()) => Ok(()),
    Err(e) => match e.kind() {
      ErrorKind::BrokenPipe => Ok(()),
      _ => Err(e),
    },
  }
}

pub fn write_json_to_stdout<T>(value: &T) -> Result<(), AnyError>
where
  T: ?Sized + serde::ser::Serialize,
{
  let writer = std::io::BufWriter::new(std::io::stdout());
  serde_json::to_writer_pretty(writer, value).map_err(AnyError::from)
}

fn print_cache_info(
  state: &Arc<ProgramState>,
  json: bool,
) -> Result<(), AnyError> {
  let deno_dir = &state.dir.root;
  let modules_cache = &state.file_fetcher.get_http_cache_location();
  let typescript_cache = &state.dir.gen_cache.location;
  let registry_cache =
    &state.dir.root.join(lsp::language_server::REGISTRIES_PATH);
  if json {
    let output = json!({
        "denoDir": deno_dir,
        "modulesCache": modules_cache,
        "typescriptCache": typescript_cache,
        "registryCache": registry_cache,
    });
    write_json_to_stdout(&output)
  } else {
    println!("{} {:?}", colors::bold("DENO_DIR location:"), deno_dir);
    println!(
      "{} {:?}",
      colors::bold("Remote modules cache:"),
      modules_cache
    );
    println!(
      "{} {:?}",
      colors::bold("Emitted modules cache:"),
      typescript_cache
    );
    println!(
      "{} {:?}",
      colors::bold("Language server registries cache:"),
      registry_cache,
    );
    Ok(())
  }
}

pub fn get_types(unstable: bool) -> String {
  let mut types = format!(
    "{}\n{}\n{}\n{}\n{}\n{}\n{}\n{}\n{}\n{}\n{}\n{}",
    crate::tsc::DENO_NS_LIB,
    crate::tsc::DENO_CONSOLE_LIB,
    crate::tsc::DENO_URL_LIB,
    crate::tsc::DENO_WEB_LIB,
    crate::tsc::DENO_FILE_LIB,
    crate::tsc::DENO_FETCH_LIB,
    crate::tsc::DENO_WEBGPU_LIB,
    crate::tsc::DENO_WEBSOCKET_LIB,
    crate::tsc::DENO_WEBSTORAGE_LIB,
    crate::tsc::DENO_CRYPTO_LIB,
    crate::tsc::SHARED_GLOBALS_LIB,
    crate::tsc::WINDOW_LIB,
  );

  if unstable {
    types.push_str(&format!("\n{}", crate::tsc::UNSTABLE_NS_LIB,));
  }

  types
}

async fn compile_command(
  flags: Flags,
  source_file: String,
  output: Option<PathBuf>,
  args: Vec<String>,
  target: Option<String>,
) -> Result<(), AnyError> {
  let debug = flags.log_level == Some(log::Level::Debug);

  let run_flags =
    tools::standalone::compile_to_runtime_flags(flags.clone(), args)?;

  let module_specifier = resolve_url_or_path(&source_file)?;
  let program_state = ProgramState::build(flags.clone()).await?;
  let deno_dir = &program_state.dir;

  let output = output.or_else(|| {
    infer_name_from_url(&module_specifier).map(PathBuf::from)
  }).ok_or_else(|| generic_error(
    "An executable name was not provided. One could not be inferred from the URL. Aborting.",
  ))?;

  let module_graph = create_module_graph_and_maybe_check(
    module_specifier.clone(),
    program_state.clone(),
    debug,
  )
  .await?;

  info!(
    "{} {}",
    colors::green("Bundle"),
    module_specifier.to_string()
  );
  let bundle_str =
    bundle_module_graph(module_graph, program_state.clone(), flags, debug)?;

  info!(
    "{} {}",
    colors::green("Compile"),
    module_specifier.to_string()
  );

  // Select base binary based on target
  let original_binary =
    tools::standalone::get_base_binary(deno_dir, target.clone()).await?;

  let final_bin = tools::standalone::create_standalone_binary(
    original_binary,
    bundle_str,
    run_flags,
  )?;

  info!("{} {}", colors::green("Emit"), output.display());

  tools::standalone::write_standalone_binary(output.clone(), target, final_bin)
    .await?;

  Ok(())
}

async fn info_command(
  flags: Flags,
  maybe_specifier: Option<String>,
  json: bool,
) -> Result<(), AnyError> {
  let program_state = ProgramState::build(flags).await?;
  if let Some(specifier) = maybe_specifier {
    let specifier = resolve_url_or_path(&specifier)?;
    let handler = Arc::new(Mutex::new(specifier_handler::FetchHandler::new(
      &program_state,
      // info accesses dynamically imported modules just for their information
      // so we allow access to all of them.
      Permissions::allow_all(),
      Permissions::allow_all(),
    )?));
    let mut builder = module_graph::GraphBuilder::new(
      handler,
      program_state.maybe_import_map.clone(),
      program_state.lockfile.clone(),
    );
    builder.add(&specifier, false).await?;
    let graph = builder.get_graph();
    let info = graph.info()?;

    if json {
      write_json_to_stdout(&json!(info))
    } else {
      write_to_stdout_ignore_sigpipe(info.to_string().as_bytes())
        .map_err(|err| err.into())
    }
  } else {
    // If it was just "deno info" print location of caches and exit
    print_cache_info(&program_state, json)
  }
}

async fn install_command(
  flags: Flags,
  module_url: String,
  args: Vec<String>,
  name: Option<String>,
  root: Option<PathBuf>,
  force: bool,
) -> Result<(), AnyError> {
  let mut preload_flags = flags.clone();
  preload_flags.inspect = None;
  preload_flags.inspect_brk = None;
  let permissions = Permissions::from_options(&preload_flags.clone().into());
  let program_state = ProgramState::build(preload_flags).await?;
  let main_module = resolve_url_or_path(&module_url)?;
  let mut worker =
    create_main_worker(&program_state, main_module.clone(), permissions, false);
  // First, fetch and compile the module; this step ensures that the module exists.
  worker.preload_module(&main_module).await?;
  tools::installer::install(flags, &module_url, args, name, root, force)
}

async fn lsp_command() -> Result<(), AnyError> {
  lsp::start().await
}

async fn lint_command(
  _flags: Flags,
  files: Vec<PathBuf>,
  list_rules: bool,
  ignore: Vec<PathBuf>,
  json: bool,
) -> Result<(), AnyError> {
  if list_rules {
    tools::lint::print_rules_list(json);
    return Ok(());
  }

  tools::lint::lint_files(files, ignore, json).await
}

async fn cache_command(
  flags: Flags,
  files: Vec<String>,
) -> Result<(), AnyError> {
  let lib = if flags.unstable {
    module_graph::TypeLib::UnstableDenoWindow
  } else {
    module_graph::TypeLib::DenoWindow
  };
  let program_state = ProgramState::build(flags).await?;

  for file in files {
    let specifier = resolve_url_or_path(&file)?;
    program_state
      .prepare_module_load(
        specifier,
        lib.clone(),
        Permissions::allow_all(),
        Permissions::allow_all(),
        false,
        program_state.maybe_import_map.clone(),
      )
      .await?;
  }

  Ok(())
}

async fn eval_command(
  flags: Flags,
  code: String,
  ext: String,
  print: bool,
) -> Result<(), AnyError> {
  // Force TypeScript compile.
  let main_module = resolve_url_or_path("./$deno$eval.ts").unwrap();
  let permissions = Permissions::from_options(&flags.clone().into());
  let program_state = ProgramState::build(flags).await?;
  let mut worker =
    create_main_worker(&program_state, main_module.clone(), permissions, false);
  // Create a dummy source file.
  let source_code = if print {
    format!("console.log({})", code)
  } else {
    code
  }
  .into_bytes();

  let file = File {
    local: main_module.clone().to_file_path().unwrap(),
    maybe_types: None,
    media_type: if ext.as_str() == "ts" {
      MediaType::TypeScript
    } else if ext.as_str() == "tsx" {
      MediaType::Tsx
    } else if ext.as_str() == "js" {
      MediaType::JavaScript
    } else {
      MediaType::Jsx
    },
    source: String::from_utf8(source_code)?,
    specifier: main_module.clone(),
  };

  // Save our fake file into file fetcher cache
  // to allow module access by TS compiler.
  program_state.file_fetcher.insert_cached(file);
  debug!("main_module {}", &main_module);
  worker.execute_module(&main_module).await?;
  worker.execute("window.dispatchEvent(new Event('load'))")?;
  worker.run_event_loop().await?;
  worker.execute("window.dispatchEvent(new Event('unload'))")?;
  Ok(())
}

async fn create_module_graph_and_maybe_check(
  module_specifier: ModuleSpecifier,
  program_state: Arc<ProgramState>,
  debug: bool,
) -> Result<module_graph::Graph, AnyError> {
  let handler = Arc::new(Mutex::new(FetchHandler::new(
    &program_state,
    // when bundling, dynamic imports are only access for their type safety,
    // therefore we will allow the graph to access any module.
    Permissions::allow_all(),
    Permissions::allow_all(),
  )?));
  let mut builder = module_graph::GraphBuilder::new(
    handler,
    program_state.maybe_import_map.clone(),
    program_state.lockfile.clone(),
  );
  builder.add(&module_specifier, false).await?;
  let module_graph = builder.get_graph();

  if !program_state.flags.no_check {
    // TODO(@kitsonk) support bundling for workers
    let lib = if program_state.flags.unstable {
      module_graph::TypeLib::UnstableDenoWindow
    } else {
      module_graph::TypeLib::DenoWindow
    };
    let result_info =
      module_graph.clone().check(module_graph::CheckOptions {
        debug,
        emit: false,
        lib,
        maybe_config_file: program_state.maybe_config_file.clone(),
        reload: program_state.flags.reload,
      })?;

    debug!("{}", result_info.stats);
    if let Some(ignored_options) = result_info.maybe_ignored_options {
      eprintln!("{}", ignored_options);
    }
    if !result_info.diagnostics.is_empty() {
      return Err(generic_error(result_info.diagnostics.to_string()));
    }
  }

  Ok(module_graph)
}

fn bundle_module_graph(
  module_graph: module_graph::Graph,
  program_state: Arc<ProgramState>,
  flags: Flags,
  debug: bool,
) -> Result<String, AnyError> {
  let (bundle, stats, maybe_ignored_options) =
    module_graph.bundle(module_graph::BundleOptions {
      debug,
      maybe_config_file: program_state.maybe_config_file.clone(),
    })?;
  match maybe_ignored_options {
    Some(ignored_options) if flags.no_check => {
      eprintln!("{}", ignored_options);
    }
    _ => {}
  }
  debug!("{}", stats);
  Ok(bundle)
}

async fn bundle_command(
  flags: Flags,
  source_file: String,
  out_file: Option<PathBuf>,
) -> Result<(), AnyError> {
  let debug = flags.log_level == Some(log::Level::Debug);

  let resolver = |_| {
    let flags = flags.clone();
    let source_file1 = source_file.clone();
    let source_file2 = source_file.clone();
    async move {
      let module_specifier = resolve_url_or_path(&source_file1)?;

      debug!(">>>>> bundle START");
      let program_state = ProgramState::build(flags.clone()).await?;

      let module_graph = create_module_graph_and_maybe_check(
        module_specifier,
        program_state.clone(),
        debug,
      )
      .await?;

      let mut paths_to_watch: Vec<PathBuf> = module_graph
        .get_modules()
        .iter()
        .filter_map(|specifier| specifier.to_file_path().ok())
        .collect();

      if let Some(import_map) = program_state.flags.import_map_path.as_ref() {
        paths_to_watch
          .push(fs_util::resolve_from_cwd(std::path::Path::new(import_map))?);
      }

      Ok((paths_to_watch, module_graph, program_state))
    }
    .map(move |result| match result {
      Ok((paths_to_watch, module_graph, program_state)) => {
        ResolutionResult::Restart {
          paths_to_watch,
          result: Ok((program_state, module_graph)),
        }
      }
      Err(e) => ResolutionResult::Restart {
        paths_to_watch: vec![PathBuf::from(source_file2)],
        result: Err(e),
      },
    })
  };

  let operation = |(program_state, module_graph): (
    Arc<ProgramState>,
    module_graph::Graph,
  )| {
    let flags = flags.clone();
    let out_file = out_file.clone();
    async move {
      info!("{} {}", colors::green("Bundle"), module_graph.info()?.root);

      let output =
        bundle_module_graph(module_graph, program_state, flags, debug)?;

      debug!(">>>>> bundle END");

      if let Some(out_file) = out_file.as_ref() {
        let output_bytes = output.as_bytes();
        let output_len = output_bytes.len();
        fs_util::write_file(out_file, output_bytes, 0o644)?;
        info!(
          "{} {:?} ({})",
          colors::green("Emit"),
          out_file,
          colors::gray(&info::human_size(output_len as f64))
        );
      } else {
        println!("{}", output);
      }

      Ok(())
    }
  };

  if flags.watch {
    file_watcher::watch_func(resolver, operation, "Bundle").await?;
  } else {
    let module_graph =
      if let ResolutionResult::Restart { result, .. } = resolver(None).await {
        result?
      } else {
        unreachable!();
      };
    operation(module_graph).await?;
  }

  Ok(())
}

async fn doc_command(
  flags: Flags,
  source_file: Option<String>,
  json: bool,
  maybe_filter: Option<String>,
  private: bool,
) -> Result<(), AnyError> {
  tools::doc::print_docs(flags, source_file, json, maybe_filter, private).await
}

async fn format_command(
  flags: Flags,
  args: Vec<PathBuf>,
  ignore: Vec<PathBuf>,
  check: bool,
  ext: String,
) -> Result<(), AnyError> {
  if args.len() == 1 && args[0].to_string_lossy() == "-" {
    return tools::fmt::format_stdin(check, ext);
  }

  tools::fmt::format(args, ignore, check, flags.watch).await?;
  Ok(())
}

async fn run_repl(flags: Flags) -> Result<(), AnyError> {
  let main_module = resolve_url_or_path("./$deno$repl.ts").unwrap();
  let permissions = Permissions::from_options(&flags.clone().into());
  let program_state = ProgramState::build(flags).await?;
  let mut worker =
    create_main_worker(&program_state, main_module.clone(), permissions, false);
  worker.run_event_loop().await?;

  tools::repl::run(&program_state, worker).await
}

async fn run_from_stdin(flags: Flags) -> Result<(), AnyError> {
  let program_state = ProgramState::build(flags.clone()).await?;
  let permissions = Permissions::from_options(&flags.clone().into());
  let main_module = resolve_url_or_path("./$deno$stdin.ts").unwrap();
  let mut worker = create_main_worker(
    &program_state.clone(),
    main_module.clone(),
    permissions,
    false,
  );

  let mut source = Vec::new();
  std::io::stdin().read_to_end(&mut source)?;
  // Create a dummy source file.
  let source_file = File {
    local: main_module.clone().to_file_path().unwrap(),
    maybe_types: None,
    media_type: MediaType::TypeScript,
    source: String::from_utf8(source)?,
    specifier: main_module.clone(),
  };
  // Save our fake file into file fetcher cache
  // to allow module access by TS compiler
  program_state.file_fetcher.insert_cached(source_file);

  debug!("main_module {}", main_module);
  worker.execute_module(&main_module).await?;
  worker.execute("window.dispatchEvent(new Event('load'))")?;
  worker.run_event_loop().await?;
  worker.execute("window.dispatchEvent(new Event('unload'))")?;
  Ok(())
}

async fn run_with_watch(flags: Flags, script: String) -> Result<(), AnyError> {
  let resolver = |_| {
    let script1 = script.clone();
    let script2 = script.clone();
    let flags = flags.clone();
    async move {
      let main_module = resolve_url_or_path(&script1)?;
      let program_state = ProgramState::build(flags).await?;
      let handler = Arc::new(Mutex::new(FetchHandler::new(
        &program_state,
        Permissions::allow_all(),
        Permissions::allow_all(),
      )?));
      let mut builder = module_graph::GraphBuilder::new(
        handler,
        program_state.maybe_import_map.clone(),
        program_state.lockfile.clone(),
      );
      builder.add(&main_module, false).await?;
      let module_graph = builder.get_graph();

      // Find all local files in graph
      let mut paths_to_watch: Vec<PathBuf> = module_graph
        .get_modules()
        .iter()
        .filter_map(|specifier| specifier.to_file_path().ok())
        .collect();

      if let Some(import_map) = program_state.flags.import_map_path.as_ref() {
        paths_to_watch
          .push(fs_util::resolve_from_cwd(std::path::Path::new(import_map))?);
      }

      Ok((paths_to_watch, main_module, program_state))
    }
    .map(move |result| match result {
      Ok((paths_to_watch, module_info, program_state)) => {
        ResolutionResult::Restart {
          paths_to_watch,
          result: Ok((program_state, module_info)),
        }
      }
      Err(e) => ResolutionResult::Restart {
        paths_to_watch: vec![PathBuf::from(script2)],
        result: Err(e),
      },
    })
  };

  let operation =
    |(program_state, main_module): (Arc<ProgramState>, ModuleSpecifier)| {
      let flags = flags.clone();
      let permissions = Permissions::from_options(&flags.into());
      async move {
        let main_module = main_module.clone();
        let mut worker = create_main_worker(
          &program_state,
          main_module.clone(),
          permissions,
          false,
        );
        debug!("main_module {}", main_module);
        worker.execute_module(&main_module).await?;
        worker.execute("window.dispatchEvent(new Event('load'))")?;
        worker.run_event_loop().await?;
        worker.execute("window.dispatchEvent(new Event('unload'))")?;
        Ok(())
      }
    };

  file_watcher::watch_func(resolver, operation, "Process").await
}

async fn run_command(flags: Flags, script: String) -> Result<(), AnyError> {
  // Read script content from stdin
  if script == "-" {
    return run_from_stdin(flags).await;
  }

  if flags.watch {
    return run_with_watch(flags, script).await;
  }

  let main_module = resolve_url_or_path(&script)?;
  let program_state = ProgramState::build(flags.clone()).await?;
  let permissions = Permissions::from_options(&flags.clone().into());
  let mut worker =
    create_main_worker(&program_state, main_module.clone(), permissions, false);

  let mut maybe_coverage_collector =
    if let Some(ref coverage_dir) = program_state.coverage_dir {
      let session = worker.create_inspector_session();

      let coverage_dir = PathBuf::from(coverage_dir);
      let mut coverage_collector =
        tools::coverage::CoverageCollector::new(coverage_dir, session);
      coverage_collector.start_collecting().await?;

      Some(coverage_collector)
    } else {
      None
    };

  debug!("main_module {}", main_module);
  worker.execute_module(&main_module).await?;
  worker.execute("window.dispatchEvent(new Event('load'))")?;
  worker.run_event_loop().await?;
  worker.execute("window.dispatchEvent(new Event('unload'))")?;

  if let Some(coverage_collector) = maybe_coverage_collector.as_mut() {
    coverage_collector.stop_collecting().await?;
  }

  Ok(())
}

async fn coverage_command(
  flags: Flags,
  files: Vec<PathBuf>,
  ignore: Vec<PathBuf>,
  include: Vec<String>,
  exclude: Vec<String>,
  lcov: bool,
) -> Result<(), AnyError> {
  if files.is_empty() {
    println!("No matching coverage profiles found");
    std::process::exit(1);
  }

  tools::coverage::cover_files(
    flags.clone(),
    files,
    ignore,
    include,
    exclude,
    lcov,
  )
  .await
}

#[allow(clippy::too_many_arguments)]
async fn test_command(
  flags: Flags,
  include: Option<Vec<String>>,
  no_run: bool,
  doc: bool,
  fail_fast: bool,
  quiet: bool,
  allow_none: bool,
  filter: Option<String>,
  concurrent_jobs: usize,
) -> Result<(), AnyError> {
  if let Some(ref coverage_dir) = flags.coverage_dir {
    env::set_var("DENO_UNSTABLE_COVERAGE_DIR", coverage_dir);
  }

  // TODO(caspervonb) move this chunk into tools::test_runner.

  let program_state = ProgramState::build(flags.clone()).await?;

  let include = include.unwrap_or_else(|| vec![".".to_string()]);
  let cwd = std::env::current_dir().expect("No current directory");

  let permissions = Permissions::from_options(&flags.clone().into());
  let lib = if flags.unstable {
    module_graph::TypeLib::UnstableDenoWindow
  } else {
    module_graph::TypeLib::DenoWindow
  };

  if flags.watch {
    let handler = Arc::new(Mutex::new(FetchHandler::new(
      &program_state,
      Permissions::allow_all(),
      Permissions::allow_all(),
    )?));

    let paths_to_watch: Vec<_> = include.iter().map(PathBuf::from).collect();

    // TODO(caspervonb) clean this up.
    let resolver = |changed: Option<Vec<PathBuf>>| {
      let doc_modules_result = test_runner::collect_test_module_specifiers(
        include.clone(),
        &cwd,
        fs_util::is_supported_ext,
      );

      let test_modules_result = test_runner::collect_test_module_specifiers(
        include.clone(),
        &cwd,
        tools::test_runner::is_supported,
      );

      let paths_to_watch = paths_to_watch.clone();
      let paths_to_watch_clone = paths_to_watch.clone();

      let handler = handler.clone();
      let program_state = program_state.clone();
      let files_changed = changed.is_some();
      async move {
        let doc_modules = if doc { doc_modules_result? } else { Vec::new() };

        let test_modules = test_modules_result?;

        let mut paths_to_watch = paths_to_watch_clone;
        let mut modules_to_reload = if files_changed {
          Vec::new()
        } else {
          test_modules
            .iter()
            .filter_map(|url| deno_core::resolve_url(url.as_str()).ok())
            .collect()
        };

        let mut builder = GraphBuilder::new(
          handler,
          program_state.maybe_import_map.clone(),
          program_state.lockfile.clone(),
        );
        for specifier in test_modules.iter() {
          builder.add(specifier, false).await?;
        }
        let graph = builder.get_graph();

        for specifier in doc_modules {
          if let Ok(path) = specifier.to_file_path() {
            paths_to_watch.push(path);
          }
        }

        for specifier in test_modules {
          fn get_dependencies<'a>(
            graph: &'a module_graph::Graph,
            module: &'a Module,
            // This needs to be accessible to skip getting dependencies if they're already there,
            // otherwise this will cause a stack overflow with circular dependencies
            output: &mut HashSet<&'a ModuleSpecifier>,
          ) -> Result<(), AnyError> {
            for dep in module.dependencies.values() {
              if let Some(specifier) = &dep.maybe_code {
                if !output.contains(specifier) {
                  output.insert(specifier);

                  get_dependencies(
                    &graph,
                    graph.get_specifier(specifier)?,
                    output,
                  )?;
                }
              }
              if let Some(specifier) = &dep.maybe_type {
                if !output.contains(specifier) {
                  output.insert(specifier);

                  get_dependencies(
                    &graph,
                    graph.get_specifier(specifier)?,
                    output,
                  )?;
                }
              }
            }

            Ok(())
          }

          // This test module and all it's dependencies
          let mut modules = HashSet::new();
          modules.insert(&specifier);
          get_dependencies(
            &graph,
            graph.get_specifier(&specifier)?,
            &mut modules,
          )?;

          paths_to_watch.extend(
            modules
              .iter()
              .filter_map(|specifier| specifier.to_file_path().ok()),
          );

          if let Some(changed) = &changed {
            for path in changed.iter().filter_map(|path| {
              deno_core::resolve_url_or_path(&path.to_string_lossy()).ok()
            }) {
              if modules.contains(&&path) {
                modules_to_reload.push(specifier);
                break;
              }
            }
          }
        }

        Ok((paths_to_watch, modules_to_reload))
      }
      .map(move |result| {
        if files_changed
          && matches!(result, Ok((_, ref modules)) if modules.is_empty())
        {
          ResolutionResult::Ignore
        } else {
          match result {
            Ok((paths_to_watch, modules_to_reload)) => {
              ResolutionResult::Restart {
                paths_to_watch,
                result: Ok(modules_to_reload),
              }
            }
            Err(e) => ResolutionResult::Restart {
              paths_to_watch,
              result: Err(e),
            },
          }
        }
      })
    };

    file_watcher::watch_func(
      resolver,
      |modules_to_reload| {
        test_runner::run_tests(
          program_state.clone(),
          permissions.clone(),
          lib.clone(),
          modules_to_reload.clone(),
          modules_to_reload,
          no_run,
          fail_fast,
          quiet,
          true,
          filter.clone(),
          concurrent_jobs,
        )
        .map(|res| res.map(|_| ()))
      },
      "Test",
    )
    .await?;
  } else {
    let doc_modules = if doc {
      test_runner::collect_test_module_specifiers(
        include.clone(),
        &cwd,
        fs_util::is_supported_ext,
      )?
    } else {
      Vec::new()
    };

    let test_modules = test_runner::collect_test_module_specifiers(
      include.clone(),
      &cwd,
      tools::test_runner::is_supported,
    )?;

    let failed = test_runner::run_tests(
      program_state.clone(),
      permissions,
      lib,
      doc_modules,
      test_modules,
      no_run,
      fail_fast,
      quiet,
      allow_none,
      filter,
      concurrent_jobs,
    )
    .await?;

    if failed {
      std::process::exit(1);
    }
  }

  Ok(())
}

fn init_v8_flags(v8_flags: &[String]) {
  let v8_flags_includes_help = v8_flags
    .iter()
    .any(|flag| flag == "-help" || flag == "--help");
  // Keep in sync with `standalone.rs`.
  let v8_flags = once("UNUSED_BUT_NECESSARY_ARG0".to_owned())
    .chain(v8_flags.iter().cloned())
    .collect::<Vec<_>>();
  let unrecognized_v8_flags = v8_set_flags(v8_flags)
    .into_iter()
    .skip(1)
    .collect::<Vec<_>>();
  if !unrecognized_v8_flags.is_empty() {
    for f in unrecognized_v8_flags {
      eprintln!("error: V8 did not recognize flag '{}'", f);
    }
    eprintln!("\nFor a list of V8 flags, use '--v8-flags=--help'");
    std::process::exit(1);
  }
  if v8_flags_includes_help {
    std::process::exit(0);
  }
}

fn get_subcommand(
  flags: Flags,
) -> Pin<Box<dyn Future<Output = Result<(), AnyError>>>> {
  match flags.clone().subcommand {
    DenoSubcommand::Bundle {
      source_file,
      out_file,
    } => bundle_command(flags, source_file, out_file).boxed_local(),
    DenoSubcommand::Doc {
      source_file,
      json,
      filter,
      private,
    } => doc_command(flags, source_file, json, filter, private).boxed_local(),
    DenoSubcommand::Eval { print, code, ext } => {
      eval_command(flags, code, ext, print).boxed_local()
    }
    DenoSubcommand::Cache { files } => {
      cache_command(flags, files).boxed_local()
    }
    DenoSubcommand::Compile {
      source_file,
      output,
      args,
      target,
    } => {
      compile_command(flags, source_file, output, args, target).boxed_local()
    }
    DenoSubcommand::Coverage {
      files,
      ignore,
      include,
      exclude,
      lcov,
    } => coverage_command(flags, files, ignore, include, exclude, lcov)
      .boxed_local(),
    DenoSubcommand::Fmt {
      check,
      files,
      ignore,
      ext,
    } => format_command(flags, files, ignore, check, ext).boxed_local(),
    DenoSubcommand::Info { file, json } => {
      info_command(flags, file, json).boxed_local()
    }
    DenoSubcommand::Install {
      module_url,
      args,
      name,
      root,
      force,
    } => {
      install_command(flags, module_url, args, name, root, force).boxed_local()
    }
    DenoSubcommand::Lsp => lsp_command().boxed_local(),
    DenoSubcommand::Lint {
      files,
      rules,
      ignore,
      json,
    } => lint_command(flags, files, rules, ignore, json).boxed_local(),
    DenoSubcommand::Repl => run_repl(flags).boxed_local(),
    DenoSubcommand::Run { script } => run_command(flags, script).boxed_local(),
    DenoSubcommand::Test {
      no_run,
      doc,
      fail_fast,
      quiet,
      include,
      allow_none,
      filter,
      concurrent_jobs,
    } => test_command(
      flags,
      include,
      no_run,
      doc,
      fail_fast,
      quiet,
      allow_none,
      filter,
      concurrent_jobs,
    )
    .boxed_local(),
    DenoSubcommand::Completions { buf } => {
      if let Err(e) = write_to_stdout_ignore_sigpipe(&buf) {
        eprintln!("{}", e);
        std::process::exit(1);
      }
      std::process::exit(0);
    }
    DenoSubcommand::Types => {
      let types = get_types(flags.unstable);
      if let Err(e) = write_to_stdout_ignore_sigpipe(types.as_bytes()) {
        eprintln!("{}", e);
        std::process::exit(1);
      }
      std::process::exit(0);
    }
    DenoSubcommand::Upgrade {
      force,
      dry_run,
      canary,
      version,
      output,
      ca_file,
    } => tools::upgrade::upgrade_command(
      dry_run, force, canary, version, output, ca_file,
    )
    .boxed_local(),
  }
}

fn unwrap_or_exit<T>(result: Result<T, AnyError>) -> T {
  match result {
    Ok(value) => value,
    Err(error) => {
      eprintln!("{}: {:?}", colors::red_bold("error"), error);
      std::process::exit(1);
    }
  }
}

pub fn main() {
  #[cfg(windows)]
  colors::enable_ansi(); // For Windows 10
  unix_util::raise_fd_limit();

  let args: Vec<String> = env::args().collect();
  let standalone_res = match standalone::extract_standalone(args.clone()) {
    Ok(Some((metadata, bundle))) => {
      tokio_util::run_basic(standalone::run(bundle, metadata))
    }
    Ok(None) => Ok(()),
    Err(err) => Err(err),
  };
  if let Err(err) = standalone_res {
    eprintln!("{}: {}", colors::red_bold("error"), err.to_string());
    std::process::exit(1);
  }

  let flags = match flags::flags_from_vec(args) {
    Ok(flags) => flags,
    Err(err @ clap::Error { .. })
      if err.kind == clap::ErrorKind::HelpDisplayed
        || err.kind == clap::ErrorKind::VersionDisplayed =>
    {
      err.write_to(&mut std::io::stdout()).unwrap();
      std::io::stdout().write_all(b"\n").unwrap();
      std::process::exit(0);
    }
    Err(err) => unwrap_or_exit(Err(AnyError::from(err))),
  };
  if !flags.v8_flags.is_empty() {
    init_v8_flags(&*flags.v8_flags);
  }

  logger::init(flags.log_level);

  unwrap_or_exit(tokio_util::run_basic(get_subcommand(flags)));
}<|MERGE_RESOLUTION|>--- conflicted
+++ resolved
@@ -4,11 +4,8 @@
 mod auth_tokens;
 mod checksum;
 mod colors;
-<<<<<<< HEAD
 mod data_url;
-=======
 mod config_file;
->>>>>>> 5151afa1
 mod deno_dir;
 mod diagnostics;
 mod diff;
