// Copyright 2018-2020 the Deno authors. All rights reserved. MIT license.

#![deny(warnings)]

#[macro_use]
extern crate lazy_static;
#[macro_use]
extern crate log;

mod ast;
mod checksum;
mod colors;
mod coverage;
mod deno_dir;
mod diagnostics;
mod diff;
mod disk_cache;
mod errors;
mod file_fetcher;
mod file_watcher;
mod flags;
mod flags_allow_net;
mod fmt;
mod fmt_errors;
mod fs;
mod global_state;
mod global_timer;
mod http_cache;
mod http_util;
mod import_map;
mod info;
mod inspector;
mod installer;
mod js;
mod lint;
mod lockfile;
mod media_type;
mod metrics;
mod module_graph;
mod module_graph2;
mod module_loader;
mod op_fetch_asset;
mod ops;
mod permissions;
mod repl;
mod resolve_addr;
mod signal;
mod source_maps;
mod specifier_handler;
<<<<<<< HEAD
=======
mod state;
>>>>>>> 26639b3b
mod test_runner;
mod text_encoding;
mod tokio_util;
mod tsc;
mod tsc_config;
mod upgrade;
mod version;
mod worker;

use crate::coverage::CoverageCollector;
use crate::coverage::PrettyCoverageReporter;
use crate::file_fetcher::SourceFile;
use crate::file_fetcher::SourceFileFetcher;
use crate::fs as deno_fs;
use crate::global_state::CliState;
use crate::media_type::MediaType;
use crate::permissions::Permissions;
use crate::worker::MainWorker;
use deno_core::error::AnyError;
use deno_core::futures::future::FutureExt;
use deno_core::futures::Future;
use deno_core::serde_json;
use deno_core::serde_json::json;
use deno_core::url::Url;
use deno_core::v8_set_flags;
use deno_core::ModuleSpecifier;
use deno_doc as doc;
use deno_doc::parser::DocFileLoader;
use flags::DenoSubcommand;
use flags::Flags;
use global_state::exit_unstable;
use import_map::ImportMap;
use log::Level;
use log::LevelFilter;
use std::cell::RefCell;
use std::env;
use std::io::Read;
use std::io::Write;
use std::iter::once;
use std::path::PathBuf;
use std::pin::Pin;
use std::rc::Rc;
use std::sync::Arc;
use upgrade::upgrade_command;

fn write_to_stdout_ignore_sigpipe(bytes: &[u8]) -> Result<(), std::io::Error> {
  use std::io::ErrorKind;

  match std::io::stdout().write_all(bytes) {
    Ok(()) => Ok(()),
    Err(e) => match e.kind() {
      ErrorKind::BrokenPipe => Ok(()),
      _ => Err(e),
    },
  }
}

fn write_json_to_stdout<T>(value: &T) -> Result<(), AnyError>
where
  T: ?Sized + serde::ser::Serialize,
{
  let writer = std::io::BufWriter::new(std::io::stdout());
  serde_json::to_writer_pretty(writer, value).map_err(AnyError::from)
}

fn print_cache_info(state: &Arc<CliState>, json: bool) -> Result<(), AnyError> {
  let deno_dir = &state.dir.root;
  let modules_cache = &state.file_fetcher.http_cache.location;
  let typescript_cache = &state.dir.gen_cache.location;
  if json {
    let output = json!({
        "denoDir": deno_dir,
        "modulesCache": modules_cache,
        "typescriptCache": typescript_cache,
    });
    write_json_to_stdout(&output)
  } else {
    println!("{} {:?}", colors::bold("DENO_DIR location:"), deno_dir);
    println!(
      "{} {:?}",
      colors::bold("Remote modules cache:"),
      modules_cache
    );
    println!(
      "{} {:?}",
      colors::bold("TypeScript compiler cache:"),
      typescript_cache
    );
    Ok(())
  }
}

fn get_types(unstable: bool) -> String {
  let mut types = format!(
    "{}\n{}\n{}\n{}\n{}",
    crate::js::DENO_NS_LIB,
    crate::js::DENO_WEB_LIB,
    crate::js::DENO_FETCH_LIB,
    crate::js::SHARED_GLOBALS_LIB,
    crate::js::WINDOW_LIB,
  );

  if unstable {
    types.push_str(&format!("\n{}", crate::js::UNSTABLE_NS_LIB,));
  }

  types
}

async fn info_command(
  flags: Flags,
  maybe_specifier: Option<String>,
  json: bool,
) -> Result<(), AnyError> {
  if json && !flags.unstable {
    exit_unstable("--json");
  }
<<<<<<< HEAD
  let global_state = CliState::new(flags)?;
  // If it was just "deno info" print location of caches and exit
  if file.is_none() {
    print_cache_info(&global_state, json)
  } else {
    let main_module = ModuleSpecifier::resolve_url_or_path(&file.unwrap())?;
    let info =
      info::ModuleDepInfo::new(&global_state, main_module.clone()).await?;
=======
  let global_state = GlobalState::new(flags)?;
  if let Some(specifier) = maybe_specifier {
    let specifier = ModuleSpecifier::resolve_url_or_path(&specifier)?;
    let handler = Rc::new(RefCell::new(specifier_handler::FetchHandler::new(
      &global_state,
      Permissions::allow_all(),
    )?));
    let mut builder = module_graph2::GraphBuilder2::new(
      handler,
      global_state.maybe_import_map.clone(),
    );
    builder.insert(&specifier).await?;
    let graph = builder.get_graph(&global_state.lockfile)?;
    let info = graph.info()?;
>>>>>>> 26639b3b

    if json {
      write_json_to_stdout(&json!(info))?;
    } else {
      write_to_stdout_ignore_sigpipe(format!("{}", info).as_bytes())?;
    }
    Ok(())
  } else {
    // If it was just "deno info" print location of caches and exit
    print_cache_info(&global_state, json)
  }
}

async fn install_command(
  flags: Flags,
  module_url: String,
  args: Vec<String>,
  name: Option<String>,
  root: Option<PathBuf>,
  force: bool,
) -> Result<(), AnyError> {
  let global_state = CliState::new(flags.clone())?;
  let main_module = ModuleSpecifier::resolve_url_or_path(&module_url)?;
  let mut worker = MainWorker::new(&global_state, main_module.clone());
  // First, fetch and compile the module; this step ensures that the module exists.
  worker.preload_module(&main_module).await?;
  installer::install(flags, &module_url, args, name, root, force)
}

async fn lint_command(
  flags: Flags,
  files: Vec<String>,
  list_rules: bool,
  ignore: Vec<String>,
  json: bool,
) -> Result<(), AnyError> {
  if !flags.unstable {
    exit_unstable("lint");
  }

  if list_rules {
    lint::print_rules_list();
    return Ok(());
  }

  lint::lint_files(files, ignore, json).await
}

async fn cache_command(
  flags: Flags,
  files: Vec<String>,
) -> Result<(), AnyError> {
  let main_module =
    ModuleSpecifier::resolve_url_or_path("./$deno$cache.ts").unwrap();
  let global_state = CliState::new(flags)?;
  let mut worker = MainWorker::new(&global_state, main_module.clone());

  for file in files {
    let specifier = ModuleSpecifier::resolve_url_or_path(&file)?;
    // TODO(bartlomieju): don't use `preload_module` in favor of calling "CliState::prepare_module_load()"
    // explicitly? Seems wasteful to create multiple worker just to run TS compiler
    worker.preload_module(&specifier).await.map(|_| ())?;
  }

  Ok(())
}

async fn eval_command(
  flags: Flags,
  code: String,
  as_typescript: bool,
  print: bool,
) -> Result<(), AnyError> {
  // Force TypeScript compile.
  let main_module =
    ModuleSpecifier::resolve_url_or_path("./$deno$eval.ts").unwrap();
  let global_state = CliState::new(flags)?;
  let mut worker = MainWorker::new(&global_state, main_module.clone());
  let main_module_url = main_module.as_url().to_owned();
  // Create a dummy source file.
  let source_code = if print {
    format!("console.log({})", code)
  } else {
    code
  }
  .into_bytes();

  let source_file = SourceFile {
    filename: main_module_url.to_file_path().unwrap(),
    url: main_module_url,
    types_header: None,
    media_type: if as_typescript {
      MediaType::TypeScript
    } else {
      MediaType::JavaScript
    },
    source_code: String::from_utf8(source_code)?,
  };
  // Save our fake file into file fetcher cache
  // to allow module access by TS compiler.
  global_state
    .file_fetcher
    .save_source_file_in_cache(&main_module, source_file);
  debug!("main_module {}", &main_module);
  worker.execute_module(&main_module).await?;
  worker.execute("window.dispatchEvent(new Event('load'))")?;
  worker.run_event_loop().await?;
  worker.execute("window.dispatchEvent(new Event('unload'))")?;
  Ok(())
}

async fn bundle_command(
  flags: Flags,
  source_file: String,
  out_file: Option<PathBuf>,
) -> Result<(), AnyError> {
  let module_specifier = ModuleSpecifier::resolve_url_or_path(&source_file)?;

  debug!(">>>>> bundle START");
  let global_state = CliState::new(flags)?;

  info!(
    "{} {}",
    colors::green("Bundle"),
    module_specifier.to_string()
  );

  let output = global_state
    .ts_compiler
    .bundle(&global_state, module_specifier)
    .await?;

  debug!(">>>>> bundle END");

  if let Some(out_file_) = out_file.as_ref() {
    let output_bytes = output.as_bytes();
    let output_len = output_bytes.len();
    deno_fs::write_file(out_file_, output_bytes, 0o666)?;
    info!(
      "{} {:?} ({})",
      colors::green("Emit"),
      out_file_,
      colors::gray(&info::human_size(output_len as f64))
    );
  } else {
    println!("{}", output);
  }
  Ok(())
}

struct DocLoader {
  fetcher: SourceFileFetcher,
  maybe_import_map: Option<ImportMap>,
}

impl DocFileLoader for DocLoader {
  fn resolve(
    &self,
    specifier: &str,
    referrer: &str,
  ) -> Result<String, doc::DocError> {
    let maybe_resolved =
      if let Some(import_map) = self.maybe_import_map.as_ref() {
        import_map
          .resolve(specifier, referrer)
          .map_err(|e| doc::DocError::Resolve(e.to_string()))?
      } else {
        None
      };

    let resolved_specifier = if let Some(resolved) = maybe_resolved {
      resolved
    } else {
      ModuleSpecifier::resolve_import(specifier, referrer)
        .map_err(|e| doc::DocError::Resolve(e.to_string()))?
    };

    Ok(resolved_specifier.to_string())
  }

  fn load_source_code(
    &self,
    specifier: &str,
  ) -> Pin<Box<dyn Future<Output = Result<String, doc::DocError>>>> {
    let fetcher = self.fetcher.clone();
    let specifier = ModuleSpecifier::resolve_url_or_path(specifier)
      .expect("Expected valid specifier");
    async move {
      let source_file = fetcher
        .fetch_source_file(&specifier, None, Permissions::allow_all())
        .await
        .map_err(|e| {
          doc::DocError::Io(std::io::Error::new(
            std::io::ErrorKind::Other,
            e.to_string(),
          ))
        })?;
      Ok(source_file.source_code)
    }
    .boxed_local()
  }
}

async fn doc_command(
  flags: Flags,
  source_file: Option<String>,
  json: bool,
  maybe_filter: Option<String>,
  private: bool,
) -> Result<(), AnyError> {
  let global_state = CliState::new(flags.clone())?;
  let source_file = source_file.unwrap_or_else(|| "--builtin".to_string());

  let loader = Box::new(DocLoader {
    fetcher: global_state.file_fetcher.clone(),
    maybe_import_map: global_state.maybe_import_map.clone(),
  });
  let doc_parser = doc::DocParser::new(loader, private);

  let parse_result = if source_file == "--builtin" {
    let syntax = ast::get_syntax(&MediaType::Dts);
    doc_parser.parse_source(
      "lib.deno.d.ts",
      syntax,
      get_types(flags.unstable).as_str(),
    )
  } else {
    let path = PathBuf::from(&source_file);
    let media_type = MediaType::from(&path);
    let syntax = ast::get_syntax(&media_type);
    let module_specifier =
      ModuleSpecifier::resolve_url_or_path(&source_file).unwrap();
    doc_parser
      .parse_with_reexports(&module_specifier.to_string(), syntax)
      .await
  };

  let mut doc_nodes = match parse_result {
    Ok(nodes) => nodes,
    Err(e) => {
      eprintln!("{}", e);
      std::process::exit(1);
    }
  };

  if json {
    write_json_to_stdout(&doc_nodes)
  } else {
    doc_nodes.retain(|doc_node| doc_node.kind != doc::DocNodeKind::Import);
    let details = if let Some(filter) = maybe_filter {
      let nodes =
        doc::find_nodes_by_name_recursively(doc_nodes, filter.clone());
      if nodes.is_empty() {
        eprintln!("Node {} was not found!", filter);
        std::process::exit(1);
      }
      format!(
        "{}",
        doc::DocPrinter::new(&nodes, colors::use_color(), private)
      )
    } else {
      format!(
        "{}",
        doc::DocPrinter::new(&doc_nodes, colors::use_color(), private)
      )
    };

    write_to_stdout_ignore_sigpipe(details.as_bytes()).map_err(AnyError::from)
  }
}

async fn run_repl(flags: Flags) -> Result<(), AnyError> {
  let main_module =
    ModuleSpecifier::resolve_url_or_path("./$deno$repl.ts").unwrap();
  let global_state = CliState::new(flags)?;
  let mut worker = MainWorker::new(&global_state, main_module.clone());
  worker.run_event_loop().await?;

  repl::run(&global_state, worker).await
}

async fn run_from_stdin(flags: Flags) -> Result<(), AnyError> {
  let global_state = CliState::new(flags.clone())?;
  let main_module =
    ModuleSpecifier::resolve_url_or_path("./$deno$stdin.ts").unwrap();
  let mut worker = MainWorker::new(&global_state.clone(), main_module.clone());

  let mut source = Vec::new();
  std::io::stdin().read_to_end(&mut source)?;
  let main_module_url = main_module.as_url().to_owned();
  // Create a dummy source file.
  let source_file = SourceFile {
    filename: main_module_url.to_file_path().unwrap(),
    url: main_module_url,
    types_header: None,
    media_type: MediaType::TypeScript,
    source_code: String::from_utf8(source)?,
  };
  // Save our fake file into file fetcher cache
  // to allow module access by TS compiler
  global_state
    .file_fetcher
    .save_source_file_in_cache(&main_module, source_file);

  debug!("main_module {}", main_module);
  worker.execute_module(&main_module).await?;
  worker.execute("window.dispatchEvent(new Event('load'))")?;
  worker.run_event_loop().await?;
  worker.execute("window.dispatchEvent(new Event('unload'))")?;
  Ok(())
}

async fn run_with_watch(flags: Flags, script: String) -> Result<(), AnyError> {
  let main_module = ModuleSpecifier::resolve_url_or_path(&script)?;
  let global_state = CliState::new(flags.clone())?;

  let mut module_graph_loader = module_graph::ModuleGraphLoader::new(
    global_state.file_fetcher.clone(),
    global_state.maybe_import_map.clone(),
    Permissions::allow_all(),
    false,
    false,
  );
  module_graph_loader.add_to_graph(&main_module, None).await?;
  let module_graph = module_graph_loader.get_graph();

  // Find all local files in graph
  let mut paths_to_watch: Vec<PathBuf> = module_graph
    .values()
    .map(|f| Url::parse(&f.url).unwrap())
    .filter(|url| url.scheme() == "file")
    .map(|url| url.to_file_path().unwrap())
    .collect();

  if let Some(import_map) = global_state.flags.import_map_path.clone() {
    paths_to_watch.push(
      Url::parse(&format!("file://{}", &import_map))?
        .to_file_path()
        .unwrap(),
    );
  }

  // FIXME(bartlomieju): new file watcher is created on after each restart
  file_watcher::watch_func(&paths_to_watch, move || {
    // FIXME(bartlomieju): CliState must be created on each restart - otherwise file fetcher
    // will use cached source files
    let gs = CliState::new(flags.clone()).unwrap();
    let main_module = main_module.clone();
    async move {
      let mut worker = MainWorker::new(&gs, main_module.clone());
      debug!("main_module {}", main_module);
      worker.execute_module(&main_module).await?;
      worker.execute("window.dispatchEvent(new Event('load'))")?;
      worker.run_event_loop().await?;
      worker.execute("window.dispatchEvent(new Event('unload'))")?;
      Ok(())
    }
    .boxed_local()
  })
  .await
}

async fn run_command(flags: Flags, script: String) -> Result<(), AnyError> {
  // Read script content from stdin
  if script == "-" {
    return run_from_stdin(flags).await;
  }

  if flags.watch {
    return run_with_watch(flags, script).await;
  }

  let main_module = ModuleSpecifier::resolve_url_or_path(&script)?;
  let global_state = CliState::new(flags.clone())?;
  let mut worker = MainWorker::new(&global_state, main_module.clone());
  debug!("main_module {}", main_module);
  worker.execute_module(&main_module).await?;
  worker.execute("window.dispatchEvent(new Event('load'))")?;
  worker.run_event_loop().await?;
  worker.execute("window.dispatchEvent(new Event('unload'))")?;
  Ok(())
}

async fn test_command(
  flags: Flags,
  include: Option<Vec<String>>,
  fail_fast: bool,
  quiet: bool,
  allow_none: bool,
  filter: Option<String>,
) -> Result<(), AnyError> {
  let global_state = CliState::new(flags.clone())?;
  let cwd = std::env::current_dir().expect("No current directory");
  let include = include.unwrap_or_else(|| vec![".".to_string()]);
  let test_modules = test_runner::prepare_test_modules_urls(include, &cwd)?;

  if test_modules.is_empty() {
    println!("No matching test modules found");
    if !allow_none {
      std::process::exit(1);
    }
    return Ok(());
  }

  let test_file_path = cwd.join("$deno$test.ts");
  let test_file_url =
    Url::from_file_path(&test_file_path).expect("Should be valid file url");
  let test_file = test_runner::render_test_file(
    test_modules.clone(),
    fail_fast,
    quiet,
    filter,
  );
  let main_module =
    ModuleSpecifier::resolve_url(&test_file_url.to_string()).unwrap();
  let mut worker = MainWorker::new(&global_state, main_module.clone());
  // Create a dummy source file.
  let source_file = SourceFile {
    filename: test_file_url.to_file_path().unwrap(),
    url: test_file_url.clone(),
    types_header: None,
    media_type: MediaType::TypeScript,
    source_code: test_file.clone(),
  };
  // Save our fake file into file fetcher cache
  // to allow module access by TS compiler
  global_state
    .file_fetcher
    .save_source_file_in_cache(&main_module, source_file);

  let mut maybe_coverage_collector = if flags.coverage {
    let session = worker.create_inspector_session();
    let mut coverage_collector = CoverageCollector::new(session);
    coverage_collector.start_collecting().await?;

    Some(coverage_collector)
  } else {
    None
  };

  let execute_result = worker.execute_module(&main_module).await;
  execute_result?;
  worker.execute("window.dispatchEvent(new Event('load'))")?;
  worker.run_event_loop().await?;
  worker.execute("window.dispatchEvent(new Event('unload'))")?;
  worker.run_event_loop().await?;

  if let Some(coverage_collector) = maybe_coverage_collector.as_mut() {
    let coverages = coverage_collector.collect().await?;
    coverage_collector.stop_collecting().await?;

    let filtered_coverages =
      coverage::filter_script_coverages(coverages, test_file_url, test_modules);

    let mut coverage_reporter = PrettyCoverageReporter::new(quiet);
    for coverage in filtered_coverages {
      coverage_reporter.visit_coverage(&coverage);
    }
  }

  Ok(())
}

pub fn main() {
  #[cfg(windows)]
  colors::enable_ansi(); // For Windows 10

  let args: Vec<String> = env::args().collect();
  let flags = flags::flags_from_vec(args);

  if let Some(ref v8_flags) = flags.v8_flags {
    let v8_flags_includes_help = v8_flags
      .iter()
      .any(|flag| flag == "-help" || flag == "--help");
    let v8_flags = once("UNUSED_BUT_NECESSARY_ARG0".to_owned())
      .chain(v8_flags.iter().cloned())
      .collect::<Vec<_>>();
    let unrecognized_v8_flags = v8_set_flags(v8_flags)
      .into_iter()
      .skip(1)
      .collect::<Vec<_>>();
    if !unrecognized_v8_flags.is_empty() {
      for f in unrecognized_v8_flags {
        eprintln!("error: V8 did not recognize flag '{}'", f);
      }
      eprintln!();
      eprintln!("For a list of V8 flags, use '--v8-flags=--help'");
      std::process::exit(1);
    }
    if v8_flags_includes_help {
      std::process::exit(0);
    }
  }

  let log_level = match flags.log_level {
    Some(level) => level,
    None => Level::Info, // Default log level
  };
  env_logger::Builder::from_env(
    env_logger::Env::default()
      .default_filter_or(log_level.to_level_filter().to_string()),
  )
  // https://github.com/denoland/deno/issues/6641
  .filter_module("rustyline", LevelFilter::Off)
  .format(|buf, record| {
    let mut target = record.target().to_string();
    if let Some(line_no) = record.line() {
      target.push(':');
      target.push_str(&line_no.to_string());
    }
    if record.level() <= Level::Info {
      // Print ERROR, WARN, INFO logs as they are
      writeln!(buf, "{}", record.args())
    } else {
      // Add prefix to DEBUG or TRACE logs
      writeln!(
        buf,
        "{} RS - {} - {}",
        record.level(),
        target,
        record.args()
      )
    }
  })
  .init();

  let fut = match flags.clone().subcommand {
    DenoSubcommand::Bundle {
      source_file,
      out_file,
    } => bundle_command(flags, source_file, out_file).boxed_local(),
    DenoSubcommand::Doc {
      source_file,
      json,
      filter,
      private,
    } => doc_command(flags, source_file, json, filter, private).boxed_local(),
    DenoSubcommand::Eval {
      print,
      code,
      as_typescript,
    } => eval_command(flags, code, as_typescript, print).boxed_local(),
    DenoSubcommand::Cache { files } => {
      cache_command(flags, files).boxed_local()
    }
    DenoSubcommand::Fmt {
      check,
      files,
      ignore,
    } => fmt::format(files, check, ignore).boxed_local(),
    DenoSubcommand::Info { file, json } => {
      info_command(flags, file, json).boxed_local()
    }
    DenoSubcommand::Install {
      module_url,
      args,
      name,
      root,
      force,
    } => {
      install_command(flags, module_url, args, name, root, force).boxed_local()
    }
    DenoSubcommand::Lint {
      files,
      rules,
      ignore,
      json,
    } => lint_command(flags, files, rules, ignore, json).boxed_local(),
    DenoSubcommand::Repl => run_repl(flags).boxed_local(),
    DenoSubcommand::Run { script } => run_command(flags, script).boxed_local(),
    DenoSubcommand::Test {
      fail_fast,
      quiet,
      include,
      allow_none,
      filter,
    } => test_command(flags, include, fail_fast, quiet, allow_none, filter)
      .boxed_local(),
    DenoSubcommand::Completions { buf } => {
      if let Err(e) = write_to_stdout_ignore_sigpipe(&buf) {
        eprintln!("{}", e);
        std::process::exit(1);
      }
      return;
    }
    DenoSubcommand::Types => {
      let types = get_types(flags.unstable);
      if let Err(e) = write_to_stdout_ignore_sigpipe(types.as_bytes()) {
        eprintln!("{}", e);
        std::process::exit(1);
      }
      return;
    }
    DenoSubcommand::Upgrade {
      force,
      dry_run,
      version,
      output,
      ca_file,
    } => {
      upgrade_command(dry_run, force, version, output, ca_file).boxed_local()
    }
  };

  let result = tokio_util::run_basic(fut);
  if let Err(err) = result {
    let msg = format!("{}: {}", colors::red_bold("error"), err.to_string(),);
    eprintln!("{}", msg);
    std::process::exit(1);
  }
}<|MERGE_RESOLUTION|>--- conflicted
+++ resolved
@@ -47,10 +47,6 @@
 mod signal;
 mod source_maps;
 mod specifier_handler;
-<<<<<<< HEAD
-=======
-mod state;
->>>>>>> 26639b3b
 mod test_runner;
 mod text_encoding;
 mod tokio_util;
@@ -168,17 +164,7 @@
   if json && !flags.unstable {
     exit_unstable("--json");
   }
-<<<<<<< HEAD
   let global_state = CliState::new(flags)?;
-  // If it was just "deno info" print location of caches and exit
-  if file.is_none() {
-    print_cache_info(&global_state, json)
-  } else {
-    let main_module = ModuleSpecifier::resolve_url_or_path(&file.unwrap())?;
-    let info =
-      info::ModuleDepInfo::new(&global_state, main_module.clone()).await?;
-=======
-  let global_state = GlobalState::new(flags)?;
   if let Some(specifier) = maybe_specifier {
     let specifier = ModuleSpecifier::resolve_url_or_path(&specifier)?;
     let handler = Rc::new(RefCell::new(specifier_handler::FetchHandler::new(
@@ -192,7 +178,6 @@
     builder.insert(&specifier).await?;
     let graph = builder.get_graph(&global_state.lockfile)?;
     let info = graph.info()?;
->>>>>>> 26639b3b
 
     if json {
       write_json_to_stdout(&json!(info))?;
