// Copyright 2018-2021 the Deno authors. All rights reserved. MIT license.

mod ast;
mod auth_tokens;
mod checksum;
mod colors;
mod config_file;
mod deno_dir;
mod diagnostics;
mod diff;
mod disk_cache;
mod errors;
mod file_fetcher;
mod file_watcher;
mod flags;
mod flags_allow_net;
mod fmt_errors;
mod fs_util;
mod http_cache;
mod http_util;
mod import_map;
mod info;
mod lockfile;
mod logger;
mod lsp;
mod media_type;
mod module_graph;
mod module_loader;
mod ops;
mod program_state;
mod source_maps;
mod specifier_handler;
mod standalone;
mod text_encoding;
mod tokio_util;
mod tools;
mod tsc;
mod unix_util;
mod version;

use crate::file_fetcher::File;
use crate::file_watcher::ResolutionResult;
use crate::flags::DenoSubcommand;
use crate::flags::Flags;
use crate::fmt_errors::PrettyJsError;
use crate::media_type::MediaType;
use crate::module_graph::GraphBuilder;
use crate::module_graph::Module;
use crate::module_loader::CliModuleLoader;
use crate::program_state::ProgramState;
use crate::source_maps::apply_source_map;
use crate::specifier_handler::FetchHandler;
use crate::tools::installer::infer_name_from_url;
use deno_core::error::generic_error;
use deno_core::error::AnyError;
use deno_core::futures::future::FutureExt;
use deno_core::futures::Future;
use deno_core::located_script_name;
use deno_core::parking_lot::Mutex;
use deno_core::resolve_url_or_path;
use deno_core::serde_json;
use deno_core::serde_json::json;
use deno_core::v8_set_flags;
use deno_core::ModuleSpecifier;
use deno_runtime::ops::worker_host::CreateWebWorkerCb;
use deno_runtime::permissions::Permissions;
use deno_runtime::web_worker::WebWorker;
use deno_runtime::web_worker::WebWorkerOptions;
use deno_runtime::worker::MainWorker;
use deno_runtime::worker::WorkerOptions;
use log::debug;
use log::info;
use std::collections::HashSet;
use std::env;
use std::io::Read;
use std::io::Write;
use std::iter::once;
use std::path::PathBuf;
use std::pin::Pin;
use std::rc::Rc;
use std::sync::Arc;
use tools::test_runner;

fn create_web_worker_callback(
  program_state: Arc<ProgramState>,
) -> Arc<CreateWebWorkerCb> {
  Arc::new(move |args| {
    let global_state_ = program_state.clone();
    let js_error_create_fn = Rc::new(move |core_js_error| {
      let source_mapped_error =
        apply_source_map(&core_js_error, global_state_.clone());
      PrettyJsError::create(source_mapped_error)
    });

    let maybe_inspector_server = program_state.maybe_inspector_server.clone();

    let module_loader = CliModuleLoader::new_for_worker(
      program_state.clone(),
      args.parent_permissions.clone(),
    );
    let create_web_worker_cb =
      create_web_worker_callback(program_state.clone());

    let options = WebWorkerOptions {
      args: program_state.flags.argv.clone(),
      apply_source_maps: true,
      debug_flag: program_state
        .flags
        .log_level
        .map_or(false, |l| l == log::Level::Debug),
      unstable: program_state.flags.unstable,
<<<<<<< HEAD
      enable_testing_features: program_state.flags.enable_testing_features,
      ca_data: program_state.ca_data.clone(),
=======
      unsafely_ignore_certificate_errors: program_state
        .flags
        .unsafely_ignore_certificate_errors
        .clone(),
      root_cert_store: program_state.root_cert_store.clone(),
>>>>>>> 370c5013
      user_agent: version::get_user_agent(),
      seed: program_state.flags.seed,
      module_loader,
      create_web_worker_cb,
      js_error_create_fn: Some(js_error_create_fn),
      use_deno_namespace: args.use_deno_namespace,
      worker_type: args.worker_type,
      maybe_inspector_server,
      runtime_version: version::deno(),
      ts_version: version::TYPESCRIPT.to_string(),
      no_color: !colors::use_color(),
      get_error_class_fn: Some(&crate::errors::get_error_class_name),
      blob_store: program_state.blob_store.clone(),
      broadcast_channel: program_state.broadcast_channel.clone(),
      shared_array_buffer_store: Some(
        program_state.shared_array_buffer_store.clone(),
      ),
      cpu_count: num_cpus::get(),
    };

    let (mut worker, external_handle) = WebWorker::from_options(
      args.name,
      args.permissions,
      args.main_module,
      args.worker_id,
      &options,
    );

    // This block registers additional ops and state that
    // are only available in the CLI
    {
      let js_runtime = &mut worker.js_runtime;
      js_runtime
        .op_state()
        .borrow_mut()
        .put::<Arc<ProgramState>>(program_state.clone());
      // Applies source maps - works in conjuction with `js_error_create_fn`
      // above
      ops::errors::init(js_runtime);
      if args.use_deno_namespace {
        ops::runtime_compiler::init(js_runtime);
      }
      js_runtime.sync_ops_cache();
    }
    worker.bootstrap(&options);

    (worker, external_handle)
  })
}

pub fn create_main_worker(
  program_state: &Arc<ProgramState>,
  main_module: ModuleSpecifier,
  permissions: Permissions,
  enable_testing: bool,
) -> MainWorker {
  let module_loader = CliModuleLoader::new(program_state.clone());

  let global_state_ = program_state.clone();

  let js_error_create_fn = Rc::new(move |core_js_error| {
    let source_mapped_error =
      apply_source_map(&core_js_error, global_state_.clone());
    PrettyJsError::create(source_mapped_error)
  });

  let maybe_inspector_server = program_state.maybe_inspector_server.clone();
  let should_break_on_first_statement =
    program_state.flags.inspect_brk.is_some();

  let create_web_worker_cb = create_web_worker_callback(program_state.clone());

  let options = WorkerOptions {
    apply_source_maps: true,
    args: program_state.flags.argv.clone(),
    debug_flag: program_state
      .flags
      .log_level
      .map_or(false, |l| l == log::Level::Debug),
    unstable: program_state.flags.unstable,
<<<<<<< HEAD
    enable_testing_features: program_state.flags.enable_testing_features,
    ca_data: program_state.ca_data.clone(),
=======
    unsafely_ignore_certificate_errors: program_state
      .flags
      .unsafely_ignore_certificate_errors
      .clone(),
    root_cert_store: program_state.root_cert_store.clone(),
>>>>>>> 370c5013
    user_agent: version::get_user_agent(),
    seed: program_state.flags.seed,
    js_error_create_fn: Some(js_error_create_fn),
    create_web_worker_cb,
    maybe_inspector_server,
    should_break_on_first_statement,
    module_loader,
    runtime_version: version::deno(),
    ts_version: version::TYPESCRIPT.to_string(),
    no_color: !colors::use_color(),
    get_error_class_fn: Some(&crate::errors::get_error_class_name),
    location: program_state.flags.location.clone(),
    origin_storage_dir: program_state.flags.location.clone().map(|loc| {
      program_state
        .dir
        .root
        .clone()
        // TODO(@crowlKats): change to origin_data for 2.0
        .join("location_data")
        .join(checksum::gen(&[loc.to_string().as_bytes()]))
    }),
    blob_store: program_state.blob_store.clone(),
    broadcast_channel: program_state.broadcast_channel.clone(),
    shared_array_buffer_store: Some(
      program_state.shared_array_buffer_store.clone(),
    ),
    cpu_count: num_cpus::get(),
  };

  let mut worker = MainWorker::from_options(main_module, permissions, &options);

  // This block registers additional ops and state that
  // are only available in the CLI
  {
    let js_runtime = &mut worker.js_runtime;
    js_runtime
      .op_state()
      .borrow_mut()
      .put::<Arc<ProgramState>>(program_state.clone());
    // Applies source maps - works in conjuction with `js_error_create_fn`
    // above
    ops::errors::init(js_runtime);
    ops::runtime_compiler::init(js_runtime);

    if enable_testing {
      ops::testing::init(js_runtime);
    }

    js_runtime.sync_ops_cache();
  }
  worker.bootstrap(&options);

  worker
}

pub fn write_to_stdout_ignore_sigpipe(
  bytes: &[u8],
) -> Result<(), std::io::Error> {
  use std::io::ErrorKind;

  match std::io::stdout().write_all(bytes) {
    Ok(()) => Ok(()),
    Err(e) => match e.kind() {
      ErrorKind::BrokenPipe => Ok(()),
      _ => Err(e),
    },
  }
}

pub fn write_json_to_stdout<T>(value: &T) -> Result<(), AnyError>
where
  T: ?Sized + serde::ser::Serialize,
{
  let mut writer = std::io::BufWriter::new(std::io::stdout());
  serde_json::to_writer_pretty(&mut writer, value)?;
  writeln!(&mut writer)?;
  Ok(())
}

fn print_cache_info(
  state: &Arc<ProgramState>,
  json: bool,
  location: Option<deno_core::url::Url>,
) -> Result<(), AnyError> {
  let deno_dir = &state.dir.root;
  let modules_cache = &state.file_fetcher.get_http_cache_location();
  let typescript_cache = &state.dir.gen_cache.location;
  let registry_cache =
    &state.dir.root.join(lsp::language_server::REGISTRIES_PATH);
  let mut origin_dir = state.dir.root.join("location_data");

  if let Some(location) = &location {
    origin_dir =
      origin_dir.join(&checksum::gen(&[location.to_string().as_bytes()]));
  }

  if json {
    let mut output = json!({
      "denoDir": deno_dir,
      "modulesCache": modules_cache,
      "typescriptCache": typescript_cache,
      "registryCache": registry_cache,
      "originStorage": origin_dir,
    });

    if location.is_some() {
      output["localStorage"] =
        serde_json::to_value(origin_dir.join("local_storage"))?;
    }

    write_json_to_stdout(&output)
  } else {
    println!("{} {:?}", colors::bold("DENO_DIR location:"), deno_dir);
    println!(
      "{} {:?}",
      colors::bold("Remote modules cache:"),
      modules_cache
    );
    println!(
      "{} {:?}",
      colors::bold("Emitted modules cache:"),
      typescript_cache
    );
    println!(
      "{} {:?}",
      colors::bold("Language server registries cache:"),
      registry_cache,
    );
    println!("{} {:?}", colors::bold("Origin storage:"), origin_dir);
    if location.is_some() {
      println!(
        "{} {:?}",
        colors::bold("Local Storage:"),
        origin_dir.join("local_storage"),
      );
    }
    Ok(())
  }
}

pub fn get_types(unstable: bool) -> String {
  let mut types = vec![
    crate::tsc::DENO_NS_LIB,
    crate::tsc::DENO_CONSOLE_LIB,
    crate::tsc::DENO_URL_LIB,
    crate::tsc::DENO_WEB_LIB,
    crate::tsc::DENO_FETCH_LIB,
    crate::tsc::DENO_WEBGPU_LIB,
    crate::tsc::DENO_WEBSOCKET_LIB,
    crate::tsc::DENO_WEBSTORAGE_LIB,
    crate::tsc::DENO_CRYPTO_LIB,
    crate::tsc::DENO_BROADCAST_CHANNEL_LIB,
    crate::tsc::DENO_NET_LIB,
    crate::tsc::SHARED_GLOBALS_LIB,
    crate::tsc::WINDOW_LIB,
  ];

  if unstable {
    types.push(crate::tsc::UNSTABLE_NS_LIB);
    types.push(crate::tsc::DENO_NET_UNSTABLE_LIB);
    types.push(crate::tsc::DENO_HTTP_UNSTABLE_LIB);
  }

  types.join("\n")
}

async fn compile_command(
  flags: Flags,
  source_file: String,
  output: Option<PathBuf>,
  args: Vec<String>,
  target: Option<String>,
) -> Result<(), AnyError> {
  let debug = flags.log_level == Some(log::Level::Debug);

  let run_flags =
    tools::standalone::compile_to_runtime_flags(flags.clone(), args)?;

  let module_specifier = resolve_url_or_path(&source_file)?;
  let program_state = ProgramState::build(flags.clone()).await?;
  let deno_dir = &program_state.dir;

  let output = output.or_else(|| {
    infer_name_from_url(&module_specifier).map(PathBuf::from)
  }).ok_or_else(|| generic_error(
    "An executable name was not provided. One could not be inferred from the URL. Aborting.",
  ))?;

  let module_graph = create_module_graph_and_maybe_check(
    module_specifier.clone(),
    program_state.clone(),
    debug,
  )
  .await?;

  info!(
    "{} {}",
    colors::green("Bundle"),
    module_specifier.to_string()
  );
  let bundle_str =
    bundle_module_graph(module_graph, program_state.clone(), flags, debug)?;

  info!(
    "{} {}",
    colors::green("Compile"),
    module_specifier.to_string()
  );

  // Select base binary based on target
  let original_binary =
    tools::standalone::get_base_binary(deno_dir, target.clone()).await?;

  let final_bin = tools::standalone::create_standalone_binary(
    original_binary,
    bundle_str,
    run_flags,
  )?;

  info!("{} {}", colors::green("Emit"), output.display());

  tools::standalone::write_standalone_binary(output.clone(), target, final_bin)
    .await?;

  Ok(())
}

async fn info_command(
  flags: Flags,
  maybe_specifier: Option<String>,
  json: bool,
) -> Result<(), AnyError> {
  let location = flags.location.clone();
  let program_state = ProgramState::build(flags).await?;
  if let Some(specifier) = maybe_specifier {
    let specifier = resolve_url_or_path(&specifier)?;
    let handler = Arc::new(Mutex::new(specifier_handler::FetchHandler::new(
      &program_state,
      // info accesses dynamically imported modules just for their information
      // so we allow access to all of them.
      Permissions::allow_all(),
      Permissions::allow_all(),
    )?));
    let mut builder = module_graph::GraphBuilder::new(
      handler,
      program_state.maybe_import_map.clone(),
      program_state.lockfile.clone(),
    );
    builder.add(&specifier, false).await?;
    builder
      .analyze_config_file(&program_state.maybe_config_file)
      .await?;
    let graph = builder.get_graph();
    let info = graph.info()?;

    if json {
      write_json_to_stdout(&json!(info))
    } else {
      write_to_stdout_ignore_sigpipe(info.to_string().as_bytes())
        .map_err(|err| err.into())
    }
  } else {
    // If it was just "deno info" print location of caches and exit
    print_cache_info(&program_state, json, location)
  }
}

async fn install_command(
  flags: Flags,
  module_url: String,
  args: Vec<String>,
  name: Option<String>,
  root: Option<PathBuf>,
  force: bool,
) -> Result<(), AnyError> {
  let mut preload_flags = flags.clone();
  preload_flags.inspect = None;
  preload_flags.inspect_brk = None;
  let permissions = Permissions::from_options(&preload_flags.clone().into());
  let program_state = ProgramState::build(preload_flags).await?;
  let main_module = resolve_url_or_path(&module_url)?;
  let mut worker =
    create_main_worker(&program_state, main_module.clone(), permissions, false);
  // First, fetch and compile the module; this step ensures that the module exists.
  worker.preload_module(&main_module).await?;
  tools::installer::install(flags, &module_url, args, name, root, force)
}

async fn lsp_command() -> Result<(), AnyError> {
  lsp::start().await
}

async fn lint_command(
  _flags: Flags,
  files: Vec<PathBuf>,
  list_rules: bool,
  ignore: Vec<PathBuf>,
  json: bool,
) -> Result<(), AnyError> {
  if list_rules {
    tools::lint::print_rules_list(json);
    return Ok(());
  }

  tools::lint::lint_files(files, ignore, json).await
}

async fn cache_command(
  flags: Flags,
  files: Vec<String>,
) -> Result<(), AnyError> {
  let lib = if flags.unstable {
    module_graph::TypeLib::UnstableDenoWindow
  } else {
    module_graph::TypeLib::DenoWindow
  };
  let program_state = ProgramState::build(flags).await?;

  for file in files {
    let specifier = resolve_url_or_path(&file)?;
    program_state
      .prepare_module_load(
        specifier,
        lib.clone(),
        Permissions::allow_all(),
        Permissions::allow_all(),
        false,
        program_state.maybe_import_map.clone(),
      )
      .await?;
  }

  Ok(())
}

async fn eval_command(
  flags: Flags,
  code: String,
  ext: String,
  print: bool,
) -> Result<(), AnyError> {
  // Force TypeScript compile.
  let main_module = resolve_url_or_path("./$deno$eval.ts").unwrap();
  let permissions = Permissions::from_options(&flags.clone().into());
  let program_state = ProgramState::build(flags).await?;
  let mut worker =
    create_main_worker(&program_state, main_module.clone(), permissions, false);
  // Create a dummy source file.
  let source_code = if print {
    format!("console.log({})", code)
  } else {
    code
  }
  .into_bytes();

  let file = File {
    local: main_module.clone().to_file_path().unwrap(),
    maybe_types: None,
    media_type: if ext.as_str() == "ts" {
      MediaType::TypeScript
    } else if ext.as_str() == "tsx" {
      MediaType::Tsx
    } else if ext.as_str() == "js" {
      MediaType::JavaScript
    } else {
      MediaType::Jsx
    },
    source: String::from_utf8(source_code)?,
    specifier: main_module.clone(),
  };

  // Save our fake file into file fetcher cache
  // to allow module access by TS compiler.
  program_state.file_fetcher.insert_cached(file);
  debug!("main_module {}", &main_module);
  worker.execute_module(&main_module).await?;
  worker.execute_script(
    &located_script_name!(),
    "window.dispatchEvent(new Event('load'))",
  )?;
  worker.run_event_loop(false).await?;
  worker.execute_script(
    &located_script_name!(),
    "window.dispatchEvent(new Event('unload'))",
  )?;
  Ok(())
}

async fn create_module_graph_and_maybe_check(
  module_specifier: ModuleSpecifier,
  program_state: Arc<ProgramState>,
  debug: bool,
) -> Result<module_graph::Graph, AnyError> {
  let handler = Arc::new(Mutex::new(FetchHandler::new(
    &program_state,
    // when bundling, dynamic imports are only access for their type safety,
    // therefore we will allow the graph to access any module.
    Permissions::allow_all(),
    Permissions::allow_all(),
  )?));
  let mut builder = module_graph::GraphBuilder::new(
    handler,
    program_state.maybe_import_map.clone(),
    program_state.lockfile.clone(),
  );
  builder.add(&module_specifier, false).await?;
  builder
    .analyze_config_file(&program_state.maybe_config_file)
    .await?;
  let module_graph = builder.get_graph();

  if !program_state.flags.no_check {
    // TODO(@kitsonk) support bundling for workers
    let lib = if program_state.flags.unstable {
      module_graph::TypeLib::UnstableDenoWindow
    } else {
      module_graph::TypeLib::DenoWindow
    };
    let result_info =
      module_graph.clone().check(module_graph::CheckOptions {
        debug,
        emit: false,
        lib,
        maybe_config_file: program_state.maybe_config_file.clone(),
        reload: program_state.flags.reload,
        ..Default::default()
      })?;

    debug!("{}", result_info.stats);
    if let Some(ignored_options) = result_info.maybe_ignored_options {
      eprintln!("{}", ignored_options);
    }
    if !result_info.diagnostics.is_empty() {
      return Err(generic_error(result_info.diagnostics.to_string()));
    }
  }

  Ok(module_graph)
}

fn bundle_module_graph(
  module_graph: module_graph::Graph,
  program_state: Arc<ProgramState>,
  flags: Flags,
  debug: bool,
) -> Result<String, AnyError> {
  let (bundle, stats, maybe_ignored_options) =
    module_graph.bundle(module_graph::BundleOptions {
      debug,
      maybe_config_file: program_state.maybe_config_file.clone(),
    })?;
  match maybe_ignored_options {
    Some(ignored_options) if flags.no_check => {
      eprintln!("{}", ignored_options);
    }
    _ => {}
  }
  debug!("{}", stats);
  Ok(bundle)
}

async fn bundle_command(
  flags: Flags,
  source_file: String,
  out_file: Option<PathBuf>,
) -> Result<(), AnyError> {
  let debug = flags.log_level == Some(log::Level::Debug);

  let resolver = |_| {
    let flags = flags.clone();
    let source_file1 = source_file.clone();
    let source_file2 = source_file.clone();
    async move {
      let module_specifier = resolve_url_or_path(&source_file1)?;

      debug!(">>>>> bundle START");
      let program_state = ProgramState::build(flags.clone()).await?;

      let module_graph = create_module_graph_and_maybe_check(
        module_specifier,
        program_state.clone(),
        debug,
      )
      .await?;

      let mut paths_to_watch: Vec<PathBuf> = module_graph
        .get_modules()
        .iter()
        .filter_map(|specifier| specifier.to_file_path().ok())
        .collect();

      if let Some(import_map) = program_state.flags.import_map_path.as_ref() {
        paths_to_watch
          .push(fs_util::resolve_from_cwd(std::path::Path::new(import_map))?);
      }

      Ok((paths_to_watch, module_graph, program_state))
    }
    .map(move |result| match result {
      Ok((paths_to_watch, module_graph, program_state)) => {
        ResolutionResult::Restart {
          paths_to_watch,
          result: Ok((program_state, module_graph)),
        }
      }
      Err(e) => ResolutionResult::Restart {
        paths_to_watch: vec![PathBuf::from(source_file2)],
        result: Err(e),
      },
    })
  };

  let operation = |(program_state, module_graph): (
    Arc<ProgramState>,
    module_graph::Graph,
  )| {
    let flags = flags.clone();
    let out_file = out_file.clone();
    async move {
      info!("{} {}", colors::green("Bundle"), module_graph.info()?.root);

      let output =
        bundle_module_graph(module_graph, program_state, flags, debug)?;

      debug!(">>>>> bundle END");

      if let Some(out_file) = out_file.as_ref() {
        let output_bytes = output.as_bytes();
        let output_len = output_bytes.len();
        fs_util::write_file(out_file, output_bytes, 0o644)?;
        info!(
          "{} {:?} ({})",
          colors::green("Emit"),
          out_file,
          colors::gray(&info::human_size(output_len as f64))
        );
      } else {
        println!("{}", output);
      }

      Ok(())
    }
  };

  if flags.watch {
    file_watcher::watch_func(resolver, operation, "Bundle").await?;
  } else {
    let module_graph =
      if let ResolutionResult::Restart { result, .. } = resolver(None).await {
        result?
      } else {
        unreachable!();
      };
    operation(module_graph).await?;
  }

  Ok(())
}

async fn doc_command(
  flags: Flags,
  source_file: Option<String>,
  json: bool,
  maybe_filter: Option<String>,
  private: bool,
) -> Result<(), AnyError> {
  tools::doc::print_docs(flags, source_file, json, maybe_filter, private).await
}

async fn format_command(
  flags: Flags,
  args: Vec<PathBuf>,
  ignore: Vec<PathBuf>,
  check: bool,
  ext: String,
) -> Result<(), AnyError> {
  if args.len() == 1 && args[0].to_string_lossy() == "-" {
    return tools::fmt::format_stdin(check, ext);
  }

  tools::fmt::format(args, ignore, check, flags.watch).await?;
  Ok(())
}

async fn run_repl(
  flags: Flags,
  maybe_eval: Option<String>,
) -> Result<(), AnyError> {
  let main_module = resolve_url_or_path("./$deno$repl.ts").unwrap();
  let permissions = Permissions::from_options(&flags.clone().into());
  let program_state = ProgramState::build(flags).await?;
  let mut worker =
    create_main_worker(&program_state, main_module.clone(), permissions, false);
  worker.run_event_loop(false).await?;

  tools::repl::run(&program_state, worker, maybe_eval).await
}

async fn run_from_stdin(flags: Flags) -> Result<(), AnyError> {
  let program_state = ProgramState::build(flags.clone()).await?;
  let permissions = Permissions::from_options(&flags.clone().into());
  let main_module = resolve_url_or_path("./$deno$stdin.ts").unwrap();
  let mut worker = create_main_worker(
    &program_state.clone(),
    main_module.clone(),
    permissions,
    false,
  );

  let mut source = Vec::new();
  std::io::stdin().read_to_end(&mut source)?;
  // Create a dummy source file.
  let source_file = File {
    local: main_module.clone().to_file_path().unwrap(),
    maybe_types: None,
    media_type: MediaType::TypeScript,
    source: String::from_utf8(source)?,
    specifier: main_module.clone(),
  };
  // Save our fake file into file fetcher cache
  // to allow module access by TS compiler
  program_state.file_fetcher.insert_cached(source_file);

  debug!("main_module {}", main_module);
  worker.execute_module(&main_module).await?;
  worker.execute_script(
    &located_script_name!(),
    "window.dispatchEvent(new Event('load'))",
  )?;
  worker.run_event_loop(false).await?;
  worker.execute_script(
    &located_script_name!(),
    "window.dispatchEvent(new Event('unload'))",
  )?;
  Ok(())
}

async fn run_with_watch(flags: Flags, script: String) -> Result<(), AnyError> {
  let resolver = |_| {
    let script1 = script.clone();
    let script2 = script.clone();
    let flags = flags.clone();
    async move {
      let main_module = resolve_url_or_path(&script1)?;
      let program_state = ProgramState::build(flags).await?;
      let handler = Arc::new(Mutex::new(FetchHandler::new(
        &program_state,
        Permissions::allow_all(),
        Permissions::allow_all(),
      )?));
      let mut builder = module_graph::GraphBuilder::new(
        handler,
        program_state.maybe_import_map.clone(),
        program_state.lockfile.clone(),
      );
      builder.add(&main_module, false).await?;
      builder
        .analyze_config_file(&program_state.maybe_config_file)
        .await?;
      let module_graph = builder.get_graph();

      // Find all local files in graph
      let mut paths_to_watch: Vec<PathBuf> = module_graph
        .get_modules()
        .iter()
        .filter_map(|specifier| specifier.to_file_path().ok())
        .collect();

      if let Some(import_map) = program_state.flags.import_map_path.as_ref() {
        paths_to_watch
          .push(fs_util::resolve_from_cwd(std::path::Path::new(import_map))?);
      }

      Ok((paths_to_watch, main_module, program_state))
    }
    .map(move |result| match result {
      Ok((paths_to_watch, module_info, program_state)) => {
        ResolutionResult::Restart {
          paths_to_watch,
          result: Ok((program_state, module_info)),
        }
      }
      Err(e) => ResolutionResult::Restart {
        paths_to_watch: vec![PathBuf::from(script2)],
        result: Err(e),
      },
    })
  };

  let operation =
    |(program_state, main_module): (Arc<ProgramState>, ModuleSpecifier)| {
      let flags = flags.clone();
      let permissions = Permissions::from_options(&flags.into());
      async move {
        let main_module = main_module.clone();
        let mut worker = create_main_worker(
          &program_state,
          main_module.clone(),
          permissions,
          false,
        );
        debug!("main_module {}", main_module);
        worker.execute_module(&main_module).await?;
        worker.execute_script(
          &located_script_name!(),
          "window.dispatchEvent(new Event('load'))",
        )?;
        worker.run_event_loop(false).await?;
        worker.execute_script(
          &located_script_name!(),
          "window.dispatchEvent(new Event('unload'))",
        )?;
        Ok(())
      }
    };

  file_watcher::watch_func(resolver, operation, "Process").await
}

async fn run_command(flags: Flags, script: String) -> Result<(), AnyError> {
  // Read script content from stdin
  if script == "-" {
    return run_from_stdin(flags).await;
  }

  if flags.watch {
    return run_with_watch(flags, script).await;
  }

  let main_module = resolve_url_or_path(&script)?;
  let program_state = ProgramState::build(flags.clone()).await?;
  let permissions = Permissions::from_options(&flags.clone().into());
  let mut worker =
    create_main_worker(&program_state, main_module.clone(), permissions, false);

  let mut maybe_coverage_collector =
    if let Some(ref coverage_dir) = program_state.coverage_dir {
      let session = worker.create_inspector_session().await;

      let coverage_dir = PathBuf::from(coverage_dir);
      let mut coverage_collector =
        tools::coverage::CoverageCollector::new(coverage_dir, session);
      worker
        .with_event_loop(coverage_collector.start_collecting().boxed_local())
        .await?;
      Some(coverage_collector)
    } else {
      None
    };

  debug!("main_module {}", main_module);
  worker.execute_module(&main_module).await?;
  worker.execute_script(
    &located_script_name!(),
    "window.dispatchEvent(new Event('load'))",
  )?;
  worker
    .run_event_loop(maybe_coverage_collector.is_none())
    .await?;
  worker.execute_script(
    &located_script_name!(),
    "window.dispatchEvent(new Event('unload'))",
  )?;

  if let Some(coverage_collector) = maybe_coverage_collector.as_mut() {
    worker
      .with_event_loop(coverage_collector.stop_collecting().boxed_local())
      .await?;
  }
  Ok(())
}

async fn coverage_command(
  flags: Flags,
  files: Vec<PathBuf>,
  ignore: Vec<PathBuf>,
  include: Vec<String>,
  exclude: Vec<String>,
  lcov: bool,
) -> Result<(), AnyError> {
  if files.is_empty() {
    return Err(generic_error("No matching coverage profiles found"));
  }

  tools::coverage::cover_files(
    flags.clone(),
    files,
    ignore,
    include,
    exclude,
    lcov,
  )
  .await
}

#[allow(clippy::too_many_arguments)]
async fn test_command(
  flags: Flags,
  include: Option<Vec<String>>,
  no_run: bool,
  doc: bool,
  fail_fast: Option<usize>,
  quiet: bool,
  allow_none: bool,
  filter: Option<String>,
  shuffle: Option<u64>,
  concurrent_jobs: usize,
) -> Result<(), AnyError> {
  if let Some(ref coverage_dir) = flags.coverage_dir {
    std::fs::create_dir_all(&coverage_dir)?;
    env::set_var(
      "DENO_UNSTABLE_COVERAGE_DIR",
      PathBuf::from(coverage_dir).canonicalize()?,
    );
  }

  // TODO(caspervonb) move this chunk into tools::test_runner.

  let program_state = ProgramState::build(flags.clone()).await?;

  let include = include.unwrap_or_else(|| vec![".".to_string()]);

  let permissions = Permissions::from_options(&flags.clone().into());
  let lib = if flags.unstable {
    module_graph::TypeLib::UnstableDenoWindow
  } else {
    module_graph::TypeLib::DenoWindow
  };

  if flags.watch {
    let handler = Arc::new(Mutex::new(FetchHandler::new(
      &program_state,
      Permissions::allow_all(),
      Permissions::allow_all(),
    )?));

    let paths_to_watch: Vec<_> = include.iter().map(PathBuf::from).collect();

    // TODO(caspervonb) clean this up.
    let resolver = |changed: Option<Vec<PathBuf>>| {
      let test_modules_result = if doc {
        fs_util::collect_specifiers(
          include.clone(),
          fs_util::is_supported_test_ext,
        )
      } else {
        fs_util::collect_specifiers(
          include.clone(),
          fs_util::is_supported_test_path,
        )
      };

      let paths_to_watch = paths_to_watch.clone();
      let paths_to_watch_clone = paths_to_watch.clone();

      let handler = handler.clone();
      let program_state = program_state.clone();
      let files_changed = changed.is_some();
      async move {
        let test_modules = test_modules_result?;

        let mut paths_to_watch = paths_to_watch_clone;
        let mut modules_to_reload = if files_changed {
          Vec::new()
        } else {
          test_modules
            .iter()
            .filter_map(|url| deno_core::resolve_url(url.as_str()).ok())
            .collect()
        };

        let mut builder = GraphBuilder::new(
          handler,
          program_state.maybe_import_map.clone(),
          program_state.lockfile.clone(),
        );
        for specifier in test_modules.iter() {
          builder.add(specifier, false).await?;
        }
        builder
          .analyze_config_file(&program_state.maybe_config_file)
          .await?;
        let graph = builder.get_graph();

        for specifier in test_modules {
          fn get_dependencies<'a>(
            graph: &'a module_graph::Graph,
            module: &'a Module,
            // This needs to be accessible to skip getting dependencies if they're already there,
            // otherwise this will cause a stack overflow with circular dependencies
            output: &mut HashSet<&'a ModuleSpecifier>,
          ) -> Result<(), AnyError> {
            for dep in module.dependencies.values() {
              if let Some(specifier) = &dep.maybe_code {
                if !output.contains(specifier) {
                  output.insert(specifier);

                  get_dependencies(
                    graph,
                    graph.get_specifier(specifier)?,
                    output,
                  )?;
                }
              }
              if let Some(specifier) = &dep.maybe_type {
                if !output.contains(specifier) {
                  output.insert(specifier);

                  get_dependencies(
                    graph,
                    graph.get_specifier(specifier)?,
                    output,
                  )?;
                }
              }
            }

            Ok(())
          }

          // This test module and all it's dependencies
          let mut modules = HashSet::new();
          modules.insert(&specifier);
          get_dependencies(
            &graph,
            graph.get_specifier(&specifier)?,
            &mut modules,
          )?;

          paths_to_watch.extend(
            modules
              .iter()
              .filter_map(|specifier| specifier.to_file_path().ok()),
          );

          if let Some(changed) = &changed {
            for path in changed.iter().filter_map(|path| {
              deno_core::resolve_url_or_path(&path.to_string_lossy()).ok()
            }) {
              if modules.contains(&&path) {
                modules_to_reload.push(specifier);
                break;
              }
            }
          }
        }

        Ok((paths_to_watch, modules_to_reload))
      }
      .map(move |result| {
        if files_changed
          && matches!(result, Ok((_, ref modules)) if modules.is_empty())
        {
          ResolutionResult::Ignore
        } else {
          match result {
            Ok((paths_to_watch, modules_to_reload)) => {
              ResolutionResult::Restart {
                paths_to_watch,
                result: Ok(modules_to_reload),
              }
            }
            Err(e) => ResolutionResult::Restart {
              paths_to_watch,
              result: Err(e),
            },
          }
        }
      })
    };

    let operation = |modules_to_reload: Vec<ModuleSpecifier>| {
      let filter = filter.clone();
      let include = include.clone();
      let lib = lib.clone();
      let permissions = permissions.clone();
      let program_state = program_state.clone();

      async move {
        let doc_modules = if doc {
          fs_util::collect_specifiers(
            include.clone(),
            fs_util::is_supported_test_ext,
          )?
        } else {
          Vec::new()
        };

        let doc_modules_to_reload = doc_modules
          .iter()
          .filter(|specifier| modules_to_reload.contains(specifier))
          .cloned()
          .collect();

        let test_modules = fs_util::collect_specifiers(
          include.clone(),
          fs_util::is_supported_test_path,
        )?;

        let test_modules_to_reload = test_modules
          .iter()
          .filter(|specifier| modules_to_reload.contains(specifier))
          .cloned()
          .collect();

        test_runner::run_tests(
          program_state.clone(),
          permissions.clone(),
          lib.clone(),
          doc_modules_to_reload,
          test_modules_to_reload,
          no_run,
          fail_fast,
          quiet,
          true,
          filter.clone(),
          shuffle,
          concurrent_jobs,
        )
        .await?;

        Ok(())
      }
    };

    file_watcher::watch_func(resolver, operation, "Test").await?;
  } else {
    let doc_modules = if doc {
      fs_util::collect_specifiers(
        include.clone(),
        fs_util::is_supported_test_ext,
      )?
    } else {
      Vec::new()
    };

    let test_modules = fs_util::collect_specifiers(
      include.clone(),
      fs_util::is_supported_test_path,
    )?;

    test_runner::run_tests(
      program_state.clone(),
      permissions,
      lib,
      doc_modules,
      test_modules,
      no_run,
      fail_fast,
      quiet,
      allow_none,
      filter,
      shuffle,
      concurrent_jobs,
    )
    .await?;
  }

  Ok(())
}

fn init_v8_flags(v8_flags: &[String]) {
  let v8_flags_includes_help = v8_flags
    .iter()
    .any(|flag| flag == "-help" || flag == "--help");
  // Keep in sync with `standalone.rs`.
  let v8_flags = once("UNUSED_BUT_NECESSARY_ARG0".to_owned())
    .chain(v8_flags.iter().cloned())
    .collect::<Vec<_>>();
  let unrecognized_v8_flags = v8_set_flags(v8_flags)
    .into_iter()
    .skip(1)
    .collect::<Vec<_>>();
  if !unrecognized_v8_flags.is_empty() {
    for f in unrecognized_v8_flags {
      eprintln!("error: V8 did not recognize flag '{}'", f);
    }
    eprintln!("\nFor a list of V8 flags, use '--v8-flags=--help'");
    std::process::exit(1);
  }
  if v8_flags_includes_help {
    std::process::exit(0);
  }
}

fn get_subcommand(
  flags: Flags,
) -> Pin<Box<dyn Future<Output = Result<(), AnyError>>>> {
  match flags.clone().subcommand {
    DenoSubcommand::Bundle {
      source_file,
      out_file,
    } => bundle_command(flags, source_file, out_file).boxed_local(),
    DenoSubcommand::Doc {
      source_file,
      json,
      filter,
      private,
    } => doc_command(flags, source_file, json, filter, private).boxed_local(),
    DenoSubcommand::Eval { print, code, ext } => {
      eval_command(flags, code, ext, print).boxed_local()
    }
    DenoSubcommand::Cache { files } => {
      cache_command(flags, files).boxed_local()
    }
    DenoSubcommand::Compile {
      source_file,
      output,
      args,
      target,
    } => {
      compile_command(flags, source_file, output, args, target).boxed_local()
    }
    DenoSubcommand::Coverage {
      files,
      ignore,
      include,
      exclude,
      lcov,
    } => coverage_command(flags, files, ignore, include, exclude, lcov)
      .boxed_local(),
    DenoSubcommand::Fmt {
      check,
      files,
      ignore,
      ext,
    } => format_command(flags, files, ignore, check, ext).boxed_local(),
    DenoSubcommand::Info { file, json } => {
      info_command(flags, file, json).boxed_local()
    }
    DenoSubcommand::Install {
      module_url,
      args,
      name,
      root,
      force,
    } => {
      install_command(flags, module_url, args, name, root, force).boxed_local()
    }
    DenoSubcommand::Lsp => lsp_command().boxed_local(),
    DenoSubcommand::Lint {
      files,
      rules,
      ignore,
      json,
    } => lint_command(flags, files, rules, ignore, json).boxed_local(),
    DenoSubcommand::Repl { eval } => run_repl(flags, eval).boxed_local(),
    DenoSubcommand::Run { script } => run_command(flags, script).boxed_local(),
    DenoSubcommand::Test {
      no_run,
      doc,
      fail_fast,
      quiet,
      include,
      allow_none,
      filter,
      shuffle,
      concurrent_jobs,
    } => test_command(
      flags,
      include,
      no_run,
      doc,
      fail_fast,
      quiet,
      allow_none,
      filter,
      shuffle,
      concurrent_jobs,
    )
    .boxed_local(),
    DenoSubcommand::Completions { buf } => {
      if let Err(e) = write_to_stdout_ignore_sigpipe(&buf) {
        eprintln!("{}", e);
        std::process::exit(1);
      }
      std::process::exit(0);
    }
    DenoSubcommand::Types => {
      let types = get_types(flags.unstable);
      if let Err(e) = write_to_stdout_ignore_sigpipe(types.as_bytes()) {
        eprintln!("{}", e);
        std::process::exit(1);
      }
      std::process::exit(0);
    }
    DenoSubcommand::Upgrade {
      force,
      dry_run,
      canary,
      version,
      output,
      ca_file,
    } => tools::upgrade::upgrade_command(
      dry_run, force, canary, version, output, ca_file,
    )
    .boxed_local(),
  }
}

fn unwrap_or_exit<T>(result: Result<T, AnyError>) -> T {
  match result {
    Ok(value) => value,
    Err(error) => {
      eprintln!("{}: {:?}", colors::red_bold("error"), error);
      std::process::exit(1);
    }
  }
}

pub fn main() {
  #[cfg(windows)]
  colors::enable_ansi(); // For Windows 10
  unix_util::raise_fd_limit();

  let args: Vec<String> = env::args().collect();
  let standalone_res = match standalone::extract_standalone(args.clone()) {
    Ok(Some((metadata, bundle))) => {
      tokio_util::run_basic(standalone::run(bundle, metadata))
    }
    Ok(None) => Ok(()),
    Err(err) => Err(err),
  };
  if let Err(err) = standalone_res {
    eprintln!("{}: {}", colors::red_bold("error"), err.to_string());
    std::process::exit(1);
  }

  let flags = match flags::flags_from_vec(args) {
    Ok(flags) => flags,
    Err(err @ clap::Error { .. })
      if err.kind == clap::ErrorKind::HelpDisplayed
        || err.kind == clap::ErrorKind::VersionDisplayed =>
    {
      err.write_to(&mut std::io::stdout()).unwrap();
      std::io::stdout().write_all(b"\n").unwrap();
      std::process::exit(0);
    }
    Err(err) => unwrap_or_exit(Err(AnyError::from(err))),
  };
  if !flags.v8_flags.is_empty() {
    init_v8_flags(&*flags.v8_flags);
  }

  logger::init(flags.log_level);

  unwrap_or_exit(tokio_util::run_basic(get_subcommand(flags)));
}<|MERGE_RESOLUTION|>--- conflicted
+++ resolved
@@ -109,16 +109,12 @@
         .log_level
         .map_or(false, |l| l == log::Level::Debug),
       unstable: program_state.flags.unstable,
-<<<<<<< HEAD
       enable_testing_features: program_state.flags.enable_testing_features,
-      ca_data: program_state.ca_data.clone(),
-=======
       unsafely_ignore_certificate_errors: program_state
         .flags
         .unsafely_ignore_certificate_errors
         .clone(),
       root_cert_store: program_state.root_cert_store.clone(),
->>>>>>> 370c5013
       user_agent: version::get_user_agent(),
       seed: program_state.flags.seed,
       module_loader,
@@ -199,16 +195,12 @@
       .log_level
       .map_or(false, |l| l == log::Level::Debug),
     unstable: program_state.flags.unstable,
-<<<<<<< HEAD
     enable_testing_features: program_state.flags.enable_testing_features,
-    ca_data: program_state.ca_data.clone(),
-=======
     unsafely_ignore_certificate_errors: program_state
       .flags
       .unsafely_ignore_certificate_errors
       .clone(),
     root_cert_store: program_state.root_cert_store.clone(),
->>>>>>> 370c5013
     user_agent: version::get_user_agent(),
     seed: program_state.flags.seed,
     js_error_create_fn: Some(js_error_create_fn),
