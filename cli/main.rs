--- conflicted
+++ resolved
@@ -250,31 +250,6 @@
 ) -> Result<(), AnyError> {
   let lib = ps.options.ts_type_lib_window();
 
-<<<<<<< HEAD
-  for file in files {
-    let specifier = resolve_url_or_path(file)?;
-
-    // TODO(bartlomieju): in the future (after all relevant deno subcommands
-    // have support for npm: specifiers), it would be good to unify this code
-    // in `ProcState::prepare_module_load`.
-    if let Ok(package_ref) = NpmPackageReference::from_specifier(&specifier) {
-      ps.npm_resolver
-        .add_package_reqs(vec![package_ref.req.clone()])
-        .await?;
-      ps.prepare_node_std_graph().await?;
-      continue;
-    }
-
-    ps.prepare_module_load(
-      vec![specifier],
-      false,
-      lib,
-      Permissions::allow_all(),
-      Permissions::allow_all(),
-    )
-    .await?;
-  }
-=======
   let specifiers = files
     .iter()
     .map(|file| resolve_url_or_path(file))
@@ -285,10 +260,8 @@
     lib,
     Permissions::allow_all(),
     Permissions::allow_all(),
-    false,
   )
   .await?;
->>>>>>> 44b2b950
 
   Ok(())
 }
@@ -365,7 +338,7 @@
 
   let check_js = ps.options.check_js();
   let mut graph_data = GraphData::default();
-  graph_data.add_graph(&graph, false);
+  graph_data.add_graph(&graph);
   graph_data
     .check(
       &graph.roots,
@@ -657,22 +630,8 @@
     let permissions = Permissions::from_options(&flags.permissions_options())?;
     let ps = ps.reset_for_file_watcher();
     Ok(async move {
-<<<<<<< HEAD
-      let worker = create_main_worker(
-        &ps,
-        main_module.clone(),
-        permissions,
-        vec![],
-        Default::default(),
-      )
-      .await?;
-=======
-      let ps =
-        ProcState::build_for_file_watcher((*flags).clone(), sender.clone())
-          .await?;
       let worker =
         create_main_worker(&ps, main_module.clone(), permissions).await?;
->>>>>>> 44b2b950
       worker.run_for_watcher().await?;
 
       Ok(())
@@ -682,13 +641,8 @@
   util::file_watcher::watch_func2(
     receiver,
     operation,
-<<<<<<< HEAD
     main_module,
-    file_watcher::PrintConfig {
-=======
-    (sender, main_module),
     util::file_watcher::PrintConfig {
->>>>>>> 44b2b950
       job_name: "Process".to_string(),
       clear_screen: !flags.no_clear_screen,
     },
