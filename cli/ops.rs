// Copyright 2018-2019 the Deno authors. All rights reserved. MIT license.
use atty;
use crate::ansi;
use crate::deno_dir::resolve_from_cwd;
use crate::deno_error;
use crate::deno_error::DenoError;
use crate::deno_error::ErrorKind;
use crate::deno_error::GetErrorKind;
use crate::dispatch_minimal::dispatch_minimal;
use crate::dispatch_minimal::parse_min_record;
use crate::fmt_errors::JSError;
use crate::fs as deno_fs;
use crate::http_util;
use crate::msg;
use crate::msg_util;
use crate::rand;
use crate::repl;
use crate::resolve_addr::resolve_addr;
use crate::resources;
use crate::resources::table_entries;
use crate::resources::Resource;
use crate::signal::kill;
use crate::startup_data;
use crate::state::ThreadSafeState;
use crate::tokio_util;
use crate::tokio_write;
use crate::version;
use crate::worker::Worker;
use deno::Buf;
use deno::CoreOp;
use deno::ErrBox;
use deno::Loader;
use deno::ModuleSpecifier;
use deno::Op;
use deno::OpResult;
use deno::PinnedBuf;
use flatbuffers::FlatBufferBuilder;
use futures;
use futures::Async;
use futures::Poll;
use futures::Sink;
use futures::Stream;
use hyper;
use hyper::rt::Future;
use log;
use rand::{thread_rng, Rng};
use remove_dir_all::remove_dir_all;
use std;
use std::convert::From;
use std::fs;
use std::net::Shutdown;
use std::path::PathBuf;
use std::process::Command;
use std::time::{Duration, Instant, UNIX_EPOCH};
use tokio;
use tokio::net::TcpListener;
use tokio::net::TcpStream;
use tokio_process::CommandExt;
use tokio_threadpool;
use url::Url;
use utime;

#[cfg(unix)]
use std::os::unix::fs::PermissionsExt;
#[cfg(unix)]
use std::os::unix::process::ExitStatusExt;

type CliOpResult = OpResult<ErrBox>;

type CliDispatchFn =
  fn(state: &ThreadSafeState, base: &msg::Base<'_>, data: Option<PinnedBuf>)
    -> CliOpResult;

pub type OpSelector = fn(inner_type: msg::Any) -> Option<CliDispatchFn>;

#[inline]
fn empty_buf() -> Buf {
  Box::new([])
}

pub fn dispatch_all(
  state: &ThreadSafeState,
  control: &[u8],
  zero_copy: Option<PinnedBuf>,
  op_selector: OpSelector,
) -> CoreOp {
  let bytes_sent_control = control.len();
  let bytes_sent_zero_copy = zero_copy.as_ref().map(|b| b.len()).unwrap_or(0);
  let op = if let Some(min_record) = parse_min_record(control) {
    dispatch_minimal(state, min_record, zero_copy)
  } else {
    dispatch_all_legacy(state, control, zero_copy, op_selector)
  };
  state.metrics_op_dispatched(bytes_sent_control, bytes_sent_zero_copy);
  op
}

/// Processes raw messages from JavaScript.
/// This functions invoked every time Deno.core.dispatch() is called.
/// control corresponds to the first argument of Deno.core.dispatch().
/// data corresponds to the second argument of Deno.core.dispatch().
pub fn dispatch_all_legacy(
  state: &ThreadSafeState,
  control: &[u8],
  zero_copy: Option<PinnedBuf>,
  op_selector: OpSelector,
) -> CoreOp {
  let base = msg::get_root_as_base(&control);
  let inner_type = base.inner_type();
  let is_sync = base.sync();
  let cmd_id = base.cmd_id();

  debug!(
    "msg_from_js {} sync {}",
    msg::enum_name_any(inner_type),
    is_sync
  );

  let op_func: CliDispatchFn = match op_selector(inner_type) {
    Some(v) => v,
    None => panic!("Unhandled message {}", msg::enum_name_any(inner_type)),
  };

  let op_result = op_func(state, &base, zero_copy);

  let state = state.clone();

  match op_result {
    Ok(Op::Sync(buf)) => {
      state.metrics_op_completed(buf.len());
      Op::Sync(buf)
    }
    Ok(Op::Async(fut)) => {
      let result_fut = Box::new(
        fut.or_else(move |err: ErrBox| -> Result<Buf, ()> {
          debug!("op err {}", err);
          // No matter whether we got an Err or Ok, we want a serialized message to
          // send back. So transform the DenoError into a Buf.
          let builder = &mut FlatBufferBuilder::new();
          let errmsg_offset = builder.create_string(&format!("{}", err));
          Ok(serialize_response(
            cmd_id,
            builder,
            msg::BaseArgs {
              error: Some(errmsg_offset),
              error_kind: err.kind(),
              ..Default::default()
            },
          ))
        }).and_then(move |buf: Buf| -> Result<Buf, ()> {
          // Handle empty responses. For sync responses we just want
          // to send null. For async we want to send a small message
          // with the cmd_id.
          let buf = if buf.len() > 0 {
            buf
          } else {
            let builder = &mut FlatBufferBuilder::new();
            serialize_response(
              cmd_id,
              builder,
              msg::BaseArgs {
                ..Default::default()
              },
            )
          };
          state.metrics_op_completed(buf.len());
          Ok(buf)
        }).map_err(|err| panic!("unexpected error {:?}", err)),
      );
      Op::Async(result_fut)
    }
    Err(err) => {
      debug!("op err {}", err);
      // No matter whether we got an Err or Ok, we want a serialized message to
      // send back. So transform the DenoError into a Buf.
      let builder = &mut FlatBufferBuilder::new();
      let errmsg_offset = builder.create_string(&format!("{}", err));
      let response_buf = serialize_response(
        cmd_id,
        builder,
        msg::BaseArgs {
          error: Some(errmsg_offset),
          error_kind: err.kind(),
          ..Default::default()
        },
      );
      state.metrics_op_completed(response_buf.len());
      Op::Sync(response_buf)
    }
  }
}

/// Standard ops set for most isolates
pub fn op_selector_std(inner_type: msg::Any) -> Option<CliDispatchFn> {
  match inner_type {
    msg::Any::Accept => Some(op_accept),
    msg::Any::Cache => Some(op_cache),
    msg::Any::Chdir => Some(op_chdir),
    msg::Any::Chmod => Some(op_chmod),
    msg::Any::Chown => Some(op_chown),
    msg::Any::Close => Some(op_close),
    msg::Any::CopyFile => Some(op_copy_file),
    msg::Any::CreateWorker => Some(op_create_worker),
    msg::Any::Cwd => Some(op_cwd),
    msg::Any::Dial => Some(op_dial),
    msg::Any::Environ => Some(op_env),
    msg::Any::Exit => Some(op_exit),
    msg::Any::Fetch => Some(op_fetch),
    msg::Any::FetchModuleMetaData => Some(op_fetch_module_meta_data),
    msg::Any::FormatError => Some(op_format_error),
    msg::Any::GetRandomValues => Some(op_get_random_values),
    msg::Any::GlobalTimer => Some(op_global_timer),
    msg::Any::GlobalTimerStop => Some(op_global_timer_stop),
    msg::Any::HostGetMessage => Some(op_host_get_message),
    msg::Any::HostGetWorkerClosed => Some(op_host_get_worker_closed),
    msg::Any::HostPostMessage => Some(op_host_post_message),
    msg::Any::IsTTY => Some(op_is_tty),
    msg::Any::Kill => Some(op_kill),
    msg::Any::Link => Some(op_link),
    msg::Any::Listen => Some(op_listen),
    msg::Any::MakeTempDir => Some(op_make_temp_dir),
    msg::Any::Metrics => Some(op_metrics),
    msg::Any::Mkdir => Some(op_mkdir),
    msg::Any::Now => Some(op_now),
    msg::Any::Open => Some(op_open),
    msg::Any::PermissionRevoke => Some(op_revoke_permission),
    msg::Any::Permissions => Some(op_permissions),
    msg::Any::Read => Some(op_read),
    msg::Any::ReadDir => Some(op_read_dir),
    msg::Any::Readlink => Some(op_read_link),
    msg::Any::Remove => Some(op_remove),
    msg::Any::Rename => Some(op_rename),
    msg::Any::ReplReadline => Some(op_repl_readline),
    msg::Any::ReplStart => Some(op_repl_start),
    msg::Any::Resources => Some(op_resources),
    msg::Any::Run => Some(op_run),
    msg::Any::RunStatus => Some(op_run_status),
    msg::Any::Seek => Some(op_seek),
    msg::Any::SetEnv => Some(op_set_env),
    msg::Any::Shutdown => Some(op_shutdown),
    msg::Any::Start => Some(op_start),
    msg::Any::Stat => Some(op_stat),
    msg::Any::Symlink => Some(op_symlink),
    msg::Any::Truncate => Some(op_truncate),
    msg::Any::HomeDir => Some(op_home_dir),
    msg::Any::Utime => Some(op_utime),
    msg::Any::Write => Some(op_write),

    // TODO(ry) split these out so that only the appropriate Workers can access
    // them.
    msg::Any::WorkerGetMessage => Some(op_worker_get_message),
    msg::Any::WorkerPostMessage => Some(op_worker_post_message),

    _ => None,
  }
}

// Returns a milliseconds and nanoseconds subsec
// since the start time of the deno runtime.
// If the High precision flag is not set, the
// nanoseconds are rounded on 2ms.
fn op_now(
  state: &ThreadSafeState,
  base: &msg::Base<'_>,
  data: Option<PinnedBuf>,
) -> CliOpResult {
  assert!(data.is_none());
  let seconds = state.start_time.elapsed().as_secs();
  let mut subsec_nanos = state.start_time.elapsed().subsec_nanos();
  let reduced_time_precision = 2_000_000; // 2ms in nanoseconds

  // If the permission is not enabled
  // Round the nano result on 2 milliseconds
  // see: https://developer.mozilla.org/en-US/docs/Web/API/DOMHighResTimeStamp#Reduced_time_precision
  if !state.permissions.allows_hrtime() {
    subsec_nanos -= subsec_nanos % reduced_time_precision
  }

  let builder = &mut FlatBufferBuilder::new();
  let inner = msg::NowRes::create(
    builder,
    &msg::NowResArgs {
      seconds,
      subsec_nanos,
    },
  );

  ok_buf(serialize_response(
    base.cmd_id(),
    builder,
    msg::BaseArgs {
      inner: Some(inner.as_union_value()),
      inner_type: msg::Any::NowRes,
      ..Default::default()
    },
  ))
}

fn op_is_tty(
  _state: &ThreadSafeState,
  base: &msg::Base<'_>,
  _data: Option<PinnedBuf>,
) -> CliOpResult {
  let builder = &mut FlatBufferBuilder::new();
  let inner = msg::IsTTYRes::create(
    builder,
    &msg::IsTTYResArgs {
      stdin: atty::is(atty::Stream::Stdin),
      stdout: atty::is(atty::Stream::Stdout),
      stderr: atty::is(atty::Stream::Stderr),
    },
  );
  ok_buf(serialize_response(
    base.cmd_id(),
    builder,
    msg::BaseArgs {
      inner: Some(inner.as_union_value()),
      inner_type: msg::Any::IsTTYRes,
      ..Default::default()
    },
  ))
}

fn op_exit(
  _state: &ThreadSafeState,
  base: &msg::Base<'_>,
  _data: Option<PinnedBuf>,
) -> CliOpResult {
  let inner = base.inner_as_exit().unwrap();
  std::process::exit(inner.code())
}

fn op_start(
  state: &ThreadSafeState,
  base: &msg::Base<'_>,
  data: Option<PinnedBuf>,
) -> CliOpResult {
  assert!(data.is_none());
  let mut builder = FlatBufferBuilder::new();

  let state = state;
  let argv = state.argv.iter().map(String::as_str).collect::<Vec<_>>();
  let argv_off = builder.create_vector_of_strings(argv.as_slice());

  let cwd_path = std::env::current_dir().unwrap();
  let cwd_off =
    builder.create_string(deno_fs::normalize_path(cwd_path.as_ref()).as_ref());

  let current_exe = std::env::current_exe().unwrap();
  // Now apply URL parser to current exe to get fully resolved path, otherwise we might get
  // `./` and `../` bits in `exec_path`
  let exe_url = Url::from_file_path(current_exe).unwrap();
  let exec_path =
    builder.create_string(exe_url.to_file_path().unwrap().to_str().unwrap());

  let v8_version = version::v8();
  let v8_version_off = builder.create_string(v8_version);

  let deno_version = version::DENO;
  let deno_version_off = builder.create_string(deno_version);

  let main_module = state
    .main_module()
    .map(|m| builder.create_string(&m.to_string()));

  let xeval_delim = state
    .flags
    .xeval_delim
    .clone()
    .map(|m| builder.create_string(&m));

  let debug_flag = state
    .flags
    .log_level
    .map_or(false, |l| l == log::Level::Debug);

  let inner = msg::StartRes::create(
    &mut builder,
    &msg::StartResArgs {
      cwd: Some(cwd_off),
      pid: std::process::id(),
      argv: Some(argv_off),
      main_module,
      debug_flag,
      version_flag: state.flags.version,
      v8_version: Some(v8_version_off),
      deno_version: Some(deno_version_off),
      no_color: !ansi::use_color(),
      exec_path: Some(exec_path),
      xeval_delim,
      ..Default::default()
    },
  );

  ok_buf(serialize_response(
    base.cmd_id(),
    &mut builder,
    msg::BaseArgs {
      inner_type: msg::Any::StartRes,
      inner: Some(inner.as_union_value()),
      ..Default::default()
    },
  ))
}

fn op_format_error(
  state: &ThreadSafeState,
  base: &msg::Base<'_>,
  data: Option<PinnedBuf>,
) -> CliOpResult {
  assert!(data.is_none());
  let inner = base.inner_as_format_error().unwrap();
  let json_str = inner.error().unwrap();
  let error = JSError::from_json(json_str, &state.dir);
  let error_string = error.to_string();

  let mut builder = FlatBufferBuilder::new();
  let new_error = builder.create_string(&error_string);

  let inner = msg::FormatErrorRes::create(
    &mut builder,
    &msg::FormatErrorResArgs {
      error: Some(new_error),
    },
  );

  let response_buf = serialize_response(
    base.cmd_id(),
    &mut builder,
    msg::BaseArgs {
      inner_type: msg::Any::FormatErrorRes,
      inner: Some(inner.as_union_value()),
      ..Default::default()
    },
  );

  ok_buf(response_buf)
}

fn serialize_response(
  cmd_id: u32,
  builder: &mut FlatBufferBuilder<'_>,
  mut args: msg::BaseArgs<'_>,
) -> Buf {
  args.cmd_id = cmd_id;
  let base = msg::Base::create(builder, &args);
  msg::finish_base_buffer(builder, base);
  let data = builder.finished_data();
  // println!("serialize_response {:x?}", data);
  data.into()
}

#[inline]
pub fn ok_future(buf: Buf) -> CliOpResult {
  Ok(Op::Async(Box::new(futures::future::ok(buf))))
}

#[inline]
pub fn ok_buf(buf: Buf) -> CliOpResult {
  Ok(Op::Sync(buf))
}

fn op_cache(
  state: &ThreadSafeState,
  base: &msg::Base<'_>,
  data: Option<PinnedBuf>,
) -> CliOpResult {
  assert!(data.is_none());
  let inner = base.inner_as_cache().unwrap();
  let extension = inner.extension().unwrap();
  // TODO: rename to something with 'url'
  let module_id = inner.module_id().unwrap();
  let contents = inner.contents().unwrap();

  state.mark_compiled(&module_id);

  // TODO It shouldn't be necessary to call fetch_module_meta_data() here.
  // However, we need module_meta_data.source_code in order to calculate the
  // cache path. In the future, checksums will not be used in the cache
  // filenames and this requirement can be removed. See
  // https://github.com/denoland/deno/issues/2057
  let module_specifier = ModuleSpecifier::resolve_url(module_id)
    .expect("Should be valid module specifier");
  let module_meta_data =
    state
      .dir
      .fetch_module_meta_data(&module_specifier, true, true)?;

<<<<<<< HEAD
  state.dir.cache_compiler_output(
    &module_specifier,
    &module_meta_data,
    extension,
    contents,
  )?;
=======
  let (js_cache_path, source_map_path) = state.dir.cache_path(
    &PathBuf::from(&module_meta_data.filename),
    &module_meta_data.source_code,
  );

  if extension == ".map" {
    debug!("cache {:?}", source_map_path);
    fs::write(source_map_path, contents).map_err(ErrBox::from)?;
  } else if extension == ".js" {
    debug!("cache {:?}", js_cache_path);
    fs::write(js_cache_path, contents).map_err(ErrBox::from)?;
  } else {
    unreachable!();
  }
>>>>>>> abe8a113

  ok_buf(empty_buf())
}

// https://github.com/denoland/deno/blob/golang/os.go#L100-L154
fn op_fetch_module_meta_data(
  state: &ThreadSafeState,
  base: &msg::Base<'_>,
  data: Option<PinnedBuf>,
) -> CliOpResult {
  if !base.sync() {
    return Err(deno_error::no_async_support());
  }
  assert!(data.is_none());
  let inner = base.inner_as_fetch_module_meta_data().unwrap();
  let cmd_id = base.cmd_id();
  let specifier = inner.specifier().unwrap();
  let referrer = inner.referrer().unwrap();

  assert_eq!(state.dir.root.join("gen"), state.dir.gen, "Sanity check");

  let use_cache = !state.flags.reload;
  let no_fetch = state.flags.no_fetch;
  let resolved_specifier = state.resolve(specifier, referrer, false)?;

  let fut = state
    .dir
    .fetch_module_meta_data_async(&resolved_specifier, use_cache, no_fetch)
    .and_then(move |out| {
      let builder = &mut FlatBufferBuilder::new();
      let data_off = builder.create_vector(out.source_code.as_slice());
      let msg_args = msg::FetchModuleMetaDataResArgs {
        module_name: Some(builder.create_string(&out.url.to_string())),
        filename: Some(builder.create_string(&out.filename.to_str().unwrap())),
        media_type: out.media_type,
        data: Some(data_off),
      };
      let inner = msg::FetchModuleMetaDataRes::create(builder, &msg_args);
      Ok(serialize_response(
        cmd_id,
        builder,
        msg::BaseArgs {
          inner: Some(inner.as_union_value()),
          inner_type: msg::Any::FetchModuleMetaDataRes,
          ..Default::default()
        },
      ))
    });

  // WARNING: Here we use tokio_util::block_on() which starts a new Tokio
  // runtime for executing the future. This is so we don't inadvernently run
  // out of threads in the main runtime.
  let result_buf = tokio_util::block_on(fut)?;
  Ok(Op::Sync(result_buf))
}

fn op_chdir(
  _state: &ThreadSafeState,
  base: &msg::Base<'_>,
  data: Option<PinnedBuf>,
) -> CliOpResult {
  assert!(data.is_none());
  let inner = base.inner_as_chdir().unwrap();
  let directory = inner.directory().unwrap();
  std::env::set_current_dir(&directory)?;
  ok_buf(empty_buf())
}

fn op_global_timer_stop(
  state: &ThreadSafeState,
  base: &msg::Base<'_>,
  data: Option<PinnedBuf>,
) -> CliOpResult {
  if !base.sync() {
    return Err(deno_error::no_async_support());
  }
  assert!(data.is_none());
  let state = state;
  let mut t = state.global_timer.lock().unwrap();
  t.cancel();
  Ok(Op::Sync(empty_buf()))
}

fn op_global_timer(
  state: &ThreadSafeState,
  base: &msg::Base<'_>,
  data: Option<PinnedBuf>,
) -> CliOpResult {
  if base.sync() {
    return Err(deno_error::no_sync_support());
  }
  assert!(data.is_none());
  let cmd_id = base.cmd_id();
  let inner = base.inner_as_global_timer().unwrap();
  let val = inner.timeout();
  assert!(val >= 0);

  let state = state;
  let mut t = state.global_timer.lock().unwrap();
  let deadline = Instant::now() + Duration::from_millis(val as u64);
  let f = t.new_timeout(deadline);

  Ok(Op::Async(Box::new(f.then(move |_| {
    let builder = &mut FlatBufferBuilder::new();
    let inner =
      msg::GlobalTimerRes::create(builder, &msg::GlobalTimerResArgs {});
    Ok(serialize_response(
      cmd_id,
      builder,
      msg::BaseArgs {
        inner: Some(inner.as_union_value()),
        inner_type: msg::Any::GlobalTimerRes,
        ..Default::default()
      },
    ))
  }))))
}

fn op_set_env(
  state: &ThreadSafeState,
  base: &msg::Base<'_>,
  data: Option<PinnedBuf>,
) -> CliOpResult {
  assert!(data.is_none());
  let inner = base.inner_as_set_env().unwrap();
  let key = inner.key().unwrap();
  let value = inner.value().unwrap();
  state.check_env()?;
  std::env::set_var(key, value);
  ok_buf(empty_buf())
}

fn op_env(
  state: &ThreadSafeState,
  base: &msg::Base<'_>,
  data: Option<PinnedBuf>,
) -> CliOpResult {
  assert!(data.is_none());
  let cmd_id = base.cmd_id();

  state.check_env()?;

  let builder = &mut FlatBufferBuilder::new();
  let vars: Vec<_> = std::env::vars()
    .map(|(key, value)| msg_util::serialize_key_value(builder, &key, &value))
    .collect();
  let tables = builder.create_vector(&vars);
  let inner = msg::EnvironRes::create(
    builder,
    &msg::EnvironResArgs { map: Some(tables) },
  );
  let response_buf = serialize_response(
    cmd_id,
    builder,
    msg::BaseArgs {
      inner: Some(inner.as_union_value()),
      inner_type: msg::Any::EnvironRes,
      ..Default::default()
    },
  );
  ok_buf(response_buf)
}

fn op_permissions(
  state: &ThreadSafeState,
  base: &msg::Base<'_>,
  data: Option<PinnedBuf>,
) -> CliOpResult {
  assert!(data.is_none());
  let cmd_id = base.cmd_id();
  let builder = &mut FlatBufferBuilder::new();
  let inner = msg::PermissionsRes::create(
    builder,
    &msg::PermissionsResArgs {
      run: state.permissions.allows_run(),
      read: state.permissions.allows_read(),
      write: state.permissions.allows_write(),
      net: state.permissions.allows_net(),
      env: state.permissions.allows_env(),
      hrtime: state.permissions.allows_hrtime(),
    },
  );
  let response_buf = serialize_response(
    cmd_id,
    builder,
    msg::BaseArgs {
      inner: Some(inner.as_union_value()),
      inner_type: msg::Any::PermissionsRes,
      ..Default::default()
    },
  );
  ok_buf(response_buf)
}

fn op_revoke_permission(
  state: &ThreadSafeState,
  base: &msg::Base<'_>,
  data: Option<PinnedBuf>,
) -> CliOpResult {
  assert!(data.is_none());
  let inner = base.inner_as_permission_revoke().unwrap();
  let permission = inner.permission().unwrap();
  match permission {
    "run" => state.permissions.revoke_run(),
    "read" => state.permissions.revoke_read(),
    "write" => state.permissions.revoke_write(),
    "net" => state.permissions.revoke_net(),
    "env" => state.permissions.revoke_env(),
    "hrtime" => state.permissions.revoke_hrtime(),
    _ => Ok(()),
  }?;
  ok_buf(empty_buf())
}

fn op_fetch(
  state: &ThreadSafeState,
  base: &msg::Base<'_>,
  data: Option<PinnedBuf>,
) -> CliOpResult {
  let inner = base.inner_as_fetch().unwrap();
  let cmd_id = base.cmd_id();

  let header = inner.header().unwrap();
  assert!(header.is_request());
  let url = header.url().unwrap();

  let body = match data {
    None => hyper::Body::empty(),
    Some(buf) => hyper::Body::from(Vec::from(&*buf)),
  };

  let req = msg_util::deserialize_request(header, body)?;

  let url_ = url::Url::parse(url).map_err(ErrBox::from)?;
  state.check_net_url(url_)?;

  let client = http_util::get_client();

  debug!("Before fetch {}", url);
  let future = client
    .request(req)
    .map_err(ErrBox::from)
    .and_then(move |res| {
      let builder = &mut FlatBufferBuilder::new();
      let header_off = msg_util::serialize_http_response(builder, &res);
      let body = res.into_body();
      let body_resource = resources::add_hyper_body(body);
      let inner = msg::FetchRes::create(
        builder,
        &msg::FetchResArgs {
          header: Some(header_off),
          body_rid: body_resource.rid,
        },
      );

      Ok(serialize_response(
        cmd_id,
        builder,
        msg::BaseArgs {
          inner: Some(inner.as_union_value()),
          inner_type: msg::Any::FetchRes,
          ..Default::default()
        },
      ))
    });
  if base.sync() {
    let result_buf = future.wait()?;
    Ok(Op::Sync(result_buf))
  } else {
    Ok(Op::Async(Box::new(future)))
  }
}

// This is just type conversion. Implement From trait?
// See https://github.com/tokio-rs/tokio/blob/ffd73a64e7ec497622b7f939e38017afe7124dc4/tokio-fs/src/lib.rs#L76-L85
fn convert_blocking<F>(f: F) -> Poll<Buf, ErrBox>
where
  F: FnOnce() -> Result<Buf, ErrBox>,
{
  use futures::Async::*;
  match tokio_threadpool::blocking(f) {
    Ok(Ready(Ok(v))) => Ok(v.into()),
    Ok(Ready(Err(err))) => Err(err),
    Ok(NotReady) => Ok(NotReady),
    Err(err) => panic!("blocking error {}", err),
  }
}

fn blocking<F>(is_sync: bool, f: F) -> CliOpResult
where
  F: 'static + Send + FnOnce() -> Result<Buf, ErrBox>,
{
  if is_sync {
    let result_buf = f()?;
    Ok(Op::Sync(result_buf))
  } else {
    Ok(Op::Async(Box::new(futures::sync::oneshot::spawn(
      tokio_util::poll_fn(move || convert_blocking(f)),
      &tokio_executor::DefaultExecutor::current(),
    ))))
  }
}

fn op_make_temp_dir(
  state: &ThreadSafeState,
  base: &msg::Base<'_>,
  data: Option<PinnedBuf>,
) -> CliOpResult {
  assert!(data.is_none());
  let base = Box::new(*base);
  let inner = base.inner_as_make_temp_dir().unwrap();
  let cmd_id = base.cmd_id();

  // FIXME
  state.check_write("make_temp")?;

  let dir = inner.dir().map(PathBuf::from);
  let prefix = inner.prefix().map(String::from);
  let suffix = inner.suffix().map(String::from);

  blocking(base.sync(), move || {
    // TODO(piscisaureus): use byte vector for paths, not a string.
    // See https://github.com/denoland/deno/issues/627.
    // We can't assume that paths are always valid utf8 strings.
    let path = deno_fs::make_temp_dir(
      // Converting Option<String> to Option<&str>
      dir.as_ref().map(|x| &**x),
      prefix.as_ref().map(|x| &**x),
      suffix.as_ref().map(|x| &**x),
    )?;
    let builder = &mut FlatBufferBuilder::new();
    let path_off = builder.create_string(path.to_str().unwrap());
    let inner = msg::MakeTempDirRes::create(
      builder,
      &msg::MakeTempDirResArgs {
        path: Some(path_off),
      },
    );
    Ok(serialize_response(
      cmd_id,
      builder,
      msg::BaseArgs {
        inner: Some(inner.as_union_value()),
        inner_type: msg::Any::MakeTempDirRes,
        ..Default::default()
      },
    ))
  })
}

fn op_mkdir(
  state: &ThreadSafeState,
  base: &msg::Base<'_>,
  data: Option<PinnedBuf>,
) -> CliOpResult {
  assert!(data.is_none());
  let inner = base.inner_as_mkdir().unwrap();
  let (path, path_) = resolve_from_cwd(inner.path().unwrap())?;
  let recursive = inner.recursive();
  let mode = inner.mode();

  state.check_write(&path_)?;

  blocking(base.sync(), move || {
    debug!("op_mkdir {}", path_);
    deno_fs::mkdir(&path, mode, recursive)?;
    Ok(empty_buf())
  })
}

fn op_chmod(
  state: &ThreadSafeState,
  base: &msg::Base<'_>,
  data: Option<PinnedBuf>,
) -> CliOpResult {
  assert!(data.is_none());
  let inner = base.inner_as_chmod().unwrap();
  let _mode = inner.mode();
  let (path, path_) = resolve_from_cwd(inner.path().unwrap())?;

  state.check_write(&path_)?;

  blocking(base.sync(), move || {
    debug!("op_chmod {}", &path_);
    // Still check file/dir exists on windows
    let _metadata = fs::metadata(&path)?;
    #[cfg(any(unix))]
    {
      let mut permissions = _metadata.permissions();
      permissions.set_mode(_mode);
      fs::set_permissions(&path, permissions)?;
    }
    Ok(empty_buf())
  })
}

fn op_chown(
  state: &ThreadSafeState,
  base: &msg::Base<'_>,
  data: Option<PinnedBuf>,
) -> CliOpResult {
  assert!(data.is_none());
  let inner = base.inner_as_chown().unwrap();
  let path = String::from(inner.path().unwrap());
  let uid = inner.uid();
  let gid = inner.gid();

  state.check_write(&path)?;

  blocking(base.sync(), move || {
    debug!("op_chown {}", &path);
    match deno_fs::chown(&path, uid, gid) {
      Ok(_) => Ok(empty_buf()),
      Err(e) => Err(e),
    }
  })
}

fn op_open(
  state: &ThreadSafeState,
  base: &msg::Base<'_>,
  data: Option<PinnedBuf>,
) -> CliOpResult {
  assert!(data.is_none());
  let cmd_id = base.cmd_id();
  let inner = base.inner_as_open().unwrap();
  let (filename, filename_) = resolve_from_cwd(inner.filename().unwrap())?;
  let mode = inner.mode().unwrap();

  let mut open_options = tokio::fs::OpenOptions::new();

  match mode {
    "r" => {
      open_options.read(true);
    }
    "r+" => {
      open_options.read(true).write(true);
    }
    "w" => {
      open_options.create(true).write(true).truncate(true);
    }
    "w+" => {
      open_options
        .read(true)
        .create(true)
        .write(true)
        .truncate(true);
    }
    "a" => {
      open_options.create(true).append(true);
    }
    "a+" => {
      open_options.read(true).create(true).append(true);
    }
    "x" => {
      open_options.create_new(true).write(true);
    }
    "x+" => {
      open_options.create_new(true).read(true).write(true);
    }
    &_ => {
      panic!("Unknown file open mode.");
    }
  }

  match mode {
    "r" => {
      state.check_read(&filename_)?;
    }
    "w" | "a" | "x" => {
      state.check_write(&filename_)?;
    }
    &_ => {
      state.check_read(&filename_)?;
      state.check_write(&filename_)?;
    }
  }

  let op = open_options.open(filename).map_err(ErrBox::from).and_then(
    move |fs_file| {
      let resource = resources::add_fs_file(fs_file);
      let builder = &mut FlatBufferBuilder::new();
      let inner =
        msg::OpenRes::create(builder, &msg::OpenResArgs { rid: resource.rid });
      Ok(serialize_response(
        cmd_id,
        builder,
        msg::BaseArgs {
          inner: Some(inner.as_union_value()),
          inner_type: msg::Any::OpenRes,
          ..Default::default()
        },
      ))
    },
  );
  if base.sync() {
    let buf = op.wait()?;
    Ok(Op::Sync(buf))
  } else {
    Ok(Op::Async(Box::new(op)))
  }
}

fn op_close(
  _state: &ThreadSafeState,
  base: &msg::Base<'_>,
  data: Option<PinnedBuf>,
) -> CliOpResult {
  assert!(data.is_none());
  let inner = base.inner_as_close().unwrap();
  let rid = inner.rid();
  match resources::lookup(rid) {
    None => Err(deno_error::bad_resource()),
    Some(resource) => {
      resource.close();
      ok_buf(empty_buf())
    }
  }
}

fn op_kill(
  _state: &ThreadSafeState,
  base: &msg::Base<'_>,
  data: Option<PinnedBuf>,
) -> CliOpResult {
  assert!(data.is_none());
  let inner = base.inner_as_kill().unwrap();
  let pid = inner.pid();
  let signo = inner.signo();
  kill(pid, signo)?;
  ok_buf(empty_buf())
}

fn op_shutdown(
  _state: &ThreadSafeState,
  base: &msg::Base<'_>,
  data: Option<PinnedBuf>,
) -> CliOpResult {
  assert!(data.is_none());
  let inner = base.inner_as_shutdown().unwrap();
  let rid = inner.rid();
  let how = inner.how();
  match resources::lookup(rid) {
    None => Err(deno_error::bad_resource()),
    Some(mut resource) => {
      let shutdown_mode = match how {
        0 => Shutdown::Read,
        1 => Shutdown::Write,
        _ => unimplemented!(),
      };
      blocking(base.sync(), move || {
        // Use UFCS for disambiguation
        Resource::shutdown(&mut resource, shutdown_mode)?;
        Ok(empty_buf())
      })
    }
  }
}

fn op_read(
  _state: &ThreadSafeState,
  base: &msg::Base<'_>,
  data: Option<PinnedBuf>,
) -> CliOpResult {
  let cmd_id = base.cmd_id();
  let inner = base.inner_as_read().unwrap();
  let rid = inner.rid();

  match resources::lookup(rid) {
    None => Err(deno_error::bad_resource()),
    Some(resource) => {
      let op = tokio::io::read(resource, data.unwrap())
        .map_err(ErrBox::from)
        .and_then(move |(_resource, _buf, nread)| {
          let builder = &mut FlatBufferBuilder::new();
          let inner = msg::ReadRes::create(
            builder,
            &msg::ReadResArgs {
              nread: nread as u32,
              eof: nread == 0,
            },
          );
          Ok(serialize_response(
            cmd_id,
            builder,
            msg::BaseArgs {
              inner: Some(inner.as_union_value()),
              inner_type: msg::Any::ReadRes,
              ..Default::default()
            },
          ))
        });
      if base.sync() {
        let buf = op.wait()?;
        Ok(Op::Sync(buf))
      } else {
        Ok(Op::Async(Box::new(op)))
      }
    }
  }
}

fn op_write(
  _state: &ThreadSafeState,
  base: &msg::Base<'_>,
  data: Option<PinnedBuf>,
) -> CliOpResult {
  let cmd_id = base.cmd_id();
  let inner = base.inner_as_write().unwrap();
  let rid = inner.rid();

  match resources::lookup(rid) {
    None => Err(deno_error::bad_resource()),
    Some(resource) => {
      let op = tokio_write::write(resource, data.unwrap())
        .map_err(ErrBox::from)
        .and_then(move |(_resource, _buf, nwritten)| {
          let builder = &mut FlatBufferBuilder::new();
          let inner = msg::WriteRes::create(
            builder,
            &msg::WriteResArgs {
              nbyte: nwritten as u32,
            },
          );
          Ok(serialize_response(
            cmd_id,
            builder,
            msg::BaseArgs {
              inner: Some(inner.as_union_value()),
              inner_type: msg::Any::WriteRes,
              ..Default::default()
            },
          ))
        });
      if base.sync() {
        let buf = op.wait()?;
        Ok(Op::Sync(buf))
      } else {
        Ok(Op::Async(Box::new(op)))
      }
    }
  }
}

fn op_seek(
  _state: &ThreadSafeState,
  base: &msg::Base<'_>,
  data: Option<PinnedBuf>,
) -> CliOpResult {
  assert!(data.is_none());
  let inner = base.inner_as_seek().unwrap();
  let rid = inner.rid();
  let offset = inner.offset();
  let whence = inner.whence();

  match resources::lookup(rid) {
    None => Err(deno_error::bad_resource()),
    Some(resource) => {
      let op = resources::seek(resource, offset, whence)
        .and_then(move |_| Ok(empty_buf()));
      if base.sync() {
        let buf = op.wait()?;
        Ok(Op::Sync(buf))
      } else {
        Ok(Op::Async(Box::new(op)))
      }
    }
  }
}

fn op_remove(
  state: &ThreadSafeState,
  base: &msg::Base<'_>,
  data: Option<PinnedBuf>,
) -> CliOpResult {
  assert!(data.is_none());
  let inner = base.inner_as_remove().unwrap();
  let (path, path_) = resolve_from_cwd(inner.path().unwrap())?;
  let recursive = inner.recursive();

  state.check_write(&path_)?;

  blocking(base.sync(), move || {
    debug!("op_remove {}", path.display());
    let metadata = fs::metadata(&path)?;
    if metadata.is_file() {
      fs::remove_file(&path)?;
    } else if recursive {
      remove_dir_all(&path)?;
    } else {
      fs::remove_dir(&path)?;
    }
    Ok(empty_buf())
  })
}

fn op_copy_file(
  state: &ThreadSafeState,
  base: &msg::Base<'_>,
  data: Option<PinnedBuf>,
) -> CliOpResult {
  assert!(data.is_none());
  let inner = base.inner_as_copy_file().unwrap();
  let (from, from_) = resolve_from_cwd(inner.from().unwrap())?;
  let (to, to_) = resolve_from_cwd(inner.to().unwrap())?;

  state.check_read(&from_)?;
  state.check_write(&to_)?;

  debug!("op_copy_file {} {}", from.display(), to.display());
  blocking(base.sync(), move || {
    // On *nix, Rust deem non-existent path as invalid input
    // See https://github.com/rust-lang/rust/issues/54800
    // Once the issue is reolved, we should remove this workaround.
    if cfg!(unix) && !from.is_file() {
      return Err(
        DenoError::new(ErrorKind::NotFound, "File not found".to_string())
          .into(),
      );
    }

    fs::copy(&from, &to)?;
    Ok(empty_buf())
  })
}

macro_rules! to_seconds {
  ($time:expr) => {{
    // Unwrap is safe here as if the file is before the unix epoch
    // something is very wrong.
    $time
      .and_then(|t| Ok(t.duration_since(UNIX_EPOCH).unwrap().as_secs()))
      .unwrap_or(0)
  }};
}

#[cfg(any(unix))]
fn get_mode(perm: &fs::Permissions) -> u32 {
  perm.mode()
}

#[cfg(not(any(unix)))]
fn get_mode(_perm: &fs::Permissions) -> u32 {
  0
}

fn op_cwd(
  _state: &ThreadSafeState,
  base: &msg::Base<'_>,
  data: Option<PinnedBuf>,
) -> CliOpResult {
  assert!(data.is_none());
  let cmd_id = base.cmd_id();
  let path = std::env::current_dir()?;
  let builder = &mut FlatBufferBuilder::new();
  let cwd =
    builder.create_string(&path.into_os_string().into_string().unwrap());
  let inner = msg::CwdRes::create(builder, &msg::CwdResArgs { cwd: Some(cwd) });
  let response_buf = serialize_response(
    cmd_id,
    builder,
    msg::BaseArgs {
      inner: Some(inner.as_union_value()),
      inner_type: msg::Any::CwdRes,
      ..Default::default()
    },
  );
  ok_buf(response_buf)
}

fn op_stat(
  state: &ThreadSafeState,
  base: &msg::Base<'_>,
  data: Option<PinnedBuf>,
) -> CliOpResult {
  assert!(data.is_none());
  let inner = base.inner_as_stat().unwrap();
  let cmd_id = base.cmd_id();
  let (filename, filename_) = resolve_from_cwd(inner.filename().unwrap())?;
  let lstat = inner.lstat();

  state.check_read(&filename_)?;

  blocking(base.sync(), move || {
    let builder = &mut FlatBufferBuilder::new();
    debug!("op_stat {} {}", filename.display(), lstat);
    let metadata = if lstat {
      fs::symlink_metadata(&filename)?
    } else {
      fs::metadata(&filename)?
    };

    let inner = msg::StatRes::create(
      builder,
      &msg::StatResArgs {
        is_file: metadata.is_file(),
        is_symlink: metadata.file_type().is_symlink(),
        len: metadata.len(),
        modified: to_seconds!(metadata.modified()),
        accessed: to_seconds!(metadata.accessed()),
        created: to_seconds!(metadata.created()),
        mode: get_mode(&metadata.permissions()),
        has_mode: cfg!(target_family = "unix"),
        ..Default::default()
      },
    );

    Ok(serialize_response(
      cmd_id,
      builder,
      msg::BaseArgs {
        inner: Some(inner.as_union_value()),
        inner_type: msg::Any::StatRes,
        ..Default::default()
      },
    ))
  })
}

fn op_read_dir(
  state: &ThreadSafeState,
  base: &msg::Base<'_>,
  data: Option<PinnedBuf>,
) -> CliOpResult {
  assert!(data.is_none());
  let inner = base.inner_as_read_dir().unwrap();
  let cmd_id = base.cmd_id();
  let (path, path_) = resolve_from_cwd(inner.path().unwrap())?;

  state.check_read(&path_)?;

  blocking(base.sync(), move || {
    debug!("op_read_dir {}", path.display());
    let builder = &mut FlatBufferBuilder::new();
    let entries: Vec<_> = fs::read_dir(path)?
      .map(|entry| {
        let entry = entry.unwrap();
        let metadata = entry.metadata().unwrap();
        let file_type = metadata.file_type();
        let name = builder.create_string(entry.file_name().to_str().unwrap());

        msg::StatRes::create(
          builder,
          &msg::StatResArgs {
            is_file: file_type.is_file(),
            is_symlink: file_type.is_symlink(),
            len: metadata.len(),
            modified: to_seconds!(metadata.modified()),
            accessed: to_seconds!(metadata.accessed()),
            created: to_seconds!(metadata.created()),
            name: Some(name),
            mode: get_mode(&metadata.permissions()),
            has_mode: cfg!(target_family = "unix"),
          },
        )
      }).collect();

    let entries = builder.create_vector(&entries);
    let inner = msg::ReadDirRes::create(
      builder,
      &msg::ReadDirResArgs {
        entries: Some(entries),
      },
    );
    Ok(serialize_response(
      cmd_id,
      builder,
      msg::BaseArgs {
        inner: Some(inner.as_union_value()),
        inner_type: msg::Any::ReadDirRes,
        ..Default::default()
      },
    ))
  })
}

fn op_rename(
  state: &ThreadSafeState,
  base: &msg::Base<'_>,
  data: Option<PinnedBuf>,
) -> CliOpResult {
  assert!(data.is_none());
  let inner = base.inner_as_rename().unwrap();
  let (oldpath, _) = resolve_from_cwd(inner.oldpath().unwrap())?;
  let (newpath, newpath_) = resolve_from_cwd(inner.newpath().unwrap())?;

  state.check_write(&newpath_)?;

  blocking(base.sync(), move || {
    debug!("op_rename {} {}", oldpath.display(), newpath.display());
    fs::rename(&oldpath, &newpath)?;
    Ok(empty_buf())
  })
}

fn op_link(
  state: &ThreadSafeState,
  base: &msg::Base<'_>,
  data: Option<PinnedBuf>,
) -> CliOpResult {
  assert!(data.is_none());
  let inner = base.inner_as_link().unwrap();
  let (oldname, _) = resolve_from_cwd(inner.oldname().unwrap())?;
  let (newname, newname_) = resolve_from_cwd(inner.newname().unwrap())?;

  state.check_write(&newname_)?;

  blocking(base.sync(), move || {
    debug!("op_link {} {}", oldname.display(), newname.display());
    std::fs::hard_link(&oldname, &newname)?;
    Ok(empty_buf())
  })
}

fn op_symlink(
  state: &ThreadSafeState,
  base: &msg::Base<'_>,
  data: Option<PinnedBuf>,
) -> CliOpResult {
  assert!(data.is_none());
  let inner = base.inner_as_symlink().unwrap();
  let (oldname, _) = resolve_from_cwd(inner.oldname().unwrap())?;
  let (newname, newname_) = resolve_from_cwd(inner.newname().unwrap())?;

  state.check_write(&newname_)?;
  // TODO Use type for Windows.
  if cfg!(windows) {
    return Err(
      DenoError::new(ErrorKind::Other, "Not implemented".to_string()).into(),
    );
  }
  blocking(base.sync(), move || {
    debug!("op_symlink {} {}", oldname.display(), newname.display());
    #[cfg(any(unix))]
    std::os::unix::fs::symlink(&oldname, &newname)?;
    Ok(empty_buf())
  })
}

fn op_read_link(
  state: &ThreadSafeState,
  base: &msg::Base<'_>,
  data: Option<PinnedBuf>,
) -> CliOpResult {
  assert!(data.is_none());
  let inner = base.inner_as_readlink().unwrap();
  let cmd_id = base.cmd_id();
  let (name, name_) = resolve_from_cwd(inner.name().unwrap())?;

  state.check_read(&name_)?;

  blocking(base.sync(), move || {
    debug!("op_read_link {}", name.display());
    let path = fs::read_link(&name)?;
    let builder = &mut FlatBufferBuilder::new();
    let path_off = builder.create_string(path.to_str().unwrap());
    let inner = msg::ReadlinkRes::create(
      builder,
      &msg::ReadlinkResArgs {
        path: Some(path_off),
      },
    );
    Ok(serialize_response(
      cmd_id,
      builder,
      msg::BaseArgs {
        inner: Some(inner.as_union_value()),
        inner_type: msg::Any::ReadlinkRes,
        ..Default::default()
      },
    ))
  })
}

fn op_repl_start(
  state: &ThreadSafeState,
  base: &msg::Base<'_>,
  data: Option<PinnedBuf>,
) -> CliOpResult {
  assert!(data.is_none());
  let inner = base.inner_as_repl_start().unwrap();
  let cmd_id = base.cmd_id();
  let history_file = String::from(inner.history_file().unwrap());

  debug!("op_repl_start {}", history_file);
  let history_path = repl::history_path(&state.dir, &history_file);
  let repl = repl::Repl::new(history_path);
  let resource = resources::add_repl(repl);

  let builder = &mut FlatBufferBuilder::new();
  let inner = msg::ReplStartRes::create(
    builder,
    &msg::ReplStartResArgs { rid: resource.rid },
  );
  ok_buf(serialize_response(
    cmd_id,
    builder,
    msg::BaseArgs {
      inner: Some(inner.as_union_value()),
      inner_type: msg::Any::ReplStartRes,
      ..Default::default()
    },
  ))
}

fn op_repl_readline(
  _state: &ThreadSafeState,
  base: &msg::Base<'_>,
  data: Option<PinnedBuf>,
) -> CliOpResult {
  assert!(data.is_none());
  let inner = base.inner_as_repl_readline().unwrap();
  let cmd_id = base.cmd_id();
  let rid = inner.rid();
  let prompt = inner.prompt().unwrap().to_owned();
  debug!("op_repl_readline {} {}", rid, prompt);

  blocking(base.sync(), move || {
    let repl = resources::get_repl(rid)?;
    let line = repl.lock().unwrap().readline(&prompt)?;

    let builder = &mut FlatBufferBuilder::new();
    let line_off = builder.create_string(&line);
    let inner = msg::ReplReadlineRes::create(
      builder,
      &msg::ReplReadlineResArgs {
        line: Some(line_off),
      },
    );
    Ok(serialize_response(
      cmd_id,
      builder,
      msg::BaseArgs {
        inner: Some(inner.as_union_value()),
        inner_type: msg::Any::ReplReadlineRes,
        ..Default::default()
      },
    ))
  })
}

fn op_truncate(
  state: &ThreadSafeState,
  base: &msg::Base<'_>,
  data: Option<PinnedBuf>,
) -> CliOpResult {
  assert!(data.is_none());

  let inner = base.inner_as_truncate().unwrap();
  let (filename, filename_) = resolve_from_cwd(inner.name().unwrap())?;
  let len = inner.len();

  state.check_write(&filename_)?;

  blocking(base.sync(), move || {
    debug!("op_truncate {} {}", filename_, len);
    let f = fs::OpenOptions::new().write(true).open(&filename)?;
    f.set_len(u64::from(len))?;
    Ok(empty_buf())
  })
}

fn op_utime(
  state: &ThreadSafeState,
  base: &msg::Base<'_>,
  data: Option<PinnedBuf>,
) -> CliOpResult {
  assert!(data.is_none());

  let inner = base.inner_as_utime().unwrap();
  let filename = String::from(inner.filename().unwrap());
  let atime = inner.atime();
  let mtime = inner.mtime();

  state.check_write(&filename)?;

  blocking(base.sync(), move || {
    debug!("op_utimes {} {} {}", filename, atime, mtime);
    utime::set_file_times(filename, atime, mtime)?;
    Ok(empty_buf())
  })
}

fn op_listen(
  state: &ThreadSafeState,
  base: &msg::Base<'_>,
  data: Option<PinnedBuf>,
) -> CliOpResult {
  assert!(data.is_none());
  let cmd_id = base.cmd_id();
  let inner = base.inner_as_listen().unwrap();
  let network = inner.network().unwrap();
  assert_eq!(network, "tcp");
  let address = inner.address().unwrap();

  state.check_net(&address)?;

  let addr = resolve_addr(address).wait()?;
  let listener = TcpListener::bind(&addr)?;
  let resource = resources::add_tcp_listener(listener);

  let builder = &mut FlatBufferBuilder::new();
  let inner =
    msg::ListenRes::create(builder, &msg::ListenResArgs { rid: resource.rid });
  let response_buf = serialize_response(
    cmd_id,
    builder,
    msg::BaseArgs {
      inner: Some(inner.as_union_value()),
      inner_type: msg::Any::ListenRes,
      ..Default::default()
    },
  );
  ok_buf(response_buf)
}

fn new_conn(cmd_id: u32, tcp_stream: TcpStream) -> Result<Buf, ErrBox> {
  let tcp_stream_resource = resources::add_tcp_stream(tcp_stream);
  // TODO forward socket_addr to client.

  let builder = &mut FlatBufferBuilder::new();
  let inner = msg::NewConn::create(
    builder,
    &msg::NewConnArgs {
      rid: tcp_stream_resource.rid,
      ..Default::default()
    },
  );
  Ok(serialize_response(
    cmd_id,
    builder,
    msg::BaseArgs {
      inner: Some(inner.as_union_value()),
      inner_type: msg::Any::NewConn,
      ..Default::default()
    },
  ))
}

fn op_accept(
  _state: &ThreadSafeState,
  base: &msg::Base<'_>,
  data: Option<PinnedBuf>,
) -> CliOpResult {
  assert!(data.is_none());
  let cmd_id = base.cmd_id();
  let inner = base.inner_as_accept().unwrap();
  let server_rid = inner.rid();

  match resources::lookup(server_rid) {
    None => Err(deno_error::bad_resource()),
    Some(server_resource) => {
      let op = tokio_util::accept(server_resource)
        .map_err(ErrBox::from)
        .and_then(move |(tcp_stream, _socket_addr)| {
          new_conn(cmd_id, tcp_stream)
        });
      if base.sync() {
        let buf = op.wait()?;
        Ok(Op::Sync(buf))
      } else {
        Ok(Op::Async(Box::new(op)))
      }
    }
  }
}

fn op_dial(
  state: &ThreadSafeState,
  base: &msg::Base<'_>,
  data: Option<PinnedBuf>,
) -> CliOpResult {
  assert!(data.is_none());
  let cmd_id = base.cmd_id();
  let inner = base.inner_as_dial().unwrap();
  let network = inner.network().unwrap();
  assert_eq!(network, "tcp"); // TODO Support others.
  let address = inner.address().unwrap();

  state.check_net(&address)?;

  let op = resolve_addr(address).and_then(move |addr| {
    TcpStream::connect(&addr)
      .map_err(ErrBox::from)
      .and_then(move |tcp_stream| new_conn(cmd_id, tcp_stream))
  });
  if base.sync() {
    let buf = op.wait()?;
    Ok(Op::Sync(buf))
  } else {
    Ok(Op::Async(Box::new(op)))
  }
}

fn op_metrics(
  state: &ThreadSafeState,
  base: &msg::Base<'_>,
  data: Option<PinnedBuf>,
) -> CliOpResult {
  assert!(data.is_none());
  let cmd_id = base.cmd_id();

  let builder = &mut FlatBufferBuilder::new();
  let inner = msg::MetricsRes::create(
    builder,
    &msg::MetricsResArgs::from(&state.metrics),
  );
  ok_buf(serialize_response(
    cmd_id,
    builder,
    msg::BaseArgs {
      inner: Some(inner.as_union_value()),
      inner_type: msg::Any::MetricsRes,
      ..Default::default()
    },
  ))
}

fn op_home_dir(
  _state: &ThreadSafeState,
  base: &msg::Base<'_>,
  data: Option<PinnedBuf>,
) -> CliOpResult {
  assert!(data.is_none());
  let cmd_id = base.cmd_id();

  let builder = &mut FlatBufferBuilder::new();
  let path = dirs::home_dir()
    .unwrap_or_default()
    .into_os_string()
    .into_string()
    .unwrap_or_default();
  let path = Some(builder.create_string(&path));
  let inner = msg::HomeDirRes::create(builder, &msg::HomeDirResArgs { path });

  ok_buf(serialize_response(
    cmd_id,
    builder,
    msg::BaseArgs {
      inner: Some(inner.as_union_value()),
      inner_type: msg::Any::HomeDirRes,
      ..Default::default()
    },
  ))
}

fn op_resources(
  _state: &ThreadSafeState,
  base: &msg::Base<'_>,
  data: Option<PinnedBuf>,
) -> CliOpResult {
  assert!(data.is_none());
  let cmd_id = base.cmd_id();

  let builder = &mut FlatBufferBuilder::new();
  let serialized_resources = table_entries();

  let res: Vec<_> = serialized_resources
    .iter()
    .map(|(key, value)| {
      let repr = builder.create_string(value);

      msg::Resource::create(
        builder,
        &msg::ResourceArgs {
          rid: *key,
          repr: Some(repr),
        },
      )
    }).collect();

  let resources = builder.create_vector(&res);
  let inner = msg::ResourcesRes::create(
    builder,
    &msg::ResourcesResArgs {
      resources: Some(resources),
    },
  );

  ok_buf(serialize_response(
    cmd_id,
    builder,
    msg::BaseArgs {
      inner: Some(inner.as_union_value()),
      inner_type: msg::Any::ResourcesRes,
      ..Default::default()
    },
  ))
}

fn subprocess_stdio_map(v: msg::ProcessStdio) -> std::process::Stdio {
  match v {
    msg::ProcessStdio::Inherit => std::process::Stdio::inherit(),
    msg::ProcessStdio::Piped => std::process::Stdio::piped(),
    msg::ProcessStdio::Null => std::process::Stdio::null(),
  }
}

fn op_run(
  state: &ThreadSafeState,
  base: &msg::Base<'_>,
  data: Option<PinnedBuf>,
) -> CliOpResult {
  if !base.sync() {
    return Err(deno_error::no_async_support());
  }
  let cmd_id = base.cmd_id();

  state.check_run()?;

  assert!(data.is_none());
  let inner = base.inner_as_run().unwrap();
  let args = inner.args().unwrap();
  let env = inner.env().unwrap();
  let cwd = inner.cwd();

  let mut c = Command::new(args.get(0));
  (1..args.len()).for_each(|i| {
    let arg = args.get(i);
    c.arg(arg);
  });
  cwd.map(|d| c.current_dir(d));
  (0..env.len()).for_each(|i| {
    let entry = env.get(i);
    c.env(entry.key().unwrap(), entry.value().unwrap());
  });

  // TODO: make this work with other resources, eg. sockets
  let stdin_rid = inner.stdin_rid();
  if stdin_rid > 0 {
    c.stdin(resources::get_file(stdin_rid)?);
  } else {
    c.stdin(subprocess_stdio_map(inner.stdin()));
  }

  let stdout_rid = inner.stdout_rid();
  if stdout_rid > 0 {
    c.stdout(resources::get_file(stdout_rid)?);
  } else {
    c.stdout(subprocess_stdio_map(inner.stdout()));
  }

  let stderr_rid = inner.stderr_rid();
  if stderr_rid > 0 {
    c.stderr(resources::get_file(stderr_rid)?);
  } else {
    c.stderr(subprocess_stdio_map(inner.stderr()));
  }

  // Spawn the command.
  let child = c.spawn_async().map_err(ErrBox::from)?;

  let pid = child.id();
  let resources = resources::add_child(child);

  let mut res_args = msg::RunResArgs {
    rid: resources.child_rid,
    pid,
    ..Default::default()
  };

  if let Some(stdin_rid) = resources.stdin_rid {
    res_args.stdin_rid = stdin_rid;
  }
  if let Some(stdout_rid) = resources.stdout_rid {
    res_args.stdout_rid = stdout_rid;
  }
  if let Some(stderr_rid) = resources.stderr_rid {
    res_args.stderr_rid = stderr_rid;
  }

  let builder = &mut FlatBufferBuilder::new();
  let inner = msg::RunRes::create(builder, &res_args);
  Ok(Op::Sync(serialize_response(
    cmd_id,
    builder,
    msg::BaseArgs {
      inner: Some(inner.as_union_value()),
      inner_type: msg::Any::RunRes,
      ..Default::default()
    },
  )))
}

fn op_run_status(
  state: &ThreadSafeState,
  base: &msg::Base<'_>,
  data: Option<PinnedBuf>,
) -> CliOpResult {
  assert!(data.is_none());
  let cmd_id = base.cmd_id();
  let inner = base.inner_as_run_status().unwrap();
  let rid = inner.rid();

  state.check_run()?;

  let future = resources::child_status(rid)?;

  let future = future.and_then(move |run_status| {
    let code = run_status.code();

    #[cfg(unix)]
    let signal = run_status.signal();
    #[cfg(not(unix))]
    let signal = None;

    code
      .or(signal)
      .expect("Should have either an exit code or a signal.");
    let got_signal = signal.is_some();

    let builder = &mut FlatBufferBuilder::new();
    let inner = msg::RunStatusRes::create(
      builder,
      &msg::RunStatusResArgs {
        got_signal,
        exit_code: code.unwrap_or(-1),
        exit_signal: signal.unwrap_or(-1),
      },
    );
    Ok(serialize_response(
      cmd_id,
      builder,
      msg::BaseArgs {
        inner: Some(inner.as_union_value()),
        inner_type: msg::Any::RunStatusRes,
        ..Default::default()
      },
    ))
  });
  if base.sync() {
    let buf = future.wait()?;
    Ok(Op::Sync(buf))
  } else {
    Ok(Op::Async(Box::new(future)))
  }
}

struct GetMessageFuture {
  pub state: ThreadSafeState,
}

impl Future for GetMessageFuture {
  type Item = Option<Buf>;
  type Error = ();

  fn poll(&mut self) -> Result<Async<Self::Item>, Self::Error> {
    let mut wc = self.state.worker_channels.lock().unwrap();
    wc.1
      .poll()
      .map_err(|err| panic!("worker_channel recv err {:?}", err))
  }
}

/// Get message from host as guest worker
fn op_worker_get_message(
  state: &ThreadSafeState,
  base: &msg::Base<'_>,
  data: Option<PinnedBuf>,
) -> CliOpResult {
  if base.sync() {
    return Err(deno_error::no_sync_support());
  }
  assert!(data.is_none());
  let cmd_id = base.cmd_id();

  let op = GetMessageFuture {
    state: state.clone(),
  };
  let op = op.map_err(move |_| -> ErrBox { unimplemented!() });
  let op = op.and_then(move |maybe_buf| -> Result<Buf, ErrBox> {
    debug!("op_worker_get_message");
    let builder = &mut FlatBufferBuilder::new();

    let data = maybe_buf.as_ref().map(|buf| builder.create_vector(buf));
    let inner = msg::WorkerGetMessageRes::create(
      builder,
      &msg::WorkerGetMessageResArgs { data },
    );
    Ok(serialize_response(
      cmd_id,
      builder,
      msg::BaseArgs {
        inner: Some(inner.as_union_value()),
        inner_type: msg::Any::WorkerGetMessageRes,
        ..Default::default()
      },
    ))
  });
  Ok(Op::Async(Box::new(op)))
}

/// Post message to host as guest worker
fn op_worker_post_message(
  state: &ThreadSafeState,
  base: &msg::Base<'_>,
  data: Option<PinnedBuf>,
) -> CliOpResult {
  let cmd_id = base.cmd_id();
  let d = Vec::from(data.unwrap().as_ref()).into_boxed_slice();

  let tx = {
    let wc = state.worker_channels.lock().unwrap();
    wc.0.clone()
  };
  tx.send(d)
    .wait()
    .map_err(|e| DenoError::new(ErrorKind::Other, e.to_string()))?;
  let builder = &mut FlatBufferBuilder::new();

  ok_buf(serialize_response(
    cmd_id,
    builder,
    msg::BaseArgs {
      ..Default::default()
    },
  ))
}

/// Create worker as the host
fn op_create_worker(
  state: &ThreadSafeState,
  base: &msg::Base<'_>,
  data: Option<PinnedBuf>,
) -> CliOpResult {
  assert!(data.is_none());
  let cmd_id = base.cmd_id();
  let inner = base.inner_as_create_worker().unwrap();
  let specifier = inner.specifier().unwrap();

  let parent_state = state.clone();

  let child_state = ThreadSafeState::new(
    parent_state.flags.clone(),
    parent_state.argv.clone(),
    op_selector_std,
    parent_state.progress.clone(),
  );
  let rid = child_state.resource.rid;
  let name = format!("USER-WORKER-{}", specifier);

  let mut worker =
    Worker::new(name, startup_data::deno_isolate_init(), child_state);
  worker.execute("denoMain()").unwrap();
  worker.execute("workerMain()").unwrap();

  let module_specifier = ModuleSpecifier::resolve_url_or_path(specifier)?;

  let op =
    worker
      .execute_mod_async(&module_specifier, false)
      .and_then(move |()| {
        let mut workers_tl = parent_state.workers.lock().unwrap();
        workers_tl.insert(rid, worker.shared());
        let builder = &mut FlatBufferBuilder::new();
        let msg_inner = msg::CreateWorkerRes::create(
          builder,
          &msg::CreateWorkerResArgs { rid },
        );
        Ok(serialize_response(
          cmd_id,
          builder,
          msg::BaseArgs {
            inner: Some(msg_inner.as_union_value()),
            inner_type: msg::Any::CreateWorkerRes,
            ..Default::default()
          },
        ))
      });

  let result = op.wait()?;
  Ok(Op::Sync(result))
}

/// Return when the worker closes
fn op_host_get_worker_closed(
  state: &ThreadSafeState,
  base: &msg::Base<'_>,
  data: Option<PinnedBuf>,
) -> CliOpResult {
  if base.sync() {
    return Err(deno_error::no_sync_support());
  }
  assert!(data.is_none());
  let cmd_id = base.cmd_id();
  let inner = base.inner_as_host_get_worker_closed().unwrap();
  let rid = inner.rid();
  let state = state.clone();

  let shared_worker_future = {
    let workers_tl = state.workers.lock().unwrap();
    let worker = workers_tl.get(&rid).unwrap();
    worker.clone()
  };

  let op = Box::new(shared_worker_future.then(move |_result| {
    let builder = &mut FlatBufferBuilder::new();

    Ok(serialize_response(
      cmd_id,
      builder,
      msg::BaseArgs {
        ..Default::default()
      },
    ))
  }));
  Ok(Op::Async(Box::new(op)))
}

/// Get message from guest worker as host
fn op_host_get_message(
  _state: &ThreadSafeState,
  base: &msg::Base<'_>,
  data: Option<PinnedBuf>,
) -> CliOpResult {
  if base.sync() {
    return Err(deno_error::no_sync_support());
  }
  assert!(data.is_none());
  let cmd_id = base.cmd_id();
  let inner = base.inner_as_host_get_message().unwrap();
  let rid = inner.rid();

  let op = resources::get_message_from_worker(rid);
  let op = op.map_err(move |_| -> ErrBox { unimplemented!() });
  let op = op.and_then(move |maybe_buf| -> Result<Buf, ErrBox> {
    let builder = &mut FlatBufferBuilder::new();

    let data = maybe_buf.as_ref().map(|buf| builder.create_vector(buf));
    let msg_inner = msg::HostGetMessageRes::create(
      builder,
      &msg::HostGetMessageResArgs { data },
    );
    Ok(serialize_response(
      cmd_id,
      builder,
      msg::BaseArgs {
        inner: Some(msg_inner.as_union_value()),
        inner_type: msg::Any::HostGetMessageRes,
        ..Default::default()
      },
    ))
  });
  Ok(Op::Async(Box::new(op)))
}

/// Post message to guest worker as host
fn op_host_post_message(
  _state: &ThreadSafeState,
  base: &msg::Base<'_>,
  data: Option<PinnedBuf>,
) -> CliOpResult {
  let cmd_id = base.cmd_id();
  let inner = base.inner_as_host_post_message().unwrap();
  let rid = inner.rid();

  let d = Vec::from(data.unwrap().as_ref()).into_boxed_slice();

  resources::post_message_to_worker(rid, d)
    .wait()
    .map_err(|e| DenoError::new(ErrorKind::Other, e.to_string()))?;
  let builder = &mut FlatBufferBuilder::new();

  ok_buf(serialize_response(
    cmd_id,
    builder,
    msg::BaseArgs {
      ..Default::default()
    },
  ))
}

fn op_get_random_values(
  state: &ThreadSafeState,
  _base: &msg::Base<'_>,
  data: Option<PinnedBuf>,
) -> CliOpResult {
  if let Some(ref seeded_rng) = state.seeded_rng {
    let mut rng = seeded_rng.lock().unwrap();
    rng.fill(&mut data.unwrap()[..]);
  } else {
    let mut rng = thread_rng();
    rng.fill(&mut data.unwrap()[..]);
  }

  ok_buf(empty_buf())
}<|MERGE_RESOLUTION|>--- conflicted
+++ resolved
@@ -486,29 +486,12 @@
       .dir
       .fetch_module_meta_data(&module_specifier, true, true)?;
 
-<<<<<<< HEAD
   state.dir.cache_compiler_output(
     &module_specifier,
     &module_meta_data,
     extension,
     contents,
   )?;
-=======
-  let (js_cache_path, source_map_path) = state.dir.cache_path(
-    &PathBuf::from(&module_meta_data.filename),
-    &module_meta_data.source_code,
-  );
-
-  if extension == ".map" {
-    debug!("cache {:?}", source_map_path);
-    fs::write(source_map_path, contents).map_err(ErrBox::from)?;
-  } else if extension == ".js" {
-    debug!("cache {:?}", js_cache_path);
-    fs::write(js_cache_path, contents).map_err(ErrBox::from)?;
-  } else {
-    unreachable!();
-  }
->>>>>>> abe8a113
 
   ok_buf(empty_buf())
 }
