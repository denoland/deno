--- conflicted
+++ resolved
@@ -1991,7 +1991,6 @@
 
   let parent_state = state.clone();
 
-<<<<<<< HEAD
   let child_state = ThreadSafeState::new(
     parent_state.flags.clone(),
     parent_state.argv.clone(),
@@ -2012,7 +2011,7 @@
   // TODO(ry) Use execute_mod_async here.
   let result = worker.execute_mod(&specifier_url, false);
   let response_buf = match result {
-    Ok(worker) => {
+    Ok(()) => {
       let mut workers_tl = parent_state.workers.lock().unwrap();
       workers_tl.insert(rid, worker.shared());
       let builder = &mut FlatBufferBuilder::new();
@@ -2029,52 +2028,8 @@
         },
       ))
     }
-    Err((errors::RustOrJsError::Js(_), _worker)) => {
-      Err(errors::worker_init_failed())
-=======
-    let child_state = ThreadSafeState::new(
-      parent_state.flags.clone(),
-      parent_state.argv.clone(),
-      op_selector_std,
-      parent_state.progress.clone(),
-    );
-    let rid = child_state.resource.rid;
-    let name = format!("USER-WORKER-{}", specifier);
-
-    let mut worker =
-      Worker::new(name, startup_data::deno_isolate_init(), child_state);
-    js_check(worker.execute("denoMain()"));
-    js_check(worker.execute("workerMain()"));
-
-    let specifier_url =
-      root_specifier_to_url(specifier).map_err(DenoError::from)?;
-
-    // TODO(ry) Use execute_mod_async here.
-    let result = worker.execute_mod(&specifier_url, false);
-    match result {
-      Ok(()) => {
-        let mut workers_tl = parent_state.workers.lock().unwrap();
-        workers_tl.insert(rid, worker.shared());
-        let builder = &mut FlatBufferBuilder::new();
-        let msg_inner = msg::CreateWorkerRes::create(
-          builder,
-          &msg::CreateWorkerResArgs { rid },
-        );
-        Ok(serialize_response(
-          cmd_id,
-          builder,
-          msg::BaseArgs {
-            inner: Some(msg_inner.as_union_value()),
-            inner_type: msg::Any::CreateWorkerRes,
-            ..Default::default()
-          },
-        ))
-      }
-      Err(errors::RustOrJsError::Js(_)) => Err(errors::worker_init_failed()),
-      Err(errors::RustOrJsError::Rust(err)) => Err(err),
->>>>>>> e152dae0
-    }
-    Err((errors::RustOrJsError::Rust(err), _worker)) => Err(err),
+    Err(errors::RustOrJsError::Js(_)) => Err(errors::worker_init_failed()),
+    Err(errors::RustOrJsError::Rust(err)) => Err(err),
   }?;
   ok_buf(response_buf)
 }
