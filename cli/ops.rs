--- conflicted
+++ resolved
@@ -509,7 +509,7 @@
         Some(module_specifier) => module_specifier.to_string(),
         None => specifier.to_string(),
       },
-      Err(err) => return odd_future(DenoError::from(err)),
+      Err(err) => return Err(DenoError::from(err)),
     },
     None => specifier.to_string(),
   };
@@ -1963,11 +1963,10 @@
   js_check(worker.execute("denoMain()"));
   js_check(worker.execute("workerMain()"));
 
-<<<<<<< HEAD
-  let specifier_url = root_specifier_to_url(specifier)?;
+  let module_specifier = ModuleSpecifier::resolve_root(specifier)?;
 
   let op = worker
-    .execute_mod_async(&specifier_url, false)
+    .execute_mod_async(&module_specifier, false)
     .and_then(move |()| {
       let mut workers_tl = parent_state.workers.lock().unwrap();
       workers_tl.insert(rid, worker.shared());
@@ -1987,36 +1986,7 @@
     }).map_err(|err| match err {
       errors::RustOrJsError::Js(_) => errors::worker_init_failed(),
       errors::RustOrJsError::Rust(err) => err,
-=======
-  let op = ModuleSpecifier::resolve_root(specifier)
-    .and_then(|module_specifier| {
-      Ok(
-        worker
-          .execute_mod_async(&module_specifier, false)
-          .and_then(move |()| {
-            let mut workers_tl = parent_state.workers.lock().unwrap();
-            workers_tl.insert(rid, worker.shared());
-            let builder = &mut FlatBufferBuilder::new();
-            let msg_inner = msg::CreateWorkerRes::create(
-              builder,
-              &msg::CreateWorkerResArgs { rid },
-            );
-            Ok(serialize_response(
-              cmd_id,
-              builder,
-              msg::BaseArgs {
-                inner: Some(msg_inner.as_union_value()),
-                inner_type: msg::Any::CreateWorkerRes,
-                ..Default::default()
-              },
-            ))
-          }).map_err(|err| match err {
-            errors::RustOrJsError::Js(_) => errors::worker_init_failed(),
-            errors::RustOrJsError::Rust(err) => err,
-          }),
-      )
->>>>>>> 42d1024c
-    }).map_err(DenoError::from);
+    });
 
   let result = op.wait()?;
   Ok(Op::Sync(result))
