--- conflicted
+++ resolved
@@ -107,11 +107,7 @@
   /// An optional configuration file which has been specified in the client
   /// options.
   maybe_config_file: Option<ConfigFile>,
-<<<<<<< HEAD
-  /// An optional configuration for linter which has been taken from specified config file.
-  pub(crate) maybe_lint_config: Option<LintConfig>,
-=======
->>>>>>> 061090de
+
   /// An optional configuration for formatter which has been taken from specified config file.
   maybe_fmt_config: Option<FmtConfig>,
   /// An optional import map which is used to resolve modules.
@@ -2202,120 +2198,6 @@
     }
   }
 
-<<<<<<< HEAD
-  // async fn execute_command(
-  //   &mut self,
-  //   params: ExecuteCommandParams,
-  // ) -> LspResult<Option<Value>> {
-  //   match params.command.as_str() {
-  //     lsp_custom::CACHE_REQUEST => match params
-  //       .arguments
-  //       .get(0)
-  //       .map(|params| serde_json::from_value(params.clone()))
-  //     {
-  //       Some(Ok(params)) => self.cache(params).await,
-  //       Some(Err(err)) => Err(LspError::invalid_params(err.to_string())),
-  //       None => Err(LspError::invalid_params("Missing parameters")),
-  //     },
-  //     lsp_custom::PERFORMANCE_REQUEST => Ok(Some(self.get_performance())),
-  //     lsp_custom::RELOAD_IMPORT_REGISTRIES_REQUEST => {
-  //       self.reload_import_registries().await
-  //     }
-  //     lsp_custom::VIRTUAL_TEXT_DOCUMENT => {
-  //       match params
-  //         .arguments
-  //         .get(0)
-  //         .map(|params| serde_json::from_value(params.clone()))
-  //       {
-  //         Some(Ok(params)) => Ok(Some(
-  //           serde_json::to_value(self.virtual_text_document(params).await?)
-  //             .map_err(|err| {
-  //               error!(
-  //                 "Failed to serialize virtual_text_document response: {}",
-  //                 err
-  //               );
-  //               LspError::internal_error()
-  //             })?,
-  //         )),
-  //         Some(Err(err)) => Err(LspError::invalid_params(err.to_string())),
-  //         None => Err(LspError::invalid_params("Missing parameters")),
-  //       }
-  //     }
-
-  //     QUESTION(CGQAQ): don't know how to do this?
-  //     _ => {
-  //       error!(
-  //         "Got a {} request, but no handler is defined",
-  //         params.command
-  //       );
-  //       Err(LspError::method_not_found())
-  //     }
-  //   }
-  // }
-=======
-  async fn request_else(
-    &mut self,
-    method: &str,
-    params: Option<Value>,
-  ) -> LspResult<Option<Value>> {
-    match method {
-      lsp_custom::CACHE_REQUEST => match params.map(serde_json::from_value) {
-        Some(Ok(params)) => self.cache(params).await,
-        Some(Err(err)) => Err(LspError::invalid_params(err.to_string())),
-        None => Err(LspError::invalid_params("Missing parameters")),
-      },
-      lsp_custom::PERFORMANCE_REQUEST => Ok(Some(self.get_performance())),
-      lsp_custom::RELOAD_IMPORT_REGISTRIES_REQUEST => {
-        self.reload_import_registries().await
-      }
-      lsp_custom::TASK_REQUEST => self.get_tasks(),
-      testing::TEST_RUN_REQUEST => {
-        if let Some(testing_server) = &self.maybe_testing_server {
-          match params.map(serde_json::from_value) {
-            Some(Ok(params)) => testing_server
-              .run_request(params, self.config.get_workspace_settings()),
-            Some(Err(err)) => Err(LspError::invalid_params(err.to_string())),
-            None => Err(LspError::invalid_params("Missing parameters")),
-          }
-        } else {
-          Err(LspError::invalid_request())
-        }
-      }
-      testing::TEST_RUN_CANCEL_REQUEST => {
-        if let Some(testing_server) = &self.maybe_testing_server {
-          match params.map(serde_json::from_value) {
-            Some(Ok(params)) => testing_server.run_cancel_request(params),
-            Some(Err(err)) => Err(LspError::invalid_params(err.to_string())),
-            None => Err(LspError::invalid_params("Missing parameters")),
-          }
-        } else {
-          Err(LspError::invalid_request())
-        }
-      }
-      lsp_custom::VIRTUAL_TEXT_DOCUMENT => {
-        match params.map(serde_json::from_value) {
-          Some(Ok(params)) => Ok(Some(
-            serde_json::to_value(self.virtual_text_document(params).await?)
-              .map_err(|err| {
-                error!(
-                  "Failed to serialize virtual_text_document response: {}",
-                  err
-                );
-                LspError::internal_error()
-              })?,
-          )),
-          Some(Err(err)) => Err(LspError::invalid_params(err.to_string())),
-          None => Err(LspError::invalid_params("Missing parameters")),
-        }
-      }
-      _ => {
-        error!("Got a {} request, but no handler is defined", method);
-        Err(LspError::method_not_found())
-      }
-    }
-  }
->>>>>>> 061090de
-
   async fn selection_range(
     &mut self,
     params: SelectionRangeParams,
@@ -2576,19 +2458,6 @@
   ) {
     let client = {
       let mut inner = self.0.lock().await;
-<<<<<<< HEAD
-      inner.did_change_workspace_folders(params).await;
-      inner.client.clone()
-    };
-    let language_server = self.clone();
-    tokio::spawn(async move {
-      let mut ls = language_server.0.lock().await;
-      if ls.config.update_enabled_paths(client).await {
-        ls.diagnostics_server.invalidate_all();
-        ls.send_diagnostics_update();
-      }
-    });
-=======
       let client = inner.client.clone();
       let uri = params.text_document.uri.clone();
       let specifier = inner.url_map.normalize_url(&uri);
@@ -2651,7 +2520,6 @@
 
   async fn did_close(&self, params: DidCloseTextDocumentParams) {
     self.0.lock().await.did_close(params).await
->>>>>>> 061090de
   }
 
   async fn did_change_configuration(
