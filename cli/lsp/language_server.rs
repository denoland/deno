--- conflicted
+++ resolved
@@ -731,56 +731,6 @@
   }
 }
 
-<<<<<<< HEAD
-async fn create_npm_resolver(
-  deno_dir: &DenoDir,
-  initial_cwd: &Path,
-  http_client: &Arc<HttpClient>,
-  config_data: Option<&ConfigData>,
-) -> Arc<dyn CliNpmResolver> {
-  let byonm = config_data.map(|d| d.byonm).unwrap_or(false);
-  create_cli_npm_resolver_for_lsp(if byonm {
-    CliNpmResolverCreateOptions::Byonm(CliNpmResolverByonmCreateOptions {
-      fs: Arc::new(deno_fs::RealFs),
-      root_node_modules_dir: initial_cwd.join("node_modules"),
-    })
-  } else {
-    CliNpmResolverCreateOptions::Managed(CliNpmResolverManagedCreateOptions {
-      http_client: http_client.clone(),
-      snapshot: match config_data.and_then(|d| d.lockfile.as_ref()) {
-        Some(lockfile) => {
-          CliNpmResolverManagedSnapshotOption::ResolveFromLockfile(
-            lockfile.clone(),
-          )
-        }
-        None => CliNpmResolverManagedSnapshotOption::Specified(None),
-      },
-      // Don't provide the lockfile. We don't want these resolvers
-      // updating it. Only the cache request should update the lockfile.
-      maybe_lockfile: None,
-      fs: Arc::new(deno_fs::RealFs),
-      npm_global_cache_dir: deno_dir.npm_folder_path(),
-      // Use an "only" cache setting in order to make the
-      // user do an explicit "cache" command and prevent
-      // the cache from being filled with lots of packages while
-      // the user is typing.
-      cache_setting: CacheSetting::Only,
-      text_only_progress_bar: ProgressBar::new(ProgressBarStyle::TextOnly),
-      maybe_node_modules_path: config_data
-        .and_then(|d| d.node_modules_dir.clone()),
-      // do not install while resolving in the lsp—leave that to the cache command
-      package_json_installer:
-        CliNpmResolverManagedPackageJsonInstallerOption::NoInstall,
-      npm_system_info: NpmSystemInfo::default(),
-      // TODO(bartlomieju): support .npmrc here
-      npmrc: create_default_npmrc(),
-    })
-  })
-  .await
-}
-
-=======
->>>>>>> f8ddcc4f
 // lspower::LanguageServer methods. This file's LanguageServer delegates to us.
 impl Inner {
   async fn initialize(
