--- conflicted
+++ resolved
@@ -2613,7 +2613,6 @@
   }
 
   #[tokio::test]
-<<<<<<< HEAD
   async fn test_signature_help() {
     let mut harness = LspTestHarness::new(vec![
       ("initialize_request.json", LspResponse::RequestAny),
@@ -2647,8 +2646,7 @@
             "activeParameter": 0
           }),
         ),
-      ),
-      (
+      )(
         "signature_help_did_change_notification.json",
         LspResponse::None,
       ),
@@ -2676,7 +2674,17 @@
             "activeSignature": 0,
             "activeParameter": 1
           }),
-=======
+        ),
+      )(
+        "shutdown_request.json",
+        LspResponse::Request(3, json!(null)),
+      ),
+      ("exit_notification.json", LspResponse::None),
+    ]);
+    harness.run().await;
+  }
+
+  #[tokio::test]
   async fn test_code_lens_impl_request() {
     let mut harness = LspTestHarness::new(vec![
       ("initialize_request.json", LspResponse::RequestAny),
@@ -2873,7 +2881,6 @@
         LspResponse::RequestFixture(
           2,
           "code_action_response_cache.json".to_string(),
->>>>>>> 7e9028b5
         ),
       ),
       (
