--- conflicted
+++ resolved
@@ -1581,23 +1581,11 @@
         LspError::internal_error()
       })?;
 
-<<<<<<< HEAD
     let result = if let Some(implementations) = maybe_implementations {
       let mut links = Vec::new();
       for implementation in implementations {
         if let Some(link) = implementation.to_link(&line_index, self).await {
           links.push(link)
-=======
-    if let Some(implementations) = maybe_implementations {
-      let mut results = Vec::new();
-      for impl_ in implementations {
-        let document_span = impl_.document_span;
-        let impl_specifier = resolve_url(&document_span.file_name).unwrap();
-        let impl_line_index =
-          &self.get_line_index(impl_specifier).await.unwrap();
-        if let Some(link) = document_span.to_link(impl_line_index, self).await {
-          results.push(link);
->>>>>>> c7dabc99
         }
       }
       Some(GotoDefinitionResponse::Link(links))
