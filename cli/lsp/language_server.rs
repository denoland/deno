--- conflicted
+++ resolved
@@ -462,7 +462,7 @@
 
     if self
       .config
-      .read()
+      .lock()
       .unwrap()
       .client_capabilities
       .workspace_did_change_watched_files
@@ -587,10 +587,9 @@
     &self,
     params: DidChangeConfigurationParams,
   ) {
-<<<<<<< HEAD
     let config = if self
       .config
-      .read()
+      .lock()
       .unwrap()
       .client_capabilities
       .workspace_configuration
@@ -617,37 +616,8 @@
     };
 
     if let Some(config) = config {
-      if let Err(err) = self.config.write().unwrap().update(config) {
+      if let Err(err) = self.config.lock().unwrap().update(config) {
         error!("failed to update settings: {}", err);
-=======
-    let res = self
-      .client
-      .configuration(vec![ConfigurationItem {
-        scope_uri: None,
-        section: Some("deno".to_string()),
-      }])
-      .await
-      .map(|vec| vec.get(0).cloned());
-
-    match res {
-      Err(err) => error!("failed to fetch the extension settings {:?}", err),
-      Ok(Some(config)) => {
-        if let Err(err) = self.config.lock().unwrap().update(config) {
-          error!("failed to update settings: {}", err);
-        }
-        if let Err(err) = self.update_import_map().await {
-          self
-            .client
-            .show_message(MessageType::Warning, err.to_string())
-            .await;
-        }
-        if let Err(err) = self.update_tsconfig().await {
-          self
-            .client
-            .show_message(MessageType::Warning, err.to_string())
-            .await;
-        }
->>>>>>> 1a2e7741
       }
       if let Err(err) = self.update_import_map().await {
         self
