// Copyright 2018-2023 the Deno authors. All rights reserved. MIT license.

use super::cache::calculate_fs_version;
use super::text::LineIndex;
use super::tsc;
use super::tsc::AssetDocument;

use crate::args::ConfigFile;
use crate::args::JsxImportSourceConfig;
use crate::cache::CachedUrlMetadata;
use crate::cache::FastInsecureHasher;
use crate::cache::HttpCache;
use crate::file_fetcher::get_source_from_bytes;
use crate::file_fetcher::map_content_type;
use crate::file_fetcher::SUPPORTED_SCHEMES;
use crate::node;
use crate::node::node_resolve_npm_reference;
use crate::node::NodeResolution;
use crate::npm::NpmPackageResolver;
use crate::resolver::CliGraphResolver;
use crate::util::path::specifier_to_file_path;
use crate::util::text_encoding;

use deno_ast::MediaType;
use deno_ast::ParsedSource;
use deno_ast::SourceTextInfo;
use deno_core::error::custom_error;
use deno_core::error::AnyError;
use deno_core::futures::future;
use deno_core::parking_lot::Mutex;
use deno_core::url;
use deno_core::ModuleSpecifier;
use deno_graph::npm::NpmPackageReference;
use deno_graph::npm::NpmPackageReq;
use deno_graph::GraphImport;
use deno_graph::Resolution;
use deno_runtime::deno_node::NodeResolutionMode;
use deno_runtime::permissions::PermissionsContainer;
use once_cell::sync::Lazy;
use std::collections::BTreeMap;
use std::collections::HashMap;
use std::collections::HashSet;
use std::collections::VecDeque;
use std::fs;
use std::ops::Range;
use std::path::Path;
use std::path::PathBuf;
use std::str::FromStr;
use std::sync::Arc;
use tower_lsp::lsp_types as lsp;

static JS_HEADERS: Lazy<HashMap<String, String>> = Lazy::new(|| {
  ([(
    "content-type".to_string(),
    "application/javascript".to_string(),
  )])
  .into_iter()
  .collect()
});

static JSX_HEADERS: Lazy<HashMap<String, String>> = Lazy::new(|| {
  ([("content-type".to_string(), "text/jsx".to_string())])
    .into_iter()
    .collect()
});

static TS_HEADERS: Lazy<HashMap<String, String>> = Lazy::new(|| {
  ([(
    "content-type".to_string(),
    "application/typescript".to_string(),
  )])
  .into_iter()
  .collect()
});

static TSX_HEADERS: Lazy<HashMap<String, String>> = Lazy::new(|| {
  ([("content-type".to_string(), "text/tsx".to_string())])
    .into_iter()
    .collect()
});

#[derive(Debug, Clone, Copy, PartialEq, Eq)]
pub enum LanguageId {
  JavaScript,
  Jsx,
  TypeScript,
  Tsx,
  Json,
  JsonC,
  Markdown,
  Unknown,
}

impl LanguageId {
  pub fn as_media_type(&self) -> MediaType {
    match self {
      LanguageId::JavaScript => MediaType::JavaScript,
      LanguageId::Jsx => MediaType::Jsx,
      LanguageId::TypeScript => MediaType::TypeScript,
      LanguageId::Tsx => MediaType::Tsx,
      LanguageId::Json => MediaType::Json,
      LanguageId::JsonC => MediaType::Json,
      LanguageId::Markdown | LanguageId::Unknown => MediaType::Unknown,
    }
  }

  pub fn as_extension(&self) -> Option<&'static str> {
    match self {
      LanguageId::JavaScript => Some("js"),
      LanguageId::Jsx => Some("jsx"),
      LanguageId::TypeScript => Some("ts"),
      LanguageId::Tsx => Some("tsx"),
      LanguageId::Json => Some("json"),
      LanguageId::JsonC => Some("jsonc"),
      LanguageId::Markdown => Some("md"),
      LanguageId::Unknown => None,
    }
  }

  fn as_headers(&self) -> Option<&HashMap<String, String>> {
    match self {
      Self::JavaScript => Some(&JS_HEADERS),
      Self::Jsx => Some(&JSX_HEADERS),
      Self::TypeScript => Some(&TS_HEADERS),
      Self::Tsx => Some(&TSX_HEADERS),
      _ => None,
    }
  }

  fn is_diagnosable(&self) -> bool {
    matches!(
      self,
      Self::JavaScript | Self::Jsx | Self::TypeScript | Self::Tsx
    )
  }
}

impl FromStr for LanguageId {
  type Err = AnyError;

  fn from_str(s: &str) -> Result<Self, Self::Err> {
    match s {
      "javascript" => Ok(Self::JavaScript),
      "javascriptreact" | "jsx" => Ok(Self::Jsx),
      "typescript" => Ok(Self::TypeScript),
      "typescriptreact" | "tsx" => Ok(Self::Tsx),
      "json" => Ok(Self::Json),
      "jsonc" => Ok(Self::JsonC),
      "markdown" => Ok(Self::Markdown),
      _ => Ok(Self::Unknown),
    }
  }
}

#[derive(Debug, PartialEq, Eq)]
enum IndexValid {
  All,
  UpTo(u32),
}

impl IndexValid {
  fn covers(&self, line: u32) -> bool {
    match *self {
      IndexValid::UpTo(to) => to > line,
      IndexValid::All => true,
    }
  }
}

#[derive(Debug, Clone)]
pub enum AssetOrDocument {
  Document(Document),
  Asset(AssetDocument),
}

impl AssetOrDocument {
  pub fn specifier(&self) -> &ModuleSpecifier {
    match self {
      AssetOrDocument::Asset(asset) => asset.specifier(),
      AssetOrDocument::Document(doc) => doc.specifier(),
    }
  }

  pub fn document(&self) -> Option<&Document> {
    match self {
      AssetOrDocument::Asset(_) => None,
      AssetOrDocument::Document(doc) => Some(doc),
    }
  }

  pub fn text(&self) -> Arc<str> {
    match self {
      AssetOrDocument::Asset(a) => a.text(),
      AssetOrDocument::Document(d) => d.0.text_info.text(),
    }
  }

  pub fn line_index(&self) -> Arc<LineIndex> {
    match self {
      AssetOrDocument::Asset(a) => a.line_index(),
      AssetOrDocument::Document(d) => d.line_index(),
    }
  }

  pub fn maybe_navigation_tree(&self) -> Option<Arc<tsc::NavigationTree>> {
    match self {
      AssetOrDocument::Asset(a) => a.maybe_navigation_tree(),
      AssetOrDocument::Document(d) => d.maybe_navigation_tree(),
    }
  }

  pub fn media_type(&self) -> MediaType {
    match self {
      AssetOrDocument::Asset(_) => MediaType::TypeScript, // assets are always TypeScript
      AssetOrDocument::Document(d) => d.media_type(),
    }
  }

  pub fn get_maybe_dependency(
    &self,
    position: &lsp::Position,
  ) -> Option<(String, deno_graph::Dependency, deno_graph::Range)> {
    self
      .document()
      .and_then(|d| d.get_maybe_dependency(position))
  }

  pub fn maybe_parsed_source(
    &self,
  ) -> Option<Result<deno_ast::ParsedSource, deno_ast::Diagnostic>> {
    self.document().and_then(|d| d.maybe_parsed_source())
  }

  pub fn document_lsp_version(&self) -> Option<i32> {
    self.document().and_then(|d| d.maybe_lsp_version())
  }

  pub fn is_open(&self) -> bool {
    self.document().map(|d| d.is_open()).unwrap_or(false)
  }
}

#[derive(Debug, Default)]
struct DocumentDependencies {
  deps: BTreeMap<String, deno_graph::Dependency>,
  maybe_types_dependency: Option<deno_graph::TypesDependency>,
}

impl DocumentDependencies {
  pub fn from_maybe_module(maybe_module: &Option<ModuleResult>) -> Self {
    if let Some(Ok(module)) = &maybe_module {
      Self::from_module(module)
    } else {
      Self::default()
    }
  }

  pub fn from_module(module: &deno_graph::Module) -> Self {
    Self {
      deps: module.dependencies.clone(),
      maybe_types_dependency: module.maybe_types_dependency.clone(),
    }
  }
}

type ModuleResult = Result<deno_graph::Module, deno_graph::ModuleGraphError>;
type ParsedSourceResult = Result<ParsedSource, deno_ast::Diagnostic>;

#[derive(Debug)]
struct DocumentInner {
  /// Contains the last-known-good set of dependencies from parsing the module.
  dependencies: Arc<DocumentDependencies>,
  fs_version: String,
  line_index: Arc<LineIndex>,
  maybe_headers: Option<HashMap<String, String>>,
  maybe_language_id: Option<LanguageId>,
  maybe_lsp_version: Option<i32>,
  maybe_module: Option<ModuleResult>,
  // this is a lazily constructed value based on the state of the document,
  // so having a mutex to hold it is ok
  maybe_navigation_tree: Mutex<Option<Arc<tsc::NavigationTree>>>,
  maybe_parsed_source: Option<ParsedSourceResult>,
  specifier: ModuleSpecifier,
  text_info: SourceTextInfo,
}

#[derive(Debug, Clone)]
pub struct Document(Arc<DocumentInner>);

impl Document {
  fn new(
    specifier: ModuleSpecifier,
    fs_version: String,
    maybe_headers: Option<HashMap<String, String>>,
    text_info: SourceTextInfo,
    resolver: &dyn deno_graph::source::Resolver,
  ) -> Self {
    // we only ever do `Document::new` on on disk resources that are supposed to
    // be diagnosable, unlike `Document::open`, so it is safe to unconditionally
    // parse the module.
    let (maybe_parsed_source, maybe_module) = parse_and_analyze_module(
      &specifier,
      text_info.clone(),
      maybe_headers.as_ref(),
      resolver,
    );
    let dependencies =
      Arc::new(DocumentDependencies::from_maybe_module(&maybe_module));
    let line_index = Arc::new(LineIndex::new(text_info.text_str()));
    Self(Arc::new(DocumentInner {
      dependencies,
      fs_version,
      line_index,
      maybe_headers,
      maybe_language_id: None,
      maybe_lsp_version: None,
      maybe_module,
      maybe_navigation_tree: Mutex::new(None),
      maybe_parsed_source,
      text_info,
      specifier,
    }))
  }

  fn maybe_with_new_resolver(
    &self,
    resolver: &dyn deno_graph::source::Resolver,
  ) -> Option<Self> {
    let parsed_source_result = match &self.0.maybe_parsed_source {
      Some(parsed_source_result) => parsed_source_result.clone(),
      None => return None, // nothing to change
    };
    let maybe_module = Some(analyze_module(
      &self.0.specifier,
      &parsed_source_result,
      self.0.maybe_headers.as_ref(),
      resolver,
    ));
    let dependencies =
      Arc::new(DocumentDependencies::from_maybe_module(&maybe_module));
    Some(Self(Arc::new(DocumentInner {
      // updated properties
      dependencies,
      maybe_module,
      maybe_navigation_tree: Mutex::new(None),
      maybe_parsed_source: Some(parsed_source_result),
      // maintain - this should all be copies/clones
      fs_version: self.0.fs_version.clone(),
      line_index: self.0.line_index.clone(),
      maybe_headers: self.0.maybe_headers.clone(),
      maybe_language_id: self.0.maybe_language_id,
      maybe_lsp_version: self.0.maybe_lsp_version,
      text_info: self.0.text_info.clone(),
      specifier: self.0.specifier.clone(),
    })))
  }

  fn open(
    specifier: ModuleSpecifier,
    version: i32,
    language_id: LanguageId,
    content: Arc<str>,
    resolver: &dyn deno_graph::source::Resolver,
  ) -> Self {
    let maybe_headers = language_id.as_headers();
    let text_info = SourceTextInfo::new(content);
    let (maybe_parsed_source, maybe_module) = if language_id.is_diagnosable() {
      parse_and_analyze_module(
        &specifier,
        text_info.clone(),
        maybe_headers,
        resolver,
      )
    } else {
      (None, None)
    };
    let dependencies =
      Arc::new(DocumentDependencies::from_maybe_module(&maybe_module));
    let line_index = Arc::new(LineIndex::new(text_info.text_str()));
    Self(Arc::new(DocumentInner {
      dependencies,
      fs_version: "1".to_string(),
      line_index,
      maybe_language_id: Some(language_id),
      maybe_lsp_version: Some(version),
      maybe_headers: maybe_headers.map(ToOwned::to_owned),
      maybe_module,
      maybe_navigation_tree: Mutex::new(None),
      maybe_parsed_source,
      text_info,
      specifier,
    }))
  }

  fn with_change(
    &self,
    version: i32,
    changes: Vec<lsp::TextDocumentContentChangeEvent>,
    resolver: &dyn deno_graph::source::Resolver,
  ) -> Result<Document, AnyError> {
    let mut content = self.0.text_info.text_str().to_string();
    let mut line_index = self.0.line_index.clone();
    let mut index_valid = IndexValid::All;
    for change in changes {
      if let Some(range) = change.range {
        if !index_valid.covers(range.start.line) {
          line_index = Arc::new(LineIndex::new(&content));
        }
        index_valid = IndexValid::UpTo(range.start.line);
        let range = line_index.get_text_range(range)?;
        content.replace_range(Range::<usize>::from(range), &change.text);
      } else {
        content = change.text;
        index_valid = IndexValid::UpTo(0);
      }
    }
    let text_info = SourceTextInfo::from_string(content);
    let (maybe_parsed_source, maybe_module) = if self
      .0
      .maybe_language_id
      .as_ref()
      .map(|li| li.is_diagnosable())
      .unwrap_or(false)
    {
      let maybe_headers = self
        .0
        .maybe_language_id
        .as_ref()
        .and_then(|li| li.as_headers());
      parse_and_analyze_module(
        &self.0.specifier,
        text_info.clone(),
        maybe_headers,
        resolver,
      )
    } else {
      (None, None)
    };
    let dependencies = if let Some(Ok(module)) = &maybe_module {
      Arc::new(DocumentDependencies::from_module(module))
    } else {
      self.0.dependencies.clone() // use the last known good
    };
    let line_index = if index_valid == IndexValid::All {
      line_index
    } else {
      Arc::new(LineIndex::new(text_info.text_str()))
    };
    Ok(Document(Arc::new(DocumentInner {
      specifier: self.0.specifier.clone(),
      fs_version: self.0.fs_version.clone(),
      maybe_language_id: self.0.maybe_language_id,
      dependencies,
      text_info,
      line_index,
      maybe_headers: self.0.maybe_headers.clone(),
      maybe_module,
      maybe_parsed_source,
      maybe_lsp_version: Some(version),
      maybe_navigation_tree: Mutex::new(None),
    })))
  }

  pub fn specifier(&self) -> &ModuleSpecifier {
    &self.0.specifier
  }

  pub fn content(&self) -> Arc<str> {
    self.0.text_info.text()
  }

  pub fn text_info(&self) -> SourceTextInfo {
    self.0.text_info.clone()
  }

  pub fn line_index(&self) -> Arc<LineIndex> {
    self.0.line_index.clone()
  }

  fn fs_version(&self) -> &str {
    self.0.fs_version.as_str()
  }

  pub fn script_version(&self) -> String {
    self
      .maybe_lsp_version()
      .map_or_else(|| self.fs_version().to_string(), |v| v.to_string())
  }

  pub fn is_diagnosable(&self) -> bool {
    matches!(
      self.media_type(),
      MediaType::JavaScript
        | MediaType::Jsx
        | MediaType::Mjs
        | MediaType::Cjs
        | MediaType::TypeScript
        | MediaType::Tsx
        | MediaType::Mts
        | MediaType::Cts
        | MediaType::Dts
        | MediaType::Dmts
        | MediaType::Dcts
    )
  }

  pub fn is_open(&self) -> bool {
    self.0.maybe_lsp_version.is_some()
  }

  pub fn maybe_types_dependency(&self) -> Resolution {
    if let Some(types_dep) = self.0.dependencies.maybe_types_dependency.as_ref()
    {
      types_dep.dependency.clone()
    } else {
      Resolution::None
    }
  }

  pub fn media_type(&self) -> MediaType {
    if let Some(Ok(module)) = &self.0.maybe_module {
      return module.media_type;
    }
    let specifier_media_type = MediaType::from(&self.0.specifier);
    if specifier_media_type != MediaType::Unknown {
      return specifier_media_type;
    }

    self
      .0
      .maybe_language_id
      .map(|id| id.as_media_type())
      .unwrap_or(MediaType::Unknown)
  }

  pub fn maybe_language_id(&self) -> Option<LanguageId> {
    self.0.maybe_language_id
  }

  /// Returns the current language server client version if any.
  pub fn maybe_lsp_version(&self) -> Option<i32> {
    self.0.maybe_lsp_version
  }

  fn maybe_module(
    &self,
  ) -> Option<&Result<deno_graph::Module, deno_graph::ModuleGraphError>> {
    self.0.maybe_module.as_ref()
  }

  pub fn maybe_parsed_source(
    &self,
  ) -> Option<Result<deno_ast::ParsedSource, deno_ast::Diagnostic>> {
    self.0.maybe_parsed_source.clone()
  }

  pub fn maybe_navigation_tree(&self) -> Option<Arc<tsc::NavigationTree>> {
    self.0.maybe_navigation_tree.lock().clone()
  }

  pub fn update_navigation_tree_if_version(
    &self,
    tree: Arc<tsc::NavigationTree>,
    script_version: &str,
  ) {
    // Ensure we are updating the same document that the navigation tree was
    // created for. Note: this should not be racy between the version check
    // and setting the navigation tree, because the document is immutable
    // and this is enforced by it being wrapped in an Arc.
    if self.script_version() == script_version {
      *self.0.maybe_navigation_tree.lock() = Some(tree);
    }
  }

  pub fn dependencies(&self) -> &BTreeMap<String, deno_graph::Dependency> {
    &self.0.dependencies.deps
  }

  /// If the supplied position is within a dependency range, return the resolved
  /// string specifier for the dependency, the resolved dependency and the range
  /// in the source document of the specifier.
  pub fn get_maybe_dependency(
    &self,
    position: &lsp::Position,
  ) -> Option<(String, deno_graph::Dependency, deno_graph::Range)> {
    let module = self.maybe_module()?.as_ref().ok()?;
    let position = deno_graph::Position {
      line: position.line as usize,
      character: position.character as usize,
    };
    module.dependencies.iter().find_map(|(s, dep)| {
      dep
        .includes(&position)
        .map(|r| (s.clone(), dep.clone(), r.clone()))
    })
  }
}

pub fn to_hover_text(result: &Resolution) -> String {
  match result {
    Resolution::Ok(resolved) => {
      let specifier = &resolved.specifier;
      match specifier.scheme() {
        "data" => "_(a data url)_".to_string(),
        "blob" => "_(a blob url)_".to_string(),
        _ => format!(
          "{}&#8203;{}",
          &specifier[..url::Position::AfterScheme],
          &specifier[url::Position::AfterScheme..],
        )
        .replace('@', "&#8203;@"),
      }
    }
    Resolution::Err(_) => "_[errored]_".to_string(),
    Resolution::None => "_[missing]_".to_string(),
  }
}

pub fn to_lsp_range(range: &deno_graph::Range) -> lsp::Range {
  lsp::Range {
    start: lsp::Position {
      line: range.start.line as u32,
      character: range.start.character as u32,
    },
    end: lsp::Position {
      line: range.end.line as u32,
      character: range.end.character as u32,
    },
  }
}

/// Recurse and collect specifiers that appear in the dependent map.
fn recurse_dependents(
  specifier: &ModuleSpecifier,
  map: &HashMap<ModuleSpecifier, HashSet<ModuleSpecifier>>,
  dependents: &mut HashSet<ModuleSpecifier>,
) {
  if let Some(deps) = map.get(specifier) {
    for dep in deps {
      if !dependents.contains(dep) {
        dependents.insert(dep.clone());
        recurse_dependents(dep, map, dependents);
      }
    }
  }
}

#[derive(Debug, Default)]
struct SpecifierResolver {
  cache: HttpCache,
  redirects: Mutex<HashMap<ModuleSpecifier, ModuleSpecifier>>,
}

impl SpecifierResolver {
  pub fn new(cache_path: &Path) -> Self {
    Self {
      cache: HttpCache::new(cache_path),
      redirects: Mutex::new(HashMap::new()),
    }
  }

  pub fn resolve(
    &self,
    specifier: &ModuleSpecifier,
  ) -> Option<ModuleSpecifier> {
    let scheme = specifier.scheme();
    if !SUPPORTED_SCHEMES.contains(&scheme) {
      return None;
    }

    if scheme == "data" || scheme == "blob" || scheme == "file" {
      Some(specifier.clone())
    } else {
      let mut redirects = self.redirects.lock();
      if let Some(specifier) = redirects.get(specifier) {
        Some(specifier.clone())
      } else {
        let redirect = self.resolve_remote(specifier, 10)?;
        redirects.insert(specifier.clone(), redirect.clone());
        Some(redirect)
      }
    }
  }

  fn resolve_remote(
    &self,
    specifier: &ModuleSpecifier,
    redirect_limit: usize,
  ) -> Option<ModuleSpecifier> {
    let cache_filename = self.cache.get_cache_filename(specifier)?;
    if redirect_limit > 0 && cache_filename.is_file() {
      let headers = CachedUrlMetadata::read(&cache_filename)
        .ok()
        .map(|m| m.headers)?;
      if let Some(location) = headers.get("location") {
        let redirect =
          deno_core::resolve_import(location, specifier.as_str()).ok()?;
        self.resolve_remote(&redirect, redirect_limit - 1)
      } else {
        Some(specifier.clone())
      }
    } else {
      None
    }
  }
}

#[derive(Debug, Default)]
struct FileSystemDocuments {
  docs: HashMap<ModuleSpecifier, Document>,
  dirty: bool,
}

impl FileSystemDocuments {
  pub fn get(
    &mut self,
    cache: &HttpCache,
    resolver: &dyn deno_graph::source::Resolver,
    specifier: &ModuleSpecifier,
  ) -> Option<Document> {
    let fs_version = get_document_path(cache, specifier)
      .and_then(|path| calculate_fs_version(&path));
    let file_system_doc = self.docs.get(specifier);
    if file_system_doc.map(|d| d.fs_version().to_string()) != fs_version {
      // attempt to update the file on the file system
      self.refresh_document(cache, resolver, specifier)
    } else {
      file_system_doc.cloned()
    }
  }

  /// Adds or updates a document by reading the document from the file system
  /// returning the document.
  fn refresh_document(
    &mut self,
    cache: &HttpCache,
    resolver: &dyn deno_graph::source::Resolver,
    specifier: &ModuleSpecifier,
  ) -> Option<Document> {
    let path = get_document_path(cache, specifier)?;
    let fs_version = calculate_fs_version(&path)?;
    let bytes = fs::read(path).ok()?;
    let doc = if specifier.scheme() == "file" {
      let maybe_charset =
        Some(text_encoding::detect_charset(&bytes).to_string());
      let content = get_source_from_bytes(bytes, maybe_charset).ok()?;
      Document::new(
        specifier.clone(),
        fs_version,
        None,
        SourceTextInfo::from_string(content),
        resolver,
      )
    } else {
      let cache_filename = cache.get_cache_filename(specifier)?;
      let specifier_metadata = CachedUrlMetadata::read(&cache_filename).ok()?;
      let maybe_content_type = specifier_metadata.headers.get("content-type");
      let (_, maybe_charset) = map_content_type(specifier, maybe_content_type);
      let maybe_headers = Some(specifier_metadata.headers);
      let content = get_source_from_bytes(bytes, maybe_charset).ok()?;
      Document::new(
        specifier.clone(),
        fs_version,
        maybe_headers,
        SourceTextInfo::from_string(content),
        resolver,
      )
    };
    self.dirty = true;
    self.docs.insert(specifier.clone(), doc.clone());
    Some(doc)
  }

  pub fn refresh_dependencies(
    &mut self,
    resolver: &dyn deno_graph::source::Resolver,
  ) {
    for doc in self.docs.values_mut() {
      if let Some(new_doc) = doc.maybe_with_new_resolver(resolver) {
        *doc = new_doc;
      }
    }
    self.dirty = true;
  }
}

fn get_document_path(
  cache: &HttpCache,
  specifier: &ModuleSpecifier,
) -> Option<PathBuf> {
  match specifier.scheme() {
    "npm" | "node" => None,
    "file" => specifier_to_file_path(specifier).ok(),
    _ => cache.get_cache_filename(specifier),
  }
}

#[derive(Debug, Clone, Default)]
pub struct Documents {
  /// The DENO_DIR that the documents looks for non-file based modules.
  cache: HttpCache,
  /// A flag that indicates that stated data is potentially invalid and needs to
  /// be recalculated before being considered valid.
  dirty: bool,
  /// A map where the key is a specifier and the value is a set of specifiers
  /// that depend on the key.
  dependents_map: Arc<HashMap<ModuleSpecifier, HashSet<ModuleSpecifier>>>,
  /// A map of documents that are "open" in the language server.
  open_docs: HashMap<ModuleSpecifier, Document>,
  /// Documents stored on the file system.
  file_system_docs: Arc<Mutex<FileSystemDocuments>>,
  /// Hash of the config used for resolution. When the hash changes we update
  /// dependencies.
  resolver_config_hash: u64,
  /// Any imports to the context supplied by configuration files. This is like
  /// the imports into the a module graph in CLI.
  imports: Arc<HashMap<ModuleSpecifier, GraphImport>>,
  /// A resolver that takes into account currently loaded import map and JSX
  /// settings.
  resolver: CliGraphResolver,
  /// The npm package requirements.
  npm_reqs: Arc<HashSet<NpmPackageReq>>,
  /// Gets if any document had a node: specifier such that a @types/node package
  /// should be injected.
  has_injected_types_node_package: bool,
  /// Resolves a specifier to its final redirected to specifier.
  specifier_resolver: Arc<SpecifierResolver>,
}

impl Documents {
  pub fn new(location: &Path) -> Self {
    Self {
      cache: HttpCache::new(location),
      dirty: true,
      dependents_map: Default::default(),
      open_docs: HashMap::default(),
      file_system_docs: Default::default(),
      resolver_config_hash: 0,
      imports: Default::default(),
      resolver: CliGraphResolver::default(),
      npm_reqs: Default::default(),
      has_injected_types_node_package: false,
      specifier_resolver: Arc::new(SpecifierResolver::new(location)),
    }
  }

  /// "Open" a document from the perspective of the editor, meaning that
  /// requests for information from the document will come from the in-memory
  /// representation received from the language server client, versus reading
  /// information from the disk.
  pub fn open(
    &mut self,
    specifier: ModuleSpecifier,
    version: i32,
    language_id: LanguageId,
    content: Arc<str>,
  ) -> Document {
    let resolver = self.get_resolver();
    let document = Document::open(
      specifier.clone(),
      version,
      language_id,
      content,
      resolver,
    );
    let mut file_system_docs = self.file_system_docs.lock();
    file_system_docs.docs.remove(&specifier);
    file_system_docs.dirty = true;
    self.open_docs.insert(specifier, document.clone());
    self.dirty = true;
    document
  }

  /// Apply language server content changes to an open document.
  pub fn change(
    &mut self,
    specifier: &ModuleSpecifier,
    version: i32,
    changes: Vec<lsp::TextDocumentContentChangeEvent>,
  ) -> Result<Document, AnyError> {
    let doc = self
      .open_docs
      .get(specifier)
      .cloned()
      .or_else(|| {
        let mut file_system_docs = self.file_system_docs.lock();
        file_system_docs.docs.remove(specifier)
      })
      .map_or_else(
        || {
          Err(custom_error(
            "NotFound",
            format!("The specifier \"{specifier}\" was not found."),
          ))
        },
        Ok,
      )?;
    self.dirty = true;
    let doc = doc.with_change(version, changes, self.get_resolver())?;
    self.open_docs.insert(doc.specifier().clone(), doc.clone());
    Ok(doc)
  }

  /// Close an open document, this essentially clears any editor state that is
  /// being held, and the document store will revert to the file system if
  /// information about the document is required.
  pub fn close(&mut self, specifier: &ModuleSpecifier) -> Result<(), AnyError> {
    if self.open_docs.remove(specifier).is_some() {
      self.dirty = true;
    } else {
      let mut file_system_docs = self.file_system_docs.lock();
      if file_system_docs.docs.remove(specifier).is_some() {
        file_system_docs.dirty = true;
      } else {
        return Err(custom_error(
          "NotFound",
          format!("The specifier \"{specifier}\" was not found."),
        ));
      }
    }

    Ok(())
  }

  /// Return `true` if the provided specifier can be resolved to a document,
  /// otherwise `false`.
  pub fn contains_import(
    &self,
    specifier: &str,
    referrer: &ModuleSpecifier,
  ) -> bool {
    let maybe_specifier = self.get_resolver().resolve(specifier, referrer).ok();
    if let Some(import_specifier) = maybe_specifier {
      self.exists(&import_specifier)
    } else {
      false
    }
  }

  /// Return `true` if the specifier can be resolved to a document.
  pub fn exists(&self, specifier: &ModuleSpecifier) -> bool {
    // keep this fast because it's used by op_exists, which is a hot path in tsc
    let specifier = self.specifier_resolver.resolve(specifier);
    if let Some(specifier) = specifier {
      if self.open_docs.contains_key(&specifier) {
        return true;
      }
      if let Some(path) = get_document_path(&self.cache, &specifier) {
        return path.is_file();
      }
    }
    false
  }

  /// Return an array of specifiers, if any, that are dependent upon the
  /// supplied specifier. This is used to determine invalidation of diagnostics
  /// when a module has been changed.
  pub fn dependents(
    &mut self,
    specifier: &ModuleSpecifier,
  ) -> Vec<ModuleSpecifier> {
    self.calculate_dependents_if_dirty();
    let mut dependents = HashSet::new();
    if let Some(specifier) = self.specifier_resolver.resolve(specifier) {
      recurse_dependents(&specifier, &self.dependents_map, &mut dependents);
      dependents.into_iter().collect()
    } else {
      vec![]
    }
  }

  /// Returns a collection of npm package requirements.
  pub fn npm_package_reqs(&mut self) -> HashSet<NpmPackageReq> {
    self.calculate_dependents_if_dirty();
    (*self.npm_reqs).clone()
  }

  /// Returns if a @types/node package was injected into the npm
  /// resolver based on the state of the documents.
  pub fn has_injected_types_node_package(&self) -> bool {
    self.has_injected_types_node_package
  }

  /// Return a document for the specifier.
  pub fn get(&self, original_specifier: &ModuleSpecifier) -> Option<Document> {
    let specifier = self.specifier_resolver.resolve(original_specifier)?;
    if let Some(document) = self.open_docs.get(&specifier) {
      Some(document.clone())
    } else {
      let mut file_system_docs = self.file_system_docs.lock();
      file_system_docs.get(&self.cache, self.get_resolver(), &specifier)
    }
  }

  /// Return a vector of documents that are contained in the document store,
  /// where `open_only` flag would provide only those documents currently open
  /// in the editor and `diagnosable_only` would provide only those documents
  /// that the language server can provide diagnostics for.
  pub fn documents(
    &self,
    open_only: bool,
    diagnosable_only: bool,
  ) -> Vec<Document> {
    if open_only {
      self
        .open_docs
        .values()
        .filter_map(|doc| {
          if !diagnosable_only || doc.is_diagnosable() {
            Some(doc.clone())
          } else {
            None
          }
        })
        .collect()
    } else {
      // it is technically possible for a Document to end up in both the open
      // and closed documents so we need to ensure we don't return duplicates
      let mut seen_documents = HashSet::new();
      let file_system_docs = self.file_system_docs.lock();
      self
        .open_docs
        .values()
        .chain(file_system_docs.docs.values())
        .filter_map(|doc| {
          // this prefers the open documents
          if seen_documents.insert(doc.specifier().clone())
            && (!diagnosable_only || doc.is_diagnosable())
          {
            Some(doc.clone())
          } else {
            None
          }
        })
        .collect()
    }
  }

  /// For a given set of string specifiers, resolve each one from the graph,
  /// for a given referrer. This is used to provide resolution information to
  /// tsc when type checking.
  pub fn resolve(
    &self,
    specifiers: Vec<String>,
    referrer_doc: &AssetOrDocument,
    maybe_npm_resolver: Option<&NpmPackageResolver>,
  ) -> Vec<Option<(ModuleSpecifier, MediaType)>> {
    let referrer = referrer_doc.specifier();
    let dependencies = match referrer_doc {
      AssetOrDocument::Asset(_) => None,
      AssetOrDocument::Document(doc) => Some(doc.0.dependencies.clone()),
    };
    let mut results = Vec::new();
    for specifier in specifiers {
      if let Some(npm_resolver) = maybe_npm_resolver {
        if npm_resolver.in_npm_package(referrer) {
          // we're in an npm package, so use node resolution
          results.push(Some(NodeResolution::into_specifier_and_media_type(
            node::node_resolve(
              &specifier,
              referrer,
              NodeResolutionMode::Types,
              npm_resolver,
              &mut PermissionsContainer::allow_all(),
            )
            .ok()
            .flatten(),
          )));
          continue;
        }
      }
      if let Some(module_name) = specifier.strip_prefix("node:") {
        if crate::node::resolve_builtin_node_module(module_name).is_ok() {
          // return itself for node: specifiers because during type checking
          // we resolve to the ambient modules in the @types/node package
          // rather than deno_std/node
          results.push(Some((
            ModuleSpecifier::parse(&specifier).unwrap(),
            MediaType::Dts,
          )));
          continue;
        }
      }
      if specifier.starts_with("asset:") {
        if let Ok(specifier) = ModuleSpecifier::parse(&specifier) {
          let media_type = MediaType::from(&specifier);
          results.push(Some((specifier, media_type)));
        } else {
          results.push(None);
        }
      } else if let Some(dep) =
        dependencies.as_ref().and_then(|d| d.deps.get(&specifier))
      {
        if let Some(specifier) = dep.maybe_type.maybe_specifier() {
          results.push(self.resolve_dependency(specifier, maybe_npm_resolver));
        } else if let Some(specifier) = dep.maybe_code.maybe_specifier() {
          results.push(self.resolve_dependency(specifier, maybe_npm_resolver));
        } else {
          results.push(None);
        }
      } else if let Some(specifier) = self
        .resolve_imports_dependency(&specifier)
        .and_then(|r| r.maybe_specifier())
      {
        results.push(self.resolve_dependency(specifier, maybe_npm_resolver));
      } else if let Ok(npm_ref) = NpmPackageReference::from_str(&specifier) {
        results.push(maybe_npm_resolver.map(|npm_resolver| {
          NodeResolution::into_specifier_and_media_type(
            node_resolve_npm_reference(
              &npm_ref,
              NodeResolutionMode::Types,
              npm_resolver,
              &mut PermissionsContainer::allow_all(),
            )
            .ok()
            .flatten(),
          )
        }));
      } else {
        results.push(None);
      }
    }
    results
  }

  /// Update the location of the on disk cache for the document store.
  pub fn set_location(&mut self, location: &Path) {
    // TODO update resolved dependencies?
    self.cache = HttpCache::new(location);
    self.specifier_resolver = Arc::new(SpecifierResolver::new(location));
    self.dirty = true;
  }

  /// Tries to cache a navigation tree that is associated with the provided specifier
  /// if the document stored has the same script version.
  pub fn try_cache_navigation_tree(
    &self,
    specifier: &ModuleSpecifier,
    script_version: &str,
    navigation_tree: Arc<tsc::NavigationTree>,
  ) -> Result<(), AnyError> {
    if let Some(doc) = self.open_docs.get(specifier) {
      doc.update_navigation_tree_if_version(navigation_tree, script_version)
    } else {
      let mut file_system_docs = self.file_system_docs.lock();
      if let Some(doc) = file_system_docs.docs.get_mut(specifier) {
        doc.update_navigation_tree_if_version(navigation_tree, script_version);
      } else {
        return Err(custom_error(
          "NotFound",
          format!("Specifier not found {specifier}"),
        ));
      }
    }
    Ok(())
  }

  pub fn update_config(
    &mut self,
    maybe_import_map: Option<Arc<import_map::ImportMap>>,
    maybe_config_file: Option<&ConfigFile>,
  ) {
    fn calculate_resolver_config_hash(
      maybe_import_map: Option<&import_map::ImportMap>,
      maybe_jsx_config: Option<&JsxImportSourceConfig>,
    ) -> u64 {
      let mut hasher = FastInsecureHasher::default();
      if let Some(import_map) = maybe_import_map {
        hasher.write_str(&import_map.to_json());
        hasher.write_str(import_map.base_url().as_str());
      }
      if let Some(jsx_config) = maybe_jsx_config {
        hasher.write_hashable(&jsx_config);
      }
      hasher.finish()
    }

    let maybe_jsx_config =
      maybe_config_file.and_then(|cf| cf.to_maybe_jsx_import_source_config());
    let new_resolver_config_hash = calculate_resolver_config_hash(
      maybe_import_map.as_deref(),
      maybe_jsx_config.as_ref(),
    );
<<<<<<< HEAD
    self.maybe_resolver =
      CliResolver::maybe_new(maybe_jsx_config, maybe_import_map, None);
=======
    self.resolver = CliGraphResolver::new(maybe_jsx_config, maybe_import_map);
>>>>>>> f82e9178
    self.imports = Arc::new(
      if let Some(Ok(imports)) =
        maybe_config_file.map(|cf| cf.to_maybe_imports())
      {
        imports
          .into_iter()
          .map(|import| {
            let graph_import = GraphImport::new(
              &import.referrer,
              import.imports,
              Some(self.get_resolver()),
            );
            (import.referrer, graph_import)
          })
          .collect()
      } else {
        HashMap::new()
      },
    );

    // only refresh the dependencies if the underlying configuration has changed
    if self.resolver_config_hash != new_resolver_config_hash {
      self.refresh_dependencies();
      self.resolver_config_hash = new_resolver_config_hash;
    }

    self.dirty = true;
  }

  fn refresh_dependencies(&mut self) {
    let resolver = self.resolver.as_graph_resolver();
    for doc in self.open_docs.values_mut() {
      if let Some(new_doc) = doc.maybe_with_new_resolver(resolver) {
        *doc = new_doc;
      }
    }
    self.file_system_docs.lock().refresh_dependencies(resolver);
  }

  /// Iterate through the documents, building a map where the key is a unique
  /// document and the value is a set of specifiers that depend on that
  /// document.
  fn calculate_dependents_if_dirty(&mut self) {
    #[derive(Default)]
    struct DocAnalyzer {
      dependents_map: HashMap<ModuleSpecifier, HashSet<ModuleSpecifier>>,
      analyzed_specifiers: HashSet<ModuleSpecifier>,
      pending_specifiers: VecDeque<ModuleSpecifier>,
      npm_reqs: HashSet<NpmPackageReq>,
      has_node_builtin_specifier: bool,
    }

    impl DocAnalyzer {
      fn add(&mut self, dep: &ModuleSpecifier, specifier: &ModuleSpecifier) {
        if !self.analyzed_specifiers.contains(dep) {
          self.analyzed_specifiers.insert(dep.clone());
          // perf: ensure this is not added to unless this specifier has never
          // been analyzed in order to not cause an extra file system lookup
          self.pending_specifiers.push_back(dep.clone());
          if let Ok(reference) = NpmPackageReference::from_specifier(dep) {
            self.npm_reqs.insert(reference.req);
          }
        }

        self
          .dependents_map
          .entry(dep.clone())
          .or_default()
          .insert(specifier.clone());
      }

      fn analyze_doc(&mut self, specifier: &ModuleSpecifier, doc: &Document) {
        self.analyzed_specifiers.insert(specifier.clone());
        for (name, dependency) in doc.dependencies() {
          if !self.has_node_builtin_specifier && name.starts_with("node:") {
            self.has_node_builtin_specifier = true;
          }

          if let Some(dep) = dependency.get_code() {
            self.add(dep, specifier);
          }
          if let Some(dep) = dependency.get_type() {
            self.add(dep, specifier);
          }
        }
        if let Some(dep) = doc.maybe_types_dependency().maybe_specifier() {
          self.add(dep, specifier);
        }
      }
    }

    let mut file_system_docs = self.file_system_docs.lock();
    if !file_system_docs.dirty && !self.dirty {
      return;
    }

    let mut doc_analyzer = DocAnalyzer::default();
    // favor documents that are open in case a document exists in both collections
    let documents = file_system_docs.docs.iter().chain(self.open_docs.iter());
    for (specifier, doc) in documents {
      doc_analyzer.analyze_doc(specifier, doc);
    }

    let resolver = self.get_resolver();
    while let Some(specifier) = doc_analyzer.pending_specifiers.pop_front() {
      if let Some(doc) = file_system_docs.get(&self.cache, resolver, &specifier)
      {
        doc_analyzer.analyze_doc(&specifier, &doc);
      }
    }

    let mut npm_reqs = doc_analyzer.npm_reqs;
    // Ensure a @types/node package exists when any module uses a node: specifier.
    // Unlike on the command line, here we just add @types/node to the npm package
    // requirements since this won't end up in the lockfile.
    self.has_injected_types_node_package = doc_analyzer
      .has_node_builtin_specifier
      && !npm_reqs.iter().any(|r| r.name == "@types/node");
    if self.has_injected_types_node_package {
      npm_reqs.insert(NpmPackageReq::from_str("@types/node").unwrap());
    }

    self.dependents_map = Arc::new(doc_analyzer.dependents_map);
    self.npm_reqs = Arc::new(npm_reqs);
    self.dirty = false;
    file_system_docs.dirty = false;
  }

  fn get_resolver(&self) -> &dyn deno_graph::source::Resolver {
    self.resolver.as_graph_resolver()
  }

  fn resolve_dependency(
    &self,
    specifier: &ModuleSpecifier,
    maybe_npm_resolver: Option<&NpmPackageResolver>,
  ) -> Option<(ModuleSpecifier, MediaType)> {
    if let Ok(npm_ref) = NpmPackageReference::from_specifier(specifier) {
      return maybe_npm_resolver.map(|npm_resolver| {
        NodeResolution::into_specifier_and_media_type(
          node_resolve_npm_reference(
            &npm_ref,
            NodeResolutionMode::Types,
            npm_resolver,
            &mut PermissionsContainer::allow_all(),
          )
          .ok()
          .flatten(),
        )
      });
    }
    let doc = self.get(specifier)?;
    let maybe_module = doc.maybe_module().and_then(|r| r.as_ref().ok());
    let maybe_types_dependency = maybe_module
      .and_then(|m| m.maybe_types_dependency.as_ref().map(|d| &d.dependency));
    if let Some(specifier) =
      maybe_types_dependency.and_then(|d| d.maybe_specifier())
    {
      self.resolve_dependency(specifier, maybe_npm_resolver)
    } else {
      let media_type = doc.media_type();
      Some((specifier.clone(), media_type))
    }
  }

  /// Iterate through any "imported" modules, checking to see if a dependency
  /// is available. This is used to provide "global" imports like the JSX import
  /// source.
  fn resolve_imports_dependency(&self, specifier: &str) -> Option<&Resolution> {
    for graph_imports in self.imports.values() {
      let maybe_dep = graph_imports.dependencies.get(specifier);
      if maybe_dep.is_some() {
        return maybe_dep.map(|d| &d.maybe_type);
      }
    }
    None
  }
}

/// Loader that will look at the open documents.
pub struct OpenDocumentsGraphLoader<'a> {
  pub inner_loader: &'a mut dyn deno_graph::source::Loader,
  pub open_docs: &'a HashMap<ModuleSpecifier, Document>,
}

impl<'a> deno_graph::source::Loader for OpenDocumentsGraphLoader<'a> {
  fn load(
    &mut self,
    specifier: &ModuleSpecifier,
    is_dynamic: bool,
  ) -> deno_graph::source::LoadFuture {
    if specifier.scheme() == "file" {
      if let Some(doc) = self.open_docs.get(specifier) {
        return Box::pin(future::ready(Ok(Some(
          deno_graph::source::LoadResponse::Module {
            content: doc.content(),
            specifier: doc.specifier().clone(),
            maybe_headers: None,
          },
        ))));
      }
    }
    self.inner_loader.load(specifier, is_dynamic)
  }
}

fn parse_and_analyze_module(
  specifier: &ModuleSpecifier,
  text_info: SourceTextInfo,
  maybe_headers: Option<&HashMap<String, String>>,
  resolver: &dyn deno_graph::source::Resolver,
) -> (Option<ParsedSourceResult>, Option<ModuleResult>) {
  let parsed_source_result = parse_source(specifier, text_info, maybe_headers);
  let module_result =
    analyze_module(specifier, &parsed_source_result, maybe_headers, resolver);
  (Some(parsed_source_result), Some(module_result))
}

fn parse_source(
  specifier: &ModuleSpecifier,
  text_info: SourceTextInfo,
  maybe_headers: Option<&HashMap<String, String>>,
) -> ParsedSourceResult {
  deno_ast::parse_module(deno_ast::ParseParams {
    specifier: specifier.to_string(),
    text_info,
    media_type: MediaType::from_specifier_and_headers(specifier, maybe_headers),
    capture_tokens: true,
    scope_analysis: true,
    maybe_syntax: None,
  })
}

fn analyze_module(
  specifier: &ModuleSpecifier,
  parsed_source_result: &ParsedSourceResult,
  maybe_headers: Option<&HashMap<String, String>>,
  resolver: &dyn deno_graph::source::Resolver,
) -> ModuleResult {
  match parsed_source_result {
    Ok(parsed_source) => Ok(deno_graph::parse_module_from_ast(
      specifier,
      deno_graph::ModuleKind::Esm,
      maybe_headers,
      parsed_source,
      Some(resolver),
    )),
    Err(err) => Err(deno_graph::ModuleGraphError::ParseErr(
      specifier.clone(),
      err.clone(),
    )),
  }
}

#[cfg(test)]
mod tests {
  use super::*;
  use import_map::ImportMap;
  use test_util::TempDir;

  fn setup(temp_dir: &TempDir) -> (Documents, PathBuf) {
    let location = temp_dir.path().join("deps");
    let documents = Documents::new(&location);
    (documents, location)
  }

  #[test]
  fn test_documents_open() {
    let temp_dir = TempDir::new();
    let (mut documents, _) = setup(&temp_dir);
    let specifier = ModuleSpecifier::parse("file:///a.ts").unwrap();
    let content = r#"import * as b from "./b.ts";
console.log(b);
"#;
    let document = documents.open(
      specifier,
      1,
      "javascript".parse().unwrap(),
      content.into(),
    );
    assert!(document.is_open());
    assert!(document.is_diagnosable());
  }

  #[test]
  fn test_documents_change() {
    let temp_dir = TempDir::new();
    let (mut documents, _) = setup(&temp_dir);
    let specifier = ModuleSpecifier::parse("file:///a.ts").unwrap();
    let content = r#"import * as b from "./b.ts";
console.log(b);
"#;
    documents.open(
      specifier.clone(),
      1,
      "javascript".parse().unwrap(),
      content.into(),
    );
    documents
      .change(
        &specifier,
        2,
        vec![lsp::TextDocumentContentChangeEvent {
          range: Some(lsp::Range {
            start: lsp::Position {
              line: 1,
              character: 13,
            },
            end: lsp::Position {
              line: 1,
              character: 13,
            },
          }),
          range_length: None,
          text: r#", "hello deno""#.to_string(),
        }],
      )
      .unwrap();
    assert_eq!(
      &*documents.get(&specifier).unwrap().content(),
      r#"import * as b from "./b.ts";
console.log(b, "hello deno");
"#
    );
  }

  #[test]
  fn test_documents_ensure_no_duplicates() {
    // it should never happen that a user of this API causes this to happen,
    // but we'll guard against it anyway
    let temp_dir = TempDir::new();
    let (mut documents, documents_path) = setup(&temp_dir);
    let file_path = documents_path.join("file.ts");
    let file_specifier = ModuleSpecifier::from_file_path(&file_path).unwrap();
    fs::create_dir_all(&documents_path).unwrap();
    fs::write(&file_path, "").unwrap();

    // open the document
    documents.open(
      file_specifier.clone(),
      1,
      LanguageId::TypeScript,
      "".into(),
    );

    // make a clone of the document store and close the document in that one
    let mut documents2 = documents.clone();
    documents2.close(&file_specifier).unwrap();

    // At this point the document will be in both documents and the shared file system documents.
    // Now make sure that the original documents doesn't return both copies
    assert_eq!(documents.documents(false, false).len(), 1);
  }

  #[test]
  fn test_documents_refresh_dependencies_config_change() {
    // it should never happen that a user of this API causes this to happen,
    // but we'll guard against it anyway
    let temp_dir = TempDir::new();
    let (mut documents, documents_path) = setup(&temp_dir);
    fs::create_dir_all(&documents_path).unwrap();

    let file1_path = documents_path.join("file1.ts");
    let file1_specifier = ModuleSpecifier::from_file_path(&file1_path).unwrap();
    fs::write(&file1_path, "").unwrap();

    let file2_path = documents_path.join("file2.ts");
    let file2_specifier = ModuleSpecifier::from_file_path(&file2_path).unwrap();
    fs::write(&file2_path, "").unwrap();

    let file3_path = documents_path.join("file3.ts");
    let file3_specifier = ModuleSpecifier::from_file_path(&file3_path).unwrap();
    fs::write(&file3_path, "").unwrap();

    // set the initial import map and point to file 2
    {
      let mut import_map = ImportMap::new(
        ModuleSpecifier::from_file_path(documents_path.join("import_map.json"))
          .unwrap(),
      );
      import_map
        .imports_mut()
        .append("test".to_string(), "./file2.ts".to_string())
        .unwrap();

      documents.update_config(Some(Arc::new(import_map)), None);

      // open the document
      let document = documents.open(
        file1_specifier.clone(),
        1,
        LanguageId::TypeScript,
        "import {} from 'test';".into(),
      );

      assert_eq!(
        document
          .dependencies()
          .get("test")
          .unwrap()
          .maybe_code
          .maybe_specifier()
          .map(ToOwned::to_owned),
        Some(file2_specifier),
      );
    }

    // now point at file 3
    {
      let mut import_map = ImportMap::new(
        ModuleSpecifier::from_file_path(documents_path.join("import_map.json"))
          .unwrap(),
      );
      import_map
        .imports_mut()
        .append("test".to_string(), "./file3.ts".to_string())
        .unwrap();

      documents.update_config(Some(Arc::new(import_map)), None);

      // check the document's dependencies
      let document = documents.get(&file1_specifier).unwrap();
      assert_eq!(
        document
          .dependencies()
          .get("test")
          .unwrap()
          .maybe_code
          .maybe_specifier()
          .map(ToOwned::to_owned),
        Some(file3_specifier),
      );
    }
  }
}<|MERGE_RESOLUTION|>--- conflicted
+++ resolved
@@ -1181,12 +1181,9 @@
       maybe_import_map.as_deref(),
       maybe_jsx_config.as_ref(),
     );
-<<<<<<< HEAD
-    self.maybe_resolver =
-      CliResolver::maybe_new(maybe_jsx_config, maybe_import_map, None);
-=======
-    self.resolver = CliGraphResolver::new(maybe_jsx_config, maybe_import_map);
->>>>>>> f82e9178
+    // TODO(bartlomieju): handle package.json dependencies here?
+    self.resolver =
+      CliGraphResolver::new(maybe_jsx_config, maybe_import_map, None);
     self.imports = Arc::new(
       if let Some(Ok(imports)) =
         maybe_config_file.map(|cf| cf.to_maybe_imports())
