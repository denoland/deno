// Copyright 2018-2025 the Deno authors. MIT license.

use std::borrow::Cow;
use std::collections::BTreeMap;
use std::collections::HashMap;
use std::collections::HashSet;
use std::fs;
use std::future::Future;
use std::ops::Range;
use std::pin::Pin;
use std::str::FromStr;
use std::sync::atomic::AtomicBool;
use std::sync::atomic::Ordering;
use std::sync::Arc;

use dashmap::DashMap;
use deno_ast::swc::visit::VisitWith;
use deno_ast::MediaType;
use deno_ast::ParsedSource;
use deno_ast::SourceTextInfo;
use deno_core::error::AnyError;
use deno_core::futures::future;
use deno_core::futures::future::Shared;
use deno_core::futures::FutureExt;
use deno_core::parking_lot::Mutex;
use deno_core::parking_lot::RwLock;
use deno_core::resolve_url;
use deno_core::ModuleSpecifier;
use deno_error::JsErrorBox;
use deno_graph::Resolution;
use deno_path_util::url_to_file_path;
use deno_runtime::deno_node;
use deno_semver::jsr::JsrPackageReqReference;
use deno_semver::npm::NpmPackageReqReference;
use deno_semver::package::PackageReq;
use indexmap::IndexMap;
use indexmap::IndexSet;
use node_resolver::cache::NodeResolutionThreadLocalCache;
use node_resolver::NodeResolutionKind;
use node_resolver::ResolutionMode;
use once_cell::sync::Lazy;
use tower_lsp::lsp_types as lsp;

use super::cache::calculate_fs_version;
use super::cache::LspCache;
use super::config::Config;
use super::resolver::LspResolver;
use super::resolver::ScopeDepInfo;
use super::resolver::SingleReferrerGraphResolver;
use super::testing::TestCollector;
use super::testing::TestModule;
use super::text::LineIndex;
use super::tsc;
use crate::graph_util::CliJsrUrlProvider;
use crate::tsc::MaybeStaticSource;

pub const DOCUMENT_SCHEMES: [&str; 5] =
  ["data", "blob", "file", "http", "https"];

#[derive(Debug, Clone, Copy, PartialEq, Eq)]
pub enum LanguageId {
  JavaScript,
  Jsx,
  TypeScript,
  Tsx,
  Json,
  JsonC,
  Markdown,
  Html,
  Css,
  Scss,
  Sass,
  Less,
  Yaml,
  Sql,
  Svelte,
  Vue,
  Astro,
  Vento,
  Nunjucks,
  Unknown,
}

impl LanguageId {
  pub fn as_extension(&self) -> Option<&'static str> {
    match self {
      LanguageId::JavaScript => Some("js"),
      LanguageId::Jsx => Some("jsx"),
      LanguageId::TypeScript => Some("ts"),
      LanguageId::Tsx => Some("tsx"),
      LanguageId::Json => Some("json"),
      LanguageId::JsonC => Some("jsonc"),
      LanguageId::Markdown => Some("md"),
      LanguageId::Html => Some("html"),
      LanguageId::Css => Some("css"),
      LanguageId::Scss => Some("scss"),
      LanguageId::Sass => Some("sass"),
      LanguageId::Less => Some("less"),
      LanguageId::Yaml => Some("yaml"),
      LanguageId::Sql => Some("sql"),
      LanguageId::Svelte => Some("svelte"),
      LanguageId::Vue => Some("vue"),
      LanguageId::Astro => Some("astro"),
      LanguageId::Vento => Some("vto"),
      LanguageId::Nunjucks => Some("njk"),
      LanguageId::Unknown => None,
    }
  }

  pub fn as_content_type(&self) -> Option<&'static str> {
    match self {
      LanguageId::JavaScript => Some("application/javascript"),
      LanguageId::Jsx => Some("text/jsx"),
      LanguageId::TypeScript => Some("application/typescript"),
      LanguageId::Tsx => Some("text/tsx"),
      LanguageId::Json | LanguageId::JsonC => Some("application/json"),
      LanguageId::Markdown => Some("text/markdown"),
      LanguageId::Html => Some("text/html"),
      LanguageId::Css => Some("text/css"),
      LanguageId::Scss => None,
      LanguageId::Sass => None,
      LanguageId::Less => None,
      LanguageId::Yaml => Some("application/yaml"),
      LanguageId::Sql => None,
      LanguageId::Svelte => None,
      LanguageId::Vue => None,
      LanguageId::Astro => None,
      LanguageId::Vento => None,
      LanguageId::Nunjucks => None,
      LanguageId::Unknown => None,
    }
  }

  fn is_diagnosable(&self) -> bool {
    matches!(
      self,
      Self::JavaScript | Self::Jsx | Self::TypeScript | Self::Tsx
    )
  }
}

impl FromStr for LanguageId {
  type Err = AnyError;

  fn from_str(s: &str) -> Result<Self, Self::Err> {
    match s {
      "javascript" => Ok(Self::JavaScript),
      "javascriptreact" | "jsx" => Ok(Self::Jsx),
      "typescript" => Ok(Self::TypeScript),
      "typescriptreact" | "tsx" => Ok(Self::Tsx),
      "json" => Ok(Self::Json),
      "jsonc" => Ok(Self::JsonC),
      "markdown" => Ok(Self::Markdown),
      "html" => Ok(Self::Html),
      "css" => Ok(Self::Css),
      "scss" => Ok(Self::Scss),
      "sass" => Ok(Self::Sass),
      "less" => Ok(Self::Less),
      "yaml" => Ok(Self::Yaml),
      "sql" => Ok(Self::Sql),
      "svelte" => Ok(Self::Svelte),
      "vue" => Ok(Self::Vue),
      "astro" => Ok(Self::Astro),
      "vento" => Ok(Self::Vento),
      "nunjucks" => Ok(Self::Nunjucks),
      _ => Ok(Self::Unknown),
    }
  }
}

#[derive(Debug, PartialEq, Eq)]
enum IndexValid {
  All,
  UpTo(u32),
}

impl IndexValid {
  fn covers(&self, line: u32) -> bool {
    match *self {
      IndexValid::UpTo(to) => to > line,
      IndexValid::All => true,
    }
  }
}

/// An lsp representation of an asset in memory, that has either been retrieved
/// from static assets built into Rust, or static assets built into tsc.
#[derive(Debug)]
pub struct AssetDocument {
  specifier: ModuleSpecifier,
  text: MaybeStaticSource,
  line_index: Arc<LineIndex>,
  maybe_navigation_tree: Mutex<Option<Arc<tsc::NavigationTree>>>,
}

impl AssetDocument {
  pub fn new(specifier: ModuleSpecifier, text: MaybeStaticSource) -> Self {
    let line_index = Arc::new(LineIndex::new(text.as_ref()));
    Self {
      specifier,
      text,
      line_index,
      maybe_navigation_tree: Default::default(),
    }
  }

  pub fn specifier(&self) -> &ModuleSpecifier {
    &self.specifier
  }

  pub fn cache_navigation_tree(
    &self,
    navigation_tree: Arc<tsc::NavigationTree>,
  ) {
    *self.maybe_navigation_tree.lock() = Some(navigation_tree);
  }

  pub fn text(&self) -> MaybeStaticSource {
    self.text.clone()
  }

  pub fn line_index(&self) -> Arc<LineIndex> {
    self.line_index.clone()
  }

  pub fn maybe_navigation_tree(&self) -> Option<Arc<tsc::NavigationTree>> {
    self.maybe_navigation_tree.lock().clone()
  }
}

#[derive(Debug)]
pub struct AssetDocuments {
  inner: RwLock<HashMap<ModuleSpecifier, Arc<AssetDocument>>>,
}

impl AssetDocuments {
  pub fn contains_key(&self, k: &ModuleSpecifier) -> bool {
    self.inner.read().contains_key(k)
  }

  pub fn get(&self, k: &ModuleSpecifier) -> Option<Arc<AssetDocument>> {
    self.inner.read().get(k).cloned()
  }
}

pub static ASSET_DOCUMENTS: Lazy<AssetDocuments> =
  Lazy::new(|| AssetDocuments {
    inner: RwLock::new(
      crate::tsc::LAZILY_LOADED_STATIC_ASSETS
        .iter()
        .map(|(k, v)| {
          let url_str = format!("asset:///{k}");
          let specifier = resolve_url(&url_str).unwrap();
          let asset = Arc::new(AssetDocument::new(specifier.clone(), v.get()));
          (specifier, asset)
        })
        .collect(),
    ),
  });

#[derive(Debug, Clone)]
pub enum AssetOrDocument {
  Document(Arc<Document>),
  Asset(Arc<AssetDocument>),
}

impl AssetOrDocument {
  pub fn document(&self) -> Option<&Arc<Document>> {
    match self {
      AssetOrDocument::Asset(_) => None,
      AssetOrDocument::Document(doc) => Some(doc),
    }
  }

  pub fn file_referrer(&self) -> Option<&ModuleSpecifier> {
    match self {
      AssetOrDocument::Asset(_) => None,
      AssetOrDocument::Document(doc) => doc.file_referrer(),
    }
  }

  pub fn scope(&self) -> Option<&ModuleSpecifier> {
    match self {
      AssetOrDocument::Asset(asset_doc) => Some(asset_doc.specifier()),
      AssetOrDocument::Document(doc) => doc.scope(),
    }
  }

  pub fn maybe_semantic_tokens(&self) -> Option<lsp::SemanticTokens> {
    match self {
      AssetOrDocument::Asset(_) => None,
      AssetOrDocument::Document(d) => d
        .open_data
        .as_ref()
        .and_then(|d| d.maybe_semantic_tokens.lock().clone()),
    }
  }

  pub fn text(&self) -> MaybeStaticSource {
    match self {
      AssetOrDocument::Asset(a) => a.text(),
      AssetOrDocument::Document(d) => {
        MaybeStaticSource::Computed(d.text.clone())
      }
    }
  }

  pub fn line_index(&self) -> Arc<LineIndex> {
    match self {
      AssetOrDocument::Asset(a) => a.line_index(),
      AssetOrDocument::Document(d) => d.line_index(),
    }
  }

  pub fn maybe_navigation_tree(&self) -> Option<Arc<tsc::NavigationTree>> {
    match self {
      AssetOrDocument::Asset(a) => a.maybe_navigation_tree(),
      AssetOrDocument::Document(d) => d.maybe_navigation_tree(),
    }
  }

  pub fn media_type(&self) -> MediaType {
    match self {
      AssetOrDocument::Asset(_) => MediaType::TypeScript, // assets are always TypeScript
      AssetOrDocument::Document(d) => d.media_type(),
    }
  }

  pub fn get_maybe_dependency(
    &self,
    position: &lsp::Position,
  ) -> Option<(String, deno_graph::Dependency, deno_graph::Range)> {
    self
      .document()
      .and_then(|d| d.get_maybe_dependency(position))
  }

  pub fn maybe_parsed_source(
    &self,
  ) -> Option<&Result<deno_ast::ParsedSource, deno_ast::ParseDiagnostic>> {
    self.document().and_then(|d| d.maybe_parsed_source())
  }

  pub fn document_lsp_version(&self) -> Option<i32> {
    self.document().and_then(|d| d.maybe_lsp_version())
  }

  pub fn resolution_mode(&self) -> ResolutionMode {
    match self {
      AssetOrDocument::Asset(_) => ResolutionMode::Import,
      AssetOrDocument::Document(d) => d.resolution_mode(),
    }
  }

  pub fn cache_navigation_tree(
    &self,
    navigation_tree: Arc<tsc::NavigationTree>,
  ) {
    match self {
      AssetOrDocument::Asset(a) => a.cache_navigation_tree(navigation_tree),
      AssetOrDocument::Document(d) => d.cache_navigation_tree(navigation_tree),
    }
  }
}

type ModuleResult = Result<deno_graph::JsModule, deno_graph::ModuleGraphError>;
type ParsedSourceResult = Result<ParsedSource, deno_ast::ParseDiagnostic>;
type TestModuleFut =
  Shared<Pin<Box<dyn Future<Output = Option<Arc<TestModule>>> + Send>>>;

fn media_type_is_diagnosable(media_type: MediaType) -> bool {
  matches!(
    media_type,
    MediaType::JavaScript
      | MediaType::Jsx
      | MediaType::Mjs
      | MediaType::Cjs
      | MediaType::TypeScript
      | MediaType::Tsx
      | MediaType::Mts
      | MediaType::Cts
      | MediaType::Dts
      | MediaType::Dmts
      | MediaType::Dcts
  )
}

fn get_maybe_test_module_fut(
  maybe_parsed_source: Option<&ParsedSourceResult>,
  config: &Config,
) -> Option<TestModuleFut> {
  if !config.testing_api_capable() {
    return None;
  }
  let parsed_source = maybe_parsed_source?.as_ref().ok()?.clone();
  let specifier = parsed_source.specifier();
  if specifier.scheme() != "file" {
    return None;
  }
  if !media_type_is_diagnosable(parsed_source.media_type()) {
    return None;
  }
  if !config.specifier_enabled_for_test(specifier) {
    return None;
  }
  let handle = tokio::task::spawn_blocking(move || {
    let mut collector = TestCollector::new(
      parsed_source.specifier().clone(),
      parsed_source.text_info_lazy().clone(),
    );
    parsed_source.program().visit_with(&mut collector);
    Arc::new(collector.take())
  })
  .map(Result::ok)
  .boxed()
  .shared();
  Some(handle)
}

#[derive(Clone, Debug, Default)]
pub struct DocumentOpenData {
  lsp_version: i32,
  maybe_parsed_source: Option<ParsedSourceResult>,
  maybe_semantic_tokens: Arc<Mutex<Option<lsp::SemanticTokens>>>,
}

#[derive(Debug)]
pub struct Document {
  /// Contains the last-known-good set of dependencies from parsing the module.
  config: Arc<Config>,
  dependencies: Arc<IndexMap<String, deno_graph::Dependency>>,
  /// If this is maybe a CJS script and maybe not an ES module.
  is_script: Option<bool>,
  // TODO(nayeemrmn): This is unused, use it for scope attribution for remote
  // modules.
  file_referrer: Option<ModuleSpecifier>,
  maybe_types_dependency: Option<Arc<deno_graph::TypesDependency>>,
  maybe_fs_version: Option<String>,
  line_index: Arc<LineIndex>,
  maybe_headers: Option<HashMap<String, String>>,
  maybe_language_id: Option<LanguageId>,
  /// This is cached in a mutex so `workspace/symbol` and
  /// `textDocument/codeLens` requests don't require a write lock.
  maybe_navigation_tree: Mutex<Option<Arc<tsc::NavigationTree>>>,
  maybe_test_module_fut: Option<TestModuleFut>,
  media_type: MediaType,
  /// Present if and only if this is an open document.
  open_data: Option<DocumentOpenData>,
  resolution_mode: ResolutionMode,
  resolver: Arc<LspResolver>,
  specifier: ModuleSpecifier,
  text: Arc<str>,
  text_info_cell: once_cell::sync::OnceCell<SourceTextInfo>,
}

impl Document {
  /// Open documents should have `maybe_lsp_version.is_some()`.
  #[allow(clippy::too_many_arguments)]
  fn new(
    specifier: ModuleSpecifier,
    text: Arc<str>,
    maybe_lsp_version: Option<i32>,
    maybe_language_id: Option<LanguageId>,
    maybe_headers: Option<HashMap<String, String>>,
    resolver: Arc<LspResolver>,
    config: Arc<Config>,
    cache: &Arc<LspCache>,
    file_referrer: Option<ModuleSpecifier>,
  ) -> Arc<Self> {
    let file_referrer = Some(&specifier)
      .filter(|s| cache.is_valid_file_referrer(s))
      .cloned()
      .or(file_referrer);
    let media_type =
      resolve_media_type(&specifier, maybe_headers.as_ref(), maybe_language_id);
    let (maybe_parsed_source, maybe_module, resolution_mode) =
      if media_type_is_diagnosable(media_type) {
        parse_and_analyze_module(
          specifier.clone(),
          text.clone(),
          maybe_headers.as_ref(),
          media_type,
          file_referrer.as_ref(),
          &resolver,
        )
      } else {
        (None, None, ResolutionMode::Import)
      };
    let maybe_module = maybe_module.and_then(Result::ok);
    let dependencies = maybe_module
      .as_ref()
      .map(|m| Arc::new(m.dependencies.clone()))
      .unwrap_or_default();
    let maybe_types_dependency = maybe_module
      .as_ref()
      .and_then(|m| Some(Arc::new(m.maybe_types_dependency.clone()?)));
    let line_index = Arc::new(LineIndex::new(text.as_ref()));
    let maybe_test_module_fut =
      get_maybe_test_module_fut(maybe_parsed_source.as_ref(), &config);
    Arc::new(Self {
      config,
      dependencies,
      maybe_fs_version: calculate_fs_version(
        cache,
        &specifier,
        file_referrer.as_ref(),
      ),
      file_referrer,
      is_script: maybe_module.as_ref().map(|m| m.is_script),
      maybe_types_dependency,
      line_index,
      maybe_language_id,
      maybe_headers,
      maybe_navigation_tree: Mutex::new(None),
      maybe_test_module_fut,
      media_type,
      open_data: maybe_lsp_version.map(|v| DocumentOpenData {
        lsp_version: v,
        maybe_parsed_source,
        maybe_semantic_tokens: Default::default(),
      }),
      resolution_mode,
      resolver,
      specifier,
      text,
      text_info_cell: once_cell::sync::OnceCell::new(),
    })
  }

  fn with_new_config(
    &self,
    resolver: Arc<LspResolver>,
    config: Arc<Config>,
  ) -> Arc<Self> {
    let media_type = resolve_media_type(
      &self.specifier,
      self.maybe_headers.as_ref(),
      self.maybe_language_id,
    );
    let dependencies;
    let maybe_types_dependency;
    let maybe_parsed_source;
    let found_resolution_mode;
    let is_script;
    let maybe_test_module_fut;
    if media_type != self.media_type {
      let parsed_source_result =
        parse_source(self.specifier.clone(), self.text.clone(), media_type);
      let (maybe_module_result, resolution_mode) = analyze_module(
        self.specifier.clone(),
        &parsed_source_result,
        self.maybe_headers.as_ref(),
        self.file_referrer.as_ref(),
        &resolver,
      );
      let maybe_module = maybe_module_result.ok();
      dependencies = maybe_module
        .as_ref()
        .map(|m| Arc::new(m.dependencies.clone()))
        .unwrap_or_default();
      is_script = maybe_module.as_ref().map(|m| m.is_script);
      maybe_types_dependency = maybe_module
        .as_ref()
        .and_then(|m| Some(Arc::new(m.maybe_types_dependency.clone()?)));
      maybe_parsed_source = Some(parsed_source_result);
      maybe_test_module_fut =
        get_maybe_test_module_fut(maybe_parsed_source.as_ref(), &config);
      found_resolution_mode = resolution_mode;
    } else {
      let cli_resolver = resolver.as_cli_resolver(self.file_referrer.as_ref());
      let is_cjs_resolver =
        resolver.as_is_cjs_resolver(self.file_referrer.as_ref());
      let npm_resolver =
        resolver.as_graph_npm_resolver(self.file_referrer.as_ref());
      let config_data = resolver.as_config_data(self.file_referrer.as_ref());
      let jsx_import_source_config =
        config_data.and_then(|d| d.maybe_jsx_import_source_config());
      found_resolution_mode = is_cjs_resolver
        .get_lsp_resolution_mode(&self.specifier, self.is_script);
      let resolver = SingleReferrerGraphResolver {
        valid_referrer: &self.specifier,
        module_resolution_mode: found_resolution_mode,
        cli_resolver,
        jsx_import_source_config: jsx_import_source_config.as_ref(),
      };
      dependencies = Arc::new(
        self
          .dependencies
          .iter()
          .map(|(s, d)| {
            (
              s.clone(),
              d.with_new_resolver(
                s,
                &CliJsrUrlProvider,
                Some(&resolver),
                Some(npm_resolver.as_ref()),
              ),
            )
          })
          .collect(),
      );
      maybe_types_dependency = self.maybe_types_dependency.as_ref().map(|d| {
        Arc::new(d.with_new_resolver(
          &CliJsrUrlProvider,
          Some(&resolver),
          Some(npm_resolver.as_ref()),
        ))
      });
      is_script = self.is_script;
      maybe_parsed_source = self.maybe_parsed_source().cloned();
      maybe_test_module_fut = self
        .maybe_test_module_fut
        .clone()
        .filter(|_| config.specifier_enabled_for_test(&self.specifier));
    }
    Arc::new(Self {
      config,
      // updated properties
      dependencies,
      file_referrer: self.file_referrer.clone(),
      is_script,
      maybe_types_dependency,
      maybe_navigation_tree: Mutex::new(None),
      // maintain - this should all be copies/clones
      maybe_fs_version: self.maybe_fs_version.clone(),
      line_index: self.line_index.clone(),
      maybe_headers: self.maybe_headers.clone(),
      maybe_language_id: self.maybe_language_id,
      maybe_test_module_fut,
      media_type,
      resolution_mode: found_resolution_mode,
      open_data: self.open_data.as_ref().map(|d| DocumentOpenData {
        lsp_version: d.lsp_version,
        maybe_parsed_source,
        // reset semantic tokens
        maybe_semantic_tokens: Default::default(),
      }),
      resolver,
      specifier: self.specifier.clone(),
      text: self.text.clone(),
      text_info_cell: once_cell::sync::OnceCell::new(),
    })
  }

  fn with_change(
    &self,
    version: i32,
    changes: Vec<lsp::TextDocumentContentChangeEvent>,
  ) -> Result<Arc<Self>, AnyError> {
    let mut content = self.text.to_string();
    let mut line_index = self.line_index.clone();
    let mut index_valid = IndexValid::All;
    for change in changes {
      if let Some(range) = change.range {
        if !index_valid.covers(range.start.line) {
          line_index = Arc::new(LineIndex::new(&content));
        }
        index_valid = IndexValid::UpTo(range.start.line);
        let range = line_index.get_text_range(range)?;
        content.replace_range(Range::<usize>::from(range), &change.text);
      } else {
        content = change.text;
        index_valid = IndexValid::UpTo(0);
      }
    }
    let text: Arc<str> = content.into();
    let media_type = self.media_type;
    let (maybe_parsed_source, maybe_module, resolution_mode) = if self
      .maybe_language_id
      .as_ref()
      .map(|li| li.is_diagnosable())
      .unwrap_or(false)
    {
      parse_and_analyze_module(
        self.specifier.clone(),
        text.clone(),
        self.maybe_headers.as_ref(),
        media_type,
        self.file_referrer.as_ref(),
        self.resolver.as_ref(),
      )
    } else {
      (None, None, ResolutionMode::Import)
    };
    let maybe_module = maybe_module.and_then(Result::ok);
    let dependencies = maybe_module
      .as_ref()
      .map(|m| Arc::new(m.dependencies.clone()))
      .unwrap_or_else(|| self.dependencies.clone());
    let maybe_types_dependency = maybe_module
      .as_ref()
      .and_then(|m| Some(Arc::new(m.maybe_types_dependency.clone()?)))
      .or_else(|| self.maybe_types_dependency.clone());
    let line_index = if index_valid == IndexValid::All {
      line_index
    } else {
      Arc::new(LineIndex::new(text.as_ref()))
    };
    let maybe_test_module_fut =
      get_maybe_test_module_fut(maybe_parsed_source.as_ref(), &self.config);
    Ok(Arc::new(Self {
      config: self.config.clone(),
      is_script: maybe_module.as_ref().map(|m| m.is_script),
      specifier: self.specifier.clone(),
      file_referrer: self.file_referrer.clone(),
      maybe_fs_version: self.maybe_fs_version.clone(),
      maybe_language_id: self.maybe_language_id,
      dependencies,
      maybe_types_dependency,
      text,
      text_info_cell: once_cell::sync::OnceCell::new(),
      line_index,
      maybe_headers: self.maybe_headers.clone(),
      maybe_navigation_tree: Mutex::new(None),
      maybe_test_module_fut,
      media_type,
      resolution_mode,
      open_data: self.open_data.is_some().then_some(DocumentOpenData {
        lsp_version: version,
        maybe_parsed_source,
        maybe_semantic_tokens: Default::default(),
      }),
      resolver: self.resolver.clone(),
    }))
  }

  pub fn closed(&self, cache: &Arc<LspCache>) -> Arc<Self> {
    Arc::new(Self {
      config: self.config.clone(),
      specifier: self.specifier.clone(),
      file_referrer: self.file_referrer.clone(),
      maybe_fs_version: calculate_fs_version(
        cache,
        &self.specifier,
        self.file_referrer.as_ref(),
      ),
      maybe_language_id: self.maybe_language_id,
      dependencies: self.dependencies.clone(),
      is_script: self.is_script,
      maybe_types_dependency: self.maybe_types_dependency.clone(),
      text: self.text.clone(),
      text_info_cell: once_cell::sync::OnceCell::new(),
      line_index: self.line_index.clone(),
      maybe_headers: self.maybe_headers.clone(),
      maybe_navigation_tree: Mutex::new(
        self.maybe_navigation_tree.lock().clone(),
      ),
      maybe_test_module_fut: self.maybe_test_module_fut.clone(),
      media_type: self.media_type,
      open_data: None,
      resolution_mode: self.resolution_mode,
      resolver: self.resolver.clone(),
    })
  }

  pub fn saved(&self, cache: &Arc<LspCache>) -> Arc<Self> {
    Arc::new(Self {
      config: self.config.clone(),
      specifier: self.specifier.clone(),
      file_referrer: self.file_referrer.clone(),
      maybe_fs_version: calculate_fs_version(
        cache,
        &self.specifier,
        self.file_referrer.as_ref(),
      ),
      maybe_language_id: self.maybe_language_id,
      dependencies: self.dependencies.clone(),
      is_script: self.is_script,
      maybe_types_dependency: self.maybe_types_dependency.clone(),
      text: self.text.clone(),
      text_info_cell: once_cell::sync::OnceCell::new(),
      line_index: self.line_index.clone(),
      maybe_headers: self.maybe_headers.clone(),
      maybe_navigation_tree: Mutex::new(
        self.maybe_navigation_tree.lock().clone(),
      ),
      maybe_test_module_fut: self.maybe_test_module_fut.clone(),
      media_type: self.media_type,
      open_data: self.open_data.clone(),
      resolution_mode: self.resolution_mode,
      resolver: self.resolver.clone(),
    })
  }

  pub fn specifier(&self) -> &ModuleSpecifier {
    &self.specifier
  }

  pub fn file_referrer(&self) -> Option<&ModuleSpecifier> {
    self.file_referrer.as_ref()
  }

  pub fn scope(&self) -> Option<&ModuleSpecifier> {
    self
      .file_referrer
      .as_ref()
      .and_then(|r| self.config.tree.scope_for_specifier(r))
  }

  pub fn content(&self) -> &Arc<str> {
    &self.text
  }

  pub fn resolution_mode(&self) -> ResolutionMode {
    self.resolution_mode
  }

  pub fn text_info(&self) -> &SourceTextInfo {
    // try to get the text info from the parsed source and if
    // not then create one in the cell
    self
      .maybe_parsed_source()
      .and_then(|p| p.as_ref().ok())
      .map(|p| p.text_info_lazy())
      .unwrap_or_else(|| {
        self
          .text_info_cell
          .get_or_init(|| SourceTextInfo::new(self.text.clone()))
      })
  }
  pub fn line_index(&self) -> Arc<LineIndex> {
    self.line_index.clone()
  }

  pub fn maybe_headers(&self) -> Option<&HashMap<String, String>> {
    self.maybe_headers.as_ref()
  }

  fn maybe_fs_version(&self) -> Option<&str> {
    self.maybe_fs_version.as_deref()
  }

  pub fn script_version(&self) -> String {
    match (self.maybe_fs_version(), self.maybe_lsp_version()) {
      (None, None) => "1".to_string(),
      (None, Some(lsp_version)) => format!("1+{lsp_version}"),
      (Some(fs_version), None) => fs_version.to_string(),
      (Some(fs_version), Some(lsp_version)) => {
        format!("{fs_version}+{lsp_version}")
      }
    }
  }

  pub fn is_diagnosable(&self) -> bool {
    media_type_is_diagnosable(self.media_type())
  }

  pub fn is_open(&self) -> bool {
    self.open_data.is_some()
  }

  pub fn maybe_types_dependency(&self) -> &Resolution {
    if let Some(types_dep) = self.maybe_types_dependency.as_deref() {
      &types_dep.dependency
    } else {
      &Resolution::None
    }
  }

  pub fn media_type(&self) -> MediaType {
    self.media_type
  }

  pub fn maybe_language_id(&self) -> Option<LanguageId> {
    self.maybe_language_id
  }

  /// Returns the current language server client version if any.
  pub fn maybe_lsp_version(&self) -> Option<i32> {
    self.open_data.as_ref().map(|d| d.lsp_version)
  }

  pub fn maybe_parsed_source(
    &self,
  ) -> Option<&Result<deno_ast::ParsedSource, deno_ast::ParseDiagnostic>> {
    self.open_data.as_ref()?.maybe_parsed_source.as_ref()
  }

  pub async fn maybe_test_module(&self) -> Option<Arc<TestModule>> {
    self.maybe_test_module_fut.clone()?.await
  }

  pub fn maybe_navigation_tree(&self) -> Option<Arc<tsc::NavigationTree>> {
    self.maybe_navigation_tree.lock().clone()
  }

  pub fn dependencies(&self) -> &IndexMap<String, deno_graph::Dependency> {
    self.dependencies.as_ref()
  }

  /// If the supplied position is within a dependency range, return the resolved
  /// string specifier for the dependency, the resolved dependency and the range
  /// in the source document of the specifier.
  pub fn get_maybe_dependency(
    &self,
    position: &lsp::Position,
  ) -> Option<(String, deno_graph::Dependency, deno_graph::Range)> {
    let position = deno_graph::Position {
      line: position.line as usize,
      character: position.character as usize,
    };
    self.dependencies().iter().find_map(|(s, dep)| {
      dep
        .includes(position)
        .map(|r| (s.clone(), dep.clone(), r.clone()))
    })
  }

  pub fn cache_navigation_tree(
    &self,
    navigation_tree: Arc<tsc::NavigationTree>,
  ) {
    *self.maybe_navigation_tree.lock() = Some(navigation_tree);
  }

  pub fn cache_semantic_tokens_full(
    &self,
    semantic_tokens: lsp::SemanticTokens,
  ) {
    if let Some(open_data) = self.open_data.as_ref() {
      *open_data.maybe_semantic_tokens.lock() = Some(semantic_tokens);
    }
  }
}

fn resolve_media_type(
  specifier: &ModuleSpecifier,
  maybe_headers: Option<&HashMap<String, String>>,
  maybe_language_id: Option<LanguageId>,
) -> MediaType {
  if let Some(language_id) = maybe_language_id {
    return MediaType::from_specifier_and_content_type(
      specifier,
      language_id.as_content_type(),
    );
  }

  if maybe_headers.is_some() {
    return MediaType::from_specifier_and_headers(specifier, maybe_headers);
  }

  MediaType::from_specifier(specifier)
}

pub fn to_lsp_range(referrer: &deno_graph::Range) -> lsp::Range {
  lsp::Range {
    start: lsp::Position {
      line: referrer.range.start.line as u32,
      character: referrer.range.start.character as u32,
    },
    end: lsp::Position {
      line: referrer.range.end.line as u32,
      character: referrer.range.end.character as u32,
    },
  }
}

#[derive(Debug, Default)]
struct FileSystemDocuments {
  docs: DashMap<ModuleSpecifier, Arc<Document>>,
  dirty: AtomicBool,
}

impl FileSystemDocuments {
  pub fn get(
    &self,
    specifier: &ModuleSpecifier,
    resolver: &Arc<LspResolver>,
    config: &Arc<Config>,
    cache: &Arc<LspCache>,
    file_referrer: Option<&ModuleSpecifier>,
  ) -> Option<Arc<Document>> {
    let file_referrer = Some(specifier)
      .filter(|s| cache.is_valid_file_referrer(s))
      .or(file_referrer);
    let new_fs_version = calculate_fs_version(cache, specifier, file_referrer);
    let old_doc = self.docs.get(specifier).map(|v| v.value().clone());
    let dirty = match &old_doc {
      None => true,
      Some(old_doc) => {
        match (old_doc.maybe_fs_version(), new_fs_version.as_deref()) {
          (None, None) => {
            matches!(specifier.scheme(), "file" | "http" | "https")
          }
          (old, new) => old != new,
        }
      }
    };
    if dirty {
      NodeResolutionThreadLocalCache::clear();
      // attempt to update the file on the file system
      self.refresh_document(specifier, resolver, config, cache, file_referrer)
    } else {
      old_doc
    }
  }

  /// Adds or updates a document by reading the document from the file system
  /// returning the document.
  fn refresh_document(
    &self,
    specifier: &ModuleSpecifier,
    resolver: &Arc<LspResolver>,
    config: &Arc<Config>,
    cache: &Arc<LspCache>,
    file_referrer: Option<&ModuleSpecifier>,
  ) -> Option<Arc<Document>> {
    let doc = if specifier.scheme() == "file" {
      let path = url_to_file_path(specifier).ok()?;
      let bytes = fs::read(path).ok()?;
      let content = bytes_to_content(
        specifier,
        MediaType::from_specifier(specifier),
        bytes,
        None,
      )
      .ok()?;
      Document::new(
        specifier.clone(),
        content.into(),
        None,
        None,
        None,
        resolver.clone(),
        config.clone(),
        cache,
        file_referrer.cloned(),
      )
    } else if specifier.scheme() == "data" {
      let source = deno_media_type::data_url::RawDataUrl::parse(specifier)
        .ok()?
        .decode()
        .ok()?;
      Document::new(
        specifier.clone(),
        source.into(),
        None,
        None,
        None,
        resolver.clone(),
        config.clone(),
        cache,
        file_referrer.cloned(),
      )
    } else {
      let http_cache = cache.for_specifier(file_referrer);
      let cache_key = http_cache.cache_item_key(specifier).ok()?;
      let cached_file = http_cache.get(&cache_key, None).ok()??;
      let (_, maybe_charset) =
        deno_graph::source::resolve_media_type_and_charset_from_headers(
          specifier,
          Some(&cached_file.metadata.headers),
        );
      let media_type = resolve_media_type(
        specifier,
        Some(&cached_file.metadata.headers),
        None,
      );
      let content = bytes_to_content(
        specifier,
        media_type,
        cached_file.content.into_owned(),
        maybe_charset,
      )
      .ok()?;
      Document::new(
        specifier.clone(),
        content.into(),
        None,
        None,
        Some(cached_file.metadata.headers),
        resolver.clone(),
        config.clone(),
        cache,
        file_referrer.cloned(),
      )
    };
    self.docs.insert(specifier.clone(), doc.clone());
    self.set_dirty(true);
    Some(doc)
  }

  pub fn remove_document(
    &self,
    specifier: &ModuleSpecifier,
  ) -> Option<Arc<Document>> {
    Some(self.docs.remove(specifier)?.1)
  }

  /// Sets the dirty flag to the provided value and returns the previous value.
  pub fn set_dirty(&self, dirty: bool) -> bool {
    self.dirty.swap(dirty, Ordering::Relaxed)
  }
}

/// Specify the documents to include on a `documents.documents(...)` call.
#[derive(Debug, Clone, Copy)]
pub enum DocumentsFilter {
  /// Includes all the documents (diagnosable & non-diagnosable, open & file system).
  All,
  /// Includes all the diagnosable documents (open & file system).
  AllDiagnosable,
  /// Includes only the diagnosable documents that are open.
  OpenDiagnosable,
}

#[derive(Debug, Default, Clone)]
pub struct Documents {
  /// The DENO_DIR that the documents looks for non-file based modules.
  cache: Arc<LspCache>,
  config: Arc<Config>,
  /// A resolver that takes into account currently loaded import map and JSX
  /// settings.
  resolver: Arc<LspResolver>,
  /// A flag that indicates that stated data is potentially invalid and needs to
  /// be recalculated before being considered valid.
  dirty: bool,
  /// A map of documents that are "open" in the language server.
  open_docs: HashMap<ModuleSpecifier, Arc<Document>>,
  /// Documents stored on the file system.
  file_system_docs: Arc<FileSystemDocuments>,
  dep_info_by_scope: Arc<BTreeMap<Option<ModuleSpecifier>, Arc<ScopeDepInfo>>>,
}

impl Documents {
  /// "Open" a document from the perspective of the editor, meaning that
  /// requests for information from the document will come from the in-memory
  /// representation received from the language server client, versus reading
  /// information from the disk.
  pub fn open(
    &mut self,
    specifier: ModuleSpecifier,
    version: i32,
    language_id: LanguageId,
    content: Arc<str>,
    file_referrer: Option<ModuleSpecifier>,
  ) -> Arc<Document> {
    let document = Document::new(
      specifier.clone(),
      content,
      Some(version),
      Some(language_id),
      // todo(dsherret): don't we want to pass in the headers from
      // the cache for remote modules here in order to get the
      // x-typescript-types?
      None,
      self.resolver.clone(),
      self.config.clone(),
      &self.cache,
      file_referrer,
    );

    self.file_system_docs.remove_document(&specifier);
    self.file_system_docs.set_dirty(true);

    self.open_docs.insert(specifier, document.clone());
    self.dirty = true;
    document
  }

  /// Apply language server content changes to an open document.
  pub fn change(
    &mut self,
    specifier: &ModuleSpecifier,
    version: i32,
    changes: Vec<lsp::TextDocumentContentChangeEvent>,
  ) -> Result<Arc<Document>, AnyError> {
    let doc = self
      .open_docs
      .get(specifier)
      .cloned()
      .or_else(|| self.file_system_docs.remove_document(specifier))
      .map(Ok)
      .unwrap_or_else(|| {
        Err(JsErrorBox::new(
          "NotFound",
          format!("The specifier \"{specifier}\" was not found."),
        ))
      })?;
    self.dirty = true;
    let doc = doc.with_change(version, changes)?;
    self.open_docs.insert(doc.specifier().clone(), doc.clone());
    Ok(doc)
  }

  pub fn save(&mut self, specifier: &ModuleSpecifier) {
    let doc = self
      .open_docs
      .get(specifier)
      .cloned()
      .or_else(|| self.file_system_docs.remove_document(specifier));
    let Some(doc) = doc else {
      return;
    };
    self.dirty = true;
    let doc = doc.saved(&self.cache);
    self.open_docs.insert(doc.specifier().clone(), doc.clone());
  }

  /// Close an open document, this essentially clears any editor state that is
  /// being held, and the document store will revert to the file system if
  /// information about the document is required.
  pub fn close(&mut self, specifier: &ModuleSpecifier) {
    if let Some(document) = self.open_docs.remove(specifier) {
      let document = document.closed(&self.cache);
      self
        .file_system_docs
        .docs
        .insert(specifier.clone(), document);

      self.dirty = true;
    }
  }

  pub fn release(&self, specifier: &ModuleSpecifier) {
    self.file_system_docs.remove_document(specifier);
    self.file_system_docs.set_dirty(true);
  }

  pub fn get_file_referrer<'a>(
    &self,
    specifier: &'a ModuleSpecifier,
  ) -> Option<Cow<'a, ModuleSpecifier>> {
    if self.is_valid_file_referrer(specifier) {
      return Some(Cow::Borrowed(specifier));
    }
    self
      .get(specifier)
      .and_then(|d| d.file_referrer().cloned().map(Cow::Owned))
  }

  pub fn is_valid_file_referrer(&self, specifier: &ModuleSpecifier) -> bool {
    self.cache.is_valid_file_referrer(specifier)
  }

  pub fn resolve_document_specifier(
    &self,
    specifier: &ModuleSpecifier,
    file_referrer: Option<&ModuleSpecifier>,
  ) -> Option<ModuleSpecifier> {
    let specifier = if let Ok(jsr_req_ref) =
      JsrPackageReqReference::from_specifier(specifier)
    {
      Cow::Owned(
        self
          .resolver
          .jsr_to_resource_url(&jsr_req_ref, file_referrer)?,
      )
    } else {
      Cow::Borrowed(specifier)
    };
    if !DOCUMENT_SCHEMES.contains(&specifier.scheme()) {
      return None;
    }
    self.resolver.resolve_redirects(&specifier, file_referrer)
  }

  /// Return `true` if the specifier can be resolved to a document.
  pub fn exists(
    &self,
    specifier: &ModuleSpecifier,
    file_referrer: Option<&ModuleSpecifier>,
  ) -> bool {
    let specifier = self.resolve_document_specifier(specifier, file_referrer);
    if let Some(specifier) = specifier {
      if self.open_docs.contains_key(&specifier) {
        return true;
      }
      if specifier.scheme() == "data" {
        return true;
      }
      if specifier.scheme() == "file" {
        return url_to_file_path(&specifier)
          .map(|p| p.is_file())
          .unwrap_or(false);
      }
      if self.cache.for_specifier(file_referrer).contains(&specifier) {
        return true;
      }
    }
    false
  }

  pub fn dep_info_by_scope(
    &mut self,
  ) -> Arc<BTreeMap<Option<ModuleSpecifier>, Arc<ScopeDepInfo>>> {
    self.calculate_dep_info_if_dirty();
    self.dep_info_by_scope.clone()
  }

  pub fn scopes_with_node_specifier(&self) -> HashSet<Option<ModuleSpecifier>> {
    self
      .dep_info_by_scope
      .iter()
      .filter(|(_, i)| i.has_node_specifier)
      .map(|(s, _)| s.clone())
      .collect::<HashSet<_>>()
  }

  /// Return a document for the specifier.
  pub fn get(&self, specifier: &ModuleSpecifier) -> Option<Arc<Document>> {
    if let Some(document) = self.open_docs.get(specifier) {
      Some(document.clone())
    } else {
      let old_doc = self
        .file_system_docs
        .docs
        .get(specifier)
        .map(|d| d.value().clone());
      if let Some(old_doc) = old_doc {
        self.file_system_docs.get(
          specifier,
          &self.resolver,
          &self.config,
          &self.cache,
          old_doc.file_referrer(),
        )
      } else {
        None
      }
    }
  }

  /// Return a document for the specifier.
  pub fn get_or_load(
    &self,
    specifier: &ModuleSpecifier,
    file_referrer: Option<&ModuleSpecifier>,
  ) -> Option<Arc<Document>> {
    let specifier =
      self.resolve_document_specifier(specifier, file_referrer)?;
    if let Some(document) = self.open_docs.get(&specifier) {
      Some(document.clone())
    } else {
      self.file_system_docs.get(
        &specifier,
        &self.resolver,
        &self.config,
        &self.cache,
        file_referrer,
      )
    }
  }

  /// Return a collection of documents that are contained in the document store
  /// based on the provided filter.
  pub fn documents(&self, filter: DocumentsFilter) -> Vec<Arc<Document>> {
    match filter {
      DocumentsFilter::OpenDiagnosable => self
        .open_docs
        .values()
        .filter_map(|doc| {
          if doc.is_diagnosable() {
            Some(doc.clone())
          } else {
            None
          }
        })
        .collect(),
      DocumentsFilter::AllDiagnosable | DocumentsFilter::All => {
        let diagnosable_only =
          matches!(filter, DocumentsFilter::AllDiagnosable);
        // it is technically possible for a Document to end up in both the open
        // and closed documents so we need to ensure we don't return duplicates
        let mut seen_documents = HashSet::new();
        self
          .open_docs
          .values()
          .cloned()
          .chain(self.file_system_docs.docs.iter().map(|v| v.value().clone()))
          .filter_map(|doc| {
            // this prefers the open documents
            if seen_documents.insert(doc.specifier().clone())
              && (!diagnosable_only || doc.is_diagnosable())
            {
              Some(doc)
            } else {
              None
            }
          })
          .collect()
      }
    }
  }

  /// For a given set of string specifiers, resolve each one from the graph,
  /// for a given referrer. This is used to provide resolution information to
  /// tsc when type checking.
  #[cfg_attr(feature = "lsp-tracing", tracing::instrument(skip_all))]
  pub fn resolve(
    &self,
    // (is_cjs: bool, raw_specifier: String)
    raw_specifiers: &[(bool, String)],
    referrer: &ModuleSpecifier,
    file_referrer: Option<&ModuleSpecifier>,
  ) -> Vec<Option<(ModuleSpecifier, MediaType)>> {
    let referrer_doc = self.get(referrer);
    let file_referrer = referrer_doc
      .as_ref()
      .and_then(|d| d.file_referrer())
      .or(file_referrer);
    let dependencies = referrer_doc.as_ref().map(|d| d.dependencies());
    let mut results = Vec::new();
    for (is_cjs, raw_specifier) in raw_specifiers {
      let resolution_mode = match is_cjs {
        true => ResolutionMode::Require,
        false => ResolutionMode::Import,
      };
      if raw_specifier.starts_with("asset:") {
        if let Ok(specifier) = ModuleSpecifier::parse(raw_specifier) {
          let media_type = MediaType::from_specifier(&specifier);
          results.push(Some((specifier, media_type)));
        } else {
          results.push(None);
        }
      } else if let Some(dep) =
        dependencies.as_ref().and_then(|d| d.get(raw_specifier))
      {
        if let Some(specifier) = dep.maybe_type.maybe_specifier() {
          results.push(self.resolve_dependency(
            specifier,
            referrer,
            resolution_mode,
            file_referrer,
          ));
        } else if let Some(specifier) = dep.maybe_code.maybe_specifier() {
          results.push(self.resolve_dependency(
            specifier,
            referrer,
            resolution_mode,
            file_referrer,
          ));
        } else {
          results.push(None);
        }
      } else if let Ok(specifier) =
        self.resolver.as_cli_resolver(file_referrer).resolve(
          raw_specifier,
          referrer,
          deno_graph::Position::zeroed(),
          resolution_mode,
          NodeResolutionKind::Types,
        )
      {
        results.push(self.resolve_dependency(
          &specifier,
          referrer,
          resolution_mode,
          file_referrer,
        ));
      } else {
        results.push(None);
      }
    }
    results
  }

  pub fn update_config(
    &mut self,
    config: &Config,
    resolver: &Arc<LspResolver>,
    cache: &LspCache,
    workspace_files: &IndexSet<ModuleSpecifier>,
  ) {
    self.config = Arc::new(config.clone());
    self.cache = Arc::new(cache.clone());
    self.resolver = resolver.clone();

    node_resolver::PackageJsonThreadLocalCache::clear();
    NodeResolutionThreadLocalCache::clear();

    {
      let fs_docs = &self.file_system_docs;
      // Clean up non-existent documents.
      fs_docs.docs.retain(|specifier, _| {
        let Ok(path) = url_to_file_path(specifier) else {
          // Remove non-file schemed docs (deps). They may not be dependencies
          // anymore after updating resolvers.
          return false;
        };
        if !config.specifier_enabled(specifier) {
          return false;
        }
        path.is_file()
      });
      let mut open_docs = std::mem::take(&mut self.open_docs);
      for doc in open_docs.values_mut() {
        if !config.specifier_enabled(doc.specifier()) {
          continue;
        }
        *doc = doc.with_new_config(self.resolver.clone(), self.config.clone());
      }
      for mut doc in self.file_system_docs.docs.iter_mut() {
        if !config.specifier_enabled(doc.specifier()) {
          continue;
        }
        *doc.value_mut() =
          doc.with_new_config(self.resolver.clone(), self.config.clone());
      }
      self.open_docs = open_docs;
      let mut preload_count = 0;
      for specifier in workspace_files {
        if !config.specifier_enabled(specifier) {
          continue;
        }
        if preload_count >= config.settings.unscoped.document_preload_limit {
          break;
        }
        preload_count += 1;
        if !self.open_docs.contains_key(specifier)
          && !fs_docs.docs.contains_key(specifier)
        {
          fs_docs.refresh_document(
            specifier,
            &self.resolver,
            &self.config,
            &self.cache,
            None,
          );
        }
      }
      fs_docs.set_dirty(true);
    }
    self.dirty = true;
  }

  /// Iterate through the documents, building a map where the key is a unique
  /// document and the value is a set of specifiers that depend on that
  /// document.
  fn calculate_dep_info_if_dirty(&mut self) {
    let mut dep_info_by_scope: BTreeMap<_, ScopeDepInfo> = Default::default();
    let is_fs_docs_dirty = self.file_system_docs.set_dirty(false);
    if !is_fs_docs_dirty && !self.dirty {
      return;
    }
    NodeResolutionThreadLocalCache::clear();
    let mut visit_doc = |doc: &Arc<Document>| {
      let scope = doc.scope();
      let dep_info = dep_info_by_scope.entry(scope.cloned()).or_default();
      for dependency in doc.dependencies().values() {
        let code_specifier = dependency.get_code();
        let type_specifier = dependency.get_type();
        if let Some(dep) = code_specifier {
          if dep.scheme() == "node" {
            dep_info.has_node_specifier = true;
          }
          if let Ok(reference) = NpmPackageReqReference::from_specifier(dep) {
            dep_info.npm_reqs.insert(reference.into_inner().req);
          }
        }
        if let Some(dep) = type_specifier {
          if let Ok(reference) = NpmPackageReqReference::from_specifier(dep) {
            dep_info.npm_reqs.insert(reference.into_inner().req);
          }
        }
        if dependency.maybe_deno_types_specifier.is_some() {
          if let (Some(code_specifier), Some(type_specifier)) =
            (code_specifier, type_specifier)
          {
            if MediaType::from_specifier(type_specifier).is_declaration() {
              dep_info
                .deno_types_to_code_resolutions
                .insert(type_specifier.clone(), code_specifier.clone());
            }
          }
        }
      }
      if let Some(dep) = doc.maybe_types_dependency().maybe_specifier() {
        if let Ok(reference) = NpmPackageReqReference::from_specifier(dep) {
          dep_info.npm_reqs.insert(reference.into_inner().req);
        }
      }
    };
    for entry in self.file_system_docs.docs.iter() {
      visit_doc(entry.value())
    }
    for doc in self.open_docs.values() {
      visit_doc(doc);
    }

    for (scope, config_data) in self.config.tree.data_by_scope().as_ref() {
      let dep_info = dep_info_by_scope.entry(Some(scope.clone())).or_default();
      (|| {
        let member_dir = &config_data.member_dir;
        let jsx_config =
          member_dir.to_maybe_jsx_import_source_config().ok()??;
<<<<<<< HEAD
        let type_specifier = jsx_config.default_types_specifier.as_ref()?;
        let code_specifier = jsx_config.default_specifier.as_ref()?;
=======
        let import_source_types = jsx_config.import_source_types.as_ref()?;
        let import_source = jsx_config.import_source.as_ref()?;
>>>>>>> db3deb49
        let cli_resolver = self.resolver.as_cli_resolver(Some(scope));
        let type_specifier = cli_resolver
          .resolve(
            &import_source_types.specifier,
            &import_source_types.base,
            deno_graph::Position::zeroed(),
            // todo(dsherret): this is wrong because it doesn't consider CJS referrers
            ResolutionMode::Import,
            NodeResolutionKind::Types,
          )
          .ok()?;
        let code_specifier = cli_resolver
          .resolve(
            &import_source.specifier,
            &import_source.base,
            deno_graph::Position::zeroed(),
            // todo(dsherret): this is wrong because it doesn't consider CJS referrers
            ResolutionMode::Import,
            NodeResolutionKind::Execution,
          )
          .ok()?;
        dep_info
          .deno_types_to_code_resolutions
          .insert(type_specifier, code_specifier);
        Some(())
      })();
      // fill the reqs from the lockfile
      if let Some(lockfile) = config_data.lockfile.as_ref() {
        let lockfile = lockfile.lock();
        for dep_req in lockfile.content.packages.specifiers.keys() {
          if dep_req.kind == deno_semver::package::PackageKind::Npm {
            dep_info.npm_reqs.insert(dep_req.req.clone());
          }
        }
      }
    }

    // Ensure a @types/node package exists when any module uses a node: specifier.
    // Unlike on the command line, here we just add @types/node to the npm package
    // requirements since this won't end up in the lockfile.
    for dep_info in dep_info_by_scope.values_mut() {
      if dep_info.has_node_specifier
        && !dep_info.npm_reqs.iter().any(|r| r.name == "@types/node")
      {
        dep_info
          .npm_reqs
          .insert(PackageReq::from_str("@types/node").unwrap());
      }
    }

    self.dep_info_by_scope = Arc::new(
      dep_info_by_scope
        .into_iter()
        .map(|(s, i)| (s, Arc::new(i)))
        .collect(),
    );
    self.dirty = false;
  }

  #[cfg_attr(feature = "lsp-tracing", tracing::instrument(skip_all))]
  pub fn resolve_dependency(
    &self,
    specifier: &ModuleSpecifier,
    referrer: &ModuleSpecifier,
    resolution_mode: ResolutionMode,
    file_referrer: Option<&ModuleSpecifier>,
  ) -> Option<(ModuleSpecifier, MediaType)> {
    if let Some(module_name) = specifier.as_str().strip_prefix("node:") {
      if deno_node::is_builtin_node_module(module_name) {
        // return itself for node: specifiers because during type checking
        // we resolve to the ambient modules in the @types/node package
        // rather than deno_std/node
        return Some((specifier.clone(), MediaType::Dts));
      }
    }
    let mut specifier = specifier.clone();
    let mut media_type = None;
    if let Ok(npm_ref) = NpmPackageReqReference::from_specifier(&specifier) {
      let (s, mt) = self.resolver.npm_to_file_url(
        &npm_ref,
        referrer,
        resolution_mode,
        file_referrer,
      )?;
      specifier = s;
      media_type = Some(mt);
    }
    let Some(doc) = self.get_or_load(&specifier, file_referrer) else {
      let media_type =
        media_type.unwrap_or_else(|| MediaType::from_specifier(&specifier));
      return Some((specifier, media_type));
    };
    if let Some(types) = doc.maybe_types_dependency().maybe_specifier() {
      self.resolve_dependency(
        types,
        &specifier,
        doc.resolution_mode(),
        file_referrer,
      )
    } else {
      Some((doc.specifier().clone(), doc.media_type()))
    }
  }
}

/// Loader that will look at the open documents.
pub struct OpenDocumentsGraphLoader<'a> {
  pub inner_loader: &'a mut dyn deno_graph::source::Loader,
  pub open_docs: &'a HashMap<ModuleSpecifier, Arc<Document>>,
}

impl<'a> OpenDocumentsGraphLoader<'a> {
  fn load_from_docs(
    &self,
    specifier: &ModuleSpecifier,
  ) -> Option<deno_graph::source::LoadFuture> {
    if specifier.scheme() == "file" {
      if let Some(doc) = self.open_docs.get(specifier) {
        return Some(
          future::ready(Ok(Some(deno_graph::source::LoadResponse::Module {
            content: Arc::from(doc.content().clone()),
            specifier: doc.specifier().clone(),
            maybe_headers: None,
          })))
          .boxed_local(),
        );
      }
    }
    None
  }
}

impl<'a> deno_graph::source::Loader for OpenDocumentsGraphLoader<'a> {
  fn load(
    &self,
    specifier: &ModuleSpecifier,
    options: deno_graph::source::LoadOptions,
  ) -> deno_graph::source::LoadFuture {
    match self.load_from_docs(specifier) {
      Some(fut) => fut,
      None => self.inner_loader.load(specifier, options),
    }
  }

  fn cache_module_info(
    &self,
    specifier: &deno_ast::ModuleSpecifier,
    media_type: MediaType,
    source: &Arc<[u8]>,
    module_info: &deno_graph::ModuleInfo,
  ) {
    self.inner_loader.cache_module_info(
      specifier,
      media_type,
      source,
      module_info,
    )
  }
}

fn parse_and_analyze_module(
  specifier: ModuleSpecifier,
  text: Arc<str>,
  maybe_headers: Option<&HashMap<String, String>>,
  media_type: MediaType,
  file_referrer: Option<&ModuleSpecifier>,
  resolver: &LspResolver,
) -> (
  Option<ParsedSourceResult>,
  Option<ModuleResult>,
  ResolutionMode,
) {
  let parsed_source_result = parse_source(specifier.clone(), text, media_type);
  let (module_result, resolution_mode) = analyze_module(
    specifier,
    &parsed_source_result,
    maybe_headers,
    file_referrer,
    resolver,
  );
  (
    Some(parsed_source_result),
    Some(module_result),
    resolution_mode,
  )
}

fn parse_source(
  specifier: ModuleSpecifier,
  text: Arc<str>,
  media_type: MediaType,
) -> ParsedSourceResult {
  deno_ast::parse_program(deno_ast::ParseParams {
    specifier,
    text,
    media_type,
    capture_tokens: true,
    scope_analysis: true,
    maybe_syntax: None,
  })
}

fn analyze_module(
  specifier: ModuleSpecifier,
  parsed_source_result: &ParsedSourceResult,
  maybe_headers: Option<&HashMap<String, String>>,
  file_referrer: Option<&ModuleSpecifier>,
  resolver: &LspResolver,
) -> (ModuleResult, ResolutionMode) {
  match parsed_source_result {
    Ok(parsed_source) => {
      let npm_resolver = resolver.as_graph_npm_resolver(file_referrer);
      let cli_resolver = resolver.as_cli_resolver(file_referrer);
      let is_cjs_resolver = resolver.as_is_cjs_resolver(file_referrer);
      let config_data = resolver.as_config_data(file_referrer);
      let valid_referrer = specifier.clone();
      let jsx_import_source_config =
        config_data.and_then(|d| d.maybe_jsx_import_source_config());
      let module_resolution_mode = is_cjs_resolver.get_lsp_resolution_mode(
        &specifier,
        Some(parsed_source.compute_is_script()),
      );
      let resolver = SingleReferrerGraphResolver {
        valid_referrer: &valid_referrer,
        module_resolution_mode,
        cli_resolver,
        jsx_import_source_config: jsx_import_source_config.as_ref(),
      };
      (
        Ok(deno_graph::parse_module_from_ast(
          deno_graph::ParseModuleFromAstOptions {
            graph_kind: deno_graph::GraphKind::TypesOnly,
            specifier,
            maybe_headers,
            parsed_source,
            // use a null file system because there's no need to bother resolving
            // dynamic imports like import(`./dir/${something}`) in the LSP
            file_system: &deno_graph::source::NullFileSystem,
            jsr_url_provider: &CliJsrUrlProvider,
            maybe_resolver: Some(&resolver),
            maybe_npm_resolver: Some(npm_resolver.as_ref()),
          },
        )),
        module_resolution_mode,
      )
    }
    Err(err) => (
      Err(deno_graph::ModuleGraphError::ModuleError(
        deno_graph::ModuleError::ParseErr(specifier, err.clone()),
      )),
      ResolutionMode::Import,
    ),
  }
}

fn bytes_to_content(
  specifier: &ModuleSpecifier,
  media_type: MediaType,
  bytes: Vec<u8>,
  maybe_charset: Option<&str>,
) -> Result<String, AnyError> {
  if media_type == MediaType::Wasm {
    // we use the dts representation for Wasm modules
    Ok(deno_graph::source::wasm::wasm_module_to_dts(&bytes)?)
  } else {
    let charset = maybe_charset.unwrap_or_else(|| {
      deno_media_type::encoding::detect_charset(specifier, &bytes)
    });
    Ok(deno_media_type::encoding::decode_owned_source(
      charset, bytes,
    )?)
  }
}

#[cfg(test)]
mod tests {
  use deno_config::deno_json::ConfigFile;
  use deno_core::serde_json;
  use deno_core::serde_json::json;
  use pretty_assertions::assert_eq;
  use test_util::TempDir;

  use super::*;
  use crate::lsp::cache::LspCache;

  async fn setup() -> (Documents, LspCache, TempDir) {
    let temp_dir = TempDir::new();
    temp_dir.create_dir_all(".deno_dir");
    let cache = LspCache::new(Some(temp_dir.url().join(".deno_dir").unwrap()));
    let config = Config::default();
    let resolver =
      Arc::new(LspResolver::from_config(&config, &cache, None).await);
    let mut documents = Documents::default();
    documents.update_config(&config, &resolver, &cache, &Default::default());
    (documents, cache, temp_dir)
  }

  #[tokio::test]
  async fn test_documents_open_close() {
    let (mut documents, _, _) = setup().await;
    let specifier = ModuleSpecifier::parse("file:///a.ts").unwrap();
    let content = r#"import * as b from "./b.ts";
console.log(b);
"#;
    let document = documents.open(
      specifier.clone(),
      1,
      "javascript".parse().unwrap(),
      content.into(),
      None,
    );
    assert!(document.is_diagnosable());
    assert!(document.is_open());
    assert!(document.maybe_parsed_source().is_some());
    assert!(document.maybe_lsp_version().is_some());
    documents.close(&specifier);
    // We can't use `Documents::get()` here, it will look through the real FS.
    let document = documents.file_system_docs.docs.get(&specifier).unwrap();
    assert!(!document.is_open());
    assert!(document.maybe_parsed_source().is_none());
    assert!(document.maybe_lsp_version().is_none());
  }

  #[tokio::test]
  async fn test_documents_change() {
    let (mut documents, _, _) = setup().await;
    let specifier = ModuleSpecifier::parse("file:///a.ts").unwrap();
    let content = r#"import * as b from "./b.ts";
console.log(b);
"#;
    documents.open(
      specifier.clone(),
      1,
      "javascript".parse().unwrap(),
      content.into(),
      None,
    );
    documents
      .change(
        &specifier,
        2,
        vec![lsp::TextDocumentContentChangeEvent {
          range: Some(lsp::Range {
            start: lsp::Position {
              line: 1,
              character: 13,
            },
            end: lsp::Position {
              line: 1,
              character: 13,
            },
          }),
          range_length: None,
          text: r#", "hello deno""#.to_string(),
        }],
      )
      .unwrap();
    assert_eq!(
      documents.get(&specifier).unwrap().content().as_ref(),
      r#"import * as b from "./b.ts";
console.log(b, "hello deno");
"#
    );
  }

  #[tokio::test]
  async fn test_documents_ensure_no_duplicates() {
    // it should never happen that a user of this API causes this to happen,
    // but we'll guard against it anyway
    let (mut documents, _, temp_dir) = setup().await;
    let file_path = temp_dir.path().join("file.ts");
    let file_specifier = temp_dir.url().join("file.ts").unwrap();
    file_path.write("");

    // open the document
    documents.open(
      file_specifier.clone(),
      1,
      LanguageId::TypeScript,
      "".into(),
      None,
    );

    // make a clone of the document store and close the document in that one
    let mut documents2 = documents.clone();
    documents2.close(&file_specifier);

    // At this point the document will be in both documents and the shared file system documents.
    // Now make sure that the original documents doesn't return both copies
    assert_eq!(documents.documents(DocumentsFilter::All).len(), 1);
  }

  #[tokio::test]
  async fn test_documents_refresh_dependencies_config_change() {
    // it should never happen that a user of this API causes this to happen,
    // but we'll guard against it anyway
    let (mut documents, cache, temp_dir) = setup().await;

    let file1_path = temp_dir.path().join("file1.ts");
    let file1_specifier = temp_dir.url().join("file1.ts").unwrap();
    fs::write(&file1_path, "").unwrap();

    let file2_path = temp_dir.path().join("file2.ts");
    let file2_specifier = temp_dir.url().join("file2.ts").unwrap();
    fs::write(&file2_path, "").unwrap();

    let file3_path = temp_dir.path().join("file3.ts");
    let file3_specifier = temp_dir.url().join("file3.ts").unwrap();
    fs::write(&file3_path, "").unwrap();

    let mut config = Config::new_with_roots([temp_dir.url()]);
    let workspace_settings =
      serde_json::from_str(r#"{ "enable": true }"#).unwrap();
    config.set_workspace_settings(workspace_settings, vec![]);
    let workspace_files =
      [&file1_specifier, &file2_specifier, &file3_specifier]
        .into_iter()
        .cloned()
        .collect::<IndexSet<_>>();

    // set the initial import map and point to file 2
    {
      config
        .tree
        .inject_config_file(
          ConfigFile::new(
            &json!({
              "imports": {
                "test": "./file2.ts",
              },
            })
            .to_string(),
            config.root_uri().unwrap().join("deno.json").unwrap(),
          )
          .unwrap(),
        )
        .await;

      let resolver =
        Arc::new(LspResolver::from_config(&config, &cache, None).await);
      documents.update_config(&config, &resolver, &cache, &workspace_files);

      // open the document
      let document = documents.open(
        file1_specifier.clone(),
        1,
        LanguageId::TypeScript,
        "import {} from 'test';".into(),
        None,
      );

      assert_eq!(
        document
          .dependencies()
          .get("test")
          .unwrap()
          .maybe_code
          .maybe_specifier()
          .map(ToOwned::to_owned),
        Some(file2_specifier),
      );
    }

    // now point at file 3
    {
      config
        .tree
        .inject_config_file(
          ConfigFile::new(
            &json!({
              "imports": {
                "test": "./file3.ts",
              },
            })
            .to_string(),
            config.root_uri().unwrap().join("deno.json").unwrap(),
          )
          .unwrap(),
        )
        .await;

      let resolver =
        Arc::new(LspResolver::from_config(&config, &cache, None).await);
      documents.update_config(&config, &resolver, &cache, &workspace_files);

      // check the document's dependencies
      let document = documents.get(&file1_specifier).unwrap();
      assert_eq!(
        document
          .dependencies()
          .get("test")
          .unwrap()
          .maybe_code
          .maybe_specifier()
          .map(ToOwned::to_owned),
        Some(file3_specifier),
      );
    }
  }
}<|MERGE_RESOLUTION|>--- conflicted
+++ resolved
@@ -1585,13 +1585,8 @@
         let member_dir = &config_data.member_dir;
         let jsx_config =
           member_dir.to_maybe_jsx_import_source_config().ok()??;
-<<<<<<< HEAD
-        let type_specifier = jsx_config.default_types_specifier.as_ref()?;
-        let code_specifier = jsx_config.default_specifier.as_ref()?;
-=======
         let import_source_types = jsx_config.import_source_types.as_ref()?;
         let import_source = jsx_config.import_source.as_ref()?;
->>>>>>> db3deb49
         let cli_resolver = self.resolver.as_cli_resolver(Some(scope));
         let type_specifier = cli_resolver
           .resolve(
