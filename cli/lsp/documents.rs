// Copyright 2018-2024 the Deno authors. All rights reserved. MIT license.

use super::cache::calculate_fs_version;
use super::cache::LspCache;
use super::cache::LSP_DISALLOW_GLOBAL_TO_LOCAL_COPY;
use super::config::Config;
use super::resolver::LspResolver;
use super::testing::TestCollector;
use super::testing::TestModule;
use super::text::LineIndex;
use super::tsc;
use super::tsc::AssetDocument;

use crate::graph_util::CliJsrUrlProvider;
use deno_runtime::fs_util::specifier_to_file_path;

use dashmap::DashMap;
use deno_ast::swc::visit::VisitWith;
use deno_ast::MediaType;
use deno_ast::ParsedSource;
use deno_ast::SourceTextInfo;
use deno_core::error::custom_error;
use deno_core::error::AnyError;
use deno_core::futures::future;
use deno_core::futures::future::Shared;
use deno_core::futures::FutureExt;
use deno_core::parking_lot::Mutex;
use deno_core::ModuleSpecifier;
use deno_graph::source::ResolutionMode;
use deno_graph::Resolution;
use deno_runtime::deno_node;
use deno_semver::jsr::JsrPackageReqReference;
use deno_semver::npm::NpmPackageReqReference;
use deno_semver::package::PackageReq;
use indexmap::IndexMap;
use std::borrow::Cow;
use std::collections::BTreeSet;
use std::collections::HashMap;
use std::collections::HashSet;
use std::fs;
use std::future::Future;
use std::ops::Range;
use std::pin::Pin;
use std::str::FromStr;
use std::sync::atomic::AtomicBool;
use std::sync::atomic::Ordering;
use std::sync::Arc;
use tower_lsp::lsp_types as lsp;

pub const DOCUMENT_SCHEMES: [&str; 5] =
  ["data", "blob", "file", "http", "https"];

#[derive(Debug, Clone, Copy, PartialEq, Eq)]
pub enum LanguageId {
  JavaScript,
  Jsx,
  TypeScript,
  Tsx,
  Json,
  JsonC,
  Markdown,
  Unknown,
}

impl LanguageId {
  pub fn as_extension(&self) -> Option<&'static str> {
    match self {
      LanguageId::JavaScript => Some("js"),
      LanguageId::Jsx => Some("jsx"),
      LanguageId::TypeScript => Some("ts"),
      LanguageId::Tsx => Some("tsx"),
      LanguageId::Json => Some("json"),
      LanguageId::JsonC => Some("jsonc"),
      LanguageId::Markdown => Some("md"),
      LanguageId::Unknown => None,
    }
  }

  pub fn as_content_type(&self) -> Option<&'static str> {
    match self {
      LanguageId::JavaScript => Some("application/javascript"),
      LanguageId::Jsx => Some("text/jsx"),
      LanguageId::TypeScript => Some("application/typescript"),
      LanguageId::Tsx => Some("text/tsx"),
      LanguageId::Json | LanguageId::JsonC => Some("application/json"),
      LanguageId::Markdown => Some("text/markdown"),
      LanguageId::Unknown => None,
    }
  }

  fn is_diagnosable(&self) -> bool {
    matches!(
      self,
      Self::JavaScript | Self::Jsx | Self::TypeScript | Self::Tsx
    )
  }
}

impl FromStr for LanguageId {
  type Err = AnyError;

  fn from_str(s: &str) -> Result<Self, Self::Err> {
    match s {
      "javascript" => Ok(Self::JavaScript),
      "javascriptreact" | "jsx" => Ok(Self::Jsx),
      "typescript" => Ok(Self::TypeScript),
      "typescriptreact" | "tsx" => Ok(Self::Tsx),
      "json" => Ok(Self::Json),
      "jsonc" => Ok(Self::JsonC),
      "markdown" => Ok(Self::Markdown),
      _ => Ok(Self::Unknown),
    }
  }
}

#[derive(Debug, PartialEq, Eq)]
enum IndexValid {
  All,
  UpTo(u32),
}

impl IndexValid {
  fn covers(&self, line: u32) -> bool {
    match *self {
      IndexValid::UpTo(to) => to > line,
      IndexValid::All => true,
    }
  }
}

#[derive(Debug, Clone)]
pub enum AssetOrDocument {
  Document(Arc<Document>),
  Asset(AssetDocument),
}

impl AssetOrDocument {
  pub fn document(&self) -> Option<&Arc<Document>> {
    match self {
      AssetOrDocument::Asset(_) => None,
      AssetOrDocument::Document(doc) => Some(doc),
    }
  }

  pub fn maybe_semantic_tokens(&self) -> Option<lsp::SemanticTokens> {
    match self {
      AssetOrDocument::Asset(_) => None,
      AssetOrDocument::Document(d) => d
        .open_data
        .as_ref()
        .and_then(|d| d.maybe_semantic_tokens.lock().clone()),
    }
  }

  pub fn text(&self) -> Arc<str> {
    match self {
      AssetOrDocument::Asset(a) => a.text(),
      AssetOrDocument::Document(d) => d.text_info.text(),
    }
  }

  pub fn line_index(&self) -> Arc<LineIndex> {
    match self {
      AssetOrDocument::Asset(a) => a.line_index(),
      AssetOrDocument::Document(d) => d.line_index(),
    }
  }

  pub fn maybe_navigation_tree(&self) -> Option<Arc<tsc::NavigationTree>> {
    match self {
      AssetOrDocument::Asset(a) => a.maybe_navigation_tree(),
      AssetOrDocument::Document(d) => d.maybe_navigation_tree(),
    }
  }

  pub fn media_type(&self) -> MediaType {
    match self {
      AssetOrDocument::Asset(_) => MediaType::TypeScript, // assets are always TypeScript
      AssetOrDocument::Document(d) => d.media_type(),
    }
  }

  pub fn get_maybe_dependency(
    &self,
    position: &lsp::Position,
  ) -> Option<(String, deno_graph::Dependency, deno_graph::Range)> {
    self
      .document()
      .and_then(|d| d.get_maybe_dependency(position))
  }

  pub fn maybe_parsed_source(
    &self,
  ) -> Option<Result<deno_ast::ParsedSource, deno_ast::ParseDiagnostic>> {
    self.document().and_then(|d| d.maybe_parsed_source())
  }

  pub fn document_lsp_version(&self) -> Option<i32> {
    self.document().and_then(|d| d.maybe_lsp_version())
  }
}

type ModuleResult = Result<deno_graph::JsModule, deno_graph::ModuleGraphError>;
type ParsedSourceResult = Result<ParsedSource, deno_ast::ParseDiagnostic>;
type TestModuleFut =
  Shared<Pin<Box<dyn Future<Output = Option<Arc<TestModule>>> + Send>>>;

fn media_type_is_diagnosable(media_type: MediaType) -> bool {
  matches!(
    media_type,
    MediaType::JavaScript
      | MediaType::Jsx
      | MediaType::Mjs
      | MediaType::Cjs
      | MediaType::TypeScript
      | MediaType::Tsx
      | MediaType::Mts
      | MediaType::Cts
      | MediaType::Dts
      | MediaType::Dmts
      | MediaType::Dcts
  )
}

fn get_maybe_test_module_fut(
  maybe_parsed_source: Option<&ParsedSourceResult>,
  config: &Config,
) -> Option<TestModuleFut> {
  if !config.client_capabilities.testing_api {
    return None;
  }
  let parsed_source = maybe_parsed_source?.as_ref().ok()?.clone();
  let specifier = parsed_source.specifier();
  if specifier.scheme() != "file" {
    return None;
  }
  if !media_type_is_diagnosable(parsed_source.media_type()) {
    return None;
  }
  if !config.specifier_enabled_for_test(specifier) {
    return None;
  }
  let handle = tokio::task::spawn_blocking(move || {
    let mut collector = TestCollector::new(
      parsed_source.specifier().clone(),
      parsed_source.text_info().clone(),
    );
    parsed_source.module().visit_with(&mut collector);
    Arc::new(collector.take())
  })
  .map(Result::ok)
  .boxed()
  .shared();
  Some(handle)
}

#[derive(Clone, Debug, Default)]
pub struct DocumentOpenData {
  lsp_version: i32,
  maybe_parsed_source: Option<ParsedSourceResult>,
  maybe_semantic_tokens: Arc<Mutex<Option<lsp::SemanticTokens>>>,
}

#[derive(Debug)]
pub struct Document {
  /// Contains the last-known-good set of dependencies from parsing the module.
  config: Arc<Config>,
  dependencies: Arc<IndexMap<String, deno_graph::Dependency>>,
  // TODO(nayeemrmn): This is unused, use it for scope attribution for remote
  // modules.
  file_referrer: Option<ModuleSpecifier>,
  maybe_types_dependency: Option<Arc<deno_graph::TypesDependency>>,
  maybe_fs_version: Option<String>,
  line_index: Arc<LineIndex>,
  maybe_headers: Option<HashMap<String, String>>,
  maybe_language_id: Option<LanguageId>,
  /// This is cached in a mutex so `workspace/symbol` and
  /// `textDocument/codeLens` requests don't require a write lock.
  maybe_navigation_tree: Mutex<Option<Arc<tsc::NavigationTree>>>,
  maybe_test_module_fut: Option<TestModuleFut>,
  media_type: MediaType,
  /// Present if and only if this is an open document.
  open_data: Option<DocumentOpenData>,
  resolver: Arc<LspResolver>,
  specifier: ModuleSpecifier,
  text_info: SourceTextInfo,
}

impl Document {
  /// Open documents should have `maybe_lsp_version.is_some()`.
  #[allow(clippy::too_many_arguments)]
  fn new(
    specifier: ModuleSpecifier,
    content: Arc<str>,
    maybe_lsp_version: Option<i32>,
    maybe_language_id: Option<LanguageId>,
    maybe_headers: Option<HashMap<String, String>>,
    resolver: Arc<LspResolver>,
    config: Arc<Config>,
    cache: &Arc<LspCache>,
    file_referrer: Option<ModuleSpecifier>,
  ) -> Arc<Self> {
    let text_info = SourceTextInfo::new(content);
    let media_type = resolve_media_type(
      &specifier,
      maybe_headers.as_ref(),
      maybe_language_id,
      &resolver,
    );
    let (maybe_parsed_source, maybe_module) =
      if media_type_is_diagnosable(media_type) {
        parse_and_analyze_module(
          specifier.clone(),
          text_info.clone(),
          maybe_headers.as_ref(),
          media_type,
          file_referrer.as_ref(),
          &resolver,
        )
      } else {
        (None, None)
      };
    let maybe_module = maybe_module.and_then(Result::ok);
    let dependencies = maybe_module
      .as_ref()
      .map(|m| Arc::new(m.dependencies.clone()))
      .unwrap_or_default();
    let maybe_types_dependency = maybe_module
      .as_ref()
      .and_then(|m| Some(Arc::new(m.maybe_types_dependency.clone()?)));
    let line_index = Arc::new(LineIndex::new(text_info.text_str()));
    let maybe_test_module_fut =
      get_maybe_test_module_fut(maybe_parsed_source.as_ref(), &config);
    Arc::new(Self {
      config,
      dependencies,
      file_referrer: file_referrer.filter(|_| specifier.scheme() != "file"),
      maybe_types_dependency,
      maybe_fs_version: calculate_fs_version(cache, &specifier),
      line_index,
      maybe_language_id,
      maybe_headers,
      maybe_navigation_tree: Mutex::new(None),
      maybe_test_module_fut,
      media_type,
      open_data: maybe_lsp_version.map(|v| DocumentOpenData {
        lsp_version: v,
        maybe_parsed_source,
        maybe_semantic_tokens: Default::default(),
      }),
      resolver,
      specifier,
      text_info,
    })
  }

  fn with_new_config(
    &self,
    resolver: Arc<LspResolver>,
    config: Arc<Config>,
  ) -> Arc<Self> {
    let media_type = resolve_media_type(
      &self.specifier,
      self.maybe_headers.as_ref(),
      self.maybe_language_id,
      &resolver,
    );
    let dependencies;
    let maybe_types_dependency;
    let maybe_parsed_source;
    let maybe_test_module_fut;
    if media_type != self.media_type {
      let parsed_source_result = parse_source(
        self.specifier.clone(),
        self.text_info.clone(),
        media_type,
      );
      let maybe_module = analyze_module(
        self.specifier.clone(),
        &parsed_source_result,
        self.maybe_headers.as_ref(),
        self.file_referrer.as_ref(),
        &resolver,
      )
      .ok();
      dependencies = maybe_module
        .as_ref()
        .map(|m| Arc::new(m.dependencies.clone()))
        .unwrap_or_default();
      maybe_types_dependency = maybe_module
        .as_ref()
        .and_then(|m| Some(Arc::new(m.maybe_types_dependency.clone()?)));
      maybe_parsed_source = Some(parsed_source_result);
      maybe_test_module_fut =
        get_maybe_test_module_fut(maybe_parsed_source.as_ref(), &config);
    } else {
      let graph_resolver =
        resolver.as_graph_resolver(self.file_referrer.as_ref());
      let npm_resolver =
        resolver.as_graph_npm_resolver(self.file_referrer.as_ref());
      dependencies = Arc::new(
        self
          .dependencies
          .iter()
          .map(|(s, d)| {
            (
              s.clone(),
              d.with_new_resolver(
                s,
                &CliJsrUrlProvider,
                Some(graph_resolver),
                Some(npm_resolver),
              ),
            )
          })
          .collect(),
      );
      maybe_types_dependency = self.maybe_types_dependency.as_ref().map(|d| {
        Arc::new(d.with_new_resolver(
          &CliJsrUrlProvider,
          Some(graph_resolver),
          Some(npm_resolver),
        ))
      });
      maybe_parsed_source = self.maybe_parsed_source();
      maybe_test_module_fut = self
        .maybe_test_module_fut
        .clone()
        .filter(|_| config.specifier_enabled_for_test(&self.specifier));
    }
    Arc::new(Self {
      config,
      // updated properties
      dependencies,
      file_referrer: self.file_referrer.clone(),
      maybe_types_dependency,
      maybe_navigation_tree: Mutex::new(None),
      // maintain - this should all be copies/clones
      maybe_fs_version: self.maybe_fs_version.clone(),
      line_index: self.line_index.clone(),
      maybe_headers: self.maybe_headers.clone(),
      maybe_language_id: self.maybe_language_id,
      maybe_test_module_fut,
      media_type,
      open_data: self.open_data.as_ref().map(|d| DocumentOpenData {
        lsp_version: d.lsp_version,
        maybe_parsed_source,
        // reset semantic tokens
        maybe_semantic_tokens: Default::default(),
      }),
      resolver,
      specifier: self.specifier.clone(),
      text_info: self.text_info.clone(),
    })
  }

  fn with_change(
    &self,
    version: i32,
    changes: Vec<lsp::TextDocumentContentChangeEvent>,
  ) -> Result<Arc<Self>, AnyError> {
    let mut content = self.text_info.text_str().to_string();
    let mut line_index = self.line_index.clone();
    let mut index_valid = IndexValid::All;
    for change in changes {
      if let Some(range) = change.range {
        if !index_valid.covers(range.start.line) {
          line_index = Arc::new(LineIndex::new(&content));
        }
        index_valid = IndexValid::UpTo(range.start.line);
        let range = line_index.get_text_range(range)?;
        content.replace_range(Range::<usize>::from(range), &change.text);
      } else {
        content = change.text;
        index_valid = IndexValid::UpTo(0);
      }
    }
    let text_info = SourceTextInfo::from_string(content);
    let media_type = self.media_type;
    let (maybe_parsed_source, maybe_module) = if self
      .maybe_language_id
      .as_ref()
      .map(|li| li.is_diagnosable())
      .unwrap_or(false)
    {
      parse_and_analyze_module(
        self.specifier.clone(),
        text_info.clone(),
        self.maybe_headers.as_ref(),
        media_type,
        self.file_referrer.as_ref(),
        self.resolver.as_ref(),
      )
    } else {
      (None, None)
    };
    let maybe_module = maybe_module.and_then(Result::ok);
    let dependencies = maybe_module
      .as_ref()
      .map(|m| Arc::new(m.dependencies.clone()))
      .unwrap_or_else(|| self.dependencies.clone());
    let maybe_types_dependency = maybe_module
      .as_ref()
      .and_then(|m| Some(Arc::new(m.maybe_types_dependency.clone()?)))
      .or_else(|| self.maybe_types_dependency.clone());
    let line_index = if index_valid == IndexValid::All {
      line_index
    } else {
      Arc::new(LineIndex::new(text_info.text_str()))
    };
    let maybe_test_module_fut =
      get_maybe_test_module_fut(maybe_parsed_source.as_ref(), &self.config);
    Ok(Arc::new(Self {
      config: self.config.clone(),
      specifier: self.specifier.clone(),
      file_referrer: self.file_referrer.clone(),
      maybe_fs_version: self.maybe_fs_version.clone(),
      maybe_language_id: self.maybe_language_id,
      dependencies,
      maybe_types_dependency,
      text_info,
      line_index,
      maybe_headers: self.maybe_headers.clone(),
      maybe_navigation_tree: Mutex::new(None),
      maybe_test_module_fut,
      media_type,
      open_data: self.open_data.is_some().then_some(DocumentOpenData {
        lsp_version: version,
        maybe_parsed_source,
        maybe_semantic_tokens: Default::default(),
      }),
      resolver: self.resolver.clone(),
    }))
  }

  pub fn closed(&self, cache: &Arc<LspCache>) -> Arc<Self> {
    Arc::new(Self {
      config: self.config.clone(),
      specifier: self.specifier.clone(),
      file_referrer: self.file_referrer.clone(),
      maybe_fs_version: calculate_fs_version(cache, &self.specifier),
      maybe_language_id: self.maybe_language_id,
      dependencies: self.dependencies.clone(),
      maybe_types_dependency: self.maybe_types_dependency.clone(),
      text_info: self.text_info.clone(),
      line_index: self.line_index.clone(),
      maybe_headers: self.maybe_headers.clone(),
      maybe_navigation_tree: Mutex::new(
        self.maybe_navigation_tree.lock().clone(),
      ),
      maybe_test_module_fut: self.maybe_test_module_fut.clone(),
      media_type: self.media_type,
      open_data: None,
      resolver: self.resolver.clone(),
    })
  }

  pub fn saved(&self, cache: &Arc<LspCache>) -> Arc<Self> {
    Arc::new(Self {
      config: self.config.clone(),
      specifier: self.specifier.clone(),
      file_referrer: self.file_referrer.clone(),
      maybe_fs_version: calculate_fs_version(cache, &self.specifier),
      maybe_language_id: self.maybe_language_id,
      dependencies: self.dependencies.clone(),
      maybe_types_dependency: self.maybe_types_dependency.clone(),
      text_info: self.text_info.clone(),
      line_index: self.line_index.clone(),
      maybe_headers: self.maybe_headers.clone(),
      maybe_navigation_tree: Mutex::new(
        self.maybe_navigation_tree.lock().clone(),
      ),
      maybe_test_module_fut: self.maybe_test_module_fut.clone(),
      media_type: self.media_type,
      open_data: self.open_data.clone(),
      resolver: self.resolver.clone(),
    })
  }

  pub fn specifier(&self) -> &ModuleSpecifier {
    &self.specifier
  }

  pub fn file_referrer(&self) -> Option<&ModuleSpecifier> {
    self.file_referrer.as_ref()
  }

  pub fn content(&self) -> Arc<str> {
    self.text_info.text()
  }

  pub fn text_info(&self) -> SourceTextInfo {
    self.text_info.clone()
  }

  pub fn line_index(&self) -> Arc<LineIndex> {
    self.line_index.clone()
  }

  pub fn maybe_headers(&self) -> Option<&HashMap<String, String>> {
    self.maybe_headers.as_ref()
  }

  fn maybe_fs_version(&self) -> Option<&str> {
    self.maybe_fs_version.as_deref()
  }

  pub fn script_version(&self) -> String {
    match (self.maybe_fs_version(), self.maybe_lsp_version()) {
      (None, None) => "1".to_string(),
      (None, Some(lsp_version)) => format!("1+{lsp_version}"),
      (Some(fs_version), None) => fs_version.to_string(),
      (Some(fs_version), Some(lsp_version)) => {
        format!("{fs_version}+{lsp_version}")
      }
    }
  }

  pub fn is_diagnosable(&self) -> bool {
    media_type_is_diagnosable(self.media_type())
  }

  pub fn is_open(&self) -> bool {
    self.open_data.is_some()
  }

  pub fn maybe_types_dependency(&self) -> &Resolution {
    if let Some(types_dep) = self.maybe_types_dependency.as_deref() {
      &types_dep.dependency
    } else {
      &Resolution::None
    }
  }

  pub fn media_type(&self) -> MediaType {
    self.media_type
  }

  pub fn maybe_language_id(&self) -> Option<LanguageId> {
    self.maybe_language_id
  }

  /// Returns the current language server client version if any.
  pub fn maybe_lsp_version(&self) -> Option<i32> {
    self.open_data.as_ref().map(|d| d.lsp_version)
  }

  pub fn maybe_parsed_source(
    &self,
  ) -> Option<Result<deno_ast::ParsedSource, deno_ast::ParseDiagnostic>> {
    self.open_data.as_ref()?.maybe_parsed_source.clone()
  }

  pub async fn maybe_test_module(&self) -> Option<Arc<TestModule>> {
    self.maybe_test_module_fut.clone()?.await
  }

  pub fn maybe_navigation_tree(&self) -> Option<Arc<tsc::NavigationTree>> {
    self.maybe_navigation_tree.lock().clone()
  }

  pub fn dependencies(&self) -> &IndexMap<String, deno_graph::Dependency> {
    self.dependencies.as_ref()
  }

  /// If the supplied position is within a dependency range, return the resolved
  /// string specifier for the dependency, the resolved dependency and the range
  /// in the source document of the specifier.
  pub fn get_maybe_dependency(
    &self,
    position: &lsp::Position,
  ) -> Option<(String, deno_graph::Dependency, deno_graph::Range)> {
    let position = deno_graph::Position {
      line: position.line as usize,
      character: position.character as usize,
    };
    self.dependencies().iter().find_map(|(s, dep)| {
      dep
        .includes(&position)
        .map(|r| (s.clone(), dep.clone(), r.clone()))
    })
  }

  pub fn cache_navigation_tree(
    &self,
    navigation_tree: Arc<tsc::NavigationTree>,
  ) {
    *self.maybe_navigation_tree.lock() = Some(navigation_tree);
  }

  pub fn cache_semantic_tokens_full(
    &self,
    semantic_tokens: lsp::SemanticTokens,
  ) {
    if let Some(open_data) = self.open_data.as_ref() {
      *open_data.maybe_semantic_tokens.lock() = Some(semantic_tokens);
    }
  }
}

fn resolve_media_type(
  specifier: &ModuleSpecifier,
  maybe_headers: Option<&HashMap<String, String>>,
  maybe_language_id: Option<LanguageId>,
  resolver: &LspResolver,
) -> MediaType {
  if resolver.in_node_modules(specifier) {
    if let Some(media_type) = resolver.node_media_type(specifier) {
      return media_type;
    }
  }

  if let Some(language_id) = maybe_language_id {
    return MediaType::from_specifier_and_content_type(
      specifier,
      language_id.as_content_type(),
    );
  }

  if maybe_headers.is_some() {
    return MediaType::from_specifier_and_headers(specifier, maybe_headers);
  }

  MediaType::from_specifier(specifier)
}

pub fn to_lsp_range(range: &deno_graph::Range) -> lsp::Range {
  lsp::Range {
    start: lsp::Position {
      line: range.start.line as u32,
      character: range.start.character as u32,
    },
    end: lsp::Position {
      line: range.end.line as u32,
      character: range.end.character as u32,
    },
  }
}

#[derive(Debug, Default)]
struct FileSystemDocuments {
  docs: DashMap<ModuleSpecifier, Arc<Document>>,
  dirty: AtomicBool,
}

impl FileSystemDocuments {
  pub fn get(
    &self,
    specifier: &ModuleSpecifier,
    resolver: &Arc<LspResolver>,
    config: &Arc<Config>,
    cache: &Arc<LspCache>,
    file_referrer: Option<&ModuleSpecifier>,
  ) -> Option<Arc<Document>> {
    let new_fs_version = calculate_fs_version(cache, specifier);
    let old_doc = self.docs.get(specifier).map(|v| v.value().clone());
    let dirty = match &old_doc {
      None => true,
      Some(old_doc) => {
        match (old_doc.maybe_fs_version(), new_fs_version.as_deref()) {
          (None, None) => {
            matches!(specifier.scheme(), "file" | "http" | "https")
          }
          (old, new) => old != new,
        }
      }
    };
    if dirty {
      // attempt to update the file on the file system
      self.refresh_document(specifier, resolver, config, cache, file_referrer)
    } else {
      old_doc
    }
  }

  /// Adds or updates a document by reading the document from the file system
  /// returning the document.
  fn refresh_document(
    &self,
    specifier: &ModuleSpecifier,
    resolver: &Arc<LspResolver>,
    config: &Arc<Config>,
    cache: &Arc<LspCache>,
    file_referrer: Option<&ModuleSpecifier>,
  ) -> Option<Arc<Document>> {
    let doc = if specifier.scheme() == "file" {
      let path = specifier_to_file_path(specifier).ok()?;
      let bytes = fs::read(path).ok()?;
      let content =
        deno_graph::source::decode_owned_source(specifier, bytes, None).ok()?;
      Document::new(
        specifier.clone(),
        content.into(),
        None,
        None,
        None,
        resolver.clone(),
        config.clone(),
        cache,
        file_referrer.cloned(),
      )
    } else if specifier.scheme() == "data" {
      let source = deno_graph::source::RawDataUrl::parse(specifier)
        .ok()?
        .decode()
        .ok()?;
      Document::new(
        specifier.clone(),
        source.into(),
        None,
        None,
        None,
        resolver.clone(),
        config.clone(),
        cache,
        file_referrer.cloned(),
      )
    } else {
      let http_cache = cache.root_vendor_or_global();
      let cache_key = http_cache.cache_item_key(specifier).ok()?;
      let bytes = http_cache
        .read_file_bytes(&cache_key, None, LSP_DISALLOW_GLOBAL_TO_LOCAL_COPY)
        .ok()??;
      let specifier_headers = http_cache.read_headers(&cache_key).ok()??;
      let (_, maybe_charset) =
        deno_graph::source::resolve_media_type_and_charset_from_headers(
          specifier,
          Some(&specifier_headers),
        );
      let content = deno_graph::source::decode_owned_source(
        specifier,
        bytes,
        maybe_charset,
      )
      .ok()?;
      let maybe_headers = Some(specifier_headers);
      Document::new(
        specifier.clone(),
        content.into(),
        None,
        None,
        maybe_headers,
        resolver.clone(),
        config.clone(),
        cache,
        file_referrer.cloned(),
      )
    };
    self.docs.insert(specifier.clone(), doc.clone());
    self.set_dirty(true);
    Some(doc)
  }

  pub fn remove_document(
    &self,
    specifier: &ModuleSpecifier,
  ) -> Option<Arc<Document>> {
    Some(self.docs.remove(specifier)?.1)
  }

  /// Sets the dirty flag to the provided value and returns the previous value.
  pub fn set_dirty(&self, dirty: bool) -> bool {
    self.dirty.swap(dirty, Ordering::Relaxed)
  }
}

/// Specify the documents to include on a `documents.documents(...)` call.
#[derive(Debug, Clone, Copy)]
pub enum DocumentsFilter {
  /// Includes all the documents (diagnosable & non-diagnosable, open & file system).
  All,
  /// Includes all the diagnosable documents (open & file system).
  AllDiagnosable,
  /// Includes only the diagnosable documents that are open.
  OpenDiagnosable,
}

#[derive(Debug, Default, Clone)]
pub struct Documents {
  /// The DENO_DIR that the documents looks for non-file based modules.
  cache: Arc<LspCache>,
  config: Arc<Config>,
  /// A flag that indicates that stated data is potentially invalid and needs to
  /// be recalculated before being considered valid.
  dirty: bool,
  /// A map of documents that are "open" in the language server.
  open_docs: HashMap<ModuleSpecifier, Arc<Document>>,
  /// Documents stored on the file system.
  file_system_docs: Arc<FileSystemDocuments>,
  /// A resolver that takes into account currently loaded import map and JSX
  /// settings.
  resolver: Arc<LspResolver>,
  /// The npm package requirements found in npm specifiers.
  npm_specifier_reqs: Arc<Vec<PackageReq>>,
  /// Gets if any document had a node: specifier such that a @types/node package
  /// should be injected.
  has_injected_types_node_package: bool,
}

impl Documents {
  /// "Open" a document from the perspective of the editor, meaning that
  /// requests for information from the document will come from the in-memory
  /// representation received from the language server client, versus reading
  /// information from the disk.
  pub fn open(
    &mut self,
    specifier: ModuleSpecifier,
    version: i32,
    language_id: LanguageId,
    content: Arc<str>,
    file_referrer: Option<ModuleSpecifier>,
  ) -> Arc<Document> {
    let document = Document::new(
      specifier.clone(),
      content,
      Some(version),
      Some(language_id),
      // todo(dsherret): don't we want to pass in the headers from
      // the cache for remote modules here in order to get the
      // x-typescript-types?
      None,
      self.resolver.clone(),
      self.config.clone(),
      &self.cache,
      file_referrer,
    );

    self.file_system_docs.remove_document(&specifier);
    self.file_system_docs.set_dirty(true);

    self.open_docs.insert(specifier, document.clone());
    self.dirty = true;
    document
  }

  /// Apply language server content changes to an open document.
  pub fn change(
    &mut self,
    specifier: &ModuleSpecifier,
    version: i32,
    changes: Vec<lsp::TextDocumentContentChangeEvent>,
  ) -> Result<Arc<Document>, AnyError> {
    let doc = self
      .open_docs
      .get(specifier)
      .cloned()
      .or_else(|| self.file_system_docs.remove_document(specifier))
      .map(Ok)
      .unwrap_or_else(|| {
        Err(custom_error(
          "NotFound",
          format!("The specifier \"{specifier}\" was not found."),
        ))
      })?;
    self.dirty = true;
    let doc = doc.with_change(version, changes)?;
    self.open_docs.insert(doc.specifier().clone(), doc.clone());
    Ok(doc)
  }

  pub fn save(&mut self, specifier: &ModuleSpecifier) {
    let doc = self
      .open_docs
      .get(specifier)
      .cloned()
      .or_else(|| self.file_system_docs.remove_document(specifier));
    let Some(doc) = doc else {
      return;
    };
    self.dirty = true;
    let doc = doc.saved(&self.cache);
    self.open_docs.insert(doc.specifier().clone(), doc.clone());
  }

  /// Close an open document, this essentially clears any editor state that is
  /// being held, and the document store will revert to the file system if
  /// information about the document is required.
  pub fn close(&mut self, specifier: &ModuleSpecifier) {
    if let Some(document) = self.open_docs.remove(specifier) {
      let document = document.closed(&self.cache);
      self
        .file_system_docs
        .docs
        .insert(specifier.clone(), document);

      self.dirty = true;
    }
  }

  pub fn release(&self, specifier: &ModuleSpecifier) {
    self.file_system_docs.remove_document(specifier);
    self.file_system_docs.set_dirty(true);
  }

  pub fn get_file_referrer<'a>(
    &self,
    specifier: &'a ModuleSpecifier,
  ) -> Option<Cow<'a, ModuleSpecifier>> {
    if specifier.scheme() == "file" {
      Some(Cow::Borrowed(specifier))
    } else {
      self
        .get(specifier)
        .and_then(|d| d.file_referrer().cloned().map(Cow::Owned))
    }
  }

  /// Return `true` if the provided specifier can be resolved to a document,
  /// otherwise `false`.
  pub fn contains_import(
    &self,
    specifier: &str,
    referrer: &ModuleSpecifier,
  ) -> bool {
    let file_referrer = self.get_file_referrer(referrer);
    let maybe_specifier = self
      .resolver
      .as_graph_resolver(file_referrer.as_deref())
      .resolve(
        specifier,
        &deno_graph::Range {
          specifier: referrer.clone(),
          start: deno_graph::Position::zeroed(),
          end: deno_graph::Position::zeroed(),
        },
        ResolutionMode::Types,
      )
      .ok();
    if let Some(import_specifier) = maybe_specifier {
      self.exists(&import_specifier, file_referrer.as_deref())
    } else {
      false
    }
  }

  pub fn resolve_document_specifier(
    &self,
    specifier: &ModuleSpecifier,
    file_referrer: Option<&ModuleSpecifier>,
  ) -> Option<ModuleSpecifier> {
    let specifier = if let Ok(jsr_req_ref) =
      JsrPackageReqReference::from_specifier(specifier)
    {
      Cow::Owned(
        self
          .resolver
          .jsr_to_registry_url(&jsr_req_ref, file_referrer)?,
      )
    } else {
      Cow::Borrowed(specifier)
    };
    if !DOCUMENT_SCHEMES.contains(&specifier.scheme()) {
      return None;
    }
    self.resolver.resolve_redirects(&specifier, file_referrer)
  }

  /// Return `true` if the specifier can be resolved to a document.
  pub fn exists(
    &self,
    specifier: &ModuleSpecifier,
    file_referrer: Option<&ModuleSpecifier>,
  ) -> bool {
    let specifier = self.resolve_document_specifier(specifier, file_referrer);
    if let Some(specifier) = specifier {
      if self.open_docs.contains_key(&specifier) {
        return true;
      }
      if specifier.scheme() == "data" {
        return true;
      }
      if specifier.scheme() == "file" {
        return specifier_to_file_path(&specifier)
          .map(|p| p.is_file())
          .unwrap_or(false);
      }
      if self.cache.root_vendor_or_global().contains(&specifier) {
        return true;
      }
    }
    false
  }

  /// Returns a collection of npm package requirements.
  pub fn npm_package_reqs(&mut self) -> Arc<Vec<PackageReq>> {
    self.calculate_npm_reqs_if_dirty();
    self.npm_specifier_reqs.clone()
  }

  /// Returns if a @types/node package was injected into the npm
  /// resolver based on the state of the documents.
  pub fn has_injected_types_node_package(&self) -> bool {
    self.has_injected_types_node_package
  }

  /// Return a document for the specifier.
  pub fn get(&self, specifier: &ModuleSpecifier) -> Option<Arc<Document>> {
    if let Some(document) = self.open_docs.get(specifier) {
      Some(document.clone())
    } else {
      let old_doc = self
        .file_system_docs
        .docs
        .get(specifier)
        .map(|d| d.value().clone());
      if let Some(old_doc) = old_doc {
        self.file_system_docs.get(
          specifier,
          &self.resolver,
          &self.config,
          &self.cache,
          old_doc.file_referrer(),
        )
      } else {
        None
      }
    }
  }

  /// Return a document for the specifier.
  pub fn get_or_load(
    &self,
    specifier: &ModuleSpecifier,
    referrer: &ModuleSpecifier,
  ) -> Option<Arc<Document>> {
    let file_referrer = self.get_file_referrer(referrer);
    let specifier =
      self.resolve_document_specifier(specifier, file_referrer.as_deref())?;
    if let Some(document) = self.open_docs.get(&specifier) {
      Some(document.clone())
    } else {
      self.file_system_docs.get(
        &specifier,
        &self.resolver,
        &self.config,
        &self.cache,
        file_referrer.as_deref(),
      )
    }
  }

  /// Return a collection of documents that are contained in the document store
  /// based on the provided filter.
  pub fn documents(&self, filter: DocumentsFilter) -> Vec<Arc<Document>> {
    match filter {
      DocumentsFilter::OpenDiagnosable => self
        .open_docs
        .values()
        .filter_map(|doc| {
          if doc.is_diagnosable() {
            Some(doc.clone())
          } else {
            None
          }
        })
        .collect(),
      DocumentsFilter::AllDiagnosable | DocumentsFilter::All => {
        let diagnosable_only =
          matches!(filter, DocumentsFilter::AllDiagnosable);
        // it is technically possible for a Document to end up in both the open
        // and closed documents so we need to ensure we don't return duplicates
        let mut seen_documents = HashSet::new();
        self
          .open_docs
          .values()
          .cloned()
          .chain(self.file_system_docs.docs.iter().map(|v| v.value().clone()))
          .filter_map(|doc| {
            // this prefers the open documents
            if seen_documents.insert(doc.specifier().clone())
              && (!diagnosable_only || doc.is_diagnosable())
            {
              Some(doc)
            } else {
              None
            }
          })
          .collect()
      }
    }
  }

  /// For a given set of string specifiers, resolve each one from the graph,
  /// for a given referrer. This is used to provide resolution information to
  /// tsc when type checking.
  pub fn resolve(
    &self,
    specifiers: &[String],
    referrer: &ModuleSpecifier,
  ) -> Vec<Option<(ModuleSpecifier, MediaType)>> {
    let document = self.get(referrer);
    let file_referrer = document.as_ref().and_then(|d| d.file_referrer());
    let dependencies = document.as_ref().map(|d| d.dependencies());
    let mut results = Vec::new();
    for specifier in specifiers {
      if specifier.starts_with("asset:") {
        if let Ok(specifier) = ModuleSpecifier::parse(specifier) {
          let media_type = MediaType::from_specifier(&specifier);
          results.push(Some((specifier, media_type)));
        } else {
          results.push(None);
        }
      } else if let Some(dep) =
        dependencies.as_ref().and_then(|d| d.get(specifier))
      {
        if let Some(specifier) = dep.maybe_type.maybe_specifier() {
          results.push(self.resolve_dependency(
            specifier,
            referrer,
            file_referrer,
          ));
        } else if let Some(specifier) = dep.maybe_code.maybe_specifier() {
          results.push(self.resolve_dependency(
            specifier,
            referrer,
            file_referrer,
          ));
        } else {
          results.push(None);
        }
      } else if let Ok(specifier) =
        self.resolver.as_graph_resolver(file_referrer).resolve(
          specifier,
          &deno_graph::Range {
            specifier: referrer.clone(),
            start: deno_graph::Position::zeroed(),
            end: deno_graph::Position::zeroed(),
          },
          ResolutionMode::Types,
        )
      {
        results.push(self.resolve_dependency(
          &specifier,
          referrer,
          file_referrer,
        ));
      } else {
        results.push(None);
      }
    }
    results
  }

  pub fn update_config(
    &mut self,
    config: &Config,
    resolver: &Arc<LspResolver>,
    cache: &LspCache,
    workspace_files: &BTreeSet<ModuleSpecifier>,
  ) {
    self.config = Arc::new(config.clone());
    self.cache = Arc::new(cache.clone());
    self.resolver = resolver.clone();
    {
      let fs_docs = &self.file_system_docs;
      // Clean up non-existent documents.
      fs_docs.docs.retain(|specifier, _| {
        let Ok(path) = specifier_to_file_path(specifier) else {
          // Remove non-file schemed docs (deps). They may not be dependencies
          // anymore after updating resolvers.
          return false;
        };
        if !config.specifier_enabled(specifier) {
          return false;
        }
        path.is_file()
      });
      let mut open_docs = std::mem::take(&mut self.open_docs);
      for doc in open_docs.values_mut() {
        if !config.specifier_enabled(doc.specifier()) {
          continue;
        }
        *doc = doc.with_new_config(self.resolver.clone(), self.config.clone());
      }
      for mut doc in self.file_system_docs.docs.iter_mut() {
        if !config.specifier_enabled(doc.specifier()) {
          continue;
        }
        *doc.value_mut() =
          doc.with_new_config(self.resolver.clone(), self.config.clone());
      }
      self.open_docs = open_docs;
      let mut preload_count = 0;
      for specifier in workspace_files {
        if !config.specifier_enabled(specifier) {
          continue;
        }
        if preload_count >= config.settings.unscoped.document_preload_limit {
          break;
        }
        preload_count += 1;
        if !self.open_docs.contains_key(specifier)
          && !fs_docs.docs.contains_key(specifier)
        {
          fs_docs.refresh_document(
            specifier,
            &self.resolver,
            &self.config,
            &self.cache,
            None,
          );
        }
      }
      fs_docs.set_dirty(true);
    }
    self.dirty = true;
  }

  /// Iterate through the documents, building a map where the key is a unique
  /// document and the value is a set of specifiers that depend on that
  /// document.
  fn calculate_npm_reqs_if_dirty(&mut self) {
    let mut npm_reqs = HashSet::new();
    let mut has_node_builtin_specifier = false;
    let is_fs_docs_dirty = self.file_system_docs.set_dirty(false);
    if !is_fs_docs_dirty && !self.dirty {
      return;
    }
    let mut visit_doc = |doc: &Arc<Document>| {
      for dependency in doc.dependencies().values() {
        if let Some(dep) = dependency.get_code() {
          if dep.scheme() == "node" {
            has_node_builtin_specifier = true;
          }
          if let Ok(reference) = NpmPackageReqReference::from_specifier(dep) {
            npm_reqs.insert(reference.into_inner().req);
          }
        }
        if let Some(dep) = dependency.get_type() {
          if let Ok(reference) = NpmPackageReqReference::from_specifier(dep) {
            npm_reqs.insert(reference.into_inner().req);
          }
        }
      }
      if let Some(dep) = doc.maybe_types_dependency().maybe_specifier() {
        if let Ok(reference) = NpmPackageReqReference::from_specifier(dep) {
          npm_reqs.insert(reference.into_inner().req);
        }
      }
    };
    for entry in self.file_system_docs.docs.iter() {
      visit_doc(entry.value())
    }
    for doc in self.open_docs.values() {
      visit_doc(doc);
    }

    // fill the reqs from the lockfile
    if let Some(lockfile) = self.config.tree.root_lockfile() {
      let lockfile = lockfile.lock();
      for key in lockfile.content.packages.specifiers.keys() {
        if let Some(key) = key.strip_prefix("npm:") {
          if let Ok(req) = PackageReq::from_str(key) {
            npm_reqs.insert(req);
          }
        }
      }
    }

    // Ensure a @types/node package exists when any module uses a node: specifier.
    // Unlike on the command line, here we just add @types/node to the npm package
    // requirements since this won't end up in the lockfile.
    self.has_injected_types_node_package = has_node_builtin_specifier
      && !npm_reqs.iter().any(|r| r.name == "@types/node");
    if self.has_injected_types_node_package {
      npm_reqs.insert(PackageReq::from_str("@types/node").unwrap());
    }

    self.npm_specifier_reqs = Arc::new({
      let mut reqs = npm_reqs.into_iter().collect::<Vec<_>>();
      reqs.sort();
      reqs
    });
    self.dirty = false;
  }

  pub fn resolve_dependency(
    &self,
    specifier: &ModuleSpecifier,
    referrer: &ModuleSpecifier,
    file_referrer: Option<&ModuleSpecifier>,
  ) -> Option<(ModuleSpecifier, MediaType)> {
    if let Some(module_name) = specifier.as_str().strip_prefix("node:") {
      if deno_node::is_builtin_node_module(module_name) {
        // return itself for node: specifiers because during type checking
        // we resolve to the ambient modules in the @types/node package
        // rather than deno_std/node
        return Some((specifier.clone(), MediaType::Dts));
      }
    }

    if let Ok(npm_ref) = NpmPackageReqReference::from_specifier(specifier) {
      return self
        .resolver
        .npm_to_file_url(&npm_ref, referrer, file_referrer);
    }
    let Some(doc) = self.get_or_load(specifier, referrer) else {
      return Some((specifier.clone(), MediaType::from_specifier(specifier)));
    };
    if let Some(types) = doc.maybe_types_dependency().maybe_specifier() {
      self.resolve_dependency(types, specifier, file_referrer)
    } else {
      let media_type = doc.media_type();
      Some((doc.specifier().clone(), media_type))
    }
  }
}

/// Loader that will look at the open documents.
pub struct OpenDocumentsGraphLoader<'a> {
  pub inner_loader: &'a mut dyn deno_graph::source::Loader,
  pub open_docs: &'a HashMap<ModuleSpecifier, Arc<Document>>,
}

impl<'a> OpenDocumentsGraphLoader<'a> {
  fn load_from_docs(
    &self,
    specifier: &ModuleSpecifier,
  ) -> Option<deno_graph::source::LoadFuture> {
    if specifier.scheme() == "file" {
      if let Some(doc) = self.open_docs.get(specifier) {
        return Some(
          future::ready(Ok(Some(deno_graph::source::LoadResponse::Module {
            content: Arc::from(doc.content()),
            specifier: doc.specifier().clone(),
            maybe_headers: None,
          })))
          .boxed_local(),
        );
      }
    }
    None
  }
}

impl<'a> deno_graph::source::Loader for OpenDocumentsGraphLoader<'a> {
  fn load(
    &self,
    specifier: &ModuleSpecifier,
    options: deno_graph::source::LoadOptions,
  ) -> deno_graph::source::LoadFuture {
    match self.load_from_docs(specifier) {
      Some(fut) => fut,
      None => self.inner_loader.load(specifier, options),
    }
  }

  fn cache_module_info(
    &self,
    specifier: &deno_ast::ModuleSpecifier,
    source: &Arc<[u8]>,
    module_info: &deno_graph::ModuleInfo,
  ) {
    self
      .inner_loader
      .cache_module_info(specifier, source, module_info)
  }
}

fn parse_and_analyze_module(
  specifier: ModuleSpecifier,
  text_info: SourceTextInfo,
  maybe_headers: Option<&HashMap<String, String>>,
  media_type: MediaType,
  file_referrer: Option<&ModuleSpecifier>,
  resolver: &LspResolver,
) -> (Option<ParsedSourceResult>, Option<ModuleResult>) {
<<<<<<< HEAD
  let parsed_source_result =
    parse_source(specifier.clone(), text_info, media_type);
  let module_result =
    analyze_module(specifier, &parsed_source_result, maybe_headers, resolver);
=======
  let parsed_source_result = parse_source(specifier, text_info, media_type);
  let module_result = analyze_module(
    specifier,
    &parsed_source_result,
    maybe_headers,
    file_referrer,
    resolver,
  );
>>>>>>> b21004b1
  (Some(parsed_source_result), Some(module_result))
}

fn parse_source(
  specifier: ModuleSpecifier,
  text_info: SourceTextInfo,
  media_type: MediaType,
) -> ParsedSourceResult {
  deno_ast::parse_module(deno_ast::ParseParams {
    specifier,
    text_info,
    media_type,
    capture_tokens: true,
    scope_analysis: true,
    maybe_syntax: None,
  })
}

fn analyze_module(
  specifier: ModuleSpecifier,
  parsed_source_result: &ParsedSourceResult,
  maybe_headers: Option<&HashMap<String, String>>,
  file_referrer: Option<&ModuleSpecifier>,
  resolver: &LspResolver,
) -> ModuleResult {
  match parsed_source_result {
    Ok(parsed_source) => Ok(deno_graph::parse_module_from_ast(
      deno_graph::ParseModuleFromAstOptions {
        graph_kind: deno_graph::GraphKind::TypesOnly,
        specifier,
        maybe_headers,
        parsed_source,
        // use a null file system because there's no need to bother resolving
        // dynamic imports like import(`./dir/${something}`) in the LSP
        file_system: &deno_graph::source::NullFileSystem,
        jsr_url_provider: &CliJsrUrlProvider,
        maybe_resolver: Some(resolver.as_graph_resolver(file_referrer)),
        maybe_npm_resolver: Some(resolver.as_graph_npm_resolver(file_referrer)),
      },
    )),
    Err(err) => Err(deno_graph::ModuleGraphError::ModuleError(
      deno_graph::ModuleError::ParseErr(specifier, err.clone()),
    )),
  }
}

#[cfg(test)]
mod tests {
  use super::*;
  use crate::lsp::cache::LspCache;
  use deno_config::ConfigFile;
  use deno_core::serde_json;
  use deno_core::serde_json::json;
  use pretty_assertions::assert_eq;
  use test_util::TempDir;

  async fn setup() -> (Documents, LspCache, TempDir) {
    let temp_dir = TempDir::new();
    let cache = LspCache::new(Some(temp_dir.uri()));
    let config = Config::default();
    let resolver = LspResolver::default()
      .with_new_config(&config, &cache, None)
      .await;
    let mut documents = Documents::default();
    documents.update_config(&config, &resolver, &cache, &Default::default());
    (documents, cache, temp_dir)
  }

  #[tokio::test]
  async fn test_documents_open_close() {
    let (mut documents, _, _) = setup().await;
    let specifier = ModuleSpecifier::parse("file:///a.ts").unwrap();
    let content = r#"import * as b from "./b.ts";
console.log(b);
"#;
    let document = documents.open(
      specifier.clone(),
      1,
      "javascript".parse().unwrap(),
      content.into(),
      None,
    );
    assert!(document.is_diagnosable());
    assert!(document.is_open());
    assert!(document.maybe_parsed_source().is_some());
    assert!(document.maybe_lsp_version().is_some());
    documents.close(&specifier);
    // We can't use `Documents::get()` here, it will look through the real FS.
    let document = documents.file_system_docs.docs.get(&specifier).unwrap();
    assert!(!document.is_open());
    assert!(document.maybe_parsed_source().is_none());
    assert!(document.maybe_lsp_version().is_none());
  }

  #[tokio::test]
  async fn test_documents_change() {
    let (mut documents, _, _) = setup().await;
    let specifier = ModuleSpecifier::parse("file:///a.ts").unwrap();
    let content = r#"import * as b from "./b.ts";
console.log(b);
"#;
    documents.open(
      specifier.clone(),
      1,
      "javascript".parse().unwrap(),
      content.into(),
      None,
    );
    documents
      .change(
        &specifier,
        2,
        vec![lsp::TextDocumentContentChangeEvent {
          range: Some(lsp::Range {
            start: lsp::Position {
              line: 1,
              character: 13,
            },
            end: lsp::Position {
              line: 1,
              character: 13,
            },
          }),
          range_length: None,
          text: r#", "hello deno""#.to_string(),
        }],
      )
      .unwrap();
    assert_eq!(
      &*documents.get(&specifier).unwrap().content(),
      r#"import * as b from "./b.ts";
console.log(b, "hello deno");
"#
    );
  }

  #[tokio::test]
  async fn test_documents_ensure_no_duplicates() {
    // it should never happen that a user of this API causes this to happen,
    // but we'll guard against it anyway
    let (mut documents, _, temp_dir) = setup().await;
    let file_path = temp_dir.path().join("file.ts");
    let file_specifier = temp_dir.uri().join("file.ts").unwrap();
    file_path.write("");

    // open the document
    documents.open(
      file_specifier.clone(),
      1,
      LanguageId::TypeScript,
      "".into(),
      None,
    );

    // make a clone of the document store and close the document in that one
    let mut documents2 = documents.clone();
    documents2.close(&file_specifier);

    // At this point the document will be in both documents and the shared file system documents.
    // Now make sure that the original documents doesn't return both copies
    assert_eq!(documents.documents(DocumentsFilter::All).len(), 1);
  }

  #[tokio::test]
  async fn test_documents_refresh_dependencies_config_change() {
    // it should never happen that a user of this API causes this to happen,
    // but we'll guard against it anyway
    let (mut documents, cache, temp_dir) = setup().await;

    let file1_path = temp_dir.path().join("file1.ts");
    let file1_specifier = temp_dir.uri().join("file1.ts").unwrap();
    fs::write(&file1_path, "").unwrap();

    let file2_path = temp_dir.path().join("file2.ts");
    let file2_specifier = temp_dir.uri().join("file2.ts").unwrap();
    fs::write(&file2_path, "").unwrap();

    let file3_path = temp_dir.path().join("file3.ts");
    let file3_specifier = temp_dir.uri().join("file3.ts").unwrap();
    fs::write(&file3_path, "").unwrap();

    let mut config = Config::new_with_roots([temp_dir.uri()]);
    let workspace_settings =
      serde_json::from_str(r#"{ "enable": true }"#).unwrap();
    config.set_workspace_settings(workspace_settings, vec![]);
    let workspace_files =
      [&file1_specifier, &file2_specifier, &file3_specifier]
        .into_iter()
        .cloned()
        .collect::<BTreeSet<_>>();

    // set the initial import map and point to file 2
    {
      config
        .tree
        .inject_config_file(
          ConfigFile::new(
            &json!({
              "imports": {
                "test": "./file2.ts",
              },
            })
            .to_string(),
            config.root_uri().unwrap().join("deno.json").unwrap(),
            &deno_config::ParseOptions::default(),
          )
          .unwrap(),
        )
        .await;

      let resolver = LspResolver::default()
        .with_new_config(&config, &cache, None)
        .await;
      documents.update_config(&config, &resolver, &cache, &workspace_files);

      // open the document
      let document = documents.open(
        file1_specifier.clone(),
        1,
        LanguageId::TypeScript,
        "import {} from 'test';".into(),
        None,
      );

      assert_eq!(
        document
          .dependencies()
          .get("test")
          .unwrap()
          .maybe_code
          .maybe_specifier()
          .map(ToOwned::to_owned),
        Some(file2_specifier),
      );
    }

    // now point at file 3
    {
      config
        .tree
        .inject_config_file(
          ConfigFile::new(
            &json!({
              "imports": {
                "test": "./file3.ts",
              },
            })
            .to_string(),
            config.root_uri().unwrap().join("deno.json").unwrap(),
            &deno_config::ParseOptions::default(),
          )
          .unwrap(),
        )
        .await;

      let resolver = LspResolver::default()
        .with_new_config(&config, &cache, None)
        .await;
      documents.update_config(&config, &resolver, &cache, &workspace_files);

      // check the document's dependencies
      let document = documents.get(&file1_specifier).unwrap();
      assert_eq!(
        document
          .dependencies()
          .get("test")
          .unwrap()
          .maybe_code
          .maybe_specifier()
          .map(ToOwned::to_owned),
        Some(file3_specifier),
      );
    }
  }
}<|MERGE_RESOLUTION|>--- conflicted
+++ resolved
@@ -1465,13 +1465,8 @@
   file_referrer: Option<&ModuleSpecifier>,
   resolver: &LspResolver,
 ) -> (Option<ParsedSourceResult>, Option<ModuleResult>) {
-<<<<<<< HEAD
   let parsed_source_result =
     parse_source(specifier.clone(), text_info, media_type);
-  let module_result =
-    analyze_module(specifier, &parsed_source_result, maybe_headers, resolver);
-=======
-  let parsed_source_result = parse_source(specifier, text_info, media_type);
   let module_result = analyze_module(
     specifier,
     &parsed_source_result,
@@ -1479,7 +1474,6 @@
     file_referrer,
     resolver,
   );
->>>>>>> b21004b1
   (Some(parsed_source_result), Some(module_result))
 }
 
