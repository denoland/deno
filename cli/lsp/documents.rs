// Copyright 2018-2023 the Deno authors. All rights reserved. MIT license.

use super::cache::calculate_fs_version;
use super::text::LineIndex;
use super::tsc;
use super::tsc::AssetDocument;

use crate::args::ConfigFile;
use crate::args::JsxImportSourceConfig;
use crate::cache::CachedUrlMetadata;
use crate::cache::FastInsecureHasher;
use crate::cache::HttpCache;
use crate::file_fetcher::get_source_from_bytes;
use crate::file_fetcher::map_content_type;
use crate::file_fetcher::SUPPORTED_SCHEMES;
use crate::node;
use crate::node::node_resolve_npm_reference;
use crate::node::NodeResolution;
use crate::npm::NpmPackageResolver;
use crate::npm::NpmRegistryApi;
use crate::npm::NpmResolution;
use crate::resolver::CliGraphResolver;
use crate::util::path::specifier_to_file_path;
use crate::util::text_encoding;

use deno_ast::MediaType;
use deno_ast::ParsedSource;
use deno_ast::SourceTextInfo;
use deno_core::error::custom_error;
use deno_core::error::AnyError;
use deno_core::futures::future;
use deno_core::parking_lot::Mutex;
use deno_core::url;
use deno_core::ModuleSpecifier;
use deno_graph::npm::NpmPackageReq;
use deno_graph::npm::NpmPackageReqReference;
use deno_graph::GraphImport;
use deno_graph::Resolution;
use deno_runtime::deno_node::NodeResolutionMode;
use deno_runtime::permissions::PermissionsContainer;
use once_cell::sync::Lazy;
use std::collections::BTreeMap;
use std::collections::HashMap;
use std::collections::HashSet;
use std::collections::VecDeque;
use std::fs;
use std::ops::Range;
use std::path::Path;
use std::path::PathBuf;
use std::str::FromStr;
use std::sync::Arc;
use tower_lsp::lsp_types as lsp;

static JS_HEADERS: Lazy<HashMap<String, String>> = Lazy::new(|| {
  ([(
    "content-type".to_string(),
    "application/javascript".to_string(),
  )])
  .into_iter()
  .collect()
});

static JSX_HEADERS: Lazy<HashMap<String, String>> = Lazy::new(|| {
  ([("content-type".to_string(), "text/jsx".to_string())])
    .into_iter()
    .collect()
});

static TS_HEADERS: Lazy<HashMap<String, String>> = Lazy::new(|| {
  ([(
    "content-type".to_string(),
    "application/typescript".to_string(),
  )])
  .into_iter()
  .collect()
});

static TSX_HEADERS: Lazy<HashMap<String, String>> = Lazy::new(|| {
  ([("content-type".to_string(), "text/tsx".to_string())])
    .into_iter()
    .collect()
});

#[derive(Debug, Clone, Copy, PartialEq, Eq)]
pub enum LanguageId {
  JavaScript,
  Jsx,
  TypeScript,
  Tsx,
  Json,
  JsonC,
  Markdown,
  Unknown,
}

impl LanguageId {
  pub fn as_media_type(&self) -> MediaType {
    match self {
      LanguageId::JavaScript => MediaType::JavaScript,
      LanguageId::Jsx => MediaType::Jsx,
      LanguageId::TypeScript => MediaType::TypeScript,
      LanguageId::Tsx => MediaType::Tsx,
      LanguageId::Json => MediaType::Json,
      LanguageId::JsonC => MediaType::Json,
      LanguageId::Markdown | LanguageId::Unknown => MediaType::Unknown,
    }
  }

  pub fn as_extension(&self) -> Option<&'static str> {
    match self {
      LanguageId::JavaScript => Some("js"),
      LanguageId::Jsx => Some("jsx"),
      LanguageId::TypeScript => Some("ts"),
      LanguageId::Tsx => Some("tsx"),
      LanguageId::Json => Some("json"),
      LanguageId::JsonC => Some("jsonc"),
      LanguageId::Markdown => Some("md"),
      LanguageId::Unknown => None,
    }
  }

  fn as_headers(&self) -> Option<&HashMap<String, String>> {
    match self {
      Self::JavaScript => Some(&JS_HEADERS),
      Self::Jsx => Some(&JSX_HEADERS),
      Self::TypeScript => Some(&TS_HEADERS),
      Self::Tsx => Some(&TSX_HEADERS),
      _ => None,
    }
  }

  fn is_diagnosable(&self) -> bool {
    matches!(
      self,
      Self::JavaScript | Self::Jsx | Self::TypeScript | Self::Tsx
    )
  }
}

impl FromStr for LanguageId {
  type Err = AnyError;

  fn from_str(s: &str) -> Result<Self, Self::Err> {
    match s {
      "javascript" => Ok(Self::JavaScript),
      "javascriptreact" | "jsx" => Ok(Self::Jsx),
      "typescript" => Ok(Self::TypeScript),
      "typescriptreact" | "tsx" => Ok(Self::Tsx),
      "json" => Ok(Self::Json),
      "jsonc" => Ok(Self::JsonC),
      "markdown" => Ok(Self::Markdown),
      _ => Ok(Self::Unknown),
    }
  }
}

#[derive(Debug, PartialEq, Eq)]
enum IndexValid {
  All,
  UpTo(u32),
}

impl IndexValid {
  fn covers(&self, line: u32) -> bool {
    match *self {
      IndexValid::UpTo(to) => to > line,
      IndexValid::All => true,
    }
  }
}

#[derive(Debug, Clone)]
pub enum AssetOrDocument {
  Document(Document),
  Asset(AssetDocument),
}

impl AssetOrDocument {
  pub fn specifier(&self) -> &ModuleSpecifier {
    match self {
      AssetOrDocument::Asset(asset) => asset.specifier(),
      AssetOrDocument::Document(doc) => doc.specifier(),
    }
  }

  pub fn document(&self) -> Option<&Document> {
    match self {
      AssetOrDocument::Asset(_) => None,
      AssetOrDocument::Document(doc) => Some(doc),
    }
  }

  pub fn text(&self) -> Arc<str> {
    match self {
      AssetOrDocument::Asset(a) => a.text(),
      AssetOrDocument::Document(d) => d.0.text_info.text(),
    }
  }

  pub fn line_index(&self) -> Arc<LineIndex> {
    match self {
      AssetOrDocument::Asset(a) => a.line_index(),
      AssetOrDocument::Document(d) => d.line_index(),
    }
  }

  pub fn maybe_navigation_tree(&self) -> Option<Arc<tsc::NavigationTree>> {
    match self {
      AssetOrDocument::Asset(a) => a.maybe_navigation_tree(),
      AssetOrDocument::Document(d) => d.maybe_navigation_tree(),
    }
  }

  pub fn media_type(&self) -> MediaType {
    match self {
      AssetOrDocument::Asset(_) => MediaType::TypeScript, // assets are always TypeScript
      AssetOrDocument::Document(d) => d.media_type(),
    }
  }

  pub fn get_maybe_dependency(
    &self,
    position: &lsp::Position,
  ) -> Option<(String, deno_graph::Dependency, deno_graph::Range)> {
    self
      .document()
      .and_then(|d| d.get_maybe_dependency(position))
  }

  pub fn maybe_parsed_source(
    &self,
  ) -> Option<Result<deno_ast::ParsedSource, deno_ast::Diagnostic>> {
    self.document().and_then(|d| d.maybe_parsed_source())
  }

  pub fn document_lsp_version(&self) -> Option<i32> {
    self.document().and_then(|d| d.maybe_lsp_version())
  }

  pub fn is_open(&self) -> bool {
    self.document().map(|d| d.is_open()).unwrap_or(false)
  }
}

#[derive(Debug, Default)]
struct DocumentDependencies {
  deps: BTreeMap<String, deno_graph::Dependency>,
  maybe_types_dependency: Option<deno_graph::TypesDependency>,
}

impl DocumentDependencies {
  pub fn from_maybe_module(maybe_module: &Option<ModuleResult>) -> Self {
    if let Some(Ok(module)) = &maybe_module {
      Self::from_module(module)
    } else {
      Self::default()
    }
  }

  pub fn from_module(module: &deno_graph::EsmModule) -> Self {
    Self {
      deps: module.dependencies.clone(),
      maybe_types_dependency: module.maybe_types_dependency.clone(),
    }
  }
}

type ModuleResult = Result<deno_graph::EsmModule, deno_graph::ModuleGraphError>;
type ParsedSourceResult = Result<ParsedSource, deno_ast::Diagnostic>;

#[derive(Debug)]
struct DocumentInner {
  /// Contains the last-known-good set of dependencies from parsing the module.
  dependencies: Arc<DocumentDependencies>,
  fs_version: String,
  line_index: Arc<LineIndex>,
  maybe_headers: Option<HashMap<String, String>>,
  maybe_language_id: Option<LanguageId>,
  maybe_lsp_version: Option<i32>,
  maybe_module: Option<ModuleResult>,
  // this is a lazily constructed value based on the state of the document,
  // so having a mutex to hold it is ok
  maybe_navigation_tree: Mutex<Option<Arc<tsc::NavigationTree>>>,
  maybe_parsed_source: Option<ParsedSourceResult>,
  specifier: ModuleSpecifier,
  text_info: SourceTextInfo,
}

#[derive(Debug, Clone)]
pub struct Document(Arc<DocumentInner>);

impl Document {
  fn new(
    specifier: ModuleSpecifier,
    fs_version: String,
    maybe_headers: Option<HashMap<String, String>>,
    text_info: SourceTextInfo,
    resolver: &dyn deno_graph::source::Resolver,
  ) -> Self {
    // we only ever do `Document::new` on on disk resources that are supposed to
    // be diagnosable, unlike `Document::open`, so it is safe to unconditionally
    // parse the module.
    let (maybe_parsed_source, maybe_module) = parse_and_analyze_module(
      &specifier,
      text_info.clone(),
      maybe_headers.as_ref(),
      resolver,
    );
    let dependencies =
      Arc::new(DocumentDependencies::from_maybe_module(&maybe_module));
    let line_index = Arc::new(LineIndex::new(text_info.text_str()));
    Self(Arc::new(DocumentInner {
      dependencies,
      fs_version,
      line_index,
      maybe_headers,
      maybe_language_id: None,
      maybe_lsp_version: None,
      maybe_module,
      maybe_navigation_tree: Mutex::new(None),
      maybe_parsed_source,
      text_info,
      specifier,
    }))
  }

  fn maybe_with_new_resolver(
    &self,
    resolver: &dyn deno_graph::source::Resolver,
  ) -> Option<Self> {
    let parsed_source_result = match &self.0.maybe_parsed_source {
      Some(parsed_source_result) => parsed_source_result.clone(),
      None => return None, // nothing to change
    };
    let maybe_module = Some(analyze_module(
      &self.0.specifier,
      &parsed_source_result,
      self.0.maybe_headers.as_ref(),
      resolver,
    ));
    let dependencies =
      Arc::new(DocumentDependencies::from_maybe_module(&maybe_module));
    Some(Self(Arc::new(DocumentInner {
      // updated properties
      dependencies,
      maybe_module,
      maybe_navigation_tree: Mutex::new(None),
      maybe_parsed_source: Some(parsed_source_result),
      // maintain - this should all be copies/clones
      fs_version: self.0.fs_version.clone(),
      line_index: self.0.line_index.clone(),
      maybe_headers: self.0.maybe_headers.clone(),
      maybe_language_id: self.0.maybe_language_id,
      maybe_lsp_version: self.0.maybe_lsp_version,
      text_info: self.0.text_info.clone(),
      specifier: self.0.specifier.clone(),
    })))
  }

  fn open(
    specifier: ModuleSpecifier,
    version: i32,
    language_id: LanguageId,
    content: Arc<str>,
    resolver: &dyn deno_graph::source::Resolver,
  ) -> Self {
    let maybe_headers = language_id.as_headers();
    let text_info = SourceTextInfo::new(content);
    let (maybe_parsed_source, maybe_module) = if language_id.is_diagnosable() {
      parse_and_analyze_module(
        &specifier,
        text_info.clone(),
        maybe_headers,
        resolver,
      )
    } else {
      (None, None)
    };
    let dependencies =
      Arc::new(DocumentDependencies::from_maybe_module(&maybe_module));
    let line_index = Arc::new(LineIndex::new(text_info.text_str()));
    Self(Arc::new(DocumentInner {
      dependencies,
      fs_version: "1".to_string(),
      line_index,
      maybe_language_id: Some(language_id),
      maybe_lsp_version: Some(version),
      maybe_headers: maybe_headers.map(ToOwned::to_owned),
      maybe_module,
      maybe_navigation_tree: Mutex::new(None),
      maybe_parsed_source,
      text_info,
      specifier,
    }))
  }

  fn with_change(
    &self,
    version: i32,
    changes: Vec<lsp::TextDocumentContentChangeEvent>,
    resolver: &dyn deno_graph::source::Resolver,
  ) -> Result<Document, AnyError> {
    let mut content = self.0.text_info.text_str().to_string();
    let mut line_index = self.0.line_index.clone();
    let mut index_valid = IndexValid::All;
    for change in changes {
      if let Some(range) = change.range {
        if !index_valid.covers(range.start.line) {
          line_index = Arc::new(LineIndex::new(&content));
        }
        index_valid = IndexValid::UpTo(range.start.line);
        let range = line_index.get_text_range(range)?;
        content.replace_range(Range::<usize>::from(range), &change.text);
      } else {
        content = change.text;
        index_valid = IndexValid::UpTo(0);
      }
    }
    let text_info = SourceTextInfo::from_string(content);
    let (maybe_parsed_source, maybe_module) = if self
      .0
      .maybe_language_id
      .as_ref()
      .map(|li| li.is_diagnosable())
      .unwrap_or(false)
    {
      let maybe_headers = self
        .0
        .maybe_language_id
        .as_ref()
        .and_then(|li| li.as_headers());
      parse_and_analyze_module(
        &self.0.specifier,
        text_info.clone(),
        maybe_headers,
        resolver,
      )
    } else {
      (None, None)
    };
    let dependencies = if let Some(Ok(module)) = &maybe_module {
      Arc::new(DocumentDependencies::from_module(module))
    } else {
      self.0.dependencies.clone() // use the last known good
    };
    let line_index = if index_valid == IndexValid::All {
      line_index
    } else {
      Arc::new(LineIndex::new(text_info.text_str()))
    };
    Ok(Document(Arc::new(DocumentInner {
      specifier: self.0.specifier.clone(),
      fs_version: self.0.fs_version.clone(),
      maybe_language_id: self.0.maybe_language_id,
      dependencies,
      text_info,
      line_index,
      maybe_headers: self.0.maybe_headers.clone(),
      maybe_module,
      maybe_parsed_source,
      maybe_lsp_version: Some(version),
      maybe_navigation_tree: Mutex::new(None),
    })))
  }

  pub fn specifier(&self) -> &ModuleSpecifier {
    &self.0.specifier
  }

  pub fn content(&self) -> Arc<str> {
    self.0.text_info.text()
  }

  pub fn text_info(&self) -> SourceTextInfo {
    self.0.text_info.clone()
  }

  pub fn line_index(&self) -> Arc<LineIndex> {
    self.0.line_index.clone()
  }

  fn fs_version(&self) -> &str {
    self.0.fs_version.as_str()
  }

  pub fn script_version(&self) -> String {
    self
      .maybe_lsp_version()
      .map_or_else(|| self.fs_version().to_string(), |v| v.to_string())
  }

  pub fn is_diagnosable(&self) -> bool {
    matches!(
      self.media_type(),
      MediaType::JavaScript
        | MediaType::Jsx
        | MediaType::Mjs
        | MediaType::Cjs
        | MediaType::TypeScript
        | MediaType::Tsx
        | MediaType::Mts
        | MediaType::Cts
        | MediaType::Dts
        | MediaType::Dmts
        | MediaType::Dcts
    )
  }

  pub fn is_open(&self) -> bool {
    self.0.maybe_lsp_version.is_some()
  }

  pub fn maybe_types_dependency(&self) -> Resolution {
    if let Some(types_dep) = self.0.dependencies.maybe_types_dependency.as_ref()
    {
      types_dep.dependency.clone()
    } else {
      Resolution::None
    }
  }

  pub fn media_type(&self) -> MediaType {
    if let Some(Ok(module)) = &self.0.maybe_module {
      return module.media_type;
    }
    let specifier_media_type = MediaType::from(&self.0.specifier);
    if specifier_media_type != MediaType::Unknown {
      return specifier_media_type;
    }

    self
      .0
      .maybe_language_id
      .map(|id| id.as_media_type())
      .unwrap_or(MediaType::Unknown)
  }

  pub fn maybe_language_id(&self) -> Option<LanguageId> {
    self.0.maybe_language_id
  }

  /// Returns the current language server client version if any.
  pub fn maybe_lsp_version(&self) -> Option<i32> {
    self.0.maybe_lsp_version
  }

  fn maybe_esm_module(&self) -> Option<&ModuleResult> {
    self.0.maybe_module.as_ref()
  }

  pub fn maybe_parsed_source(
    &self,
  ) -> Option<Result<deno_ast::ParsedSource, deno_ast::Diagnostic>> {
    self.0.maybe_parsed_source.clone()
  }

  pub fn maybe_navigation_tree(&self) -> Option<Arc<tsc::NavigationTree>> {
    self.0.maybe_navigation_tree.lock().clone()
  }

  pub fn update_navigation_tree_if_version(
    &self,
    tree: Arc<tsc::NavigationTree>,
    script_version: &str,
  ) {
    // Ensure we are updating the same document that the navigation tree was
    // created for. Note: this should not be racy between the version check
    // and setting the navigation tree, because the document is immutable
    // and this is enforced by it being wrapped in an Arc.
    if self.script_version() == script_version {
      *self.0.maybe_navigation_tree.lock() = Some(tree);
    }
  }

  pub fn dependencies(&self) -> &BTreeMap<String, deno_graph::Dependency> {
    &self.0.dependencies.deps
  }

  /// If the supplied position is within a dependency range, return the resolved
  /// string specifier for the dependency, the resolved dependency and the range
  /// in the source document of the specifier.
  pub fn get_maybe_dependency(
    &self,
    position: &lsp::Position,
  ) -> Option<(String, deno_graph::Dependency, deno_graph::Range)> {
    let module = self.maybe_esm_module()?.as_ref().ok()?;
    let position = deno_graph::Position {
      line: position.line as usize,
      character: position.character as usize,
    };
    module.dependencies.iter().find_map(|(s, dep)| {
      dep
        .includes(&position)
        .map(|r| (s.clone(), dep.clone(), r.clone()))
    })
  }
}

pub fn to_hover_text(result: &Resolution) -> String {
  match result {
    Resolution::Ok(resolved) => {
      let specifier = &resolved.specifier;
      match specifier.scheme() {
        "data" => "_(a data url)_".to_string(),
        "blob" => "_(a blob url)_".to_string(),
        _ => format!(
          "{}&#8203;{}",
          &specifier[..url::Position::AfterScheme],
          &specifier[url::Position::AfterScheme..],
        )
        .replace('@', "&#8203;@"),
      }
    }
    Resolution::Err(_) => "_[errored]_".to_string(),
    Resolution::None => "_[missing]_".to_string(),
  }
}

pub fn to_lsp_range(range: &deno_graph::Range) -> lsp::Range {
  lsp::Range {
    start: lsp::Position {
      line: range.start.line as u32,
      character: range.start.character as u32,
    },
    end: lsp::Position {
      line: range.end.line as u32,
      character: range.end.character as u32,
    },
  }
}

/// Recurse and collect specifiers that appear in the dependent map.
fn recurse_dependents(
  specifier: &ModuleSpecifier,
  map: &HashMap<ModuleSpecifier, HashSet<ModuleSpecifier>>,
  dependents: &mut HashSet<ModuleSpecifier>,
) {
  if let Some(deps) = map.get(specifier) {
    for dep in deps {
      if !dependents.contains(dep) {
        dependents.insert(dep.clone());
        recurse_dependents(dep, map, dependents);
      }
    }
  }
}

#[derive(Debug, Default)]
struct SpecifierResolver {
  cache: HttpCache,
  redirects: Mutex<HashMap<ModuleSpecifier, ModuleSpecifier>>,
}

impl SpecifierResolver {
  pub fn new(cache_path: &Path) -> Self {
    Self {
      cache: HttpCache::new(cache_path),
      redirects: Mutex::new(HashMap::new()),
    }
  }

  pub fn resolve(
    &self,
    specifier: &ModuleSpecifier,
  ) -> Option<ModuleSpecifier> {
    let scheme = specifier.scheme();
    if !SUPPORTED_SCHEMES.contains(&scheme) {
      return None;
    }

    if scheme == "data" || scheme == "blob" || scheme == "file" {
      Some(specifier.clone())
    } else {
      let mut redirects = self.redirects.lock();
      if let Some(specifier) = redirects.get(specifier) {
        Some(specifier.clone())
      } else {
        let redirect = self.resolve_remote(specifier, 10)?;
        redirects.insert(specifier.clone(), redirect.clone());
        Some(redirect)
      }
    }
  }

  fn resolve_remote(
    &self,
    specifier: &ModuleSpecifier,
    redirect_limit: usize,
  ) -> Option<ModuleSpecifier> {
    let cache_filename = self.cache.get_cache_filename(specifier)?;
    if redirect_limit > 0 && cache_filename.is_file() {
      let headers = CachedUrlMetadata::read(&cache_filename)
        .ok()
        .map(|m| m.headers)?;
      if let Some(location) = headers.get("location") {
        let redirect =
          deno_core::resolve_import(location, specifier.as_str()).ok()?;
        self.resolve_remote(&redirect, redirect_limit - 1)
      } else {
        Some(specifier.clone())
      }
    } else {
      None
    }
  }
}

#[derive(Debug, Default)]
struct FileSystemDocuments {
  docs: HashMap<ModuleSpecifier, Document>,
  dirty: bool,
}

impl FileSystemDocuments {
  pub fn get(
    &mut self,
    cache: &HttpCache,
    resolver: &dyn deno_graph::source::Resolver,
    specifier: &ModuleSpecifier,
  ) -> Option<Document> {
    let fs_version = get_document_path(cache, specifier)
      .and_then(|path| calculate_fs_version(&path));
    let file_system_doc = self.docs.get(specifier);
    if file_system_doc.map(|d| d.fs_version().to_string()) != fs_version {
      // attempt to update the file on the file system
      self.refresh_document(cache, resolver, specifier)
    } else {
      file_system_doc.cloned()
    }
  }

  /// Adds or updates a document by reading the document from the file system
  /// returning the document.
  fn refresh_document(
    &mut self,
    cache: &HttpCache,
    resolver: &dyn deno_graph::source::Resolver,
    specifier: &ModuleSpecifier,
  ) -> Option<Document> {
    let path = get_document_path(cache, specifier)?;
    let fs_version = calculate_fs_version(&path)?;
    let bytes = fs::read(path).ok()?;
    let doc = if specifier.scheme() == "file" {
      let maybe_charset =
        Some(text_encoding::detect_charset(&bytes).to_string());
      let content = get_source_from_bytes(bytes, maybe_charset).ok()?;
      Document::new(
        specifier.clone(),
        fs_version,
        None,
        SourceTextInfo::from_string(content),
        resolver,
      )
    } else {
      let cache_filename = cache.get_cache_filename(specifier)?;
      let specifier_metadata = CachedUrlMetadata::read(&cache_filename).ok()?;
      let maybe_content_type = specifier_metadata.headers.get("content-type");
      let (_, maybe_charset) = map_content_type(specifier, maybe_content_type);
      let maybe_headers = Some(specifier_metadata.headers);
      let content = get_source_from_bytes(bytes, maybe_charset).ok()?;
      Document::new(
        specifier.clone(),
        fs_version,
        maybe_headers,
        SourceTextInfo::from_string(content),
        resolver,
      )
    };
    self.dirty = true;
    self.docs.insert(specifier.clone(), doc.clone());
    Some(doc)
  }

  pub fn refresh_dependencies(
    &mut self,
    resolver: &dyn deno_graph::source::Resolver,
  ) {
    for doc in self.docs.values_mut() {
      if let Some(new_doc) = doc.maybe_with_new_resolver(resolver) {
        *doc = new_doc;
      }
    }
    self.dirty = true;
  }
}

fn get_document_path(
  cache: &HttpCache,
  specifier: &ModuleSpecifier,
) -> Option<PathBuf> {
  match specifier.scheme() {
    "npm" | "node" => None,
    "file" => specifier_to_file_path(specifier).ok(),
    _ => cache.get_cache_filename(specifier),
  }
}

#[derive(Debug, Clone, Default)]
pub struct Documents {
  /// The DENO_DIR that the documents looks for non-file based modules.
  cache: HttpCache,
  /// A flag that indicates that stated data is potentially invalid and needs to
  /// be recalculated before being considered valid.
  dirty: bool,
  /// A map where the key is a specifier and the value is a set of specifiers
  /// that depend on the key.
  dependents_map: Arc<HashMap<ModuleSpecifier, HashSet<ModuleSpecifier>>>,
  /// A map of documents that are "open" in the language server.
  open_docs: HashMap<ModuleSpecifier, Document>,
  /// Documents stored on the file system.
  file_system_docs: Arc<Mutex<FileSystemDocuments>>,
  /// Hash of the config used for resolution. When the hash changes we update
  /// dependencies.
  resolver_config_hash: u64,
  /// Any imports to the context supplied by configuration files. This is like
  /// the imports into the a module graph in CLI.
  imports: Arc<HashMap<ModuleSpecifier, GraphImport>>,
  /// A resolver that takes into account currently loaded import map and JSX
  /// settings.
  resolver: CliGraphResolver,
  /// The npm package requirements.
  npm_reqs: Arc<HashSet<NpmPackageReq>>,
  /// Gets if any document had a node: specifier such that a @types/node package
  /// should be injected.
  has_injected_types_node_package: bool,
  /// Resolves a specifier to its final redirected to specifier.
  specifier_resolver: Arc<SpecifierResolver>,
}

impl Documents {
  pub fn new(location: &Path) -> Self {
    Self {
      cache: HttpCache::new(location),
      dirty: true,
      dependents_map: Default::default(),
      open_docs: HashMap::default(),
      file_system_docs: Default::default(),
      resolver_config_hash: 0,
      imports: Default::default(),
      resolver: CliGraphResolver::default(),
      npm_reqs: Default::default(),
      has_injected_types_node_package: false,
      specifier_resolver: Arc::new(SpecifierResolver::new(location)),
    }
  }

  /// "Open" a document from the perspective of the editor, meaning that
  /// requests for information from the document will come from the in-memory
  /// representation received from the language server client, versus reading
  /// information from the disk.
  pub fn open(
    &mut self,
    specifier: ModuleSpecifier,
    version: i32,
    language_id: LanguageId,
    content: Arc<str>,
  ) -> Document {
    let resolver = self.get_resolver();
    let document = Document::open(
      specifier.clone(),
      version,
      language_id,
      content,
      resolver,
    );
    let mut file_system_docs = self.file_system_docs.lock();
    file_system_docs.docs.remove(&specifier);
    file_system_docs.dirty = true;
    self.open_docs.insert(specifier, document.clone());
    self.dirty = true;
    document
  }

  /// Apply language server content changes to an open document.
  pub fn change(
    &mut self,
    specifier: &ModuleSpecifier,
    version: i32,
    changes: Vec<lsp::TextDocumentContentChangeEvent>,
  ) -> Result<Document, AnyError> {
    let doc = self
      .open_docs
      .get(specifier)
      .cloned()
      .or_else(|| {
        let mut file_system_docs = self.file_system_docs.lock();
        file_system_docs.docs.remove(specifier)
      })
      .map_or_else(
        || {
          Err(custom_error(
            "NotFound",
            format!("The specifier \"{specifier}\" was not found."),
          ))
        },
        Ok,
      )?;
    self.dirty = true;
    let doc = doc.with_change(version, changes, self.get_resolver())?;
    self.open_docs.insert(doc.specifier().clone(), doc.clone());
    Ok(doc)
  }

  /// Close an open document, this essentially clears any editor state that is
  /// being held, and the document store will revert to the file system if
  /// information about the document is required.
  pub fn close(&mut self, specifier: &ModuleSpecifier) -> Result<(), AnyError> {
    if self.open_docs.remove(specifier).is_some() {
      self.dirty = true;
    } else {
      let mut file_system_docs = self.file_system_docs.lock();
      if file_system_docs.docs.remove(specifier).is_some() {
        file_system_docs.dirty = true;
      } else {
        return Err(custom_error(
          "NotFound",
          format!("The specifier \"{specifier}\" was not found."),
        ));
      }
    }

    Ok(())
  }

  /// Return `true` if the provided specifier can be resolved to a document,
  /// otherwise `false`.
  pub fn contains_import(
    &self,
    specifier: &str,
    referrer: &ModuleSpecifier,
  ) -> bool {
    let maybe_specifier = self.get_resolver().resolve(specifier, referrer).ok();
    if let Some(import_specifier) = maybe_specifier {
      self.exists(&import_specifier)
    } else {
      false
    }
  }

  /// Return `true` if the specifier can be resolved to a document.
  pub fn exists(&self, specifier: &ModuleSpecifier) -> bool {
    // keep this fast because it's used by op_exists, which is a hot path in tsc
    let specifier = self.specifier_resolver.resolve(specifier);
    if let Some(specifier) = specifier {
      if self.open_docs.contains_key(&specifier) {
        return true;
      }
      if let Some(path) = get_document_path(&self.cache, &specifier) {
        return path.is_file();
      }
    }
    false
  }

  /// Return an array of specifiers, if any, that are dependent upon the
  /// supplied specifier. This is used to determine invalidation of diagnostics
  /// when a module has been changed.
  pub fn dependents(
    &mut self,
    specifier: &ModuleSpecifier,
  ) -> Vec<ModuleSpecifier> {
    self.calculate_dependents_if_dirty();
    let mut dependents = HashSet::new();
    if let Some(specifier) = self.specifier_resolver.resolve(specifier) {
      recurse_dependents(&specifier, &self.dependents_map, &mut dependents);
      dependents.into_iter().collect()
    } else {
      vec![]
    }
  }

  /// Returns a collection of npm package requirements.
  pub fn npm_package_reqs(&mut self) -> HashSet<NpmPackageReq> {
    self.calculate_dependents_if_dirty();
    (*self.npm_reqs).clone()
  }

  /// Returns if a @types/node package was injected into the npm
  /// resolver based on the state of the documents.
  pub fn has_injected_types_node_package(&self) -> bool {
    self.has_injected_types_node_package
  }

  /// Return a document for the specifier.
  pub fn get(&self, original_specifier: &ModuleSpecifier) -> Option<Document> {
    let specifier = self.specifier_resolver.resolve(original_specifier)?;
    if let Some(document) = self.open_docs.get(&specifier) {
      Some(document.clone())
    } else {
      let mut file_system_docs = self.file_system_docs.lock();
      file_system_docs.get(&self.cache, self.get_resolver(), &specifier)
    }
  }

  /// Return a vector of documents that are contained in the document store,
  /// where `open_only` flag would provide only those documents currently open
  /// in the editor and `diagnosable_only` would provide only those documents
  /// that the language server can provide diagnostics for.
  pub fn documents(
    &self,
    open_only: bool,
    diagnosable_only: bool,
  ) -> Vec<Document> {
    if open_only {
      self
        .open_docs
        .values()
        .filter_map(|doc| {
          if !diagnosable_only || doc.is_diagnosable() {
            Some(doc.clone())
          } else {
            None
          }
        })
        .collect()
    } else {
      // it is technically possible for a Document to end up in both the open
      // and closed documents so we need to ensure we don't return duplicates
      let mut seen_documents = HashSet::new();
      let file_system_docs = self.file_system_docs.lock();
      self
        .open_docs
        .values()
        .chain(file_system_docs.docs.values())
        .filter_map(|doc| {
          // this prefers the open documents
          if seen_documents.insert(doc.specifier().clone())
            && (!diagnosable_only || doc.is_diagnosable())
          {
            Some(doc.clone())
          } else {
            None
          }
        })
        .collect()
    }
  }

  /// For a given set of string specifiers, resolve each one from the graph,
  /// for a given referrer. This is used to provide resolution information to
  /// tsc when type checking.
  pub fn resolve(
    &self,
    specifiers: Vec<String>,
    referrer_doc: &AssetOrDocument,
    maybe_npm_resolver: Option<&NpmPackageResolver>,
  ) -> Vec<Option<(ModuleSpecifier, MediaType)>> {
    let referrer = referrer_doc.specifier();
    let dependencies = match referrer_doc {
      AssetOrDocument::Asset(_) => None,
      AssetOrDocument::Document(doc) => Some(doc.0.dependencies.clone()),
    };
    let mut results = Vec::new();
    for specifier in specifiers {
      if let Some(npm_resolver) = maybe_npm_resolver {
        if npm_resolver.in_npm_package(referrer) {
          // we're in an npm package, so use node resolution
          results.push(Some(NodeResolution::into_specifier_and_media_type(
            node::node_resolve(
              &specifier,
              referrer,
              NodeResolutionMode::Types,
              npm_resolver,
              &mut PermissionsContainer::allow_all(),
            )
            .ok()
            .flatten(),
          )));
          continue;
        }
      }
      if let Some(module_name) = specifier.strip_prefix("node:") {
        if crate::node::resolve_builtin_node_module(module_name).is_ok() {
          // return itself for node: specifiers because during type checking
          // we resolve to the ambient modules in the @types/node package
          // rather than deno_std/node
          results.push(Some((
            ModuleSpecifier::parse(&specifier).unwrap(),
            MediaType::Dts,
          )));
          continue;
        }
      }
      if specifier.starts_with("asset:") {
        if let Ok(specifier) = ModuleSpecifier::parse(&specifier) {
          let media_type = MediaType::from(&specifier);
          results.push(Some((specifier, media_type)));
        } else {
          results.push(None);
        }
      } else if let Some(dep) =
        dependencies.as_ref().and_then(|d| d.deps.get(&specifier))
      {
        if let Some(specifier) = dep.maybe_type.maybe_specifier() {
          results.push(self.resolve_dependency(specifier, maybe_npm_resolver));
        } else if let Some(specifier) = dep.maybe_code.maybe_specifier() {
          results.push(self.resolve_dependency(specifier, maybe_npm_resolver));
        } else {
          results.push(None);
        }
      } else if let Some(specifier) = self
        .resolve_imports_dependency(&specifier)
        .and_then(|r| r.maybe_specifier())
      {
        results.push(self.resolve_dependency(specifier, maybe_npm_resolver));
      } else if let Ok(npm_req_ref) =
        NpmPackageReqReference::from_str(&specifier)
      {
        results.push(node_resolve_npm_req_ref(npm_req_ref, maybe_npm_resolver));
      } else {
        results.push(None);
      }
    }
    results
  }

  /// Update the location of the on disk cache for the document store.
  pub fn set_location(&mut self, location: &Path) {
    // TODO update resolved dependencies?
    self.cache = HttpCache::new(location);
    self.specifier_resolver = Arc::new(SpecifierResolver::new(location));
    self.dirty = true;
  }

  /// Tries to cache a navigation tree that is associated with the provided specifier
  /// if the document stored has the same script version.
  pub fn try_cache_navigation_tree(
    &self,
    specifier: &ModuleSpecifier,
    script_version: &str,
    navigation_tree: Arc<tsc::NavigationTree>,
  ) -> Result<(), AnyError> {
    if let Some(doc) = self.open_docs.get(specifier) {
      doc.update_navigation_tree_if_version(navigation_tree, script_version)
    } else {
      let mut file_system_docs = self.file_system_docs.lock();
      if let Some(doc) = file_system_docs.docs.get_mut(specifier) {
        doc.update_navigation_tree_if_version(navigation_tree, script_version);
      } else {
        return Err(custom_error(
          "NotFound",
          format!("Specifier not found {specifier}"),
        ));
      }
    }
    Ok(())
  }

  pub fn update_config(
    &mut self,
    maybe_import_map: Option<Arc<import_map::ImportMap>>,
    maybe_config_file: Option<&ConfigFile>,
    npm_registry_api: NpmRegistryApi,
    npm_resolution: NpmResolution,
  ) {
    fn calculate_resolver_config_hash(
      maybe_import_map: Option<&import_map::ImportMap>,
      maybe_jsx_config: Option<&JsxImportSourceConfig>,
    ) -> u64 {
      let mut hasher = FastInsecureHasher::default();
      if let Some(import_map) = maybe_import_map {
        hasher.write_str(&import_map.to_json());
        hasher.write_str(import_map.base_url().as_str());
      }
      if let Some(jsx_config) = maybe_jsx_config {
        hasher.write_hashable(&jsx_config);
      }
      hasher.finish()
    }

    let maybe_jsx_config =
      maybe_config_file.and_then(|cf| cf.to_maybe_jsx_import_source_config());
    let new_resolver_config_hash = calculate_resolver_config_hash(
      maybe_import_map.as_deref(),
      maybe_jsx_config.as_ref(),
    );
<<<<<<< HEAD
    self.resolver = CliGraphResolver::new(
      maybe_jsx_config,
      maybe_import_map,
      npm_registry_api,
      npm_resolution,
    );
=======
    // TODO(bartlomieju): handle package.json dependencies here
    self.resolver =
      CliGraphResolver::new(maybe_jsx_config, maybe_import_map, None);
>>>>>>> 4d1a14ca
    self.imports = Arc::new(
      if let Some(Ok(imports)) =
        maybe_config_file.map(|cf| cf.to_maybe_imports())
      {
        imports
          .into_iter()
          .map(|import| {
            let graph_import = GraphImport::new(
              &import.referrer,
              import.imports,
              Some(self.get_resolver()),
            );
            (import.referrer, graph_import)
          })
          .collect()
      } else {
        HashMap::new()
      },
    );

    // only refresh the dependencies if the underlying configuration has changed
    if self.resolver_config_hash != new_resolver_config_hash {
      self.refresh_dependencies();
      self.resolver_config_hash = new_resolver_config_hash;
    }

    self.dirty = true;
  }

  fn refresh_dependencies(&mut self) {
    let resolver = self.resolver.as_graph_resolver();
    for doc in self.open_docs.values_mut() {
      if let Some(new_doc) = doc.maybe_with_new_resolver(resolver) {
        *doc = new_doc;
      }
    }
    self.file_system_docs.lock().refresh_dependencies(resolver);
  }

  /// Iterate through the documents, building a map where the key is a unique
  /// document and the value is a set of specifiers that depend on that
  /// document.
  fn calculate_dependents_if_dirty(&mut self) {
    #[derive(Default)]
    struct DocAnalyzer {
      dependents_map: HashMap<ModuleSpecifier, HashSet<ModuleSpecifier>>,
      analyzed_specifiers: HashSet<ModuleSpecifier>,
      pending_specifiers: VecDeque<ModuleSpecifier>,
      npm_reqs: HashSet<NpmPackageReq>,
      has_node_builtin_specifier: bool,
    }

    impl DocAnalyzer {
      fn add(&mut self, dep: &ModuleSpecifier, specifier: &ModuleSpecifier) {
        if !self.analyzed_specifiers.contains(dep) {
          self.analyzed_specifiers.insert(dep.clone());
          // perf: ensure this is not added to unless this specifier has never
          // been analyzed in order to not cause an extra file system lookup
          self.pending_specifiers.push_back(dep.clone());
          if let Ok(reference) = NpmPackageReqReference::from_specifier(dep) {
            self.npm_reqs.insert(reference.req);
          }
        }

        self
          .dependents_map
          .entry(dep.clone())
          .or_default()
          .insert(specifier.clone());
      }

      fn analyze_doc(&mut self, specifier: &ModuleSpecifier, doc: &Document) {
        self.analyzed_specifiers.insert(specifier.clone());
        for (name, dependency) in doc.dependencies() {
          if !self.has_node_builtin_specifier && name.starts_with("node:") {
            self.has_node_builtin_specifier = true;
          }

          if let Some(dep) = dependency.get_code() {
            self.add(dep, specifier);
          }
          if let Some(dep) = dependency.get_type() {
            self.add(dep, specifier);
          }
        }
        if let Some(dep) = doc.maybe_types_dependency().maybe_specifier() {
          self.add(dep, specifier);
        }
      }
    }

    let mut file_system_docs = self.file_system_docs.lock();
    if !file_system_docs.dirty && !self.dirty {
      return;
    }

    let mut doc_analyzer = DocAnalyzer::default();
    // favor documents that are open in case a document exists in both collections
    let documents = file_system_docs.docs.iter().chain(self.open_docs.iter());
    for (specifier, doc) in documents {
      doc_analyzer.analyze_doc(specifier, doc);
    }

    let resolver = self.get_resolver();
    while let Some(specifier) = doc_analyzer.pending_specifiers.pop_front() {
      if let Some(doc) = file_system_docs.get(&self.cache, resolver, &specifier)
      {
        doc_analyzer.analyze_doc(&specifier, &doc);
      }
    }

    let mut npm_reqs = doc_analyzer.npm_reqs;
    // Ensure a @types/node package exists when any module uses a node: specifier.
    // Unlike on the command line, here we just add @types/node to the npm package
    // requirements since this won't end up in the lockfile.
    self.has_injected_types_node_package = doc_analyzer
      .has_node_builtin_specifier
      && !npm_reqs.iter().any(|r| r.name == "@types/node");
    if self.has_injected_types_node_package {
      npm_reqs.insert(NpmPackageReq::from_str("@types/node").unwrap());
    }

    self.dependents_map = Arc::new(doc_analyzer.dependents_map);
    self.npm_reqs = Arc::new(npm_reqs);
    self.dirty = false;
    file_system_docs.dirty = false;
  }

  fn get_resolver(&self) -> &dyn deno_graph::source::Resolver {
    self.resolver.as_graph_resolver()
  }

  fn resolve_dependency(
    &self,
    specifier: &ModuleSpecifier,
    maybe_npm_resolver: Option<&NpmPackageResolver>,
  ) -> Option<(ModuleSpecifier, MediaType)> {
    if let Ok(npm_ref) = NpmPackageReqReference::from_specifier(specifier) {
      return node_resolve_npm_req_ref(npm_ref, maybe_npm_resolver);
    }
    let doc = self.get(specifier)?;
    let maybe_module = doc.maybe_esm_module().and_then(|r| r.as_ref().ok());
    let maybe_types_dependency = maybe_module
      .and_then(|m| m.maybe_types_dependency.as_ref().map(|d| &d.dependency));
    if let Some(specifier) =
      maybe_types_dependency.and_then(|d| d.maybe_specifier())
    {
      self.resolve_dependency(specifier, maybe_npm_resolver)
    } else {
      let media_type = doc.media_type();
      Some((specifier.clone(), media_type))
    }
  }

  /// Iterate through any "imported" modules, checking to see if a dependency
  /// is available. This is used to provide "global" imports like the JSX import
  /// source.
  fn resolve_imports_dependency(&self, specifier: &str) -> Option<&Resolution> {
    for graph_imports in self.imports.values() {
      let maybe_dep = graph_imports.dependencies.get(specifier);
      if maybe_dep.is_some() {
        return maybe_dep.map(|d| &d.maybe_type);
      }
    }
    None
  }
}

fn node_resolve_npm_req_ref(
  npm_req_ref: NpmPackageReqReference,
  maybe_npm_resolver: Option<&NpmPackageResolver>,
) -> Option<(ModuleSpecifier, MediaType)> {
  maybe_npm_resolver.map(|npm_resolver| {
    NodeResolution::into_specifier_and_media_type(
      npm_resolver
        .resolution()
        .pkg_req_ref_to_pkg_id_ref(npm_req_ref)
        .ok()
        .and_then(|pkg_id_ref| {
          node_resolve_npm_reference(
            &pkg_id_ref,
            NodeResolutionMode::Types,
            npm_resolver,
            &mut PermissionsContainer::allow_all(),
          )
          .ok()
          .flatten()
        }),
    )
  })
}

/// Loader that will look at the open documents.
pub struct OpenDocumentsGraphLoader<'a> {
  pub inner_loader: &'a mut dyn deno_graph::source::Loader,
  pub open_docs: &'a HashMap<ModuleSpecifier, Document>,
}

impl<'a> deno_graph::source::Loader for OpenDocumentsGraphLoader<'a> {
  fn load(
    &mut self,
    specifier: &ModuleSpecifier,
    is_dynamic: bool,
  ) -> deno_graph::source::LoadFuture {
    if specifier.scheme() == "file" {
      if let Some(doc) = self.open_docs.get(specifier) {
        return Box::pin(future::ready(Ok(Some(
          deno_graph::source::LoadResponse::Module {
            content: doc.content(),
            specifier: doc.specifier().clone(),
            maybe_headers: None,
          },
        ))));
      }
    }
    self.inner_loader.load(specifier, is_dynamic)
  }
}

fn parse_and_analyze_module(
  specifier: &ModuleSpecifier,
  text_info: SourceTextInfo,
  maybe_headers: Option<&HashMap<String, String>>,
  resolver: &dyn deno_graph::source::Resolver,
) -> (Option<ParsedSourceResult>, Option<ModuleResult>) {
  let parsed_source_result = parse_source(specifier, text_info, maybe_headers);
  let module_result =
    analyze_module(specifier, &parsed_source_result, maybe_headers, resolver);
  (Some(parsed_source_result), Some(module_result))
}

fn parse_source(
  specifier: &ModuleSpecifier,
  text_info: SourceTextInfo,
  maybe_headers: Option<&HashMap<String, String>>,
) -> ParsedSourceResult {
  deno_ast::parse_module(deno_ast::ParseParams {
    specifier: specifier.to_string(),
    text_info,
    media_type: MediaType::from_specifier_and_headers(specifier, maybe_headers),
    capture_tokens: true,
    scope_analysis: true,
    maybe_syntax: None,
  })
}

fn analyze_module(
  specifier: &ModuleSpecifier,
  parsed_source_result: &ParsedSourceResult,
  maybe_headers: Option<&HashMap<String, String>>,
  resolver: &dyn deno_graph::source::Resolver,
) -> ModuleResult {
  match parsed_source_result {
    Ok(parsed_source) => Ok(deno_graph::parse_module_from_ast(
      specifier,
      maybe_headers,
      parsed_source,
      Some(resolver),
    )),
    Err(err) => Err(deno_graph::ModuleGraphError::ParseErr(
      specifier.clone(),
      err.clone(),
    )),
  }
}

#[cfg(test)]
mod tests {
  use crate::npm::NpmResolution;

  use super::*;
  use import_map::ImportMap;
  use test_util::TempDir;

  fn setup(temp_dir: &TempDir) -> (Documents, PathBuf) {
    let location = temp_dir.path().join("deps");
    let documents = Documents::new(&location);
    (documents, location)
  }

  #[test]
  fn test_documents_open() {
    let temp_dir = TempDir::new();
    let (mut documents, _) = setup(&temp_dir);
    let specifier = ModuleSpecifier::parse("file:///a.ts").unwrap();
    let content = r#"import * as b from "./b.ts";
console.log(b);
"#;
    let document = documents.open(
      specifier,
      1,
      "javascript".parse().unwrap(),
      content.into(),
    );
    assert!(document.is_open());
    assert!(document.is_diagnosable());
  }

  #[test]
  fn test_documents_change() {
    let temp_dir = TempDir::new();
    let (mut documents, _) = setup(&temp_dir);
    let specifier = ModuleSpecifier::parse("file:///a.ts").unwrap();
    let content = r#"import * as b from "./b.ts";
console.log(b);
"#;
    documents.open(
      specifier.clone(),
      1,
      "javascript".parse().unwrap(),
      content.into(),
    );
    documents
      .change(
        &specifier,
        2,
        vec![lsp::TextDocumentContentChangeEvent {
          range: Some(lsp::Range {
            start: lsp::Position {
              line: 1,
              character: 13,
            },
            end: lsp::Position {
              line: 1,
              character: 13,
            },
          }),
          range_length: None,
          text: r#", "hello deno""#.to_string(),
        }],
      )
      .unwrap();
    assert_eq!(
      &*documents.get(&specifier).unwrap().content(),
      r#"import * as b from "./b.ts";
console.log(b, "hello deno");
"#
    );
  }

  #[test]
  fn test_documents_ensure_no_duplicates() {
    // it should never happen that a user of this API causes this to happen,
    // but we'll guard against it anyway
    let temp_dir = TempDir::new();
    let (mut documents, documents_path) = setup(&temp_dir);
    let file_path = documents_path.join("file.ts");
    let file_specifier = ModuleSpecifier::from_file_path(&file_path).unwrap();
    fs::create_dir_all(&documents_path).unwrap();
    fs::write(&file_path, "").unwrap();

    // open the document
    documents.open(
      file_specifier.clone(),
      1,
      LanguageId::TypeScript,
      "".into(),
    );

    // make a clone of the document store and close the document in that one
    let mut documents2 = documents.clone();
    documents2.close(&file_specifier).unwrap();

    // At this point the document will be in both documents and the shared file system documents.
    // Now make sure that the original documents doesn't return both copies
    assert_eq!(documents.documents(false, false).len(), 1);
  }

  #[test]
  fn test_documents_refresh_dependencies_config_change() {
    let npm_registry_api = NpmRegistryApi::new_uninitialized();
    let npm_resolution = NpmResolution::new(npm_registry_api.clone(), None);

    // it should never happen that a user of this API causes this to happen,
    // but we'll guard against it anyway
    let temp_dir = TempDir::new();
    let (mut documents, documents_path) = setup(&temp_dir);
    fs::create_dir_all(&documents_path).unwrap();

    let file1_path = documents_path.join("file1.ts");
    let file1_specifier = ModuleSpecifier::from_file_path(&file1_path).unwrap();
    fs::write(&file1_path, "").unwrap();

    let file2_path = documents_path.join("file2.ts");
    let file2_specifier = ModuleSpecifier::from_file_path(&file2_path).unwrap();
    fs::write(&file2_path, "").unwrap();

    let file3_path = documents_path.join("file3.ts");
    let file3_specifier = ModuleSpecifier::from_file_path(&file3_path).unwrap();
    fs::write(&file3_path, "").unwrap();

    // set the initial import map and point to file 2
    {
      let mut import_map = ImportMap::new(
        ModuleSpecifier::from_file_path(documents_path.join("import_map.json"))
          .unwrap(),
      );
      import_map
        .imports_mut()
        .append("test".to_string(), "./file2.ts".to_string())
        .unwrap();

      documents.update_config(
        Some(Arc::new(import_map)),
        None,
        npm_registry_api.clone(),
        npm_resolution.clone(),
      );

      // open the document
      let document = documents.open(
        file1_specifier.clone(),
        1,
        LanguageId::TypeScript,
        "import {} from 'test';".into(),
      );

      assert_eq!(
        document
          .dependencies()
          .get("test")
          .unwrap()
          .maybe_code
          .maybe_specifier()
          .map(ToOwned::to_owned),
        Some(file2_specifier),
      );
    }

    // now point at file 3
    {
      let mut import_map = ImportMap::new(
        ModuleSpecifier::from_file_path(documents_path.join("import_map.json"))
          .unwrap(),
      );
      import_map
        .imports_mut()
        .append("test".to_string(), "./file3.ts".to_string())
        .unwrap();

      documents.update_config(
        Some(Arc::new(import_map)),
        None,
        npm_registry_api.clone(),
        npm_resolution.clone(),
      );

      // check the document's dependencies
      let document = documents.get(&file1_specifier).unwrap();
      assert_eq!(
        document
          .dependencies()
          .get("test")
          .unwrap()
          .maybe_code
          .maybe_specifier()
          .map(ToOwned::to_owned),
        Some(file3_specifier),
      );
    }
  }
}<|MERGE_RESOLUTION|>--- conflicted
+++ resolved
@@ -1174,18 +1174,10 @@
       maybe_import_map.as_deref(),
       maybe_jsx_config.as_ref(),
     );
-<<<<<<< HEAD
-    self.resolver = CliGraphResolver::new(
-      maybe_jsx_config,
-      maybe_import_map,
-      npm_registry_api,
-      npm_resolution,
-    );
-=======
     // TODO(bartlomieju): handle package.json dependencies here
     self.resolver =
-      CliGraphResolver::new(maybe_jsx_config, maybe_import_map, None);
->>>>>>> 4d1a14ca
+      CliGraphResolver::new(maybe_jsx_config, maybe_import_map, npm_registry_api,
+      npm_resolution, None);
     self.imports = Arc::new(
       if let Some(Ok(imports)) =
         maybe_config_file.map(|cf| cf.to_maybe_imports())
