--- conflicted
+++ resolved
@@ -4835,13 +4835,8 @@
 #[allow(clippy::type_complexity)]
 fn op_resolve(
   state: &mut OpState,
-<<<<<<< HEAD
-  #[string] base: String,
+  #[string] base: &str,
   #[v8_slow] specifiers: Vec<(bool, String)>,
-=======
-  #[string] base: &str,
-  #[serde] specifiers: Vec<(bool, String)>,
->>>>>>> 7222e85d
 ) -> Result<Vec<Option<(String, Option<String>)>>, deno_core::url::ParseError> {
   let _span = super::logging::lsp_tracing_info_span!("op_resolve").entered();
   op_resolve_inner(state, ResolveArgs { base, specifiers })
