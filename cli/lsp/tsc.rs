--- conflicted
+++ resolved
@@ -4492,16 +4492,8 @@
   change: convert::OptionNull<PendingChange>,
 }
 
-#[derive(Debug, thiserror::Error)]
-pub enum TscRequestArrayError {
-  #[error(transparent)]
-  FastStringV8AllocationError(#[from] deno_core::FastStringV8AllocationError),
-  #[error(transparent)]
-  SerdeV8(#[from] serde_v8::Error),
-}
-
 impl<'a> ToV8<'a> for TscRequestArray {
-  type Error = TscRequestArrayError;
+  type Error = serde_v8::Error;
 
   fn to_v8(
     self,
@@ -4512,12 +4504,8 @@
     let (method_name, args) = self.request.to_server_request(scope)?;
 
     let method_name = deno_core::FastString::from_static(method_name)
-<<<<<<< HEAD
-      .v8_string(scope)?
-=======
       .v8_string(scope)
       .unwrap()
->>>>>>> 59f26340
       .into();
     let args = args.unwrap_or_else(|| v8::Array::new(scope, 0).into());
     let scope_url = serde_v8::to_v8(scope, self.scope)?;
