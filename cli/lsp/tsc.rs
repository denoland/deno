--- conflicted
+++ resolved
@@ -6038,23 +6038,24 @@
         .unwrap(),
       )
       .await;
-    let resolver =
-      Arc::new(LspResolver::from_config(&config, &cache, None).await);
-<<<<<<< HEAD
-    let compiler_options_resolver = Arc::new(arc_swap::ArcSwap::new(Arc::new(
-      LspCompilerOptionsResolver::new(&config, &resolver),
+    let compiler_options_resolver = Default::default();
+    let resolver = Arc::new(
+      LspResolver::from_config(
+        &config,
+        &compiler_options_resolver,
+        &cache,
+        None,
+      )
+      .await,
+    );
+    compiler_options_resolver.store(Arc::new(LspCompilerOptionsResolver::new(
+      &config, &resolver,
     )));
-    let linter_resolver =
-      Arc::new(LspLinterResolver::new(&config, &compiler_options_resolver));
-=======
-    let compiler_options_resolver =
-      Arc::new(LspCompilerOptionsResolver::new(&config, &resolver));
     let linter_resolver = Arc::new(LspLinterResolver::new(
       &config,
       &compiler_options_resolver,
       &resolver,
     ));
->>>>>>> f7dfcad2
     let mut document_modules = DocumentModules::default();
     document_modules.update_config(
       &config,
