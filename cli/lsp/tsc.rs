--- conflicted
+++ resolved
@@ -2824,28 +2824,6 @@
   })
 }
 
-<<<<<<< HEAD
-fn init_extension(performance: Arc<Performance>) -> Extension {
-  Extension::builder("deno_tsc")
-    .ops(vec![
-      op_is_cancelled::decl(),
-      op_is_node_file::decl(),
-      op_load::decl(),
-      op_resolve::decl(),
-      op_respond::decl(),
-      op_script_names::decl(),
-      op_script_version::decl(),
-    ])
-    .force_op_registration()
-    .state(move |state| {
-      state.put(State::new(
-        Arc::new(StateSnapshot::default()),
-        performance.clone(),
-      ));
-    })
-    .build()
-}
-=======
 deno_core::extension!(deno_tsc,
   ops = [
     op_is_cancelled,
@@ -2865,8 +2843,10 @@
       performance,
     ));
   },
+  customizer = |ext: &mut deno_core::ExtensionBuilder| {
+    ext.force_op_registration();
+  },
 );
->>>>>>> e55b4487
 
 /// Instruct a language server runtime to start the language server and provide
 /// it with a minimal bootstrap configuration.
