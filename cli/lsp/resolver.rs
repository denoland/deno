--- conflicted
+++ resolved
@@ -42,11 +42,8 @@
 use node_resolver::cache::NodeResolutionThreadLocalCache;
 use node_resolver::DenoIsBuiltInNodeModuleChecker;
 use node_resolver::NodeResolutionKind;
-<<<<<<< HEAD
+use node_resolver::NodeResolverOptions;
 use node_resolver::PackageJson;
-=======
-use node_resolver::NodeResolverOptions;
->>>>>>> c892cd88
 use node_resolver::PackageJsonThreadLocalCache;
 use node_resolver::ResolutionMode;
 
@@ -995,7 +992,6 @@
       .node_resolver
       .get_or_init(|| {
         let npm_resolver = self.services.npm_resolver.as_ref()?;
-<<<<<<< HEAD
         Some(Arc::new(
           CliNodeResolver::new(
             self.in_npm_pkg_checker().clone(),
@@ -1003,28 +999,18 @@
             npm_resolver.clone(),
             self.pkg_json_resolver.clone(),
             self.node_resolution_sys.clone(),
-            node_resolver::ConditionsFromResolutionMode::default(),
+            NodeResolverOptions {
+              conditions_from_resolution_mode: Default::default(),
+              typescript_version: Some(
+                deno_semver::Version::parse_standard(
+                  deno_lib::version::DENO_VERSION_INFO.typescript,
+                )
+                .unwrap(),
+              ),
+            },
           )
           .with_package_resolution_lookup_cache(),
         ))
-=======
-        Some(Arc::new(CliNodeResolver::new(
-          self.in_npm_pkg_checker().clone(),
-          DenoIsBuiltInNodeModuleChecker,
-          npm_resolver.clone(),
-          self.pkg_json_resolver.clone(),
-          self.node_resolution_sys.clone(),
-          NodeResolverOptions {
-            conditions_from_resolution_mode: Default::default(),
-            typescript_version: Some(
-              deno_semver::Version::parse_standard(
-                deno_lib::version::DENO_VERSION_INFO.typescript,
-              )
-              .unwrap(),
-            ),
-          },
-        )))
->>>>>>> c892cd88
       })
       .as_ref()
   }
