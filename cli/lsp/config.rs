--- conflicted
+++ resolved
@@ -66,7 +66,6 @@
 use crate::cache::DenoDir;
 use crate::file_fetcher::CliFileFetcher;
 use crate::http_util::HttpClientProvider;
-use crate::lsp::compiler_options::LspCompilerOptionsResolverRc;
 use crate::lsp::logging::lsp_warn;
 use crate::npm::CliNpmCacheHttpClient;
 use crate::sys::CliSys;
@@ -1248,7 +1247,6 @@
     deno_json_cache: &(dyn DenoJsonCache + Sync),
     pkg_json_cache: &(dyn PackageJsonCache + Sync),
     workspace_cache: &(dyn WorkspaceCache + Sync),
-    compiler_options_resolver: &LspCompilerOptionsResolverRc,
   ) -> Self {
     let scope = scope.clone();
     let discover_result = match scope.to_file_path() {
@@ -1288,7 +1286,6 @@
           settings,
           Some(file_fetcher),
           Some(http_client_provider),
-          compiler_options_resolver,
         )
         .await
       }
@@ -1305,7 +1302,6 @@
           settings,
           Some(file_fetcher),
           Some(http_client_provider),
-          compiler_options_resolver,
         )
         .await;
         // check if any of these need to be added to the workspace
@@ -1349,7 +1345,6 @@
     settings: &Settings,
     file_fetcher: Option<&Arc<CliFileFetcher>>,
     http_client_provider: Option<&Arc<HttpClientProvider>>,
-    compiler_options_resolver: &LspCompilerOptionsResolverRc,
   ) -> Self {
     let (settings, workspace_folder) = settings.get_for_specifier(&scope);
     let mut watched_files = HashMap::with_capacity(10);
@@ -1645,74 +1640,6 @@
       .chain(settings.unstable.as_deref())
       .cloned()
       .collect::<BTreeSet<_>>();
-<<<<<<< HEAD
-    let unstable_sloppy_imports = std::env::var("DENO_UNSTABLE_SLOPPY_IMPORTS")
-      .is_ok()
-      || unstable.contains("sloppy-imports");
-    let resolver = WorkspaceResolver::from_workspace(
-      &member_dir.workspace,
-      CliSys::default(),
-      CreateResolverOptions {
-        pkg_json_dep_resolution,
-        specified_import_map,
-        sloppy_imports_options: if unstable_sloppy_imports {
-          SloppyImportsOptions::Enabled
-        } else {
-          let compiler_options_resolver = compiler_options_resolver.clone();
-          SloppyImportsOptions::Dynamic(Arc::new(move |referrer| {
-            if let Some(referrer) = referrer {
-              let resolver = compiler_options_resolver.load();
-              let options = resolver.for_specifier(referrer);
-              let lib = options.compiler_options.0.get("moduleResolution");
-              lib.is_some_and(|v| {
-                v.as_str()
-                  .map(|v| v.to_lowercase() == "bundler")
-                  .unwrap_or(false)
-              })
-            } else {
-              todo!()
-            }
-          }))
-        },
-        fs_cache_options: FsCacheOptions::Disabled,
-      },
-    )
-    .inspect_err(|err| {
-      lsp_warn!(
-        "  Failed to load resolver: {}",
-        err // will contain the specifier
-      );
-    })
-    .ok()
-    .unwrap_or_else(|| {
-      // create a dummy resolver
-      WorkspaceResolver::new_raw(
-        scope.clone(),
-        None,
-        member_dir.workspace.resolver_jsr_pkgs().collect(),
-        member_dir.workspace.package_jsons().cloned().collect(),
-        pkg_json_dep_resolution,
-        Default::default(),
-        Default::default(),
-        Default::default(),
-        Default::default(),
-        CliSys::default(),
-      )
-    });
-    if !resolver.diagnostics().is_empty() {
-      lsp_warn!(
-        "  Resolver diagnostics:\n{}",
-        resolver
-          .diagnostics()
-          .iter()
-          .map(|d| format!("    - {d}"))
-          .collect::<Vec<_>>()
-          .join("\n")
-      );
-    }
-    let resolver = Arc::new(resolver);
-=======
->>>>>>> f7dfcad2
 
     ConfigData {
       scope,
@@ -1905,7 +1832,6 @@
     file_fetcher: &Arc<CliFileFetcher>,
     http_client_provider: &Arc<HttpClientProvider>,
     deno_dir: &DenoDir,
-    compiler_options_resolver: &LspCompilerOptionsResolverRc,
   ) {
     lsp_log!("Refreshing configuration tree...");
     // since we're resolving a workspace multiple times in different
@@ -1947,7 +1873,6 @@
                 &deno_json_cache,
                 &pkg_json_cache,
                 &workspace_cache,
-                compiler_options_resolver,
               )
               .await,
             ),
@@ -1982,7 +1907,6 @@
           &deno_json_cache,
           &pkg_json_cache,
           &workspace_cache,
-          compiler_options_resolver,
         )
         .await,
       );
@@ -2000,7 +1924,6 @@
           &deno_json_cache,
           &pkg_json_cache,
           &workspace_cache,
-          compiler_options_resolver,
         )
         .await;
         scopes.insert(member_scope.clone(), Arc::new(member_data));
@@ -2039,9 +1962,6 @@
       )
       .unwrap(),
     );
-    let compiler_options_resolver = Arc::new(arc_swap::ArcSwap::new(Arc::new(
-      crate::lsp::compiler_options::LspCompilerOptionsResolver::default(),
-    )));
     let data = Arc::new(
       ConfigData::load_inner(
         workspace_dir,
@@ -2049,7 +1969,6 @@
         &Default::default(),
         None,
         None,
-        &compiler_options_resolver,
       )
       .await,
     );
