--- conflicted
+++ resolved
@@ -1627,13 +1627,7 @@
       );
     }
     let resolver = Arc::new(resolver);
-<<<<<<< HEAD
     let lint_rule_provider = LintRuleProvider::new(Some(resolver.clone()));
-=======
-    let lint_rule_provider = LintRuleProvider::new(
-      sloppy_imports_resolver.clone(),
-      Some(resolver.clone()),
-    );
 
     let lint_options = LintOptions::resolve(
       member_dir.dir_path(),
@@ -1666,7 +1660,6 @@
       }
     }
 
->>>>>>> f08ca641
     let linter = Arc::new(CliLinter::new(CliLinterOptions {
       configured_rules: lint_rule_provider.resolve_lint_rules(
         lint_options.rules,
