// Copyright 2018-2021 the Deno authors. All rights reserved. MIT license.

use deno_core::serde::Deserialize;
use deno_core::serde_json;
use deno_core::serde_json::Value;
use deno_core::url::Url;
use deno_core::ModuleSpecifier;
use lspower::jsonrpc::Error as LSPError;
use lspower::jsonrpc::Result as LSPResult;
use lspower::lsp;
use std::collections::HashMap;

pub const SETTINGS_SECTION: &str = "deno";

#[derive(Debug, Clone, Default)]
pub struct ClientCapabilities {
  pub status_notification: bool,
  pub workspace_configuration: bool,
  pub workspace_did_change_watched_files: bool,
  pub line_folding_only: bool,
}

#[derive(Debug, Clone, Deserialize)]
#[serde(rename_all = "camelCase")]
pub struct CodeLensSettings {
  /// Flag for providing implementation code lenses.
  #[serde(default)]
  pub implementations: bool,
  /// Flag for providing reference code lenses.
  #[serde(default)]
  pub references: bool,
  /// Flag for providing reference code lens on all functions.  For this to have
  /// an impact, the `references` flag needs to be `true`.
  #[serde(default)]
  pub references_all_functions: bool,
}

impl Default for CodeLensSettings {
  fn default() -> Self {
    Self {
      implementations: false,
      references: false,
      references_all_functions: false,
    }
  }
}

#[derive(Debug, Clone, Deserialize)]
#[serde(rename_all = "camelCase")]
pub struct CompletionSettings {
  #[serde(default)]
  pub complete_function_calls: bool,
  #[serde(default)]
  pub names: bool,
  #[serde(default)]
  pub paths: bool,
  #[serde(default)]
  pub auto_imports: bool,
  #[serde(default)]
  pub imports: ImportCompletionSettings,
}

impl Default for CompletionSettings {
  fn default() -> Self {
    Self {
      complete_function_calls: false,
      names: true,
      paths: true,
      auto_imports: true,
      imports: ImportCompletionSettings::default(),
    }
  }
}

#[derive(Debug, Clone, Deserialize)]
#[serde(rename_all = "camelCase")]
pub struct ImportCompletionSettings {
  #[serde(default)]
  pub hosts: HashMap<String, bool>,
}

impl Default for ImportCompletionSettings {
  fn default() -> Self {
    Self {
      hosts: HashMap::default(),
    }
  }
}

/// Deno language server specific settings that can be applied uniquely to a
/// specifier.
#[derive(Debug, Default, Clone, Deserialize)]
pub struct SpecifierSettings {
  /// A flag that indicates if Deno is enabled for this specifier or not.
  pub enable: bool,
}

/// Deno language server specific settings that are applied to a workspace.
#[derive(Debug, Default, Clone, Deserialize)]
#[serde(rename_all = "camelCase")]
pub struct WorkspaceSettings {
  /// A flag that indicates if Deno is enabled for the workspace.
  pub enable: bool,
<<<<<<< HEAD
  // Path to config file
=======

  /// An option that points to a path string of the config file to apply to
  /// code within the workspace.
>>>>>>> ba09ce07
  pub config: Option<String>,

  /// An option that points to a path string of the import map to apply to the
  /// code within the workspace.
  pub import_map: Option<String>,

  /// Code lens specific settings for the workspace.
  #[serde(default)]
  pub code_lens: CodeLensSettings,

  /// A flag that indicates if internal debug logging should be made available.
  #[serde(default)]
  pub internal_debug: bool,

  /// A flag that indicates if linting is enabled for the workspace.
  #[serde(default)]
  pub lint: bool,

  /// A flag that indicates if Dene should validate code against the unstable
  /// APIs for the workspace.
  #[serde(default)]
  pub suggest: CompletionSettings,

  #[serde(default)]
  pub unstable: bool,
}

impl WorkspaceSettings {
  /// Determine if any code lenses are enabled at all.  This allows short
  /// circuiting when there are no code lenses enabled.
  pub fn enabled_code_lens(&self) -> bool {
    self.code_lens.implementations || self.code_lens.references
  }
}

#[derive(Debug, Default, Clone)]
pub struct Config {
  pub client_capabilities: ClientCapabilities,
  pub root_uri: Option<Url>,
  pub specifier_settings: HashMap<ModuleSpecifier, SpecifierSettings>,
  pub workspace_settings: WorkspaceSettings,
}

impl Config {
  #[allow(unused)]
  pub fn contains(&self, specifier: &ModuleSpecifier) -> bool {
    self.specifier_settings.contains_key(specifier)
  }

  pub fn specifier_enabled(&self, specifier: &ModuleSpecifier) -> bool {
    if let Some(settings) = self.specifier_settings.get(specifier) {
      settings.enable
    } else {
      self.workspace_settings.enable
    }
  }

  #[allow(clippy::redundant_closure_call)]
  pub fn update_capabilities(
    &mut self,
    capabilities: &lsp::ClientCapabilities,
  ) {
    if let Some(experimental) = &capabilities.experimental {
      let get_bool =
        |k: &str| experimental.get(k).and_then(|it| it.as_bool()) == Some(true);

      self.client_capabilities.status_notification =
        get_bool("statusNotification");
    }

    if let Some(workspace) = &capabilities.workspace {
      self.client_capabilities.workspace_configuration =
        workspace.configuration.unwrap_or(false);
      self.client_capabilities.workspace_did_change_watched_files = workspace
        .did_change_watched_files
        .and_then(|it| it.dynamic_registration)
        .unwrap_or(false);
    }

    if let Some(text_document) = &capabilities.text_document {
      self.client_capabilities.line_folding_only = text_document
        .folding_range
        .as_ref()
        .and_then(|it| it.line_folding_only)
        .unwrap_or(false);
    }
  }

  pub fn update_specifier(
    &mut self,
    specifier: ModuleSpecifier,
    value: Value,
  ) -> LSPResult<()> {
    let settings: SpecifierSettings = serde_json::from_value(value)
      .map_err(|err| LSPError::invalid_params(err.to_string()))?;
    self.specifier_settings.insert(specifier, settings);
    Ok(())
  }

  pub fn update_workspace(&mut self, value: Value) -> LSPResult<()> {
    let settings: WorkspaceSettings = serde_json::from_value(value)
      .map_err(|err| LSPError::invalid_params(err.to_string()))?;
    self.workspace_settings = settings;
    self.specifier_settings = HashMap::new();
    Ok(())
  }
}

#[cfg(test)]
mod tests {
  use super::*;
  use deno_core::resolve_url;
  use deno_core::serde_json::json;

  #[test]
  fn test_config_contains() {
    let mut config = Config::default();
    let specifier = resolve_url("https://deno.land/x/a.ts").unwrap();
    assert!(!config.contains(&specifier));
    config
      .update_specifier(
        specifier.clone(),
        json!({
          "enable": true
        }),
      )
      .expect("could not update specifier");
    assert!(config.contains(&specifier));
  }

  #[test]
  fn test_config_specifier_enabled() {
    let mut config = Config::default();
    let specifier = resolve_url("file:///a.ts").unwrap();
    assert!(!config.specifier_enabled(&specifier));
    config
      .update_workspace(json!({
        "enable": true
      }))
      .expect("could not update");
    assert!(config.specifier_enabled(&specifier));
    config
      .update_specifier(
        specifier.clone(),
        json!({
          "enable": false
        }),
      )
      .expect("could not update");
    assert!(!config.specifier_enabled(&specifier));
  }
}<|MERGE_RESOLUTION|>--- conflicted
+++ resolved
@@ -101,13 +101,9 @@
 pub struct WorkspaceSettings {
   /// A flag that indicates if Deno is enabled for the workspace.
   pub enable: bool,
-<<<<<<< HEAD
-  // Path to config file
-=======
 
   /// An option that points to a path string of the config file to apply to
   /// code within the workspace.
->>>>>>> ba09ce07
   pub config: Option<String>,
 
   /// An option that points to a path string of the import map to apply to the
