// Copyright 2018-2025 the Deno authors. MIT license.

use std::path::PathBuf;
use std::sync::Arc;

use dashmap::DashMap;
use deno_config::glob::FilePatterns;
use deno_config::workspace::WorkspaceDirLintConfig;
use deno_core::error::AnyError;
use deno_core::url::Url;
use deno_lint::linter::LintConfig;
use deno_resolver::deno_json::CompilerOptionsKey;
use deno_runtime::tokio_util::create_basic_runtime;
use once_cell::sync::Lazy;

use crate::args::LintFlags;
use crate::args::LintOptions;
use crate::lsp::compiler_options::LspCompilerOptionsResolverRc;
use crate::lsp::config::Config;
use crate::lsp::documents::DocumentModule;
use crate::lsp::logging::lsp_log;
use crate::lsp::logging::lsp_warn;
use crate::lsp::resolver::LspResolver;
use crate::tools::lint::CliLinter;
use crate::tools::lint::CliLinterOptions;
use crate::tools::lint::LintRuleProvider;
use crate::tools::lint::PluginHostProxy;

#[derive(Debug)]
pub struct LspLinter {
  pub inner: CliLinter,
  pub lint_config: WorkspaceDirLintConfig,
}

#[derive(Debug, Default)]
pub struct LspLinterResolver {
  config: Config,
<<<<<<< HEAD
  compiler_options_resolver: LspCompilerOptionsResolverRc,
=======
  compiler_options_resolver: Arc<LspCompilerOptionsResolver>,
  resolver: Arc<LspResolver>,
>>>>>>> f7dfcad2
  linters: DashMap<(CompilerOptionsKey, Option<Arc<Url>>), Arc<LspLinter>>,
}

impl LspLinterResolver {
  pub fn new(
    config: &Config,
<<<<<<< HEAD
    compiler_options_resolver: &LspCompilerOptionsResolverRc,
=======
    compiler_options_resolver: &Arc<LspCompilerOptionsResolver>,
    resolver: &Arc<LspResolver>,
>>>>>>> f7dfcad2
  ) -> Self {
    Self {
      config: config.clone(),
      compiler_options_resolver: compiler_options_resolver.clone(),
      resolver: resolver.clone(),
      linters: Default::default(),
    }
  }

  pub fn for_module(&self, module: &DocumentModule) -> Arc<LspLinter> {
    self
      .linters
      .entry((module.compiler_options_key.clone(), module.scope.clone()))
      .or_insert_with(|| {
        let config_data = module
          .scope
          .as_ref()
          .and_then(|s| self.config.tree.data_for_specifier(s));
        let workspace_resolver = self
          .resolver
          .get_scoped_resolver(config_data.map(|d| d.scope.as_ref()))
          .as_workspace_resolver()
          .clone();
        let lint_rule_provider =
          LintRuleProvider::new(Some(workspace_resolver));
        let lint_config = config_data
          .and_then(|d| {
            d.member_dir
              .to_lint_config(FilePatterns::new_with_base(
                d.member_dir.dir_path(),
              ))
              .inspect_err(|err| {
                lsp_warn!("Couldn't read lint configuration: {}", err)
              })
              .ok()
          })
          .unwrap_or_else(|| WorkspaceDirLintConfig {
            rules: Default::default(),
            plugins: Default::default(),
            files: FilePatterns::new_with_base(PathBuf::from("/")),
          });
        let mut lint_options =
          LintOptions::resolve(lint_config.clone(), &LintFlags::default())
            .inspect_err(|err| {
              lsp_warn!("Failed to resolve linter options: {}", err)
            })
            .ok()
            .unwrap_or_default();
        let resolver = self.compiler_options_resolver.load();
        let compiler_options_data = resolver
          .for_key(&module.compiler_options_key)
          .expect("Key should be in sync with resolver.");
        let deno_lint_config = if compiler_options_data
          .compiler_options
          .0
          .get("jsx")
          .and_then(|v| v.as_str())
          == Some("react")
        {
          let default_jsx_factory = compiler_options_data
            .compiler_options
            .0
            .get("jsxFactory")
            .and_then(|v| v.as_str());
          let default_jsx_fragment_factory = compiler_options_data
            .compiler_options
            .0
            .get("jsxFragmentFactory")
            .and_then(|v| v.as_str());
          LintConfig {
            default_jsx_factory: default_jsx_factory.map(String::from),
            default_jsx_fragment_factory: default_jsx_fragment_factory
              .map(String::from),
          }
        } else {
          LintConfig {
            default_jsx_factory: None,
            default_jsx_fragment_factory: None,
          }
        };
        let mut plugin_runner = None;
        if !lint_options.plugins.is_empty() {
          let load_plugins_result = LOAD_PLUGINS_THREAD.load_plugins(
            lint_options.plugins.clone(),
            lint_options.rules.exclude.clone(),
          );
          match load_plugins_result {
            Ok(runner) => {
              plugin_runner = Some(Arc::new(runner));
            }
            Err(err) => {
              lsp_warn!("Failed to load lint plugins: {}", err);
            }
          }
        }
        if compiler_options_data
          .compiler_options
          .0
          .get("moduleResolution")
          .is_some_and(|v| {
            v.as_str()
              .map(|v| v.to_lowercase() == "bundler")
              .unwrap_or(false)
          })
        {
          lint_options
            .rules
            .exclude
            .get_or_insert_default()
            .push("no-sloppy-imports".to_string());
        }
        let inner = CliLinter::new(CliLinterOptions {
          configured_rules: lint_rule_provider.resolve_lint_rules(
            lint_options.rules,
            config_data
              .and_then(|d| d.member_dir.maybe_deno_json().map(|c| c.as_ref())),
          ),
          fix: false,
          deno_lint_config,
          maybe_plugin_runner: plugin_runner,
        });
        Arc::new(LspLinter { inner, lint_config })
      })
      .clone()
  }
}

#[derive(Debug)]
struct LoadPluginsRequest {
  plugins: Vec<Url>,
  exclude: Option<Vec<String>>,
  response_tx: std::sync::mpsc::Sender<Result<PluginHostProxy, AnyError>>,
}

#[derive(Debug)]
struct LoadPluginsThread {
  join_handle: Option<std::thread::JoinHandle<()>>,
  request_tx: Option<tokio::sync::mpsc::UnboundedSender<LoadPluginsRequest>>,
}

impl LoadPluginsThread {
  fn create() -> Self {
    let (request_tx, mut request_rx) =
      tokio::sync::mpsc::unbounded_channel::<LoadPluginsRequest>();
    let join_handle = std::thread::spawn(move || {
      create_basic_runtime().block_on(async move {
        while let Some(request) = request_rx.recv().await {
          let result = crate::tools::lint::create_runner_and_load_plugins(
            request.plugins,
            crate::tools::lint::PluginLogger::new(|msg, _is_err| {
              lsp_log!("pluggin runner - {}", msg);
            }),
            request.exclude,
          )
          .await;
          request.response_tx.send(result).unwrap();
        }
      });
    });
    Self {
      join_handle: Some(join_handle),
      request_tx: Some(request_tx),
    }
  }

  fn load_plugins(
    &self,
    plugins: Vec<Url>,
    exclude: Option<Vec<String>>,
  ) -> Result<PluginHostProxy, AnyError> {
    let request_tx = self.request_tx.as_ref().unwrap();
    let (response_tx, response_rx) = std::sync::mpsc::channel();
    let _ = request_tx.send(LoadPluginsRequest {
      plugins,
      exclude,
      response_tx,
    });
    response_rx.recv().unwrap()
  }
}

impl Drop for LoadPluginsThread {
  fn drop(&mut self) {
    drop(self.request_tx.take());
    self.join_handle.take().unwrap().join().unwrap();
  }
}

static LOAD_PLUGINS_THREAD: Lazy<LoadPluginsThread> =
  Lazy::new(LoadPluginsThread::create);<|MERGE_RESOLUTION|>--- conflicted
+++ resolved
@@ -35,24 +35,16 @@
 #[derive(Debug, Default)]
 pub struct LspLinterResolver {
   config: Config,
-<<<<<<< HEAD
   compiler_options_resolver: LspCompilerOptionsResolverRc,
-=======
-  compiler_options_resolver: Arc<LspCompilerOptionsResolver>,
   resolver: Arc<LspResolver>,
->>>>>>> f7dfcad2
   linters: DashMap<(CompilerOptionsKey, Option<Arc<Url>>), Arc<LspLinter>>,
 }
 
 impl LspLinterResolver {
   pub fn new(
     config: &Config,
-<<<<<<< HEAD
     compiler_options_resolver: &LspCompilerOptionsResolverRc,
-=======
-    compiler_options_resolver: &Arc<LspCompilerOptionsResolver>,
     resolver: &Arc<LspResolver>,
->>>>>>> f7dfcad2
   ) -> Self {
     Self {
       config: config.clone(),
