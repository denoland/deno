--- conflicted
+++ resolved
@@ -295,13 +295,8 @@
                 }
                 ResolvedDependency::Resolved(specifier) => {
                   if !(state_snapshot.documents.contains_key(&specifier) || sources.contains_key(&specifier)) {
-<<<<<<< HEAD
-                    let scheme = specifier.as_url().scheme();
+                    let scheme = specifier.scheme();
                     let (code, message) = if scheme == "file" {
-=======
-                    let is_local = specifier.scheme() == "file";
-                    let (code, message) = if is_local {
->>>>>>> c7dabc99
                       (Some(lsp::NumberOrString::String("no-local".to_string())), format!("Unable to load a local module: \"{}\".\n  Please check the file path.", specifier))
                     } else if scheme == "data" {
                       (Some(lsp::NumberOrString::String("no-cache-data".to_string())), "Uncached data URL.".to_string())
