--- conflicted
+++ resolved
@@ -95,8 +95,6 @@
   }
 }
 
-<<<<<<< HEAD
-=======
 /// Converts an `Arc<str>` to an `Arc<[u8]>`.
 #[allow(dead_code)]
 pub fn arc_str_to_bytes(arc_str: Arc<str>) -> Arc<[u8]> {
@@ -120,7 +118,6 @@
   })
 }
 
->>>>>>> b482a502
 #[cfg(test)]
 mod tests {
   use std::sync::Arc;
