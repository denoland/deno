// Copyright 2018-2024 the Deno authors. All rights reserved. MIT license.

use std::collections::HashSet;

use deno_ast::ParsedSource;
use deno_ast::SourceRange;
use deno_ast::SourceTextInfo;
use deno_core::serde_json;
use deno_core::ModuleSpecifier;
use deno_graph::DefaultModuleAnalyzer;
use deno_graph::DependencyDescriptor;
use deno_graph::DynamicTemplatePart;
use deno_graph::TypeScriptReference;
use deno_semver::jsr::JsrDepPackageReq;
use deno_semver::jsr::JsrPackageReqReference;
use deno_semver::npm::NpmPackageReqReference;

use crate::resolver::MappedSpecifierResolver;

pub fn deno_json_deps(
  config: &deno_config::ConfigFile,
) -> HashSet<JsrDepPackageReq> {
  let values = imports_values(config.json.imports.as_ref())
    .into_iter()
    .chain(scope_values(config.json.scopes.as_ref()));
  values_to_set(values)
}

fn imports_values(value: Option<&serde_json::Value>) -> Vec<&String> {
  let Some(obj) = value.and_then(|v| v.as_object()) else {
    return Vec::new();
  };
  let mut items = Vec::with_capacity(obj.len());
  for value in obj.values() {
    if let serde_json::Value::String(value) = value {
      items.push(value);
    }
  }
  items
}

fn scope_values(value: Option<&serde_json::Value>) -> Vec<&String> {
  let Some(obj) = value.and_then(|v| v.as_object()) else {
    return Vec::new();
  };
  obj.values().flat_map(|v| imports_values(Some(v))).collect()
}

fn values_to_set<'a>(
  values: impl Iterator<Item = &'a String>,
) -> HashSet<JsrDepPackageReq> {
  let mut entries = HashSet::new();
  for value in values {
    if let Ok(req_ref) = JsrPackageReqReference::from_str(value) {
      entries.insert(JsrDepPackageReq::jsr(req_ref.into_inner().req));
    } else if let Ok(req_ref) = NpmPackageReqReference::from_str(value) {
      entries.insert(JsrDepPackageReq::npm(req_ref.into_inner().req));
    }
  }
  entries
}

#[derive(Debug, Clone)]
pub enum ImportMapUnfurlDiagnostic {
  UnanalyzableDynamicImport {
    specifier: ModuleSpecifier,
    text_info: SourceTextInfo,
    range: SourceRange,
  },
}

impl ImportMapUnfurlDiagnostic {
  pub fn code(&self) -> &'static str {
    match self {
      Self::UnanalyzableDynamicImport { .. } => "unanalyzable-dynamic-import",
    }
  }

  pub fn message(&self) -> &'static str {
    match self {
      Self::UnanalyzableDynamicImport { .. } => {
        "unable to analyze dynamic import"
      }
    }
  }
}

pub struct ImportMapUnfurler<'a> {
  import_map: &'a MappedSpecifierResolver,
}

impl<'a> ImportMapUnfurler<'a> {
  pub fn new(import_map: &'a MappedSpecifierResolver) -> Self {
    Self { import_map }
  }

  pub fn unfurl(
    &self,
    url: &ModuleSpecifier,
    parsed_source: &ParsedSource,
    diagnostic_reporter: &mut dyn FnMut(ImportMapUnfurlDiagnostic),
  ) -> String {
    let mut text_changes = Vec::new();
    let module_info = DefaultModuleAnalyzer::module_info(parsed_source);
    let analyze_specifier =
      |specifier: &str,
       range: &deno_graph::PositionRange,
       text_changes: &mut Vec<deno_ast::TextChange>| {
        let resolved = self.import_map.resolve(specifier, url);
        if let Ok(resolved) = resolved {
          if let Some(resolved) = resolved.into_specifier() {
            text_changes.push(deno_ast::TextChange {
              range: to_range(parsed_source, range),
              new_text: make_relative_to(url, &resolved),
            });
          }
        }
      };
    for dep in &module_info.dependencies {
      match dep {
        DependencyDescriptor::Static(dep) => {
          analyze_specifier(
            &dep.specifier,
            &dep.specifier_range,
            &mut text_changes,
          );
        }
        DependencyDescriptor::Dynamic(dep) => {
          let success = try_unfurl_dynamic_dep(
            self.import_map,
            url,
            parsed_source,
            dep,
            &mut text_changes,
          );

          if !success {
            let start_pos = parsed_source
              .text_info()
              .line_start(dep.argument_range.start.line)
              + dep.argument_range.start.character;
            let end_pos = parsed_source
              .text_info()
              .line_start(dep.argument_range.end.line)
              + dep.argument_range.end.character;
            diagnostic_reporter(
              ImportMapUnfurlDiagnostic::UnanalyzableDynamicImport {
                specifier: url.to_owned(),
                range: SourceRange::new(start_pos, end_pos),
                text_info: parsed_source.text_info().clone(),
              },
            );
          }
        }
      }
    }
    for ts_ref in &module_info.ts_references {
      let specifier_with_range = match ts_ref {
        TypeScriptReference::Path(range) => range,
        TypeScriptReference::Types(range) => range,
      };
      analyze_specifier(
        &specifier_with_range.text,
        &specifier_with_range.range,
        &mut text_changes,
      );
    }
    for specifier_with_range in &module_info.jsdoc_imports {
      analyze_specifier(
        &specifier_with_range.text,
        &specifier_with_range.range,
        &mut text_changes,
      );
    }
    if let Some(specifier_with_range) = &module_info.jsx_import_source {
      analyze_specifier(
        &specifier_with_range.text,
        &specifier_with_range.range,
        &mut text_changes,
      );
    }

    let rewritten_text = deno_ast::apply_text_changes(
      parsed_source.text_info().text_str(),
      text_changes,
    );
    rewritten_text
  }
}

fn make_relative_to(from: &ModuleSpecifier, to: &ModuleSpecifier) -> String {
  if to.scheme() == "file" {
    format!("./{}", from.make_relative(to).unwrap())
  } else {
    to.to_string()
  }
}

/// Attempts to unfurl the dynamic dependency returning `true` on success
/// or `false` when the import was not analyzable.
fn try_unfurl_dynamic_dep(
  mapped_resolver: &MappedSpecifierResolver,
  module_url: &lsp_types::Url,
  parsed_source: &ParsedSource,
  dep: &deno_graph::DynamicDependencyDescriptor,
  text_changes: &mut Vec<deno_ast::TextChange>,
) -> bool {
  match &dep.argument {
    deno_graph::DynamicArgument::String(value) => {
      let range = to_range(parsed_source, &dep.argument_range);
      let maybe_relative_index =
        parsed_source.text_info().text_str()[range.start..].find(value);
      let Some(relative_index) = maybe_relative_index else {
        return false;
      };
      let resolved = mapped_resolver.resolve(value, module_url);
      let Ok(resolved) = resolved else {
        return false;
      };
      let Some(resolved) = resolved.into_specifier() else {
        return false;
      };
      let start = range.start + relative_index;
      text_changes.push(deno_ast::TextChange {
        range: start..start + value.len(),
        new_text: make_relative_to(module_url, &resolved),
      });
      true
    }
    deno_graph::DynamicArgument::Template(parts) => match parts.first() {
      Some(DynamicTemplatePart::String { value }) => {
        // relative doesn't need to be modified
        let is_relative = value.starts_with("./") || value.starts_with("../");
        if is_relative {
          return true;
        }
        if !value.ends_with('/') {
          return false;
        }
        let Ok(resolved) = mapped_resolver.resolve(value, module_url) else {
          return false;
        };
        let Some(resolved) = resolved.into_specifier() else {
          return false;
        };
        let range = to_range(parsed_source, &dep.argument_range);
        let maybe_relative_index =
          parsed_source.text_info().text_str()[range.start..].find(value);
        let Some(relative_index) = maybe_relative_index else {
          return false;
        };
        let start = range.start + relative_index;
        text_changes.push(deno_ast::TextChange {
          range: start..start + value.len(),
          new_text: make_relative_to(module_url, &resolved),
        });
        true
      }
      Some(DynamicTemplatePart::Expr) => {
        false // failed analyzing
      }
      None => {
        true // ignore
      }
    },
    deno_graph::DynamicArgument::Expr => {
      false // failed analyzing
    }
  }
}

fn to_range(
  parsed_source: &ParsedSource,
  range: &deno_graph::PositionRange,
) -> std::ops::Range<usize> {
  let mut range = range
    .as_source_range(parsed_source.text_info())
    .as_byte_range(parsed_source.text_info().range().start);
  let text = &parsed_source.text_info().text_str()[range.clone()];
  if text.starts_with('"') || text.starts_with('\'') {
    range.start += 1;
  }
  if text.ends_with('"') || text.ends_with('\'') {
    range.end -= 1;
  }
  range
}

#[cfg(test)]
mod tests {
  use std::sync::Arc;

  use crate::args::PackageJsonDepsProvider;

  use super::*;
  use deno_ast::MediaType;
  use deno_ast::ModuleSpecifier;
  use deno_core::serde_json::json;
  use deno_core::url::Url;
  use import_map::ImportMapWithDiagnostics;
  use pretty_assertions::assert_eq;

  fn parse_ast(specifier: &Url, source_code: &str) -> ParsedSource {
    let media_type = MediaType::from_specifier(specifier);
    deno_ast::parse_module(deno_ast::ParseParams {
      specifier: specifier.clone(),
      media_type,
      capture_tokens: false,
      maybe_syntax: None,
      scope_analysis: false,
      text_info: deno_ast::SourceTextInfo::new(source_code.into()),
    })
    .unwrap()
  }

  #[test]
  fn test_unfurling() {
    let deno_json_url =
      ModuleSpecifier::parse("file:///dev/deno.json").unwrap();
    let value = json!({
      "imports": {
        "express": "npm:express@5",
        "lib/": "./lib/",
        "fizz": "./fizz/mod.ts"
      }
    });
    let ImportMapWithDiagnostics { import_map, .. } =
<<<<<<< HEAD
      import_map::parse_from_value(deno_json_url, value).unwrap();
    let unfurler = ImportMapUnfurler::new(&import_map);
=======
      import_map::parse_from_value(&deno_json_url, value).unwrap();
    let mapped_resolved = MappedSpecifierResolver::new(
      Some(Arc::new(import_map)),
      Arc::new(PackageJsonDepsProvider::new(None)),
    );
    let unfurler = ImportMapUnfurler::new(&mapped_resolved);
>>>>>>> 76e8e02b

    // Unfurling TS file should apply changes.
    {
      let source_code = r#"import express from "express";"
import foo from "lib/foo.ts";
import bar from "lib/bar.ts";
import fizz from "fizz";

const test1 = await import("lib/foo.ts");
const test2 = await import(`lib/foo.ts`);
const test3 = await import(`lib/${expr}`);
const test4 = await import(`./lib/${expr}`);
// will warn
const test5 = await import(`lib${expr}`);
const test6 = await import(`${expr}`);
"#;
      let specifier = ModuleSpecifier::parse("file:///dev/mod.ts").unwrap();
      let source = parse_ast(&specifier, source_code);
      let mut d = Vec::new();
      let mut reporter = |diagnostic| d.push(diagnostic);
      let unfurled_source = unfurler.unfurl(&specifier, &source, &mut reporter);
      assert_eq!(d.len(), 2);
      assert!(
        matches!(
          d[0],
          ImportMapUnfurlDiagnostic::UnanalyzableDynamicImport { .. }
        ),
        "{:?}",
        d[0]
      );
      assert!(
        matches!(
          d[1],
          ImportMapUnfurlDiagnostic::UnanalyzableDynamicImport { .. }
        ),
        "{:?}",
        d[1]
      );
      let expected_source = r#"import express from "npm:express@5";"
import foo from "./lib/foo.ts";
import bar from "./lib/bar.ts";
import fizz from "./fizz/mod.ts";

const test1 = await import("./lib/foo.ts");
const test2 = await import(`./lib/foo.ts`);
const test3 = await import(`./lib/${expr}`);
const test4 = await import(`./lib/${expr}`);
// will warn
const test5 = await import(`lib${expr}`);
const test6 = await import(`${expr}`);
"#;
      assert_eq!(unfurled_source, expected_source);
    }
  }
}<|MERGE_RESOLUTION|>--- conflicted
+++ resolved
@@ -325,17 +325,12 @@
       }
     });
     let ImportMapWithDiagnostics { import_map, .. } =
-<<<<<<< HEAD
       import_map::parse_from_value(deno_json_url, value).unwrap();
-    let unfurler = ImportMapUnfurler::new(&import_map);
-=======
-      import_map::parse_from_value(&deno_json_url, value).unwrap();
     let mapped_resolved = MappedSpecifierResolver::new(
       Some(Arc::new(import_map)),
       Arc::new(PackageJsonDepsProvider::new(None)),
     );
     let unfurler = ImportMapUnfurler::new(&mapped_resolved);
->>>>>>> 76e8e02b
 
     // Unfurling TS file should apply changes.
     {
