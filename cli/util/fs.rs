--- conflicted
+++ resolved
@@ -132,11 +132,7 @@
     .ignore_git_folder()
     .ignore_node_modules()
     .set_vendor_folder(vendor_folder)
-<<<<<<< HEAD
-    .collect_file_patterns(&CliSys::default(), &files);
-=======
     .collect_file_patterns(&CliSys::default(), file_patterns);
->>>>>>> dabf9c79
   let mut collected_files_as_urls = collected_files
     .iter()
     .map(|f| specifier_from_file_path(f).unwrap())
