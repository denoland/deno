// Copyright 2018-2025 the Deno authors. MIT license.

use std::io::Error;
use std::io::ErrorKind;
use std::path::Path;
use std::path::PathBuf;
use std::sync::Arc;
use std::time::Duration;

use deno_config::glob::FileCollector;
use deno_config::glob::FilePatterns;
use deno_config::glob::PathOrPattern;
use deno_config::glob::PathOrPatternSet;
use deno_config::glob::WalkEntry;
use deno_core::anyhow::anyhow;
use deno_core::error::AnyError;
use deno_core::unsync::spawn_blocking;
use deno_core::ModuleSpecifier;
use sys_traits::FsCreateDirAll;
use sys_traits::FsDirEntry;
use sys_traits::FsSymlinkDir;

use crate::sys::CliSys;
use crate::util::progress_bar::ProgressBar;
use crate::util::progress_bar::ProgressBarStyle;
use crate::util::progress_bar::ProgressMessagePrompt;

/// Creates a std::fs::File handling if the parent does not exist.
pub fn create_file(file_path: &Path) -> std::io::Result<std::fs::File> {
  match std::fs::File::create(file_path) {
    Ok(file) => Ok(file),
    Err(err) => {
      if err.kind() == ErrorKind::NotFound {
        let parent_dir_path = file_path.parent().unwrap();
        match std::fs::create_dir_all(parent_dir_path) {
          Ok(()) => {
            return std::fs::File::create(file_path)
              .map_err(|err| add_file_context_to_err(file_path, err));
          }
          Err(create_err) => {
            if !parent_dir_path.exists() {
              return Err(Error::new(
                create_err.kind(),
                format!(
                  "{:#} (for '{}')\nCheck the permission of the directory.",
                  create_err,
                  parent_dir_path.display()
                ),
              ));
            }
          }
        }
      }
      Err(add_file_context_to_err(file_path, err))
    }
  }
}

fn add_file_context_to_err(file_path: &Path, err: Error) -> Error {
  Error::new(
    err.kind(),
    format!("{:#} (for '{}')", err, file_path.display()),
  )
}

/// Similar to `std::fs::canonicalize()` but strips UNC prefixes on Windows.
pub fn canonicalize_path(path: &Path) -> Result<PathBuf, Error> {
  Ok(deno_path_util::strip_unc_prefix(path.canonicalize()?))
}

/// Canonicalizes a path which might be non-existent by going up the
/// ancestors until it finds a directory that exists, canonicalizes
/// that path, then adds back the remaining path components.
///
/// Note: When using this, you should be aware that a symlink may
/// subsequently be created along this path by some other code.
pub fn canonicalize_path_maybe_not_exists(
  path: &Path,
) -> Result<PathBuf, Error> {
  deno_path_util::fs::canonicalize_path_maybe_not_exists(
    &CliSys::default(),
    path,
  )
}

/// Collects module specifiers that satisfy the given predicate as a file path, by recursively walking `include`.
/// Specifiers that start with http and https are left intact.
/// Note: This ignores all .git and node_modules folders.
pub fn collect_specifiers(
  mut files: FilePatterns,
  vendor_folder: Option<PathBuf>,
  predicate: impl Fn(WalkEntry) -> bool,
) -> Result<Vec<ModuleSpecifier>, AnyError> {
  let mut prepared = vec![];

  // break out the remote specifiers
  if let Some(include_mut) = &mut files.include {
    let includes = std::mem::take(include_mut);
    let path_or_patterns = includes.into_path_or_patterns();
    let mut result = Vec::with_capacity(path_or_patterns.len());
    for path_or_pattern in path_or_patterns {
      match path_or_pattern {
        PathOrPattern::Path(path) => {
          if path.is_dir() {
            result.push(PathOrPattern::Path(path));
          } else if !files.exclude.matches_path(&path) {
            let url = specifier_from_file_path(&path)?;
            prepared.push(url);
          }
        }
        PathOrPattern::NegatedPath(path) => {
          // add it back
          result.push(PathOrPattern::NegatedPath(path));
        }
        PathOrPattern::RemoteUrl(remote_url) => {
          prepared.push(remote_url);
        }
        PathOrPattern::Pattern(pattern) => {
          // add it back
          result.push(PathOrPattern::Pattern(pattern));
        }
      }
    }
    *include_mut = PathOrPatternSet::new(result);
  }

  let collected_files = FileCollector::new(predicate)
    .ignore_git_folder()
    .ignore_node_modules()
    .set_vendor_folder(vendor_folder)
<<<<<<< HEAD
    .collect_file_patterns(&deno_config::fs::RealDenoConfigFs, files);
=======
    .collect_file_patterns(&CliSys::default(), files)?;
>>>>>>> ccd37580
  let mut collected_files_as_urls = collected_files
    .iter()
    .map(|f| specifier_from_file_path(f).unwrap())
    .collect::<Vec<ModuleSpecifier>>();

  collected_files_as_urls.sort();
  prepared.extend(collected_files_as_urls);

  Ok(prepared)
}

/// Asynchronously removes a directory and all its descendants, but does not error
/// when the directory does not exist.
pub async fn remove_dir_all_if_exists(path: &Path) -> std::io::Result<()> {
  let result = tokio::fs::remove_dir_all(path).await;
  match result {
    Err(err) if err.kind() == std::io::ErrorKind::NotFound => Ok(()),
    _ => result,
  }
}

<<<<<<< HEAD
mod clone_dir_imp {

  #[cfg(target_vendor = "apple")]
  mod apple {
    use super::super::copy_dir_recursive;
    use std::os::unix::ffi::OsStrExt;
    use std::path::Path;
    fn clonefile(from: &Path, to: &Path) -> std::io::Result<()> {
      let from = std::ffi::CString::new(from.as_os_str().as_bytes())?;
      let to = std::ffi::CString::new(to.as_os_str().as_bytes())?;
      // SAFETY: `from` and `to` are valid C strings.
      let ret = unsafe { libc::clonefile(from.as_ptr(), to.as_ptr(), 0) };
      if ret != 0 {
        return Err(std::io::Error::last_os_error());
      }
      Ok(())
    }

    pub fn clone_dir_recursive(
      from: &Path,
      to: &Path,
    ) -> Result<(), super::super::CopyDirRecursiveError> {
      if let Some(parent) = to.parent() {
        std::fs::create_dir_all(parent)?;
      }
      // Try to clone the whole directory
      if let Err(err) = clonefile(from, to) {
        if err.kind() != std::io::ErrorKind::AlreadyExists {
          log::warn!(
            "Failed to clone dir {:?} to {:?} via clonefile: {}",
            from,
            to,
            err
          );
        }
        // clonefile won't overwrite existing files, so if the dir exists
        // we need to handle it recursively.
        copy_dir_recursive(from, to)?;
      }

      Ok(())
    }
  }

  #[cfg(target_vendor = "apple")]
  pub(super) use apple::clone_dir_recursive;

  #[cfg(not(target_vendor = "apple"))]
  pub(super) fn clone_dir_recursive(
    from: &std::path::Path,
    to: &std::path::Path,
  ) -> Result<(), deno_core::error::AnyError> {
    if let Err(e) = super::hard_link_dir_recursive(from, to) {
      log::debug!("Failed to hard link dir {:?} to {:?}: {}", from, to, e);
      super::copy_dir_recursive(from, to)?;
    }

    Ok(())
  }
}

=======
>>>>>>> ccd37580
/// Clones a directory to another directory. The exact method
/// is not guaranteed - it may be a hardlink, copy, or other platform-specific
/// operation.
///
/// Note: Does not handle symlinks.
<<<<<<< HEAD
pub fn clone_dir_recursive(
  from: &Path,
  to: &Path,
) -> Result<(), CopyDirRecursiveError> {
  clone_dir_imp::clone_dir_recursive(from, to)
}

#[derive(Debug, thiserror::Error, deno_error::JsError)]
pub enum CopyDirRecursiveError {
  #[class(inherit)]
  #[error("Creating {path}")]
  Creating {
    path: PathBuf,
    #[source]
    #[inherit]
    source: Error,
  },
  #[class(inherit)]
  #[error("Creating {path}")]
  Reading {
    path: PathBuf,
    #[source]
    #[inherit]
    source: Error,
  },
  #[class(inherit)]
  #[error("Dir {from} to {to}")]
  Dir {
    from: PathBuf,
    to: PathBuf,
    #[source]
    #[inherit]
    source: Box<Self>,
  },
  #[class(inherit)]
  #[error("Copying {from} to {to}")]
  Copying {
    from: PathBuf,
    to: PathBuf,
    #[source]
    #[inherit]
    source: Error,
  },
  #[class(inherit)]
  #[error(transparent)]
  Other(#[from] Error),
}

/// Copies a directory to another directory.
///
/// Note: Does not handle symlinks.
pub fn copy_dir_recursive(
  from: &Path,
  to: &Path,
) -> Result<(), CopyDirRecursiveError> {
  std::fs::create_dir_all(to).map_err(|source| {
    CopyDirRecursiveError::Creating {
      path: to.to_path_buf(),
      source,
    }
  })?;
  let read_dir = std::fs::read_dir(from).map_err(|source| {
    CopyDirRecursiveError::Reading {
      path: from.to_path_buf(),
      source,
    }
  })?;

  for entry in read_dir {
    let entry = entry?;
    let file_type = entry.file_type()?;
    let new_from = from.join(entry.file_name());
    let new_to = to.join(entry.file_name());

    if file_type.is_dir() {
      copy_dir_recursive(&new_from, &new_to).map_err(|source| {
        CopyDirRecursiveError::Dir {
          from: new_from.to_path_buf(),
          to: new_to.to_path_buf(),
          source: Box::new(source),
        }
      })?;
    } else if file_type.is_file() {
      std::fs::copy(&new_from, &new_to).map_err(|source| {
        CopyDirRecursiveError::Copying {
          from: new_from.to_path_buf(),
          to: new_to.to_path_buf(),
          source,
        }
      })?;
=======
pub fn clone_dir_recursive<
  TSys: sys_traits::FsCopy
    + sys_traits::FsCloneFile
    + sys_traits::FsCloneFile
    + sys_traits::FsCreateDir
    + sys_traits::FsHardLink
    + sys_traits::FsReadDir
    + sys_traits::FsRemoveFile
    + sys_traits::ThreadSleep,
>(
  sys: &TSys,
  from: &Path,
  to: &Path,
) -> Result<(), AnyError> {
  if cfg!(target_vendor = "apple") {
    if let Some(parent) = to.parent() {
      sys.fs_create_dir_all(parent)?;
    }
    // Try to clone the whole directory
    if let Err(err) = sys.fs_clone_file(from, to) {
      if !matches!(
        err.kind(),
        std::io::ErrorKind::AlreadyExists | std::io::ErrorKind::Unsupported
      ) {
        log::warn!(
          "Failed to clone dir {:?} to {:?} via clonefile: {}",
          from,
          to,
          err
        );
      }
      // clonefile won't overwrite existing files, so if the dir exists
      // we need to handle it recursively.
      copy_dir_recursive(sys, from, to)?;
>>>>>>> ccd37580
    }
  } else if let Err(e) = deno_npm_cache::hard_link_dir_recursive(sys, from, to)
  {
    log::debug!("Failed to hard link dir {:?} to {:?}: {}", from, to, e);
    copy_dir_recursive(sys, from, to)?;
  }

  Ok(())
}

<<<<<<< HEAD
#[derive(Debug, thiserror::Error, deno_error::JsError)]
pub enum HardLinkDirRecursiveError {
  #[class(inherit)]
  #[error(transparent)]
  Io(#[from] Error),
  #[class(inherit)]
  #[error("Creating {path}")]
  Creating {
    path: PathBuf,
    #[source]
    #[inherit]
    source: Error,
  },
  #[class(inherit)]
  #[error("Creating {path}")]
  Reading {
    path: PathBuf,
    #[source]
    #[inherit]
    source: Error,
  },
  #[class(inherit)]
  #[error("Dir {from} to {to}")]
  Dir {
    from: PathBuf,
    to: PathBuf,
    #[source]
    #[inherit]
    source: Box<Self>,
  },
  #[class(inherit)]
  #[error("Removing file to hard link {from} to {to}")]
  RemoveFileToHardLink {
    from: PathBuf,
    to: PathBuf,
    #[source]
    #[inherit]
    source: Error,
  },
  #[class(inherit)]
  #[error("Hard linking {from} to {to}")]
  HardLinking {
    from: PathBuf,
    to: PathBuf,
    #[source]
    #[inherit]
    source: Error,
  },
}

/// Hardlinks the files in one directory to another directory.
///
/// Note: Does not handle symlinks.
pub fn hard_link_dir_recursive(
  from: &Path,
  to: &Path,
) -> Result<(), HardLinkDirRecursiveError> {
  std::fs::create_dir_all(to).map_err(|source| {
    HardLinkDirRecursiveError::Creating {
      path: to.to_path_buf(),
      source,
    }
  })?;
  let read_dir = std::fs::read_dir(from).map_err(|source| {
    HardLinkDirRecursiveError::Reading {
      path: from.to_path_buf(),
      source,
    }
  })?;
=======
/// Copies a directory to another directory.
///
/// Note: Does not handle symlinks.
pub fn copy_dir_recursive<
  TSys: sys_traits::FsCopy
    + sys_traits::FsCloneFile
    + sys_traits::FsCreateDir
    + sys_traits::FsHardLink
    + sys_traits::FsReadDir,
>(
  sys: &TSys,
  from: &Path,
  to: &Path,
) -> Result<(), AnyError> {
  sys
    .fs_create_dir_all(to)
    .with_context(|| format!("Creating {}", to.display()))?;
  let read_dir = sys
    .fs_read_dir(from)
    .with_context(|| format!("Reading {}", from.display()))?;
>>>>>>> ccd37580

  for entry in read_dir {
    let entry = entry?;
    let file_type = entry.file_type()?;
    let new_from = from.join(entry.file_name());
    let new_to = to.join(entry.file_name());

    if file_type.is_dir() {
<<<<<<< HEAD
      hard_link_dir_recursive(&new_from, &new_to).map_err(|source| {
        HardLinkDirRecursiveError::Dir {
          from: new_from.to_path_buf(),
          to: new_to.to_path_buf(),
          source: Box::new(source),
        }
      })?;
    } else if file_type.is_file() {
      // note: chance for race conditions here between attempting to create,
      // then removing, then attempting to create. There doesn't seem to be
      // a way to hard link with overwriting in Rust, but maybe there is some
      // way with platform specific code. The workaround here is to handle
      // scenarios where something else might create or remove files.
      if let Err(err) = std::fs::hard_link(&new_from, &new_to) {
        if err.kind() == ErrorKind::AlreadyExists {
          if let Err(err) = std::fs::remove_file(&new_to) {
            if err.kind() == ErrorKind::NotFound {
              // Assume another process/thread created this hard link to the file we are wanting
              // to remove then sleep a little bit to let the other process/thread move ahead
              // faster to reduce contention.
              std::thread::sleep(Duration::from_millis(10));
            } else {
              return Err(HardLinkDirRecursiveError::RemoveFileToHardLink {
                from: new_from.to_path_buf(),
                to: new_to.to_path_buf(),
                source: err,
              });
            }
          }

          // Always attempt to recreate the hardlink. In contention scenarios, the other process
          // might have been killed or exited after removing the file, but before creating the hardlink
          if let Err(err) = std::fs::hard_link(&new_from, &new_to) {
            // Assume another process/thread created this hard link to the file we are wanting
            // to now create then sleep a little bit to let the other process/thread move ahead
            // faster to reduce contention.
            if err.kind() == ErrorKind::AlreadyExists {
              std::thread::sleep(Duration::from_millis(10));
            } else {
              return Err(HardLinkDirRecursiveError::HardLinking {
                from: new_from.to_path_buf(),
                to: new_to.to_path_buf(),
                source: err,
              });
            }
          }
        } else {
          return Err(HardLinkDirRecursiveError::HardLinking {
            from: new_from.to_path_buf(),
            to: new_to.to_path_buf(),
            source: err,
          });
        }
      }
=======
      copy_dir_recursive(sys, &new_from, &new_to).with_context(|| {
        format!("Dir {} to {}", new_from.display(), new_to.display())
      })?;
    } else if file_type.is_file() {
      sys.fs_copy(&new_from, &new_to).with_context(|| {
        format!("Copying {} to {}", new_from.display(), new_to.display())
      })?;
>>>>>>> ccd37580
    }
  }

  Ok(())
}

pub fn symlink_dir<TSys: sys_traits::BaseFsSymlinkDir>(
  sys: &TSys,
  oldpath: &Path,
  newpath: &Path,
) -> Result<(), Error> {
  let err_mapper = |err: Error, kind: Option<ErrorKind>| {
    Error::new(
      kind.unwrap_or_else(|| err.kind()),
      format!(
        "{}, symlink '{}' -> '{}'",
        err,
        oldpath.display(),
        newpath.display()
      ),
    )
  };

  sys.fs_symlink_dir(oldpath, newpath).map_err(|err| {
    #[cfg(windows)]
    if let Some(code) = err.raw_os_error() {
      if code as u32 == winapi::shared::winerror::ERROR_PRIVILEGE_NOT_HELD
        || code as u32 == winapi::shared::winerror::ERROR_INVALID_FUNCTION
      {
        return err_mapper(err, Some(ErrorKind::PermissionDenied));
      }
    }
    err_mapper(err, None)
  })
}

/// Gets the total size (in bytes) of a directory.
pub fn dir_size(path: &Path) -> std::io::Result<u64> {
  let entries = std::fs::read_dir(path)?;
  let mut total = 0;
  for entry in entries {
    let entry = entry?;
    total += match entry.metadata()? {
      data if data.is_dir() => dir_size(&entry.path())?,
      data => data.len(),
    };
  }
  Ok(total)
}

struct LaxSingleProcessFsFlagInner {
  file_path: PathBuf,
  fs_file: std::fs::File,
  finished_token: Arc<tokio_util::sync::CancellationToken>,
}

impl Drop for LaxSingleProcessFsFlagInner {
  fn drop(&mut self) {
    use fs3::FileExt;
    // kill the poll thread
    self.finished_token.cancel();
    // release the file lock
    if let Err(err) = self.fs_file.unlock() {
      log::debug!(
        "Failed releasing lock for {}. {:#}",
        self.file_path.display(),
        err
      );
    }
  }
}

/// A file system based flag that will attempt to synchronize multiple
/// processes so they go one after the other. In scenarios where
/// synchronization cannot be achieved, it will allow the current process
/// to proceed.
///
/// This should only be used in places where it's ideal for multiple
/// processes to not update something on the file system at the same time,
/// but it's not that big of a deal.
pub struct LaxSingleProcessFsFlag(
  #[allow(dead_code)] Option<LaxSingleProcessFsFlagInner>,
);

impl LaxSingleProcessFsFlag {
  pub async fn lock(file_path: PathBuf, long_wait_message: &str) -> Self {
    log::debug!("Acquiring file lock at {}", file_path.display());
    use fs3::FileExt;
    let last_updated_path = file_path.with_extension("lock.poll");
    let start_instant = std::time::Instant::now();
    let open_result = std::fs::OpenOptions::new()
      .read(true)
      .write(true)
      .create(true)
      .truncate(false)
      .open(&file_path);

    match open_result {
      Ok(fs_file) => {
        let mut pb_update_guard = None;
        let mut error_count = 0;
        while error_count < 10 {
          let lock_result = fs_file.try_lock_exclusive();
          let poll_file_update_ms = 100;
          match lock_result {
            Ok(_) => {
              log::debug!("Acquired file lock at {}", file_path.display());
              let _ignore = std::fs::write(&last_updated_path, "");
              let token = Arc::new(tokio_util::sync::CancellationToken::new());

              // Spawn a blocking task that will continually update a file
              // signalling the lock is alive. This is a fail safe for when
              // a file lock is never released. For example, on some operating
              // systems, if a process does not release the lock (say it's
              // killed), then the OS may release it at an indeterminate time
              //
              // This uses a blocking task because we use a single threaded
              // runtime and this is time sensitive so we don't want it to update
              // at the whims of whatever is occurring on the runtime thread.
              spawn_blocking({
                let token = token.clone();
                let last_updated_path = last_updated_path.clone();
                move || {
                  let mut i = 0;
                  while !token.is_cancelled() {
                    i += 1;
                    let _ignore =
                      std::fs::write(&last_updated_path, i.to_string());
                    std::thread::sleep(Duration::from_millis(
                      poll_file_update_ms,
                    ));
                  }
                }
              });

              return Self(Some(LaxSingleProcessFsFlagInner {
                file_path,
                fs_file,
                finished_token: token,
              }));
            }
            Err(_) => {
              // show a message if it's been a while
              if pb_update_guard.is_none()
                && start_instant.elapsed().as_millis() > 1_000
              {
                let pb = ProgressBar::new(ProgressBarStyle::TextOnly);
                let guard = pb.update_with_prompt(
                  ProgressMessagePrompt::Blocking,
                  long_wait_message,
                );
                pb_update_guard = Some((guard, pb));
              }

              // sleep for a little bit
              tokio::time::sleep(Duration::from_millis(20)).await;

              // Poll the last updated path to check if it's stopped updating,
              // which is an indication that the file lock is claimed, but
              // was never properly released.
              match std::fs::metadata(&last_updated_path)
                .and_then(|p| p.modified())
              {
                Ok(last_updated_time) => {
                  let current_time = std::time::SystemTime::now();
                  match current_time.duration_since(last_updated_time) {
                    Ok(duration) => {
                      if duration.as_millis()
                        > (poll_file_update_ms * 2) as u128
                      {
                        // the other process hasn't updated this file in a long time
                        // so maybe it was killed and the operating system hasn't
                        // released the file lock yet
                        return Self(None);
                      } else {
                        error_count = 0; // reset
                      }
                    }
                    Err(_) => {
                      error_count += 1;
                    }
                  }
                }
                Err(_) => {
                  error_count += 1;
                }
              }
            }
          }
        }

        drop(pb_update_guard); // explicit for clarity
        Self(None)
      }
      Err(err) => {
        log::debug!(
          "Failed to open file lock at {}. {:#}",
          file_path.display(),
          err
        );
        Self(None) // let the process through
      }
    }
  }
}

pub fn specifier_from_file_path(
  path: &Path,
) -> Result<ModuleSpecifier, AnyError> {
  ModuleSpecifier::from_file_path(path)
    .map_err(|_| anyhow!("Invalid file path '{}'", path.display()))
}

#[cfg(test)]
mod tests {
  use deno_core::futures;
  use deno_core::parking_lot::Mutex;
  use deno_path_util::normalize_path;
  use pretty_assertions::assert_eq;
  use test_util::PathRef;
  use test_util::TempDir;
  use tokio::sync::Notify;

  use super::*;

  #[test]
  fn test_normalize_path() {
    assert_eq!(normalize_path(Path::new("a/../b")), PathBuf::from("b"));
    assert_eq!(normalize_path(Path::new("a/./b/")), PathBuf::from("a/b/"));
    assert_eq!(
      normalize_path(Path::new("a/./b/../c")),
      PathBuf::from("a/c")
    );

    if cfg!(windows) {
      assert_eq!(
        normalize_path(Path::new("C:\\a\\.\\b\\..\\c")),
        PathBuf::from("C:\\a\\c")
      );
    }
  }

  #[test]
  fn test_collect_specifiers() {
    fn create_files(dir_path: &PathRef, files: &[&str]) {
      dir_path.create_dir_all();
      for f in files {
        dir_path.join(f).write("");
      }
    }

    // dir.ts
    // ├── a.ts
    // ├── b.js
    // ├── child
    // │   ├── e.mjs
    // │   ├── f.mjsx
    // │   ├── .foo.TS
    // │   └── README.md
    // ├── c.tsx
    // ├── d.jsx
    // └── ignore
    //     ├── g.d.ts
    //     └── .gitignore

    let t = TempDir::new();

    let root_dir_path = t.path().join("dir.ts");
    let root_dir_files = ["a.ts", "b.js", "c.tsx", "d.jsx"];
    create_files(&root_dir_path, &root_dir_files);

    let child_dir_path = root_dir_path.join("child");
    let child_dir_files = ["e.mjs", "f.mjsx", ".foo.TS", "README.md"];
    create_files(&child_dir_path, &child_dir_files);

    let ignore_dir_path = root_dir_path.join("ignore");
    let ignore_dir_files = ["g.d.ts", ".gitignore"];
    create_files(&ignore_dir_path, &ignore_dir_files);

    let predicate = |e: WalkEntry| {
      // exclude dotfiles
      e.path
        .file_name()
        .and_then(|f| f.to_str())
        .map(|f| !f.starts_with('.'))
        .unwrap_or(false)
    };

    let result = collect_specifiers(
      FilePatterns {
        base: root_dir_path.to_path_buf(),
        include: Some(
          PathOrPatternSet::from_include_relative_path_or_patterns(
            root_dir_path.as_path(),
            &[
              "http://localhost:8080".to_string(),
              "./".to_string(),
              "https://localhost:8080".to_string(),
            ],
          )
          .unwrap(),
        ),
        exclude: PathOrPatternSet::new(vec![PathOrPattern::Path(
          ignore_dir_path.to_path_buf(),
        )]),
      },
      None,
      predicate,
    )
    .unwrap();

    let root_dir_url = ModuleSpecifier::from_file_path(&root_dir_path)
      .unwrap()
      .to_string();
    let expected = vec![
      "http://localhost:8080/".to_string(),
      "https://localhost:8080/".to_string(),
      format!("{root_dir_url}/a.ts"),
      format!("{root_dir_url}/b.js"),
      format!("{root_dir_url}/c.tsx"),
      format!("{root_dir_url}/child/README.md"),
      format!("{root_dir_url}/child/e.mjs"),
      format!("{root_dir_url}/child/f.mjsx"),
      format!("{root_dir_url}/d.jsx"),
    ];

    assert_eq!(
      result
        .into_iter()
        .map(|s| s.to_string())
        .collect::<Vec<_>>(),
      expected
    );

    let scheme = if cfg!(target_os = "windows") {
      "file:///"
    } else {
      "file://"
    };
    let result = collect_specifiers(
      FilePatterns {
        base: root_dir_path.to_path_buf(),
        include: Some(PathOrPatternSet::new(vec![PathOrPattern::new(
          &format!(
            "{}{}",
            scheme,
            root_dir_path.join("child").to_string().replace('\\', "/")
          ),
        )
        .unwrap()])),
        exclude: Default::default(),
      },
      None,
      predicate,
    )
    .unwrap();

    let expected = vec![
      format!("{root_dir_url}/child/README.md"),
      format!("{root_dir_url}/child/e.mjs"),
      format!("{root_dir_url}/child/f.mjsx"),
    ];

    assert_eq!(
      result
        .into_iter()
        .map(|s| s.to_string())
        .collect::<Vec<_>>(),
      expected
    );
  }

  #[tokio::test]
  async fn lax_fs_lock() {
    let temp_dir = TempDir::new();
    let lock_path = temp_dir.path().join("file.lock");
    let signal1 = Arc::new(Notify::new());
    let signal2 = Arc::new(Notify::new());
    let signal3 = Arc::new(Notify::new());
    let signal4 = Arc::new(Notify::new());
    tokio::spawn({
      let lock_path = lock_path.clone();
      let signal1 = signal1.clone();
      let signal2 = signal2.clone();
      let signal3 = signal3.clone();
      let signal4 = signal4.clone();
      let temp_dir = temp_dir.clone();
      async move {
        let flag =
          LaxSingleProcessFsFlag::lock(lock_path.to_path_buf(), "waiting")
            .await;
        signal1.notify_one();
        signal2.notified().await;
        tokio::time::sleep(Duration::from_millis(10)).await; // give the other thread time to acquire the lock
        temp_dir.write("file.txt", "update1");
        signal3.notify_one();
        signal4.notified().await;
        drop(flag);
      }
    });
    let signal5 = Arc::new(Notify::new());
    tokio::spawn({
      let temp_dir = temp_dir.clone();
      let signal5 = signal5.clone();
      async move {
        signal1.notified().await;
        signal2.notify_one();
        let flag =
          LaxSingleProcessFsFlag::lock(lock_path.to_path_buf(), "waiting")
            .await;
        temp_dir.write("file.txt", "update2");
        signal5.notify_one();
        drop(flag);
      }
    });

    signal3.notified().await;
    assert_eq!(temp_dir.read_to_string("file.txt"), "update1");
    signal4.notify_one();
    signal5.notified().await;
    assert_eq!(temp_dir.read_to_string("file.txt"), "update2");
  }

  #[tokio::test]
  async fn lax_fs_lock_ordered() {
    let temp_dir = TempDir::new();
    let lock_path = temp_dir.path().join("file.lock");
    let output_path = temp_dir.path().join("output");
    let expected_order = Arc::new(Mutex::new(Vec::new()));
    let count = 10;
    let mut tasks = Vec::with_capacity(count);

    std::fs::write(&output_path, "").unwrap();

    for i in 0..count {
      let lock_path = lock_path.clone();
      let output_path = output_path.clone();
      let expected_order = expected_order.clone();
      tasks.push(tokio::spawn(async move {
        let flag =
          LaxSingleProcessFsFlag::lock(lock_path.to_path_buf(), "waiting")
            .await;
        expected_order.lock().push(i.to_string());
        // be extremely racy
        let mut output = std::fs::read_to_string(&output_path).unwrap();
        if !output.is_empty() {
          output.push('\n');
        }
        output.push_str(&i.to_string());
        std::fs::write(&output_path, output).unwrap();
        drop(flag);
      }));
    }

    futures::future::join_all(tasks).await;
    let expected_output = expected_order.lock().join("\n");
    assert_eq!(
      std::fs::read_to_string(output_path).unwrap(),
      expected_output
    );
  }
}<|MERGE_RESOLUTION|>--- conflicted
+++ resolved
@@ -13,6 +13,7 @@
 use deno_config::glob::PathOrPatternSet;
 use deno_config::glob::WalkEntry;
 use deno_core::anyhow::anyhow;
+use deno_core::anyhow::Context;
 use deno_core::error::AnyError;
 use deno_core::unsync::spawn_blocking;
 use deno_core::ModuleSpecifier;
@@ -128,11 +129,7 @@
     .ignore_git_folder()
     .ignore_node_modules()
     .set_vendor_folder(vendor_folder)
-<<<<<<< HEAD
-    .collect_file_patterns(&deno_config::fs::RealDenoConfigFs, files);
-=======
     .collect_file_patterns(&CliSys::default(), files)?;
->>>>>>> ccd37580
   let mut collected_files_as_urls = collected_files
     .iter()
     .map(|f| specifier_from_file_path(f).unwrap())
@@ -154,167 +151,11 @@
   }
 }
 
-<<<<<<< HEAD
-mod clone_dir_imp {
-
-  #[cfg(target_vendor = "apple")]
-  mod apple {
-    use super::super::copy_dir_recursive;
-    use std::os::unix::ffi::OsStrExt;
-    use std::path::Path;
-    fn clonefile(from: &Path, to: &Path) -> std::io::Result<()> {
-      let from = std::ffi::CString::new(from.as_os_str().as_bytes())?;
-      let to = std::ffi::CString::new(to.as_os_str().as_bytes())?;
-      // SAFETY: `from` and `to` are valid C strings.
-      let ret = unsafe { libc::clonefile(from.as_ptr(), to.as_ptr(), 0) };
-      if ret != 0 {
-        return Err(std::io::Error::last_os_error());
-      }
-      Ok(())
-    }
-
-    pub fn clone_dir_recursive(
-      from: &Path,
-      to: &Path,
-    ) -> Result<(), super::super::CopyDirRecursiveError> {
-      if let Some(parent) = to.parent() {
-        std::fs::create_dir_all(parent)?;
-      }
-      // Try to clone the whole directory
-      if let Err(err) = clonefile(from, to) {
-        if err.kind() != std::io::ErrorKind::AlreadyExists {
-          log::warn!(
-            "Failed to clone dir {:?} to {:?} via clonefile: {}",
-            from,
-            to,
-            err
-          );
-        }
-        // clonefile won't overwrite existing files, so if the dir exists
-        // we need to handle it recursively.
-        copy_dir_recursive(from, to)?;
-      }
-
-      Ok(())
-    }
-  }
-
-  #[cfg(target_vendor = "apple")]
-  pub(super) use apple::clone_dir_recursive;
-
-  #[cfg(not(target_vendor = "apple"))]
-  pub(super) fn clone_dir_recursive(
-    from: &std::path::Path,
-    to: &std::path::Path,
-  ) -> Result<(), deno_core::error::AnyError> {
-    if let Err(e) = super::hard_link_dir_recursive(from, to) {
-      log::debug!("Failed to hard link dir {:?} to {:?}: {}", from, to, e);
-      super::copy_dir_recursive(from, to)?;
-    }
-
-    Ok(())
-  }
-}
-
-=======
->>>>>>> ccd37580
 /// Clones a directory to another directory. The exact method
 /// is not guaranteed - it may be a hardlink, copy, or other platform-specific
 /// operation.
 ///
 /// Note: Does not handle symlinks.
-<<<<<<< HEAD
-pub fn clone_dir_recursive(
-  from: &Path,
-  to: &Path,
-) -> Result<(), CopyDirRecursiveError> {
-  clone_dir_imp::clone_dir_recursive(from, to)
-}
-
-#[derive(Debug, thiserror::Error, deno_error::JsError)]
-pub enum CopyDirRecursiveError {
-  #[class(inherit)]
-  #[error("Creating {path}")]
-  Creating {
-    path: PathBuf,
-    #[source]
-    #[inherit]
-    source: Error,
-  },
-  #[class(inherit)]
-  #[error("Creating {path}")]
-  Reading {
-    path: PathBuf,
-    #[source]
-    #[inherit]
-    source: Error,
-  },
-  #[class(inherit)]
-  #[error("Dir {from} to {to}")]
-  Dir {
-    from: PathBuf,
-    to: PathBuf,
-    #[source]
-    #[inherit]
-    source: Box<Self>,
-  },
-  #[class(inherit)]
-  #[error("Copying {from} to {to}")]
-  Copying {
-    from: PathBuf,
-    to: PathBuf,
-    #[source]
-    #[inherit]
-    source: Error,
-  },
-  #[class(inherit)]
-  #[error(transparent)]
-  Other(#[from] Error),
-}
-
-/// Copies a directory to another directory.
-///
-/// Note: Does not handle symlinks.
-pub fn copy_dir_recursive(
-  from: &Path,
-  to: &Path,
-) -> Result<(), CopyDirRecursiveError> {
-  std::fs::create_dir_all(to).map_err(|source| {
-    CopyDirRecursiveError::Creating {
-      path: to.to_path_buf(),
-      source,
-    }
-  })?;
-  let read_dir = std::fs::read_dir(from).map_err(|source| {
-    CopyDirRecursiveError::Reading {
-      path: from.to_path_buf(),
-      source,
-    }
-  })?;
-
-  for entry in read_dir {
-    let entry = entry?;
-    let file_type = entry.file_type()?;
-    let new_from = from.join(entry.file_name());
-    let new_to = to.join(entry.file_name());
-
-    if file_type.is_dir() {
-      copy_dir_recursive(&new_from, &new_to).map_err(|source| {
-        CopyDirRecursiveError::Dir {
-          from: new_from.to_path_buf(),
-          to: new_to.to_path_buf(),
-          source: Box::new(source),
-        }
-      })?;
-    } else if file_type.is_file() {
-      std::fs::copy(&new_from, &new_to).map_err(|source| {
-        CopyDirRecursiveError::Copying {
-          from: new_from.to_path_buf(),
-          to: new_to.to_path_buf(),
-          source,
-        }
-      })?;
-=======
 pub fn clone_dir_recursive<
   TSys: sys_traits::FsCopy
     + sys_traits::FsCloneFile
@@ -349,7 +190,6 @@
       // clonefile won't overwrite existing files, so if the dir exists
       // we need to handle it recursively.
       copy_dir_recursive(sys, from, to)?;
->>>>>>> ccd37580
     }
   } else if let Err(e) = deno_npm_cache::hard_link_dir_recursive(sys, from, to)
   {
@@ -360,77 +200,6 @@
   Ok(())
 }
 
-<<<<<<< HEAD
-#[derive(Debug, thiserror::Error, deno_error::JsError)]
-pub enum HardLinkDirRecursiveError {
-  #[class(inherit)]
-  #[error(transparent)]
-  Io(#[from] Error),
-  #[class(inherit)]
-  #[error("Creating {path}")]
-  Creating {
-    path: PathBuf,
-    #[source]
-    #[inherit]
-    source: Error,
-  },
-  #[class(inherit)]
-  #[error("Creating {path}")]
-  Reading {
-    path: PathBuf,
-    #[source]
-    #[inherit]
-    source: Error,
-  },
-  #[class(inherit)]
-  #[error("Dir {from} to {to}")]
-  Dir {
-    from: PathBuf,
-    to: PathBuf,
-    #[source]
-    #[inherit]
-    source: Box<Self>,
-  },
-  #[class(inherit)]
-  #[error("Removing file to hard link {from} to {to}")]
-  RemoveFileToHardLink {
-    from: PathBuf,
-    to: PathBuf,
-    #[source]
-    #[inherit]
-    source: Error,
-  },
-  #[class(inherit)]
-  #[error("Hard linking {from} to {to}")]
-  HardLinking {
-    from: PathBuf,
-    to: PathBuf,
-    #[source]
-    #[inherit]
-    source: Error,
-  },
-}
-
-/// Hardlinks the files in one directory to another directory.
-///
-/// Note: Does not handle symlinks.
-pub fn hard_link_dir_recursive(
-  from: &Path,
-  to: &Path,
-) -> Result<(), HardLinkDirRecursiveError> {
-  std::fs::create_dir_all(to).map_err(|source| {
-    HardLinkDirRecursiveError::Creating {
-      path: to.to_path_buf(),
-      source,
-    }
-  })?;
-  let read_dir = std::fs::read_dir(from).map_err(|source| {
-    HardLinkDirRecursiveError::Reading {
-      path: from.to_path_buf(),
-      source,
-    }
-  })?;
-=======
 /// Copies a directory to another directory.
 ///
 /// Note: Does not handle symlinks.
@@ -451,7 +220,6 @@
   let read_dir = sys
     .fs_read_dir(from)
     .with_context(|| format!("Reading {}", from.display()))?;
->>>>>>> ccd37580
 
   for entry in read_dir {
     let entry = entry?;
@@ -460,62 +228,6 @@
     let new_to = to.join(entry.file_name());
 
     if file_type.is_dir() {
-<<<<<<< HEAD
-      hard_link_dir_recursive(&new_from, &new_to).map_err(|source| {
-        HardLinkDirRecursiveError::Dir {
-          from: new_from.to_path_buf(),
-          to: new_to.to_path_buf(),
-          source: Box::new(source),
-        }
-      })?;
-    } else if file_type.is_file() {
-      // note: chance for race conditions here between attempting to create,
-      // then removing, then attempting to create. There doesn't seem to be
-      // a way to hard link with overwriting in Rust, but maybe there is some
-      // way with platform specific code. The workaround here is to handle
-      // scenarios where something else might create or remove files.
-      if let Err(err) = std::fs::hard_link(&new_from, &new_to) {
-        if err.kind() == ErrorKind::AlreadyExists {
-          if let Err(err) = std::fs::remove_file(&new_to) {
-            if err.kind() == ErrorKind::NotFound {
-              // Assume another process/thread created this hard link to the file we are wanting
-              // to remove then sleep a little bit to let the other process/thread move ahead
-              // faster to reduce contention.
-              std::thread::sleep(Duration::from_millis(10));
-            } else {
-              return Err(HardLinkDirRecursiveError::RemoveFileToHardLink {
-                from: new_from.to_path_buf(),
-                to: new_to.to_path_buf(),
-                source: err,
-              });
-            }
-          }
-
-          // Always attempt to recreate the hardlink. In contention scenarios, the other process
-          // might have been killed or exited after removing the file, but before creating the hardlink
-          if let Err(err) = std::fs::hard_link(&new_from, &new_to) {
-            // Assume another process/thread created this hard link to the file we are wanting
-            // to now create then sleep a little bit to let the other process/thread move ahead
-            // faster to reduce contention.
-            if err.kind() == ErrorKind::AlreadyExists {
-              std::thread::sleep(Duration::from_millis(10));
-            } else {
-              return Err(HardLinkDirRecursiveError::HardLinking {
-                from: new_from.to_path_buf(),
-                to: new_to.to_path_buf(),
-                source: err,
-              });
-            }
-          }
-        } else {
-          return Err(HardLinkDirRecursiveError::HardLinking {
-            from: new_from.to_path_buf(),
-            to: new_to.to_path_buf(),
-            source: err,
-          });
-        }
-      }
-=======
       copy_dir_recursive(sys, &new_from, &new_to).with_context(|| {
         format!("Dir {} to {}", new_from.display(), new_to.display())
       })?;
@@ -523,7 +235,6 @@
       sys.fs_copy(&new_from, &new_to).with_context(|| {
         format!("Copying {} to {}", new_from.display(), new_to.display())
       })?;
->>>>>>> ccd37580
     }
   }
 
