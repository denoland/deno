--- conflicted
+++ resolved
@@ -120,22 +120,15 @@
     | "f64"
     | "pointer";
 
-  /** A foreign function as defined by its parameter and result types */
-<<<<<<< HEAD
-  export interface ForeignFunction {
-    /** Name of the symbol, defaults to the key name in symbols object. */
-    name?: string;
-    parameters: NativeType[];
-    result: NativeType;
-=======
   export interface ForeignFunction<
     Parameters extends readonly NativeType[] = readonly NativeType[],
     Result extends NativeType = NativeType,
     NonBlocking extends boolean = boolean,
   > {
+    /** Name of the symbol, defaults to the key name in symbols object. */
+    name?: string;
     parameters: Parameters;
     result: Result;
->>>>>>> b66afa25
     /** When true, function calls will run on a dedicated blocking thread and will return a Promise resolving to the `result`. */
     nonblocking?: NonBlocking;
   }
