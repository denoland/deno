--- conflicted
+++ resolved
@@ -786,139 +786,6 @@
     useDefineForClassFields?: boolean;
   }
 
-<<<<<<< HEAD
-  /** **UNSTABLE**: Should not have same name as `window.location` type. */
-  interface Location {
-    /** The full url for the module, e.g. `file://some/file.ts` or
-     * `https://some/file.ts`. */
-    fileName: string;
-    /** The line number in the file. It is assumed to be 1-indexed. */
-    lineNumber: number;
-    /** The column number in the file. It is assumed to be 1-indexed. */
-    columnNumber: number;
-  }
-
-  /** **UNSTABLE**: new API, yet to be vetted.
-   *
-   * Given a current location in a module, lookup the source location and return
-   * it.
-   *
-   * When Deno transpiles code, it keep source maps of the transpiled code. This
-   * function can be used to lookup the original location. This is
-   * automatically done when accessing the `.stack` of an error, or when an
-   * uncaught error is logged. This function can be used to perform the lookup
-   * for creating better error handling.
-   *
-   * **Note:** `lineNumber` and `columnNumber` are 1 indexed, which matches display
-   * expectations, but is not typical of most index numbers in Deno.
-   *
-   * An example:
-   *
-   * ```ts
-   * const origin = Deno.applySourceMap({
-   *   fileName: "file://my/module.ts",
-   *   lineNumber: 5,
-   *   columnNumber: 15
-   * });
-   *
-   * console.log(`${origin.fileName}:${origin.lineNumber}:${origin.columnNumber}`);
-   * ```
-   */
-  export function applySourceMap(location: Location): Location;
-=======
-  interface ImportMap {
-    imports: Record<string, string>;
-    scopes?: Record<string, Record<string, string>>;
-  }
-
-  /**
-   * **UNSTABLE**: new API, yet to be vetted.
-   *
-   * The options for `Deno.emit()` API.
-   */
-  export interface EmitOptions {
-    /** Indicate that the source code should be emitted to a single file
-     * JavaScript bundle that is a single ES module (`"module"`) or a single
-     * file self contained script executed in an immediately invoked function
-     * when loaded (`"classic"`). */
-    bundle?: "module" | "classic";
-    /** If `true` then the sources will be typed checked, returning any
-     * diagnostic errors in the result.  If `false` type checking will be
-     * skipped.  Defaults to `true`.
-     *
-     * *Note* by default, only TypeScript will be type checked, just like on
-     * the command line.  Use the `compilerOptions` options of `checkJs` to
-     * enable type checking of JavaScript. */
-    check?: boolean;
-    /** A set of options that are aligned to TypeScript compiler options that
-     * are supported by Deno. */
-    compilerOptions?: CompilerOptions;
-    /** An [import-map](https://deno.land/manual/linking_to_external_code/import_maps#import-maps)
-     * which will be applied to the imports. */
-    importMap?: ImportMap;
-    /** An absolute path to an [import-map](https://deno.land/manual/linking_to_external_code/import_maps#import-maps).
-     * Required to be specified if an `importMap` is specified to be able to
-     * determine resolution of relative paths. If a `importMap` is not
-     * specified, then it will assumed the file path points to an import map on
-     * disk and will be attempted to be loaded based on current runtime
-     * permissions.
-     */
-    importMapPath?: string;
-    /** A record of sources to use when doing the emit.  If provided, Deno will
-     * use these sources instead of trying to resolve the modules externally. */
-    sources?: Record<string, string>;
-  }
-
-  /**
-   * **UNSTABLE**: new API, yet to be vetted.
-   *
-   * The result of `Deno.emit()` API.
-   */
-  export interface EmitResult {
-    /** Diagnostic messages returned from the type checker (`tsc`).
-     *
-     * Can be used with `Deno.formatDiagnostics` to display a user
-     * friendly string. */
-    diagnostics: Diagnostic[];
-    /** Any emitted files.  If bundled, then the JavaScript will have the
-     * key of `deno:///bundle.js` with an optional map (based on
-     * `compilerOptions`) in `deno:///bundle.js.map`. */
-    files: Record<string, string>;
-    /** An optional array of any compiler options that were ignored by Deno. */
-    ignoredOptions?: string[];
-    /** An array of internal statistics related to the emit, for diagnostic
-     * purposes. */
-    stats: Array<[string, number]>;
-  }
-
-  /**
-   * **UNSTABLE**: new API, yet to be vetted.
-   *
-   * Similar to the command line functionality of `deno run` or `deno cache`,
-   * `Deno.emit()` provides a way to provide Deno arbitrary JavaScript
-   * or TypeScript and have it return JavaScript based on the options and
-   * settings provided. The source code can either be provided or the modules
-   * can be fetched and resolved in line with the behavior of the command line.
-   *
-   * Requires `allow-read` and/or `allow-net` if sources are not provided.
-   *
-   * @param rootSpecifier The specifier that will be used as the entry point.
-   *                      If no sources are provided, then the specifier would
-   *                      be the same as if you typed it on the command line for
-   *                      `deno run`. If sources are provided, it should match
-   *                      one of the names of the sources.
-   * @param options  A set of options to be used with the emit.
-   *
-   * @returns The result of the emit. If diagnostics are found, they can be used
-   * with `Deno.formatDiagnostics` to construct a user friendly string, which
-   * has the same format as CLI diagnostics.
-   */
-  export function emit(
-    rootSpecifier: string | URL,
-    options?: EmitOptions,
-  ): Promise<EmitResult>;
->>>>>>> 5ddb83a4
-
   export type SetRawOptions = {
     cbreak: boolean;
   };
