// Copyright 2018-2022 the Deno authors. All rights reserved. MIT license.

/// <reference no-default-lib="true" />
/// <reference lib="deno.ns" />

declare namespace Deno {
  export {}; // stop default export type behavior

  /** **UNSTABLE**: New API, yet to be vetted.
   *
   * @category Testing
   */
  export interface BenchDefinition {
    fn: () => void | Promise<void>;
    name: string;
    ignore?: boolean;
    /** Group name for the benchmark.
     * Grouped benchmarks produce a time summary */
    group?: string;
    /** Benchmark should be used as the baseline for other benchmarks
     * If there are multiple baselines in a group, the first one is used as the baseline */
    baseline?: boolean;
    /** If at least one bench has `only` set to true, only run benches that have
     * `only` set to true and fail the bench suite. */
    only?: boolean;
    /** Ensure the bench case does not prematurely cause the process to exit,
     * for example via a call to `Deno.exit`. Defaults to true. */
    sanitizeExit?: boolean;

    /** Specifies the permissions that should be used to run the bench.
     * Set this to "inherit" to keep the calling thread's permissions.
     * Set this to "none" to revoke all permissions.
     *
     * Defaults to "inherit".
     */
    permissions?: Deno.PermissionOptions;
  }

  /** **UNSTABLE**: New API, yet to be vetted.
   *
   * Register a bench which will be run when `deno bench` is used on the command
   * line and the containing module looks like a bench module.
   * `fn` can be async if required.
   * ```ts
   * import {assert, fail, assertEquals} from "https://deno.land/std/testing/asserts.ts";
   *
   * Deno.bench({
   *   name: "example test",
   *   fn(): void {
   *     assertEquals("world", "world");
   *   },
   * });
   *
   * Deno.bench({
   *   name: "example ignored test",
   *   ignore: Deno.build.os === "windows",
   *   fn(): void {
   *     // This test is ignored only on Windows machines
   *   },
   * });
   *
   * Deno.bench({
   *   name: "example async test",
   *   async fn() {
   *     const decoder = new TextDecoder("utf-8");
   *     const data = await Deno.readFile("hello_world.txt");
   *     assertEquals(decoder.decode(data), "Hello world");
   *   }
   * });
   * ```
   *
   * @category Testing
   */
  export function bench(t: BenchDefinition): void;

  /** **UNSTABLE**: New API, yet to be vetted.
   *
   * Register a bench which will be run when `deno bench` is used on the command
   * line and the containing module looks like a bench module.
   * `fn` can be async if required.
   *
   * ```ts
   * import {assert, fail, assertEquals} from "https://deno.land/std/testing/asserts.ts";
   *
   * Deno.bench("My test description", (): void => {
   *   assertEquals("hello", "hello");
   * });
   *
   * Deno.bench("My async test description", async (): Promise<void> => {
   *   const decoder = new TextDecoder("utf-8");
   *   const data = await Deno.readFile("hello_world.txt");
   *   assertEquals(decoder.decode(data), "Hello world");
   * });
   * ```
   *
   * @category Testing
   */
  export function bench(
    name: string,
    fn: () => void | Promise<void>,
  ): void;

  /** **UNSTABLE**: New API, yet to be vetted.
   *
   * Register a bench which will be run when `deno bench` is used on the command
   * line and the containing module looks like a bench module.
   * `fn` can be async if required. Declared function must have a name.
   *
   * ```ts
   * import {assert, fail, assertEquals} from "https://deno.land/std/testing/asserts.ts";
   *
   * Deno.bench(function myTestName(): void {
   *   assertEquals("hello", "hello");
   * });
   *
   * Deno.bench(async function myOtherTestName(): Promise<void> {
   *   const decoder = new TextDecoder("utf-8");
   *   const data = await Deno.readFile("hello_world.txt");
   *   assertEquals(decoder.decode(data), "Hello world");
   * });
   * ```
   *
   * @category Testing
   */
  export function bench(fn: () => void | Promise<void>): void;

  /** **UNSTABLE**: New API, yet to be vetted.
   *
   * Register a bench which will be run when `deno bench` is used on the command
   * line and the containing module looks like a bench module.
   * `fn` can be async if required.
   *
   * ```ts
   * import {assert, fail, assertEquals} from "https://deno.land/std/testing/asserts.ts";
   *
   * Deno.bench("My test description", { permissions: { read: true } }, (): void => {
   *   assertEquals("hello", "hello");
   * });
   *
   * Deno.bench("My async test description", { permissions: { read: false } }, async (): Promise<void> => {
   *   const decoder = new TextDecoder("utf-8");
   *   const data = await Deno.readFile("hello_world.txt");
   *   assertEquals(decoder.decode(data), "Hello world");
   * });
   * ```
   *
   * @category Testing
   */
  export function bench(
    name: string,
    options: Omit<BenchDefinition, "fn" | "name">,
    fn: () => void | Promise<void>,
  ): void;

  /** **UNSTABLE**: New API, yet to be vetted.
   *
   * Register a bench which will be run when `deno bench` is used on the command
   * line and the containing module looks like a bench module.
   * `fn` can be async if required.
   *
   * ```ts
   * import {assert, fail, assertEquals} from "https://deno.land/std/testing/asserts.ts";
   *
   * Deno.bench({ name: "My test description", permissions: { read: true } }, (): void => {
   *   assertEquals("hello", "hello");
   * });
   *
   * Deno.bench({ name: "My async test description", permissions: { read: false } }, async (): Promise<void> => {
   *   const decoder = new TextDecoder("utf-8");
   *   const data = await Deno.readFile("hello_world.txt");
   *   assertEquals(decoder.decode(data), "Hello world");
   * });
   * ```
   *
   * @category Testing
   */
  export function bench(
    options: Omit<BenchDefinition, "fn">,
    fn: () => void | Promise<void>,
  ): void;

  /** **UNSTABLE**: New API, yet to be vetted.
   *
   * Register a bench which will be run when `deno bench` is used on the command
   * line and the containing module looks like a bench module.
   * `fn` can be async if required. Declared function must have a name.
   *
   * ```ts
   * import {assert, fail, assertEquals} from "https://deno.land/std/testing/asserts.ts";
   *
   * Deno.bench({ permissions: { read: true } }, function myTestName(): void {
   *   assertEquals("hello", "hello");
   * });
   *
   * Deno.bench({ permissions: { read: false } }, async function myOtherTestName(): Promise<void> {
   *   const decoder = new TextDecoder("utf-8");
   *   const data = await Deno.readFile("hello_world.txt");
   *   assertEquals(decoder.decode(data), "Hello world");
   * });
   * ```
   *
   * @category Testing
   */
  export function bench(
    options: Omit<BenchDefinition, "fn" | "name">,
    fn: () => void | Promise<void>,
  ): void;

  /** **UNSTABLE**: New API, yet to be vetted.
   *
   * Retrieve the process umask.  If `mask` is provided, sets the process umask.
   * This call always returns what the umask was before the call.
   *
   * ```ts
   * console.log(Deno.umask());  // e.g. 18 (0o022)
   * const prevUmaskValue = Deno.umask(0o077);  // e.g. 18 (0o022)
   * console.log(Deno.umask());  // e.g. 63 (0o077)
   * ```
   *
   * This API is under consideration to determine if permissions are required to
   * call it.
   *
   * NOTE:  This API is not implemented on Windows
   *
   * @category File System
   */
  export function umask(mask?: number): number;

  /** **UNSTABLE**: New API, yet to be vetted.
   *
   * Gets the size of the console as columns/rows.
   *
   * ```ts
   * const { columns, rows } = Deno.consoleSize(Deno.stdout.rid);
   * ```
   *
   * @category I/O
   */
  export function consoleSize(
    rid: number,
  ): {
    columns: number;
    rows: number;
  };

  /** **UNSTABLE**: New API, yet to be vetted.
   *
   * Returns an array containing the 1, 5, and 15 minute load averages. The
   * load average is a measure of CPU and IO utilization of the last one, five,
   * and 15 minute periods expressed as a fractional number.  Zero means there
   * is no load. On Windows, the three values are always the same and represent
   * the current load, not the 1, 5 and 15 minute load averages.
   *
   * ```ts
   * console.log(Deno.loadavg());  // e.g. [ 0.71, 0.44, 0.44 ]
   * ```
   *
   * Requires `allow-sys` permission.
   * There are questions around which permission this needs. And maybe should be
   * renamed (loadAverage?).
   *
   * @tags allow-sys
   * @category Observability
   */
  export function loadavg(): number[];

  /** **UNSTABLE**: New API, yet to be vetted.
   *
   * Returns the release version of the Operating System.
   *
   * ```ts
   * console.log(Deno.osRelease());
   * ```
   *
   * Requires `allow-sys` permission.
   * Under consideration to possibly move to Deno.build or Deno.versions and if
   * it should depend sys-info, which may not be desirable.
   *
   * @tags allow-sys
   * @category Runtime Environment
   */
  export function osRelease(): string;

  /** **UNSTABLE**: New API, yet to be vetted.
   *
   * Displays the total amount of free and used physical and swap memory in the
   * system, as well as the buffers and caches used by the kernel.
   *
   * This is similar to the `free` command in Linux
   *
   * ```ts
   * console.log(Deno.systemMemoryInfo());
   * ```
   *
   * Requires `allow-sys` permission.
   *
   * @tags allow-sys
   * @category Runtime Environment
   */
  export function systemMemoryInfo(): SystemMemoryInfo;

  /** **UNSTABLE**: New API, yet to be vetted.
   *
   * @category Runtime Environment
   */
  export interface SystemMemoryInfo {
    /** Total installed memory */
    total: number;
    /** Unused memory */
    free: number;
    /** Estimation of how much memory is available  for  starting  new
     * applications, without  swapping. Unlike the data provided by the cache or
     * free fields, this field takes into account page cache and also that not
     * all reclaimable memory slabs will be reclaimed due to items being in use
     */
    available: number;
    /** Memory used by kernel buffers */
    buffers: number;
    /** Memory used by the page cache and slabs */
    cached: number;
    /** Total swap memory */
    swapTotal: number;
    /** Unused swap memory */
    swapFree: number;
  }

  /** **UNSTABLE**: New API, yet to be vetted.
   *
   * The information of the network interface.
   *
   * @category Network
   */
  export interface NetworkInterfaceInfo {
    /** The network interface name */
    name: string;
    /** The IP protocol version */
    family: "IPv4" | "IPv6";
    /** The IP address */
    address: string;
    /** The netmask */
    netmask: string;
    /** The IPv6 scope id or null */
    scopeid: number | null;
    /** The CIDR range */
    cidr: string;
    /** The MAC address */
    mac: string;
  }

  /** **UNSTABLE**: New API, yet to be vetted.
   *
   * Returns an array of the network interface information.
   *
   * ```ts
   * console.log(Deno.networkInterfaces());
   * ```
   *
   * Requires `allow-sys` permission.
   *
   * @tags allow-sys
   * @category Network
   */
  export function networkInterfaces(): NetworkInterfaceInfo[];

  /** **UNSTABLE**: New API, yet to be vetted.
   *
   * Returns the user id of the process on POSIX platforms. Returns null on Windows.
   *
   * ```ts
   * console.log(Deno.getUid());
   * ```
   *
   * Requires `allow-sys` permission.
   *
   * @tags allow-sys
   * @category Runtime Environment
   */
  export function getUid(): number | null;

  /** **UNSTABLE**: New API, yet to be vetted.
   *
   * Returns the group id of the process on POSIX platforms. Returns null on windows.
   *
   * ```ts
   * console.log(Deno.getGid());
   * ```
   *
   * Requires `allow-sys` permission.
   *
   * @tags allow-sys
   * @category Runtime Environment
   */
  export function getGid(): number | null;

  /** **UNSTABLE**: New API, yet to be vetted.
   *
   * All plain number types for interfacing with foreign functions.
   *
   * @category FFI
   */
  type NativeNumberType =
    | "u8"
    | "i8"
    | "u16"
    | "i16"
    | "u32"
    | "i32"
    | "f32"
    | "f64";

  /** **UNSTABLE**: New API, yet to be vetted.
   *
   * All BigInt number types for interfacing with foreign functions.
   *
   * @category FFI
   */
  type NativeBigIntType =
    | "u64"
    | "i64"
    | "usize"
    | "isize";

  /** **UNSTABLE**: New API, yet to be vetted.
   *
   * @category FFI
   */
  type NativeBooleanType = "bool";

  /** **UNSTABLE**: New API, yet to be vetted.
   *
   * @category FFI
   */
  type NativePointerType = "pointer";

  /** **UNSTABLE**: New API, yet to be vetted.
   *
   * @category FFI
   */
  type NativeBufferType = "buffer";

  /** **UNSTABLE**: New API, yet to be vetted.
   *
   * @category FFI
   */
  type NativeFunctionType = "function";

  /** **UNSTABLE**: New API, yet to be vetted.
   *
   * @category FFI
   */
  type NativeVoidType = "void";

  /** **UNSTABLE**: New API, yet to be vetted.
   *
   * All possible types for interfacing with foreign functions.
   *
   * @category FFI
   */
  export type NativeType =
    | NativeNumberType
    | NativeBigIntType
    | NativeBooleanType
    | NativePointerType
    | NativeBufferType
    | NativeFunctionType;

  /** **UNSTABLE**: New API, yet to be vetted.
   *
   * @category FFI
   */
  export type NativeResultType = NativeType | NativeVoidType;

  /** **UNSTABLE**: New API, yet to be vetted.
   *
   * @category FFI
   */
  type ToNativeTypeMap =
    & Record<NativeNumberType, number>
    & Record<NativeBigIntType, PointerValue>
    & Record<NativeBooleanType, boolean>
    & Record<NativePointerType, PointerValue | null>
    & Record<NativeFunctionType, PointerValue | null>
    & Record<NativeBufferType, TypedArray | null>;

  /** **UNSTABLE**: New API, yet to be vetted.
   *
   * Type conversion for foreign symbol parameters and unsafe callback return
   * types.
   *
   * @category FFI
   */
  type ToNativeType<T extends NativeType = NativeType> = ToNativeTypeMap[T];

  /** **UNSTABLE**: New API, yet to be vetted.
   *
   * @category FFI
   */
  type ToNativeResultTypeMap = ToNativeTypeMap & Record<NativeVoidType, void>;

  /** **UNSTABLE**: New API, yet to be vetted.
   *
   * Type conversion for unsafe callback return types.
   *
   * @category FFI
   */
  type ToNativeResultType<T extends NativeResultType = NativeResultType> =
    ToNativeResultTypeMap[T];

  /** **UNSTABLE**: New API, yet to be vetted.
   *
   * @category FFI
   */
  type ToNativeParameterTypes<T extends readonly NativeType[]> =
    //
    [(T[number])[]] extends [T] ? ToNativeType<T[number]>[]
      : [readonly (T[number])[]] extends [T]
        ? readonly ToNativeType<T[number]>[]
      : T extends readonly [...NativeType[]] ? {
          [K in keyof T]: ToNativeType<T[K]>;
        }
      : never;

  /** **UNSTABLE**: New API, yet to be vetted.
   *
   * @category FFI
   */
  type FromNativeTypeMap =
    & Record<NativeNumberType, number>
    & Record<NativeBigIntType, PointerValue>
    & Record<NativeBooleanType, boolean>
    & Record<NativePointerType, PointerValue>
    & Record<NativeBufferType, PointerValue>
    & Record<NativeFunctionType, PointerValue>;

  /** **UNSTABLE**: New API, yet to be vetted.
   *
   * Type conversion for foreign symbol return types and unsafe callback
   * parameters.
   *
   * @category FFI
   */
  type FromNativeType<T extends NativeType = NativeType> = FromNativeTypeMap[T];

  /** **UNSTABLE**: New API, yet to be vetted.
   *
   * @category FFI
   */
  type FromNativeResultTypeMap =
    & FromNativeTypeMap
    & Record<NativeVoidType, void>;

  /** **UNSTABLE**: New API, yet to be vetted.
   *
   * Type conversion for foreign symbol return types.
   *
   * @category FFI
   */
  type FromNativeResultType<T extends NativeResultType = NativeResultType> =
    FromNativeResultTypeMap[T];

  /** **UNSTABLE**: New API, yet to be vetted.
   *
   * @category FFI
   */
  type FromNativeParameterTypes<
    T extends readonly NativeType[],
  > =
    //
    [(T[number])[]] extends [T] ? FromNativeType<T[number]>[]
      : [readonly (T[number])[]] extends [T]
        ? readonly FromNativeType<T[number]>[]
      : T extends readonly [...NativeType[]] ? {
          [K in keyof T]: FromNativeType<T[K]>;
        }
      : never;

  /** **UNSTABLE**: New API, yet to be vetted.
   *
   * A foreign function as defined by its parameter and result types.
   *
   * @category FFI
   */
  export interface ForeignFunction<
    Parameters extends readonly NativeType[] = readonly NativeType[],
    Result extends NativeResultType = NativeResultType,
    NonBlocking extends boolean = boolean,
  > {
    /** Name of the symbol, defaults to the key name in symbols object. */
    name?: string;
    parameters: Parameters;
    result: Result;
    /** When true, function calls will run on a dedicated blocking thread and will return a Promise resolving to the `result`. */
    nonblocking?: NonBlocking;
    /** When true, function calls can safely callback into JS or trigger a GC event. Default is `false`. */
    callback?: boolean;
  }

  /** **UNSTABLE**: New API, yet to be vetted.
   *
   * @category FFI
   */
  export interface ForeignStatic<Type extends NativeType = NativeType> {
    /** Name of the symbol, defaults to the key name in symbols object. */
    name?: string;
    type: Type;
  }

  /** **UNSTABLE**: New API, yet to be vetted.
   *
   * A foreign library interface descriptor.
   *
   * @category FFI
   */
  export interface ForeignLibraryInterface {
    [name: string]: ForeignFunction | ForeignStatic;
  }

  /** **UNSTABLE**: New API, yet to be vetted.
   *
   * Infers a foreign symbol.
   *
   * @category FFI
   */
  type StaticForeignSymbol<T extends ForeignFunction | ForeignStatic> =
    T extends ForeignFunction ? FromForeignFunction<T>
      : T extends ForeignStatic ? FromNativeType<T["type"]>
      : never;

  /** **UNSTABLE**: New API, yet to be vetted.
   *
   *  @category FFI
   */
  type FromForeignFunction<T extends ForeignFunction> = T["parameters"] extends
    readonly [] ? () => StaticForeignSymbolReturnType<T>
    : (
      ...args: ToNativeParameterTypes<T["parameters"]>
    ) => StaticForeignSymbolReturnType<T>;

  /** **UNSTABLE**: New API, yet to be vetted.
   *
   * @category FFI
   */
  type StaticForeignSymbolReturnType<T extends ForeignFunction> =
    ConditionalAsync<T["nonblocking"], FromNativeResultType<T["result"]>>;

  /** **UNSTABLE**: New API, yet to be vetted.
   *
   * @category FFI
   */
  type ConditionalAsync<IsAsync extends boolean | undefined, T> =
    IsAsync extends true ? Promise<T> : T;

  /** **UNSTABLE**: New API, yet to be vetted.
   *
   * Infers a foreign library interface.
   *
   * @category FFI
   */
  type StaticForeignLibraryInterface<T extends ForeignLibraryInterface> = {
    [K in keyof T]: StaticForeignSymbol<T[K]>;
  };

  /** **UNSTABLE**: New API, yet to be vetted.
   *
   * @category FFI
   */
  type TypedArray =
    | Int8Array
    | Uint8Array
    | Int16Array
    | Uint16Array
    | Int32Array
    | Uint32Array
    | Uint8ClampedArray
    | Float32Array
    | Float64Array
    | BigInt64Array
    | BigUint64Array;

  /** **UNSTABLE**: New API, yet to be vetted.
   *
   * Pointer type depends on the architecture and actual pointer value.
   *
   * On a 32 bit system all pointer values are plain numbers. On a 64 bit
   * system pointer values are represented as numbers if the value is below
   * `Number.MAX_SAFE_INTEGER`.
   *
   * @category FFI
   */
  export type PointerValue = number | bigint;

  /** **UNSTABLE**: New API, yet to be vetted.
   *
   * An unsafe pointer to a memory location for passing and returning pointers
   * to and from the FFI.
   *
   * @category FFI
   */
  export class UnsafePointer {
    /**
     * Return the direct memory pointer to the typed array in memory
     */
    static of(value: Deno.UnsafeCallback | TypedArray): PointerValue;
  }

  /** **UNSTABLE**: New API, yet to be vetted.
   *
   * An unsafe pointer view to a memory location as specified by the `pointer`
   * value. The `UnsafePointerView` API mimics the standard built in interface
   * `DataView` for accessing the underlying types at an memory location
   * (numbers, strings and raw bytes).
   *
   * @category FFI
   */
  export class UnsafePointerView {
    constructor(pointer: bigint);

    pointer: bigint;

    /** Gets a boolean at the specified byte offset from the pointer. */
    getBool(offset?: number): boolean;
    /** Gets an unsigned 8-bit integer at the specified byte offset from the pointer. */
    getUint8(offset?: number): number;
    /** Gets a signed 8-bit integer at the specified byte offset from the pointer. */
    getInt8(offset?: number): number;
    /** Gets an unsigned 16-bit integer at the specified byte offset from the pointer. */
    getUint16(offset?: number): number;
    /** Gets a signed 16-bit integer at the specified byte offset from the pointer. */
    getInt16(offset?: number): number;
    /** Gets an unsigned 32-bit integer at the specified byte offset from the pointer. */
    getUint32(offset?: number): number;
    /** Gets a signed 32-bit integer at the specified byte offset from the pointer. */
    getInt32(offset?: number): number;
    /** Gets an unsigned 64-bit integer at the specified byte offset from the pointer. */
    getBigUint64(offset?: number): PointerValue;
    /** Gets a signed 64-bit integer at the specified byte offset from the pointer. */
    getBigInt64(offset?: number): PointerValue;
    /** Gets a signed 32-bit float at the specified byte offset from the pointer. */
    getFloat32(offset?: number): number;
    /** Gets a signed 64-bit float at the specified byte offset from the pointer. */
    getFloat64(offset?: number): number;
    /** Gets a C string (null terminated string) at the specified byte offset from the pointer. */
    getCString(offset?: number): string;
    /** Gets a C string (null terminated string) at the specified byte offset from the specified pointer. */
    static getCString(pointer: PointerValue, offset?: number): string;
    /** Gets an ArrayBuffer of length `byteLength` at the specified byte offset from the pointer. */
    getArrayBuffer(byteLength: number, offset?: number): ArrayBuffer;
    /** Gets an ArrayBuffer of length `byteLength` at the specified byte offset from the specified pointer. */
    static getArrayBuffer(
      pointer: PointerValue,
      byteLength: number,
      offset?: number,
    ): ArrayBuffer;
    /** Copies the memory of the pointer into a typed array. Length is determined from the typed array's `byteLength`. Also takes optional byte offset from the pointer. */
    copyInto(destination: TypedArray, offset?: number): void;
    /** Copies the memory of the specified pointer into a typed array. Length is determined from the typed array's `byteLength`. Also takes optional byte offset from the pointer. */
    static copyInto(
      pointer: PointerValue,
      destination: TypedArray,
      offset?: number,
    ): void;
  }

  /** **UNSTABLE**: New API, yet to be vetted.
   *
   * An unsafe pointer to a function, for calling functions that are not
   * present as symbols.
   *
   * @category FFI
   */
  export class UnsafeFnPointer<Fn extends ForeignFunction> {
    pointer: bigint;
    definition: Fn;

    constructor(pointer: bigint, definition: Fn);

    call: FromForeignFunction<Fn>;
  }

  /** **UNSTABLE**: New API, yet to be vetted.
   *
   * @category FFI
   */
  export interface UnsafeCallbackDefinition<
    Parameters extends readonly NativeType[] = readonly NativeType[],
    Result extends NativeResultType = NativeResultType,
  > {
    parameters: Parameters;
    result: Result;
  }

  /** **UNSTABLE**: New API, yet to be vetted.
   *
   * @category FFI
   */
  type UnsafeCallbackFunction<
    Parameters extends readonly NativeType[] = readonly NativeType[],
    Result extends NativeResultType = NativeResultType,
  > = Parameters extends readonly [] ? () => ToNativeResultType<Result> : (
    ...args: FromNativeParameterTypes<Parameters>
  ) => ToNativeResultType<Result>;

  /** **UNSTABLE**: New API, yet to be vetted.
   *
   * An unsafe function pointer for passing JavaScript functions
   * as C function pointers to ffi calls.
   *
   * The function pointer remains valid until the `close()` method is called.
   *
   * The callback can be explicitly ref'ed and deref'ed to stop Deno's
   * process from exiting.
   *
   * @category FFI
   */
  export class UnsafeCallback<
    Definition extends UnsafeCallbackDefinition = UnsafeCallbackDefinition,
  > {
    constructor(
      definition: Definition,
      callback: UnsafeCallbackFunction<
        Definition["parameters"],
        Definition["result"]
      >,
    );

    pointer: bigint;
    definition: Definition;
    callback: UnsafeCallbackFunction<
      Definition["parameters"],
      Definition["result"]
    >;

    /**
     * Adds one to this callback's reference counting.
     *
     * If the callback's reference count becomes non-zero, it will keep
     * Deno's process from exiting.
     */
    ref(): void;

    /**
     * Removes one from this callback's reference counting.
     *
     * If the callback's reference counter becomes zero, it will no longer
     * keep Deno's process from exiting.
     */
    unref(): void;

    /**
     * Removes the C function pointer associated with the UnsafeCallback.
     * Continuing to use the instance after calling this object will lead to errors
     * and crashes.
     *
     * Calling this method will also immediately set the callback's reference
     * counting to zero and it will no longer keep Deno's process from exiting.
     */
    close(): void;
  }

  /** **UNSTABLE**: New API, yet to be vetted.
   *
   * A dynamic library resource
   *
   * @category FFI
   */
  export interface DynamicLibrary<S extends ForeignLibraryInterface> {
    /** All of the registered library along with functions for calling them */
    symbols: StaticForeignLibraryInterface<S>;
    close(): void;
  }

  /** **UNSTABLE**: New API, yet to be vetted.
   *
   * Opens a dynamic library and registers symbols
   *
   * @category FFI
   */
  export function dlopen<S extends ForeignLibraryInterface>(
    filename: string | URL,
    symbols: S,
  ): DynamicLibrary<S>;

  /** **UNSTABLE**: New API, yet to be vetted.
   *
   * @category I/O
   */
  export type SetRawOptions = {
    cbreak: boolean;
  };

  /** **UNSTABLE**: New API, yet to be vetted.
   *
   * Set TTY to be under raw mode or not. In raw mode, characters are read and
   * returned as is, without being processed. All special processing of
   * characters by the terminal is disabled, including echoing input characters.
   * Reading from a TTY device in raw mode is faster than reading from a TTY
   * device in canonical mode.
   *
   * The `cbreak` option can be used to indicate that characters that correspond
   * to a signal should still be generated. When disabling raw mode, this option
   * is ignored. This functionality currently only works on Linux and Mac OS.
   *
   * ```ts
   * Deno.setRaw(Deno.stdin.rid, true, { cbreak: true });
   * ```
   *
   * @category I/O
   */
  export function setRaw(
    rid: number,
    mode: boolean,
    options?: SetRawOptions,
  ): void;

  /** **UNSTABLE**: New API, yet to be vetted.
   *
   * Synchronously changes the access (`atime`) and modification (`mtime`) times
   * of a file system object referenced by `path`. Given times are either in
   * seconds (UNIX epoch time) or as `Date` objects.
   *
   * ```ts
   * Deno.utimeSync("myfile.txt", 1556495550, new Date());
   * ```
   *
   * Requires `allow-write` permission.
   * Needs investigation into high precision time.
   *
   * @tags allow-write
   * @category File System
   */
  export function utimeSync(
    path: string | URL,
    atime: number | Date,
    mtime: number | Date,
  ): void;

  /** **UNSTABLE**: New API, yet to be vetted.
   *
   * Changes the access (`atime`) and modification (`mtime`) times of a file
   * system object referenced by `path`. Given times are either in seconds
   * (UNIX epoch time) or as `Date` objects.
   *
   * ```ts
   * await Deno.utime("myfile.txt", 1556495550, new Date());
   * ```
   *
   * Requires `allow-write` permission.
   * Needs investigation into high precision time.
   *
   * @tags allow-write
   * @category File System
   */
  export function utime(
    path: string | URL,
    atime: number | Date,
    mtime: number | Date,
  ): Promise<void>;

  /** **UNSTABLE**: New API, yet to be vetted.
   *
   * @category Sub Process
   */
  export function run<
    T extends RunOptions & {
      clearEnv?: boolean;
      gid?: number;
      uid?: number;
    } = RunOptions & {
      clearEnv?: boolean;
      gid?: number;
      uid?: number;
    },
  >(opt: T): Process<T>;

  /** **UNSTABLE**: New API, yet to be vetted.
   *
<<<<<<< HEAD
=======
   * Get the `hostname` of the machine the Deno process is running on.
   *
   * ```ts
   * console.log(Deno.hostname());
   * ```
   *
   * Requires `allow-sys` permission.
   * Additional consideration is still necessary around the permissions
   * required.
   *
   * @tags allow-sys
   * @category Runtime Environment
   */
  export function hostname(): string;

  /** **UNSTABLE**: New API, yet to be vetted.
   *
>>>>>>> fa9e7aab
   * A custom HttpClient for use with `fetch`.
   *
   * ```ts
   * const caCert = await Deno.readTextFile("./ca.pem");
   * const client = Deno.createHttpClient({ caCerts: [ caCert ] });
   * const req = await fetch("https://myserver.com", { client });
   * ```
   *
   * @category Fetch API
   */
  export class HttpClient {
    rid: number;
    close(): void;
  }

  /** **UNSTABLE**: New API, yet to be vetted.
   *
   * The options used when creating a [HttpClient].
   *
   * @category Fetch API
   */
  export interface CreateHttpClientOptions {
    /** A list of root certificates that will be used in addition to the
     * default root certificates to verify the peer's certificate.
     *
     * Must be in PEM format. */
    caCerts?: string[];
    /** A HTTP proxy to use for new connections. */
    proxy?: Proxy;
    /** PEM formatted client certificate chain. */
    certChain?: string;
    /** PEM formatted (RSA or PKCS8) private key of client certificate. */
    privateKey?: string;
  }

  /** **UNSTABLE**: New API, yet to be vetted.
   *
   * @category Fetch API
   */
  export interface Proxy {
    url: string;
    basicAuth?: BasicAuth;
  }

  /** **UNSTABLE**: New API, yet to be vetted.
   *
   * @category Fetch API
   */
  export interface BasicAuth {
    username: string;
    password: string;
  }

  /** **UNSTABLE**: New API, yet to be vetted.
   *
   * Create a custom HttpClient for to use with `fetch`.
   *
   * ```ts
   * const caCert = await Deno.readTextFile("./ca.pem");
   * const client = Deno.createHttpClient({ caCerts: [ caCert ] });
   * const response = await fetch("https://myserver.com", { client });
   * ```
   *
   * ```ts
   * const client = Deno.createHttpClient({ proxy: { url: "http://myproxy.com:8080" } });
   * const response = await fetch("https://myserver.com", { client });
   * ```
   *
   * @category Fetch API
   */
  export function createHttpClient(
    options: CreateHttpClientOptions,
  ): HttpClient;

  /** **UNSTABLE**: New API, yet to be vetted.
   *
   * Synchronously changes the access (`atime`) and modification (`mtime`) times
   * of a file stream resource referenced by `rid`. Given times are either in
   * seconds (UNIX epoch time) or as `Date` objects.
   *
   * ```ts
   * const file = Deno.openSync("file.txt", { create: true, write: true });
   * Deno.futimeSync(file.rid, 1556495550, new Date());
   * ```
   *
   * Needs investigation into high precision time.
   *
   * @category File System
   */
  export function futimeSync(
    rid: number,
    atime: number | Date,
    mtime: number | Date,
  ): void;

  /** **UNSTABLE**: New API, yet to be vetted.
   *
   * Changes the access (`atime`) and modification (`mtime`) times of a file
   * stream resource referenced by `rid`. Given times are either in seconds
   * (UNIX epoch time) or as `Date` objects.
   *
   * ```ts
   * const file = await Deno.open("file.txt", { create: true, write: true });
   * await Deno.futime(file.rid, 1556495550, new Date());
   * ```
   *
   * Needs investigation into high precision time.
   *
   * @category File System
   */
  export function futime(
    rid: number,
    atime: number | Date,
    mtime: number | Date,
  ): Promise<void>;

  /** **UNSTABLE**: New API, yet to be vetted.
   *
   * A generic transport listener for message-oriented protocols.
   *
   * @category Network
   */
  export interface DatagramConn extends AsyncIterable<[Uint8Array, Addr]> {
    /** Waits for and resolves to the next message to the `UDPConn`. */
    receive(p?: Uint8Array): Promise<[Uint8Array, Addr]>;
    /** Sends a message to the target. */
    send(p: Uint8Array, addr: Addr): Promise<number>;
    /** Close closes the socket. Any pending message promises will be rejected
     * with errors. */
    close(): void;
    /** Return the address of the `UDPConn`. */
    readonly addr: Addr;
    [Symbol.asyncIterator](): AsyncIterableIterator<[Uint8Array, Addr]>;
  }

  /** **UNSTABLE**: New API, yet to be vetted.
   *
   * @category Network
   */
  export interface UnixListenOptions {
    /** A Path to the Unix Socket. */
    path: string;
  }

  /** **UNSTABLE**: New API, yet to be vetted.
   *
   * Listen announces on the local transport address.
   *
   * ```ts
   * const listener = Deno.listen({ path: "/foo/bar.sock", transport: "unix" })
   * ```
   *
   * Requires `allow-read` and `allow-write` permission.
   *
   * @tags allow-read, allow-write
   * @category Network
   */
  export function listen(
    options: UnixListenOptions & { transport: "unix" },
  ): Listener;

  /** **UNSTABLE**: New API, yet to be vetted.
   *
   * Listen announces on the local transport address.
   *
   * ```ts
   * const listener1 = Deno.listenDatagram({
   *   port: 80,
   *   transport: "udp"
   * });
   * const listener2 = Deno.listenDatagram({
   *   hostname: "golang.org",
   *   port: 80,
   *   transport: "udp"
   * });
   * ```
   *
   * Requires `allow-net` permission.
   *
   * @tags allow-net
   * @category Network
   */
  export function listenDatagram(
    options: ListenOptions & { transport: "udp" },
  ): DatagramConn;

  /** **UNSTABLE**: New API, yet to be vetted.
   *
   * Listen announces on the local transport address.
   *
   * ```ts
   * const listener = Deno.listenDatagram({
   *   path: "/foo/bar.sock",
   *   transport: "unixpacket"
   * });
   * ```
   *
   * Requires `allow-read` and `allow-write` permission.
   *
   * @tags allow-read, allow-write
   * @category Network
   */
  export function listenDatagram(
    options: UnixListenOptions & { transport: "unixpacket" },
  ): DatagramConn;

  /** **UNSTABLE**: New API, yet to be vetted.
   *
   * @category Network
   */
  export interface UnixConnectOptions {
    transport: "unix";
    path: string;
  }

  /** **UNSTABLE**: New API, yet to be vetted.
   *
   * Connects to the hostname (default is "127.0.0.1") and port on the named
   * transport (default is "tcp"), and resolves to the connection (`Conn`).
   *
   * ```ts
   * const conn1 = await Deno.connect({ port: 80 });
   * const conn2 = await Deno.connect({ hostname: "192.0.2.1", port: 80 });
   * const conn3 = await Deno.connect({ hostname: "[2001:db8::1]", port: 80 });
   * const conn4 = await Deno.connect({ hostname: "golang.org", port: 80, transport: "tcp" });
   * const conn5 = await Deno.connect({ path: "/foo/bar.sock", transport: "unix" });
   * ```
   *
   * Requires `allow-net` permission for "tcp" and `allow-read` for "unix".
   *
   * @tags allow-net, allow-read
   * @category Network
   */
  export function connect(
    options: ConnectOptions,
  ): Promise<TcpConn>;
  export function connect(
    options: UnixConnectOptions,
  ): Promise<UnixConn>;

  /** **UNSTABLE**: New API, yet to be vetted.
   *
   * @category Network
   */
  export interface ConnectTlsOptions {
    /** **UNSTABLE**: New API, yet to be vetted.
     *
     * PEM formatted client certificate chain.
     */
    certChain?: string;
    /** **UNSTABLE**: New API, yet to be vetted.
     *
     * PEM formatted (RSA or PKCS8) private key of client certificate.
     */
    privateKey?: string;
    /** **UNSTABLE**: New API, yet to be vetted.
     *
     * Application-Layer Protocol Negotiation (ALPN) protocols supported by
     * the client. If not specified, no ALPN extension will be included in the
     * TLS handshake.
     */
    alpnProtocols?: string[];
  }

  /** **UNSTABLE**: New API, yet to be vetted.
   *
   * @category Network
   */
  export interface TlsHandshakeInfo {
    /** **UNSTABLE**: New API, yet to be vetted.
     *
     * Contains the ALPN protocol selected during negotiation with the server.
     * If no ALPN protocol selected, returns `null`.
     */
    alpnProtocol: string | null;
  }

  /** **UNSTABLE**: New API, yet to be vetted.
   *
   * @category Network
   */
  export interface TlsConn extends Conn {
    /** **UNSTABLE**: New API, yet to be vetted.
     *
     * Runs the client or server handshake protocol to completion if that has
     * not happened yet. Calling this method is optional; the TLS handshake
     * will be completed automatically as soon as data is sent or received.
     */
    handshake(): Promise<TlsHandshakeInfo>;
  }

  /** **UNSTABLE**: New API, yet to be vetted.
   *
   * Create a TLS connection with an attached client certificate.
   *
   * ```ts
   * const conn = await Deno.connectTls({
   *   hostname: "deno.land",
   *   port: 443,
   *   certChain: "---- BEGIN CERTIFICATE ----\n ...",
   *   privateKey: "---- BEGIN PRIVATE KEY ----\n ...",
   * });
   * ```
   *
   * Requires `allow-net` permission.
   *
   * @tags allow-net
   * @category Network
   */
  export function connectTls(options: ConnectTlsOptions): Promise<TlsConn>;

  /** **UNSTABLE**: New API, yet to be vetted.
   *
   * @category Network
   */
  export interface ListenTlsOptions {
    /** **UNSTABLE**: New API, yet to be vetted.
     *
     * Application-Layer Protocol Negotiation (ALPN) protocols to announce to
     * the client. If not specified, no ALPN extension will be included in the
     * TLS handshake.
     */
    alpnProtocols?: string[];
  }

  /** **UNSTABLE**: New API, yet to be vetted.
   *
   * @category Network
   */
  export interface StartTlsOptions {
    /** **UNSTABLE**: New API, yet to be vetted.
     *
     * Application-Layer Protocol Negotiation (ALPN) protocols to announce to
     * the client. If not specified, no ALPN extension will be included in the
     * TLS handshake.
     */
    alpnProtocols?: string[];
  }

  /** @category Network */
  export interface Listener extends AsyncIterable<Conn> {
    /** **UNSTABLE**: New API, yet to be vetted.
     *
     * Make the listener block the event loop from finishing.
     *
     * Note: the listener blocks the event loop from finishing by default.
     * This method is only meaningful after `.unref()` is called.
     */
    ref(): void;
    /** **UNSTABLE**: New API, yet to be vetted.
     *
     * Make the listener not block the event loop from finishing.
     */
    unref(): void;
  }

  /** **UNSTABLE**: New API, yet to be vetted.
   *
   * Acquire an advisory file-system lock for the provided file. `exclusive`
   * defaults to `false`.
   *
   * @category File System
   */
  export function flock(rid: number, exclusive?: boolean): Promise<void>;

  /** **UNSTABLE**: New API, yet to be vetted.
   *
   * Acquire an advisory file-system lock for the provided file. `exclusive`
   * defaults to `false`.
   *
   * @category File System
   */
  export function flockSync(rid: number, exclusive?: boolean): void;

  /** **UNSTABLE**: New API, yet to be vetted.
   *
   * Release an advisory file-system lock for the provided file.
   *
   * @category File System
   */
  export function funlock(rid: number): Promise<void>;

  /** **UNSTABLE**: New API, yet to be vetted.
   *
   * Release an advisory file-system lock for the provided file.
   *
   * @category File System
   */
  export function funlockSync(rid: number): void;

  /** **UNSTABLE**: New API, yet to be vetted.
   *
   * A handler for HTTP requests. Consumes a request and returns a response.
   *
   * If a handler throws, the server calling the handler will assume the impact
   * of the error is isolated to the individual request. It will catch the error
   * and if necessary will close the underlying connection.
   *
   * @category HTTP Server
   */
  export type ServeHandler = (request: Request) => Response | Promise<Response>;

  /** **UNSTABLE**: New API, yet to be vetted.
   *
   * @category HTTP Server
   */
  export interface ServeOptions extends Partial<Deno.ListenOptions> {
    /** An AbortSignal to close the server and all connections. */
    signal?: AbortSignal;

    /** The handler to invoke when route handlers throw an error. */
    onError?: (error: unknown) => Response | Promise<Response>;

    /** The callback which is called when the server started listening */
    onListen?: (params: { hostname: string; port: number }) => void;
  }

  /** **UNSTABLE**: New API, yet to be vetted.
   *
   * @category HTTP Server
   */
  export interface ServeTlsOptions extends ServeOptions {
    /** Server private key in PEM format */
    cert: string;

    /** Cert chain in PEM format */
    key: string;
  }

  /** **UNSTABLE**: New API, yet to be vetted.
   *
   * @category HTTP Server
   */
  export interface ServeInit {
    /** The handler to invoke to process each incoming request. */
    handler: ServeHandler;
  }

  /** **UNSTABLE**: New API, yet to be vetted.
   *
   * Serves HTTP requests with the given handler.
   *
   * You can specify an object with a port and hostname option, which is the
   * address to listen on. The default is port 9000 on hostname "127.0.0.1".
   *
   * The below example serves with the port 9000.
   *
   * ```ts
   * Deno.serve((_req) => new Response("Hello, world"));
   * ```
   *
   * You can change the address to listen on using the `hostname` and `port`
   * options. The below example serves on port 3000.
   *
   * ```ts
   * Deno.serve({ port: 3000 }, (_req) => new Response("Hello, world"));
   * ```
   *
   * You can stop the server with an AbortSignal. The abort signal needs to be
   * passed as the `signal` option in the options bag. The server aborts when
   * the abort signal is aborted. To wait for the server to close, await the
   * promise returned from the `Deno.serve` API.
   *
   * ```ts
   * const ac = new AbortController();
   *
   * Deno.serve({ signal: ac.signal }, (_req) => new Response("Hello, world"))
   *  .then(() => console.log("Server closed"));
   *
   * console.log("Closing server...");
   * ac.abort();
   * ```
   *
   * By default `Deno.serve` prints the message `Listening on http://<hostname>:<port>/`
   * on start up. If you like to change this behaviour, you can specify a custom
   * `onListen` callback.
   *
   * ```ts
   * Deno.serve({
   *   onListen({ port, hostname }) {
   *     console.log(`Server started at http://${hostname}:${port}`);
   *     // ... more info specific to your server ..
   *   },
   *   handler: (_req) => new Response("Hello, world"),
   * });
   * ```
   *
   * To enable TLS you must specify the `key` and `cert` options.
   *
   * ```ts
   * const cert = "-----BEGIN CERTIFICATE-----\n...\n-----END CERTIFICATE-----\n";
   * const key = "-----BEGIN PRIVATE KEY-----\n...\n-----END PRIVATE KEY-----\n";
   * Deno.serve({ cert, key }, (_req) => new Response("Hello, world"));
   * ```
   *
   * @category HTTP Server
   */
  export function serve(
    handler: ServeHandler,
    options?: ServeOptions | ServeTlsOptions,
  ): Promise<void>;
  export function serve(
    options: ServeOptions | ServeTlsOptions,
    handler: ServeHandler,
  ): Promise<void>;
  export function serve(
    options: ServeInit & (ServeOptions | ServeTlsOptions),
  ): Promise<void>;

  /** **UNSTABLE**: New API, yet to be vetted.
   *
   * Allows "hijacking" the connection that the request is associated with.
   * This can be used to implement protocols that build on top of HTTP (eg.
   * WebSockets).
   *
   * The returned promise returns underlying connection and first packet
   * received. The promise shouldn't be awaited before responding to the
   * `request`, otherwise event loop might deadlock.
   *
   * ```ts
   * function handler(req: Request): Response {
   *   Deno.upgradeHttp(req).then(([conn, firstPacket]) => {
   *     // ...
   *   });
   *   return new Response(null, { status: 101 });
   * }
   * ```
   *
   * This method can only be called on requests originating the `Deno.serveHttp`
   * server.
   *
   * @category HTTP Server
   */
  export function upgradeHttp(
    request: Request,
  ): Promise<[Deno.Conn, Uint8Array]>;

  /** **UNSTABLE**: New API, yet to be vetted.
   *
   * Allows "hijacking" the connection that the request is associated with.
   * This can be used to implement protocols that build on top of HTTP (eg.
   * WebSockets).

   * Unlike `Deno.upgradeHttp` this function does not require that you respond
   * to the request with a `Response` object. Instead this function returns
   * the underlying connection and first packet received immediately, and then
   * the caller is responsible for writing the response to the connection.
   *
   * This method can only be called on requests originating the `Deno.serve`
   * server.
   *
   * @category HTTP Server
   */
  export function upgradeHttpRaw(request: Request): [Deno.Conn, Uint8Array];

  /** **UNSTABLE**: New API, yet to be vetted.
   *
   * @category Sub Process
   */
  export interface SpawnOptions {
    /** Arguments to pass to the process. */
    args?: string[];
    /**
     * The working directory of the process.
     * If not specified, the cwd of the parent process is used.
     */
    cwd?: string | URL;
    /**
     * Clear environmental variables from parent process.
     * Doesn't guarantee that only `opt.env` variables are present,
     * as the OS may set environmental variables for processes.
     */
    clearEnv?: boolean;
    /** Environmental variables to pass to the subprocess. */
    env?: Record<string, string>;
    /**
     * Sets the child process’s user ID. This translates to a setuid call
     * in the child process. Failure in the setuid call will cause the spawn to fail.
     */
    uid?: number;
    /** Similar to `uid`, but sets the group ID of the child process. */
    gid?: number;
    /**
     * An AbortSignal that allows closing the process using the corresponding
     * AbortController by sending the process a SIGTERM signal.
     * Not supported in spawnSync.
     */
    signal?: AbortSignal;

    /** Defaults to "null". */
    stdin?: "piped" | "inherit" | "null";
    /** Defaults to "piped". */
    stdout?: "piped" | "inherit" | "null";
    /** Defaults to "piped". */
    stderr?: "piped" | "inherit" | "null";
  }

  /** **UNSTABLE**: New API, yet to be vetted.
   *
   * Spawns a child process.
   *
   * If any stdio options are not set to `"piped"`, accessing the corresponding
   * field on the `Child` or its `SpawnOutput` will throw a `TypeError`.
   *
   * If stdin is set to `"piped"`, the stdin WritableStream needs to be closed
   * manually.
   *
   * ```ts
   * const child = Deno.spawnChild(Deno.execPath(), {
   *   args: [
   *     "eval",
   *     "console.log('Hello World')",
   *   ],
   *   stdin: "piped",
   * });
   *
   * // open a file and pipe the subprocess output to it.
   * child.stdout.pipeTo(Deno.openSync("output").writable);
   *
   * // manually close stdin
   * child.stdin.close();
   * const status = await child.status;
   * ```
   *
   * @category Sub Process
   */
  export function spawnChild(
    command: string | URL,
    options?: SpawnOptions,
  ): Child;

  /** **UNSTABLE**: New API, yet to be vetted.
   *
   * @category Sub Process
   */
  export class Child {
    get stdin(): WritableStream<Uint8Array>;
    get stdout(): ReadableStream<Uint8Array>;
    get stderr(): ReadableStream<Uint8Array>;
    readonly pid: number;
    /** Get the status of the child. */
    readonly status: Promise<ChildStatus>;

    /** Waits for the child to exit completely, returning all its output and status. */
    output(): Promise<SpawnOutput>;
    /** Kills the process with given Signal. Defaults to SIGTERM. */
    kill(signo?: Signal): void;

    ref(): void;
    unref(): void;
  }

  /** **UNSTABLE**: New API, yet to be vetted.
   *
   * Executes a subprocess, waiting for it to finish and
   * collecting all of its output.
   * Will throw an error if `stdin: "piped"` is passed.
   *
   * If options `stdout` or `stderr` are not set to `"piped"`, accessing the
   * corresponding field on `SpawnOutput` will throw a `TypeError`.
   *
   * ```ts
   * const { code, stdout, stderr } = await Deno.spawn(Deno.execPath(), {
   *   args: [
   *     "eval",
   *        "console.log('hello'); console.error('world')",
   *   ],
   * });
   * console.assert(code === 0);
   * console.assert("hello\n" === new TextDecoder().decode(stdout));
   * console.assert("world\n" === new TextDecoder().decode(stderr));
   * ```
   *
   * @category Sub Process
   */
  export function spawn(
    command: string | URL,
    options?: SpawnOptions,
  ): Promise<SpawnOutput>;

  /** **UNSTABLE**: New API, yet to be vetted.
   *
   * Synchronously executes a subprocess, waiting for it to finish and
   * collecting all of its output.
   * Will throw an error if `stdin: "piped"` is passed.
   *
   * If options `stdout` or `stderr` are not set to `"piped"`, accessing the
   * corresponding field on `SpawnOutput` will throw a `TypeError`.
   *
   * ```ts
   * const { code, stdout, stderr } = Deno.spawnSync(Deno.execPath(), {
   *   args: [
   *     "eval",
   *       "console.log('hello'); console.error('world')",
   *   ],
   * });
   * console.assert(code === 0);
   * console.assert("hello\n" === new TextDecoder().decode(stdout));
   * console.assert("world\n" === new TextDecoder().decode(stderr));
   * ```
   *
   * @category Sub Process
   */
  export function spawnSync(
    command: string | URL,
    options?: SpawnOptions,
  ): SpawnOutput;

  /** **UNSTABLE**: New API, yet to be vetted.
   *
   * @category Sub Process
   */
  export interface ChildStatus {
    success: boolean;
    code: number;
    signal: Signal | null;
  }

  /** **UNSTABLE**: New API, yet to be vetted.
   *
   * @category Sub Process
   */
  export interface SpawnOutput extends ChildStatus {
    get stdout(): Uint8Array;
    get stderr(): Uint8Array;
  }
}

/** **UNSTABLE**: New API, yet to be vetted.
 *
 * @tags allow-net, allow-read
 * @category Fetch API
 */
declare function fetch(
  input: Request | URL | string,
  init?: RequestInit & { client: Deno.HttpClient },
): Promise<Response>;

/** **UNSTABLE**: New API, yet to be vetted.
 *
 * @category Web Workers
 */
declare interface WorkerOptions {
  /** **UNSTABLE**: New API, yet to be vetted.
   *
   * Configure permissions options to change the level of access the worker will
   * have. By default it will have no permissions. Note that the permissions
   * of a worker can't be extended beyond its parent's permissions reach.
   * - "inherit" will take the permissions of the thread the worker is created in
   * - "none" will use the default behavior and have no permission
   * - You can provide a list of routes relative to the file the worker
   *   is created in to limit the access of the worker (read/write permissions only)
   *
   * Example:
   *
   * ```ts
   * // mod.ts
   * const worker = new Worker(
   *   new URL("deno_worker.ts", import.meta.url).href, {
   *     type: "module",
   *     deno: {
   *       permissions: {
   *         read: true,
   *       },
   *     },
   *   }
   * );
   * ```
   */
  deno?: {
    /** Set to `"none"` to disable all the permissions in the worker. */
    permissions?: Deno.PermissionOptions;
  };
}

/** **UNSTABLE**: New API, yet to be vetted.
 *
 * @category Web Sockets
 */
declare interface WebSocketStreamOptions {
  protocols?: string[];
  signal?: AbortSignal;
  headers?: HeadersInit;
}

/** **UNSTABLE**: New API, yet to be vetted.
 *
 * @category Web Sockets
 */
declare interface WebSocketConnection {
  readable: ReadableStream<string | Uint8Array>;
  writable: WritableStream<string | Uint8Array>;
  extensions: string;
  protocol: string;
}

/** **UNSTABLE**: New API, yet to be vetted.
 *
 * @category Web Sockets
 */
declare interface WebSocketCloseInfo {
  code?: number;
  reason?: string;
}

/** **UNSTABLE**: New API, yet to be vetted.
 *
 * @tags allow-net
 * @category Web Sockets
 */
declare class WebSocketStream {
  constructor(url: string, options?: WebSocketStreamOptions);
  url: string;
  connection: Promise<WebSocketConnection>;
  closed: Promise<WebSocketCloseInfo>;
  close(closeInfo?: WebSocketCloseInfo): void;
}<|MERGE_RESOLUTION|>--- conflicted
+++ resolved
@@ -974,26 +974,6 @@
 
   /** **UNSTABLE**: New API, yet to be vetted.
    *
-<<<<<<< HEAD
-=======
-   * Get the `hostname` of the machine the Deno process is running on.
-   *
-   * ```ts
-   * console.log(Deno.hostname());
-   * ```
-   *
-   * Requires `allow-sys` permission.
-   * Additional consideration is still necessary around the permissions
-   * required.
-   *
-   * @tags allow-sys
-   * @category Runtime Environment
-   */
-  export function hostname(): string;
-
-  /** **UNSTABLE**: New API, yet to be vetted.
-   *
->>>>>>> fa9e7aab
    * A custom HttpClient for use with `fetch`.
    *
    * ```ts
