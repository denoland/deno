// Copyright 2018-2021 the Deno authors. All rights reserved. MIT license.

/// <reference no-default-lib="true" />
/// <reference lib="deno.ns" />

declare namespace Deno {
  /**
   * **UNSTABLE**: New API, yet to be vetted.  This API is under consideration to
   * determine if permissions are required to call it.
   *
   * Retrieve the process umask.  If `mask` is provided, sets the process umask.
   * This call always returns what the umask was before the call.
   *
   * ```ts
   * console.log(Deno.umask());  // e.g. 18 (0o022)
   * const prevUmaskValue = Deno.umask(0o077);  // e.g. 18 (0o022)
   * console.log(Deno.umask());  // e.g. 63 (0o077)
   * ```
   *
   * NOTE:  This API is not implemented on Windows
   */
  export function umask(mask?: number): number;

  /** **UNSTABLE**: New API, yet to be vetted.
   *
   * Gets the size of the console as columns/rows.
   *
   * ```ts
   * const { columns, rows } = Deno.consoleSize(Deno.stdout.rid);
   * ```
   */
  export function consoleSize(
    rid: number,
  ): {
    columns: number;
    rows: number;
  };

  /** **Unstable**  There are questions around which permission this needs. And
   * maybe should be renamed (loadAverage?)
   *
   * Returns an array containing the 1, 5, and 15 minute load averages. The
   * load average is a measure of CPU and IO utilization of the last one, five,
   * and 15 minute periods expressed as a fractional number.  Zero means there
   * is no load. On Windows, the three values are always the same and represent
   * the current load, not the 1, 5 and 15 minute load averages.
   *
   * ```ts
   * console.log(Deno.loadavg());  // e.g. [ 0.71, 0.44, 0.44 ]
   * ```
   *
   * Requires `allow-env` permission.
   */
  export function loadavg(): number[];

  /** **Unstable** new API. yet to be vetted. Under consideration to possibly move to
   * Deno.build or Deno.versions and if it should depend sys-info, which may not
   * be desireable.
   *
   * Returns the release version of the Operating System.
   *
   * ```ts
   * console.log(Deno.osRelease());
   * ```
   *
   * Requires `allow-env` permission.
   */
  export function osRelease(): string;

  /** **Unstable** new API. yet to be vetted.
   *
   * Displays the total amount of free and used physical and swap memory in the
   * system, as well as the buffers and caches used by the kernel.
   *
   * This is similar to the `free` command in Linux
   *
   * ```ts
   * console.log(Deno.systemMemoryInfo());
   * ```
   *
   * Requires `allow-env` permission.
   */
  export function systemMemoryInfo(): SystemMemoryInfo;

  export interface SystemMemoryInfo {
    /** Total installed memory */
    total: number;
    /** Unused memory */
    free: number;
    /** Estimation of how much memory is available  for  starting  new
     * applications, without  swapping. Unlike the data provided by the cache or
     * free fields, this field takes into account page cache and also that not
     * all reclaimable memory slabs will be reclaimed due to items being in use
     */
    available: number;
    /** Memory used by kernel buffers */
    buffers: number;
    /** Memory  used  by  the  page  cache  and  slabs */
    cached: number;
    /** Total swap memory */
    swapTotal: number;
    /** Unused swap memory */
    swapFree: number;
  }

  /** All possible types for interfacing with foreign functions */
  export type NativeType =
    | "void"
    | "u8"
    | "i8"
    | "u16"
    | "i16"
    | "u32"
    | "i32"
    | "u64"
    | "i64"
    | "usize"
    | "isize"
    | "f32"
    | "f64";

  /** A foreign function as defined by its parameter and result types */
  export interface ForeignFunction {
    parameters: (NativeType | "buffer")[];
    result: NativeType;
    /** When true, function calls will run on a dedicated blocking thread and will return a Promise resolving to the `result`. */
    nonblocking?: boolean;
  }

  /** A dynamic library resource */
  export interface DynamicLibrary<S extends Record<string, ForeignFunction>> {
    /** All of the registered symbols along with functions for calling them */
    symbols: { [K in keyof S]: (...args: unknown[]) => unknown };

    close(): void;
  }

  /** **UNSTABLE**: new API
   *
   * Opens a dynamic library and registers symbols
   */
  export function dlopen<S extends Record<string, ForeignFunction>>(
    filename: string | URL,
    symbols: S,
  ): DynamicLibrary<S>;

  /** The log category for a diagnostic message. */
  export enum DiagnosticCategory {
    Warning = 0,
    Error = 1,
    Suggestion = 2,
    Message = 3,
  }

  export interface DiagnosticMessageChain {
    messageText: string;
    category: DiagnosticCategory;
    code: number;
    next?: DiagnosticMessageChain[];
  }

  export interface Diagnostic {
    /** A string message summarizing the diagnostic. */
    messageText?: string;
    /** An ordered array of further diagnostics. */
    messageChain?: DiagnosticMessageChain;
    /** Information related to the diagnostic. This is present when there is a
     * suggestion or other additional diagnostic information */
    relatedInformation?: Diagnostic[];
    /** The text of the source line related to the diagnostic. */
    sourceLine?: string;
    source?: string;
    /** The start position of the error. Zero based index. */
    start?: {
      line: number;
      character: number;
    };
    /** The end position of the error.  Zero based index. */
    end?: {
      line: number;
      character: number;
    };
    /** The filename of the resource related to the diagnostic message. */
    fileName?: string;
    /** The category of the diagnostic. */
    category: DiagnosticCategory;
    /** A number identifier. */
    code: number;
  }

  /** **UNSTABLE**: new API, yet to be vetted.
   *
   * Format an array of diagnostic items and return them as a single string in a
   * user friendly format. If there are no diagnostics then it will return an
   * empty string.
   *
   * ```ts
   * const { diagnostics } = await Deno.emit("file_with_compile_issues.ts");
   * console.table(diagnostics);  // Prints raw diagnostic data
   * console.log(Deno.formatDiagnostics(diagnostics));  // User friendly output of diagnostics
   * console.log(Deno.formatDiagnostics([]));  // An empty string
   * ```
   *
   * @param diagnostics An array of diagnostic items to format
   */
  export function formatDiagnostics(diagnostics: Diagnostic[]): string;

  /** **UNSTABLE**: new API, yet to be vetted.
   *
   * A specific subset TypeScript compiler options that can be supported by the
   * Deno TypeScript compiler. */
  export interface CompilerOptions {
    /** Allow JavaScript files to be compiled. Defaults to `true`. */
    allowJs?: boolean;
    /** Allow default imports from modules with no default export. This does not
     * affect code emit, just typechecking. Defaults to `false`. */
    allowSyntheticDefaultImports?: boolean;
    /** Allow accessing UMD globals from modules. Defaults to `false`. */
    allowUmdGlobalAccess?: boolean;
    /** Do not report errors on unreachable code. Defaults to `false`. */
    allowUnreachableCode?: boolean;
    /** Do not report errors on unused labels. Defaults to `false` */
    allowUnusedLabels?: boolean;
    /** Parse in strict mode and emit `"use strict"` for each source file.
     * Defaults to `true`. */
    alwaysStrict?: boolean;
    /** Base directory to resolve non-relative module names. Defaults to
     * `undefined`. */
    baseUrl?: string;
    /** The character set of the input files. Defaults to `"utf8"`. */
    charset?: string;
    /** Report errors in `.js` files. Use in conjunction with `allowJs`. Defaults
     * to `false`. */
    checkJs?: boolean;
    /** Generates corresponding `.d.ts` file. Defaults to `false`. */
    declaration?: boolean;
    /** Output directory for generated declaration files. */
    declarationDir?: string;
    /** Generates a source map for each corresponding `.d.ts` file. Defaults to
     * `false`. */
    declarationMap?: boolean;
    /** Provide full support for iterables in `for..of`, spread and
     * destructuring when targeting ES5 or ES3. Defaults to `false`. */
    downlevelIteration?: boolean;
    /** Only emit `.d.ts` declaration files. Defaults to `false`. */
    emitDeclarationOnly?: boolean;
    /** Emit design-type metadata for decorated declarations in source. See issue
     * [microsoft/TypeScript#2577](https://github.com/Microsoft/TypeScript/issues/2577)
     * for details. Defaults to `false`. */
    emitDecoratorMetadata?: boolean;
    /** Emit `__importStar` and `__importDefault` helpers for runtime babel
     * ecosystem compatibility and enable `allowSyntheticDefaultImports` for type
     * system compatibility. Defaults to `true`. */
    esModuleInterop?: boolean;
    /** Enables experimental support for ES decorators. Defaults to `true`. */
    experimentalDecorators?: boolean;
    /** Import emit helpers (e.g. `__extends`, `__rest`, etc..) from
     * [tslib](https://www.npmjs.com/package/tslib). */
    importHelpers?: boolean;
    /** This flag controls how `import` works, there are 3 different options:
     *
     * - `remove`: The default behavior of dropping import statements which only
     *   reference types.
     * - `preserve`: Preserves all `import` statements whose values or types are
     *   never used. This can cause imports/side-effects to be preserved.
     * - `error`: This preserves all imports (the same as the preserve option),
     *   but will error when a value import is only used as a type. This might
     *   be useful if you want to ensure no values are being accidentally
     *   imported, but still make side-effect imports explicit.
     *
     * This flag works because you can use `import type` to explicitly create an
     * `import` statement which should never be emitted into JavaScript. */
    importsNotUsedAsValues?: "remove" | "preserve" | "error";
    /** Emit a single file with source maps instead of having a separate file.
     * Defaults to `false`. */
    inlineSourceMap?: boolean;
    /** Emit the source alongside the source maps within a single file; requires
     * `inlineSourceMap` or `sourceMap` to be set. Defaults to `false`. */
    inlineSources?: boolean;
    /** Support JSX in `.tsx` files: `"react"`, `"preserve"`, `"react-native"`,
     * `"react-jsx", `"react-jsxdev"`.
     * Defaults to `"react"`. */
    jsx?: "react" | "preserve" | "react-native" | "react-jsx" | "react-jsx-dev";
    /** Specify the JSX factory function to use when targeting react JSX emit,
     * e.g. `React.createElement` or `h`. Defaults to `React.createElement`. */
    jsxFactory?: string;
    /** Specify the JSX fragment factory function to use when targeting react
     * JSX emit, e.g. `Fragment`. Defaults to `React.Fragment`. */
    jsxFragmentFactory?: string;
    /** Declares the module specifier to be used for importing the `jsx` and
     * `jsxs` factory functions when using jsx as `"react-jsx"` or
     * `"react-jsxdev"`. Defaults to `"react"`. */
    jsxImportSource?: string;
    /** Resolve keyof to string valued property names only (no numbers or
     * symbols). Defaults to `false`. */
    keyofStringsOnly?: string;
    /** List of library files to be included in the compilation. If omitted,
     * then the Deno main runtime libs are used. */
    lib?: string[];
    /** The locale to use to show error messages. */
    locale?: string;
    /** Specifies the location where debugger should locate map files instead of
     * generated locations. Use this flag if the `.map` files will be located at
     * run-time in a different location than the `.js` files. The location
     * specified will be embedded in the source map to direct the debugger where
     * the map files will be located. Defaults to `undefined`. */
    mapRoot?: string;
    /** Specify the module format for the emitted code. Defaults to
     * `"esnext"`. */
    module?:
      | "none"
      | "commonjs"
      | "amd"
      | "system"
      | "umd"
      | "es6"
      | "es2015"
      | "es2020"
      | "esnext";
    /** Do not generate custom helper functions like `__extends` in compiled
     * output. Defaults to `false`. */
    noEmitHelpers?: boolean;
    /** Report errors for fallthrough cases in switch statement. Defaults to
     * `false`. */
    noFallthroughCasesInSwitch?: boolean;
    /** Raise error on expressions and declarations with an implied any type.
     * Defaults to `true`. */
    noImplicitAny?: boolean;
    /** Report an error when not all code paths in function return a value.
     * Defaults to `false`. */
    noImplicitReturns?: boolean;
    /** Raise error on `this` expressions with an implied `any` type. Defaults to
     * `true`. */
    noImplicitThis?: boolean;
    /** Do not emit `"use strict"` directives in module output. Defaults to
     * `false`. */
    noImplicitUseStrict?: boolean;
    /** Do not include the default library file (`lib.d.ts`). Defaults to
     * `false`. */
    noLib?: boolean;
    /** Do not add triple-slash references or module import targets to the list of
     * compiled files. Defaults to `false`. */
    noResolve?: boolean;
    /** Disable strict checking of generic signatures in function types. Defaults
     * to `false`. */
    noStrictGenericChecks?: boolean;
    /** Include 'undefined' in index signature results. Defaults to `false`. */
    noUncheckedIndexedAccess?: boolean;
    /** Report errors on unused locals. Defaults to `false`. */
    noUnusedLocals?: boolean;
    /** Report errors on unused parameters. Defaults to `false`. */
    noUnusedParameters?: boolean;
    /** List of path mapping entries for module names to locations relative to the
     * `baseUrl`. Defaults to `undefined`. */
    paths?: Record<string, string[]>;
    /** Do not erase const enum declarations in generated code. Defaults to
     * `false`. */
    preserveConstEnums?: boolean;
    /** Remove all comments except copy-right header comments beginning with
     * `/*!`. Defaults to `true`. */
    removeComments?: boolean;
    /** Specifies the root directory of input files. Only use to control the
     * output directory structure with `outDir`. Defaults to `undefined`. */
    rootDir?: string;
    /** List of _root_ folders whose combined content represent the structure of
     * the project at runtime. Defaults to `undefined`. */
    rootDirs?: string[];
    /** Generates corresponding `.map` file. Defaults to `false`. */
    sourceMap?: boolean;
    /** Specifies the location where debugger should locate TypeScript files
     * instead of source locations. Use this flag if the sources will be located
     * at run-time in a different location than that at design-time. The location
     * specified will be embedded in the sourceMap to direct the debugger where
     * the source files will be located. Defaults to `undefined`. */
    sourceRoot?: string;
    /** Skip type checking of all declaration files (`*.d.ts`). */
    skipLibCheck?: boolean;
    /** Enable all strict type checking options. Enabling `strict` enables
     * `noImplicitAny`, `noImplicitThis`, `alwaysStrict`, `strictBindCallApply`,
     * `strictNullChecks`, `strictFunctionTypes` and
     * `strictPropertyInitialization`. Defaults to `true`. */
    strict?: boolean;
    /** Enable stricter checking of the `bind`, `call`, and `apply` methods on
     * functions. Defaults to `true`. */
    strictBindCallApply?: boolean;
    /** Disable bivariant parameter checking for function types. Defaults to
     * `true`. */
    strictFunctionTypes?: boolean;
    /** Ensure non-undefined class properties are initialized in the constructor.
     * This option requires `strictNullChecks` be enabled in order to take effect.
     * Defaults to `true`. */
    strictPropertyInitialization?: boolean;
    /** In strict null checking mode, the `null` and `undefined` values are not in
     * the domain of every type and are only assignable to themselves and `any`
     * (the one exception being that `undefined` is also assignable to `void`). */
    strictNullChecks?: boolean;
    /** Suppress excess property checks for object literals. Defaults to
     * `false`. */
    suppressExcessPropertyErrors?: boolean;
    /** Suppress `noImplicitAny` errors for indexing objects lacking index
     * signatures. */
    suppressImplicitAnyIndexErrors?: boolean;
    /** Specify ECMAScript target version. Defaults to `esnext`. */
    target?:
      | "es3"
      | "es5"
      | "es6"
      | "es2015"
      | "es2016"
      | "es2017"
      | "es2018"
      | "es2019"
      | "es2020"
      | "esnext";
    /** List of names of type definitions to include when type checking.
     * Defaults to `undefined`.
     *
     * The type definitions are resolved according to the normal Deno resolution
     * irrespective of if sources are provided on the call. In addition, unlike
     * passing the `--config` option on startup, there is no base to resolve
     * relative specifiers, so the specifiers here have to be fully qualified
     * URLs or paths.  For example:
     *
     * ```ts
     * Deno.emit("./a.ts", {
     *   compilerOptions: {
     *     types: [
     *       "https://deno.land/x/pkg/types.d.ts",
     *       "/Users/me/pkg/types.d.ts",
     *     ]
     *   }
     * });
     * ```
     */
    types?: string[];
    /** Emit class fields with ECMAScript-standard semantics. Defaults to
     * `false`. */
    useDefineForClassFields?: boolean;
  }

  interface ImportMap {
    imports: Record<string, string>;
    scopes?: Record<string, Record<string, string>>;
  }

  /**
   * **UNSTABLE**: new API, yet to be vetted.
   *
   * The options for `Deno.emit()` API.
   */
  export interface EmitOptions {
    /** Indicate that the source code should be emitted to a single file
     * JavaScript bundle that is a single ES module (`"module"`) or a single
     * file self contained script we executes in an immediately invoked function
     * when loaded (`"classic"`). */
    bundle?: "module" | "classic";
    /** If `true` then the sources will be typed checked, returning any
     * diagnostic errors in the result.  If `false` type checking will be
     * skipped.  Defaults to `true`.
     *
     * *Note* by default, only TypeScript will be type checked, just like on
     * the command line.  Use the `compilerOptions` options of `checkJs` to
     * enable type checking of JavaScript. */
    check?: boolean;
    /** A set of options that are aligned to TypeScript compiler options that
     * are supported by Deno. */
    compilerOptions?: CompilerOptions;
    /** An [import-map](https://deno.land/manual/linking_to_external_code/import_maps#import-maps)
     * which will be applied to the imports. */
    importMap?: ImportMap;
    /** An absolute path to an [import-map](https://deno.land/manual/linking_to_external_code/import_maps#import-maps).
     * Required to be specified if an `importMap` is specified to be able to
     * determine resolution of relative paths. If a `importMap` is not
     * specified, then it will assumed the file path points to an import map on
     * disk and will be attempted to be loaded based on current runtime
     * permissions.
     */
    importMapPath?: string;
    /** A record of sources to use when doing the emit.  If provided, Deno will
     * use these sources instead of trying to resolve the modules externally. */
    sources?: Record<string, string>;
  }

  /**
   * **UNSTABLE**: new API, yet to be vetted.
   *
   * The result of `Deno.emit()` API.
   */
  export interface EmitResult {
    /** Diagnostic messages returned from the type checker (`tsc`).
     *
     * Can be used with `Deno.formatDiagnostics` to display a user
     * friendly string. */
    diagnostics: Diagnostic[];
    /** Any emitted files.  If bundled, then the JavaScript will have the
     * key of `deno:///bundle.js` with an optional map (based on
     * `compilerOptions`) in `deno:///bundle.js.map`. */
    files: Record<string, string>;
    /** An optional array of any compiler options that were ignored by Deno. */
    ignoredOptions?: string[];
    /** An array of internal statistics related to the emit, for diagnostic
     * purposes. */
    stats: Array<[string, number]>;
  }

  /**
   * **UNSTABLE**: new API, yet to be vetted.
   *
   * Similar to the command line functionality of `deno run` or `deno cache`,
   * `Deno.emit()` provides a way to provide Deno arbitrary JavaScript
   * or TypeScript and have it return JavaScript based on the options and
   * settings provided. The source code can either be provided or the modules
   * can be fetched and resolved in line with the behavior of the command line.
   *
   * Requires `allow-read` and/or `allow-net` if sources are not provided.
   *
   * @param rootSpecifier The specifier that will be used as the entry point.
   *                      If no sources are provided, then the specifier would
   *                      be the same as if you typed it on the command line for
   *                      `deno run`. If sources are provided, it should match
   *                      one of the names of the sources.
   * @param options  A set of options to be used with the emit.
   *
   * @returns The result of the emit. If diagnostics are found, they can be used
   * with `Deno.formatDiagnostics` to construct a user friendly string, which
   * has the same format as CLI diagnostics.
   */
  export function emit(
    rootSpecifier: string | URL,
    options?: EmitOptions,
  ): Promise<EmitResult>;

  /** **UNSTABLE**: Should not have same name as `window.location` type. */
  interface Location {
    /** The full url for the module, e.g. `file://some/file.ts` or
     * `https://some/file.ts`. */
    fileName: string;
    /** The line number in the file. It is assumed to be 1-indexed. */
    lineNumber: number;
    /** The column number in the file. It is assumed to be 1-indexed. */
    columnNumber: number;
  }

  /** **UNSTABLE**: new API, yet to be vetted.
   *
   * Given a current location in a module, lookup the source location and return
   * it.
   *
   * When Deno transpiles code, it keep source maps of the transpiled code. This
   * function can be used to lookup the original location. This is
   * automatically done when accessing the `.stack` of an error, or when an
   * uncaught error is logged. This function can be used to perform the lookup
   * for creating better error handling.
   *
   * **Note:** `lineNumber` and `columnNumber` are 1 indexed, which matches display
   * expectations, but is not typical of most index numbers in Deno.
   *
   * An example:
   *
   * ```ts
   * const origin = Deno.applySourceMap({
   *   fileName: "file://my/module.ts",
   *   lineNumber: 5,
   *   columnNumber: 15
   * });
   *
   * console.log(`${origin.fileName}:${origin.lineNumber}:${origin.columnNumber}`);
   * ```
   */
  export function applySourceMap(location: Location): Location;

  /** **UNSTABLE**: new API, yet to be vetted.
   *
   * Registers the given function as a listener of the given signal event.
   *
   * ```ts
   * Deno.addSignalListener("SIGTERM", () => {
   *   console.log("SIGTERM!")
   * });
   * ```
   *
   * NOTE: This functionality is not yet implemented on Windows.
   */
  export function addSignalListener(signal: Signal, handler: () => void): void;

  /** **UNSTABLE**: new API, yet to be vetted.
   *
   * Removes the given signal listener that has been registered with
   * Deno.addSignalListener.
   *
   * ```ts
   * const listener = () => {
   *   console.log("SIGTERM!")
   * };
   * Deno.addSignalListener("SIGTERM", listener);
   * Deno.removeSignalListener("SIGTERM", listener);
   * ```
   *
   * NOTE: This functionality is not yet implemented on Windows.
   */
  export function removeSignalListener(
    signal: Signal,
    handler: () => void,
  ): void;

  export type SetRawOptions = {
    cbreak: boolean;
  };

  /** **UNSTABLE**: new API, yet to be vetted
   *
   * Set TTY to be under raw mode or not. In raw mode, characters are read and
   * returned as is, without being processed. All special processing of
   * characters by the terminal is disabled, including echoing input characters.
   * Reading from a TTY device in raw mode is faster than reading from a TTY
   * device in canonical mode.
   *
   * The `cbreak` option can be used to indicate that characters that correspond
   * to a signal should still be generated. When disabling raw mode, this option
   * is ignored. This functionality currently only works on Linux and Mac OS.
   *
   * ```ts
   * Deno.setRaw(Deno.stdin.rid, true, { cbreak: true });
   * ```
   */
  export function setRaw(
    rid: number,
    mode: boolean,
    options?: SetRawOptions,
  ): void;

  /** **UNSTABLE**: needs investigation into high precision time.
   *
   * Synchronously changes the access (`atime`) and modification (`mtime`) times
   * of a file system object referenced by `path`. Given times are either in
   * seconds (UNIX epoch time) or as `Date` objects.
   *
   * ```ts
   * Deno.utimeSync("myfile.txt", 1556495550, new Date());
   * ```
   *
   * Requires `allow-write` permission. */
  export function utimeSync(
    path: string | URL,
    atime: number | Date,
    mtime: number | Date,
  ): void;

  /** **UNSTABLE**: needs investigation into high precision time.
   *
   * Changes the access (`atime`) and modification (`mtime`) times of a file
   * system object referenced by `path`. Given times are either in seconds
   * (UNIX epoch time) or as `Date` objects.
   *
   * ```ts
   * await Deno.utime("myfile.txt", 1556495550, new Date());
   * ```
   *
   * Requires `allow-write` permission. */
  export function utime(
    path: string | URL,
    atime: number | Date,
    mtime: number | Date,
  ): Promise<void>;

  export function run<
    T extends RunOptions & {
      clearEnv?: boolean;
      gid?: number;
      uid?: number;
    } = RunOptions & {
      clearEnv?: boolean;
      gid?: number;
      uid?: number;
    },
  >(opt: T): Process<T>;

  /**  **UNSTABLE**: New API, yet to be vetted.  Additional consideration is still
   * necessary around the permissions required.
   *
   * Get the `hostname` of the machine the Deno process is running on.
   *
   * ```ts
   * console.log(Deno.hostname());
   * ```
   *
   *  Requires `allow-env` permission.
   */
  export function hostname(): string;

  /** **UNSTABLE**: New API, yet to be vetted.
   * A custom HttpClient for use with `fetch`.
   *
   * ```ts
   * const caCert = await Deno.readTextFile("./ca.pem");
   * const client = Deno.createHttpClient({ caCerts: [ caCert ] });
   * const req = await fetch("https://myserver.com", { client });
   * ```
   */
  export class HttpClient {
    rid: number;
    close(): void;
  }

  /** **UNSTABLE**: New API, yet to be vetted.
   * The options used when creating a [HttpClient].
   */
  export interface CreateHttpClientOptions {
    /** A list of root certificates that will be used in addition to the
     * default root certificates to verify the peer's certificate.
     *
     * Must be in PEM format. */
    caCerts?: string[];
    /** A HTTP proxy to use for new connections. */
    proxy?: Proxy;
    /** PEM formatted client certificate chain. */
    certChain?: string;
    /** PEM formatted (RSA or PKCS8) private key of client certificate. */
    privateKey?: string;
  }

  export interface Proxy {
    url: string;
    basicAuth?: BasicAuth;
  }

  export interface BasicAuth {
    username: string;
    password: string;
  }

  /** **UNSTABLE**: New API, yet to be vetted.
   * Create a custom HttpClient for to use with `fetch`.
   *
   * ```ts
   * const caCert = await Deno.readTextFile("./ca.pem");
   * const client = Deno.createHttpClient({ caCerts: [ caCert ] });
   * const response = await fetch("https://myserver.com", { client });
   * ```
   *
   * ```ts
   * const client = Deno.createHttpClient({ proxy: { url: "http://myproxy.com:8080" } });
   * const response = await fetch("https://myserver.com", { client });
   * ```
   */
  export function createHttpClient(
    options: CreateHttpClientOptions,
  ): HttpClient;

  /** **UNSTABLE**: needs investigation into high precision time.
   *
   * Synchronously changes the access (`atime`) and modification (`mtime`) times
   * of a file stream resource referenced by `rid`. Given times are either in
   * seconds (UNIX epoch time) or as `Date` objects.
   *
   * ```ts
   * const file = Deno.openSync("file.txt", { create: true, write: true });
   * Deno.futimeSync(file.rid, 1556495550, new Date());
   * ```
   */
  export function futimeSync(
    rid: number,
    atime: number | Date,
    mtime: number | Date,
  ): void;

  /** **UNSTABLE**: needs investigation into high precision time.
   *
   * Changes the access (`atime`) and modification (`mtime`) times of a file
   * stream resource referenced by `rid`. Given times are either in seconds
   * (UNIX epoch time) or as `Date` objects.
   *
   * ```ts
   * const file = await Deno.open("file.txt", { create: true, write: true });
   * await Deno.futime(file.rid, 1556495550, new Date());
   * ```
   */
  export function futime(
    rid: number,
    atime: number | Date,
    mtime: number | Date,
  ): Promise<void>;

  /** *UNSTABLE**: new API, yet to be vetted.
   *
   * SleepSync puts the main thread to sleep synchronously for a given amount of
   * time in milliseconds.
   *
   * ```ts
   * Deno.sleepSync(10);
   * ```
   */
  export function sleepSync(millis: number): void;

  /** **UNSTABLE**: New option, yet to be vetted. */
  export interface TestContext {
    /** Run a sub step of the parent test with a given name. Returns a promise
     * that resolves to a boolean signifying if the step completed successfully.
     * The returned promise never rejects unless the arguments are invalid.
     * If the test was ignored, the promise returns `false`.
     */
    step(t: TestStepDefinition): Promise<boolean>;

    /** Run a sub step of the parent test with a given name. Returns a promise
     * that resolves to a boolean signifying if the step completed successfully.
     * The returned promise never rejects unless the arguments are invalid.
     * If the test was ignored, the promise returns `false`.
     */
    step(
      name: string,
      fn: (t: TestContext) => void | Promise<void>,
    ): Promise<boolean>;
  }

  /** **UNSTABLE**: New option, yet to be vetted. */
  export interface TestStepDefinition {
    fn: (t: TestContext) => void | Promise<void>;
    name: string;
    ignore?: boolean;
    /** Check that the number of async completed ops after the test is the same
     * as number of dispatched ops. Defaults to true. */
    sanitizeOps?: boolean;
    /** Ensure the test case does not "leak" resources - ie. the resource table
     * after the test has exactly the same contents as before the test. Defaults
     * to true. */
    sanitizeResources?: boolean;
    /** Ensure the test case does not prematurely cause the process to exit,
     * for example via a call to `Deno.exit`. Defaults to true. */
    sanitizeExit?: boolean;
  }

  /** **UNSTABLE**: new API, yet to be vetted.
   *
   * A generic transport listener for message-oriented protocols. */
  export interface DatagramConn extends AsyncIterable<[Uint8Array, Addr]> {
    /** **UNSTABLE**: new API, yet to be vetted.
     *
     * Waits for and resolves to the next message to the `UDPConn`. */
    receive(p?: Uint8Array): Promise<[Uint8Array, Addr]>;
    /** UNSTABLE: new API, yet to be vetted.
     *
     * Sends a message to the target. */
    send(p: Uint8Array, addr: Addr): Promise<number>;
    /** UNSTABLE: new API, yet to be vetted.
     *
     * Close closes the socket. Any pending message promises will be rejected
     * with errors. */
    close(): void;
    /** Return the address of the `UDPConn`. */
    readonly addr: Addr;
    [Symbol.asyncIterator](): AsyncIterableIterator<[Uint8Array, Addr]>;
  }

  export interface UnixListenOptions {
    /** A Path to the Unix Socket. */
    path: string;
  }

  /** **UNSTABLE**: new API, yet to be vetted.
   *
   * Listen announces on the local transport address.
   *
   * ```ts
   * const listener = Deno.listen({ path: "/foo/bar.sock", transport: "unix" })
   * ```
   *
   * Requires `allow-read` and `allow-write` permission. */
  export function listen(
    options: UnixListenOptions & { transport: "unix" },
  ): Listener;

  /** **UNSTABLE**: new API, yet to be vetted
   *
   * Listen announces on the local transport address.
   *
   * ```ts
   * const listener1 = Deno.listenDatagram({
   *   port: 80,
   *   transport: "udp"
   * });
   * const listener2 = Deno.listenDatagram({
   *   hostname: "golang.org",
   *   port: 80,
   *   transport: "udp"
   * });
   * ```
   *
   * Requires `allow-net` permission. */
  export function listenDatagram(
    options: ListenOptions & { transport: "udp" },
  ): DatagramConn;

  /** **UNSTABLE**: new API, yet to be vetted
   *
   * Listen announces on the local transport address.
   *
   * ```ts
   * const listener = Deno.listenDatagram({
   *   path: "/foo/bar.sock",
   *   transport: "unixpacket"
   * });
   * ```
   *
   * Requires `allow-read` and `allow-write` permission. */
  export function listenDatagram(
    options: UnixListenOptions & { transport: "unixpacket" },
  ): DatagramConn;

  export interface UnixConnectOptions {
    transport: "unix";
    path: string;
  }

  /** **UNSTABLE**:  The unix socket transport is unstable as a new API yet to
   * be vetted.  The TCP transport is considered stable.
   *
   * Connects to the hostname (default is "127.0.0.1") and port on the named
   * transport (default is "tcp"), and resolves to the connection (`Conn`).
   *
   * ```ts
   * const conn1 = await Deno.connect({ port: 80 });
   * const conn2 = await Deno.connect({ hostname: "192.0.2.1", port: 80 });
   * const conn3 = await Deno.connect({ hostname: "[2001:db8::1]", port: 80 });
   * const conn4 = await Deno.connect({ hostname: "golang.org", port: 80, transport: "tcp" });
   * const conn5 = await Deno.connect({ path: "/foo/bar.sock", transport: "unix" });
   * ```
   *
   * Requires `allow-net` permission for "tcp" and `allow-read` for "unix". */
  export function connect(
    options: ConnectOptions | UnixConnectOptions,
  ): Promise<Conn>;

  export interface ConnectTlsOptions {
    /** PEM formatted client certificate chain. */
    certChain?: string;
    /** PEM formatted (RSA or PKCS8) private key of client certificate. */
    privateKey?: string;
    /** **UNSTABLE**: new API, yet to be vetted.
     *
     * Application-Layer Protocol Negotiation (ALPN) protocols supported by
     * the client. If not specified, no ALPN extension will be included in the
     * TLS handshake.
     */
    alpnProtocols?: string[];
  }

  export interface TlsHandshakeInfo {
    /** **UNSTABLE**: new API, yet to be vetted.
     *
     * Contains the ALPN protocol selected during negotiation with the server.
     * If no ALPN protocol selected, returns `null`.
     */
    alpnProtocol: string | null;
  }

  export interface TlsConn extends Conn {
    /** Runs the client or server handshake protocol to completion if that has
     * not happened yet. Calling this method is optional; the TLS handshake
     * will be completed automatically as soon as data is sent or received. */
    handshake(): Promise<TlsHandshakeInfo>;
  }

  /** **UNSTABLE** New API, yet to be vetted.
   *
   * Create a TLS connection with an attached client certificate.
   *
   * ```ts
   * const conn = await Deno.connectTls({
   *   hostname: "deno.land",
   *   port: 443,
   *   certChain: "---- BEGIN CERTIFICATE ----\n ...",
   *   privateKey: "---- BEGIN PRIVATE KEY ----\n ...",
   * });
   * ```
   *
   * Requires `allow-net` permission.
   */
  export function connectTls(options: ConnectTlsOptions): Promise<TlsConn>;

  export interface ListenTlsOptions {
    /** **UNSTABLE**: new API, yet to be vetted.
     *
     * Application-Layer Protocol Negotiation (ALPN) protocols to announce to
     * the client. If not specified, no ALPN extension will be included in the
     * TLS handshake.
     */
    alpnProtocols?: string[];
  }

  export interface StartTlsOptions {
    /** **UNSTABLE**: new API, yet to be vetted.
     *
     * Application-Layer Protocol Negotiation (ALPN) protocols to announce to
     * the client. If not specified, no ALPN extension will be included in the
     * TLS handshake.
     */
    alpnProtocols?: string[];
  }

  /** **UNSTABLE**: New API should be tested first.
   *
   * Acquire an advisory file-system lock for the provided file. `exclusive`
   * defaults to `false`.
   */
  export function flock(rid: number, exclusive?: boolean): Promise<void>;

  /** **UNSTABLE**: New API should be tested first.
   *
   * Acquire an advisory file-system lock for the provided file. `exclusive`
   * defaults to `false`.
   */
  export function flockSync(rid: number, exclusive?: boolean): void;

  /** **UNSTABLE**: New API should be tested first.
   *
   * Release an advisory file-system lock for the provided file.
   */
  export function funlock(rid: number): Promise<void>;

  /** **UNSTABLE**: New API should be tested first.
   *
   * Release an advisory file-system lock for the provided file.
   */
  export function funlockSync(rid: number): void;

<<<<<<< HEAD
  export interface CommandOptions {
    /** Arguments to pass to the process. */
    args?: string[];
    /**
     * The working directory of the process.
     * If not specified, the cwd of the parent process is used.
     */
    cwd?: string | URL;
    /**
     * Clear environmental variables from parent process.
     * Doesn't guarantee that only `opt.env` variables are present,
     * as the OS may set environmental variables for processes.
     */
    clearEnv?: boolean;
    /** Environmental variables to pass to the subprocess. */
    env?: Record<string, string>;
    /**
     * Sets the child process’s user ID. This translates to a setuid call
     * in the child process. Failure in the setuid call will cause the spawn to fail.
     */
    uid?: number;
    /** Similar to `uid`, but sets the group ID of the child process. */
    gid?: number;
  }

  export interface ProcessIoOptions {
    stdin?: "piped" | "inherit" | "null";
    stdout?: "piped" | "inherit" | "null";
    stderr?: "piped" | "inherit" | "null";
  }

  /** **UNSTABLE** New API, yet to be vetted.
   *
   * Spawns new subprocess.
   */
  export class Command {
    /**
     * @param command The path to the binary to run.
     * @param options Options for the Command.
     */
    constructor(command: string | URL, options?: CommandOptions);

    /**
     * Starts the command as a child process.
     * By default, the io options are all set to `inherit`.
     */
    spawn<T extends ProcessIoOptions = ProcessIoOptions>(options?: T): Child<T>;
    /**
     * Executes the command as a child process, waiting for it to finish and collecting its exit status.
     * By default, `stdout` and `stderr` are set to `inherit`.
     */
    status(options?: {
      stdout?: "inherit" | "null";
      stderr?: "inherit" | "null";
    }): Promise<ProcessStatus>;
    /** Executes the command as a child process, waiting for it to finish and collecting all of its output. */
    output(): Promise<CommandOutput<{ stdin: "piped"; stderr: "piped" }>>;
  }

  export class Child<T extends ProcessIoOptions = ProcessIoOptions> {
    readonly stdin: T["stdin"] extends "piped" ? WritableStream<Uint8Array>
      : null;
    readonly stdout: T["stdout"] extends "piped" ? ReadableStream<Uint8Array>
      : null;
    readonly stderr: T["stderr"] extends "piped" ? ReadableStream<Uint8Array>
      : null;

    readonly pid: number;
    /** Get the current status. */
    readonly status: ProcessStatus | null;

    /** Waits for the child to exit completely, returning the status that it exited with. */
    wait(): Promise<ProcessStatus>;
    /** Waits for the child to exit completely, returning all its output and status. */
    output(): Promise<CommandOutput>;
    kill(signo: Signal): void;
  }

  export interface CommandOutput<T extends ProcessIoOptions = ProcessIoOptions> {
    status: ProcessStatus;
    stdout: T["stdin"] extends "piped" ? Uint8Array : null;
    stderr: T["stderr"] extends "piped" ? Uint8Array : null;
  }
=======
  /** **UNSTABLE**: new API, yet to be vetted.
   *
   * Make the timer of the given id blocking the event loop from finishing
   */
  export function refTimer(id: number): void;

  /** **UNSTABLE**: new API, yet to be vetted.
   *
   * Make the timer of the given id not blocking the event loop from finishing
   */
  export function unrefTimer(id: number): void;
>>>>>>> f530189c
}

declare function fetch(
  input: Request | URL | string,
  init?: RequestInit & { client: Deno.HttpClient },
): Promise<Response>;

declare interface WorkerOptions {
  /** UNSTABLE: New API.
   *
   * Set deno.namespace to `true` to make `Deno` namespace and all of its
   * methods available to the worker environment. Defaults to `false`.
   *
   * Configure deno.permissions options to change the level of access the worker will
   * have. By default it will inherit the permissions of its parent thread. The permissions
   * of a worker can't be extended beyond its parent's permissions reach.
   * - "inherit" will take the permissions of the thread the worker is created in
   * - You can disable/enable permissions all together by passing a boolean
   * - You can provide a list of routes relative to the file the worker
   *   is created in to limit the access of the worker (read/write permissions only)
   *
   * Example:
   *
   * ```ts
   * // mod.ts
   * const worker = new Worker(
   *   new URL("deno_worker.ts", import.meta.url).href, {
   *     type: "module",
   *     deno: {
   *       namespace: true,
   *       permissions: {
   *         read: true,
   *       },
   *     },
   *   }
   * );
   * ```
   */
  // TODO(Soremwar)
  // `deno: boolean` is kept for backwards compatibility with the previous
  // worker options implementation. Remove for 2.0.
  deno?: boolean | {
    namespace?: boolean;
    /** Set to `"none"` to disable all the permissions in the worker. */
    permissions?: "inherit" | "none" | {
      env?: "inherit" | boolean | string[];
      hrtime?: "inherit" | boolean;
      /** The format of the net access list must be `hostname[:port]`
       * in order to be resolved.
       *
       * For example: `["https://deno.land", "localhost:8080"]`.
       */
      net?: "inherit" | boolean | string[];
      ffi?: "inherit" | boolean | Array<string | URL>;
      read?: "inherit" | boolean | Array<string | URL>;
      run?: "inherit" | boolean | Array<string | URL>;
      write?: "inherit" | boolean | Array<string | URL>;
    };
  };
}

declare interface WebSocketStreamOptions {
  protocols?: string[];
  signal?: AbortSignal;
}

declare interface WebSocketConnection {
  readable: ReadableStream<string | Uint8Array>;
  writable: WritableStream<string | Uint8Array>;
  extensions: string;
  protocol: string;
}

declare interface WebSocketCloseInfo {
  code?: number;
  reason?: string;
}

declare class WebSocketStream {
  constructor(url: string, options?: WebSocketStreamOptions);
  url: string;
  connection: Promise<WebSocketConnection>;
  closed: Promise<WebSocketCloseInfo>;
  close(closeInfo?: WebSocketCloseInfo): void;
}<|MERGE_RESOLUTION|>--- conflicted
+++ resolved
@@ -1023,7 +1023,18 @@
    */
   export function funlockSync(rid: number): void;
 
-<<<<<<< HEAD
+  /** **UNSTABLE**: new API, yet to be vetted.
+   *
+   * Make the timer of the given id blocking the event loop from finishing
+   */
+  export function refTimer(id: number): void;
+
+  /** **UNSTABLE**: new API, yet to be vetted.
+   *
+   * Make the timer of the given id not blocking the event loop from finishing
+   */
+  export function unrefTimer(id: number): void;
+
   export interface CommandOptions {
     /** Arguments to pass to the process. */
     args?: string[];
@@ -1107,19 +1118,6 @@
     stdout: T["stdin"] extends "piped" ? Uint8Array : null;
     stderr: T["stderr"] extends "piped" ? Uint8Array : null;
   }
-=======
-  /** **UNSTABLE**: new API, yet to be vetted.
-   *
-   * Make the timer of the given id blocking the event loop from finishing
-   */
-  export function refTimer(id: number): void;
-
-  /** **UNSTABLE**: new API, yet to be vetted.
-   *
-   * Make the timer of the given id not blocking the event loop from finishing
-   */
-  export function unrefTimer(id: number): void;
->>>>>>> f530189c
 }
 
 declare function fetch(
