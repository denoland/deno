--- conflicted
+++ resolved
@@ -268,116 +268,6 @@
    * @category File System
    */
   export function umask(mask?: number): number;
-
-  /** **UNSTABLE**: New API, yet to be vetted.
-   *
-<<<<<<< HEAD
-   * Displays the total amount of free and used physical and swap memory in the
-   * system, as well as the buffers and caches used by the kernel.
-   *
-   * This is similar to the `free` command in Linux
-   *
-   * ```ts
-   * console.log(Deno.systemMemoryInfo());
-=======
-   * Returns the user id of the Deno process on POSIX platforms. Returns `null`
-   * on Windows.
-   *
-   * ```ts
-   * console.log(Deno.uid());
->>>>>>> 0500aa1f
-   * ```
-   *
-   * Requires `allow-sys` permission.
-   *
-   * @tags allow-sys
-   * @category Runtime Environment
-   */
-<<<<<<< HEAD
-  export function systemMemoryInfo(): SystemMemoryInfo;
-
-  /** **UNSTABLE**: New API, yet to be vetted.
-   *
-   * Information returned from a call to {@linkcode Deno.systemMemoryInfo}.
-   *
-   * @category Runtime Environment
-   */
-  export interface SystemMemoryInfo {
-    /** Total installed memory in bytes. */
-    total: number;
-    /** Unused memory in bytes. */
-    free: number;
-    /** Estimation of how much memory, in bytes, is available for starting new
-     * applications, without swapping. Unlike the data provided by the cache or
-     * free fields, this field takes into account page cache and also that not
-     * all reclaimable memory will be reclaimed due to items being in use.
-     */
-    available: number;
-    /** Memory used by kernel buffers. */
-    buffers: number;
-    /** Memory used by the page cache and slabs. */
-    cached: number;
-    /** Total swap memory. */
-    swapTotal: number;
-    /** Unused swap memory. */
-    swapFree: number;
-  }
-
-  /** **UNSTABLE**: New API, yet to be vetted.
-   *
-   * The information for a network interface returned from a call to
-   * {@linkcode Deno.networkInterfaces}.
-   *
-   * @category Network
-   */
-  export interface NetworkInterfaceInfo {
-    /** The network interface name. */
-    name: string;
-    /** The IP protocol version. */
-    family: "IPv4" | "IPv6";
-    /** The IP address bound to the interface. */
-    address: string;
-    /** The netmask applied to the interface. */
-    netmask: string;
-    /** The IPv6 scope id or `null`. */
-    scopeid: number | null;
-    /** The CIDR range. */
-    cidr: string;
-    /** The MAC address. */
-    mac: string;
-  }
-
-  /** **UNSTABLE**: New API, yet to be vetted.
-   *
-   * Returns an array of the network interface information.
-   *
-   * ```ts
-   * console.log(Deno.networkInterfaces());
-=======
-  export function uid(): number | null;
-
-  /** **UNSTABLE**: New API, yet to be vetted.
-   *
-   * Returns the group id of the process on POSIX platforms. Returns `null` on
-   * Windows.
-   *
-   * ```ts
-   * console.log(Deno.gid());
->>>>>>> 0500aa1f
-   * ```
-   *
-   * Requires `allow-sys` permission.
-   *
-   * @tags allow-sys
-<<<<<<< HEAD
-   * @category Network
-   */
-  export function networkInterfaces(): NetworkInterfaceInfo[];
-=======
-   * @category Runtime Environment
-   */
-  export function gid(): number | null;
->>>>>>> 0500aa1f
 
   /** **UNSTABLE**: New API, yet to be vetted.
    *
