--- conflicted
+++ resolved
@@ -279,13 +279,10 @@
   pub cache_path: Option<PathBuf>,
   pub cached_only: bool,
   pub typecheck_mode: TypecheckMode,
-<<<<<<< HEAD
   // TODO(bartlomieju): should be removed in favor of `check`
   // once type checking is skipped by default
   pub future_typecheck_mode: FutureTypecheckMode,
   pub has_check_flag: bool,
-=======
->>>>>>> 381d565a
   pub config_path: Option<String>,
   pub coverage_dir: Option<String>,
   pub enable_testing_features: bool,
@@ -723,9 +720,8 @@
     )
 }
 
-<<<<<<< HEAD
-fn check_subcommand<'a>() -> App<'a> {
-  compile_args_without_no_check(App::new("check"))
+fn check_subcommand<'a>() -> Command<'a> {
+  compile_args_without_no_check(Command::new("check"))
     .arg(
       Arg::new("file")
         .takes_value(true)
@@ -747,14 +743,9 @@
     )
 }
 
-fn compile_subcommand<'a>() -> App<'a> {
-  runtime_args(App::new("compile"), true, false)
-    .setting(AppSettings::TrailingVarArg)
-=======
 fn compile_subcommand<'a>() -> Command<'a> {
   runtime_args(Command::new("compile"), true, false)
     .trailing_var_arg(true)
->>>>>>> 381d565a
     .arg(
       script_arg().required(true),
     )
@@ -1377,12 +1368,8 @@
         .conflicts_with("inspect-brk"),
     )
     .arg(no_clear_screen_arg())
-<<<<<<< HEAD
     .arg(check_arg())
-    .setting(AppSettings::TrailingVarArg)
-=======
     .trailing_var_arg(true)
->>>>>>> 381d565a
     .arg(script_arg().required(true))
     .about("Run a JavaScript or TypeScript program")
     .long_about(
@@ -1675,8 +1662,7 @@
     .arg(ca_file_arg())
 }
 
-<<<<<<< HEAD
-fn compile_args_without_no_check(app: App) -> App {
+fn compile_args_without_no_check(app: Command) -> Command {
   app
     .arg(import_map_arg())
     .arg(no_remote_arg())
@@ -1687,10 +1673,7 @@
     .arg(ca_file_arg())
 }
 
-fn permission_args(app: App) -> App {
-=======
 fn permission_args(app: Command) -> Command {
->>>>>>> 381d565a
   app
     .arg(
       Arg::new("allow-read")
@@ -2848,7 +2831,6 @@
     }
   } else if matches.is_present("no-check") {
     flags.typecheck_mode = TypecheckMode::None;
-<<<<<<< HEAD
   }
 }
 
@@ -2864,8 +2846,6 @@
     }
   } else if matches.is_present("check") {
     flags.future_typecheck_mode = FutureTypecheckMode::Local;
-=======
->>>>>>> 381d565a
   }
 }
 
