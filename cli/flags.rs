// Copyright 2018-2021 the Deno authors. All rights reserved. MIT license.

use clap::App;
use clap::AppSettings;
use clap::Arg;
use clap::ArgMatches;
use clap::ArgSettings;
use clap::SubCommand;
use deno_core::serde::Deserialize;
use deno_core::serde::Serialize;
use deno_core::url::Url;
use deno_runtime::permissions::PermissionsOptions;
use log::debug;
use log::Level;
use std::net::SocketAddr;
use std::path::PathBuf;
use std::str::FromStr;

lazy_static::lazy_static! {
  static ref LONG_VERSION: String = format!(
    "{} ({}, {})\nv8 {}\ntypescript {}",
    crate::version::deno(),
    if crate::version::is_canary() {
      "canary"
    } else {
      env!("PROFILE")
    },
    env!("TARGET"),
    deno_core::v8_version(),
    crate::version::TYPESCRIPT
  );
}

#[derive(Clone, Debug, PartialEq, Deserialize, Serialize)]
pub enum DenoSubcommand {
  Bundle {
    source_file: String,
    out_file: Option<PathBuf>,
  },
  Cache {
    files: Vec<String>,
  },
  Compile {
    source_file: String,
    output: Option<PathBuf>,
    args: Vec<String>,
    target: Option<String>,
  },
  Completions {
    buf: Box<[u8]>,
  },
  Coverage {
    files: Vec<PathBuf>,
    ignore: Vec<PathBuf>,
    include: Vec<String>,
    exclude: Vec<String>,
    lcov: bool,
  },
  Doc {
    private: bool,
    json: bool,
    source_file: Option<String>,
    filter: Option<String>,
  },
  Eval {
    print: bool,
    code: String,
    ext: String,
  },
  Fmt {
    check: bool,
    files: Vec<PathBuf>,
    ignore: Vec<PathBuf>,
    ext: String,
  },
  Info {
    json: bool,
    file: Option<String>,
  },
  Install {
    module_url: String,
    args: Vec<String>,
    name: Option<String>,
    root: Option<PathBuf>,
    force: bool,
  },
  Lsp,
  Lint {
    files: Vec<PathBuf>,
    ignore: Vec<PathBuf>,
    rules: bool,
    json: bool,
  },
  Repl {
    eval: Option<String>,
  },
  Run {
    script: String,
  },
  Test {
    doc: bool,
    no_run: bool,
    fail_fast: Option<usize>,
    quiet: bool,
    allow_none: bool,
    include: Option<Vec<String>>,
    filter: Option<String>,
    shuffle: Option<u64>,
    concurrent_jobs: usize,
  },
  Types,
  Upgrade {
    dry_run: bool,
    force: bool,
    canary: bool,
    version: Option<String>,
    output: Option<PathBuf>,
    ca_file: Option<String>,
  },
}

impl Default for DenoSubcommand {
  fn default() -> DenoSubcommand {
    DenoSubcommand::Repl { eval: None }
  }
}

#[derive(Clone, Debug, PartialEq, Default)]
pub struct Flags {
  /// Vector of CLI arguments - these are user script arguments, all Deno
  /// specific flags are removed.
  pub argv: Vec<String>,
  pub subcommand: DenoSubcommand,

  pub allow_env: Option<Vec<String>>,
  pub allow_hrtime: bool,
  pub allow_net: Option<Vec<String>>,
  pub allow_ffi: Option<Vec<String>>,
  pub allow_read: Option<Vec<PathBuf>>,
  pub allow_run: Option<Vec<String>>,
  pub allow_write: Option<Vec<PathBuf>>,
<<<<<<< HEAD
  pub allow_insecure_certificates: Option<Vec<String>>,
=======
  pub ca_stores: Option<Vec<String>>,
>>>>>>> 02c74fb7
  pub ca_file: Option<String>,
  pub cache_blocklist: Vec<String>,
  /// This is not exposed as an option in the CLI, it is used internally when
  /// the language server is configured with an explicit cache option.
  pub cache_path: Option<PathBuf>,
  pub cached_only: bool,
  pub config_path: Option<String>,
  pub coverage_dir: Option<String>,
  pub enable_testing_features: bool,
  pub ignore: Vec<PathBuf>,
  pub import_map_path: Option<String>,
  pub inspect_brk: Option<SocketAddr>,
  pub inspect: Option<SocketAddr>,
  pub location: Option<Url>,
  pub lock_write: bool,
  pub lock: Option<PathBuf>,
  pub log_level: Option<Level>,
  pub no_check: bool,
  pub no_remote: bool,
  pub prompt: bool,
  pub reload: bool,
  pub repl: bool,
  pub seed: Option<u64>,
  pub unstable: bool,
  pub v8_flags: Vec<String>,
  pub version: bool,
  pub watch: bool,
}

fn join_paths(allowlist: &[PathBuf], d: &str) -> String {
  allowlist
    .iter()
    .map(|path| path.to_str().unwrap().to_string())
    .collect::<Vec<String>>()
    .join(d)
}

impl Flags {
  /// Return list of permission arguments that are equivalent
  /// to the ones used to create `self`.
  pub fn to_permission_args(&self) -> Vec<String> {
    let mut args = vec![];

    match &self.allow_read {
      Some(read_allowlist) if read_allowlist.is_empty() => {
        args.push("--allow-read".to_string());
      }
      Some(read_allowlist) => {
        let s = format!("--allow-read={}", join_paths(read_allowlist, ","));
        args.push(s);
      }
      _ => {}
    }

    match &self.allow_write {
      Some(write_allowlist) if write_allowlist.is_empty() => {
        args.push("--allow-write".to_string());
      }
      Some(write_allowlist) => {
        let s = format!("--allow-write={}", join_paths(write_allowlist, ","));
        args.push(s);
      }
      _ => {}
    }

    match &self.allow_net {
      Some(net_allowlist) if net_allowlist.is_empty() => {
        args.push("--allow-net".to_string());
      }
      Some(net_allowlist) => {
        let s = format!("--allow-net={}", net_allowlist.join(","));
        args.push(s);
      }
      _ => {}
    }

    match &self.allow_insecure_certificates {
      Some(ic_allowlist) if ic_allowlist.is_empty() => {
        args.push("--allow-insecure-certificates".to_string());
      }
      Some(ic_allowlist) => {
        let s =
          format!("--allow-insecure-certificates={}", ic_allowlist.join(","));
        args.push(s);
      }
      _ => {}
    }

    match &self.allow_env {
      Some(env_allowlist) if env_allowlist.is_empty() => {
        args.push("--allow-env".to_string());
      }
      Some(env_allowlist) => {
        let s = format!("--allow-env={}", env_allowlist.join(","));
        args.push(s);
      }
      _ => {}
    }

    match &self.allow_run {
      Some(run_allowlist) if run_allowlist.is_empty() => {
        args.push("--allow-run".to_string());
      }
      Some(run_allowlist) => {
        let s = format!("--allow-run={}", run_allowlist.join(","));
        args.push(s);
      }
      _ => {}
    }

    match &self.allow_ffi {
      Some(ffi_allowlist) if ffi_allowlist.is_empty() => {
        args.push("--allow-ffi".to_string());
      }
      Some(ffi_allowlist) => {
        let s = format!("--allow-ffi={}", ffi_allowlist.join(","));
        args.push(s);
      }
      _ => {}
    }

    if self.allow_hrtime {
      args.push("--allow-hrtime".to_string());
    }

    args
  }
}

impl From<Flags> for PermissionsOptions {
  fn from(flags: Flags) -> Self {
    Self {
      allow_env: flags.allow_env,
      allow_hrtime: flags.allow_hrtime,
      allow_net: flags.allow_net,
      allow_ffi: flags.allow_ffi,
      allow_read: flags.allow_read,
      allow_run: flags.allow_run,
      allow_write: flags.allow_write,
      prompt: flags.prompt,
    }
  }
}

static ENV_VARIABLES_HELP: &str = r#"ENVIRONMENT VARIABLES:
    DENO_AUTH_TOKENS     A semi-colon separated list of bearer tokens and
                         hostnames to use when fetching remote modules from
                         private repositories
                         (e.g. "abcde12345@deno.land;54321edcba@github.com")
    DENO_TLS_CA_STORE    Comma-seperated list of order dependent certificate stores
                         (system, mozilla)
                         (defaults to mozilla)
    DENO_CERT            Load certificate authority from PEM encoded file
    DENO_DIR             Set the cache directory
    DENO_INSTALL_ROOT    Set deno install's output directory
                         (defaults to $HOME/.deno/bin)
    DENO_WEBGPU_TRACE    Directory to use for wgpu traces
    HTTP_PROXY           Proxy address for HTTP requests
                         (module downloads, fetch)
    HTTPS_PROXY          Proxy address for HTTPS requests
                         (module downloads, fetch)
    NO_COLOR             Set to disable color
    NO_PROXY             Comma-separated list of hosts which do not use a proxy
                         (module downloads, fetch)"#;

static DENO_HELP: &str = "A secure JavaScript and TypeScript runtime

Docs: https://deno.land/manual
Modules: https://deno.land/std/ https://deno.land/x/
Bugs: https://github.com/denoland/deno/issues

To start the REPL:

  deno

To execute a script:

  deno run https://deno.land/std/examples/welcome.ts

To evaluate code in the shell:

  deno eval \"console.log(30933 + 404)\"
";

/// Main entry point for parsing deno's command line flags.
pub fn flags_from_vec(args: Vec<String>) -> clap::Result<Flags> {
  let version = crate::version::deno();
  let app = clap_root(&*version);
  let matches = app.get_matches_from_safe(args).map_err(|e| clap::Error {
    message: e.message.trim_start_matches("error: ").to_string(),
    ..e
  })?;

  let mut flags = Flags::default();

  if matches.is_present("unstable") {
    flags.unstable = true;
  }
  if matches.is_present("log-level") {
    flags.log_level = match matches.value_of("log-level").unwrap() {
      "debug" => Some(Level::Debug),
      "info" => Some(Level::Info),
      _ => unreachable!(),
    };
  }
  if matches.is_present("quiet") {
    flags.log_level = Some(Level::Error);
  }

  if let Some(m) = matches.subcommand_matches("run") {
    run_parse(&mut flags, m);
  } else if let Some(m) = matches.subcommand_matches("fmt") {
    fmt_parse(&mut flags, m);
  } else if let Some(m) = matches.subcommand_matches("types") {
    types_parse(&mut flags, m);
  } else if let Some(m) = matches.subcommand_matches("cache") {
    cache_parse(&mut flags, m);
  } else if let Some(m) = matches.subcommand_matches("coverage") {
    coverage_parse(&mut flags, m);
  } else if let Some(m) = matches.subcommand_matches("info") {
    info_parse(&mut flags, m);
  } else if let Some(m) = matches.subcommand_matches("eval") {
    eval_parse(&mut flags, m);
  } else if let Some(m) = matches.subcommand_matches("repl") {
    repl_parse(&mut flags, m);
  } else if let Some(m) = matches.subcommand_matches("bundle") {
    bundle_parse(&mut flags, m);
  } else if let Some(m) = matches.subcommand_matches("install") {
    install_parse(&mut flags, m);
  } else if let Some(m) = matches.subcommand_matches("completions") {
    completions_parse(&mut flags, m);
  } else if let Some(m) = matches.subcommand_matches("test") {
    test_parse(&mut flags, m);
  } else if let Some(m) = matches.subcommand_matches("upgrade") {
    upgrade_parse(&mut flags, m);
  } else if let Some(m) = matches.subcommand_matches("doc") {
    doc_parse(&mut flags, m);
  } else if let Some(m) = matches.subcommand_matches("lint") {
    lint_parse(&mut flags, m);
  } else if let Some(m) = matches.subcommand_matches("compile") {
    compile_parse(&mut flags, m);
  } else if let Some(m) = matches.subcommand_matches("lsp") {
    lsp_parse(&mut flags, m);
  } else {
    repl_parse(&mut flags, &matches);
  }

  Ok(flags)
}

fn clap_root<'a, 'b>(version: &'b str) -> App<'a, 'b> {
  clap::App::new("deno")
    .bin_name("deno")
    .global_settings(&[
      AppSettings::UnifiedHelpMessage,
      AppSettings::ColorNever,
      AppSettings::VersionlessSubcommands,
    ])
    // Disable clap's auto-detection of terminal width
    .set_term_width(0)
    // Disable each subcommand having its own version.
    .version(version)
    .long_version(LONG_VERSION.as_str())
    .arg(
      Arg::with_name("unstable")
        .long("unstable")
        .help("Enable unstable features and APIs")
        .global(true),
    )
    .arg(
      Arg::with_name("log-level")
        .short("L")
        .long("log-level")
        .help("Set log level")
        .takes_value(true)
        .possible_values(&["debug", "info"])
        .global(true),
    )
    .arg(
      Arg::with_name("quiet")
        .short("q")
        .long("quiet")
        .help("Suppress diagnostic output")
        .long_help(
          "Suppress diagnostic output
By default, subcommands print human-readable diagnostic messages to stderr.
If the flag is set, restrict these messages to errors.",
        )
        .global(true),
    )
    .subcommand(bundle_subcommand())
    .subcommand(cache_subcommand())
    .subcommand(compile_subcommand())
    .subcommand(completions_subcommand())
    .subcommand(coverage_subcommand())
    .subcommand(doc_subcommand())
    .subcommand(eval_subcommand())
    .subcommand(fmt_subcommand())
    .subcommand(info_subcommand())
    .subcommand(install_subcommand())
    .subcommand(lsp_subcommand())
    .subcommand(lint_subcommand())
    .subcommand(repl_subcommand())
    .subcommand(run_subcommand())
    .subcommand(test_subcommand())
    .subcommand(types_subcommand())
    .subcommand(upgrade_subcommand())
    .long_about(DENO_HELP)
    .after_help(ENV_VARIABLES_HELP)
}

fn bundle_subcommand<'a, 'b>() -> App<'a, 'b> {
  compile_args(SubCommand::with_name("bundle"))
    .arg(
      Arg::with_name("source_file")
        .takes_value(true)
        .required(true),
    )
    .arg(Arg::with_name("out_file").takes_value(true).required(false))
    .arg(watch_arg())
    .about("Bundle module and dependencies into single file")
    .long_about(
      "Output a single JavaScript file with all dependencies.

  deno bundle https://deno.land/std/examples/colors.ts colors.bundle.js

If no output file is given, the output is written to standard output:

  deno bundle https://deno.land/std/examples/colors.ts",
    )
}

fn cache_subcommand<'a, 'b>() -> App<'a, 'b> {
  compile_args(SubCommand::with_name("cache"))
    .arg(
      Arg::with_name("file")
        .takes_value(true)
        .required(true)
        .min_values(1),
    )
    .about("Cache the dependencies")
    .long_about(
      "Cache and compile remote dependencies recursively.

Download and compile a module with all of its static dependencies and save them
in the local cache, without running any code:

  deno cache https://deno.land/std/http/file_server.ts

Future runs of this module will trigger no downloads or compilation unless
--reload is specified.",
    )
}

fn compile_subcommand<'a, 'b>() -> App<'a, 'b> {
  runtime_args(SubCommand::with_name("compile"), true, false)
    .setting(AppSettings::TrailingVarArg)
    .arg(
      script_arg().required(true),
    )
    .arg(
      Arg::with_name("output")
        .long("output")
        .short("o")
        .help("Output file (defaults to $PWD/<inferred-name>)")
        .takes_value(true)
    )
    .arg(
      Arg::with_name("target")
        .long("target")
        .help("Target OS architecture")
        .takes_value(true)
        .possible_values(&["x86_64-unknown-linux-gnu", "x86_64-pc-windows-msvc", "x86_64-apple-darwin", "aarch64-apple-darwin"])
    )
    .about("UNSTABLE: Compile the script into a self contained executable")
    .long_about(
      "UNSTABLE: Compiles the given script into a self contained executable.

  deno compile -A https://deno.land/std/http/file_server.ts
  deno compile --output /usr/local/bin/color_util https://deno.land/std/examples/colors.ts

Any flags passed which affect runtime behavior, such as '--unstable',
'--allow-*', '--v8-flags', etc. are encoded into the output executable and used
at runtime as if they were passed to a similar 'deno run' command.

The executable name is inferred by default:
  - Attempt to take the file stem of the URL path. The above example would
    become 'file_server'.
  - If the file stem is something generic like 'main', 'mod', 'index' or 'cli',
    and the path has no parent, take the file name of the parent path. Otherwise
    settle with the generic name.
  - If the resulting name has an '@...' suffix, strip it.

This commands supports cross-compiling to different target architectures using `--target` flag.
On the first invocation with deno will download proper binary and cache it in $DENO_DIR. The
aarch64-apple-darwin target is not supported in canary.
",
    )
}

fn completions_subcommand<'a, 'b>() -> App<'a, 'b> {
  SubCommand::with_name("completions")
    .setting(AppSettings::DisableHelpSubcommand)
    .arg(
      Arg::with_name("shell")
        .possible_values(&clap::Shell::variants())
        .required(true),
    )
    .about("Generate shell completions")
    .long_about(
      "Output shell completion script to standard output.

  deno completions bash > /usr/local/etc/bash_completion.d/deno.bash
  source /usr/local/etc/bash_completion.d/deno.bash",
    )
}

fn coverage_subcommand<'a, 'b>() -> App<'a, 'b> {
  SubCommand::with_name("coverage")
    .about("Print coverage reports")
    .long_about(
      "Print coverage reports from coverage profiles.

Collect a coverage profile with deno test:

  deno test --coverage=cov_profile

Print a report to stdout:

  deno coverage cov_profile

Include urls that start with the file schema:

  deno coverage --include=\"^file:\" cov_profile

Exclude urls ending with test.ts and test.js:

  deno coverage --exclude=\"test\\.(ts|js)\" cov_profile

Include urls that start with the file schema and exclude files ending with test.ts and test.js, for
an url to match it must match the include pattern and not match the exclude pattern:

  deno coverage --include=\"^file:\" --exclude=\"test\\.(ts|js)\" cov_profile

Write a report using the lcov format:

  deno coverage --lcov cov_profile > cov.lcov

Generate html reports from lcov:

  genhtml -o html_cov cov.lcov
",
    )
    .arg(
      Arg::with_name("ignore")
        .long("ignore")
        .takes_value(true)
        .use_delimiter(true)
        .require_equals(true)
        .help("Ignore coverage files"),
    )
    .arg(
      Arg::with_name("include")
        .long("include")
        .takes_value(true)
        .value_name("regex")
        .multiple(true)
        .require_equals(true)
        .default_value(r"^file:")
        .help("Include source files in the report"),
    )
    .arg(
      Arg::with_name("exclude")
        .long("exclude")
        .takes_value(true)
        .value_name("regex")
        .multiple(true)
        .require_equals(true)
        .default_value(r"test\.(js|mjs|ts|jsx|tsx)$")
        .help("Exclude source files from the report"),
    )
    .arg(
      Arg::with_name("lcov")
        .long("lcov")
        .help("Output coverage report in lcov format")
        .takes_value(false),
    )
    .arg(
      Arg::with_name("files")
        .takes_value(true)
        .multiple(true)
        .required(true),
    )
}

fn doc_subcommand<'a, 'b>() -> App<'a, 'b> {
  SubCommand::with_name("doc")
    .about("Show documentation for a module")
    .long_about(
      "Show documentation for a module.

Output documentation to standard output:

    deno doc ./path/to/module.ts

Output private documentation to standard output:

    deno doc --private ./path/to/module.ts

Output documentation in JSON format:

    deno doc --json ./path/to/module.ts

Target a specific symbol:

    deno doc ./path/to/module.ts MyClass.someField

Show documentation for runtime built-ins:

    deno doc
    deno doc --builtin Deno.Listener",
    )
    .arg(import_map_arg())
    .arg(reload_arg())
    .arg(
      Arg::with_name("json")
        .long("json")
        .help("Output documentation in JSON format")
        .takes_value(false),
    )
    .arg(
      Arg::with_name("private")
        .long("private")
        .help("Output private documentation")
        .takes_value(false),
    )
    // TODO(nayeemrmn): Make `--builtin` a proper option. Blocked by
    // https://github.com/clap-rs/clap/issues/1794. Currently `--builtin` is
    // just a possible value of `source_file` so leading hyphens must be
    // enabled.
    .setting(clap::AppSettings::AllowLeadingHyphen)
    .arg(Arg::with_name("source_file").takes_value(true))
    .arg(
      Arg::with_name("filter")
        .help("Dot separated path to symbol")
        .takes_value(true)
        .required(false)
        .conflicts_with("json")
        .conflicts_with("pretty"),
    )
}

fn eval_subcommand<'a, 'b>() -> App<'a, 'b> {
  runtime_args(SubCommand::with_name("eval"), false, true)
    .about("Eval script")
    .long_about(
      "Evaluate JavaScript from the command line.

  deno eval \"console.log('hello world')\"

To evaluate as TypeScript:

  deno eval --ext=ts \"const v: string = 'hello'; console.log(v)\"

This command has implicit access to all permissions (--allow-all).",
    )
    .arg(
      // TODO(@satyarohith): remove this argument in 2.0.
      Arg::with_name("ts")
        .long("ts")
        .short("T")
        .help("Treat eval input as TypeScript")
        .takes_value(false)
        .multiple(false)
        .hidden(true),
    )
    .arg(
      Arg::with_name("ext")
        .long("ext")
        .help("Set standard input (stdin) content type")
        .takes_value(true)
        .default_value("js")
        .possible_values(&["ts", "tsx", "js", "jsx"]),
    )
    .arg(
      Arg::with_name("print")
        .long("print")
        .short("p")
        .help("print result to stdout")
        .takes_value(false)
        .multiple(false),
    )
    .arg(
      Arg::with_name("code_arg")
        .multiple(true)
        .help("Code arg")
        .value_name("CODE_ARG")
        .required(true),
    )
}

fn fmt_subcommand<'a, 'b>() -> App<'a, 'b> {
  SubCommand::with_name("fmt")
    .about("Format source files")
    .long_about(
      "Auto-format JavaScript, TypeScript, Markdown, and JSON files.

  deno fmt
  deno fmt myfile1.ts myfile2.ts
  deno fmt --check

Format stdin and write to stdout:

  cat file.ts | deno fmt -

Ignore formatting code by preceding it with an ignore comment:

  // deno-fmt-ignore

Ignore formatting a file by adding an ignore comment at the top of the file:

  // deno-fmt-ignore-file",
    )
    .arg(
      Arg::with_name("check")
        .long("check")
        .help("Check if the source files are formatted")
        .takes_value(false),
    )
    .arg(
      Arg::with_name("ext")
        .long("ext")
        .help("Set standard input (stdin) content type")
        .takes_value(true)
        .default_value("ts")
        .possible_values(&["ts", "tsx", "js", "jsx", "md", "json", "jsonc"]),
    )
    .arg(
      Arg::with_name("ignore")
        .long("ignore")
        .takes_value(true)
        .use_delimiter(true)
        .require_equals(true)
        .help("Ignore formatting particular source files"),
    )
    .arg(
      Arg::with_name("files")
        .takes_value(true)
        .multiple(true)
        .required(false),
    )
    .arg(watch_arg())
}

fn info_subcommand<'a, 'b>() -> App<'a, 'b> {
  SubCommand::with_name("info")
    .about("Show info about cache or info related to source file")
    .long_about(
      "Information about a module or the cache directories.

Get information about a module:

  deno info https://deno.land/std/http/file_server.ts

The following information is shown:

local: Local path of the file.
type: JavaScript, TypeScript, or JSON.
compiled: Local path of compiled source code. (TypeScript only.)
map: Local path of source map. (TypeScript only.)
deps: Dependency tree of the source file.

Without any additional arguments, 'deno info' shows:

DENO_DIR: Directory containing Deno-managed files.
Remote modules cache: Subdirectory containing downloaded remote modules.
TypeScript compiler cache: Subdirectory containing TS compiler output.",
    )
    .arg(Arg::with_name("file").takes_value(true).required(false))
    .arg(reload_arg().requires("file"))
    .arg(ca_file_arg())
    .arg(
      location_arg()
        .conflicts_with("file")
        .help("Show files used for origin bound APIs like the Web Storage API when running a script with '--location=<HREF>'")
    )
    // TODO(lucacasonato): remove for 2.0
    .arg(no_check_arg().hidden(true))
    .arg(import_map_arg())
    .arg(
      Arg::with_name("json")
        .long("json")
        .help("UNSTABLE: Outputs the information in JSON format")
        .takes_value(false),
    )
}

fn install_subcommand<'a, 'b>() -> App<'a, 'b> {
  runtime_args(SubCommand::with_name("install"), true, true)
    .setting(AppSettings::TrailingVarArg)
    .arg(
      Arg::with_name("cmd")
        .required(true)
        .multiple(true)
        .allow_hyphen_values(true))
    .arg(
      Arg::with_name("name")
        .long("name")
        .short("n")
        .help("Executable file name")
        .takes_value(true)
        .required(false))
    .arg(
      Arg::with_name("root")
        .long("root")
        .help("Installation root")
        .takes_value(true)
        .multiple(false))
    .arg(
      Arg::with_name("force")
        .long("force")
        .short("f")
        .help("Forcefully overwrite existing installation")
        .takes_value(false))
    .about("Install script as an executable")
    .long_about(
      "Installs a script as an executable in the installation root's bin directory.

  deno install --allow-net --allow-read https://deno.land/std/http/file_server.ts
  deno install https://deno.land/std/examples/colors.ts

To change the executable name, use -n/--name:

  deno install --allow-net --allow-read -n serve https://deno.land/std/http/file_server.ts

The executable name is inferred by default:
  - Attempt to take the file stem of the URL path. The above example would
    become 'file_server'.
  - If the file stem is something generic like 'main', 'mod', 'index' or 'cli',
    and the path has no parent, take the file name of the parent path. Otherwise
    settle with the generic name.
  - If the resulting name has an '@...' suffix, strip it.

To change the installation root, use --root:

  deno install --allow-net --allow-read --root /usr/local https://deno.land/std/http/file_server.ts

The installation root is determined, in order of precedence:
  - --root option
  - DENO_INSTALL_ROOT environment variable
  - $HOME/.deno

These must be added to the path manually if required.")
}

fn lsp_subcommand<'a, 'b>() -> App<'a, 'b> {
  SubCommand::with_name("lsp")
    .about("Start the language server")
    .long_about(
      "The 'deno lsp' subcommand provides a way for code editors and IDEs to
interact with Deno using the Language Server Protocol. Usually humans do not
use this subcommand directly. For example, 'deno lsp' can provide IDEs with
go-to-definition support and automatic code formatting.

How to connect various editors and IDEs to 'deno lsp':
https://deno.land/manual/getting_started/setup_your_environment#editors-and-ides")
}

fn lint_subcommand<'a, 'b>() -> App<'a, 'b> {
  SubCommand::with_name("lint")
    .about("Lint source files")
    .long_about(
      "Lint JavaScript/TypeScript source code.

  deno lint
  deno lint myfile1.ts myfile2.js

Print result as JSON:

  deno lint --json

Read from stdin:

  cat file.ts | deno lint -
  cat file.ts | deno lint --json -

List available rules:

  deno lint --rules

Ignore diagnostics on the next line by preceding it with an ignore comment and
rule name:

  // deno-lint-ignore no-explicit-any
  // deno-lint-ignore require-await no-empty

Names of rules to ignore must be specified after ignore comment.

Ignore linting a file by adding an ignore comment at the top of the file:

  // deno-lint-ignore-file
",
    )
    .arg(
      Arg::with_name("rules")
        .long("rules")
        .help("List available rules"),
    )
    .arg(
      Arg::with_name("ignore")
        .long("ignore")
        .takes_value(true)
        .use_delimiter(true)
        .require_equals(true)
        .help("Ignore linting particular source files"),
    )
    .arg(
      Arg::with_name("json")
        .long("json")
        .help("Output lint result in JSON format")
        .takes_value(false),
    )
    .arg(
      Arg::with_name("files")
        .takes_value(true)
        .multiple(true)
        .required(false),
    )
}

fn repl_subcommand<'a, 'b>() -> App<'a, 'b> {
  runtime_args(SubCommand::with_name("repl"), false, true)
    .about("Read Eval Print Loop")
    .arg(
      Arg::with_name("eval")
        .long("eval")
        .help("Evaluates the provided code when the REPL starts.")
        .takes_value(true)
        .value_name("code"),
    )
}

fn run_subcommand<'a, 'b>() -> App<'a, 'b> {
  runtime_args(SubCommand::with_name("run"), true, true)
    .arg(
      watch_arg()
        .conflicts_with("inspect")
        .conflicts_with("inspect-brk"),
    )
    .setting(AppSettings::TrailingVarArg)
    .arg(script_arg().required(true))
    .about("Run a JavaScript or TypeScript program")
    .long_about(
      "Run a JavaScript or TypeScript program

By default all programs are run in sandbox without access to disk, network or
ability to spawn subprocesses.

  deno run https://deno.land/std/examples/welcome.ts

Grant all permissions:

  deno run -A https://deno.land/std/http/file_server.ts

Grant permission to read from disk and listen to network:

  deno run --allow-read --allow-net https://deno.land/std/http/file_server.ts

Grant permission to read allow-listed files from disk:

  deno run --allow-read=/etc https://deno.land/std/http/file_server.ts

Deno allows specifying the filename '-' to read the file from stdin.

  curl https://deno.land/std/examples/welcome.ts | deno run -",
    )
}

fn test_subcommand<'a, 'b>() -> App<'a, 'b> {
  runtime_args(SubCommand::with_name("test"), true, true)
    .setting(AppSettings::TrailingVarArg)
    .arg(
      Arg::with_name("no-run")
        .long("no-run")
        .help("Cache test modules, but don't run tests")
        .takes_value(false),
    )
    .arg(
      Arg::with_name("doc")
        .long("doc")
        .help("UNSTABLE: type check code blocks")
        .takes_value(false),
    )
    .arg(
      Arg::with_name("fail-fast")
        .long("fail-fast")
        .alias("failfast")
        .help("Stop after N errors. Defaults to stopping after first failure.")
        .min_values(0)
        .required(false)
        .takes_value(true)
        .require_equals(true)
        .value_name("N")
        .validator(|val: String| match val.parse::<usize>() {
          Ok(val) => {
            if val == 0 {
              return Err(
                "fail-fast should be an number greater than 0".to_string(),
              );
            }
            Ok(())
          }
          Err(_) => Err("fail-fast should be a number".to_string()),
        }),
    )
    .arg(
      Arg::with_name("allow-none")
        .long("allow-none")
        .help("Don't return error code if no test files are found")
        .takes_value(false),
    )
    .arg(
      Arg::with_name("filter")
        .set(ArgSettings::AllowLeadingHyphen)
        .long("filter")
        .takes_value(true)
        .help("Run tests with this string or pattern in the test name"),
    )
    .arg(
      Arg::with_name("shuffle")
        .long("shuffle")
        .value_name("NUMBER")
        .help("(UNSTABLE): Shuffle the order in which the tests are run")
        .min_values(0)
        .max_values(1)
        .require_equals(true)
        .takes_value(true)
        .validator(|val: String| match val.parse::<u64>() {
          Ok(_) => Ok(()),
          Err(_) => Err("Shuffle seed should be a number".to_string()),
        }),
    )
    .arg(
      Arg::with_name("coverage")
        .long("coverage")
        .require_equals(true)
        .takes_value(true)
        .conflicts_with("inspect")
        .conflicts_with("inspect-brk")
        .help("UNSTABLE: Collect coverage profile data"),
    )
    .arg(
      Arg::with_name("jobs")
        .short("j")
        .long("jobs")
        .help("Number of parallel workers, defaults to # of CPUs when no value is provided. Defaults to 1 when the option is not present.")
        .min_values(0)
        .max_values(1)
        .takes_value(true)
        .validator(|val: String| match val.parse::<usize>() {
          Ok(_) => Ok(()),
          Err(_) => Err("jobs should be a number".to_string()),
        }),
    )
    .arg(
      Arg::with_name("files")
        .help("List of file names to run")
        .takes_value(true)
        .multiple(true),
    )
    .arg(
      watch_arg()
        .conflicts_with("no-run")
        .conflicts_with("coverage"),
    )
    .arg(script_arg().last(true))
    .about("Run tests")
    .long_about(
      "Run tests using Deno's built-in test runner.

Evaluate the given modules, run all tests declared with 'Deno.test()' and
report results to standard output:

  deno test src/fetch_test.ts src/signal_test.ts

Directory arguments are expanded to all contained files matching the glob
{*_,*.,}test.{js,mjs,ts,jsx,tsx}:

  deno test src/",
    )
}

fn types_subcommand<'a, 'b>() -> App<'a, 'b> {
  SubCommand::with_name("types")
    .about("Print runtime TypeScript declarations")
    .long_about(
      "Print runtime TypeScript declarations.

  deno types > lib.deno.d.ts

The declaration file could be saved and used for typing information.",
    )
}

fn upgrade_subcommand<'a, 'b>() -> App<'a, 'b> {
  SubCommand::with_name("upgrade")
    .about("Upgrade deno executable to given version")
    .long_about(
      "Upgrade deno executable to the given version.
Defaults to latest.

The version is downloaded from
https://github.com/denoland/deno/releases
and is used to replace the current executable.

If you want to not replace the current Deno executable but instead download an
update to a different location, use the --output flag

  deno upgrade --output $HOME/my_deno",
    )
    .arg(
      Arg::with_name("version")
        .long("version")
        .help("The version to upgrade to")
        .takes_value(true),
    )
    .arg(
      Arg::with_name("output")
        .long("output")
        .help("The path to output the updated version to")
        .takes_value(true),
    )
    .arg(
      Arg::with_name("dry-run")
        .long("dry-run")
        .help("Perform all checks without replacing old exe"),
    )
    .arg(
      Arg::with_name("force")
        .long("force")
        .short("f")
        .help("Replace current exe even if not out-of-date"),
    )
    .arg(
      Arg::with_name("canary")
        .long("canary")
        .help("Upgrade to canary builds"),
    )
    .arg(ca_file_arg())
}

fn compile_args<'a, 'b>(app: App<'a, 'b>) -> App<'a, 'b> {
  app
    .arg(import_map_arg())
    .arg(no_remote_arg())
    .arg(config_arg())
    .arg(no_check_arg())
    .arg(reload_arg())
    .arg(lock_arg())
    .arg(lock_write_arg())
    .arg(ca_file_arg())
}

fn permission_args<'a, 'b>(app: App<'a, 'b>) -> App<'a, 'b> {
  app
    .arg(
      Arg::with_name("allow-read")
        .long("allow-read")
        .min_values(0)
        .takes_value(true)
        .use_delimiter(true)
        .require_equals(true)
        .help("Allow file system read access"),
    )
    .arg(
      Arg::with_name("allow-write")
        .long("allow-write")
        .min_values(0)
        .takes_value(true)
        .use_delimiter(true)
        .require_equals(true)
        .help("Allow file system write access"),
    )
    .arg(
      Arg::with_name("allow-net")
        .long("allow-net")
        .min_values(0)
        .takes_value(true)
        .use_delimiter(true)
        .require_equals(true)
        .help("Allow network access")
        .validator(crate::flags_allow_net::validator),
    )
    .arg(
      Arg::with_name("allow-insecure-certificates")
        .long("allow-insecure-certificates")
        .min_values(0)
        .takes_value(true)
        .use_delimiter(true)
        .require_equals(true)
        .help("Allow insecure certificates (requires network access)")
        .validator(crate::flags_allow_net::validator),
    )
    .arg(
      Arg::with_name("allow-env")
        .long("allow-env")
        .min_values(0)
        .takes_value(true)
        .use_delimiter(true)
        .require_equals(true)
        .help("Allow environment access")
        .validator(|keys| {
          for key in keys.split(',') {
            if key.is_empty() || key.contains(&['=', '\0'] as &[char]) {
              return Err(format!("invalid key \"{}\"", key));
            }
          }
          Ok(())
        }),
    )
    .arg(
      Arg::with_name("allow-run")
        .long("allow-run")
        .min_values(0)
        .takes_value(true)
        .use_delimiter(true)
        .require_equals(true)
        .help("Allow running subprocesses"),
    )
    .arg(
      Arg::with_name("allow-ffi")
        .long("allow-ffi")
        .min_values(0)
        .takes_value(true)
        .use_delimiter(true)
        .require_equals(true)
        .help("Allow loading dynamic libraries"),
    )
    .arg(
      Arg::with_name("allow-hrtime")
        .long("allow-hrtime")
        .help("Allow high resolution time measurement"),
    )
    .arg(
      Arg::with_name("allow-all")
        .short("A")
        .long("allow-all")
        .help("Allow all permissions"),
    )
    .arg(
      Arg::with_name("prompt")
        .long("prompt")
        .help("Fallback to prompt if required permission wasn't passed"),
    )
}

fn runtime_args<'a, 'b>(
  app: App<'a, 'b>,
  include_perms: bool,
  include_inspector: bool,
) -> App<'a, 'b> {
  let app = compile_args(app);
  let app = if include_perms {
    permission_args(app)
  } else {
    app
  };
  let app = if include_inspector {
    inspect_args(app)
  } else {
    app
  };
  app
    .arg(cached_only_arg())
    .arg(location_arg())
    .arg(v8_flags_arg())
    .arg(seed_arg())
    .arg(enable_testing_features_arg())
}

fn inspect_args<'a, 'b>(app: App<'a, 'b>) -> App<'a, 'b> {
  app
    .arg(
      Arg::with_name("inspect")
        .long("inspect")
        .value_name("HOST:PORT")
        .help("Activate inspector on host:port (default: 127.0.0.1:9229)")
        .min_values(0)
        .max_values(1)
        .require_equals(true)
        .takes_value(true)
        .validator(inspect_arg_validate),
    )
    .arg(
      Arg::with_name("inspect-brk")
        .long("inspect-brk")
        .value_name("HOST:PORT")
        .help(
          "Activate inspector on host:port and break at start of user script",
        )
        .min_values(0)
        .max_values(1)
        .require_equals(true)
        .takes_value(true)
        .validator(inspect_arg_validate),
    )
}

fn import_map_arg<'a, 'b>() -> Arg<'a, 'b> {
  Arg::with_name("import-map")
    .long("import-map")
    .alias("importmap")
    .value_name("FILE")
    .help("Load import map file")
    .long_help(
      "Load import map file from local file or remote URL.
Docs: https://deno.land/manual/linking_to_external_code/import_maps
Specification: https://wicg.github.io/import-maps/
Examples: https://github.com/WICG/import-maps#the-import-map",
    )
    .takes_value(true)
}

fn reload_arg<'a, 'b>() -> Arg<'a, 'b> {
  Arg::with_name("reload")
    .short("r")
    .min_values(0)
    .takes_value(true)
    .use_delimiter(true)
    .require_equals(true)
    .long("reload")
    .help("Reload source code cache (recompile TypeScript)")
    .value_name("CACHE_BLOCKLIST")
    .long_help(
      "Reload source code cache (recompile TypeScript)
--reload
  Reload everything
--reload=https://deno.land/std
  Reload only standard modules
--reload=https://deno.land/std/fs/utils.ts,https://deno.land/std/fmt/colors.ts
  Reloads specific modules",
    )
}

fn ca_file_arg<'a, 'b>() -> Arg<'a, 'b> {
  Arg::with_name("cert")
    .long("cert")
    .value_name("FILE")
    .help("Load certificate authority from PEM encoded file")
    .takes_value(true)
}

fn cached_only_arg<'a, 'b>() -> Arg<'a, 'b> {
  Arg::with_name("cached-only")
    .long("cached-only")
    .help("Require that remote dependencies are already cached")
}

fn location_arg<'a, 'b>() -> Arg<'a, 'b> {
  Arg::with_name("location")
    .long("location")
    .takes_value(true)
    .value_name("HREF")
    .validator(|href| {
      let url = Url::parse(&href);
      if url.is_err() {
        return Err("Failed to parse URL".to_string());
      }
      let mut url = url.unwrap();
      if !["http", "https"].contains(&url.scheme()) {
        return Err("Expected protocol \"http\" or \"https\"".to_string());
      }
      url.set_username("").unwrap();
      url.set_password(None).unwrap();
      Ok(())
    })
    .help("Value of 'globalThis.location' used by some web APIs")
}

fn enable_testing_features_arg<'a, 'b>() -> Arg<'a, 'b> {
  Arg::with_name("enable-testing-features-do-not-use")
    .long("enable-testing-features-do-not-use")
    .help("INTERNAL: Enable internal features used during integration testing")
    .hidden(true)
}

fn v8_flags_arg<'a, 'b>() -> Arg<'a, 'b> {
  Arg::with_name("v8-flags")
    .long("v8-flags")
    .takes_value(true)
    .use_delimiter(true)
    .require_equals(true)
    .help("Set V8 command line options (for help: --v8-flags=--help)")
}

fn seed_arg<'a, 'b>() -> Arg<'a, 'b> {
  Arg::with_name("seed")
    .long("seed")
    .value_name("NUMBER")
    .help("Seed Math.random()")
    .takes_value(true)
    .validator(|val: String| match val.parse::<u64>() {
      Ok(_) => Ok(()),
      Err(_) => Err("Seed should be a number".to_string()),
    })
}

fn watch_arg<'a, 'b>() -> Arg<'a, 'b> {
  Arg::with_name("watch")
    .long("watch")
    .help("UNSTABLE: Watch for file changes and restart process automatically")
    .long_help(
      "UNSTABLE: Watch for file changes and restart process automatically.
Only local files from entry point module graph are watched.",
    )
}

fn no_check_arg<'a, 'b>() -> Arg<'a, 'b> {
  Arg::with_name("no-check")
    .long("no-check")
    .help("Skip type checking modules")
}

fn script_arg<'a, 'b>() -> Arg<'a, 'b> {
  Arg::with_name("script_arg")
    .multiple(true)
    // NOTE: these defaults are provided
    // so `deno run --v8-flags=--help` works
    // without specifying file to run.
    .default_value_ifs(&[
      ("v8-flags", Some("--help"), "_"),
      ("v8-flags", Some("-help"), "_"),
    ])
    .help("Script arg")
    .value_name("SCRIPT_ARG")
}

fn lock_arg<'a, 'b>() -> Arg<'a, 'b> {
  Arg::with_name("lock")
    .long("lock")
    .value_name("FILE")
    .help("Check the specified lock file")
    .takes_value(true)
}

fn lock_write_arg<'a, 'b>() -> Arg<'a, 'b> {
  Arg::with_name("lock-write")
    .long("lock-write")
    .requires("lock")
    .help("Write lock file (use with --lock)")
}

fn config_arg<'a, 'b>() -> Arg<'a, 'b> {
  Arg::with_name("config")
    .short("c")
    .long("config")
    .value_name("FILE")
    .help("Load tsconfig.json configuration file")
    .takes_value(true)
}

fn no_remote_arg<'a, 'b>() -> Arg<'a, 'b> {
  Arg::with_name("no-remote")
    .long("no-remote")
    .help("Do not resolve remote modules")
}

fn bundle_parse(flags: &mut Flags, matches: &clap::ArgMatches) {
  compile_args_parse(flags, matches);

  let source_file = matches.value_of("source_file").unwrap().to_string();

  let out_file = if let Some(out_file) = matches.value_of("out_file") {
    flags.allow_write = Some(vec![]);
    Some(PathBuf::from(out_file))
  } else {
    None
  };

  flags.watch = matches.is_present("watch");

  flags.subcommand = DenoSubcommand::Bundle {
    source_file,
    out_file,
  };
}

fn cache_parse(flags: &mut Flags, matches: &clap::ArgMatches) {
  compile_args_parse(flags, matches);
  let files = matches
    .values_of("file")
    .unwrap()
    .map(String::from)
    .collect();
  flags.subcommand = DenoSubcommand::Cache { files };
}

fn compile_parse(flags: &mut Flags, matches: &clap::ArgMatches) {
  runtime_args_parse(flags, matches, true, false);

  let mut script: Vec<String> = matches
    .values_of("script_arg")
    .unwrap()
    .map(String::from)
    .collect();
  assert!(!script.is_empty());
  let args = script.split_off(1);
  let source_file = script[0].to_string();
  let output = matches.value_of("output").map(PathBuf::from);
  let target = matches.value_of("target").map(String::from);

  flags.subcommand = DenoSubcommand::Compile {
    source_file,
    output,
    args,
    target,
  };
}

fn completions_parse(flags: &mut Flags, matches: &clap::ArgMatches) {
  let shell: &str = matches.value_of("shell").unwrap();
  let mut buf: Vec<u8> = vec![];
  clap_root(&*crate::version::deno()).gen_completions_to(
    "deno",
    clap::Shell::from_str(shell).unwrap(),
    &mut buf,
  );

  flags.subcommand = DenoSubcommand::Completions {
    buf: buf.into_boxed_slice(),
  };
}

fn coverage_parse(flags: &mut Flags, matches: &clap::ArgMatches) {
  let files = match matches.values_of("files") {
    Some(f) => f.map(PathBuf::from).collect(),
    None => vec![],
  };
  let ignore = match matches.values_of("ignore") {
    Some(f) => f.map(PathBuf::from).collect(),
    None => vec![],
  };
  let include = match matches.values_of("include") {
    Some(f) => f.map(String::from).collect(),
    None => vec![],
  };
  let exclude = match matches.values_of("exclude") {
    Some(f) => f.map(String::from).collect(),
    None => vec![],
  };
  let lcov = matches.is_present("lcov");
  flags.subcommand = DenoSubcommand::Coverage {
    files,
    ignore,
    include,
    exclude,
    lcov,
  };
}

fn doc_parse(flags: &mut Flags, matches: &clap::ArgMatches) {
  import_map_arg_parse(flags, matches);
  reload_arg_parse(flags, matches);

  let source_file = matches.value_of("source_file").map(String::from);
  let private = matches.is_present("private");
  let json = matches.is_present("json");
  let filter = matches.value_of("filter").map(String::from);
  flags.subcommand = DenoSubcommand::Doc {
    source_file,
    json,
    filter,
    private,
  };
}

fn eval_parse(flags: &mut Flags, matches: &clap::ArgMatches) {
  runtime_args_parse(flags, matches, false, true);
  flags.allow_net = Some(vec![]);
  flags.allow_env = Some(vec![]);
  flags.allow_run = Some(vec![]);
  flags.allow_read = Some(vec![]);
  flags.allow_write = Some(vec![]);
  flags.allow_ffi = Some(vec![]);
  flags.allow_hrtime = true;
  // TODO(@satyarohith): remove this flag in 2.0.
  let as_typescript = matches.is_present("ts");
  let ext = if as_typescript {
    "ts".to_string()
  } else {
    matches.value_of("ext").unwrap().to_string()
  };

  let print = matches.is_present("print");
  let mut code: Vec<String> = matches
    .values_of("code_arg")
    .unwrap()
    .map(String::from)
    .collect();
  assert!(!code.is_empty());
  let code_args = code.split_off(1);
  let code = code[0].to_string();
  for v in code_args {
    flags.argv.push(v);
  }
  flags.subcommand = DenoSubcommand::Eval { print, code, ext };
}

fn fmt_parse(flags: &mut Flags, matches: &clap::ArgMatches) {
  flags.watch = matches.is_present("watch");
  let files = match matches.values_of("files") {
    Some(f) => f.map(PathBuf::from).collect(),
    None => vec![],
  };
  let ignore = match matches.values_of("ignore") {
    Some(f) => f.map(PathBuf::from).collect(),
    None => vec![],
  };
  let ext = matches.value_of("ext").unwrap().to_string();

  flags.subcommand = DenoSubcommand::Fmt {
    check: matches.is_present("check"),
    ext,
    files,
    ignore,
  }
}

fn info_parse(flags: &mut Flags, matches: &clap::ArgMatches) {
  reload_arg_parse(flags, matches);
  import_map_arg_parse(flags, matches);
  location_arg_parse(flags, matches);
  ca_file_arg_parse(flags, matches);
  let json = matches.is_present("json");
  flags.subcommand = DenoSubcommand::Info {
    file: matches.value_of("file").map(|f| f.to_string()),
    json,
  };
}

fn install_parse(flags: &mut Flags, matches: &clap::ArgMatches) {
  runtime_args_parse(flags, matches, true, true);

  let root = if matches.is_present("root") {
    let install_root = matches.value_of("root").unwrap();
    Some(PathBuf::from(install_root))
  } else {
    None
  };

  let force = matches.is_present("force");
  let name = matches.value_of("name").map(|s| s.to_string());
  let cmd_values = matches.values_of("cmd").unwrap();
  let mut cmd = vec![];
  for value in cmd_values {
    cmd.push(value.to_string());
  }

  let module_url = cmd[0].to_string();
  let args = cmd[1..].to_vec();

  flags.subcommand = DenoSubcommand::Install {
    name,
    module_url,
    args,
    root,
    force,
  };
}

fn lsp_parse(flags: &mut Flags, _matches: &clap::ArgMatches) {
  flags.subcommand = DenoSubcommand::Lsp;
}

fn lint_parse(flags: &mut Flags, matches: &clap::ArgMatches) {
  let files = match matches.values_of("files") {
    Some(f) => f.map(PathBuf::from).collect(),
    None => vec![],
  };
  let ignore = match matches.values_of("ignore") {
    Some(f) => f.map(PathBuf::from).collect(),
    None => vec![],
  };
  let rules = matches.is_present("rules");
  let json = matches.is_present("json");
  flags.subcommand = DenoSubcommand::Lint {
    files,
    rules,
    ignore,
    json,
  };
}

fn repl_parse(flags: &mut Flags, matches: &clap::ArgMatches) {
  runtime_args_parse(flags, matches, false, true);
  flags.repl = true;
  flags.subcommand = DenoSubcommand::Repl {
    eval: matches.value_of("eval").map(ToOwned::to_owned),
  };
  flags.allow_net = Some(vec![]);
  flags.allow_env = Some(vec![]);
  flags.allow_run = Some(vec![]);
  flags.allow_read = Some(vec![]);
  flags.allow_write = Some(vec![]);
  flags.allow_ffi = Some(vec![]);
  flags.allow_hrtime = true;
}

fn run_parse(flags: &mut Flags, matches: &clap::ArgMatches) {
  runtime_args_parse(flags, matches, true, true);

  let mut script: Vec<String> = matches
    .values_of("script_arg")
    .unwrap()
    .map(String::from)
    .collect();
  assert!(!script.is_empty());
  let script_args = script.split_off(1);
  let script = script[0].to_string();
  for v in script_args {
    flags.argv.push(v);
  }

  flags.watch = matches.is_present("watch");
  flags.subcommand = DenoSubcommand::Run { script };
}

fn test_parse(flags: &mut Flags, matches: &clap::ArgMatches) {
  runtime_args_parse(flags, matches, true, true);

  let no_run = matches.is_present("no-run");
  let doc = matches.is_present("doc");
  let allow_none = matches.is_present("allow-none");
  let quiet = matches.is_present("quiet");
  let filter = matches.value_of("filter").map(String::from);

  let fail_fast = if matches.is_present("fail-fast") {
    if let Some(value) = matches.value_of("fail-fast") {
      Some(value.parse().unwrap())
    } else {
      Some(1)
    }
  } else {
    None
  };

  let shuffle = if matches.is_present("shuffle") {
    let value = if let Some(value) = matches.value_of("shuffle") {
      value.parse::<u64>().unwrap()
    } else {
      rand::random::<u64>()
    };

    Some(value)
  } else {
    None
  };

  if matches.is_present("script_arg") {
    let script_arg: Vec<String> = matches
      .values_of("script_arg")
      .unwrap()
      .map(String::from)
      .collect();

    for v in script_arg {
      flags.argv.push(v);
    }
  }

  let concurrent_jobs = if matches.is_present("jobs") {
    if let Some(value) = matches.value_of("jobs") {
      value.parse().unwrap()
    } else {
      // TODO(caspervonb) drop the dependency on num_cpus when https://doc.rust-lang.org/std/thread/fn.available_concurrency.html becomes stable.
      num_cpus::get()
    }
  } else {
    1
  };

  let include = if matches.is_present("files") {
    let files: Vec<String> = matches
      .values_of("files")
      .unwrap()
      .map(String::from)
      .collect();
    Some(files)
  } else {
    None
  };

  flags.coverage_dir = matches.value_of("coverage").map(String::from);
  flags.watch = matches.is_present("watch");
  flags.subcommand = DenoSubcommand::Test {
    no_run,
    doc,
    fail_fast,
    quiet,
    include,
    filter,
    shuffle,
    allow_none,
    concurrent_jobs,
  };
}

fn types_parse(flags: &mut Flags, _matches: &clap::ArgMatches) {
  flags.subcommand = DenoSubcommand::Types;
}

fn upgrade_parse(flags: &mut Flags, matches: &clap::ArgMatches) {
  ca_file_arg_parse(flags, matches);

  let dry_run = matches.is_present("dry-run");
  let force = matches.is_present("force");
  let canary = matches.is_present("canary");
  let version = matches.value_of("version").map(|s| s.to_string());
  let output = if matches.is_present("output") {
    let install_root = matches.value_of("output").unwrap();
    Some(PathBuf::from(install_root))
  } else {
    None
  };
  let ca_file = matches.value_of("cert").map(|s| s.to_string());
  flags.subcommand = DenoSubcommand::Upgrade {
    dry_run,
    force,
    canary,
    version,
    output,
    ca_file,
  };
}

fn compile_args_parse(flags: &mut Flags, matches: &clap::ArgMatches) {
  import_map_arg_parse(flags, matches);
  no_remote_arg_parse(flags, matches);
  config_arg_parse(flags, matches);
  no_check_arg_parse(flags, matches);
  reload_arg_parse(flags, matches);
  lock_args_parse(flags, matches);
  ca_file_arg_parse(flags, matches);
}

fn permission_args_parse(flags: &mut Flags, matches: &clap::ArgMatches) {
  if let Some(read_wl) = matches.values_of("allow-read") {
    let read_allowlist: Vec<PathBuf> = read_wl.map(PathBuf::from).collect();
    flags.allow_read = Some(read_allowlist);
  }

  if let Some(write_wl) = matches.values_of("allow-write") {
    let write_allowlist: Vec<PathBuf> = write_wl.map(PathBuf::from).collect();
    flags.allow_write = Some(write_allowlist);
  }

  if let Some(net_wl) = matches.values_of("allow-net") {
    let net_allowlist: Vec<String> =
      crate::flags_allow_net::parse(net_wl.map(ToString::to_string).collect())
        .unwrap();
    flags.allow_net = Some(net_allowlist);
  }

  if let Some(ic_wl) = matches.values_of("allow-insecure-certificates") {
    let ic_allowlist: Vec<String> =
      crate::flags_allow_net::parse(ic_wl.map(ToString::to_string).collect())
        .unwrap();
    flags.allow_insecure_certificates = Some(ic_allowlist);
  }

  if let Some(env_wl) = matches.values_of("allow-env") {
    let env_allowlist: Vec<String> = env_wl
      .map(|env: &str| {
        if cfg!(windows) {
          env.to_uppercase()
        } else {
          env.to_string()
        }
      })
      .collect();
    flags.allow_env = Some(env_allowlist);
    debug!("env allowlist: {:#?}", &flags.allow_env);
  }

  if let Some(run_wl) = matches.values_of("allow-run") {
    let run_allowlist: Vec<String> = run_wl.map(ToString::to_string).collect();
    flags.allow_run = Some(run_allowlist);
    debug!("run allowlist: {:#?}", &flags.allow_run);
  }

  if let Some(ffi_wl) = matches.values_of("allow-ffi") {
    let ffi_allowlist: Vec<String> = ffi_wl.map(ToString::to_string).collect();
    flags.allow_ffi = Some(ffi_allowlist);
    debug!("ffi allowlist: {:#?}", &flags.allow_ffi);
  }

  if matches.is_present("allow-hrtime") {
    flags.allow_hrtime = true;
  }
  if matches.is_present("allow-all") {
    flags.allow_read = Some(vec![]);
    flags.allow_env = Some(vec![]);
    flags.allow_net = Some(vec![]);
    flags.allow_run = Some(vec![]);
    flags.allow_write = Some(vec![]);
    flags.allow_ffi = Some(vec![]);
    flags.allow_hrtime = true;
  }
  if matches.is_present("prompt") {
    flags.prompt = true;
  }
}

fn runtime_args_parse(
  flags: &mut Flags,
  matches: &clap::ArgMatches,
  include_perms: bool,
  include_inspector: bool,
) {
  compile_args_parse(flags, matches);
  cached_only_arg_parse(flags, matches);
  if include_perms {
    permission_args_parse(flags, matches);
  }
  if include_inspector {
    inspect_arg_parse(flags, matches);
  }
  location_arg_parse(flags, matches);
  v8_flags_arg_parse(flags, matches);
  seed_arg_parse(flags, matches);
  inspect_arg_parse(flags, matches);
  enable_testing_features_arg_parse(flags, matches);
}

fn inspect_arg_parse(flags: &mut Flags, matches: &clap::ArgMatches) {
  let default = || "127.0.0.1:9229".parse::<SocketAddr>().unwrap();
  flags.inspect = if matches.is_present("inspect") {
    if let Some(host) = matches.value_of("inspect") {
      Some(host.parse().unwrap())
    } else {
      Some(default())
    }
  } else {
    None
  };
  flags.inspect_brk = if matches.is_present("inspect-brk") {
    if let Some(host) = matches.value_of("inspect-brk") {
      Some(host.parse().unwrap())
    } else {
      Some(default())
    }
  } else {
    None
  };
}

fn import_map_arg_parse(flags: &mut Flags, matches: &clap::ArgMatches) {
  flags.import_map_path = matches.value_of("import-map").map(ToOwned::to_owned);
}

fn reload_arg_parse(flags: &mut Flags, matches: &ArgMatches) {
  if let Some(cache_bl) = matches.values_of("reload") {
    let raw_cache_blocklist: Vec<String> =
      cache_bl.map(ToString::to_string).collect();
    if raw_cache_blocklist.is_empty() {
      flags.reload = true;
    } else {
      flags.cache_blocklist = resolve_urls(raw_cache_blocklist);
      debug!("cache blocklist: {:#?}", &flags.cache_blocklist);
      flags.reload = false;
    }
  }
}

fn ca_file_arg_parse(flags: &mut Flags, matches: &clap::ArgMatches) {
  flags.ca_file = matches.value_of("cert").map(ToOwned::to_owned);
}

fn enable_testing_features_arg_parse(
  flags: &mut Flags,
  matches: &clap::ArgMatches,
) {
  if matches.is_present("enable-testing-features-do-not-use") {
    flags.enable_testing_features = true
  }
}

fn cached_only_arg_parse(flags: &mut Flags, matches: &ArgMatches) {
  if matches.is_present("cached-only") {
    flags.cached_only = true;
  }
}

fn location_arg_parse(flags: &mut Flags, matches: &clap::ArgMatches) {
  flags.location = matches
    .value_of("location")
    .map(|href| Url::parse(href).unwrap());
}

fn v8_flags_arg_parse(flags: &mut Flags, matches: &ArgMatches) {
  if let Some(v8_flags) = matches.values_of("v8-flags") {
    flags.v8_flags = v8_flags.map(String::from).collect();
  }
}

fn seed_arg_parse(flags: &mut Flags, matches: &ArgMatches) {
  if matches.is_present("seed") {
    let seed_string = matches.value_of("seed").unwrap();
    let seed = seed_string.parse::<u64>().unwrap();
    flags.seed = Some(seed);

    flags.v8_flags.push(format!("--random-seed={}", seed));
  }
}

fn no_check_arg_parse(flags: &mut Flags, matches: &clap::ArgMatches) {
  if matches.is_present("no-check") {
    flags.no_check = true;
  }
}

fn lock_args_parse(flags: &mut Flags, matches: &clap::ArgMatches) {
  if matches.is_present("lock") {
    let lockfile = matches.value_of("lock").unwrap();
    flags.lock = Some(PathBuf::from(lockfile));
  }
  if matches.is_present("lock-write") {
    flags.lock_write = true;
  }
}

fn config_arg_parse(flags: &mut Flags, matches: &ArgMatches) {
  flags.config_path = matches.value_of("config").map(ToOwned::to_owned);
}

fn no_remote_arg_parse(flags: &mut Flags, matches: &clap::ArgMatches) {
  if matches.is_present("no-remote") {
    flags.no_remote = true;
  }
}

fn inspect_arg_validate(val: String) -> Result<(), String> {
  match val.parse::<SocketAddr>() {
    Ok(_) => Ok(()),
    Err(e) => Err(e.to_string()),
  }
}

// TODO(ry) move this to utility module and add test.
/// Strips fragment part of URL. Panics on bad URL.
pub fn resolve_urls(urls: Vec<String>) -> Vec<String> {
  let mut out: Vec<String> = vec![];
  for urlstr in urls.iter() {
    if let Ok(mut url) = Url::from_str(urlstr) {
      url.set_fragment(None);
      let mut full_url = String::from(url.as_str());
      if full_url.len() > 1 && full_url.ends_with('/') {
        full_url.pop();
      }
      out.push(full_url);
    } else {
      panic!("Bad Url: {}", urlstr);
    }
  }
  out
}

#[cfg(test)]
mod tests {
  use super::*;

  /// Creates vector of strings, Vec<String>
  macro_rules! svec {
    ($($x:expr),*) => (vec![$($x.to_string()),*]);
}

  #[test]
  fn global_flags() {
    #[rustfmt::skip]
    let r = flags_from_vec(svec!["deno", "--unstable", "--log-level", "debug", "--quiet", "run", "script.ts"]);
    let flags = r.unwrap();
    assert_eq!(
      flags,
      Flags {
        subcommand: DenoSubcommand::Run {
          script: "script.ts".to_string(),
        },
        unstable: true,
        log_level: Some(Level::Error),
        ..Flags::default()
      }
    );
    #[rustfmt::skip]
    let r2 = flags_from_vec(svec!["deno", "run", "--unstable", "--log-level", "debug", "--quiet", "script.ts"]);
    let flags2 = r2.unwrap();
    assert_eq!(flags2, flags);
  }

  #[test]
  fn upgrade() {
    let r = flags_from_vec(svec!["deno", "upgrade", "--dry-run", "--force"]);
    let flags = r.unwrap();
    assert_eq!(
      flags,
      Flags {
        subcommand: DenoSubcommand::Upgrade {
          force: true,
          dry_run: true,
          canary: false,
          version: None,
          output: None,
          ca_file: None,
        },
        ..Flags::default()
      }
    );
  }

  #[test]
  fn version() {
    let r = flags_from_vec(svec!["deno", "--version"]);
    assert_eq!(r.unwrap_err().kind, clap::ErrorKind::VersionDisplayed);
    let r = flags_from_vec(svec!["deno", "-V"]);
    assert_eq!(r.unwrap_err().kind, clap::ErrorKind::VersionDisplayed);
  }

  #[test]
  fn run_reload() {
    let r = flags_from_vec(svec!["deno", "run", "-r", "script.ts"]);
    let flags = r.unwrap();
    assert_eq!(
      flags,
      Flags {
        subcommand: DenoSubcommand::Run {
          script: "script.ts".to_string(),
        },
        reload: true,
        ..Flags::default()
      }
    );
  }

  #[test]
  fn run_watch() {
    let r = flags_from_vec(svec!["deno", "run", "--watch", "script.ts"]);
    let flags = r.unwrap();
    assert_eq!(
      flags,
      Flags {
        subcommand: DenoSubcommand::Run {
          script: "script.ts".to_string(),
        },
        watch: true,
        ..Flags::default()
      }
    );
  }

  #[test]
  fn run_reload_allow_write() {
    let r =
      flags_from_vec(svec!["deno", "run", "-r", "--allow-write", "script.ts"]);
    assert_eq!(
      r.unwrap(),
      Flags {
        reload: true,
        subcommand: DenoSubcommand::Run {
          script: "script.ts".to_string(),
        },
        allow_write: Some(vec![]),
        ..Flags::default()
      }
    );
  }

  #[test]
  fn run_v8_flags() {
    let r = flags_from_vec(svec!["deno", "run", "--v8-flags=--help"]);
    assert_eq!(
      r.unwrap(),
      Flags {
        subcommand: DenoSubcommand::Run {
          script: "_".to_string(),
        },
        v8_flags: svec!["--help"],
        ..Flags::default()
      }
    );

    let r = flags_from_vec(svec![
      "deno",
      "run",
      "--v8-flags=--expose-gc,--gc-stats=1",
      "script.ts"
    ]);
    assert_eq!(
      r.unwrap(),
      Flags {
        subcommand: DenoSubcommand::Run {
          script: "script.ts".to_string(),
        },
        v8_flags: svec!["--expose-gc", "--gc-stats=1"],
        ..Flags::default()
      }
    );
  }

  #[test]
  fn script_args() {
    let r = flags_from_vec(svec![
      "deno",
      "run",
      "--allow-net",
      "gist.ts",
      "--title",
      "X"
    ]);
    assert_eq!(
      r.unwrap(),
      Flags {
        subcommand: DenoSubcommand::Run {
          script: "gist.ts".to_string(),
        },
        argv: svec!["--title", "X"],
        allow_net: Some(vec![]),
        ..Flags::default()
      }
    );
  }

  #[test]
  fn allow_all() {
    let r = flags_from_vec(svec!["deno", "run", "--allow-all", "gist.ts"]);
    assert_eq!(
      r.unwrap(),
      Flags {
        subcommand: DenoSubcommand::Run {
          script: "gist.ts".to_string(),
        },
        allow_net: Some(vec![]),
        allow_env: Some(vec![]),
        allow_run: Some(vec![]),
        allow_read: Some(vec![]),
        allow_write: Some(vec![]),
        allow_ffi: Some(vec![]),
        allow_hrtime: true,
        ..Flags::default()
      }
    );
  }

  #[test]
  fn allow_read() {
    let r = flags_from_vec(svec!["deno", "run", "--allow-read", "gist.ts"]);
    assert_eq!(
      r.unwrap(),
      Flags {
        subcommand: DenoSubcommand::Run {
          script: "gist.ts".to_string(),
        },
        allow_read: Some(vec![]),
        ..Flags::default()
      }
    );
  }

  #[test]
  fn allow_hrtime() {
    let r = flags_from_vec(svec!["deno", "run", "--allow-hrtime", "gist.ts"]);
    assert_eq!(
      r.unwrap(),
      Flags {
        subcommand: DenoSubcommand::Run {
          script: "gist.ts".to_string(),
        },
        allow_hrtime: true,
        ..Flags::default()
      }
    );
  }

  #[test]
  fn double_hyphen() {
    // notice that flags passed after double dash will not
    // be parsed to Flags but instead forwarded to
    // script args as Deno.args
    let r = flags_from_vec(svec![
      "deno",
      "run",
      "--allow-write",
      "script.ts",
      "--",
      "-D",
      "--allow-net"
    ]);
    assert_eq!(
      r.unwrap(),
      Flags {
        subcommand: DenoSubcommand::Run {
          script: "script.ts".to_string(),
        },
        argv: svec!["--", "-D", "--allow-net"],
        allow_write: Some(vec![]),
        ..Flags::default()
      }
    );
  }

  #[test]
  fn fmt() {
    let r = flags_from_vec(svec!["deno", "fmt", "script_1.ts", "script_2.ts"]);
    assert_eq!(
      r.unwrap(),
      Flags {
        subcommand: DenoSubcommand::Fmt {
          ignore: vec![],
          check: false,
          files: vec![
            PathBuf::from("script_1.ts"),
            PathBuf::from("script_2.ts")
          ],
          ext: "ts".to_string()
        },
        ..Flags::default()
      }
    );

    let r = flags_from_vec(svec!["deno", "fmt", "--check"]);
    assert_eq!(
      r.unwrap(),
      Flags {
        subcommand: DenoSubcommand::Fmt {
          ignore: vec![],
          check: true,
          files: vec![],
          ext: "ts".to_string(),
        },
        ..Flags::default()
      }
    );

    let r = flags_from_vec(svec!["deno", "fmt"]);
    assert_eq!(
      r.unwrap(),
      Flags {
        subcommand: DenoSubcommand::Fmt {
          ignore: vec![],
          check: false,
          files: vec![],
          ext: "ts".to_string(),
        },
        ..Flags::default()
      }
    );

    let r = flags_from_vec(svec!["deno", "fmt", "--watch"]);
    assert_eq!(
      r.unwrap(),
      Flags {
        subcommand: DenoSubcommand::Fmt {
          ignore: vec![],
          check: false,
          files: vec![],
          ext: "ts".to_string(),
        },
        watch: true,
        ..Flags::default()
      }
    );

    let r = flags_from_vec(svec![
      "deno",
      "fmt",
      "--check",
      "--watch",
      "foo.ts",
      "--ignore=bar.js"
    ]);
    assert_eq!(
      r.unwrap(),
      Flags {
        subcommand: DenoSubcommand::Fmt {
          ignore: vec![PathBuf::from("bar.js")],
          check: true,
          files: vec![PathBuf::from("foo.ts")],
          ext: "ts".to_string(),
        },
        watch: true,
        ..Flags::default()
      }
    );
  }

  #[test]
  fn lint() {
    let r = flags_from_vec(svec!["deno", "lint", "script_1.ts", "script_2.ts"]);
    assert_eq!(
      r.unwrap(),
      Flags {
        subcommand: DenoSubcommand::Lint {
          files: vec![
            PathBuf::from("script_1.ts"),
            PathBuf::from("script_2.ts")
          ],
          rules: false,
          json: false,
          ignore: vec![],
        },
        ..Flags::default()
      }
    );

    let r =
      flags_from_vec(svec!["deno", "lint", "--ignore=script_1.ts,script_2.ts"]);
    assert_eq!(
      r.unwrap(),
      Flags {
        subcommand: DenoSubcommand::Lint {
          files: vec![],
          rules: false,
          json: false,
          ignore: vec![
            PathBuf::from("script_1.ts"),
            PathBuf::from("script_2.ts")
          ],
        },
        ..Flags::default()
      }
    );

    let r = flags_from_vec(svec!["deno", "lint", "--rules"]);
    assert_eq!(
      r.unwrap(),
      Flags {
        subcommand: DenoSubcommand::Lint {
          files: vec![],
          rules: true,
          json: false,
          ignore: vec![],
        },
        ..Flags::default()
      }
    );

    let r = flags_from_vec(svec!["deno", "lint", "--json", "script_1.ts"]);
    assert_eq!(
      r.unwrap(),
      Flags {
        subcommand: DenoSubcommand::Lint {
          files: vec![PathBuf::from("script_1.ts")],
          rules: false,
          json: true,
          ignore: vec![],
        },
        ..Flags::default()
      }
    );
  }

  #[test]
  fn types() {
    let r = flags_from_vec(svec!["deno", "types"]);
    assert_eq!(
      r.unwrap(),
      Flags {
        subcommand: DenoSubcommand::Types,
        ..Flags::default()
      }
    );
  }

  #[test]
  fn cache() {
    let r = flags_from_vec(svec!["deno", "cache", "script.ts"]);
    assert_eq!(
      r.unwrap(),
      Flags {
        subcommand: DenoSubcommand::Cache {
          files: svec!["script.ts"],
        },
        ..Flags::default()
      }
    );
  }

  #[test]
  fn info() {
    let r = flags_from_vec(svec!["deno", "info", "script.ts"]);
    assert_eq!(
      r.unwrap(),
      Flags {
        subcommand: DenoSubcommand::Info {
          json: false,
          file: Some("script.ts".to_string()),
        },
        ..Flags::default()
      }
    );

    let r = flags_from_vec(svec!["deno", "info", "--reload", "script.ts"]);
    assert_eq!(
      r.unwrap(),
      Flags {
        subcommand: DenoSubcommand::Info {
          json: false,
          file: Some("script.ts".to_string()),
        },
        reload: true,
        ..Flags::default()
      }
    );

    let r = flags_from_vec(svec!["deno", "info", "--json", "script.ts"]);
    assert_eq!(
      r.unwrap(),
      Flags {
        subcommand: DenoSubcommand::Info {
          json: true,
          file: Some("script.ts".to_string()),
        },
        ..Flags::default()
      }
    );

    let r = flags_from_vec(svec!["deno", "info"]);
    assert_eq!(
      r.unwrap(),
      Flags {
        subcommand: DenoSubcommand::Info {
          json: false,
          file: None
        },
        ..Flags::default()
      }
    );

    let r = flags_from_vec(svec!["deno", "info", "--json"]);
    assert_eq!(
      r.unwrap(),
      Flags {
        subcommand: DenoSubcommand::Info {
          json: true,
          file: None
        },
        ..Flags::default()
      }
    );
  }

  #[test]
  fn tsconfig() {
    let r =
      flags_from_vec(svec!["deno", "run", "-c", "tsconfig.json", "script.ts"]);
    assert_eq!(
      r.unwrap(),
      Flags {
        subcommand: DenoSubcommand::Run {
          script: "script.ts".to_string(),
        },
        config_path: Some("tsconfig.json".to_owned()),
        ..Flags::default()
      }
    );
  }

  #[test]
  fn eval() {
    let r = flags_from_vec(svec!["deno", "eval", "'console.log(\"hello\")'"]);
    assert_eq!(
      r.unwrap(),
      Flags {
        subcommand: DenoSubcommand::Eval {
          print: false,
          code: "'console.log(\"hello\")'".to_string(),
          ext: "js".to_string(),
        },
        allow_net: Some(vec![]),
        allow_env: Some(vec![]),
        allow_run: Some(vec![]),
        allow_read: Some(vec![]),
        allow_write: Some(vec![]),
        allow_ffi: Some(vec![]),
        allow_hrtime: true,
        ..Flags::default()
      }
    );
  }

  #[test]
  fn eval_p() {
    let r = flags_from_vec(svec!["deno", "eval", "-p", "1+2"]);
    assert_eq!(
      r.unwrap(),
      Flags {
        subcommand: DenoSubcommand::Eval {
          print: true,
          code: "1+2".to_string(),
          ext: "js".to_string(),
        },
        allow_net: Some(vec![]),
        allow_env: Some(vec![]),
        allow_run: Some(vec![]),
        allow_read: Some(vec![]),
        allow_write: Some(vec![]),
        allow_ffi: Some(vec![]),
        allow_hrtime: true,
        ..Flags::default()
      }
    );
  }

  #[test]
  fn eval_typescript() {
    let r =
      flags_from_vec(svec!["deno", "eval", "-T", "'console.log(\"hello\")'"]);
    assert_eq!(
      r.unwrap(),
      Flags {
        subcommand: DenoSubcommand::Eval {
          print: false,
          code: "'console.log(\"hello\")'".to_string(),
          ext: "ts".to_string(),
        },
        allow_net: Some(vec![]),
        allow_env: Some(vec![]),
        allow_run: Some(vec![]),
        allow_read: Some(vec![]),
        allow_write: Some(vec![]),
        allow_ffi: Some(vec![]),
        allow_hrtime: true,
        ..Flags::default()
      }
    );
  }

  #[test]
  fn eval_with_flags() {
    #[rustfmt::skip]
    let r = flags_from_vec(svec!["deno", "eval", "--import-map", "import_map.json", "--no-remote", "--config", "tsconfig.json", "--no-check", "--reload", "--lock", "lock.json", "--lock-write", "--cert", "example.crt", "--cached-only", "--location", "https:foo", "--v8-flags=--help", "--seed", "1", "--inspect=127.0.0.1:9229", "42"]);
    assert_eq!(
      r.unwrap(),
      Flags {
        subcommand: DenoSubcommand::Eval {
          print: false,
          code: "42".to_string(),
          ext: "js".to_string(),
        },
        import_map_path: Some("import_map.json".to_string()),
        no_remote: true,
        config_path: Some("tsconfig.json".to_string()),
        no_check: true,
        reload: true,
        lock: Some(PathBuf::from("lock.json")),
        lock_write: true,
        ca_file: Some("example.crt".to_string()),
        cached_only: true,
        location: Some(Url::parse("https://foo/").unwrap()),
        v8_flags: svec!["--help", "--random-seed=1"],
        seed: Some(1),
        inspect: Some("127.0.0.1:9229".parse().unwrap()),
        allow_net: Some(vec![]),
        allow_env: Some(vec![]),
        allow_run: Some(vec![]),
        allow_read: Some(vec![]),
        allow_write: Some(vec![]),
        allow_ffi: Some(vec![]),
        allow_hrtime: true,
        ..Flags::default()
      }
    );
  }

  #[test]
  fn eval_args() {
    let r = flags_from_vec(svec![
      "deno",
      "eval",
      "console.log(Deno.args)",
      "arg1",
      "arg2"
    ]);
    assert_eq!(
      r.unwrap(),
      Flags {
        subcommand: DenoSubcommand::Eval {
          print: false,
          code: "console.log(Deno.args)".to_string(),
          ext: "js".to_string(),
        },
        argv: svec!["arg1", "arg2"],
        allow_net: Some(vec![]),
        allow_env: Some(vec![]),
        allow_run: Some(vec![]),
        allow_read: Some(vec![]),
        allow_write: Some(vec![]),
        allow_ffi: Some(vec![]),
        allow_hrtime: true,
        ..Flags::default()
      }
    );
  }

  #[test]
  fn repl() {
    let r = flags_from_vec(svec!["deno"]);
    assert_eq!(
      r.unwrap(),
      Flags {
        repl: true,
        subcommand: DenoSubcommand::Repl { eval: None },
        allow_net: Some(vec![]),
        allow_insecure_certificates: None,
        allow_env: Some(vec![]),
        allow_run: Some(vec![]),
        allow_read: Some(vec![]),
        allow_write: Some(vec![]),
        allow_ffi: Some(vec![]),
        allow_hrtime: true,
        ..Flags::default()
      }
    );
  }

  #[test]
  fn repl_with_flags() {
    #[rustfmt::skip]
    let r = flags_from_vec(svec!["deno", "repl", "--import-map", "import_map.json", "--no-remote", "--config", "tsconfig.json", "--no-check", "--reload", "--lock", "lock.json", "--lock-write", "--cert", "example.crt", "--cached-only", "--location", "https:foo", "--v8-flags=--help", "--seed", "1", "--inspect=127.0.0.1:9229"]);
    assert_eq!(
      r.unwrap(),
      Flags {
        repl: true,
        subcommand: DenoSubcommand::Repl { eval: None },
        import_map_path: Some("import_map.json".to_string()),
        no_remote: true,
        config_path: Some("tsconfig.json".to_string()),
        no_check: true,
        reload: true,
        lock: Some(PathBuf::from("lock.json")),
        lock_write: true,
        ca_file: Some("example.crt".to_string()),
        cached_only: true,
        location: Some(Url::parse("https://foo/").unwrap()),
        v8_flags: svec!["--help", "--random-seed=1"],
        seed: Some(1),
        inspect: Some("127.0.0.1:9229".parse().unwrap()),
        allow_net: Some(vec![]),
        allow_env: Some(vec![]),
        allow_run: Some(vec![]),
        allow_read: Some(vec![]),
        allow_write: Some(vec![]),
        allow_ffi: Some(vec![]),
        allow_hrtime: true,
        ..Flags::default()
      }
    );
  }

  #[test]
  fn repl_with_eval_flag() {
    #[rustfmt::skip]
    let r = flags_from_vec(svec!["deno", "repl", "--eval", "console.log('hello');"]);
    assert_eq!(
      r.unwrap(),
      Flags {
        repl: true,
        subcommand: DenoSubcommand::Repl {
          eval: Some("console.log('hello');".to_string()),
        },
        allow_net: Some(vec![]),
        allow_env: Some(vec![]),
        allow_run: Some(vec![]),
        allow_read: Some(vec![]),
        allow_write: Some(vec![]),
        allow_ffi: Some(vec![]),
        allow_hrtime: true,
        ..Flags::default()
      }
    );
  }

  #[test]
  fn allow_read_allowlist() {
    use tempfile::TempDir;
    let temp_dir = TempDir::new().expect("tempdir fail").path().to_path_buf();

    let r = flags_from_vec(svec![
      "deno",
      "run",
      format!("--allow-read=.,{}", temp_dir.to_str().unwrap()),
      "script.ts"
    ]);
    assert_eq!(
      r.unwrap(),
      Flags {
        allow_read: Some(vec![PathBuf::from("."), temp_dir]),
        subcommand: DenoSubcommand::Run {
          script: "script.ts".to_string(),
        },
        ..Flags::default()
      }
    );
  }

  #[test]
  fn allow_write_allowlist() {
    use tempfile::TempDir;
    let temp_dir = TempDir::new().expect("tempdir fail").path().to_path_buf();

    let r = flags_from_vec(svec![
      "deno",
      "run",
      format!("--allow-write=.,{}", temp_dir.to_str().unwrap()),
      "script.ts"
    ]);
    assert_eq!(
      r.unwrap(),
      Flags {
        allow_write: Some(vec![PathBuf::from("."), temp_dir]),
        subcommand: DenoSubcommand::Run {
          script: "script.ts".to_string(),
        },
        ..Flags::default()
      }
    );
  }

  #[test]
  fn allow_net_allowlist() {
    let r = flags_from_vec(svec![
      "deno",
      "run",
      "--allow-net=127.0.0.1",
      "script.ts"
    ]);
    assert_eq!(
      r.unwrap(),
      Flags {
        subcommand: DenoSubcommand::Run {
          script: "script.ts".to_string(),
        },
        allow_net: Some(svec!["127.0.0.1"]),
        ..Flags::default()
      }
    );
  }

  #[test]
  fn allow_env_allowlist() {
    let r =
      flags_from_vec(svec!["deno", "run", "--allow-env=HOME", "script.ts"]);
    assert_eq!(
      r.unwrap(),
      Flags {
        subcommand: DenoSubcommand::Run {
          script: "script.ts".to_string(),
        },
        allow_env: Some(svec!["HOME"]),
        ..Flags::default()
      }
    );
  }

  #[test]
  fn allow_env_allowlist_multiple() {
    let r = flags_from_vec(svec![
      "deno",
      "run",
      "--allow-env=HOME,PATH",
      "script.ts"
    ]);
    assert_eq!(
      r.unwrap(),
      Flags {
        subcommand: DenoSubcommand::Run {
          script: "script.ts".to_string(),
        },
        allow_env: Some(svec!["HOME", "PATH"]),
        ..Flags::default()
      }
    );
  }

  #[test]
  fn allow_env_allowlist_validator() {
    let r =
      flags_from_vec(svec!["deno", "run", "--allow-env=HOME", "script.ts"]);
    assert!(r.is_ok());
    let r =
      flags_from_vec(svec!["deno", "run", "--allow-env=H=ME", "script.ts"]);
    assert!(r.is_err());
    let r =
      flags_from_vec(svec!["deno", "run", "--allow-env=H\0ME", "script.ts"]);
    assert!(r.is_err());
  }

  #[test]
  fn bundle() {
    let r = flags_from_vec(svec!["deno", "bundle", "source.ts"]);
    assert_eq!(
      r.unwrap(),
      Flags {
        subcommand: DenoSubcommand::Bundle {
          source_file: "source.ts".to_string(),
          out_file: None,
        },
        ..Flags::default()
      }
    );
  }

  #[test]
  fn bundle_with_config() {
    let r = flags_from_vec(svec![
      "deno",
      "bundle",
      "--no-remote",
      "--config",
      "tsconfig.json",
      "source.ts",
      "bundle.js"
    ]);
    assert_eq!(
      r.unwrap(),
      Flags {
        subcommand: DenoSubcommand::Bundle {
          source_file: "source.ts".to_string(),
          out_file: Some(PathBuf::from("bundle.js")),
        },
        allow_write: Some(vec![]),
        no_remote: true,
        config_path: Some("tsconfig.json".to_owned()),
        ..Flags::default()
      }
    );
  }

  #[test]
  fn bundle_with_output() {
    let r = flags_from_vec(svec!["deno", "bundle", "source.ts", "bundle.js"]);
    assert_eq!(
      r.unwrap(),
      Flags {
        subcommand: DenoSubcommand::Bundle {
          source_file: "source.ts".to_string(),
          out_file: Some(PathBuf::from("bundle.js")),
        },
        allow_write: Some(vec![]),
        ..Flags::default()
      }
    );
  }

  #[test]
  fn bundle_with_lock() {
    let r = flags_from_vec(svec![
      "deno",
      "bundle",
      "--lock-write",
      "--lock=lock.json",
      "source.ts"
    ]);
    assert_eq!(
      r.unwrap(),
      Flags {
        subcommand: DenoSubcommand::Bundle {
          source_file: "source.ts".to_string(),
          out_file: None,
        },
        lock_write: true,
        lock: Some(PathBuf::from("lock.json")),
        ..Flags::default()
      }
    );
  }

  #[test]
  fn bundle_with_reload() {
    let r = flags_from_vec(svec!["deno", "bundle", "--reload", "source.ts"]);
    assert_eq!(
      r.unwrap(),
      Flags {
        reload: true,
        subcommand: DenoSubcommand::Bundle {
          source_file: "source.ts".to_string(),
          out_file: None,
        },
        ..Flags::default()
      }
    );
  }

  #[test]
  fn bundle_nocheck() {
    let r = flags_from_vec(svec!["deno", "bundle", "--no-check", "script.ts"])
      .unwrap();
    assert_eq!(
      r,
      Flags {
        subcommand: DenoSubcommand::Bundle {
          source_file: "script.ts".to_string(),
          out_file: None,
        },
        no_check: true,
        ..Flags::default()
      }
    );
  }

  #[test]
  fn bundle_watch() {
    let r = flags_from_vec(svec!["deno", "bundle", "--watch", "source.ts"]);
    assert_eq!(
      r.unwrap(),
      Flags {
        subcommand: DenoSubcommand::Bundle {
          source_file: "source.ts".to_string(),
          out_file: None,
        },
        watch: true,
        ..Flags::default()
      }
    )
  }

  #[test]
  fn run_import_map() {
    let r = flags_from_vec(svec![
      "deno",
      "run",
      "--import-map=import_map.json",
      "script.ts"
    ]);
    assert_eq!(
      r.unwrap(),
      Flags {
        subcommand: DenoSubcommand::Run {
          script: "script.ts".to_string(),
        },
        import_map_path: Some("import_map.json".to_owned()),
        ..Flags::default()
      }
    );
  }

  #[test]
  fn info_import_map() {
    let r = flags_from_vec(svec![
      "deno",
      "info",
      "--import-map=import_map.json",
      "script.ts"
    ]);
    assert_eq!(
      r.unwrap(),
      Flags {
        subcommand: DenoSubcommand::Info {
          file: Some("script.ts".to_string()),
          json: false,
        },
        import_map_path: Some("import_map.json".to_owned()),
        ..Flags::default()
      }
    );
  }

  #[test]
  fn cache_import_map() {
    let r = flags_from_vec(svec![
      "deno",
      "cache",
      "--import-map=import_map.json",
      "script.ts"
    ]);
    assert_eq!(
      r.unwrap(),
      Flags {
        subcommand: DenoSubcommand::Cache {
          files: svec!["script.ts"],
        },
        import_map_path: Some("import_map.json".to_owned()),
        ..Flags::default()
      }
    );
  }

  #[test]
  fn doc_import_map() {
    let r = flags_from_vec(svec![
      "deno",
      "doc",
      "--import-map=import_map.json",
      "script.ts"
    ]);
    assert_eq!(
      r.unwrap(),
      Flags {
        subcommand: DenoSubcommand::Doc {
          source_file: Some("script.ts".to_owned()),
          private: false,
          json: false,
          filter: None,
        },
        import_map_path: Some("import_map.json".to_owned()),
        ..Flags::default()
      }
    );
  }

  #[test]
  fn cache_multiple() {
    let r =
      flags_from_vec(svec!["deno", "cache", "script.ts", "script_two.ts"]);
    assert_eq!(
      r.unwrap(),
      Flags {
        subcommand: DenoSubcommand::Cache {
          files: svec!["script.ts", "script_two.ts"],
        },
        ..Flags::default()
      }
    );
  }

  #[test]
  fn run_seed() {
    let r = flags_from_vec(svec!["deno", "run", "--seed", "250", "script.ts"]);
    assert_eq!(
      r.unwrap(),
      Flags {
        subcommand: DenoSubcommand::Run {
          script: "script.ts".to_string(),
        },
        seed: Some(250_u64),
        v8_flags: svec!["--random-seed=250"],
        ..Flags::default()
      }
    );
  }

  #[test]
  fn run_seed_with_v8_flags() {
    let r = flags_from_vec(svec![
      "deno",
      "run",
      "--seed",
      "250",
      "--v8-flags=--expose-gc",
      "script.ts"
    ]);
    assert_eq!(
      r.unwrap(),
      Flags {
        subcommand: DenoSubcommand::Run {
          script: "script.ts".to_string(),
        },
        seed: Some(250_u64),
        v8_flags: svec!["--expose-gc", "--random-seed=250"],
        ..Flags::default()
      }
    );
  }

  #[test]
  fn install() {
    let r = flags_from_vec(svec![
      "deno",
      "install",
      "https://deno.land/std/examples/colors.ts"
    ]);
    assert_eq!(
      r.unwrap(),
      Flags {
        subcommand: DenoSubcommand::Install {
          name: None,
          module_url: "https://deno.land/std/examples/colors.ts".to_string(),
          args: vec![],
          root: None,
          force: false,
        },
        ..Flags::default()
      }
    );
  }

  #[test]
  fn install_with_flags() {
    #[rustfmt::skip]
    let r = flags_from_vec(svec!["deno", "install", "--import-map", "import_map.json", "--no-remote", "--config", "tsconfig.json", "--no-check", "--allow-insecure-certificates", "--reload", "--lock", "lock.json", "--lock-write", "--cert", "example.crt", "--cached-only", "--allow-read", "--allow-net", "--v8-flags=--help", "--seed", "1", "--inspect=127.0.0.1:9229", "--name", "file_server", "--root", "/foo", "--force", "https://deno.land/std/http/file_server.ts", "foo", "bar"]);
    assert_eq!(
      r.unwrap(),
      Flags {
        subcommand: DenoSubcommand::Install {
          name: Some("file_server".to_string()),
          module_url: "https://deno.land/std/http/file_server.ts".to_string(),
          args: svec!["foo", "bar"],
          root: Some(PathBuf::from("/foo")),
          force: true,
        },
        import_map_path: Some("import_map.json".to_string()),
        no_remote: true,
        config_path: Some("tsconfig.json".to_string()),
        no_check: true,
        reload: true,
        lock: Some(PathBuf::from("lock.json")),
        lock_write: true,
        ca_file: Some("example.crt".to_string()),
        cached_only: true,
        v8_flags: svec!["--help", "--random-seed=1"],
        seed: Some(1),
        inspect: Some("127.0.0.1:9229".parse().unwrap()),
        allow_net: Some(vec![]),
        allow_insecure_certificates: Some(vec![]),
        allow_read: Some(vec![]),
        ..Flags::default()
      }
    );
  }

  #[test]
  fn log_level() {
    let r =
      flags_from_vec(svec!["deno", "run", "--log-level=debug", "script.ts"]);
    assert_eq!(
      r.unwrap(),
      Flags {
        subcommand: DenoSubcommand::Run {
          script: "script.ts".to_string(),
        },
        log_level: Some(Level::Debug),
        ..Flags::default()
      }
    );
  }

  #[test]
  fn quiet() {
    let r = flags_from_vec(svec!["deno", "run", "-q", "script.ts"]);
    assert_eq!(
      r.unwrap(),
      Flags {
        subcommand: DenoSubcommand::Run {
          script: "script.ts".to_string(),
        },
        log_level: Some(Level::Error),
        ..Flags::default()
      }
    );
  }

  #[test]
  fn completions() {
    let r = flags_from_vec(svec!["deno", "completions", "zsh"]).unwrap();

    match r.subcommand {
      DenoSubcommand::Completions { buf } => assert!(!buf.is_empty()),
      _ => unreachable!(),
    }
  }

  #[test]
  fn run_with_args() {
    let r = flags_from_vec(svec![
      "deno",
      "run",
      "script.ts",
      "--allow-read",
      "--allow-net"
    ]);
    assert_eq!(
      r.unwrap(),
      Flags {
        subcommand: DenoSubcommand::Run {
          script: "script.ts".to_string(),
        },
        argv: svec!["--allow-read", "--allow-net"],
        ..Flags::default()
      }
    );
    let r = flags_from_vec(svec![
      "deno",
      "run",
      "--location",
      "https:foo",
      "--allow-read",
      "script.ts",
      "--allow-net",
      "-r",
      "--help",
      "--foo",
      "bar"
    ]);
    assert_eq!(
      r.unwrap(),
      Flags {
        subcommand: DenoSubcommand::Run {
          script: "script.ts".to_string(),
        },
        location: Some(Url::parse("https://foo/").unwrap()),
        allow_read: Some(vec![]),
        argv: svec!["--allow-net", "-r", "--help", "--foo", "bar"],
        ..Flags::default()
      }
    );

    let r = flags_from_vec(svec!["deno", "run", "script.ts", "foo", "bar"]);
    assert_eq!(
      r.unwrap(),
      Flags {
        subcommand: DenoSubcommand::Run {
          script: "script.ts".to_string(),
        },
        argv: svec!["foo", "bar"],
        ..Flags::default()
      }
    );
    let r = flags_from_vec(svec!["deno", "run", "script.ts", "-"]);
    assert_eq!(
      r.unwrap(),
      Flags {
        subcommand: DenoSubcommand::Run {
          script: "script.ts".to_string(),
        },
        argv: svec!["-"],
        ..Flags::default()
      }
    );

    let r =
      flags_from_vec(svec!["deno", "run", "script.ts", "-", "foo", "bar"]);
    assert_eq!(
      r.unwrap(),
      Flags {
        subcommand: DenoSubcommand::Run {
          script: "script.ts".to_string(),
        },
        argv: svec!["-", "foo", "bar"],
        ..Flags::default()
      }
    );
  }

  #[test]
  fn no_check() {
    let r = flags_from_vec(svec!["deno", "run", "--no-check", "script.ts"]);
    assert_eq!(
      r.unwrap(),
      Flags {
        subcommand: DenoSubcommand::Run {
          script: "script.ts".to_string(),
        },
        no_check: true,
        ..Flags::default()
      }
    );
  }

  #[test]
  fn allow_insecure_certificates() {
    let r = flags_from_vec(svec![
      "deno",
      "run",
      "--allow-insecure-certificates",
      "script.ts"
    ]);
    assert_eq!(
      r.unwrap(),
      Flags {
        subcommand: DenoSubcommand::Run {
          script: "script.ts".to_string(),
        },
        allow_insecure_certificates: Some(vec![]),
        ..Flags::default()
      }
    );
  }

  #[test]
  fn allow_insecure_certificates_with_ipv6_address() {
    let r = flags_from_vec(svec![
      "deno",
      "run",
      "--allow-insecure-certificates=deno.land,localhost,::,127.0.0.1,[::1],1.2.3.4",
      "script.ts"
    ]);
    assert_eq!(
      r.unwrap(),
      Flags {
        subcommand: DenoSubcommand::Run {
          script: "script.ts".to_string(),
        },
        allow_insecure_certificates: Some(svec![
          "deno.land",
          "localhost",
          "::",
          "127.0.0.1",
          "[::1]",
          "1.2.3.4"
        ]),
        ..Flags::default()
      }
    );
  }

  #[test]
  fn no_remote() {
    let r = flags_from_vec(svec!["deno", "run", "--no-remote", "script.ts"]);
    assert_eq!(
      r.unwrap(),
      Flags {
        subcommand: DenoSubcommand::Run {
          script: "script.ts".to_string(),
        },
        no_remote: true,
        ..Flags::default()
      }
    );
  }

  #[test]
  fn cached_only() {
    let r = flags_from_vec(svec!["deno", "run", "--cached-only", "script.ts"]);
    assert_eq!(
      r.unwrap(),
      Flags {
        subcommand: DenoSubcommand::Run {
          script: "script.ts".to_string(),
        },
        cached_only: true,
        ..Flags::default()
      }
    );
  }

  #[test]
  fn allow_net_allowlist_with_ports() {
    let r = flags_from_vec(svec![
      "deno",
      "run",
      "--allow-net=deno.land,:8000,:4545",
      "script.ts"
    ]);
    assert_eq!(
      r.unwrap(),
      Flags {
        subcommand: DenoSubcommand::Run {
          script: "script.ts".to_string(),
        },
        allow_net: Some(svec![
          "deno.land",
          "0.0.0.0:8000",
          "127.0.0.1:8000",
          "localhost:8000",
          "0.0.0.0:4545",
          "127.0.0.1:4545",
          "localhost:4545"
        ]),
        ..Flags::default()
      }
    );
  }

  #[test]
  fn allow_net_allowlist_with_ipv6_address() {
    let r = flags_from_vec(svec![
      "deno",
      "run",
      "--allow-net=deno.land,deno.land:80,::,127.0.0.1,[::1],1.2.3.4:5678,:5678,[::1]:8080",
      "script.ts"
    ]);
    assert_eq!(
      r.unwrap(),
      Flags {
        subcommand: DenoSubcommand::Run {
          script: "script.ts".to_string(),
        },
        allow_net: Some(svec![
          "deno.land",
          "deno.land:80",
          "::",
          "127.0.0.1",
          "[::1]",
          "1.2.3.4:5678",
          "0.0.0.0:5678",
          "127.0.0.1:5678",
          "localhost:5678",
          "[::1]:8080"
        ]),
        ..Flags::default()
      }
    );
  }

  #[test]
  fn lock_write() {
    let r = flags_from_vec(svec![
      "deno",
      "run",
      "--lock-write",
      "--lock=lock.json",
      "script.ts"
    ]);
    assert_eq!(
      r.unwrap(),
      Flags {
        subcommand: DenoSubcommand::Run {
          script: "script.ts".to_string(),
        },
        lock_write: true,
        lock: Some(PathBuf::from("lock.json")),
        ..Flags::default()
      }
    );
  }

  #[test]
  fn test_with_flags() {
    #[rustfmt::skip]
    let r = flags_from_vec(svec!["deno", "test", "--unstable", "--no-run", "--filter", "- foo", "--coverage=cov", "--location", "https:foo", "--allow-net", "--allow-none", "dir1/", "dir2/", "--", "arg1", "arg2"]);
    assert_eq!(
      r.unwrap(),
      Flags {
        subcommand: DenoSubcommand::Test {
          no_run: true,
          doc: false,
          fail_fast: None,
          filter: Some("- foo".to_string()),
          allow_none: true,
          quiet: false,
          include: Some(svec!["dir1/", "dir2/"]),
          shuffle: None,
          concurrent_jobs: 1,
        },
        unstable: true,
        coverage_dir: Some("cov".to_string()),
        location: Some(Url::parse("https://foo/").unwrap()),
        allow_net: Some(vec![]),
        argv: svec!["arg1", "arg2"],
        ..Flags::default()
      }
    );
  }

  #[test]
  fn run_with_cafile() {
    let r = flags_from_vec(svec![
      "deno",
      "run",
      "--cert",
      "example.crt",
      "script.ts"
    ]);
    assert_eq!(
      r.unwrap(),
      Flags {
        subcommand: DenoSubcommand::Run {
          script: "script.ts".to_string(),
        },
        ca_file: Some("example.crt".to_owned()),
        ..Flags::default()
      }
    );
  }

  #[test]
  fn run_with_enable_testing_features() {
    let r = flags_from_vec(svec![
      "deno",
      "run",
      "--enable-testing-features-do-not-use",
      "script.ts"
    ]);
    assert_eq!(
      r.unwrap(),
      Flags {
        subcommand: DenoSubcommand::Run {
          script: "script.ts".to_string(),
        },
        enable_testing_features: true,
        ..Flags::default()
      }
    );
  }

  #[test]
  fn test_with_fail_fast() {
    let r = flags_from_vec(svec!["deno", "test", "--fail-fast=3"]);
    assert_eq!(
      r.unwrap(),
      Flags {
        subcommand: DenoSubcommand::Test {
          no_run: false,
          doc: false,
          fail_fast: Some(3),
          filter: None,
          allow_none: false,
          quiet: false,
          shuffle: None,
          include: None,
          concurrent_jobs: 1,
        },
        ..Flags::default()
      }
    );
  }

  #[test]
  fn test_with_enable_testing_features() {
    let r = flags_from_vec(svec![
      "deno",
      "test",
      "--enable-testing-features-do-not-use"
    ]);
    assert_eq!(
      r.unwrap(),
      Flags {
        subcommand: DenoSubcommand::Test {
          no_run: false,
          doc: false,
          fail_fast: None,
          filter: None,
          allow_none: false,
          quiet: false,
          shuffle: None,
          include: None,
          concurrent_jobs: 1,
        },
        enable_testing_features: true,
        ..Flags::default()
      }
    );
  }

  #[test]
  fn test_shuffle() {
    let r = flags_from_vec(svec!["deno", "test", "--shuffle=1"]);
    assert_eq!(
      r.unwrap(),
      Flags {
        subcommand: DenoSubcommand::Test {
          no_run: false,
          doc: false,
          fail_fast: None,
          filter: None,
          allow_none: false,
          quiet: false,
          shuffle: Some(1),
          include: None,
          concurrent_jobs: 1,
        },
        watch: false,
        ..Flags::default()
      }
    );
  }

  #[test]
  fn test_watch() {
    let r = flags_from_vec(svec!["deno", "test", "--watch"]);
    assert_eq!(
      r.unwrap(),
      Flags {
        subcommand: DenoSubcommand::Test {
          no_run: false,
          doc: false,
          fail_fast: None,
          filter: None,
          allow_none: false,
          quiet: false,
          shuffle: None,
          include: None,
          concurrent_jobs: 1,
        },
        watch: true,
        ..Flags::default()
      }
    );
  }

  #[test]
  fn bundle_with_cafile() {
    let r = flags_from_vec(svec![
      "deno",
      "bundle",
      "--cert",
      "example.crt",
      "source.ts"
    ]);
    assert_eq!(
      r.unwrap(),
      Flags {
        subcommand: DenoSubcommand::Bundle {
          source_file: "source.ts".to_string(),
          out_file: None,
        },
        ca_file: Some("example.crt".to_owned()),
        ..Flags::default()
      }
    );
  }

  #[test]
  fn upgrade_with_ca_file() {
    let r = flags_from_vec(svec!["deno", "upgrade", "--cert", "example.crt"]);
    assert_eq!(
      r.unwrap(),
      Flags {
        subcommand: DenoSubcommand::Upgrade {
          force: false,
          dry_run: false,
          canary: false,
          version: None,
          output: None,
          ca_file: Some("example.crt".to_owned()),
        },
        ca_file: Some("example.crt".to_owned()),
        ..Flags::default()
      }
    );
  }

  #[test]
  fn cache_with_cafile() {
    let r = flags_from_vec(svec![
      "deno",
      "cache",
      "--cert",
      "example.crt",
      "script.ts",
      "script_two.ts"
    ]);
    assert_eq!(
      r.unwrap(),
      Flags {
        subcommand: DenoSubcommand::Cache {
          files: svec!["script.ts", "script_two.ts"],
        },
        ca_file: Some("example.crt".to_owned()),
        ..Flags::default()
      }
    );
  }

  #[test]
  fn info_with_cafile() {
    let r = flags_from_vec(svec![
      "deno",
      "info",
      "--cert",
      "example.crt",
      "https://example.com"
    ]);
    assert_eq!(
      r.unwrap(),
      Flags {
        subcommand: DenoSubcommand::Info {
          json: false,
          file: Some("https://example.com".to_string()),
        },
        ca_file: Some("example.crt".to_owned()),
        ..Flags::default()
      }
    );
  }

  #[test]
  fn doc() {
    let r = flags_from_vec(svec!["deno", "doc", "--json", "path/to/module.ts"]);
    assert_eq!(
      r.unwrap(),
      Flags {
        subcommand: DenoSubcommand::Doc {
          private: false,
          json: true,
          source_file: Some("path/to/module.ts".to_string()),
          filter: None,
        },
        ..Flags::default()
      }
    );

    let r = flags_from_vec(svec![
      "deno",
      "doc",
      "path/to/module.ts",
      "SomeClass.someField"
    ]);
    assert_eq!(
      r.unwrap(),
      Flags {
        subcommand: DenoSubcommand::Doc {
          private: false,
          json: false,
          source_file: Some("path/to/module.ts".to_string()),
          filter: Some("SomeClass.someField".to_string()),
        },
        ..Flags::default()
      }
    );

    let r = flags_from_vec(svec!["deno", "doc"]);
    assert_eq!(
      r.unwrap(),
      Flags {
        subcommand: DenoSubcommand::Doc {
          private: false,
          json: false,
          source_file: None,
          filter: None,
        },
        ..Flags::default()
      }
    );

    let r = flags_from_vec(svec!["deno", "doc", "--builtin", "Deno.Listener"]);
    assert_eq!(
      r.unwrap(),
      Flags {
        subcommand: DenoSubcommand::Doc {
          private: false,
          json: false,
          source_file: Some("--builtin".to_string()),
          filter: Some("Deno.Listener".to_string()),
        },
        ..Flags::default()
      }
    );

    let r =
      flags_from_vec(svec!["deno", "doc", "--private", "path/to/module.js"]);
    assert_eq!(
      r.unwrap(),
      Flags {
        subcommand: DenoSubcommand::Doc {
          private: true,
          json: false,
          source_file: Some("path/to/module.js".to_string()),
          filter: None,
        },
        ..Flags::default()
      }
    );
  }

  #[test]
  fn inspect_default_host() {
    let r = flags_from_vec(svec!["deno", "run", "--inspect", "foo.js"]);
    assert_eq!(
      r.unwrap(),
      Flags {
        subcommand: DenoSubcommand::Run {
          script: "foo.js".to_string(),
        },
        inspect: Some("127.0.0.1:9229".parse().unwrap()),
        ..Flags::default()
      }
    );
  }

  #[test]
  fn compile() {
    let r = flags_from_vec(svec![
      "deno",
      "compile",
      "https://deno.land/std/examples/colors.ts"
    ]);
    assert_eq!(
      r.unwrap(),
      Flags {
        subcommand: DenoSubcommand::Compile {
          source_file: "https://deno.land/std/examples/colors.ts".to_string(),
          output: None,
          args: vec![],
          target: None,
        },
        ..Flags::default()
      }
    );
  }

  #[test]
  fn compile_with_flags() {
    #[rustfmt::skip]
    let r = flags_from_vec(svec!["deno", "compile", "--import-map", "import_map.json", "--no-remote", "--config", "tsconfig.json", "--no-check", "--allow-insecure-certificates", "--reload", "--lock", "lock.json", "--lock-write", "--cert", "example.crt", "--cached-only", "--location", "https:foo", "--allow-read", "--allow-net", "--v8-flags=--help", "--seed", "1", "--output", "colors", "https://deno.land/std/examples/colors.ts", "foo", "bar"]);
    assert_eq!(
      r.unwrap(),
      Flags {
        subcommand: DenoSubcommand::Compile {
          source_file: "https://deno.land/std/examples/colors.ts".to_string(),
          output: Some(PathBuf::from("colors")),
          args: svec!["foo", "bar"],
          target: None,
        },
        import_map_path: Some("import_map.json".to_string()),
        no_remote: true,
        config_path: Some("tsconfig.json".to_string()),
        no_check: true,
        reload: true,
        lock: Some(PathBuf::from("lock.json")),
        lock_write: true,
        ca_file: Some("example.crt".to_string()),
        cached_only: true,
        location: Some(Url::parse("https://foo/").unwrap()),
        allow_read: Some(vec![]),
        allow_insecure_certificates: Some(vec![]),
        allow_net: Some(vec![]),
        v8_flags: svec!["--help", "--random-seed=1"],
        seed: Some(1),
        ..Flags::default()
      }
    );
  }

  #[test]
  fn coverage() {
    let r = flags_from_vec(svec!["deno", "coverage", "foo.json"]);
    assert_eq!(
      r.unwrap(),
      Flags {
        subcommand: DenoSubcommand::Coverage {
          files: vec![PathBuf::from("foo.json")],
          ignore: vec![],
          include: vec![r"^file:".to_string()],
          exclude: vec![r"test\.(js|mjs|ts|jsx|tsx)$".to_string()],
          lcov: false,
        },
        ..Flags::default()
      }
    );
  }

  #[test]
  fn location_with_bad_scheme() {
    #[rustfmt::skip]
    let r = flags_from_vec(svec!["deno", "run", "--location", "foo:", "mod.ts"]);
    assert!(r.is_err());
    assert!(r
      .unwrap_err()
      .to_string()
      .contains("Expected protocol \"http\" or \"https\""));
  }
}<|MERGE_RESOLUTION|>--- conflicted
+++ resolved
@@ -139,11 +139,8 @@
   pub allow_read: Option<Vec<PathBuf>>,
   pub allow_run: Option<Vec<String>>,
   pub allow_write: Option<Vec<PathBuf>>,
-<<<<<<< HEAD
   pub allow_insecure_certificates: Option<Vec<String>>,
-=======
   pub ca_stores: Option<Vec<String>>,
->>>>>>> 02c74fb7
   pub ca_file: Option<String>,
   pub cache_blocklist: Vec<String>,
   /// This is not exposed as an option in the CLI, it is used internally when
