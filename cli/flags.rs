--- conflicted
+++ resolved
@@ -455,7 +455,7 @@
     .bin_name("deno")
     .global_setting(AppSettings::UnifiedHelpMessage)
     .global_setting(AppSettings::ColorNever)
-    .global_setting(AppSettings::VersionlessSubcommands)
+    .global_setting(AppSettings::DisableVersionForSubcommands)
     // Disable clap's auto-detection of terminal width
     .term_width(0)
     // Disable each subcommand having its own version.
@@ -660,7 +660,8 @@
         .long("include")
         .takes_value(true)
         .value_name("regex")
-        .multiple(true)
+        .multiple_values(true)
+        .multiple_occurrences(true)
         .require_equals(true)
         .default_value(r"^file:")
         .about("Include source files in the report"),
@@ -670,7 +671,8 @@
         .long("exclude")
         .takes_value(true)
         .value_name("regex")
-        .multiple(true)
+        .multiple_values(true)
+        .multiple_occurrences(true)
         .require_equals(true)
         .default_value(r"test\.(js|mjs|ts|jsx|tsx)$")
         .about("Exclude source files from the report"),
@@ -684,7 +686,8 @@
     .arg(
       Arg::new("files")
         .takes_value(true)
-        .multiple(true)
+        .multiple_values(true)
+        .multiple_occurrences(true)
         .required(true),
     )
 }
@@ -766,7 +769,8 @@
         .short('T')
         .about("Treat eval input as TypeScript")
         .takes_value(false)
-        .multiple(false)
+        .multiple_occurrences(false)
+        .multiple_values(false)
         .hidden(true),
     )
     .arg(
@@ -783,11 +787,13 @@
         .short('p')
         .about("print result to stdout")
         .takes_value(false)
-        .multiple(false),
+        .multiple_occurrences(false)
+        .multiple_values(false),
     )
     .arg(
       Arg::new("code_arg")
-        .multiple(true)
+        .multiple_values(true)
+        .multiple_occurrences(true)
         .about("Code arg")
         .value_name("CODE_ARG")
         .required(true),
@@ -842,21 +848,22 @@
     .arg(
       Arg::new("files")
         .takes_value(true)
-        .multiple(true)
+        .multiple_values(true)
+        .multiple_occurrences(true)
         .required(false),
     )
     .arg(watch_arg())
     .arg(
-      Arg::with_name("options-use-tabs")
+      Arg::new("options-use-tabs")
         .long("options-use-tabs")
-        .help("Use tabs instead of spaces for indentation. Defaults to false."),
-    )
-    .arg(
-      Arg::with_name("options-line-width")
+        .about("Use tabs instead of spaces for indentation. Defaults to false."),
+    )
+    .arg(
+      Arg::new("options-line-width")
         .long("options-line-width")
-        .help("Define maximum line width. Defaults to 80.")
+        .about("Define maximum line width. Defaults to 80.")
         .takes_value(true)
-        .validator(|val: String| match val.parse::<NonZeroUsize>() {
+        .validator(|val: &str| match val.parse::<NonZeroUsize>() {
           Ok(_) => Ok(()),
           Err(_) => {
             Err("options-line-width should be a non zero integer".to_string())
@@ -864,11 +871,11 @@
         }),
     )
     .arg(
-      Arg::with_name("options-indent-width")
+      Arg::new("options-indent-width")
         .long("options-indent-width")
-        .help("Define indentation width. Defaults to 2.")
+        .about("Define indentation width. Defaults to 2.")
         .takes_value(true)
-        .validator(|val: String| match val.parse::<NonZeroUsize>() {
+        .validator(|val: &str| match val.parse::<NonZeroUsize>() {
           Ok(_) => Ok(()),
           Err(_) => {
             Err("options-indent-width should be a non zero integer".to_string())
@@ -876,16 +883,16 @@
         }),
     )
     .arg(
-      Arg::with_name("options-single-quote")
+      Arg::new("options-single-quote")
         .long("options-single-quote")
-        .help("Use single quotes. Defaults to false."),
-    )
-    .arg(
-      Arg::with_name("options-prose-wrap")
+        .about("Use single quotes. Defaults to false."),
+    )
+    .arg(
+      Arg::new("options-prose-wrap")
         .long("options-prose-wrap")
         .takes_value(true)
         .possible_values(&["always", "never", "preserve"])
-        .help("Define how prose should be wrapped. Defaults to always."),
+        .about("Define how prose should be wrapped. Defaults to always."),
     )
 }
 
@@ -937,7 +944,8 @@
     .arg(
       Arg::new("cmd")
         .required(true)
-        .multiple(true)
+        .multiple_values(true)
+        .multiple_occurrences(true)
         .allow_hyphen_values(true))
     .arg(
       Arg::new("name")
@@ -951,7 +959,8 @@
         .long("root")
         .about("Installation root")
         .takes_value(true)
-        .multiple(false))
+        .multiple_occurrences(false)
+        .multiple_values(false))
     .arg(
       Arg::new("force")
         .long("force")
@@ -1043,40 +1052,35 @@
         .about("List available rules"),
     )
     .arg(
-<<<<<<< HEAD
-      Arg::new("ignore")
-=======
-      Arg::with_name("rules-tags")
+      Arg::new("rules-tags")
         .long("rules-tags")
         .require_equals(true)
         .takes_value(true)
         .use_delimiter(true)
-        .empty_values(true)
         .conflicts_with("rules")
-        .help("Use set of rules with a tag"),
-    )
-    .arg(
-      Arg::with_name("rules-include")
+        .about("Use set of rules with a tag"),
+    )
+    .arg(
+      Arg::new("rules-include")
         .long("rules-include")
         .require_equals(true)
         .takes_value(true)
         .use_delimiter(true)
         .conflicts_with("rules")
-        .help("Include lint rules"),
-    )
-    .arg(
-      Arg::with_name("rules-exclude")
+        .about("Include lint rules"),
+    )
+    .arg(
+      Arg::new("rules-exclude")
         .long("rules-exclude")
         .require_equals(true)
         .takes_value(true)
         .use_delimiter(true)
         .conflicts_with("rules")
-        .help("Exclude lint rules"),
+        .about("Exclude lint rules"),
     )
     .arg(config_arg())
     .arg(
-      Arg::with_name("ignore")
->>>>>>> 4b79e5a4
+      Arg::new("ignore")
         .long("ignore")
         .takes_value(true)
         .use_delimiter(true)
@@ -1092,26 +1096,22 @@
     .arg(
       Arg::new("files")
         .takes_value(true)
-        .multiple(true)
+        .multiple_values(true)
+        .multiple_occurrences(true)
         .required(false),
     )
 }
 
-<<<<<<< HEAD
 fn repl_subcommand<'a>() -> App<'a> {
-  runtime_args(App::new("repl"), false, true).about("Read Eval Print Loop")
-=======
-fn repl_subcommand<'a, 'b>() -> App<'a, 'b> {
-  runtime_args(SubCommand::with_name("repl"), false, true)
+  runtime_args(App::new("repl"), false, true)
     .about("Read Eval Print Loop")
     .arg(
-      Arg::with_name("eval")
+      Arg::new("eval")
         .long("eval")
-        .help("Evaluates the provided code when the REPL starts.")
+        .about("Evaluates the provided code when the REPL starts.")
         .takes_value(true)
         .value_name("code"),
     )
->>>>>>> 4b79e5a4
 }
 
 fn run_subcommand<'a>() -> App<'a> {
@@ -1154,48 +1154,39 @@
   runtime_args(App::new("test"), true, true)
     .setting(AppSettings::TrailingVarArg)
     .arg(
-<<<<<<< HEAD
-      Arg::new("no-run")
-=======
-      Arg::with_name("ignore")
+      Arg::new("ignore")
         .long("ignore")
         .takes_value(true)
         .use_delimiter(true)
         .require_equals(true)
-        .help("Ignore files"),
-    )
-    .arg(
-      Arg::with_name("no-run")
->>>>>>> 4b79e5a4
+        .about("Ignore files"),
+    )
+    .arg(
+      Arg::new("no-run")
         .long("no-run")
         .about("Cache test modules, but don't run tests")
         .takes_value(false),
     )
     .arg(
-      Arg::with_name("doc")
+      Arg::new("doc")
         .long("doc")
-        .help("UNSTABLE: type check code blocks")
+        .about("UNSTABLE: type check code blocks")
         .takes_value(false),
     )
     .arg(
       Arg::new("fail-fast")
         .long("fail-fast")
         .alias("failfast")
-<<<<<<< HEAD
-        .about("Stop on first error")
-        .takes_value(false),
-=======
-        .help("Stop after N errors. Defaults to stopping after first failure.")
+        .about("Stop after N errors. Defaults to stopping after first failure.")
         .min_values(0)
         .required(false)
         .takes_value(true)
         .require_equals(true)
         .value_name("N")
-        .validator(|val: String| match val.parse::<NonZeroUsize>() {
+        .validator(|val: &str| match val.parse::<NonZeroUsize>() {
           Ok(_) => Ok(()),
           Err(_) => Err("fail-fast should be a non zero integer".to_string()),
         }),
->>>>>>> 4b79e5a4
     )
     .arg(
       Arg::new("allow-none")
@@ -1211,50 +1202,38 @@
         .about("Run tests with this string or pattern in the test name"),
     )
     .arg(
-<<<<<<< HEAD
-      Arg::new("coverage")
-=======
-      Arg::with_name("shuffle")
+      Arg::new("shuffle")
         .long("shuffle")
         .value_name("NUMBER")
-        .help("(UNSTABLE): Shuffle the order in which the tests are run")
+        .about("(UNSTABLE): Shuffle the order in which the tests are run")
         .min_values(0)
         .max_values(1)
         .require_equals(true)
         .takes_value(true)
-        .validator(|val: String| match val.parse::<u64>() {
+        .validator(|val: &str| match val.parse::<u64>() {
           Ok(_) => Ok(()),
           Err(_) => Err("Shuffle seed should be a number".to_string()),
         }),
     )
     .arg(
-      Arg::with_name("coverage")
->>>>>>> 4b79e5a4
+      Arg::new("coverage")
         .long("coverage")
         .require_equals(true)
         .takes_value(true)
         .value_name("DIR")
         .conflicts_with("inspect")
         .conflicts_with("inspect-brk")
-<<<<<<< HEAD
-        .about("UNSTABLE: Collect coverage profile data"),
-=======
-        .help("UNSTABLE: Collect coverage profile data into DIR"),
->>>>>>> 4b79e5a4
+        .about("UNSTABLE: Collect coverage profile data into DIR"),
     )
     .arg(
       Arg::new("jobs")
         .short('j')
         .long("jobs")
-        .help("Number of parallel workers, defaults to # of CPUs when no value is provided. Defaults to 1 when the option is not present.")
+        .about("Number of parallel workers, defaults to # of CPUs when no value is provided. Defaults to 1 when the option is not present.")
         .min_values(0)
         .max_values(1)
         .takes_value(true)
-<<<<<<< HEAD
-        .validator(|val: &str| match val.parse::<usize>() {
-=======
-        .validator(|val: String| match val.parse::<NonZeroUsize>() {
->>>>>>> 4b79e5a4
+        .validator(|val: &str| match val.parse::<NonZeroUsize>() {
           Ok(_) => Ok(()),
           Err(_) => Err("jobs should be a non zero unsigned integer".to_string()),
         }),
@@ -1263,7 +1242,8 @@
       Arg::new("files")
         .about("List of file names to run")
         .takes_value(true)
-        .multiple(true),
+        .multiple_values(true)
+        .multiple_occurrences(true),
     )
     .arg(
       watch_arg()
@@ -1389,22 +1369,18 @@
         .validator(crate::flags_allow_net::validator),
     )
     .arg(
-<<<<<<< HEAD
-      Arg::new("allow-env")
-=======
-      Arg::with_name("unsafely-ignore-certificate-errors")
+      Arg::new("unsafely-ignore-certificate-errors")
         .long("unsafely-ignore-certificate-errors")
         .min_values(0)
         .takes_value(true)
         .use_delimiter(true)
         .require_equals(true)
         .value_name("HOSTNAMES")
-        .help("DANGER: Disables verification of TLS certificates")
+        .about("DANGER: Disables verification of TLS certificates")
         .validator(crate::flags_allow_net::validator),
     )
     .arg(
-      Arg::with_name("allow-env")
->>>>>>> 4b79e5a4
+      Arg::new("allow-env")
         .long("allow-env")
         .min_values(0)
         .takes_value(true)
@@ -1430,19 +1406,13 @@
         .about("Allow running subprocesses"),
     )
     .arg(
-<<<<<<< HEAD
-      Arg::new("allow-plugin")
-        .long("allow-plugin")
-        .about("Allow loading plugins"),
-=======
-      Arg::with_name("allow-ffi")
+      Arg::new("allow-ffi")
         .long("allow-ffi")
         .min_values(0)
         .takes_value(true)
         .use_delimiter(true)
         .require_equals(true)
-        .help("Allow loading dynamic libraries"),
->>>>>>> 4b79e5a4
+        .about("Allow loading dynamic libraries"),
     )
     .arg(
       Arg::new("allow-hrtime")
@@ -1581,20 +1551,15 @@
     .about("Value of 'globalThis.location' used by some web APIs")
 }
 
-<<<<<<< HEAD
+fn enable_testing_features_arg<'a>() -> Arg<'a> {
+  Arg::new("enable-testing-features-do-not-use")
+    .long("enable-testing-features-do-not-use")
+    .about("INTERNAL: Enable internal features used during integration testing")
+    .hidden(true)
+}
+
 fn v8_flags_arg<'a>() -> Arg<'a> {
   Arg::new("v8-flags")
-=======
-fn enable_testing_features_arg<'a, 'b>() -> Arg<'a, 'b> {
-  Arg::with_name("enable-testing-features-do-not-use")
-    .long("enable-testing-features-do-not-use")
-    .help("INTERNAL: Enable internal features used during integration testing")
-    .hidden(true)
-}
-
-fn v8_flags_arg<'a, 'b>() -> Arg<'a, 'b> {
-  Arg::with_name("v8-flags")
->>>>>>> 4b79e5a4
     .long("v8-flags")
     .takes_value(true)
     .use_delimiter(true)
@@ -1632,13 +1597,14 @@
 
 fn script_arg<'a>() -> Arg<'a> {
   Arg::new("script_arg")
-    .multiple(true)
+    .multiple_values(true)
+    .multiple_occurrences(true)
     // NOTE: these defaults are provided
     // so `deno run --v8-flags=--help` works
     // without specifying file to run.
     .default_value_ifs(&[
-      ("v8-flags", Some("--help"), "_"),
-      ("v8-flags", Some("-help"), "_"),
+      ("v8-flags", Some("--help"), Some("_")),
+      ("v8-flags", Some("-help"), Some("_")),
     ])
     .about("Script arg")
     .value_name("SCRIPT_ARG")
@@ -1664,21 +1630,17 @@
     .short('c')
     .long("config")
     .value_name("FILE")
-<<<<<<< HEAD
-    .about("Load tsconfig.json configuration file")
-=======
-    .help("Load configuration file")
-    .long_help(
+    .about("Load configuration file")
+    .long_about(
       "Load configuration file.
 Before 1.14 Deno only supported loading tsconfig.json that allowed
-to customise TypeScript compiler settings. 
-
-Starting with 1.14 configuration file can be used to configure different 
-subcommands like `deno lint` or `deno fmt`. 
+to customise TypeScript compiler settings.
+
+Starting with 1.14 configuration file can be used to configure different
+subcommands like `deno lint` or `deno fmt`.
 
 It's recommended to use `deno.json` or `deno.jsonc` as a filename.",
     )
->>>>>>> 4b79e5a4
     .takes_value(true)
 }
 
