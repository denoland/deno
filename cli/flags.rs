// Copyright 2018-2019 the Deno authors. All rights reserved. MIT license.
use clap::App;
use clap::AppSettings;
use clap::Arg;
use clap::ArgMatches;
use clap::SubCommand;
use log::Level;
use std::collections::HashSet;

/// Creates vector of strings, Vec<String>
macro_rules! svec {
    ($($x:expr),*) => (vec![$($x.to_string()),*]);
}
/// Creates HashSet<String> from string literals
macro_rules! sset {
  ($($x:expr),*) => {{
    let _v = svec![$($x.to_string()),*];
    let hash_set: HashSet<String> = _v.iter().cloned().collect();
    hash_set
  }}
}

macro_rules! std_url {
  ($x:expr) => {
    concat!("https://deno.land/std@v0.23.0/", $x)
  };
}

/// Used for `deno fmt <files>...` subcommand
const PRETTIER_URL: &str = std_url!("prettier/main.ts");
/// Used for `deno install...` subcommand
const INSTALLER_URL: &str = std_url!("installer/mod.ts");
/// Used for `deno test...` subcommand
const TEST_RUNNER_URL: &str = std_url!("testing/runner.ts");
/// Used for `deno xeval...` subcommand
const XEVAL_URL: &str = std_url!("xeval/mod.ts");

#[derive(Clone, Debug, PartialEq)]
pub enum DenoSubcommand {
  Bundle,
  Completions,
  Eval,
  Fetch,
  Help,
  Info,
  Install,
  Repl,
  Run,
  Types,
  Xeval,
}

impl Default for DenoSubcommand {
  fn default() -> DenoSubcommand {
    DenoSubcommand::Run
  }
}

#[derive(Clone, Debug, PartialEq, Default)]
pub struct DenoFlags {
  pub argv: Vec<String>,
  pub subcommand: DenoSubcommand,

  pub log_level: Option<Level>,
  pub version: bool,
  pub reload: bool,
  pub config_path: Option<String>,
  pub import_map_path: Option<String>,
  pub allow_read: bool,
  pub read_whitelist: Vec<String>,
  pub cache_blacklist: Vec<String>,
  pub allow_write: bool,
  pub write_whitelist: Vec<String>,
  pub allow_net: bool,
  pub net_whitelist: Vec<String>,
  pub allow_env: bool,
  pub allow_run: bool,
  pub allow_plugin: bool,
  pub allow_hrtime: bool,
  pub no_prompts: bool,
  pub no_fetch: bool,
  pub seed: Option<u64>,
  pub v8_flags: Option<Vec<String>>,
  // Use tokio::runtime::current_thread
  pub current_thread: bool,

  pub bundle_output: Option<String>,

  pub lock: Option<String>,
  pub lock_write: bool,
}

static ENV_VARIABLES_HELP: &str = "ENVIRONMENT VARIABLES:
<<<<<<< HEAD
    DENO_DIR        Set deno's base directory
    NO_COLOR        Set to disable color
    HTTP_PROXY      Set proxy address for HTTP requests (module downloads, fetch)
    HTTPS_PROXY     Set proxy address for HTTPS requests (module downloads, fetch)";

fn add_run_args<'a, 'b>(app: App<'a, 'b>) -> App<'a, 'b> {
  app
    .arg(
      Arg::with_name("allow-read")
        .long("allow-read")
        .min_values(0)
        .takes_value(true)
        .use_delimiter(true)
        .require_equals(true)
        .help("Allow file system read access"),
    )
    .arg(
      Arg::with_name("allow-write")
        .long("allow-write")
        .min_values(0)
        .takes_value(true)
        .use_delimiter(true)
        .require_equals(true)
        .help("Allow file system write access"),
    )
    .arg(
      Arg::with_name("allow-net")
        .long("allow-net")
        .min_values(0)
        .takes_value(true)
        .use_delimiter(true)
        .require_equals(true)
        .help("Allow network access"),
    )
    .arg(
      Arg::with_name("allow-env")
        .long("allow-env")
        .help("Allow environment access"),
    )
    .arg(
      Arg::with_name("allow-run")
        .long("allow-run")
        .help("Allow running subprocesses"),
    )
    .arg(
      Arg::with_name("allow-plugin")
        .long("allow-plugin")
        .help("Allow opening native plugins"),
    )
    .arg(
      Arg::with_name("allow-hrtime")
        .long("allow-hrtime")
        .help("Allow high resolution time measurement"),
    )
    .arg(
      Arg::with_name("allow-all")
        .short("A")
        .long("allow-all")
        .help("Allow all permissions"),
    )
    .arg(
      Arg::with_name("no-fetch")
        .long("no-fetch")
        .help("Do not download remote modules"),
    )
}
=======
    DENO_DIR       Set deno's base directory
    NO_COLOR       Set to disable color
    HTTP_PROXY     Proxy address for HTTP requests (module downloads, fetch)
    HTTPS_PROXY    Same but for HTTPS";
>>>>>>> a537c03d

static DENO_HELP: &str = "A secure JavaScript and TypeScript runtime

Docs: https://deno.land/std/manual.md
Modules: https://deno.land/x/
Bugs: https://github.com/denoland/deno/issues

To run the REPL supply no arguments:

  deno

To evaluate code from the command line:

  deno eval \"console.log(30933 + 404)\"

To execute a script:

  deno https://deno.land/std/examples/welcome.ts

The default subcommand is 'run'. The above is equivalent to

  deno run https://deno.land/std/examples/welcome.ts

See 'deno help run' for run specific flags.";

/// Main entry point for parsing deno's command line flags.
/// Exits the process on error.
pub fn flags_from_vec(args: Vec<String>) -> DenoFlags {
  match flags_from_vec_safe(args) {
    Ok(flags) => flags,
    Err(err) => err.exit(),
  }
}

/// Same as flags_from_vec but does not exit on error.
pub fn flags_from_vec_safe(args: Vec<String>) -> clap::Result<DenoFlags> {
  let args0 = args[0].clone();
  let args = arg_hacks(args);
  let app = clap_root();
  let matches = app.get_matches_from_safe(args)?;

  let mut flags = DenoFlags::default();

  flags.argv.push(args0);

  if matches.is_present("log-level") {
    flags.log_level = match matches.value_of("log-level").unwrap() {
      "debug" => Some(Level::Debug),
      "info" => Some(Level::Info),
      _ => unreachable!(),
    };
  }

  if let Some(m) = matches.subcommand_matches("run") {
    run_parse(&mut flags, m);
  } else if let Some(m) = matches.subcommand_matches("fmt") {
    fmt_parse(&mut flags, m);
  } else if let Some(m) = matches.subcommand_matches("types") {
    types_parse(&mut flags, m);
  } else if let Some(m) = matches.subcommand_matches("fetch") {
    fetch_parse(&mut flags, m);
  } else if let Some(m) = matches.subcommand_matches("info") {
    info_parse(&mut flags, m);
  } else if let Some(m) = matches.subcommand_matches("eval") {
    eval_parse(&mut flags, m);
  } else if let Some(m) = matches.subcommand_matches("repl") {
    repl_parse(&mut flags, m);
  } else if let Some(m) = matches.subcommand_matches("xeval") {
    xeval_parse(&mut flags, m);
  } else if let Some(m) = matches.subcommand_matches("bundle") {
    bundle_parse(&mut flags, m);
  } else if let Some(m) = matches.subcommand_matches("install") {
    install_parse(&mut flags, m);
  } else if let Some(m) = matches.subcommand_matches("completions") {
    completions_parse(&mut flags, m);
  } else if let Some(m) = matches.subcommand_matches("test") {
    test_parse(&mut flags, m);
  } else {
    unimplemented!();
  }

  Ok(flags)
}

fn clap_root<'a, 'b>() -> App<'a, 'b> {
  clap::App::new("deno")
    .bin_name("deno")
    .global_settings(&[
      AppSettings::UnifiedHelpMessage,
      AppSettings::ColorNever,
      AppSettings::VersionlessSubcommands,
    ])
    // Disable clap's auto-detection of terminal width
    .set_term_width(0)
    // Disable each subcommand having its own version.
    // TODO(ry) use long_version here instead to display TS/V8 versions too.
    .version(crate::version::DENO)
    .arg(
      Arg::with_name("log-level")
        .short("L")
        .long("log-level")
        .help("Set log level")
        .takes_value(true)
        .possible_values(&["debug", "info"])
        .global(true),
    )
    .subcommand(bundle_subcommand())
    .subcommand(completions_subcommand())
    .subcommand(eval_subcommand())
    .subcommand(fetch_subcommand())
    .subcommand(fmt_subcommand())
    .subcommand(info_subcommand())
    .subcommand(install_subcommand())
    .subcommand(repl_subcommand())
    .subcommand(run_subcommand())
    .subcommand(test_subcommand())
    .subcommand(types_subcommand())
    .subcommand(xeval_subcommand())
    .long_about(DENO_HELP)
    .after_help(ENV_VARIABLES_HELP)
}

fn types_parse(flags: &mut DenoFlags, _matches: &clap::ArgMatches) {
  flags.subcommand = DenoSubcommand::Types;
}

fn fmt_parse(flags: &mut DenoFlags, matches: &clap::ArgMatches) {
  flags.subcommand = DenoSubcommand::Run;
  flags.allow_read = true;
  flags.allow_write = true;
  flags.argv.push(PRETTIER_URL.to_string());

  let files: Vec<String> = matches
    .values_of("files")
    .unwrap()
    .map(String::from)
    .collect();
  flags.argv.extend(files);

  if !matches.is_present("stdout") {
    // `deno fmt` writes to the files by default
    flags.argv.push("--write".to_string());
  }

  let prettier_flags = [
    ["0", "check"],
    ["1", "prettierrc"],
    ["1", "ignore-path"],
    ["1", "print-width"],
    ["1", "tab-width"],
    ["0", "use-tabs"],
    ["0", "no-semi"],
    ["0", "single-quote"],
    ["1", "quote-props"],
    ["0", "jsx-single-quote"],
    ["0", "jsx-bracket-same-line"],
    ["0", "trailing-comma"],
    ["0", "no-bracket-spacing"],
    ["1", "arrow-parens"],
    ["1", "prose-wrap"],
    ["1", "end-of-line"],
  ];

  for opt in &prettier_flags {
    let t = opt[0];
    let keyword = opt[1];

    if matches.is_present(&keyword) {
      if t == "0" {
        flags.argv.push(format!("--{}", keyword));
      } else {
        if keyword == "prettierrc" {
          flags.argv.push("--config".to_string());
        } else {
          flags.argv.push(format!("--{}", keyword));
        }
        flags
          .argv
          .push(matches.value_of(keyword).unwrap().to_string());
      }
    }
  }
}

fn install_parse(flags: &mut DenoFlags, matches: &clap::ArgMatches) {
  flags.subcommand = DenoSubcommand::Run;
  flags.allow_read = true;
  flags.allow_write = true;
  flags.allow_net = true;
  flags.allow_env = true;
  flags.allow_run = true;
  flags.argv.push(INSTALLER_URL.to_string());

  if matches.is_present("dir") {
    let install_dir = matches.value_of("dir").unwrap();
    flags.argv.push("--dir".to_string());
    println!("dir {}", install_dir);
    flags.argv.push(install_dir.to_string());
  } else {
    println!("no dir");
  }

  let exe_name = matches.value_of("exe_name").unwrap();
  flags.argv.push(String::from(exe_name));

  let cmd = matches.values_of("cmd").unwrap();
  for arg in cmd {
    flags.argv.push(String::from(arg));
  }
}

fn bundle_parse(flags: &mut DenoFlags, matches: &clap::ArgMatches) {
  flags.subcommand = DenoSubcommand::Bundle;
  let source_file: &str = matches.value_of("source_file").unwrap();
  flags.argv.push(source_file.into());
  if let Some(out_file) = matches.value_of("out_file") {
    flags.allow_write = true;
    flags.bundle_output = Some(out_file.to_string());
  }
}

fn completions_parse(flags: &mut DenoFlags, matches: &clap::ArgMatches) {
  flags.subcommand = DenoSubcommand::Completions;
  let shell: &str = matches.value_of("shell").unwrap();
  let mut buf: Vec<u8> = vec![];
  use std::str::FromStr;
  clap_root().gen_completions_to(
    "deno",
    clap::Shell::from_str(shell).unwrap(),
    &mut buf,
  );
  // TODO(ry) This flags module should only be for parsing flags, not actually
  // acting upon the flags. Although this print is innocent, it breaks the
  // model. The print should be moved out.
  print!("{}", std::str::from_utf8(&buf).unwrap());
}

fn xeval_parse(flags: &mut DenoFlags, matches: &clap::ArgMatches) {
  flags.subcommand = DenoSubcommand::Run;
  flags.allow_net = true;
  flags.allow_env = true;
  flags.allow_run = true;
  flags.allow_read = true;
  flags.allow_write = true;
  flags.allow_hrtime = true;
  flags.argv.push(XEVAL_URL.to_string());

  if matches.is_present("delim") {
    let delim = matches.value_of("delim").unwrap();
    flags.argv.push("--delim".to_string());
    flags.argv.push(delim.to_string());
  }

  if matches.is_present("replvar") {
    let replvar = matches.value_of("replvar").unwrap();
    flags.argv.push("--replvar".to_string());
    flags.argv.push(replvar.to_string());
  }

  let code: &str = matches.value_of("code").unwrap();
  flags.argv.push(code.to_string());
}

fn repl_parse(flags: &mut DenoFlags, matches: &clap::ArgMatches) {
  v8_flags_arg_parse(flags, matches);
  flags.subcommand = DenoSubcommand::Repl;
  flags.allow_net = true;
  flags.allow_env = true;
  flags.allow_run = true;
  flags.allow_read = true;
  flags.allow_write = true;
  flags.allow_hrtime = true;
}

fn eval_parse(flags: &mut DenoFlags, matches: &clap::ArgMatches) {
  flags.subcommand = DenoSubcommand::Eval;
  flags.allow_net = true;
  flags.allow_env = true;
  flags.allow_run = true;
  flags.allow_read = true;
  flags.allow_write = true;
  flags.allow_hrtime = true;
  let code: &str = matches.value_of("code").unwrap();
  flags.argv.extend(vec![code.to_string()]);
}

fn info_parse(flags: &mut DenoFlags, matches: &clap::ArgMatches) {
  flags.subcommand = DenoSubcommand::Info;
  if let Some(file) = matches.value_of("file") {
    flags.argv.push(file.into());
  }
}

fn fetch_parse(flags: &mut DenoFlags, matches: &clap::ArgMatches) {
  flags.subcommand = DenoSubcommand::Fetch;
  reload_arg_parse(flags, matches);
  lock_args_parse(flags, matches);
  importmap_arg_parse(flags, matches);
  config_arg_parse(flags, matches);
  if let Some(file) = matches.value_of("file") {
    flags.argv.push(file.into());
  }
}

fn lock_args_parse(flags: &mut DenoFlags, matches: &clap::ArgMatches) {
  if matches.is_present("lock") {
    let lockfile = matches.value_of("lock").unwrap();
    flags.lock = Some(lockfile.to_string());
  }
  if matches.is_present("lock-write") {
    flags.lock_write = true;
  }
}

// Shared between the run and test subcommands. They both take similar options.
fn run_test_args_parse(flags: &mut DenoFlags, matches: &clap::ArgMatches) {
  reload_arg_parse(flags, matches);
  lock_args_parse(flags, matches);
  importmap_arg_parse(flags, matches);
  config_arg_parse(flags, matches);
  v8_flags_arg_parse(flags, matches);

  if matches.is_present("allow-read") {
    if matches.value_of("allow-read").is_some() {
      let read_wl = matches.values_of("allow-read").unwrap();
      let raw_read_whitelist: Vec<String> =
        read_wl.map(std::string::ToString::to_string).collect();
      flags.read_whitelist = raw_read_whitelist;
      debug!("read whitelist: {:#?}", &flags.read_whitelist);
    } else {
      flags.allow_read = true;
    }
  }
  if matches.is_present("allow-write") {
    if matches.value_of("allow-write").is_some() {
      let write_wl = matches.values_of("allow-write").unwrap();
      let raw_write_whitelist =
        write_wl.map(std::string::ToString::to_string).collect();
      flags.write_whitelist = raw_write_whitelist;
      debug!("write whitelist: {:#?}", &flags.write_whitelist);
    } else {
      flags.allow_write = true;
    }
  }
  if matches.is_present("allow-net") {
    if matches.value_of("allow-net").is_some() {
      let net_wl = matches.values_of("allow-net").unwrap();
      let raw_net_whitelist =
        net_wl.map(std::string::ToString::to_string).collect();
      flags.net_whitelist = resolve_hosts(raw_net_whitelist);
      debug!("net whitelist: {:#?}", &flags.net_whitelist);
    } else {
      flags.allow_net = true;
    }
  }
  if matches.is_present("allow-env") {
    flags.allow_env = true;
  }
  if matches.is_present("allow-run") {
    flags.allow_run = true;
  }
  if matches.is_present("allow-hrtime") {
    flags.allow_hrtime = true;
  }
  if matches.is_present("allow-all") {
    flags.allow_read = true;
    flags.allow_env = true;
    flags.allow_net = true;
    flags.allow_run = true;
    flags.allow_read = true;
    flags.allow_write = true;
    flags.allow_hrtime = true;
  }
  if matches.is_present("no-fetch") {
    flags.no_fetch = true;
  }

  if matches.is_present("current-thread") {
    flags.current_thread = true;
  }

  if matches.is_present("seed") {
    let seed_string = matches.value_of("seed").unwrap();
    let seed = seed_string.parse::<u64>().unwrap();
    flags.seed = Some(seed);

    let v8_seed_flag = format!("--random-seed={}", seed);

    match flags.v8_flags {
      Some(ref mut v8_flags) => {
        v8_flags.push(v8_seed_flag);
      }
      None => {
        flags.v8_flags = Some(svec![v8_seed_flag]);
      }
    }
  }
}

fn run_parse(flags: &mut DenoFlags, matches: &clap::ArgMatches) {
  flags.subcommand = DenoSubcommand::Run;
  script_arg_parse(flags, matches);
  run_test_args_parse(flags, matches);
}

fn test_parse(flags: &mut DenoFlags, matches: &clap::ArgMatches) {
  flags.subcommand = DenoSubcommand::Run;
  flags.allow_read = true;

  flags.argv.push(TEST_RUNNER_URL.to_string());

  run_test_args_parse(flags, matches);

  if matches.is_present("quiet") {
    flags.argv.push("--quiet".to_string());
  }

  if matches.is_present("failfast") {
    flags.argv.push("--failfast".to_string());
  }

  if matches.is_present("exclude") {
    flags.argv.push("--exclude".to_string());
    let exclude: Vec<String> = matches
      .values_of("exclude")
      .unwrap()
      .map(String::from)
      .collect();
    flags.argv.extend(exclude);
  }

  if matches.is_present("files") {
    flags.argv.push("--".to_string());
    let files: Vec<String> = matches
      .values_of("files")
      .unwrap()
      .map(String::from)
      .collect();
    flags.argv.extend(files);
  }
}

fn types_subcommand<'a, 'b>() -> App<'a, 'b> {
  SubCommand::with_name("types")
    .about("Print runtime TypeScript declarations")
    .long_about(
      "Print runtime TypeScript declarations.

  deno types > lib.deno_runtime.d.ts

The declaration file could be saved and used for typing information.",
    )
}

fn fmt_subcommand<'a, 'b>() -> App<'a, 'b> {
  SubCommand::with_name("fmt")
        .about("Format files")
        .long_about(
"Auto-format JavaScript/TypeScript source code using Prettier

Automatically downloads Prettier dependencies on first run.

  deno fmt myfile1.ts myfile2.ts",
        )
        .arg(
          Arg::with_name("check")
            .long("check")
            .help("Check if the source files are formatted.")
            .takes_value(false),
        )
        .arg(
          Arg::with_name("prettierrc")
            .long("prettierrc")
            .value_name("auto|disable|FILE")
            .help("Specify the configuration file of the prettier.
  auto: Auto detect prettier configuration file in current working dir.
  disable: Disable load configuration file.
  FILE: Load specified prettier configuration file. support .json/.toml/.js/.ts file
 ")
            .takes_value(true)
            .require_equals(true)
            .default_value("auto")
        )
        .arg(
          Arg::with_name("ignore-path")
            .long("ignore-path")
            .value_name("auto|disable|FILE")
            .help("Path to a file containing patterns that describe files to ignore.
  auto: Auto detect .pretierignore file in current working dir.
  disable: Disable load .prettierignore file.
  FILE: Load specified prettier ignore file.
 ")
            .takes_value(true)
            .require_equals(true)
            .default_value("auto")
        )
        .arg(
          Arg::with_name("stdout")
            .long("stdout")
            .help("Output formated code to stdout")
            .takes_value(false),
        )
        .arg(
          Arg::with_name("print-width")
            .long("print-width")
            .value_name("int")
            .help("Specify the line length that the printer will wrap on.")
            .takes_value(true)
            .require_equals(true)
        )
        .arg(
          Arg::with_name("tab-width")
            .long("tab-width")
            .value_name("int")
            .help("Specify the number of spaces per indentation-level.")
            .takes_value(true)
            .require_equals(true)
        )
        .arg(
          Arg::with_name("use-tabs")
            .long("use-tabs")
            .help("Indent lines with tabs instead of spaces.")
            .takes_value(false)
        )
        .arg(
          Arg::with_name("no-semi")
            .long("no-semi")
            .help("Print semicolons at the ends of statements.")
            .takes_value(false)
        )
        .arg(
          Arg::with_name("single-quote")
            .long("single-quote")
            .help("Use single quotes instead of double quotes.")
            .takes_value(false)
        )
        .arg(
          Arg::with_name("quote-props")
            .long("quote-props")
            .value_name("as-needed|consistent|preserve")
            .help("Change when properties in objects are quoted.")
            .takes_value(true)
            .possible_values(&["as-needed", "consistent", "preserve"])
            .require_equals(true)
        )
        .arg(
          Arg::with_name("jsx-single-quote")
            .long("jsx-single-quote")
            .help("Use single quotes instead of double quotes in JSX.")
            .takes_value(false)
        )
        .arg(
          Arg::with_name("jsx-bracket-same-line")
            .long("jsx-bracket-same-line")
            .help(
              "Put the > of a multi-line JSX element at the end of the last line
instead of being alone on the next line (does not apply to self closing elements)."
            )
            .takes_value(false)
        )
        .arg(
          Arg::with_name("trailing-comma")
            .long("trailing-comma")
            .help("Print trailing commas wherever possible when multi-line.")
            .takes_value(false)
        )
        .arg(
          Arg::with_name("no-bracket-spacing")
            .long("no-bracket-spacing")
            .help("Print spaces between brackets in object literals.")
            .takes_value(false)
        )
        .arg(
          Arg::with_name("arrow-parens")
            .long("arrow-parens")
            .value_name("avoid|always")
            .help("Include parentheses around a sole arrow function parameter.")
            .takes_value(true)
            .possible_values(&["avoid", "always"])
            .require_equals(true)
        )
        .arg(
          Arg::with_name("prose-wrap")
            .long("prose-wrap")
            .value_name("always|never|preserve")
            .help("How to wrap prose.")
            .takes_value(true)
            .possible_values(&["always", "never", "preserve"])
            .require_equals(true)
        )
        .arg(
          Arg::with_name("end-of-line")
            .long("end-of-line")
            .value_name("auto|lf|crlf|cr")
            .help("Which end of line characters to apply.")
            .takes_value(true)
            .possible_values(&["auto", "lf", "crlf", "cr"])
            .require_equals(true)
        )
        .arg(
          Arg::with_name("files")
            .takes_value(true)
            .multiple(true)
            .required(true),
        )
}

fn repl_subcommand<'a, 'b>() -> App<'a, 'b> {
  SubCommand::with_name("repl")
    .about("Read Eval Print Loop")
    .arg(v8_flags_arg())
}

fn install_subcommand<'a, 'b>() -> App<'a, 'b> {
  SubCommand::with_name("install")
        .setting(AppSettings::TrailingVarArg)
        .arg(
          Arg::with_name("dir")
            .long("dir")
            .short("d")
            .help("Installation directory (defaults to $HOME/.deno/bin)")
            .takes_value(true)
            .multiple(false))
        .arg(
          Arg::with_name("exe_name")
            .required(true)
        )
        .arg(
          Arg::with_name("cmd")
            .required(true)
            .multiple(true)
            .allow_hyphen_values(true)
        )
        .about("Install script as executable")
        .long_about(
"Installs a script as executable. The default installation directory is
$HOME/.deno/bin and it must be added to the path manually.

  deno install file_server https://deno.land/std/http/file_server.ts --allow-net --allow-read

  deno install colors https://deno.land/std/examples/colors.ts

To change installation directory use -d/--dir flag

  deno install -d /usr/local/bin file_server https://deno.land/std/http/file_server.ts --allow-net --allow-read")
}

fn bundle_subcommand<'a, 'b>() -> App<'a, 'b> {
  SubCommand::with_name("bundle")
    .arg(
      Arg::with_name("source_file")
        .takes_value(true)
        .required(true),
    )
    .arg(Arg::with_name("out_file").takes_value(true).required(false))
    .about("Bundle module and dependencies into single file")
    .long_about(
      "Output a single JavaScript file with all dependencies.

If a out_file argument is omitted, the output of the bundle will be sent to
standard out. Examples:

  deno bundle https://deno.land/std/examples/colors.ts

  deno bundle https://deno.land/std/examples/colors.ts colors.bundle.js",
    )
}

fn completions_subcommand<'a, 'b>() -> App<'a, 'b> {
  SubCommand::with_name("completions")
    .setting(AppSettings::DisableHelpSubcommand)
    .arg(
      Arg::with_name("shell")
        .possible_values(&clap::Shell::variants())
        .required(true),
    )
    .about("Generate shell completions")
    .long_about(
      "Output shell completion script to standard output.

Example:

  deno completions bash > /usr/local/etc/bash_completion.d/deno.bash
  source /usr/local/etc/bash_completion.d/deno.bash",
    )
}

fn xeval_subcommand<'a, 'b>() -> App<'a, 'b> {
  SubCommand::with_name("xeval")
        .about("Eval a script on text segments from stdin")
        .long_about(
          "Eval a script on lines from stdin

Read from standard input and eval code on each whitespace-delimited
string chunks.

-I/--replvar optionally sets variable name for input to be used in eval.
Otherwise '$' will be used as default variable name.

This command has implicit access to all permissions (equivalent to deno run --allow-all)

Print all the usernames in /etc/passwd:

  cat /etc/passwd | deno xeval \"a = $.split(':'); if (a) console.log(a[0])\"

A complicated way to print the current git branch:

  git branch | deno xeval -I 'line' \"if (line.startsWith('*')) console.log(line.slice(2))\"

Demonstrates breaking the input up by space delimiter instead of by lines:

  cat LICENSE | deno xeval -d \" \" \"if ($ === 'MIT') console.log('MIT licensed')\"",
        ).arg(
          Arg::with_name("replvar")
            .long("replvar")
            .short("I")
            .help("Set variable name to be used in eval, defaults to $")
            .takes_value(true),
        ).arg(
          Arg::with_name("delim")
            .long("delim")
            .short("d")
            .help("Set delimiter, defaults to newline")
            .takes_value(true),
        ).arg(Arg::with_name("code").takes_value(true).required(true))
}

fn eval_subcommand<'a, 'b>() -> App<'a, 'b> {
  SubCommand::with_name("eval")
    .about("Eval script")
    .long_about(
      "Evaluate JavaScript from command-line

This command has implicit access to all permissions (--allow-all)

  deno eval \"console.log('hello world')\"",
    )
    .arg(Arg::with_name("code").takes_value(true).required(true))
}

fn info_subcommand<'a, 'b>() -> App<'a, 'b> {
  SubCommand::with_name("info")
    .about("Show info about cache or info related to source file")
    .long_about(
      "Information about source file and cache

Example: deno info https://deno.land/std/http/file_server.ts

The following information is shown:

local: Local path of the file.
type: JavaScript, TypeScript, or JSON.
compiled: Local path of compiled source code (TypeScript only)
map: Local path of source map (TypeScript only)
deps: Dependency tree of the source file.

Without any additional arguments 'deno info' shows:

DENO_DIR: directory containing Deno-related files
Remote modules cache: directory containing remote modules
TypeScript compiler cache: directory containing TS compiler output",
    )
    .arg(Arg::with_name("file").takes_value(true).required(false))
}

fn fetch_subcommand<'a, 'b>() -> App<'a, 'b> {
  SubCommand::with_name("fetch")
    .arg(reload_arg())
    .arg(lock_arg())
    .arg(lock_write_arg())
    .arg(importmap_arg())
    .arg(config_arg())
    .arg(Arg::with_name("file").takes_value(true).required(true))
    .about("Fetch the dependencies")
    .long_about(
      "Fetch and compile remote dependencies recursively.

Downloads all statically imported scripts and save them in local
cache, without running the code. No future import network requests
would be made unless --reload is specified.

Downloads all dependencies

  deno fetch https://deno.land/std/http/file_server.ts

Once cached, static imports no longer send network requests

  deno run -A https://deno.land/std/http/file_server.ts",
    )
}

<<<<<<< HEAD
/// Parse permission specific matches Args and assign to DenoFlags.
/// This method is required because multiple subcommands use permission args.
fn parse_run_args(mut flags: DenoFlags, matches: &ArgMatches) -> DenoFlags {
  if matches.is_present("allow-read") {
    if matches.value_of("allow-read").is_some() {
      let read_wl = matches.values_of("allow-read").unwrap();
      let raw_read_whitelist: Vec<String> =
        read_wl.map(std::string::ToString::to_string).collect();
      flags.read_whitelist = resolve_paths(raw_read_whitelist);
      debug!("read whitelist: {:#?}", &flags.read_whitelist);
    } else {
      flags.allow_read = true;
    }
  }
  if matches.is_present("allow-write") {
    if matches.value_of("allow-write").is_some() {
      let write_wl = matches.values_of("allow-write").unwrap();
      let raw_write_whitelist =
        write_wl.map(std::string::ToString::to_string).collect();
      flags.write_whitelist = resolve_paths(raw_write_whitelist);
      debug!("write whitelist: {:#?}", &flags.write_whitelist);
    } else {
      flags.allow_write = true;
    }
  }
  if matches.is_present("allow-net") {
    if matches.value_of("allow-net").is_some() {
      let net_wl = matches.values_of("allow-net").unwrap();
      let raw_net_whitelist =
        net_wl.map(std::string::ToString::to_string).collect();
      flags.net_whitelist = resolve_hosts(raw_net_whitelist);
      debug!("net whitelist: {:#?}", &flags.net_whitelist);
    } else {
      flags.allow_net = true;
    }
  }
  if matches.is_present("allow-env") {
    flags.allow_env = true;
  }
  if matches.is_present("allow-run") {
    flags.allow_run = true;
  }
  if matches.is_present("allow-plugin") {
    flags.allow_plugin = true;
  }
  if matches.is_present("allow-hrtime") {
    flags.allow_hrtime = true;
  }
  if matches.is_present("allow-all") {
    flags.allow_read = true;
    flags.allow_env = true;
    flags.allow_net = true;
    flags.allow_run = true;
    flags.allow_read = true;
    flags.allow_write = true;
    flags.allow_plugin = true;
    flags.allow_hrtime = true;
  }
  if matches.is_present("no-fetch") {
    flags.no_fetch = true;
  }
  flags.import_map_path = matches.value_of("importmap").map(ToOwned::to_owned);

  flags
=======
fn run_test_args<'a, 'b>(app: App<'a, 'b>) -> App<'a, 'b> {
  app
    .arg(importmap_arg())
    .arg(reload_arg())
    .arg(config_arg())
    .arg(lock_arg())
    .arg(lock_write_arg())
    .arg(v8_flags_arg())
    .arg(
      Arg::with_name("allow-read")
        .long("allow-read")
        .min_values(0)
        .takes_value(true)
        .use_delimiter(true)
        .require_equals(true)
        .help("Allow file system read access"),
    )
    .arg(
      Arg::with_name("allow-write")
        .long("allow-write")
        .min_values(0)
        .takes_value(true)
        .use_delimiter(true)
        .require_equals(true)
        .help("Allow file system write access"),
    )
    .arg(
      Arg::with_name("allow-net")
        .long("allow-net")
        .min_values(0)
        .takes_value(true)
        .use_delimiter(true)
        .require_equals(true)
        .help("Allow network access"),
    )
    .arg(
      Arg::with_name("allow-env")
        .long("allow-env")
        .help("Allow environment access"),
    )
    .arg(
      Arg::with_name("allow-run")
        .long("allow-run")
        .help("Allow running subprocesses"),
    )
    .arg(
      Arg::with_name("allow-hrtime")
        .long("allow-hrtime")
        .help("Allow high resolution time measurement"),
    )
    .arg(
      Arg::with_name("allow-all")
        .short("A")
        .long("allow-all")
        .help("Allow all permissions"),
    )
    .arg(
      Arg::with_name("no-fetch")
        .long("no-fetch")
        .help("Do not download remote modules"),
    )
    .arg(
      Arg::with_name("current-thread")
        .long("current-thread")
        .help("Use tokio::runtime::current_thread"),
    )
    .arg(
      Arg::with_name("seed")
        .long("seed")
        .value_name("NUMBER")
        .help("Seed Math.random()")
        .takes_value(true)
        .validator(|val: String| match val.parse::<u64>() {
          Ok(_) => Ok(()),
          Err(_) => Err("Seed should be a number".to_string()),
        }),
    )
>>>>>>> a537c03d
}

fn run_subcommand<'a, 'b>() -> App<'a, 'b> {
  run_test_args(SubCommand::with_name("run"))
    .setting(AppSettings::TrailingVarArg)
    .arg(script_arg())
    .about("Run a program given a filename or url to the source code")
    .long_about(
      "Run a program given a filename or url to the source code.

By default all programs are run in sandbox without access to disk, network or
ability to spawn subprocesses.

  deno run https://deno.land/std/examples/welcome.ts

With all permissions

  deno run -A https://deno.land/std/http/file_server.ts

With only permission to read from disk and listen to network

  deno run --allow-net --allow-read https://deno.land/std/http/file_server.ts

With only permission to read whitelist files from disk

  deno run --allow-read=/etc https://deno.land/std/http/file_server.ts",
    )
}

fn test_subcommand<'a, 'b>() -> App<'a, 'b> {
  run_test_args(SubCommand::with_name("test"))
    .arg(
      Arg::with_name("failfast")
        .short("f")
        .long("failfast")
        .help("Stop on first error")
        .takes_value(false),
    )
    .arg(
      Arg::with_name("quiet")
        .short("q")
        .long("quiet")
        .help("Don't show output from test cases")
        .takes_value(false),
    )
    .arg(
      Arg::with_name("exclude")
        .short("e")
        .long("exclude")
        .help("List of file names to exclude from run")
        .takes_value(true),
    )
    .arg(
      Arg::with_name("files")
        .help("List of file names to run")
        .takes_value(true)
        .multiple(true),
    )
    .about("Run tests")
    .long_about(
      "Run tests using test runner

Searches the specified directories for all files that end in _test.ts or
_test.js and executes them.

<<<<<<< HEAD
  let subcommand = match matches.subcommand() {
    ("bundle", Some(bundle_match)) => {
      flags.allow_write = true;
      let source_file: &str = bundle_match.value_of("source_file").unwrap();
      let out_file = bundle_match.value_of("out_file").map(String::from);
      match out_file {
        Some(out_file) => {
          argv.extend(vec![source_file.to_string(), out_file.to_string()])
        }
        _ => argv.extend(vec![source_file.to_string()]),
      }
      DenoSubcommand::Bundle
    }
    ("completions", Some(completions_match)) => {
      let shell: &str = completions_match.value_of("shell").unwrap();
      let mut buf: Vec<u8> = vec![];
      create_cli_app().gen_completions_to(
        "deno",
        Shell::from_str(shell).unwrap(),
        &mut buf,
      );
      print!("{}", std::str::from_utf8(&buf).unwrap());
      DenoSubcommand::Completions
    }
    ("eval", Some(eval_match)) => {
      flags.allow_net = true;
      flags.allow_env = true;
      flags.allow_run = true;
      flags.allow_read = true;
      flags.allow_write = true;
      flags.allow_plugin = true;
      flags.allow_hrtime = true;
      let code: &str = eval_match.value_of("code").unwrap();
      argv.extend(vec![code.to_string()]);
      DenoSubcommand::Eval
    }
    ("fetch", Some(fetch_match)) => {
      let file: &str = fetch_match.value_of("file").unwrap();
      argv.extend(vec![file.to_string()]);
      DenoSubcommand::Fetch
    }
    ("fmt", Some(fmt_match)) => {
      flags.allow_read = true;
      flags.allow_write = true;
      argv.push(PRETTIER_URL.to_string());

      let files: Vec<String> = fmt_match
        .values_of("files")
        .unwrap()
        .map(String::from)
        .collect();
      argv.extend(files);

      if !fmt_match.is_present("stdout") {
        // `deno fmt` writes to the files by default
        argv.push("--write".to_string());
      }
=======
  deno test src/",
    )
}
>>>>>>> a537c03d

fn script_arg<'a, 'b>() -> Arg<'a, 'b> {
  Arg::with_name("script_arg")
    .multiple(true)
    .help("script args")
    .value_name("SCRIPT_ARG")
}

fn script_arg_parse(flags: &mut DenoFlags, matches: &ArgMatches) {
  if let Some(script_values) = matches.values_of("script_arg") {
    for v in script_values {
      flags.argv.push(String::from(v));
    }
  }
}

fn lock_arg<'a, 'b>() -> Arg<'a, 'b> {
  Arg::with_name("lock")
    .long("lock")
    .value_name("FILE")
    .help("Check the specified lock file")
    .takes_value(true)
}

fn lock_write_arg<'a, 'b>() -> Arg<'a, 'b> {
  Arg::with_name("lock-write")
    .long("lock-write")
    .help("Write lock file. Use with --lock.")
}

fn config_arg<'a, 'b>() -> Arg<'a, 'b> {
  Arg::with_name("config")
    .short("c")
    .long("config")
    .value_name("FILE")
    .help("Load tsconfig.json configuration file")
    .takes_value(true)
}

fn config_arg_parse(flags: &mut DenoFlags, matches: &ArgMatches) {
  flags.config_path = matches.value_of("config").map(ToOwned::to_owned);
}

fn reload_arg<'a, 'b>() -> Arg<'a, 'b> {
  Arg::with_name("reload")
    .short("r")
    .min_values(0)
    .takes_value(true)
    .use_delimiter(true)
    .require_equals(true)
    .long("reload")
    .help("Reload source code cache (recompile TypeScript)")
    .value_name("CACHE_BLACKLIST")
    .long_help(
      "Reload source code cache (recompile TypeScript)
--reload
  Reload everything
--reload=https://deno.land/std
  Reload only standard modules
--reload=https://deno.land/std/fs/utils.ts,https://deno.land/std/fmt/colors.ts
  Reloads specific modules",
    )
}

fn reload_arg_parse(flags: &mut DenoFlags, matches: &ArgMatches) {
  if matches.is_present("reload") {
    if matches.value_of("reload").is_some() {
      let cache_bl = matches.values_of("reload").unwrap();
      let raw_cache_blacklist: Vec<String> =
        cache_bl.map(std::string::ToString::to_string).collect();
      flags.cache_blacklist = resolve_urls(raw_cache_blacklist);
      debug!("cache blacklist: {:#?}", &flags.cache_blacklist);
      flags.reload = false;
    } else {
      flags.reload = true;
    }
<<<<<<< HEAD
    ("xeval", Some(xeval_match)) => {
      flags.allow_net = true;
      flags.allow_env = true;
      flags.allow_run = true;
      flags.allow_read = true;
      flags.allow_write = true;
      flags.allow_plugin = true;
      flags.allow_hrtime = true;
      argv.push(XEVAL_URL.to_string());
=======
  }
}
>>>>>>> a537c03d

fn importmap_arg<'a, 'b>() -> Arg<'a, 'b> {
  Arg::with_name("importmap")
    .long("importmap")
    .value_name("FILE")
    .help("Load import map file")
    .long_help(
      "Load import map file
Docs: https://deno.land/std/manual.md#import-maps
Specification: https://wicg.github.io/import-maps/
Examples: https://github.com/WICG/import-maps#the-import-map",
    )
    .takes_value(true)
}

fn importmap_arg_parse(flags: &mut DenoFlags, matches: &clap::ArgMatches) {
  flags.import_map_path = matches.value_of("importmap").map(ToOwned::to_owned);
}

fn v8_flags_arg<'a, 'b>() -> Arg<'a, 'b> {
  Arg::with_name("v8-flags")
    .long("v8-flags")
    .takes_value(true)
    .use_delimiter(true)
    .require_equals(true)
    .help("Set V8 command line options. For help: --v8-flags=--help")
}

fn v8_flags_arg_parse(flags: &mut DenoFlags, matches: &ArgMatches) {
  if let Some(v8_flags) = matches.values_of("v8-flags") {
    let s: Vec<String> = v8_flags.map(String::from).collect();
    flags.v8_flags = Some(s);
  }
}

// TODO(ry) move this to utility module and add test.
/// Strips fragment part of URL. Panics on bad URL.
pub fn resolve_urls(urls: Vec<String>) -> Vec<String> {
  use url::Url;
  let mut out: Vec<String> = vec![];
  for urlstr in urls.iter() {
    use std::str::FromStr;
    let result = Url::from_str(urlstr);
    if result.is_err() {
      panic!("Bad Url: {}", urlstr);
    }
<<<<<<< HEAD
    _ => {
      flags.allow_net = true;
      flags.allow_env = true;
      flags.allow_run = true;
      flags.allow_read = true;
      flags.allow_write = true;
      flags.allow_plugin = true;
      flags.allow_hrtime = true;
      DenoSubcommand::Repl
=======
    let mut url = result.unwrap();
    url.set_fragment(None);
    let mut full_url = String::from(url.as_str());
    if full_url.len() > 1 && full_url.ends_with('/') {
      full_url.pop();
>>>>>>> a537c03d
    }
    out.push(full_url);
  }
  out
}

/// Expands "bare port" paths (eg. ":8080") into full paths with hosts. It
/// expands to such paths into 3 paths with following hosts: `0.0.0.0:port`,
/// `127.0.0.1:port` and `localhost:port`.
fn resolve_hosts(paths: Vec<String>) -> Vec<String> {
  let mut out: Vec<String> = vec![];
  for host_and_port in paths.iter() {
    let parts = host_and_port.split(':').collect::<Vec<&str>>();

    match parts.len() {
      // host only
      1 => {
        out.push(host_and_port.to_owned());
      }
      // host and port (NOTE: host might be empty string)
      2 => {
        let host = parts[0];
        let port = parts[1];

        if !host.is_empty() {
          out.push(host_and_port.to_owned());
          continue;
        }

        // we got bare port, let's add default hosts
        for host in ["0.0.0.0", "127.0.0.1", "localhost"].iter() {
          out.push(format!("{}:{}", host, port));
        }
      }
      _ => panic!("Bad host:port pair: {}", host_and_port),
    }
  }

  out
}

fn arg_hacks(mut args: Vec<String>) -> Vec<String> {
  // Hack #1 We want to default the subcommand to "run"
  // Clap does not let us have a default sub-command. But we want to allow users
  // to do "deno script.js" instead of "deno run script.js".
  // This function insert the "run" into the second position of the args.
  assert!(!args.is_empty());
  // Rational:
  // deno -> deno repl
  if args.len() == 1 {
    args.insert(1, "repl".to_string());
    return args;
  }
  let subcommands = sset![
    "bundle",
    "completions",
    "eval",
    "fetch",
    "fmt",
    "test",
    "info",
    "repl",
    "run",
    "types",
    "install",
    "help",
    "version",
    "xeval"
  ];
  let modifier_flags = sset!["-h", "--help", "-V", "--version"];
  // deno [subcommand|behavior modifier flags] -> do nothing
  if subcommands.contains(&args[1]) || modifier_flags.contains(&args[1]) {
    return args;
  }
  // This is not perfect either, since originally we should also
  // support e.g. `-L debug` which `debug` would be treated as main module.
  // Instead `-L=debug` must be used
  let mut has_main_module = false;
  for arg in args.iter().skip(1) {
    if !arg.starts_with('-') {
      has_main_module = true;
      break;
    }
  }
  if has_main_module {
    // deno ...-[flags] NAME ... -> deno run ...-[flags] NAME ...
    args.insert(1, "run".to_string());
  } else {
    // deno ...-[flags] -> deno repl ...-[flags]
    args.insert(1, "repl".to_string());
  }
  args
}

#[cfg(test)]
mod tests {
  use super::*;

  #[test]
  fn arg_hacks_test() {
    let args0 = arg_hacks(svec!["deno", "--version"]);
    assert_eq!(args0, ["deno", "--version"]);
    let args1 = arg_hacks(svec!["deno"]);
    assert_eq!(args1, ["deno", "repl"]);
    let args2 = arg_hacks(svec!["deno", "-L=debug", "-h"]);
    assert_eq!(args2, ["deno", "repl", "-L=debug", "-h"]);
    let args3 = arg_hacks(svec!["deno", "script.js"]);
    assert_eq!(args3, ["deno", "run", "script.js"]);
    let args4 = arg_hacks(svec!["deno", "-A", "script.js", "-L=info"]);
    assert_eq!(args4, ["deno", "run", "-A", "script.js", "-L=info"]);
  }

  #[test]
  fn version() {
    let r = flags_from_vec_safe(svec!["deno", "--version"]);
    assert_eq!(r.unwrap_err().kind, clap::ErrorKind::VersionDisplayed);
    let r = flags_from_vec_safe(svec!["deno", "-V"]);
    assert_eq!(r.unwrap_err().kind, clap::ErrorKind::VersionDisplayed);
  }

  #[test]
  fn run_reload() {
    let r = flags_from_vec_safe(svec!["deno", "run", "-r", "script.ts"]);
    let flags = r.unwrap();
    assert_eq!(
      flags,
      DenoFlags {
        subcommand: DenoSubcommand::Run,
        argv: svec!["deno", "script.ts"],
        reload: true,
        ..DenoFlags::default()
      }
    );
  }

  #[test]
  fn run_reload_allow_write() {
    let r = flags_from_vec_safe(svec![
      "deno",
      "run",
      "-r",
      "--allow-write",
      "script.ts"
    ]);
    assert_eq!(
      r.unwrap(),
      DenoFlags {
        reload: true,
        subcommand: DenoSubcommand::Run,
        argv: svec!["deno", "script.ts"],
        allow_write: true,
        ..DenoFlags::default()
      }
    );
  }

  #[test]
  fn run_v8_flags() {
    let r = flags_from_vec_safe(svec![
      "deno",
      "run",
      "--v8-flags=--help",
      "script.ts"
    ]);
    assert_eq!(
      r.unwrap(),
      DenoFlags {
        subcommand: DenoSubcommand::Run,
        argv: svec!["deno", "script.ts"],
        v8_flags: Some(svec!["--help"]),
        ..DenoFlags::default()
      }
    );

    let r = flags_from_vec_safe(svec![
      "deno",
      "run",
      "--v8-flags=--expose-gc,--gc-stats=1",
      "script.ts"
    ]);
    assert_eq!(
      r.unwrap(),
      DenoFlags {
        subcommand: DenoSubcommand::Run,
        argv: svec!["deno", "script.ts"],
        v8_flags: Some(svec!["--expose-gc", "--gc-stats=1"]),
        ..DenoFlags::default()
      }
    );
  }

  #[test]
  fn script_args() {
    let r = flags_from_vec_safe(svec![
      "deno",
      "run",
      "--allow-net",
      "gist.ts",
      "--title",
      "X"
    ]);
    assert_eq!(
      r.unwrap(),
      DenoFlags {
        subcommand: DenoSubcommand::Run,
        argv: svec!["deno", "gist.ts", "--title", "X"],
        allow_net: true,
        ..DenoFlags::default()
      }
    );
  }

  #[test]
  fn allow_all() {
    let r = flags_from_vec_safe(svec!["deno", "run", "--allow-all", "gist.ts"]);
    assert_eq!(
      r.unwrap(),
      DenoFlags {
        subcommand: DenoSubcommand::Run,
        argv: svec!["deno", "gist.ts"],
        allow_net: true,
        allow_env: true,
        allow_run: true,
        allow_read: true,
        allow_write: true,
        allow_plugin: true,
        allow_hrtime: true,
        ..DenoFlags::default()
      }
    );
  }

  #[test]
  fn allow_read() {
    let r =
      flags_from_vec_safe(svec!["deno", "run", "--allow-read", "gist.ts"]);
    assert_eq!(
      r.unwrap(),
      DenoFlags {
        subcommand: DenoSubcommand::Run,
        argv: svec!["deno", "gist.ts"],
        allow_read: true,
        ..DenoFlags::default()
      }
    );
  }

  #[test]
  fn allow_hrtime() {
    let r =
      flags_from_vec_safe(svec!["deno", "run", "--allow-hrtime", "gist.ts"]);
    assert_eq!(
      r.unwrap(),
      DenoFlags {
        subcommand: DenoSubcommand::Run,
        argv: svec!["deno", "gist.ts"],
        allow_hrtime: true,
        ..DenoFlags::default()
      }
    );
  }

  #[test]
  fn double_hyphen() {
    // notice that flags passed after double dash will not
    // be parsed to DenoFlags but instead forwarded to
    // script args as Deno.args
    let r = flags_from_vec_safe(svec![
      "deno",
      "run",
      "--allow-write",
      "script.ts",
      "--",
      "-D",
      "--allow-net"
    ]);
    assert_eq!(
      r.unwrap(),
      DenoFlags {
        subcommand: DenoSubcommand::Run,
        argv: svec!["deno", "script.ts", "--", "-D", "--allow-net"],
        allow_write: true,
        ..DenoFlags::default()
      }
    );
  }

  #[test]
  fn fmt() {
    let r =
      flags_from_vec_safe(svec!["deno", "fmt", "script_1.ts", "script_2.ts"]);
    assert_eq!(
      r.unwrap(),
      DenoFlags {
        subcommand: DenoSubcommand::Run,
        allow_write: true,
        allow_read: true,
        argv: svec![
          "deno",
          PRETTIER_URL,
          "script_1.ts",
          "script_2.ts",
          "--write",
          "--config",
          "auto",
          "--ignore-path",
          "auto"
        ],
        ..DenoFlags::default()
      }
    );
  }

  #[test]
  fn types() {
    let r = flags_from_vec_safe(svec!["deno", "types"]);
    assert_eq!(
      r.unwrap(),
      DenoFlags {
        subcommand: DenoSubcommand::Types,
        argv: svec!["deno"],
        ..DenoFlags::default()
      }
    );
  }

  #[test]
  fn fetch() {
    let r = flags_from_vec_safe(svec!["deno", "fetch", "script.ts"]);
    assert_eq!(
      r.unwrap(),
      DenoFlags {
        subcommand: DenoSubcommand::Fetch,
        argv: svec!["deno", "script.ts"],
        ..DenoFlags::default()
      }
    );
  }

  #[test]
  fn info() {
    let r = flags_from_vec_safe(svec!["deno", "info", "script.ts"]);
    assert_eq!(
      r.unwrap(),
      DenoFlags {
        subcommand: DenoSubcommand::Info,
        // TODO(ry) I'm not sure the argv values in this case make sense.
        // Nothing is being executed. Shouldn't argv be empty?
        argv: svec!["deno", "script.ts"],
        ..DenoFlags::default()
      }
    );

    let r = flags_from_vec_safe(svec!["deno", "info"]);
    assert_eq!(
      r.unwrap(),
      DenoFlags {
        subcommand: DenoSubcommand::Info,
        argv: svec!["deno"], // TODO(ry) Ditto argv unnessary?
        ..DenoFlags::default()
      }
    );
  }

  #[test]
  fn tsconfig() {
    let r = flags_from_vec_safe(svec![
      "deno",
      "run",
      "-c",
      "tsconfig.json",
      "script.ts"
    ]);
    assert_eq!(
      r.unwrap(),
      DenoFlags {
        subcommand: DenoSubcommand::Run,
        argv: svec!["deno", "script.ts"],
        config_path: Some("tsconfig.json".to_owned()),
        ..DenoFlags::default()
      }
    );
  }

  #[test]
  fn eval() {
    let r =
      flags_from_vec_safe(svec!["deno", "eval", "'console.log(\"hello\")'"]);
    assert_eq!(
      r.unwrap(),
      DenoFlags {
        subcommand: DenoSubcommand::Eval,
        // TODO(ry) argv in this test seems odd and potentially not correct.
        argv: svec!["deno", "'console.log(\"hello\")'"],
        allow_net: true,
        allow_env: true,
        allow_run: true,
        allow_read: true,
        allow_write: true,
        allow_plugin: true,
        allow_hrtime: true,
        ..DenoFlags::default()
      }
    );
  }

  #[test]
  fn repl() {
    let r = flags_from_vec_safe(svec!["deno"]);
    assert_eq!(
      r.unwrap(),
      DenoFlags {
        subcommand: DenoSubcommand::Repl,
        argv: svec!["deno"],
        allow_net: true,
        allow_env: true,
        allow_run: true,
        allow_read: true,
        allow_write: true,
        allow_plugin: true,
        allow_hrtime: true,
        ..DenoFlags::default()
      }
    );
  }

  #[test]
  fn xeval() {
    let r = flags_from_vec_safe(svec![
      "deno",
      "xeval",
      "-I",
      "val",
      "-d",
      " ",
      "console.log(val)"
    ]);
    assert_eq!(
      r.unwrap(),
      DenoFlags {
        subcommand: DenoSubcommand::Run,
        argv: svec![
          "deno",
          XEVAL_URL,
          "--delim",
          " ",
          "--replvar",
          "val",
          "console.log(val)"
        ],
        allow_net: true,
        allow_env: true,
        allow_run: true,
        allow_read: true,
        allow_write: true,
        allow_plugin: true,
        allow_hrtime: true,
        ..DenoFlags::default()
      }
    );
  }

  #[test]
  fn allow_read_whitelist() {
    use tempfile::TempDir;
    let temp_dir = TempDir::new().expect("tempdir fail");
    let temp_dir_path = temp_dir.path().to_str().unwrap();

    let r = flags_from_vec_safe(svec![
      "deno",
      "run",
      format!("--allow-read={}", &temp_dir_path),
      "script.ts"
    ]);
    assert_eq!(
      r.unwrap(),
      DenoFlags {
        allow_read: false,
        read_whitelist: svec![&temp_dir_path],
        argv: svec!["deno", "script.ts"],
        subcommand: DenoSubcommand::Run,
        ..DenoFlags::default()
      }
    );
  }

  #[test]
  fn allow_write_whitelist() {
    use tempfile::TempDir;
    let temp_dir = TempDir::new().expect("tempdir fail");
    let temp_dir_path = temp_dir.path().to_str().unwrap();

    let r = flags_from_vec_safe(svec![
      "deno",
      "run",
      format!("--allow-write={}", &temp_dir_path),
      "script.ts"
    ]);
    assert_eq!(
      r.unwrap(),
      DenoFlags {
        allow_write: false,
        write_whitelist: svec![&temp_dir_path],
        argv: svec!["deno", "script.ts"],
        subcommand: DenoSubcommand::Run,
        ..DenoFlags::default()
      }
    );
  }

  #[test]
  fn allow_net_whitelist() {
    let r = flags_from_vec_safe(svec![
      "deno",
      "run",
      "--allow-net=127.0.0.1",
      "script.ts"
    ]);
    assert_eq!(
      r.unwrap(),
      DenoFlags {
        subcommand: DenoSubcommand::Run,
        argv: svec!["deno", "script.ts"],
        allow_net: false,
        net_whitelist: svec!["127.0.0.1"],
        ..DenoFlags::default()
      }
    );
  }

  #[test]
  fn fmt_stdout() {
    let r = flags_from_vec_safe(svec![
      "deno",
      "fmt",
      "--stdout",
      "script_1.ts",
      "script_2.ts"
    ]);
    assert_eq!(
      r.unwrap(),
      DenoFlags {
        subcommand: DenoSubcommand::Run,
        argv: svec![
          "deno",
          PRETTIER_URL,
          "script_1.ts",
          "script_2.ts",
          "--config",
          "auto",
          "--ignore-path",
          "auto"
        ],
        allow_write: true,
        allow_read: true,
        ..DenoFlags::default()
      }
    );
  }

  #[test]
  fn default_to_run() {
    let r = flags_from_vec_safe(svec!["deno", "script.ts"]);
    assert_eq!(
      r.unwrap(),
      DenoFlags {
        subcommand: DenoSubcommand::Run,
        argv: svec!["deno", "script.ts"],
        ..DenoFlags::default()
      }
    );
  }

  #[test]
  fn default_to_run_with_permissions() {
    let r = flags_from_vec_safe(svec![
      "deno",
      "--allow-net",
      "--allow-read",
      "script.ts"
    ]);
    assert_eq!(
      r.unwrap(),
      DenoFlags {
        subcommand: DenoSubcommand::Run,
        argv: svec!["deno", "script.ts"],
        allow_net: true,
        allow_read: true,
        ..DenoFlags::default()
      }
    );
  }

  #[test]
  fn bundle() {
    let r = flags_from_vec_safe(svec!["deno", "bundle", "source.ts"]);
    assert_eq!(
      r.unwrap(),
      DenoFlags {
        subcommand: DenoSubcommand::Bundle,
        argv: svec!["deno", "source.ts"],
        bundle_output: None,
        ..DenoFlags::default()
      }
    );
  }

  #[test]
  fn bundle_with_output() {
    let r =
      flags_from_vec_safe(svec!["deno", "bundle", "source.ts", "bundle.js"]);
    assert_eq!(
      r.unwrap(),
      DenoFlags {
        subcommand: DenoSubcommand::Bundle,
        argv: svec!["deno", "source.ts"],
        bundle_output: Some("bundle.js".to_string()),
        allow_write: true,
        ..DenoFlags::default()
      }
    );
  }

  #[test]
  fn run_importmap() {
    let r = flags_from_vec_safe(svec![
      "deno",
      "run",
      "--importmap=importmap.json",
      "script.ts"
    ]);
    assert_eq!(
      r.unwrap(),
      DenoFlags {
        subcommand: DenoSubcommand::Run,
        argv: svec!["deno", "script.ts"],
        import_map_path: Some("importmap.json".to_owned()),
        ..DenoFlags::default()
      }
    );
  }

  #[test]
  fn default_to_run_importmap() {
    let r = flags_from_vec_safe(svec![
      "deno",
      "--importmap=importmap.json",
      "script.ts"
    ]);
    assert_eq!(
      r.unwrap(),
      DenoFlags {
        subcommand: DenoSubcommand::Run,
        argv: svec!["deno", "script.ts"],
        import_map_path: Some("importmap.json".to_owned()),
        ..DenoFlags::default()
      }
    );
  }

  #[test]
  fn fetch_importmap() {
    let r = flags_from_vec_safe(svec![
      "deno",
      "fetch",
      "--importmap=importmap.json",
      "script.ts"
    ]);
    assert_eq!(
      r.unwrap(),
      DenoFlags {
        subcommand: DenoSubcommand::Fetch,
        argv: svec!["deno", "script.ts"],
        import_map_path: Some("importmap.json".to_owned()),
        ..DenoFlags::default()
      }
    );
  }

  #[test]
  fn run_seed() {
    let r =
      flags_from_vec_safe(svec!["deno", "run", "--seed", "250", "script.ts"]);
    assert_eq!(
      r.unwrap(),
      DenoFlags {
        subcommand: DenoSubcommand::Run,
        argv: svec!["deno", "script.ts"],
        seed: Some(250 as u64),
        v8_flags: Some(svec!["--random-seed=250"]),
        ..DenoFlags::default()
      }
    );
  }

  #[test]
  fn run_seed_with_v8_flags() {
    let r = flags_from_vec_safe(svec![
      "deno",
      "run",
      "--seed",
      "250",
      "--v8-flags=--expose-gc",
      "script.ts"
    ]);
    assert_eq!(
      r.unwrap(),
      DenoFlags {
        subcommand: DenoSubcommand::Run,
        argv: svec!["deno", "script.ts"],
        seed: Some(250 as u64),
        v8_flags: Some(svec!["--expose-gc", "--random-seed=250"]),
        ..DenoFlags::default()
      }
    );
  }

  #[test]
  fn install() {
    let r = flags_from_vec_safe(svec![
      "deno",
      "install",
      "deno_colors",
      "https://deno.land/std/examples/colors.ts"
    ]);
    assert_eq!(
      r.unwrap(),
      DenoFlags {
        subcommand: DenoSubcommand::Run,
        argv: svec![
          "deno",
          INSTALLER_URL,
          "deno_colors",
          "https://deno.land/std/examples/colors.ts"
        ],
        allow_write: true,
        allow_net: true,
        allow_read: true,
        allow_env: true,
        allow_run: true,
        ..DenoFlags::default()
      }
    );
  }

  #[test]
  fn install_with_args() {
    let r = flags_from_vec_safe(svec![
      "deno",
      "install",
      "file_server",
      "https://deno.land/std/http/file_server.ts",
      "--allow-net",
      "--allow-read"
    ]);
    assert_eq!(
      r.unwrap(),
      DenoFlags {
        subcommand: DenoSubcommand::Run,
        argv: svec![
          "deno",
          INSTALLER_URL,
          "file_server",
          "https://deno.land/std/http/file_server.ts",
          "--allow-net",
          "--allow-read"
        ],
        allow_write: true,
        allow_net: true,
        allow_read: true,
        allow_env: true,
        allow_run: true,
        ..DenoFlags::default()
      }
    );
  }

  #[test]
  fn install_with_args_and_dir() {
    let r = flags_from_vec_safe(svec![
      "deno",
      "install",
      "-d",
      "/usr/local/bin",
      "file_server",
      "https://deno.land/std/http/file_server.ts",
      "--allow-net",
      "--allow-read"
    ]);
    assert_eq!(
      r.unwrap(),
      DenoFlags {
        subcommand: DenoSubcommand::Run,
        argv: svec![
          "deno",
          INSTALLER_URL,
          "--dir",
          "/usr/local/bin",
          "file_server",
          "https://deno.land/std/http/file_server.ts",
          "--allow-net",
          "--allow-read"
        ],
        allow_write: true,
        allow_net: true,
        allow_read: true,
        allow_env: true,
        allow_run: true,
        ..DenoFlags::default()
      }
    );
  }

  #[test]
  fn log_level() {
    let r =
      flags_from_vec_safe(svec!["deno", "--log-level=debug", "script.ts"]);
    assert_eq!(
      r.unwrap(),
      DenoFlags {
        subcommand: DenoSubcommand::Run,
        argv: svec!["deno", "script.ts"],
        log_level: Some(Level::Debug),
        ..DenoFlags::default()
      }
    );
  }

  #[test]
  fn completions() {
    let r = flags_from_vec_safe(svec!["deno", "completions", "bash"]);
    assert_eq!(
      r.unwrap(),
      DenoFlags {
        subcommand: DenoSubcommand::Completions,
        argv: svec!["deno"], // TODO(ry) argv doesn't make sense here. Make it Option.
        ..DenoFlags::default()
      }
    );
  }

  /* TODO(ry) Fix this test
  #[test]
  fn test_flags_from_vec_33() {
    let (flags, subcommand, argv) =
      flags_from_vec_safe(svec!["deno", "script.ts", "--allow-read", "--allow-net"]);
    assert_eq!(
      flags,
      DenoFlags {
        allow_net: true,
        allow_read: true,
        ..DenoFlags::default()
      }
    );
    assert_eq!(subcommand, DenoSubcommand::Run);
    assert_eq!(argv, svec!["deno", "script.ts"]);

    let (flags, subcommand, argv) = flags_from_vec_safe(svec![
      "deno",
      "run",
      "--allow-read",
      "script.ts",
      "--allow-net",
      "-r",
      "--help",
      "--foo",
      "bar"
    ]);
    assert_eq!(
      flags,
      DenoFlags {
        allow_net: true,
        allow_read: true,
        reload: true,
        ..DenoFlags::default()
      }
    );
    assert_eq!(subcommand, DenoSubcommand::Run);
    assert_eq!(argv, svec!["deno", "script.ts", "--help", "--foo", "bar"]);

    let (flags, subcommand, argv) =
      flags_from_vec_safe(svec!["deno", "script.ts", "foo", "bar"]);
    assert_eq!(flags, DenoFlags::default());
    assert_eq!(subcommand, DenoSubcommand::Run);
    assert_eq!(argv, svec!["deno", "script.ts", "foo", "bar"]);

    let (flags, subcommand, argv) =
      flags_from_vec_safe(svec!["deno", "script.ts", "-"]);
    assert_eq!(flags, DenoFlags::default());
    assert_eq!(subcommand, DenoSubcommand::Run);
    assert_eq!(argv, svec!["deno", "script.ts", "-"]);

    let (flags, subcommand, argv) =
      flags_from_vec_safe(svec!["deno", "script.ts", "-", "foo", "bar"]);
    assert_eq!(flags, DenoFlags::default());
    assert_eq!(subcommand, DenoSubcommand::Run);
    assert_eq!(argv, svec!["deno", "script.ts", "-", "foo", "bar"]);
  }
  */

  #[test]
  fn no_fetch() {
    let r = flags_from_vec_safe(svec!["deno", "--no-fetch", "script.ts"]);
    assert_eq!(
      r.unwrap(),
      DenoFlags {
        subcommand: DenoSubcommand::Run,
        argv: svec!["deno", "script.ts"],
        no_fetch: true,
        ..DenoFlags::default()
      }
    );
  }

  #[test]
  fn current_thread() {
    let r = flags_from_vec_safe(svec!["deno", "--current-thread", "script.ts"]);
    assert_eq!(
      r.unwrap(),
      DenoFlags {
        subcommand: DenoSubcommand::Run,
        argv: svec!["deno", "script.ts"],
        current_thread: true,
        ..DenoFlags::default()
      }
    );
  }

  #[test]
  fn allow_net_whitelist_with_ports() {
    let r = flags_from_vec_safe(svec![
      "deno",
      "--allow-net=deno.land,:8000,:4545",
      "script.ts"
    ]);
    assert_eq!(
      r.unwrap(),
      DenoFlags {
        subcommand: DenoSubcommand::Run,
        argv: svec!["deno", "script.ts"],
        net_whitelist: svec![
          "deno.land",
          "0.0.0.0:8000",
          "127.0.0.1:8000",
          "localhost:8000",
          "0.0.0.0:4545",
          "127.0.0.1:4545",
          "localhost:4545"
        ],
        ..DenoFlags::default()
      }
    );
  }

  #[test]
  fn lock_write() {
    let r = flags_from_vec_safe(svec![
      "deno",
      "--lock-write",
      "--lock=lock.json",
      "script.ts"
    ]);
    assert_eq!(
      r.unwrap(),
      DenoFlags {
        subcommand: DenoSubcommand::Run,
        argv: svec!["deno", "script.ts"],
        lock_write: true,
        lock: Some("lock.json".to_string()),
        ..DenoFlags::default()
      }
    );
  }

  #[test]
  fn fmt_args() {
    let r = flags_from_vec_safe(svec![
      "deno",
      "fmt",
      "--check",
      "--prettierrc=auto",
      "--print-width=100",
      "--tab-width=4",
      "--use-tabs",
      "--no-semi",
      "--single-quote",
      "--arrow-parens=always",
      "--prose-wrap=preserve",
      "--end-of-line=crlf",
      "--quote-props=preserve",
      "--jsx-single-quote",
      "--jsx-bracket-same-line",
      "--ignore-path=.prettier-ignore",
      "script.ts"
    ]);
    assert_eq!(
      r.unwrap(),
      DenoFlags {
        subcommand: DenoSubcommand::Run,
        argv: svec![
          "deno",
          PRETTIER_URL,
          "script.ts",
          "--write",
          "--check",
          "--config",
          "auto",
          "--ignore-path",
          ".prettier-ignore",
          "--print-width",
          "100",
          "--tab-width",
          "4",
          "--use-tabs",
          "--no-semi",
          "--single-quote",
          "--quote-props",
          "preserve",
          "--jsx-single-quote",
          "--jsx-bracket-same-line",
          "--arrow-parens",
          "always",
          "--prose-wrap",
          "preserve",
          "--end-of-line",
          "crlf"
        ],
        allow_write: true,
        allow_read: true,
        ..DenoFlags::default()
      }
    );
  }

  #[test]
  fn test_with_exclude() {
    let r = flags_from_vec_safe(svec![
      "deno",
      "test",
      "--exclude",
      "some_dir/",
      "dir1/",
      "dir2/"
    ]);
    assert_eq!(
      r.unwrap(),
      DenoFlags {
        subcommand: DenoSubcommand::Run,
        argv: svec![
          "deno",
          TEST_RUNNER_URL,
          "--exclude",
          "some_dir/",
          "--",
          "dir1/",
          "dir2/"
        ],
        allow_read: true,
        ..DenoFlags::default()
      }
    );
  }

  #[test]
  fn test_with_allow_net() {
    let r = flags_from_vec_safe(svec![
      "deno",
      "test",
      "--allow-net",
      "dir1/",
      "dir2/"
    ]);
    assert_eq!(
      r.unwrap(),
      DenoFlags {
        subcommand: DenoSubcommand::Run,
        argv: svec!["deno", TEST_RUNNER_URL, "--", "dir1/", "dir2/"],
        allow_read: true,
        allow_net: true,
        ..DenoFlags::default()
      }
    );
  }
}<|MERGE_RESOLUTION|>--- conflicted
+++ resolved
@@ -91,79 +91,10 @@
 }
 
 static ENV_VARIABLES_HELP: &str = "ENVIRONMENT VARIABLES:
-<<<<<<< HEAD
-    DENO_DIR        Set deno's base directory
-    NO_COLOR        Set to disable color
-    HTTP_PROXY      Set proxy address for HTTP requests (module downloads, fetch)
-    HTTPS_PROXY     Set proxy address for HTTPS requests (module downloads, fetch)";
-
-fn add_run_args<'a, 'b>(app: App<'a, 'b>) -> App<'a, 'b> {
-  app
-    .arg(
-      Arg::with_name("allow-read")
-        .long("allow-read")
-        .min_values(0)
-        .takes_value(true)
-        .use_delimiter(true)
-        .require_equals(true)
-        .help("Allow file system read access"),
-    )
-    .arg(
-      Arg::with_name("allow-write")
-        .long("allow-write")
-        .min_values(0)
-        .takes_value(true)
-        .use_delimiter(true)
-        .require_equals(true)
-        .help("Allow file system write access"),
-    )
-    .arg(
-      Arg::with_name("allow-net")
-        .long("allow-net")
-        .min_values(0)
-        .takes_value(true)
-        .use_delimiter(true)
-        .require_equals(true)
-        .help("Allow network access"),
-    )
-    .arg(
-      Arg::with_name("allow-env")
-        .long("allow-env")
-        .help("Allow environment access"),
-    )
-    .arg(
-      Arg::with_name("allow-run")
-        .long("allow-run")
-        .help("Allow running subprocesses"),
-    )
-    .arg(
-      Arg::with_name("allow-plugin")
-        .long("allow-plugin")
-        .help("Allow opening native plugins"),
-    )
-    .arg(
-      Arg::with_name("allow-hrtime")
-        .long("allow-hrtime")
-        .help("Allow high resolution time measurement"),
-    )
-    .arg(
-      Arg::with_name("allow-all")
-        .short("A")
-        .long("allow-all")
-        .help("Allow all permissions"),
-    )
-    .arg(
-      Arg::with_name("no-fetch")
-        .long("no-fetch")
-        .help("Do not download remote modules"),
-    )
-}
-=======
     DENO_DIR       Set deno's base directory
     NO_COLOR       Set to disable color
     HTTP_PROXY     Proxy address for HTTP requests (module downloads, fetch)
     HTTPS_PROXY    Same but for HTTPS";
->>>>>>> a537c03d
 
 static DENO_HELP: &str = "A secure JavaScript and TypeScript runtime
 
@@ -408,6 +339,7 @@
   flags.allow_run = true;
   flags.allow_read = true;
   flags.allow_write = true;
+  flags.allow_plugin = true;
   flags.allow_hrtime = true;
   flags.argv.push(XEVAL_URL.to_string());
 
@@ -435,6 +367,7 @@
   flags.allow_run = true;
   flags.allow_read = true;
   flags.allow_write = true;
+  flags.allow_plugin = true;
   flags.allow_hrtime = true;
 }
 
@@ -445,6 +378,7 @@
   flags.allow_run = true;
   flags.allow_read = true;
   flags.allow_write = true;
+  flags.allow_plugin = true;
   flags.allow_hrtime = true;
   let code: &str = matches.value_of("code").unwrap();
   flags.argv.extend(vec![code.to_string()]);
@@ -524,6 +458,9 @@
   }
   if matches.is_present("allow-run") {
     flags.allow_run = true;
+  }
+  if matches.is_present("allow-plugin") {
+    flags.allow_plugin = true;
   }
   if matches.is_present("allow-hrtime") {
     flags.allow_hrtime = true;
@@ -955,72 +892,6 @@
     )
 }
 
-<<<<<<< HEAD
-/// Parse permission specific matches Args and assign to DenoFlags.
-/// This method is required because multiple subcommands use permission args.
-fn parse_run_args(mut flags: DenoFlags, matches: &ArgMatches) -> DenoFlags {
-  if matches.is_present("allow-read") {
-    if matches.value_of("allow-read").is_some() {
-      let read_wl = matches.values_of("allow-read").unwrap();
-      let raw_read_whitelist: Vec<String> =
-        read_wl.map(std::string::ToString::to_string).collect();
-      flags.read_whitelist = resolve_paths(raw_read_whitelist);
-      debug!("read whitelist: {:#?}", &flags.read_whitelist);
-    } else {
-      flags.allow_read = true;
-    }
-  }
-  if matches.is_present("allow-write") {
-    if matches.value_of("allow-write").is_some() {
-      let write_wl = matches.values_of("allow-write").unwrap();
-      let raw_write_whitelist =
-        write_wl.map(std::string::ToString::to_string).collect();
-      flags.write_whitelist = resolve_paths(raw_write_whitelist);
-      debug!("write whitelist: {:#?}", &flags.write_whitelist);
-    } else {
-      flags.allow_write = true;
-    }
-  }
-  if matches.is_present("allow-net") {
-    if matches.value_of("allow-net").is_some() {
-      let net_wl = matches.values_of("allow-net").unwrap();
-      let raw_net_whitelist =
-        net_wl.map(std::string::ToString::to_string).collect();
-      flags.net_whitelist = resolve_hosts(raw_net_whitelist);
-      debug!("net whitelist: {:#?}", &flags.net_whitelist);
-    } else {
-      flags.allow_net = true;
-    }
-  }
-  if matches.is_present("allow-env") {
-    flags.allow_env = true;
-  }
-  if matches.is_present("allow-run") {
-    flags.allow_run = true;
-  }
-  if matches.is_present("allow-plugin") {
-    flags.allow_plugin = true;
-  }
-  if matches.is_present("allow-hrtime") {
-    flags.allow_hrtime = true;
-  }
-  if matches.is_present("allow-all") {
-    flags.allow_read = true;
-    flags.allow_env = true;
-    flags.allow_net = true;
-    flags.allow_run = true;
-    flags.allow_read = true;
-    flags.allow_write = true;
-    flags.allow_plugin = true;
-    flags.allow_hrtime = true;
-  }
-  if matches.is_present("no-fetch") {
-    flags.no_fetch = true;
-  }
-  flags.import_map_path = matches.value_of("importmap").map(ToOwned::to_owned);
-
-  flags
-=======
 fn run_test_args<'a, 'b>(app: App<'a, 'b>) -> App<'a, 'b> {
   app
     .arg(importmap_arg())
@@ -1067,6 +938,11 @@
         .help("Allow running subprocesses"),
     )
     .arg(
+      Arg::with_name("allow-plugin")
+        .long("allow-plugin")
+        .help("Allow loading plugins"),
+    )
+    .arg(
       Arg::with_name("allow-hrtime")
         .long("allow-hrtime")
         .help("Allow high resolution time measurement"),
@@ -1098,7 +974,6 @@
           Err(_) => Err("Seed should be a number".to_string()),
         }),
     )
->>>>>>> a537c03d
 }
 
 fn run_subcommand<'a, 'b>() -> App<'a, 'b> {
@@ -1164,69 +1039,9 @@
 Searches the specified directories for all files that end in _test.ts or
 _test.js and executes them.
 
-<<<<<<< HEAD
-  let subcommand = match matches.subcommand() {
-    ("bundle", Some(bundle_match)) => {
-      flags.allow_write = true;
-      let source_file: &str = bundle_match.value_of("source_file").unwrap();
-      let out_file = bundle_match.value_of("out_file").map(String::from);
-      match out_file {
-        Some(out_file) => {
-          argv.extend(vec![source_file.to_string(), out_file.to_string()])
-        }
-        _ => argv.extend(vec![source_file.to_string()]),
-      }
-      DenoSubcommand::Bundle
-    }
-    ("completions", Some(completions_match)) => {
-      let shell: &str = completions_match.value_of("shell").unwrap();
-      let mut buf: Vec<u8> = vec![];
-      create_cli_app().gen_completions_to(
-        "deno",
-        Shell::from_str(shell).unwrap(),
-        &mut buf,
-      );
-      print!("{}", std::str::from_utf8(&buf).unwrap());
-      DenoSubcommand::Completions
-    }
-    ("eval", Some(eval_match)) => {
-      flags.allow_net = true;
-      flags.allow_env = true;
-      flags.allow_run = true;
-      flags.allow_read = true;
-      flags.allow_write = true;
-      flags.allow_plugin = true;
-      flags.allow_hrtime = true;
-      let code: &str = eval_match.value_of("code").unwrap();
-      argv.extend(vec![code.to_string()]);
-      DenoSubcommand::Eval
-    }
-    ("fetch", Some(fetch_match)) => {
-      let file: &str = fetch_match.value_of("file").unwrap();
-      argv.extend(vec![file.to_string()]);
-      DenoSubcommand::Fetch
-    }
-    ("fmt", Some(fmt_match)) => {
-      flags.allow_read = true;
-      flags.allow_write = true;
-      argv.push(PRETTIER_URL.to_string());
-
-      let files: Vec<String> = fmt_match
-        .values_of("files")
-        .unwrap()
-        .map(String::from)
-        .collect();
-      argv.extend(files);
-
-      if !fmt_match.is_present("stdout") {
-        // `deno fmt` writes to the files by default
-        argv.push("--write".to_string());
-      }
-=======
   deno test src/",
     )
 }
->>>>>>> a537c03d
 
 fn script_arg<'a, 'b>() -> Arg<'a, 'b> {
   Arg::with_name("script_arg")
@@ -1303,20 +1118,8 @@
     } else {
       flags.reload = true;
     }
-<<<<<<< HEAD
-    ("xeval", Some(xeval_match)) => {
-      flags.allow_net = true;
-      flags.allow_env = true;
-      flags.allow_run = true;
-      flags.allow_read = true;
-      flags.allow_write = true;
-      flags.allow_plugin = true;
-      flags.allow_hrtime = true;
-      argv.push(XEVAL_URL.to_string());
-=======
-  }
-}
->>>>>>> a537c03d
+  }
+}
 
 fn importmap_arg<'a, 'b>() -> Arg<'a, 'b> {
   Arg::with_name("importmap")
@@ -1363,23 +1166,11 @@
     if result.is_err() {
       panic!("Bad Url: {}", urlstr);
     }
-<<<<<<< HEAD
-    _ => {
-      flags.allow_net = true;
-      flags.allow_env = true;
-      flags.allow_run = true;
-      flags.allow_read = true;
-      flags.allow_write = true;
-      flags.allow_plugin = true;
-      flags.allow_hrtime = true;
-      DenoSubcommand::Repl
-=======
     let mut url = result.unwrap();
     url.set_fragment(None);
     let mut full_url = String::from(url.as_str());
     if full_url.len() > 1 && full_url.ends_with('/') {
       full_url.pop();
->>>>>>> a537c03d
     }
     out.push(full_url);
   }
