// Copyright 2018-2019 the Deno authors. All rights reserved. MIT license.
use clap::{App, AppSettings, Arg, ArgMatches, SubCommand};

// Creates vector of strings, Vec<String>
macro_rules! svec {
    ($($x:expr),*) => (vec![$($x.to_string()),*]);
}

#[cfg_attr(feature = "cargo-clippy", allow(stutter))]
#[derive(Clone, Debug, PartialEq, Default)]
pub struct DenoFlags {
  pub log_debug: bool,
  pub version: bool,
  pub reload: bool,
  /// When the `--config`/`-c` flag is used to pass the name, this will be set
  /// the path passed on the command line, otherwise `None`.
  pub config_path: Option<String>,
  pub allow_read: bool,
  pub allow_write: bool,
  pub allow_net: bool,
  pub allow_env: bool,
  pub allow_run: bool,
  pub allow_high_precision: bool,
  pub no_prompts: bool,
  pub no_fetch: bool,
  pub v8_flags: Option<Vec<String>>,
}

static ENV_VARIABLES_HELP: &str = "ENVIRONMENT VARIABLES:
    DENO_DIR        Set deno's base directory
    NO_COLOR        Set to disable color";

pub fn create_cli_app<'a, 'b>() -> App<'a, 'b> {
  App::new("deno")
    .bin_name("deno")
    .global_settings(&[AppSettings::ColorNever])
    .settings(&[AppSettings::DisableVersion])
    .after_help(ENV_VARIABLES_HELP)
    .arg(
<<<<<<< HEAD
=======
      Arg::with_name("allow-read")
        .long("allow-read")
        .help("Allow file system read access"),
    ).arg(
      Arg::with_name("allow-write")
        .long("allow-write")
        .help("Allow file system write access"),
    ).arg(
      Arg::with_name("allow-net")
        .long("allow-net")
        .help("Allow network access"),
    ).arg(
      Arg::with_name("allow-env")
        .long("allow-env")
        .help("Allow environment access"),
    ).arg(
      Arg::with_name("allow-run")
        .long("allow-run")
        .help("Allow running subprocesses"),
    ).arg(
      Arg::with_name("allow-high-precision")
        .long("allow-high-precision")
        .help("Allow high precision time measurement"),
    ).arg(
      Arg::with_name("allow-all")
        .short("A")
        .long("allow-all")
        .help("Allow all permissions"),
    ).arg(
      Arg::with_name("no-prompt")
        .long("no-prompt")
        .help("Do not use prompts"),
    ).arg(
      Arg::with_name("no-fetch")
        .long("no-fetch")
        .help("Do not download remote modules"),
    ).arg(
>>>>>>> 401a5c02
      Arg::with_name("log-debug")
        .short("D")
        .long("log-debug")
        .help("Log debug output")
        .global(true),
    ).arg(
      Arg::with_name("reload")
        .short("r")
        .long("reload")
        .help("Reload source code cache (recompile TypeScript)")
        .global(true),
    ).arg(
      Arg::with_name("config")
        .short("c")
        .long("config")
        .value_name("FILE")
        .help("Load compiler configuration file")
        .takes_value(true)
        .global(true),
    ).arg(
      Arg::with_name("v8-options")
        .long("v8-options")
        .help("Print V8 command line options")
        .global(true),
    ).arg(
      Arg::with_name("v8-flags")
        .long("v8-flags")
        .takes_value(true)
        .use_delimiter(true)
        .require_equals(true)
        .help("Set V8 command line options")
        .global(true),
    ).subcommand(
      SubCommand::with_name("version")
        .setting(AppSettings::DisableVersion)
        .about("Print the version")
        .long_about(
          "
Print current version of Deno.

Includes versions of Deno, V8 JavaScript Engine, and the TypeScript
compiler.
",
        ),
    ).subcommand(
      SubCommand::with_name("fetch")
        .setting(AppSettings::DisableVersion)
        .about("Fetch the dependencies")
        .long_about(
          "
Fetch and compile remote dependencies recursively.

Downloads all statically imported scripts and save them in local
cache, without running the code. No future import network requests
would be made unless --reload is specified.

  # Downloads all dependencies
  deno fetch https://deno.land/std/http/file_server.ts
  # Once cached, static imports no longer send network requests
  deno https://deno.land/std/http/file_server.ts
",
        ).arg(Arg::with_name("file").takes_value(true).required(true)),
    ).subcommand(
      SubCommand::with_name("types")
        .setting(AppSettings::DisableVersion)
        .about("Print runtime TypeScript declarations")
        .long_about(
          "
Print runtime TypeScript declarations.

The declaration file could be saved and used for typing information.

  deno types > lib.deno_runtime.d.ts
",
        ),
    ).subcommand(
      SubCommand::with_name("info")
        .setting(AppSettings::DisableVersion)
        .about("Show source file related info")
        .long_about(
          "
Show source file related info.

The following information is shown:

local:     local path of the file.
type:      type of script (e.g. JavaScript/TypeScript/JSON)
compiled:  (TypeScript only) shown local path of compiled source code.
map:       (TypeScript only) shown local path of source map.
deps:      dependency tree of the source file.

  deno info myfile.ts
",
        ).arg(Arg::with_name("file").takes_value(true).required(true)),
    ).subcommand(
      SubCommand::with_name("eval")
        .setting(AppSettings::DisableVersion)
        .about("Eval script")
        .long_about(
          "
Evaluate provided script.

  deno eval 'console.log(\"hello world\")'
",
        ).arg(Arg::with_name("code").takes_value(true).required(true)),
    ).subcommand(
      SubCommand::with_name("fmt")
        .setting(AppSettings::DisableVersion)
        .about("Format files")
        .long_about(
          "
Format given list of files using Prettier. Automatically downloads
Prettier dependencies on first run.

  deno fmt myfile1.ts myfile2.ts
",
        ).arg(
          Arg::with_name("files")
            .takes_value(true)
            .multiple(true)
            .required(true),
        ),
    ).subcommand(
      SubCommand::with_name("run")
        .settings(&[
          AppSettings::AllowExternalSubcommands,
          AppSettings::DisableHelpSubcommand,
          AppSettings::DisableVersion,
          AppSettings::SubcommandRequired,
        ]).about("Run a program given a filename or url to the source code")
        .long_about(
          "
Run a program given a filename or url to the source code.

By default all programs are run in sandbox without access to disk, network or
ability to spawn subprocesses.

  deno run https://deno.land/welcome.ts

  # run program with permission to read from disk and listen to network
  deno run --allow-net --allow-read https://deno.land/std/http/file_server.ts

  # run program with all permissions
  deno run -A https://deno.land/std/http/file_server.ts
",
        ).arg(
          Arg::with_name("allow-read")
            .long("allow-read")
            .help("Allow file system read access"),
        ).arg(
          Arg::with_name("allow-write")
            .long("allow-write")
            .help("Allow file system write access"),
        ).arg(
          Arg::with_name("allow-net")
            .long("allow-net")
            .help("Allow network access"),
        ).arg(
          Arg::with_name("allow-env")
            .long("allow-env")
            .help("Allow environment access"),
        ).arg(
          Arg::with_name("allow-run")
            .long("allow-run")
            .help("Allow running subprocesses"),
        ).arg(
          Arg::with_name("allow-high-precision")
            .long("allow-high-precision")
            .help("Allow high precision time measurement"),
        ).arg(
          Arg::with_name("allow-all")
            .short("A")
            .long("allow-all")
            .help("Allow all permissions"),
        ).arg(
          Arg::with_name("no-prompt")
            .long("no-prompt")
            .help("Do not use prompts"),
        ).subcommand(
          // this is a fake subcommand - it's used in conjunction with
          // AppSettings:AllowExternalSubcommand to treat it as an
          // entry point script
          SubCommand::with_name("<script>").about("Script to run"),
        ),
    )
}
/// Parse ArgMatches into internal DenoFlags structure.
/// This method should not make any side effects.
#[cfg_attr(feature = "cargo-clippy", allow(stutter))]
pub fn parse_flags(matches: ArgMatches) -> DenoFlags {
  let mut flags = DenoFlags::default();

  if matches.is_present("log-debug") {
    flags.log_debug = true;
  }
  if matches.is_present("version") {
    flags.version = true;
  }
  if matches.is_present("reload") {
    flags.reload = true;
  }
  flags.config_path = matches.value_of("config").map(ToOwned::to_owned);
<<<<<<< HEAD
=======
  if matches.is_present("allow-read") {
    flags.allow_read = true;
  }
  if matches.is_present("allow-write") {
    flags.allow_write = true;
  }
  if matches.is_present("allow-net") {
    flags.allow_net = true;
  }
  if matches.is_present("allow-env") {
    flags.allow_env = true;
  }
  if matches.is_present("allow-run") {
    flags.allow_run = true;
  }
  if matches.is_present("allow-high-precision") {
    flags.allow_high_precision = true;
  }
  if matches.is_present("allow-all") {
    flags.allow_read = true;
    flags.allow_env = true;
    flags.allow_net = true;
    flags.allow_run = true;
    flags.allow_read = true;
    flags.allow_write = true;
    flags.allow_high_precision = true;
  }
  if matches.is_present("no-prompt") {
    flags.no_prompts = true;
  }
  if matches.is_present("no-fetch") {
    flags.no_fetch = true;
  }
>>>>>>> 401a5c02
  if matches.is_present("v8-options") {
    let v8_flags = svec!["deno", "--help"];
    flags.v8_flags = Some(v8_flags);
  }
  if matches.is_present("v8-flags") {
    let mut v8_flags: Vec<String> = matches
      .values_of("v8-flags")
      .unwrap()
      .map(String::from)
      .collect();

    v8_flags.insert(0, "deno".to_string());
    flags.v8_flags = Some(v8_flags);
  }

  // flags specific to "run" subcommand
  if let Some(run_matches) = matches.subcommand_matches("run") {
    if run_matches.is_present("allow-read") {
      flags.allow_read = true;
    }
    if run_matches.is_present("allow-write") {
      flags.allow_write = true;
    }
    if run_matches.is_present("allow-net") {
      flags.allow_net = true;
    }
    if run_matches.is_present("allow-env") {
      flags.allow_env = true;
    }
    if run_matches.is_present("allow-run") {
      flags.allow_run = true;
    }
    if run_matches.is_present("allow-high-precision") {
      flags.allow_high_precision = true;
    }
    if run_matches.is_present("allow-all") {
      flags.allow_read = true;
      flags.allow_env = true;
      flags.allow_net = true;
      flags.allow_run = true;
      flags.allow_read = true;
      flags.allow_write = true;
      flags.allow_high_precision = true;
    }
    if run_matches.is_present("no-prompt") {
      flags.no_prompts = true;
    }
  }

  flags
}

/// Used for `deno fmt <files>...` subcommand
const PRETTIER_URL: &str = "https://deno.land/std/prettier/main.ts";

/// These are currently handled subcommands.
/// There is no "Help" subcommand because it's handled by `clap::App` itself.
#[derive(Debug, PartialEq)]
pub enum DenoSubcommand {
  Eval,
  Fetch,
  Info,
  Repl,
  Run,
  Types,
  Version,
}

pub fn flags_from_vec(
  args: Vec<String>,
) -> (DenoFlags, DenoSubcommand, Vec<String>) {
  let cli_app = create_cli_app();
  let matches = cli_app.get_matches_from(args);
  let mut argv: Vec<String> = vec!["deno".to_string()];
  let mut flags = parse_flags(matches.clone());

  let subcommand = match matches.subcommand() {
    ("eval", Some(eval_match)) => {
      flags.allow_net = true;
      flags.allow_env = true;
      flags.allow_run = true;
      flags.allow_read = true;
      flags.allow_write = true;
      flags.allow_high_precision = true;
      let code: &str = eval_match.value_of("code").unwrap();
      argv.extend(vec![code.to_string()]);
      DenoSubcommand::Eval
    }
    ("fetch", Some(fetch_match)) => {
      let file: &str = fetch_match.value_of("file").unwrap();
      argv.extend(vec![file.to_string()]);
      DenoSubcommand::Fetch
    }
    ("fmt", Some(fmt_match)) => {
      flags.allow_read = true;
      flags.allow_write = true;
      argv.push(PRETTIER_URL.to_string());

      let files: Vec<String> = fmt_match
        .values_of("files")
        .unwrap()
        .map(String::from)
        .collect();
      argv.extend(files);

      DenoSubcommand::Run
    }
    ("info", Some(info_match)) => {
      let file: &str = info_match.value_of("file").unwrap();
      argv.extend(vec![file.to_string()]);
      DenoSubcommand::Info
    }
    ("types", Some(_)) => DenoSubcommand::Types,
    ("run", Some(run_match)) => {
      match run_match.subcommand() {
        (script, Some(script_match)) => {
          argv.extend(vec![script.to_string()]);
          // check if there are any extra arguments that should
          // be passed to script
          if script_match.is_present("") {
            let script_args: Vec<String> = script_match
              .values_of("")
              .unwrap()
              .map(String::from)
              .collect();
            argv.extend(script_args);
          }
          DenoSubcommand::Run
        }
        _ => unreachable!(),
      }
    }
    ("version", Some(_)) => DenoSubcommand::Version,
    _ => {
      flags.allow_net = true;
      flags.allow_env = true;
      flags.allow_run = true;
      flags.allow_read = true;
      flags.allow_write = true;
      flags.allow_high_precision = true;
      DenoSubcommand::Repl
    }
  };

  (flags, subcommand, argv)
}

#[cfg(test)]
mod tests {
  use super::*;

  #[test]
  fn test_flags_from_vec_1() {
    let (flags, subcommand, argv) = flags_from_vec(svec!["deno", "version"]);
    assert_eq!(
      flags,
      DenoFlags {
        version: true,
        ..DenoFlags::default()
      }
    );
    assert_eq!(subcommand, DenoSubcommand::Version);
    assert_eq!(argv, svec!["deno"]);
  }

  #[test]
  fn test_flags_from_vec_2() {
    let (flags, subcommand, argv) =
      flags_from_vec(svec!["deno", "-r", "-D", "run", "script.ts"]);
    assert_eq!(
      flags,
      DenoFlags {
        log_debug: true,
        reload: true,
        ..DenoFlags::default()
      }
    );
    assert_eq!(subcommand, DenoSubcommand::Run);
    assert_eq!(argv, svec!["deno", "script.ts"]);
  }

  #[test]
  fn test_flags_from_vec_3() {
    let (flags, subcommand, argv) = flags_from_vec(svec![
      "deno",
      "run",
      "-r",
      "-D",
      "--allow-write",
      "script.ts"
    ]);
    assert_eq!(
      flags,
      DenoFlags {
        reload: true,
        log_debug: true,
        allow_write: true,
        ..DenoFlags::default()
      }
    );
    assert_eq!(subcommand, DenoSubcommand::Run);
    assert_eq!(argv, svec!["deno", "script.ts"]);
  }

  #[test]
  fn test_flags_from_vec_4() {
    let (flags, subcommand, argv) =
      flags_from_vec(svec!["deno", "-Dr", "run", "--allow-write", "script.ts"]);
    assert_eq!(
      flags,
      DenoFlags {
        log_debug: true,
        reload: true,
        allow_write: true,
        ..DenoFlags::default()
      }
    );
    assert_eq!(subcommand, DenoSubcommand::Run);
    assert_eq!(argv, svec!["deno", "script.ts"]);
  }

  #[test]
  fn test_flags_from_vec_5() {
    let (flags, subcommand, argv) =
      flags_from_vec(svec!["deno", "--v8-options", "run", "script.ts"]);
    assert_eq!(
      flags,
      DenoFlags {
        v8_flags: Some(svec!["deno", "--help"]),
        ..DenoFlags::default()
      }
    );
    assert_eq!(subcommand, DenoSubcommand::Run);
    assert_eq!(argv, svec!["deno", "script.ts"]);

    let (flags, subcommand, argv) = flags_from_vec(svec![
      "deno",
      "--v8-flags=--expose-gc,--gc-stats=1",
      "run",
      "script.ts"
    ]);
    assert_eq!(
      flags,
      DenoFlags {
        v8_flags: Some(svec!["deno", "--expose-gc", "--gc-stats=1"]),
        ..DenoFlags::default()
      }
    );
    assert_eq!(subcommand, DenoSubcommand::Run);
    assert_eq!(argv, svec!["deno", "script.ts"]);
  }

  #[test]
  fn test_flags_from_vec_6() {
    let (flags, subcommand, argv) = flags_from_vec(svec![
      "deno",
      "run",
      "--allow-net",
      "gist.ts",
      "--title",
      "X"
    ]);
    assert_eq!(
      flags,
      DenoFlags {
        allow_net: true,
        ..DenoFlags::default()
      }
    );
    assert_eq!(subcommand, DenoSubcommand::Run);
    assert_eq!(argv, svec!["deno", "gist.ts", "--title", "X"]);
  }

  #[test]
  fn test_flags_from_vec_7() {
    let (flags, subcommand, argv) =
      flags_from_vec(svec!["deno", "run", "--allow-all", "gist.ts"]);
    assert_eq!(
      flags,
      DenoFlags {
        allow_net: true,
        allow_env: true,
        allow_run: true,
        allow_read: true,
        allow_write: true,
        allow_high_precision: true,
        ..DenoFlags::default()
      }
    );
    assert_eq!(subcommand, DenoSubcommand::Run);
    assert_eq!(argv, svec!["deno", "gist.ts"]);
  }

  #[test]
  fn test_flags_from_vec_8() {
    let (flags, subcommand, argv) =
      flags_from_vec(svec!["deno", "run", "--allow-read", "gist.ts"]);
    assert_eq!(
      flags,
      DenoFlags {
        allow_read: true,
        ..DenoFlags::default()
      }
    );
    assert_eq!(subcommand, DenoSubcommand::Run);
    assert_eq!(argv, svec!["deno", "gist.ts"]);
  }

  #[test]
  fn test_flags_from_vec_9() {
    let (flags, subcommand, argv) = flags_from_vec(svec![
      "deno",
      "run",
      "--allow-high-precision",
      "script.ts"
    ]);
    assert_eq!(
      flags,
      DenoFlags {
        allow_high_precision: true,
        ..DenoFlags::default()
      }
    );
    assert_eq!(subcommand, DenoSubcommand::Run);
    assert_eq!(argv, svec!["deno", "script.ts"]);
  }

  #[test]
  fn test_flags_from_vec_10() {
    // notice that flags passed after script name will not
    // be parsed to DenoFlags but instead forwarded to
    // script args as Deno.args
    let (flags, subcommand, argv) = flags_from_vec(svec![
      "deno",
      "run",
      "--allow-write",
      "script.ts",
      "-D",
      "--allow-net"
    ]);
    assert_eq!(
      flags,
      DenoFlags {
        allow_write: true,
        ..DenoFlags::default()
      }
    );
    assert_eq!(subcommand, DenoSubcommand::Run);
    assert_eq!(argv, svec!["deno", "script.ts", "-D", "--allow-net"]);
  }

  #[test]
  fn test_flags_from_vec_11() {
    let (flags, subcommand, argv) =
      flags_from_vec(svec!["deno", "fmt", "script_1.ts", "script_2.ts"]);
    assert_eq!(
      flags,
      DenoFlags {
        allow_write: true,
        allow_read: true,
        ..DenoFlags::default()
      }
    );
    assert_eq!(subcommand, DenoSubcommand::Run);
    assert_eq!(
      argv,
      svec!["deno", PRETTIER_URL, "script_1.ts", "script_2.ts"]
    );
  }

  #[test]
  fn test_flags_from_vec_12() {
    let (flags, subcommand, argv) = flags_from_vec(svec!["deno", "types"]);
    assert_eq!(flags, DenoFlags::default());
    assert_eq!(subcommand, DenoSubcommand::Types);
    assert_eq!(argv, svec!["deno"]);
  }

  #[test]
  fn test_flags_from_vec_13() {
    let (flags, subcommand, argv) =
      flags_from_vec(svec!["deno", "fetch", "script.ts"]);
    assert_eq!(flags, DenoFlags::default());
    assert_eq!(subcommand, DenoSubcommand::Fetch);
    assert_eq!(argv, svec!["deno", "script.ts"]);
  }

  #[test]
  fn test_flags_from_vec_14() {
    let (flags, subcommand, argv) =
      flags_from_vec(svec!["deno", "info", "script.ts"]);
    assert_eq!(flags, DenoFlags::default());
    assert_eq!(subcommand, DenoSubcommand::Info);
    assert_eq!(argv, svec!["deno", "script.ts"]);
  }

  #[test]
  fn test_flags_from_vec_15() {
    let (flags, subcommand, argv) =
      flags_from_vec(svec!["deno", "run", "-c", "tsconfig.json", "script.ts"]);
    assert_eq!(
      flags,
      DenoFlags {
        config_path: Some("tsconfig.json".to_owned()),
        ..DenoFlags::default()
      }
    );
    assert_eq!(subcommand, DenoSubcommand::Run);
    assert_eq!(argv, svec!["deno", "script.ts"]);
  }

  #[test]
  fn test_flags_from_vec_16() {
    let (flags, subcommand, argv) =
      flags_from_vec(svec!["deno", "eval", "'console.log(\"hello\")'"]);
    assert_eq!(
      flags,
      DenoFlags {
        allow_net: true,
        allow_env: true,
        allow_run: true,
        allow_read: true,
        allow_write: true,
        allow_high_precision: true,
        ..DenoFlags::default()
      }
    );
    assert_eq!(subcommand, DenoSubcommand::Eval);
    assert_eq!(argv, svec!["deno", "'console.log(\"hello\")'"]);
  }

  #[test]
  fn test_flags_from_vec_17() {
    let (flags, subcommand, argv) = flags_from_vec(svec!["deno"]);
    assert_eq!(
      flags,
      DenoFlags {
        allow_net: true,
        allow_env: true,
        allow_run: true,
        allow_read: true,
        allow_write: true,
        allow_high_precision: true,
        ..DenoFlags::default()
      }
    );
    assert_eq!(subcommand, DenoSubcommand::Repl);
    assert_eq!(argv, svec!["deno"]);
  }
}<|MERGE_RESOLUTION|>--- conflicted
+++ resolved
@@ -37,46 +37,6 @@
     .settings(&[AppSettings::DisableVersion])
     .after_help(ENV_VARIABLES_HELP)
     .arg(
-<<<<<<< HEAD
-=======
-      Arg::with_name("allow-read")
-        .long("allow-read")
-        .help("Allow file system read access"),
-    ).arg(
-      Arg::with_name("allow-write")
-        .long("allow-write")
-        .help("Allow file system write access"),
-    ).arg(
-      Arg::with_name("allow-net")
-        .long("allow-net")
-        .help("Allow network access"),
-    ).arg(
-      Arg::with_name("allow-env")
-        .long("allow-env")
-        .help("Allow environment access"),
-    ).arg(
-      Arg::with_name("allow-run")
-        .long("allow-run")
-        .help("Allow running subprocesses"),
-    ).arg(
-      Arg::with_name("allow-high-precision")
-        .long("allow-high-precision")
-        .help("Allow high precision time measurement"),
-    ).arg(
-      Arg::with_name("allow-all")
-        .short("A")
-        .long("allow-all")
-        .help("Allow all permissions"),
-    ).arg(
-      Arg::with_name("no-prompt")
-        .long("no-prompt")
-        .help("Do not use prompts"),
-    ).arg(
-      Arg::with_name("no-fetch")
-        .long("no-fetch")
-        .help("Do not download remote modules"),
-    ).arg(
->>>>>>> 401a5c02
       Arg::with_name("log-debug")
         .short("D")
         .long("log-debug")
@@ -279,42 +239,6 @@
     flags.reload = true;
   }
   flags.config_path = matches.value_of("config").map(ToOwned::to_owned);
-<<<<<<< HEAD
-=======
-  if matches.is_present("allow-read") {
-    flags.allow_read = true;
-  }
-  if matches.is_present("allow-write") {
-    flags.allow_write = true;
-  }
-  if matches.is_present("allow-net") {
-    flags.allow_net = true;
-  }
-  if matches.is_present("allow-env") {
-    flags.allow_env = true;
-  }
-  if matches.is_present("allow-run") {
-    flags.allow_run = true;
-  }
-  if matches.is_present("allow-high-precision") {
-    flags.allow_high_precision = true;
-  }
-  if matches.is_present("allow-all") {
-    flags.allow_read = true;
-    flags.allow_env = true;
-    flags.allow_net = true;
-    flags.allow_run = true;
-    flags.allow_read = true;
-    flags.allow_write = true;
-    flags.allow_high_precision = true;
-  }
-  if matches.is_present("no-prompt") {
-    flags.no_prompts = true;
-  }
-  if matches.is_present("no-fetch") {
-    flags.no_fetch = true;
-  }
->>>>>>> 401a5c02
   if matches.is_present("v8-options") {
     let v8_flags = svec!["deno", "--help"];
     flags.v8_flags = Some(v8_flags);
