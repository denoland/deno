// Copyright 2018-2019 the Deno authors. All rights reserved. MIT license.
use clap::{App, AppSettings, Arg, ArgMatches, SubCommand};
use crate::deno_dir;

// Creates vector of strings, Vec<String>
macro_rules! svec {
    ($($x:expr),*) => (vec![$($x.to_string()),*]);
}

#[derive(Clone, Debug, PartialEq, Default)]
pub struct DenoFlags {
  pub log_debug: bool,
  pub version: bool,
  pub reload: bool,
  /// When the `--config`/`-c` flag is used to pass the name, this will be set
  /// the path passed on the command line, otherwise `None`.
  pub config_path: Option<String>,
  /// When the `--importmap` flag is used to pass the name, this will be set
  /// the path passed on the command line, otherwise `None`.
  pub import_map_path: Option<String>,
  pub allow_read: bool,
  pub read_whitelist: Vec<String>,
  pub allow_write: bool,
  pub write_whitelist: Vec<String>,
  pub allow_net: bool,
  pub net_whitelist: Vec<String>,
  pub allow_env: bool,
  pub allow_run: bool,
  pub allow_hrtime: bool,
  pub no_prompts: bool,
  pub no_fetch: bool,
  pub v8_flags: Option<Vec<String>>,
  pub xeval_replvar: Option<String>,
  pub xeval_delim: Option<String>,
}

static ENV_VARIABLES_HELP: &str = "ENVIRONMENT VARIABLES:
    DENO_DIR        Set deno's base directory
    NO_COLOR        Set to disable color";

fn add_run_args<'a, 'b>(app: App<'a, 'b>) -> App<'a, 'b> {
  app
    .arg(
      Arg::with_name("allow-read")
        .long("allow-read")
        .min_values(0)
        .takes_value(true)
        .use_delimiter(true)
        .require_equals(true)
        .help("Allow file system read access"),
    ).arg(
      Arg::with_name("allow-write")
        .long("allow-write")
        .min_values(0)
        .takes_value(true)
        .use_delimiter(true)
        .require_equals(true)
        .help("Allow file system write access"),
    ).arg(
      Arg::with_name("allow-net")
        .long("allow-net")
        .min_values(0)
        .takes_value(true)
        .use_delimiter(true)
        .require_equals(true)
        .help("Allow network access"),
    ).arg(
      Arg::with_name("allow-env")
        .long("allow-env")
        .help("Allow environment access"),
    ).arg(
      Arg::with_name("allow-run")
        .long("allow-run")
        .help("Allow running subprocesses"),
    ).arg(
      Arg::with_name("allow-hrtime")
        .long("allow-hrtime")
        .help("Allow high resolution time measurement"),
    ).arg(
      Arg::with_name("allow-all")
        .short("A")
        .long("allow-all")
        .help("Allow all permissions"),
    ).arg(
      Arg::with_name("no-prompt")
        .long("no-prompt")
        .help("Do not use prompts"),
    )
}

pub fn create_cli_app<'a, 'b>() -> App<'a, 'b> {
  add_run_args(App::new("deno"))
    .bin_name("deno")
    .global_settings(&[AppSettings::ColorNever])
    .settings(&[AppSettings::DisableVersion, AppSettings::AllowExternalSubcommands])
    .after_help(ENV_VARIABLES_HELP)
    .long_about("A secure runtime for JavaScript and TypeScript built with V8, Rust, and Tokio.

Docs: https://deno.land/manual.html
Modules: https://github.com/denoland/deno_std
Bugs: https://github.com/denoland/deno/issues

To run the REPL:

  deno

To execute a sandboxed script:

  deno https://deno.land/welcome.ts

To evaluate code from the command line:

  deno eval \"console.log(30933 + 404)\"

To get help on the another subcommands (run in this case):

  deno help run")
    .arg(
      Arg::with_name("log-debug")
        .short("D")
        .long("log-debug")
        .help("Log debug output")
        .global(true),
    ).arg(
      Arg::with_name("reload")
        .short("r")
        .long("reload")
        .help("Reload source code cache (recompile TypeScript)")
        .global(true),
    ).arg(
      Arg::with_name("config")
        .short("c")
        .long("config")
        .value_name("FILE")
        .help("Load compiler configuration file")
        .takes_value(true)
        .global(true),
    ).arg(
      Arg::with_name("v8-options")
        .long("v8-options")
        .help("Print V8 command line options")
        .global(true),
    ).arg(
      Arg::with_name("v8-flags")
        .long("v8-flags")
        .takes_value(true)
        .use_delimiter(true)
        .require_equals(true)
        .help("Set V8 command line options")
        .global(true),
    ).subcommand(
      SubCommand::with_name("version")
        .setting(AppSettings::DisableVersion)
        .about("Print the version")
        .long_about("Print current version of Deno.

Includes versions of Deno, V8 JavaScript Engine, and the TypeScript
compiler.",
        ),
    ).subcommand(
      SubCommand::with_name("fetch")
        .setting(AppSettings::DisableVersion)
        .about("Fetch the dependencies")
        .long_about(
          "Fetch and compile remote dependencies recursively.

Downloads all statically imported scripts and save them in local
cache, without running the code. No future import network requests
would be made unless --reload is specified.

  # Downloads all dependencies
  deno fetch https://deno.land/std/http/file_server.ts

  # Once cached, static imports no longer send network requests
  deno run -A https://deno.land/std/http/file_server.ts",
        ).arg(Arg::with_name("file").takes_value(true).required(true)),
    ).subcommand(
      SubCommand::with_name("types")
        .setting(AppSettings::DisableVersion)
        .about("Print runtime TypeScript declarations")
        .long_about("Print runtime TypeScript declarations.

  deno types > lib.deno_runtime.d.ts

The declaration file could be saved and used for typing information.",
        ),
    ).subcommand(
      SubCommand::with_name("info")
        .setting(AppSettings::DisableVersion)
        .about("Show source file related info")
        .long_about("Show source file related info.

  deno info https://deno.land/std@v0.6/http/file_server.ts

The following information is shown:

  local:    Local path of the file.
  type:     JavaScript, TypeScript, or JSON.
  compiled: TypeScript only. shown local path of compiled source code.
  map:      TypeScript only. shown local path of source map.
  deps:     Dependency tree of the source file.",
        ).arg(Arg::with_name("file").takes_value(true).required(true)),
    ).subcommand(
      SubCommand::with_name("eval")
        .setting(AppSettings::DisableVersion)
        .about("Eval script")
        .long_about(
          "Evaluate provided script.

This command has implicit access to all permissions (equivalent to deno run --allow-all)

  deno eval \"console.log('hello world')\"",
        ).arg(Arg::with_name("code").takes_value(true).required(true)),
    ).subcommand(
      SubCommand::with_name("fmt")
        .setting(AppSettings::DisableVersion)
        .about("Format files")
        .long_about(
"Auto-format JavaScript/TypeScript source code using Prettier

Automatically downloads Prettier dependencies on first run.

  deno fmt myfile1.ts myfile2.ts",
        ).arg(
          Arg::with_name("stdout")
            .long("stdout")
            .help("Output formated code to stdout")
            .takes_value(false),
        ).arg(
          Arg::with_name("files")
            .takes_value(true)
            .multiple(true)
            .required(true),
        ),
    ).subcommand(
      add_run_args(SubCommand::with_name("run"))
        .settings(&[
          AppSettings::AllowExternalSubcommands,
          AppSettings::DisableHelpSubcommand,
          AppSettings::DisableVersion,
          AppSettings::SubcommandRequired,
        ]).about("Run a program given a filename or url to the source code")
        .long_about(
          "Run a program given a filename or url to the source code.

By default all programs are run in sandbox without access to disk, network or
ability to spawn subprocesses.

  deno run https://deno.land/welcome.ts

  # run program with permission to read from disk and listen to network
  deno run --allow-net --allow-read https://deno.land/std/http/file_server.ts

  # run program with permission to read whitelist files from disk and listen to network
  deno run --allow-net --allow-read=$(pwd) https://deno.land/std/http/file_server.ts

  # run program with all permissions
  deno run -A https://deno.land/std/http/file_server.ts",
<<<<<<< HEAD
        ).arg(
          Arg::with_name("allow-read")
        .long("allow-read")
        .min_values(0)
        .takes_value(true)
        .use_delimiter(true)
        .require_equals(true)
        .help("Allow file system read access"),
    ).arg(
      Arg::with_name("allow-write")
        .long("allow-write")
        .min_values(0)
        .takes_value(true)
        .use_delimiter(true)
        .require_equals(true)
        .help("Allow file system write access"),
    ).arg(
      Arg::with_name("allow-net")
        .long("allow-net")
        .min_values(0)
        .takes_value(true)
        .use_delimiter(true)
        .require_equals(true)
        .help("Allow network access"),
    ).arg(
          Arg::with_name("allow-env")
            .long("allow-env")
            .help("Allow environment access"),
        ).arg(
          Arg::with_name("allow-run")
            .long("allow-run")
            .help("Allow running subprocesses"),
        ).arg(
          Arg::with_name("allow-hrtime")
            .long("allow-hrtime")
            .help("Allow high resolution time measurement"),
        ).arg(
          Arg::with_name("allow-all")
            .short("A")
            .long("allow-all")
            .help("Allow all permissions"),
        ).arg(
          Arg::with_name("no-prompt")
            .long("no-prompt")
            .help("Do not use prompts"),
        ).arg(
      Arg::with_name("importmap")
        .long("importmap")
        .value_name("FILE")
        .help("Load import map file")
        .takes_value(true)
    ).subcommand(
=======
        ).subcommand(
>>>>>>> 34115026
          // this is a fake subcommand - it's used in conjunction with
          // AppSettings:AllowExternalSubcommand to treat it as an
          // entry point script
          SubCommand::with_name("<script>").about("Script to run"),
        ),
    ).subcommand(
    SubCommand::with_name("xeval")
        .setting(AppSettings::DisableVersion)
        .about("Eval a script on text segments from stdin")
        .long_about(
          "Eval a script on lines from stdin

Read from standard input and eval code on each whitespace-delimited
string chunks.

-I/--replvar optionally sets variable name for input to be used in eval.
Otherwise '$' will be used as default variable name.

This command has implicit access to all permissions (equivalent to deno run --allow-all)

Print all the usernames in /etc/passwd:

  cat /etc/passwd | deno xeval \"a = $.split(':'); if (a) console.log(a[0])\"

A complicated way to print the current git branch:

  git branch | deno xeval -I 'line' \"if (line.startsWith('*')) console.log(line.slice(2))\"

Demonstrates breaking the input up by space delimiter instead of by lines:

  cat LICENSE | deno xeval -d \" \" \"if ($ === 'MIT') console.log('MIT licensed')\"",
        ).arg(
          Arg::with_name("replvar")
            .long("replvar")
            .short("I")
            .help("Set variable name to be used in eval, defaults to $")
            .takes_value(true),
        ).arg(
          Arg::with_name("delim")
            .long("delim")
            .short("d")
            .help("Set delimiter, defaults to newline")
            .takes_value(true),
        ).arg(Arg::with_name("code").takes_value(true).required(true)),
    ).subcommand(
      // this is a fake subcommand - it's used in conjunction with
      // AppSettings:AllowExternalSubcommand to treat it as an
      // entry point script
      SubCommand::with_name("<script>").about("Script to run"),
    )
}

/// Convert paths supplied into full path.
/// If a path is invalid, we print out a warning
/// and ignore this path in the output.
fn resolve_paths(paths: Vec<String>) -> Vec<String> {
  let mut out: Vec<String> = vec![];
  for pathstr in paths.iter() {
    let result = deno_dir::resolve_path(pathstr);
    if result.is_err() {
      eprintln!("Unrecognized path to whitelist: {}", pathstr);
      continue;
    }
    let mut full_path = result.unwrap().1;
    // Remove trailing slash.
    if full_path.len() > 1 && full_path.ends_with('/') {
      full_path.pop();
    }
    out.push(full_path);
  }
  out
}

/// Parse ArgMatches into internal DenoFlags structure.
/// This method should not make any side effects.
pub fn parse_flags(matches: &ArgMatches) -> DenoFlags {
  let mut flags = DenoFlags::default();

  if matches.is_present("log-debug") {
    flags.log_debug = true;
  }
  if matches.is_present("version") {
    flags.version = true;
  }
  if matches.is_present("reload") {
    flags.reload = true;
  }
  flags.config_path = matches.value_of("config").map(ToOwned::to_owned);
  if matches.is_present("v8-options") {
    let v8_flags = svec!["deno", "--help"];
    flags.v8_flags = Some(v8_flags);
  }
  if matches.is_present("v8-flags") {
    let mut v8_flags: Vec<String> = matches
      .values_of("v8-flags")
      .unwrap()
      .map(String::from)
      .collect();

    v8_flags.insert(0, "deno".to_string());
    flags.v8_flags = Some(v8_flags);
  }

  flags = parse_permission_args(flags, matches);
  // flags specific to "run" subcommand
  if let Some(run_matches) = matches.subcommand_matches("run") {
<<<<<<< HEAD
    flags.import_map_path =
      run_matches.value_of("importmap").map(ToOwned::to_owned);
    if run_matches.is_present("allow-read") {
      if run_matches.value_of("allow-read").is_some() {
        let read_wl = run_matches.values_of("allow-read").unwrap();
        let raw_read_whitelist: Vec<String> =
          read_wl.map(std::string::ToString::to_string).collect();
        flags.read_whitelist = resolve_paths(raw_read_whitelist);
        debug!("read whitelist: {:#?}", &flags.read_whitelist);
      } else {
        flags.allow_read = true;
      }
    }
    if run_matches.is_present("allow-write") {
      if run_matches.value_of("allow-write").is_some() {
        let write_wl = run_matches.values_of("allow-write").unwrap();
        let raw_write_whitelist =
          write_wl.map(std::string::ToString::to_string).collect();
        flags.write_whitelist = resolve_paths(raw_write_whitelist);
        debug!("write whitelist: {:#?}", &flags.write_whitelist);
      } else {
        flags.allow_write = true;
      }
    }
    if run_matches.is_present("allow-net") {
      if run_matches.value_of("allow-net").is_some() {
        let net_wl = run_matches.values_of("allow-net").unwrap();
        flags.net_whitelist =
          net_wl.map(std::string::ToString::to_string).collect();
        debug!("net whitelist: {:#?}", &flags.net_whitelist);
      } else {
        flags.allow_net = true;
      }
    }
    if run_matches.is_present("allow-env") {
      flags.allow_env = true;
    }
    if run_matches.is_present("allow-run") {
      flags.allow_run = true;
    }
    if run_matches.is_present("allow-hrtime") {
      flags.allow_hrtime = true;
    }
    if run_matches.is_present("allow-all") {
      flags.allow_read = true;
      flags.allow_env = true;
      flags.allow_net = true;
      flags.allow_run = true;
=======
    flags = parse_permission_args(flags.clone(), run_matches);
  }

  flags
}

/// Parse permission specific matches Args and assign to DenoFlags.
/// This method is required because multiple subcommands use permission args.
fn parse_permission_args(
  mut flags: DenoFlags,
  matches: &ArgMatches,
) -> DenoFlags {
  if matches.is_present("allow-read") {
    if matches.value_of("allow-read").is_some() {
      let read_wl = matches.values_of("allow-read").unwrap();
      let raw_read_whitelist: Vec<String> =
        read_wl.map(std::string::ToString::to_string).collect();
      flags.read_whitelist = resolve_paths(raw_read_whitelist);
      debug!("read whitelist: {:#?}", &flags.read_whitelist);
    } else {
>>>>>>> 34115026
      flags.allow_read = true;
    }
  }
  if matches.is_present("allow-write") {
    if matches.value_of("allow-write").is_some() {
      let write_wl = matches.values_of("allow-write").unwrap();
      let raw_write_whitelist =
        write_wl.map(std::string::ToString::to_string).collect();
      flags.write_whitelist = resolve_paths(raw_write_whitelist);
      debug!("write whitelist: {:#?}", &flags.write_whitelist);
    } else {
      flags.allow_write = true;
    }
  }
  if matches.is_present("allow-net") {
    if matches.value_of("allow-net").is_some() {
      let net_wl = matches.values_of("allow-net").unwrap();
      flags.net_whitelist =
        net_wl.map(std::string::ToString::to_string).collect();
      debug!("net whitelist: {:#?}", &flags.net_whitelist);
    } else {
      flags.allow_net = true;
    }
  }
  if matches.is_present("allow-env") {
    flags.allow_env = true;
  }
  if matches.is_present("allow-run") {
    flags.allow_run = true;
  }
  if matches.is_present("allow-hrtime") {
    flags.allow_hrtime = true;
  }
  if matches.is_present("allow-all") {
    flags.allow_read = true;
    flags.allow_env = true;
    flags.allow_net = true;
    flags.allow_run = true;
    flags.allow_read = true;
    flags.allow_write = true;
    flags.allow_hrtime = true;
  }
  if matches.is_present("no-prompt") {
    flags.no_prompts = true;
  }

  flags
}

/// Used for `deno fmt <files>...` subcommand
const PRETTIER_URL: &str = "https://deno.land/std@v0.7.0/prettier/main.ts";

/// These are currently handled subcommands.
/// There is no "Help" subcommand because it's handled by `clap::App` itself.
#[derive(Debug, PartialEq)]
pub enum DenoSubcommand {
  Eval,
  Fetch,
  Info,
  Repl,
  Run,
  Types,
  Version,
  Xeval,
}

pub fn flags_from_vec(
  args: Vec<String>,
) -> (DenoFlags, DenoSubcommand, Vec<String>) {
  let cli_app = create_cli_app();
  let matches = cli_app.get_matches_from(args);
  let mut argv: Vec<String> = vec!["deno".to_string()];
  let mut flags = parse_flags(&matches.clone());

  let subcommand = match matches.subcommand() {
    ("eval", Some(eval_match)) => {
      flags.allow_net = true;
      flags.allow_env = true;
      flags.allow_run = true;
      flags.allow_read = true;
      flags.allow_write = true;
      flags.allow_hrtime = true;
      let code: &str = eval_match.value_of("code").unwrap();
      argv.extend(vec![code.to_string()]);
      DenoSubcommand::Eval
    }
    ("fetch", Some(fetch_match)) => {
      let file: &str = fetch_match.value_of("file").unwrap();
      argv.extend(vec![file.to_string()]);
      DenoSubcommand::Fetch
    }
    ("fmt", Some(fmt_match)) => {
      flags.allow_read = true;
      flags.allow_write = true;
      argv.push(PRETTIER_URL.to_string());

      let files: Vec<String> = fmt_match
        .values_of("files")
        .unwrap()
        .map(String::from)
        .collect();
      argv.extend(files);

      if !fmt_match.is_present("stdout") {
        // `deno fmt` writes to the files by default
        argv.push("--write".to_string());
      }

      DenoSubcommand::Run
    }
    ("info", Some(info_match)) => {
      let file: &str = info_match.value_of("file").unwrap();
      argv.extend(vec![file.to_string()]);
      DenoSubcommand::Info
    }
    ("types", Some(_)) => DenoSubcommand::Types,
    ("run", Some(run_match)) => {
      match run_match.subcommand() {
        (script, Some(script_match)) => {
          argv.extend(vec![script.to_string()]);
          // check if there are any extra arguments that should
          // be passed to script
          if script_match.is_present("") {
            let script_args: Vec<String> = script_match
              .values_of("")
              .unwrap()
              .map(String::from)
              .collect();
            argv.extend(script_args);
          }
          DenoSubcommand::Run
        }
        _ => unreachable!(),
      }
    }
    ("xeval", Some(eval_match)) => {
      flags.allow_net = true;
      flags.allow_env = true;
      flags.allow_run = true;
      flags.allow_read = true;
      flags.allow_write = true;
      flags.allow_hrtime = true;
      let code: &str = eval_match.value_of("code").unwrap();
      flags.xeval_replvar =
        Some(eval_match.value_of("replvar").unwrap_or("$").to_owned());
      // Currently clap never escapes string,
      // So -d "\n" won't expand to newline.
      // Instead, do -d $'\n'
      flags.xeval_delim = eval_match.value_of("delim").map(String::from);
      argv.extend(vec![code.to_string()]);
      DenoSubcommand::Xeval
    }
    ("version", Some(_)) => DenoSubcommand::Version,
    (script, Some(script_match)) => {
      argv.extend(vec![script.to_string()]);
      // check if there are any extra arguments that should
      // be passed to script
      if script_match.is_present("") {
        let script_args: Vec<String> = script_match
          .values_of("")
          .unwrap()
          .map(String::from)
          .collect();
        argv.extend(script_args);
      }
      DenoSubcommand::Run
    }
    _ => {
      flags.allow_net = true;
      flags.allow_env = true;
      flags.allow_run = true;
      flags.allow_read = true;
      flags.allow_write = true;
      flags.allow_hrtime = true;
      DenoSubcommand::Repl
    }
  };

  (flags, subcommand, argv)
}

#[cfg(test)]
mod tests {
  use super::*;

  #[test]
  fn test_flags_from_vec_1() {
    let (flags, subcommand, argv) = flags_from_vec(svec!["deno", "version"]);
    assert_eq!(
      flags,
      DenoFlags {
        version: true,
        ..DenoFlags::default()
      }
    );
    assert_eq!(subcommand, DenoSubcommand::Version);
    assert_eq!(argv, svec!["deno"]);
  }

  #[test]
  fn test_flags_from_vec_2() {
    let (flags, subcommand, argv) =
      flags_from_vec(svec!["deno", "-r", "-D", "run", "script.ts"]);
    assert_eq!(
      flags,
      DenoFlags {
        log_debug: true,
        reload: true,
        ..DenoFlags::default()
      }
    );
    assert_eq!(subcommand, DenoSubcommand::Run);
    assert_eq!(argv, svec!["deno", "script.ts"]);
  }

  #[test]
  fn test_flags_from_vec_3() {
    let (flags, subcommand, argv) = flags_from_vec(svec![
      "deno",
      "run",
      "-r",
      "-D",
      "--allow-write",
      "script.ts"
    ]);
    assert_eq!(
      flags,
      DenoFlags {
        reload: true,
        log_debug: true,
        allow_write: true,
        ..DenoFlags::default()
      }
    );
    assert_eq!(subcommand, DenoSubcommand::Run);
    assert_eq!(argv, svec!["deno", "script.ts"]);
  }

  #[test]
  fn test_flags_from_vec_4() {
    let (flags, subcommand, argv) =
      flags_from_vec(svec!["deno", "-Dr", "run", "--allow-write", "script.ts"]);
    assert_eq!(
      flags,
      DenoFlags {
        log_debug: true,
        reload: true,
        allow_write: true,
        ..DenoFlags::default()
      }
    );
    assert_eq!(subcommand, DenoSubcommand::Run);
    assert_eq!(argv, svec!["deno", "script.ts"]);
  }

  #[test]
  fn test_flags_from_vec_5() {
    let (flags, subcommand, argv) =
      flags_from_vec(svec!["deno", "--v8-options", "run", "script.ts"]);
    assert_eq!(
      flags,
      DenoFlags {
        v8_flags: Some(svec!["deno", "--help"]),
        ..DenoFlags::default()
      }
    );
    assert_eq!(subcommand, DenoSubcommand::Run);
    assert_eq!(argv, svec!["deno", "script.ts"]);

    let (flags, subcommand, argv) = flags_from_vec(svec![
      "deno",
      "--v8-flags=--expose-gc,--gc-stats=1",
      "run",
      "script.ts"
    ]);
    assert_eq!(
      flags,
      DenoFlags {
        v8_flags: Some(svec!["deno", "--expose-gc", "--gc-stats=1"]),
        ..DenoFlags::default()
      }
    );
    assert_eq!(subcommand, DenoSubcommand::Run);
    assert_eq!(argv, svec!["deno", "script.ts"]);
  }

  #[test]
  fn test_flags_from_vec_6() {
    let (flags, subcommand, argv) = flags_from_vec(svec![
      "deno",
      "run",
      "--allow-net",
      "gist.ts",
      "--title",
      "X"
    ]);
    assert_eq!(
      flags,
      DenoFlags {
        allow_net: true,
        ..DenoFlags::default()
      }
    );
    assert_eq!(subcommand, DenoSubcommand::Run);
    assert_eq!(argv, svec!["deno", "gist.ts", "--title", "X"]);
  }

  #[test]
  fn test_flags_from_vec_7() {
    let (flags, subcommand, argv) =
      flags_from_vec(svec!["deno", "run", "--allow-all", "gist.ts"]);
    assert_eq!(
      flags,
      DenoFlags {
        allow_net: true,
        allow_env: true,
        allow_run: true,
        allow_read: true,
        allow_write: true,
        allow_hrtime: true,
        ..DenoFlags::default()
      }
    );
    assert_eq!(subcommand, DenoSubcommand::Run);
    assert_eq!(argv, svec!["deno", "gist.ts"]);
  }

  #[test]
  fn test_flags_from_vec_8() {
    let (flags, subcommand, argv) =
      flags_from_vec(svec!["deno", "run", "--allow-read", "gist.ts"]);
    assert_eq!(
      flags,
      DenoFlags {
        allow_read: true,
        ..DenoFlags::default()
      }
    );
    assert_eq!(subcommand, DenoSubcommand::Run);
    assert_eq!(argv, svec!["deno", "gist.ts"]);
  }

  #[test]
  fn test_flags_from_vec_9() {
    let (flags, subcommand, argv) =
      flags_from_vec(svec!["deno", "run", "--allow-hrtime", "script.ts"]);
    assert_eq!(
      flags,
      DenoFlags {
        allow_hrtime: true,
        ..DenoFlags::default()
      }
    );
    assert_eq!(subcommand, DenoSubcommand::Run);
    assert_eq!(argv, svec!["deno", "script.ts"]);
  }

  #[test]
  fn test_flags_from_vec_10() {
    // notice that flags passed after script name will not
    // be parsed to DenoFlags but instead forwarded to
    // script args as Deno.args
    let (flags, subcommand, argv) = flags_from_vec(svec![
      "deno",
      "run",
      "--allow-write",
      "script.ts",
      "-D",
      "--allow-net"
    ]);
    assert_eq!(
      flags,
      DenoFlags {
        allow_write: true,
        ..DenoFlags::default()
      }
    );
    assert_eq!(subcommand, DenoSubcommand::Run);
    assert_eq!(argv, svec!["deno", "script.ts", "-D", "--allow-net"]);
  }

  #[test]
  fn test_flags_from_vec_11() {
    let (flags, subcommand, argv) =
      flags_from_vec(svec!["deno", "fmt", "script_1.ts", "script_2.ts"]);
    assert_eq!(
      flags,
      DenoFlags {
        allow_write: true,
        allow_read: true,
        ..DenoFlags::default()
      }
    );
    assert_eq!(subcommand, DenoSubcommand::Run);
    assert_eq!(
      argv,
      svec![
        "deno",
        PRETTIER_URL,
        "script_1.ts",
        "script_2.ts",
        "--write"
      ]
    );
  }

  #[test]
  fn test_flags_from_vec_12() {
    let (flags, subcommand, argv) = flags_from_vec(svec!["deno", "types"]);
    assert_eq!(flags, DenoFlags::default());
    assert_eq!(subcommand, DenoSubcommand::Types);
    assert_eq!(argv, svec!["deno"]);
  }

  #[test]
  fn test_flags_from_vec_13() {
    let (flags, subcommand, argv) =
      flags_from_vec(svec!["deno", "fetch", "script.ts"]);
    assert_eq!(flags, DenoFlags::default());
    assert_eq!(subcommand, DenoSubcommand::Fetch);
    assert_eq!(argv, svec!["deno", "script.ts"]);
  }

  #[test]
  fn test_flags_from_vec_14() {
    let (flags, subcommand, argv) =
      flags_from_vec(svec!["deno", "info", "script.ts"]);
    assert_eq!(flags, DenoFlags::default());
    assert_eq!(subcommand, DenoSubcommand::Info);
    assert_eq!(argv, svec!["deno", "script.ts"]);
  }

  #[test]
  fn test_flags_from_vec_15() {
    let (flags, subcommand, argv) =
      flags_from_vec(svec!["deno", "run", "-c", "tsconfig.json", "script.ts"]);
    assert_eq!(
      flags,
      DenoFlags {
        config_path: Some("tsconfig.json".to_owned()),
        ..DenoFlags::default()
      }
    );
    assert_eq!(subcommand, DenoSubcommand::Run);
    assert_eq!(argv, svec!["deno", "script.ts"]);
  }

  #[test]
  fn test_flags_from_vec_16() {
    let (flags, subcommand, argv) =
      flags_from_vec(svec!["deno", "eval", "'console.log(\"hello\")'"]);
    assert_eq!(
      flags,
      DenoFlags {
        allow_net: true,
        allow_env: true,
        allow_run: true,
        allow_read: true,
        allow_write: true,
        allow_hrtime: true,
        ..DenoFlags::default()
      }
    );
    assert_eq!(subcommand, DenoSubcommand::Eval);
    assert_eq!(argv, svec!["deno", "'console.log(\"hello\")'"]);
  }

  #[test]
  fn test_flags_from_vec_17() {
    let (flags, subcommand, argv) = flags_from_vec(svec!["deno"]);
    assert_eq!(
      flags,
      DenoFlags {
        allow_net: true,
        allow_env: true,
        allow_run: true,
        allow_read: true,
        allow_write: true,
        allow_hrtime: true,
        ..DenoFlags::default()
      }
    );
    assert_eq!(subcommand, DenoSubcommand::Repl);
    assert_eq!(argv, svec!["deno"]);
  }

  #[test]
  fn test_flags_from_vec_18() {
    let (flags, subcommand, argv) = flags_from_vec(svec![
      "deno",
      "xeval",
      "-I",
      "val",
      "-d",
      " ",
      "console.log(val)"
    ]);
    assert_eq!(
      flags,
      DenoFlags {
        allow_net: true,
        allow_env: true,
        allow_run: true,
        allow_read: true,
        allow_write: true,
        allow_hrtime: true,
        xeval_replvar: Some("val".to_owned()),
        xeval_delim: Some(" ".to_owned()),
        ..DenoFlags::default()
      }
    );
    assert_eq!(subcommand, DenoSubcommand::Xeval);
    assert_eq!(argv, svec!["deno", "console.log(val)"]);
  }

  #[test]
  fn test_flags_from_vec_19() {
    use tempfile::TempDir;
    let temp_dir = TempDir::new().expect("tempdir fail");
    let (_, temp_dir_path) =
      deno_dir::resolve_path(temp_dir.path().to_str().unwrap()).unwrap();

    let (flags, subcommand, argv) = flags_from_vec(svec![
      "deno",
      "run",
      format!("--allow-read={}", &temp_dir_path),
      "script.ts"
    ]);
    assert_eq!(
      flags,
      DenoFlags {
        allow_read: false,
        read_whitelist: svec![&temp_dir_path],
        ..DenoFlags::default()
      }
    );
    assert_eq!(subcommand, DenoSubcommand::Run);
    assert_eq!(argv, svec!["deno", "script.ts"]);
  }

  #[test]
  fn test_flags_from_vec_20() {
    use tempfile::TempDir;
    let temp_dir = TempDir::new().expect("tempdir fail");
    let (_, temp_dir_path) =
      deno_dir::resolve_path(temp_dir.path().to_str().unwrap()).unwrap();

    let (flags, subcommand, argv) = flags_from_vec(svec![
      "deno",
      "run",
      format!("--allow-write={}", &temp_dir_path),
      "script.ts"
    ]);
    assert_eq!(
      flags,
      DenoFlags {
        allow_write: false,
        write_whitelist: svec![&temp_dir_path],
        ..DenoFlags::default()
      }
    );
    assert_eq!(subcommand, DenoSubcommand::Run);
    assert_eq!(argv, svec!["deno", "script.ts"]);
  }

  #[test]
  fn test_flags_from_vec_21() {
    let (flags, subcommand, argv) = flags_from_vec(svec![
      "deno",
      "run",
      "--allow-net=127.0.0.1",
      "script.ts"
    ]);
    assert_eq!(
      flags,
      DenoFlags {
        allow_net: false,
        net_whitelist: svec!["127.0.0.1"],
        ..DenoFlags::default()
      }
    );
    assert_eq!(subcommand, DenoSubcommand::Run);
    assert_eq!(argv, svec!["deno", "script.ts"]);
  }

  #[test]
  fn test_flags_from_vec_22() {
    let (flags, subcommand, argv) = flags_from_vec(svec![
      "deno",
      "fmt",
      "--stdout",
      "script_1.ts",
      "script_2.ts"
    ]);
    assert_eq!(
      flags,
      DenoFlags {
        allow_write: true,
        allow_read: true,
        ..DenoFlags::default()
      }
    );
    assert_eq!(subcommand, DenoSubcommand::Run);
    assert_eq!(
      argv,
      svec!["deno", PRETTIER_URL, "script_1.ts", "script_2.ts"]
    );
  }

  #[test]
<<<<<<< HEAD
  fn test_flags_from_vec_32() {
    let (flags, subcommand, argv) = flags_from_vec(svec![
      "deno",
      "run",
      "--importmap=importmap.json",
=======
  fn test_flags_from_vec_23() {
    let (flags, subcommand, argv) = flags_from_vec(svec!["deno", "script.ts"]);
    assert_eq!(flags, DenoFlags::default());
    assert_eq!(subcommand, DenoSubcommand::Run);
    assert_eq!(argv, svec!["deno", "script.ts"]);
  }

  #[test]
  fn test_flags_from_vec_24() {
    let (flags, subcommand, argv) =
      flags_from_vec(svec!["deno", "--allow-net", "--allow-read", "script.ts"]);
    assert_eq!(
      flags,
      DenoFlags {
        allow_net: true,
        allow_read: true,
        ..DenoFlags::default()
      }
    );
    assert_eq!(subcommand, DenoSubcommand::Run);
    assert_eq!(argv, svec!["deno", "script.ts"]);
  }

  #[test]
  fn test_flags_from_vec_25() {
    let (flags, subcommand, argv) = flags_from_vec(svec![
      "deno",
      "-r",
      "-D",
      "--allow-net",
      "run",
      "--allow-read",
>>>>>>> 34115026
      "script.ts"
    ]);
    assert_eq!(
      flags,
      DenoFlags {
<<<<<<< HEAD
        import_map_path: Some("importmap.json".to_owned()),
=======
        reload: true,
        log_debug: true,
        allow_net: true,
        allow_read: true,
>>>>>>> 34115026
        ..DenoFlags::default()
      }
    );
    assert_eq!(subcommand, DenoSubcommand::Run);
    assert_eq!(argv, svec!["deno", "script.ts"]);
  }
}<|MERGE_RESOLUTION|>--- conflicted
+++ resolved
@@ -256,62 +256,7 @@
 
   # run program with all permissions
   deno run -A https://deno.land/std/http/file_server.ts",
-<<<<<<< HEAD
-        ).arg(
-          Arg::with_name("allow-read")
-        .long("allow-read")
-        .min_values(0)
-        .takes_value(true)
-        .use_delimiter(true)
-        .require_equals(true)
-        .help("Allow file system read access"),
-    ).arg(
-      Arg::with_name("allow-write")
-        .long("allow-write")
-        .min_values(0)
-        .takes_value(true)
-        .use_delimiter(true)
-        .require_equals(true)
-        .help("Allow file system write access"),
-    ).arg(
-      Arg::with_name("allow-net")
-        .long("allow-net")
-        .min_values(0)
-        .takes_value(true)
-        .use_delimiter(true)
-        .require_equals(true)
-        .help("Allow network access"),
-    ).arg(
-          Arg::with_name("allow-env")
-            .long("allow-env")
-            .help("Allow environment access"),
-        ).arg(
-          Arg::with_name("allow-run")
-            .long("allow-run")
-            .help("Allow running subprocesses"),
-        ).arg(
-          Arg::with_name("allow-hrtime")
-            .long("allow-hrtime")
-            .help("Allow high resolution time measurement"),
-        ).arg(
-          Arg::with_name("allow-all")
-            .short("A")
-            .long("allow-all")
-            .help("Allow all permissions"),
-        ).arg(
-          Arg::with_name("no-prompt")
-            .long("no-prompt")
-            .help("Do not use prompts"),
-        ).arg(
-      Arg::with_name("importmap")
-        .long("importmap")
-        .value_name("FILE")
-        .help("Load import map file")
-        .takes_value(true)
-    ).subcommand(
-=======
         ).subcommand(
->>>>>>> 34115026
           // this is a fake subcommand - it's used in conjunction with
           // AppSettings:AllowExternalSubcommand to treat it as an
           // entry point script
@@ -418,56 +363,6 @@
   flags = parse_permission_args(flags, matches);
   // flags specific to "run" subcommand
   if let Some(run_matches) = matches.subcommand_matches("run") {
-<<<<<<< HEAD
-    flags.import_map_path =
-      run_matches.value_of("importmap").map(ToOwned::to_owned);
-    if run_matches.is_present("allow-read") {
-      if run_matches.value_of("allow-read").is_some() {
-        let read_wl = run_matches.values_of("allow-read").unwrap();
-        let raw_read_whitelist: Vec<String> =
-          read_wl.map(std::string::ToString::to_string).collect();
-        flags.read_whitelist = resolve_paths(raw_read_whitelist);
-        debug!("read whitelist: {:#?}", &flags.read_whitelist);
-      } else {
-        flags.allow_read = true;
-      }
-    }
-    if run_matches.is_present("allow-write") {
-      if run_matches.value_of("allow-write").is_some() {
-        let write_wl = run_matches.values_of("allow-write").unwrap();
-        let raw_write_whitelist =
-          write_wl.map(std::string::ToString::to_string).collect();
-        flags.write_whitelist = resolve_paths(raw_write_whitelist);
-        debug!("write whitelist: {:#?}", &flags.write_whitelist);
-      } else {
-        flags.allow_write = true;
-      }
-    }
-    if run_matches.is_present("allow-net") {
-      if run_matches.value_of("allow-net").is_some() {
-        let net_wl = run_matches.values_of("allow-net").unwrap();
-        flags.net_whitelist =
-          net_wl.map(std::string::ToString::to_string).collect();
-        debug!("net whitelist: {:#?}", &flags.net_whitelist);
-      } else {
-        flags.allow_net = true;
-      }
-    }
-    if run_matches.is_present("allow-env") {
-      flags.allow_env = true;
-    }
-    if run_matches.is_present("allow-run") {
-      flags.allow_run = true;
-    }
-    if run_matches.is_present("allow-hrtime") {
-      flags.allow_hrtime = true;
-    }
-    if run_matches.is_present("allow-all") {
-      flags.allow_read = true;
-      flags.allow_env = true;
-      flags.allow_net = true;
-      flags.allow_run = true;
-=======
     flags = parse_permission_args(flags.clone(), run_matches);
   }
 
@@ -488,7 +383,6 @@
       flags.read_whitelist = resolve_paths(raw_read_whitelist);
       debug!("read whitelist: {:#?}", &flags.read_whitelist);
     } else {
->>>>>>> 34115026
       flags.allow_read = true;
     }
   }
@@ -1099,13 +993,6 @@
   }
 
   #[test]
-<<<<<<< HEAD
-  fn test_flags_from_vec_32() {
-    let (flags, subcommand, argv) = flags_from_vec(svec![
-      "deno",
-      "run",
-      "--importmap=importmap.json",
-=======
   fn test_flags_from_vec_23() {
     let (flags, subcommand, argv) = flags_from_vec(svec!["deno", "script.ts"]);
     assert_eq!(flags, DenoFlags::default());
@@ -1138,20 +1025,33 @@
       "--allow-net",
       "run",
       "--allow-read",
->>>>>>> 34115026
-      "script.ts"
     ]);
     assert_eq!(
       flags,
       DenoFlags {
-<<<<<<< HEAD
-        import_map_path: Some("importmap.json".to_owned()),
-=======
         reload: true,
         log_debug: true,
         allow_net: true,
         allow_read: true,
->>>>>>> 34115026
+        ..DenoFlags::default()
+      }
+    );
+    assert_eq!(subcommand, DenoSubcommand::Run);
+    assert_eq!(argv, svec!["deno", "script.ts"]);
+  }
+
+  #[test]
+  fn test_flags_from_vec_26() {
+    let (flags, subcommand, argv) = flags_from_vec(svec![
+      "deno",
+      "run",
+      "--importmap=importmap.json",
+      "script.ts"
+    ]);
+    assert_eq!(
+      flags,
+      DenoFlags {
+        import_map_path: Some("importmap.json".to_owned()),
         ..DenoFlags::default()
       }
     );
