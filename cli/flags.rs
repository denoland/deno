// Copyright 2018-2022 the Deno authors. All rights reserved. MIT license.

use clap::Arg;
use clap::ArgMatches;
use clap::ColorChoice;
use clap::Command;
use clap::ValueHint;
use deno_core::serde::Deserialize;
use deno_core::serde::Serialize;
use deno_core::url::Url;
use deno_runtime::permissions::PermissionsOptions;
use log::debug;
use log::Level;
use once_cell::sync::Lazy;
use std::env;
use std::net::SocketAddr;
use std::num::NonZeroU32;
use std::num::NonZeroU8;
use std::num::NonZeroUsize;
use std::path::PathBuf;
use std::str::FromStr;

static LONG_VERSION: Lazy<String> = Lazy::new(|| {
  format!(
    "{} ({}, {})\nv8 {}\ntypescript {}",
    crate::version::deno(),
    if crate::version::is_canary() {
      "canary"
    } else {
      env!("PROFILE")
    },
    env!("TARGET"),
    deno_core::v8_version(),
    crate::version::TYPESCRIPT
  )
});

static SHORT_VERSION: Lazy<String> = Lazy::new(|| {
  crate::version::deno()
    .split('+')
    .next()
    .unwrap()
    .to_string()
});

#[derive(Clone, Debug, PartialEq, Deserialize, Serialize)]
pub struct BenchFlags {
  pub ignore: Vec<PathBuf>,
  pub include: Option<Vec<String>>,
  pub filter: Option<String>,
}

#[derive(Clone, Debug, PartialEq, Deserialize, Serialize)]
pub struct BundleFlags {
  pub source_file: String,
  pub out_file: Option<PathBuf>,
}

#[derive(Clone, Debug, PartialEq, Deserialize, Serialize)]
pub struct CacheFlags {
  pub files: Vec<String>,
}

#[derive(Clone, Debug, PartialEq, Deserialize, Serialize)]
pub struct CheckFlags {
  pub files: Vec<String>,
  pub remote: bool,
}

#[derive(Clone, Debug, PartialEq, Deserialize, Serialize)]
pub struct CompileFlags {
  pub source_file: String,
  pub output: Option<PathBuf>,
  pub args: Vec<String>,
  pub target: Option<String>,
}

#[derive(Clone, Debug, PartialEq, Deserialize, Serialize)]
pub struct CompletionsFlags {
  pub buf: Box<[u8]>,
}

#[derive(Clone, Debug, PartialEq, Deserialize, Serialize)]
pub struct CoverageFlags {
  pub files: Vec<PathBuf>,
  pub output: Option<PathBuf>,
  pub ignore: Vec<PathBuf>,
  pub include: Vec<String>,
  pub exclude: Vec<String>,
  pub lcov: bool,
}

#[derive(Clone, Debug, PartialEq, Deserialize, Serialize)]
pub struct DocFlags {
  pub private: bool,
  pub json: bool,
  pub source_file: Option<String>,
  pub filter: Option<String>,
}

#[derive(Clone, Debug, PartialEq, Deserialize, Serialize)]
pub struct EvalFlags {
  pub print: bool,
  pub code: String,
  pub ext: String,
}

#[derive(Clone, Debug, PartialEq, Deserialize, Serialize)]
pub struct FmtFlags {
  pub check: bool,
  pub files: Vec<PathBuf>,
  pub ignore: Vec<PathBuf>,
  pub ext: String,
  pub use_tabs: Option<bool>,
  pub line_width: Option<NonZeroU32>,
  pub indent_width: Option<NonZeroU8>,
  pub single_quote: Option<bool>,
  pub prose_wrap: Option<String>,
}

#[derive(Clone, Debug, PartialEq, Deserialize, Serialize)]
pub struct InfoFlags {
  pub json: bool,
  pub file: Option<String>,
}

#[derive(Clone, Debug, PartialEq, Deserialize, Serialize)]
pub struct InstallFlags {
  pub module_url: String,
  pub args: Vec<String>,
  pub name: Option<String>,
  pub root: Option<PathBuf>,
  pub force: bool,
}

#[derive(Clone, Debug, PartialEq, Deserialize, Serialize)]
pub struct UninstallFlags {
  pub name: String,
  pub root: Option<PathBuf>,
}

#[derive(Clone, Debug, PartialEq, Deserialize, Serialize)]
pub struct LintFlags {
  pub files: Vec<PathBuf>,
  pub ignore: Vec<PathBuf>,
  pub rules: bool,
  pub maybe_rules_tags: Option<Vec<String>>,
  pub maybe_rules_include: Option<Vec<String>>,
  pub maybe_rules_exclude: Option<Vec<String>>,
  pub json: bool,
}

#[derive(Clone, Debug, PartialEq, Deserialize, Serialize)]
pub struct ReplFlags {
  pub eval_files: Option<Vec<String>>,
  pub eval: Option<String>,
}

#[derive(Clone, Debug, PartialEq, Deserialize, Serialize)]
pub struct RunFlags {
  pub script: String,
}

#[derive(Clone, Debug, PartialEq, Deserialize, Serialize)]
pub struct TaskFlags {
  pub task: String,
}

#[derive(Clone, Debug, PartialEq, Deserialize, Serialize)]
pub struct TestFlags {
  pub ignore: Vec<PathBuf>,
  pub doc: bool,
  pub no_run: bool,
  pub fail_fast: Option<NonZeroUsize>,
  pub allow_none: bool,
  pub include: Option<Vec<String>>,
  pub filter: Option<String>,
  pub shuffle: Option<u64>,
  pub concurrent_jobs: NonZeroUsize,
  pub trace_ops: bool,
}

#[derive(Clone, Debug, PartialEq, Deserialize, Serialize)]
pub struct UpgradeFlags {
  pub dry_run: bool,
  pub force: bool,
  pub canary: bool,
  pub version: Option<String>,
  pub output: Option<PathBuf>,
  pub ca_file: Option<String>,
}

#[derive(Clone, Debug, PartialEq, Deserialize, Serialize)]
pub struct VendorFlags {
  pub specifiers: Vec<String>,
  pub output_path: Option<PathBuf>,
  pub force: bool,
}

#[derive(Clone, Debug, PartialEq, Deserialize, Serialize)]
pub enum DenoSubcommand {
  Bench(BenchFlags),
  Bundle(BundleFlags),
  Cache(CacheFlags),
  Check(CheckFlags),
  Compile(CompileFlags),
  Completions(CompletionsFlags),
  Coverage(CoverageFlags),
  Doc(DocFlags),
  Eval(EvalFlags),
  Fmt(FmtFlags),
  Info(InfoFlags),
  Install(InstallFlags),
  Uninstall(UninstallFlags),
  Lsp,
  Lint(LintFlags),
  Repl(ReplFlags),
  Run(RunFlags),
  Task(TaskFlags),
  Test(TestFlags),
  Types,
  Upgrade(UpgradeFlags),
  Vendor(VendorFlags),
}

impl Default for DenoSubcommand {
  fn default() -> DenoSubcommand {
    DenoSubcommand::Repl(ReplFlags {
      eval_files: None,
      eval: None,
    })
  }
}

#[derive(Debug, Clone, PartialEq)]
pub enum TypeCheckMode {
  /// Type check all modules. The default value.
  All,
  /// Skip type checking of all modules. Represents `--no-check` on the command
  /// line.
  None,
  /// Only type check local modules. Represents `--no-check=remote` on the
  /// command line.
  Local,
}

impl Default for TypeCheckMode {
  fn default() -> Self {
    Self::All
  }
}

// TODO(bartlomieju): remove once type checking is skipped by default (probably
// in 1.23)
#[derive(Debug, Clone, PartialEq)]
pub enum FutureTypeCheckMode {
  /// Type check all modules. The default value.
  All,
  /// Skip type checking of all modules. Represents `--no-check` on the command
  /// line.
  None,
  /// Only type check local modules. Represents `--no-check=remote` on the
  /// command line.
  Local,
}

impl Default for FutureTypeCheckMode {
  fn default() -> Self {
    Self::None
  }
}

#[derive(Clone, Debug, PartialEq)]
pub enum ConfigFlag {
  Discover,
  Path(String),
  Disabled,
}

impl Default for ConfigFlag {
  fn default() -> Self {
    Self::Discover
  }
}

#[derive(Clone, Debug, PartialEq, Default)]
pub struct Flags {
  /// Vector of CLI arguments - these are user script arguments, all Deno
  /// specific flags are removed.
  pub argv: Vec<String>,
  pub subcommand: DenoSubcommand,

  pub allow_all: bool,
  pub allow_env: Option<Vec<String>>,
  pub allow_hrtime: bool,
  pub allow_net: Option<Vec<String>>,
  pub allow_ffi: Option<Vec<PathBuf>>,
  pub allow_read: Option<Vec<PathBuf>>,
  pub allow_run: Option<Vec<String>>,
  pub allow_write: Option<Vec<PathBuf>>,
  pub ca_stores: Option<Vec<String>>,
  pub ca_file: Option<String>,
  pub cache_blocklist: Vec<String>,
  /// This is not exposed as an option in the CLI, it is used internally when
  /// the language server is configured with an explicit cache option.
  pub cache_path: Option<PathBuf>,
  pub cached_only: bool,
  pub type_check_mode: TypeCheckMode,
  // TODO(bartlomieju): should be removed in favor of `check`
  // once type checking is skipped by default
  pub future_type_check_mode: FutureTypeCheckMode,
  pub has_check_flag: bool,
  pub config_flag: ConfigFlag,
  pub coverage_dir: Option<String>,
  pub enable_testing_features: bool,
  pub ignore: Vec<PathBuf>,
  pub import_map_path: Option<String>,
  pub inspect_brk: Option<SocketAddr>,
  pub inspect: Option<SocketAddr>,
  pub location: Option<Url>,
  pub lock_write: bool,
  pub lock: Option<PathBuf>,
  pub log_level: Option<Level>,
  pub no_remote: bool,
  /// If true, a list of Node built-in modules will be injected into
  /// the import map.
  pub compat: bool,
  pub no_prompt: bool,
  pub reload: bool,
  pub repl: bool,
  pub seed: Option<u64>,
  pub unstable: bool,
  pub unsafely_ignore_certificate_errors: Option<Vec<String>>,
  pub v8_flags: Vec<String>,
  pub version: bool,
  pub watch: Option<Vec<PathBuf>>,
  pub no_clear_screen: bool,
}

fn join_paths(allowlist: &[PathBuf], d: &str) -> String {
  allowlist
    .iter()
    .map(|path| path.to_str().unwrap().to_string())
    .collect::<Vec<String>>()
    .join(d)
}

impl Flags {
  /// Return list of permission arguments that are equivalent
  /// to the ones used to create `self`.
  pub fn to_permission_args(&self) -> Vec<String> {
    let mut args = vec![];

    if self.allow_all {
      args.push("--allow-all".to_string());
      return args;
    }

    match &self.allow_read {
      Some(read_allowlist) if read_allowlist.is_empty() => {
        args.push("--allow-read".to_string());
      }
      Some(read_allowlist) => {
        let s = format!("--allow-read={}", join_paths(read_allowlist, ","));
        args.push(s);
      }
      _ => {}
    }

    match &self.allow_write {
      Some(write_allowlist) if write_allowlist.is_empty() => {
        args.push("--allow-write".to_string());
      }
      Some(write_allowlist) => {
        let s = format!("--allow-write={}", join_paths(write_allowlist, ","));
        args.push(s);
      }
      _ => {}
    }

    match &self.allow_net {
      Some(net_allowlist) if net_allowlist.is_empty() => {
        args.push("--allow-net".to_string());
      }
      Some(net_allowlist) => {
        let s = format!("--allow-net={}", net_allowlist.join(","));
        args.push(s);
      }
      _ => {}
    }

    match &self.unsafely_ignore_certificate_errors {
      Some(ic_allowlist) if ic_allowlist.is_empty() => {
        args.push("--unsafely-ignore-certificate-errors".to_string());
      }
      Some(ic_allowlist) => {
        let s = format!(
          "--unsafely-ignore-certificate-errors={}",
          ic_allowlist.join(",")
        );
        args.push(s);
      }
      _ => {}
    }

    match &self.allow_env {
      Some(env_allowlist) if env_allowlist.is_empty() => {
        args.push("--allow-env".to_string());
      }
      Some(env_allowlist) => {
        let s = format!("--allow-env={}", env_allowlist.join(","));
        args.push(s);
      }
      _ => {}
    }

    match &self.allow_run {
      Some(run_allowlist) if run_allowlist.is_empty() => {
        args.push("--allow-run".to_string());
      }
      Some(run_allowlist) => {
        let s = format!("--allow-run={}", run_allowlist.join(","));
        args.push(s);
      }
      _ => {}
    }

    match &self.allow_ffi {
      Some(ffi_allowlist) if ffi_allowlist.is_empty() => {
        args.push("--allow-ffi".to_string());
      }
      Some(ffi_allowlist) => {
        let s = format!("--allow-ffi={}", join_paths(ffi_allowlist, ","));
        args.push(s);
      }
      _ => {}
    }

    if self.allow_hrtime {
      args.push("--allow-hrtime".to_string());
    }

    args
  }

  /// Extract path arguments for config search paths.
  /// If it returns Some(vec), the config should be discovered
  /// from the current dir after trying to discover from each entry in vec.
  /// If it returns None, the config file shouldn't be discovered at all.
  pub fn config_path_args(&self) -> Option<Vec<PathBuf>> {
    use DenoSubcommand::*;
    if let Fmt(FmtFlags { files, .. }) = &self.subcommand {
      Some(files.clone())
    } else if let Lint(LintFlags { files, .. }) = &self.subcommand {
      Some(files.clone())
    } else if let Run(RunFlags { script }) = &self.subcommand {
      if let Ok(module_specifier) = deno_core::resolve_url_or_path(script) {
        if module_specifier.scheme() == "file" {
          if let Ok(p) = module_specifier.to_file_path() {
            Some(vec![p])
          } else {
            Some(vec![])
          }
        } else {
          // When the entrypoint doesn't have file: scheme (it's the remote
          // script), then we don't auto discover config file.
          None
        }
      } else {
        Some(vec![])
      }
    } else {
      Some(vec![])
    }
  }

  pub fn permissions_options(&self) -> PermissionsOptions {
    PermissionsOptions {
      allow_env: self.allow_env.clone(),
      allow_hrtime: self.allow_hrtime,
      allow_net: self.allow_net.clone(),
      allow_ffi: self.allow_ffi.clone(),
      allow_read: self.allow_read.clone(),
      allow_run: self.allow_run.clone(),
      allow_write: self.allow_write.clone(),
      prompt: !self.no_prompt,
    }
  }
}

static ENV_VARIABLES_HELP: &str = r#"ENVIRONMENT VARIABLES:
    DENO_AUTH_TOKENS     A semi-colon separated list of bearer tokens and
                         hostnames to use when fetching remote modules from
                         private repositories
                         (e.g. "abcde12345@deno.land;54321edcba@github.com")
    DENO_TLS_CA_STORE    Comma-separated list of order dependent certificate
                         stores. Possible values: "system", "mozilla".
                         Defaults to "mozilla".
    DENO_CERT            Load certificate authority from PEM encoded file
    DENO_DIR             Set the cache directory
    DENO_INSTALL_ROOT    Set deno install's output directory
                         (defaults to $HOME/.deno/bin)
    DENO_NO_PROMPT       Set to disable permission prompts on access
                         (alternative to passing --no-prompt on invocation)
    DENO_FUTURE_CHECK    Opt-in to the upcoming behavior of the `deno run`
                         subcommand that doesn't perform type-checking by
                         default.
    DENO_WEBGPU_TRACE    Directory to use for wgpu traces
    HTTP_PROXY           Proxy address for HTTP requests
                         (module downloads, fetch)
    HTTPS_PROXY          Proxy address for HTTPS requests
                         (module downloads, fetch)
    NO_COLOR             Set to disable color
    NO_PROXY             Comma-separated list of hosts which do not use a proxy
                         (module downloads, fetch)"#;

static DENO_HELP: Lazy<String> = Lazy::new(|| {
  format!(
    "A modern JavaScript and TypeScript runtime

Docs: https://deno.land/manual@v{}
Modules: https://deno.land/std/ https://deno.land/x/
Bugs: https://github.com/denoland/deno/issues

To start the REPL:

  deno

To execute a script:

  deno run https://deno.land/std/examples/welcome.ts

To evaluate code in the shell:

  deno eval \"console.log(30933 + 404)\"
",
    SHORT_VERSION.as_str()
  )
});

/// Main entry point for parsing deno's command line flags.
pub fn flags_from_vec(args: Vec<String>) -> clap::Result<Flags> {
  let version = crate::version::deno();
  let app = clap_root(&version);
  let matches = app.clone().try_get_matches_from(&args)?;

  let mut flags = Flags::default();

  if matches.is_present("unstable") {
    flags.unstable = true;
  }
  if matches.is_present("log-level") {
    flags.log_level = match matches.value_of("log-level").unwrap() {
      "debug" => Some(Level::Debug),
      "info" => Some(Level::Info),
      _ => unreachable!(),
    };
  }
  if matches.is_present("quiet") {
    flags.log_level = Some(Level::Error);
  }

  match matches.subcommand() {
    Some(("bench", m)) => bench_parse(&mut flags, m),
    Some(("bundle", m)) => bundle_parse(&mut flags, m),
    Some(("cache", m)) => cache_parse(&mut flags, m),
    Some(("check", m)) => check_parse(&mut flags, m),
    Some(("compile", m)) => compile_parse(&mut flags, m),
    Some(("completions", m)) => completions_parse(&mut flags, m, app),
    Some(("coverage", m)) => coverage_parse(&mut flags, m),
    Some(("doc", m)) => doc_parse(&mut flags, m),
    Some(("eval", m)) => eval_parse(&mut flags, m),
    Some(("fmt", m)) => fmt_parse(&mut flags, m),
    Some(("info", m)) => info_parse(&mut flags, m),
    Some(("install", m)) => install_parse(&mut flags, m),
    Some(("lint", m)) => lint_parse(&mut flags, m),
    Some(("lsp", m)) => lsp_parse(&mut flags, m),
    Some(("repl", m)) => repl_parse(&mut flags, m),
    Some(("run", m)) => run_parse(&mut flags, m),
    Some(("task", m)) => task_parse(&mut flags, m, &args),
    Some(("test", m)) => test_parse(&mut flags, m),
    Some(("types", m)) => types_parse(&mut flags, m),
    Some(("uninstall", m)) => uninstall_parse(&mut flags, m),
    Some(("upgrade", m)) => upgrade_parse(&mut flags, m),
    Some(("vendor", m)) => vendor_parse(&mut flags, m),
    _ => handle_repl_flags(
      &mut flags,
      ReplFlags {
        eval_files: None,
        eval: None,
      },
    ),
  }

  Ok(flags)
}

fn handle_repl_flags(flags: &mut Flags, repl_flags: ReplFlags) {
  flags.repl = true;
  flags.subcommand = DenoSubcommand::Repl(repl_flags);
  flags.allow_net = Some(vec![]);
  flags.allow_env = Some(vec![]);
  flags.allow_run = Some(vec![]);
  flags.allow_read = Some(vec![]);
  flags.allow_write = Some(vec![]);
  flags.allow_ffi = Some(vec![]);
  flags.allow_hrtime = true;
}

fn clap_root(version: &str) -> Command {
  clap::Command::new("deno")
    .bin_name("deno")
    .color(ColorChoice::Never)
    .max_term_width(80)
    .version(version)
    .long_version(LONG_VERSION.as_str())
    .arg(
      Arg::new("unstable")
        .long("unstable")
        .help("Enable unstable features and APIs")
        .global(true),
    )
    .arg(
      Arg::new("log-level")
        .short('L')
        .long("log-level")
        .help("Set log level")
        .hide(true)
        .takes_value(true)
        .possible_values(&["debug", "info"])
        .global(true),
    )
    .arg(
      Arg::new("quiet")
        .short('q')
        .long("quiet")
        .help("Suppress diagnostic output")
        .global(true),
    )
    .subcommand(bench_subcommand())
    .subcommand(bundle_subcommand())
    .subcommand(cache_subcommand())
    .subcommand(check_subcommand())
    .subcommand(compile_subcommand())
    .subcommand(completions_subcommand())
    .subcommand(coverage_subcommand())
    .subcommand(doc_subcommand())
    .subcommand(eval_subcommand())
    .subcommand(fmt_subcommand())
    .subcommand(info_subcommand())
    .subcommand(install_subcommand())
    .subcommand(uninstall_subcommand())
    .subcommand(lsp_subcommand())
    .subcommand(lint_subcommand())
    .subcommand(repl_subcommand())
    .subcommand(run_subcommand())
    .subcommand(task_subcommand())
    .subcommand(test_subcommand())
    .subcommand(types_subcommand())
    .subcommand(upgrade_subcommand())
    .subcommand(vendor_subcommand())
    .long_about(DENO_HELP.as_str())
    .after_help(ENV_VARIABLES_HELP)
}

fn bench_subcommand<'a>() -> Command<'a> {
  runtime_args(Command::new("bench"), true, false)
    .trailing_var_arg(true)
    .arg(
      Arg::new("ignore")
        .long("ignore")
        .takes_value(true)
        .use_value_delimiter(true)
        .require_equals(true)
        .help("Ignore files"),
    )
    .arg(
      Arg::new("filter")
        .allow_hyphen_values(true)
        .long("filter")
        .takes_value(true)
        .help("Run benchmarks with this string or pattern in the bench name"),
    )
    .arg(
      Arg::new("files")
        .help("List of file names to run")
        .takes_value(true)
        .multiple_values(true)
        .multiple_occurrences(true),
    )
    .arg(watch_arg(false))
    .arg(no_clear_screen_arg())
    .arg(script_arg().last(true))
    .about("Run benchmarks")
    .long_about(
      "Run benchmarks using Deno's built-in bench tool.

Evaluate the given modules, run all benches declared with 'Deno.bench()' \
and report results to standard output:

  deno bench src/fetch_bench.ts src/signal_bench.ts

Directory arguments are expanded to all contained files matching the \
glob {*_,*.,}bench.{js,mjs,ts,jsx,tsx}:

  deno bench src/",
    )
}

fn bundle_subcommand<'a>() -> Command<'a> {
  compile_args(Command::new("bundle"))
    .arg(
      Arg::new("source_file")
        .takes_value(true)
        .required(true)
        .value_hint(ValueHint::FilePath),
    )
    .arg(
      Arg::new("out_file")
        .takes_value(true)
        .required(false)
        .value_hint(ValueHint::FilePath),
    )
    .arg(watch_arg(false))
    .arg(no_clear_screen_arg())
    .about("Bundle module and dependencies into single file")
    .long_about(
      "Output a single JavaScript file with all dependencies.

  deno bundle https://deno.land/std/examples/colors.ts colors.bundle.js

If no output file is given, the output is written to standard output:

  deno bundle https://deno.land/std/examples/colors.ts",
    )
}

fn cache_subcommand<'a>() -> Command<'a> {
  compile_args(Command::new("cache"))
    .arg(
      Arg::new("file")
        .takes_value(true)
        .required(true)
        .min_values(1)
        .value_hint(ValueHint::FilePath),
    )
    .about("Cache the dependencies")
    .long_about(
      "Cache and compile remote dependencies recursively.

Download and compile a module with all of its static dependencies and save \
them in the local cache, without running any code:

  deno cache https://deno.land/std/http/file_server.ts

Future runs of this module will trigger no downloads or compilation unless \
--reload is specified.",
    )
}

fn check_subcommand<'a>() -> Command<'a> {
  compile_args_without_no_check(Command::new("check"))
  .arg(
    Arg::new("remote")
      .long("remote")
      .help("Type-check all modules, including remote")
    )
    .arg(
      Arg::new("file")
        .takes_value(true)
        .required(true)
        .min_values(1)
        .value_hint(ValueHint::FilePath),
    )
    .about("Type-check the dependencies")
    .long_about(
      "Download and type-check without execution.

  deno check https://deno.land/std/http/file_server.ts

Unless --reload is specified, this command will not re-download already cached dependencies.",
    )
}

fn compile_subcommand<'a>() -> Command<'a> {
  runtime_args(Command::new("compile"), true, false)
    .trailing_var_arg(true)
    .arg(script_arg().required(true))
    .arg(
      Arg::new("output")
        .long("output")
        .short('o')
        .help("Output file (defaults to $PWD/<inferred-name>)")
        .takes_value(true)
        .value_hint(ValueHint::FilePath),
    )
    .arg(
      Arg::new("target")
        .long("target")
        .help("Target OS architecture")
        .takes_value(true)
        .possible_values(&[
          "x86_64-unknown-linux-gnu",
          "x86_64-pc-windows-msvc",
          "x86_64-apple-darwin",
          "aarch64-apple-darwin",
        ]),
    )
    .about("UNSTABLE: Compile the script into a self contained executable")
    .long_about(
      "UNSTABLE: Compiles the given script into a self contained executable.

  deno compile -A https://deno.land/std/http/file_server.ts
  deno compile --output color_util https://deno.land/std/examples/colors.ts

Any flags passed which affect runtime behavior, such as '--unstable', \
'--allow-*', '--v8-flags', etc. are encoded into the output executable and \
used at runtime as if they were passed to a similar 'deno run' command.

The executable name is inferred by default: Attempt to take the file stem of \
the URL path. The above example would become 'file_server'. If the file stem \
is something generic like 'main', 'mod', 'index' or 'cli', and the path has no \
parent, take the file name of the parent path. Otherwise settle with the \
generic name. If the resulting name has an '@...' suffix, strip it.

Cross-compiling to different target architectures is supported using the \
`--target` flag. On the first invocation with deno will download proper \
binary and cache it in $DENO_DIR. The aarch64-apple-darwin target is not \
supported in canary.
",
    )
}

fn completions_subcommand<'a>() -> Command<'a> {
  Command::new("completions")
    .disable_help_subcommand(true)
    .arg(
      Arg::new("shell")
        .possible_values(&["bash", "fish", "powershell", "zsh", "fig"])
        .required(true),
    )
    .about("Generate shell completions")
    .long_about(
      "Output shell completion script to standard output.

  deno completions bash > /usr/local/etc/bash_completion.d/deno.bash
  source /usr/local/etc/bash_completion.d/deno.bash",
    )
}

fn coverage_subcommand<'a>() -> Command<'a> {
  Command::new("coverage")
    .about("Print coverage reports")
    .long_about(
      "Print coverage reports from coverage profiles.

Collect a coverage profile with deno test:

  deno test --coverage=cov_profile

Print a report to stdout:

  deno coverage cov_profile

Include urls that start with the file schema:

  deno coverage --include=\"^file:\" cov_profile

Exclude urls ending with test.ts and test.js:

  deno coverage --exclude=\"test\\.(ts|js)\" cov_profile

Include urls that start with the file schema and exclude files ending with \
test.ts and test.js, for an url to match it must match the include pattern and \
not match the exclude pattern:

  deno coverage --include=\"^file:\" --exclude=\"test\\.(ts|js)\" cov_profile

Write a report using the lcov format:

  deno coverage --lcov --output=cov.lcov cov_profile/

Generate html reports from lcov:

  genhtml -o html_cov cov.lcov
",
    )
    .arg(
      Arg::new("ignore")
        .long("ignore")
        .takes_value(true)
        .use_value_delimiter(true)
        .require_equals(true)
        .help("Ignore coverage files")
        .value_hint(ValueHint::AnyPath),
    )
    .arg(
      Arg::new("include")
        .long("include")
        .takes_value(true)
        .value_name("regex")
        .multiple_values(true)
        .multiple_occurrences(true)
        .require_equals(true)
        .default_value(r"^file:")
        .help("Include source files in the report"),
    )
    .arg(
      Arg::new("exclude")
        .long("exclude")
        .takes_value(true)
        .value_name("regex")
        .multiple_values(true)
        .multiple_occurrences(true)
        .require_equals(true)
        .default_value(r"test\.(js|mjs|ts|jsx|tsx)$")
        .help("Exclude source files from the report"),
    )
    .arg(
      Arg::new("lcov")
        .long("lcov")
        .help("Output coverage report in lcov format")
        .takes_value(false),
    )
    .arg(
      Arg::new("output")
        .requires("lcov")
        .long("output")
        .help("Output file (defaults to stdout) for lcov")
        .long_help(
          "Exports the coverage report in lcov format to the given file. \
    Filename should be passed along with '=' For example '--output=foo.lcov' \
    If no --output arg is specified then the report is written to stdout.",
        )
        .takes_value(true)
        .require_equals(true)
        .value_hint(ValueHint::FilePath),
    )
    .arg(
      Arg::new("files")
        .takes_value(true)
        .multiple_values(true)
        .multiple_occurrences(true)
        .required(true)
        .value_hint(ValueHint::AnyPath),
    )
}

fn doc_subcommand<'a>() -> Command<'a> {
  Command::new("doc")
    .about("Show documentation for a module")
    .long_about(
      "Show documentation for a module.

Output documentation to standard output:

    deno doc ./path/to/module.ts

Output private documentation to standard output:

    deno doc --private ./path/to/module.ts

Output documentation in JSON format:

    deno doc --json ./path/to/module.ts

Target a specific symbol:

    deno doc ./path/to/module.ts MyClass.someField

Show documentation for runtime built-ins:

    deno doc
    deno doc --builtin Deno.Listener",
    )
    .arg(import_map_arg())
    .arg(reload_arg())
    .arg(
      Arg::new("json")
        .long("json")
        .help("Output documentation in JSON format")
        .takes_value(false),
    )
    .arg(
      Arg::new("private")
        .long("private")
        .help("Output private documentation")
        .takes_value(false),
    )
    // TODO(nayeemrmn): Make `--builtin` a proper option. Blocked by
    // https://github.com/clap-rs/clap/issues/1794. Currently `--builtin` is
    // just a possible value of `source_file` so leading hyphens must be
    // enabled.
    .allow_hyphen_values(true)
    .arg(
      Arg::new("source_file")
        .takes_value(true)
        .value_hint(ValueHint::FilePath),
    )
    .arg(
      Arg::new("filter")
        .help("Dot separated path to symbol")
        .takes_value(true)
        .required(false)
        .conflicts_with("json"),
    )
}

fn eval_subcommand<'a>() -> Command<'a> {
  runtime_args(Command::new("eval"), false, true)
    .about("Eval script")
    .long_about(
      "Evaluate JavaScript from the command line.

  deno eval \"console.log('hello world')\"

To evaluate as TypeScript:

  deno eval --ext=ts \"const v: string = 'hello'; console.log(v)\"

This command has implicit access to all permissions (--allow-all).",
    )
    .arg(
      // TODO(@satyarohith): remove this argument in 2.0.
      Arg::new("ts")
        .long("ts")
        .short('T')
        .help("Treat eval input as TypeScript")
        .takes_value(false)
        .multiple_occurrences(false)
        .multiple_values(false)
        .hide(true),
    )
    .arg(
      Arg::new("ext")
        .long("ext")
        .help("Set standard input (stdin) content type")
        .takes_value(true)
        .default_value("js")
        .possible_values(&["ts", "tsx", "js", "jsx"]),
    )
    .arg(
      Arg::new("print")
        .long("print")
        .short('p')
        .help("print result to stdout")
        .takes_value(false)
        .multiple_occurrences(false)
        .multiple_values(false),
    )
    .arg(
      Arg::new("code_arg")
        .multiple_values(true)
        .multiple_occurrences(true)
        .help("Code arg")
        .value_name("CODE_ARG")
        .required(true),
    )
}

fn fmt_subcommand<'a>() -> Command<'a> {
  Command::new("fmt")
    .about("Format source files")
    .long_about(
      "Auto-format JavaScript, TypeScript, Markdown, and JSON files.

  deno fmt
  deno fmt myfile1.ts myfile2.ts
  deno fmt --check

Format stdin and write to stdout:

  cat file.ts | deno fmt -

Ignore formatting code by preceding it with an ignore comment:

  // deno-fmt-ignore

Ignore formatting a file by adding an ignore comment at the top of the file:

  // deno-fmt-ignore-file",
    )
    .args(config_args())
    .arg(
      Arg::new("check")
        .long("check")
        .help("Check if the source files are formatted")
        .takes_value(false),
    )
    .arg(
      Arg::new("ext")
        .long("ext")
        .help("Set standard input (stdin) content type")
        .takes_value(true)
        .default_value("ts")
        .possible_values(&["ts", "tsx", "js", "jsx", "md", "json", "jsonc"]),
    )
    .arg(
      Arg::new("ignore")
        .long("ignore")
        .takes_value(true)
        .use_value_delimiter(true)
        .require_equals(true)
        .help("Ignore formatting particular source files")
        .value_hint(ValueHint::AnyPath),
    )
    .arg(
      Arg::new("files")
        .takes_value(true)
        .multiple_values(true)
        .multiple_occurrences(true)
        .required(false)
        .value_hint(ValueHint::AnyPath),
    )
    .arg(watch_arg(false))
    .arg(no_clear_screen_arg())
    .arg(
      Arg::new("options-use-tabs")
        .long("options-use-tabs")
        .help("Use tabs instead of spaces for indentation. Defaults to false."),
    )
    .arg(
      Arg::new("options-line-width")
        .long("options-line-width")
        .help("Define maximum line width. Defaults to 80.")
        .takes_value(true)
        .validator(|val: &str| match val.parse::<NonZeroUsize>() {
          Ok(_) => Ok(()),
          Err(_) => {
            Err("options-line-width should be a non zero integer".to_string())
          }
        }),
    )
    .arg(
      Arg::new("options-indent-width")
        .long("options-indent-width")
        .help("Define indentation width. Defaults to 2.")
        .takes_value(true)
        .validator(|val: &str| match val.parse::<NonZeroUsize>() {
          Ok(_) => Ok(()),
          Err(_) => {
            Err("options-indent-width should be a non zero integer".to_string())
          }
        }),
    )
    .arg(
      Arg::new("options-single-quote")
        .long("options-single-quote")
        .help("Use single quotes. Defaults to false."),
    )
    .arg(
      Arg::new("options-prose-wrap")
        .long("options-prose-wrap")
        .takes_value(true)
        .possible_values(&["always", "never", "preserve"])
        .help("Define how prose should be wrapped. Defaults to always."),
    )
}

fn info_subcommand<'a>() -> Command<'a> {
  Command::new("info")
    .about("Show info about cache or info related to source file")
    .long_about(
      "Information about a module or the cache directories.

Get information about a module:

  deno info https://deno.land/std/http/file_server.ts

The following information is shown:

local: Local path of the file.
type: JavaScript, TypeScript, or JSON.
emit: Local path of compiled source code. (TypeScript only.)
dependencies: Dependency tree of the source file.

Without any additional arguments, 'deno info' shows:

DENO_DIR: Directory containing Deno-managed files.
Remote modules cache: Subdirectory containing downloaded remote modules.
TypeScript compiler cache: Subdirectory containing TS compiler output.",
    )
    .arg(Arg::new("file").takes_value(true).required(false).value_hint(ValueHint::FilePath))
    .arg(reload_arg().requires("file"))
    .arg(ca_file_arg())
    .arg(
      location_arg()
        .conflicts_with("file")
        .help("Show files used for origin bound APIs like the Web Storage API when running a script with '--location=<HREF>'")
    )
    // TODO(lucacasonato): remove for 2.0
    .arg(no_check_arg().hide(true))
    .arg(import_map_arg())
    .arg(
      Arg::new("json")
        .long("json")
        .help("UNSTABLE: Outputs the information in JSON format")
        .takes_value(false),
    )
}

fn install_subcommand<'a>() -> Command<'a> {
  runtime_args(Command::new("install"), true, true)
    .trailing_var_arg(true)
    .arg(Arg::new("cmd").required(true).multiple_values(true).value_hint(ValueHint::FilePath))
    .arg(
      Arg::new("name")
        .long("name")
        .short('n')
        .help("Executable file name")
        .takes_value(true)
        .required(false))
    .arg(
      Arg::new("root")
        .long("root")
        .help("Installation root")
        .takes_value(true)
        .multiple_occurrences(false)
        .multiple_values(false)
        .value_hint(ValueHint::DirPath))
    .arg(
      Arg::new("force")
        .long("force")
        .short('f')
        .help("Forcefully overwrite existing installation")
        .takes_value(false))
    .about("Install script as an executable")
    .long_about(
      "Installs a script as an executable in the installation root's bin directory.

  deno install --allow-net --allow-read https://deno.land/std/http/file_server.ts
  deno install https://deno.land/std/examples/colors.ts

To change the executable name, use -n/--name:

  deno install --allow-net --allow-read -n serve https://deno.land/std/http/file_server.ts

The executable name is inferred by default:
  - Attempt to take the file stem of the URL path. The above example would
    become 'file_server'.
  - If the file stem is something generic like 'main', 'mod', 'index' or 'cli',
    and the path has no parent, take the file name of the parent path. Otherwise
    settle with the generic name.
  - If the resulting name has an '@...' suffix, strip it.

To change the installation root, use --root:

  deno install --allow-net --allow-read --root /usr/local https://deno.land/std/http/file_server.ts

The installation root is determined, in order of precedence:
  - --root option
  - DENO_INSTALL_ROOT environment variable
  - $HOME/.deno

These must be added to the path manually if required.")
}

fn uninstall_subcommand<'a>() -> Command<'a> {
  Command::new("uninstall")
    .trailing_var_arg(true)
    .arg(
      Arg::new("name")
        .required(true)
        .multiple_occurrences(false)
        .allow_hyphen_values(true))
    .arg(
      Arg::new("root")
        .long("root")
        .help("Installation root")
        .takes_value(true)
        .multiple_occurrences(false)
        .value_hint(ValueHint::DirPath))
    .about("Uninstall a script previously installed with deno install")
    .long_about(
      "Uninstalls an executable script in the installation root's bin directory.

  deno uninstall serve

To change the installation root, use --root:

  deno uninstall --root /usr/local serve

The installation root is determined, in order of precedence:
  - --root option
  - DENO_INSTALL_ROOT environment variable
  - $HOME/.deno")
}

static LSP_HELP: Lazy<String> = Lazy::new(|| {
  format!(
    "The 'deno lsp' subcommand provides a way for code editors and IDEs to
interact with Deno using the Language Server Protocol. Usually humans do not
use this subcommand directly. For example, 'deno lsp' can provide IDEs with
go-to-definition support and automatic code formatting.

How to connect various editors and IDEs to 'deno lsp':
https://deno.land/manual@v{}/getting_started/setup_your_environment#editors-and-ides",
    SHORT_VERSION.as_str()
  )
});

fn lsp_subcommand<'a>() -> Command<'a> {
  Command::new("lsp")
    .about("Start the language server")
    .long_about(LSP_HELP.as_str())
}

fn lint_subcommand<'a>() -> Command<'a> {
  Command::new("lint")
    .about("Lint source files")
    .long_about(
      "Lint JavaScript/TypeScript source code.

  deno lint
  deno lint myfile1.ts myfile2.js

Print result as JSON:

  deno lint --json

Read from stdin:

  cat file.ts | deno lint -
  cat file.ts | deno lint --json -

List available rules:

  deno lint --rules

Ignore diagnostics on the next line by preceding it with an ignore comment and
rule name:

  // deno-lint-ignore no-explicit-any
  // deno-lint-ignore require-await no-empty

Names of rules to ignore must be specified after ignore comment.

Ignore linting a file by adding an ignore comment at the top of the file:

  // deno-lint-ignore-file
",
    )
    .arg(Arg::new("rules").long("rules").help("List available rules"))
    .arg(
      Arg::new("rules-tags")
        .long("rules-tags")
        .require_equals(true)
        .takes_value(true)
        .use_value_delimiter(true)
        .conflicts_with("rules")
        .help("Use set of rules with a tag"),
    )
    .arg(
      Arg::new("rules-include")
        .long("rules-include")
        .require_equals(true)
        .takes_value(true)
        .use_value_delimiter(true)
        .conflicts_with("rules")
        .help("Include lint rules"),
    )
    .arg(
      Arg::new("rules-exclude")
        .long("rules-exclude")
        .require_equals(true)
        .takes_value(true)
        .use_value_delimiter(true)
        .conflicts_with("rules")
        .help("Exclude lint rules"),
    )
    .args(config_args())
    .arg(
      Arg::new("ignore")
        .long("ignore")
        .takes_value(true)
        .use_value_delimiter(true)
        .require_equals(true)
        .help("Ignore linting particular source files")
        .value_hint(ValueHint::AnyPath),
    )
    .arg(
      Arg::new("json")
        .long("json")
        .help("Output lint result in JSON format")
        .takes_value(false),
    )
    .arg(
      Arg::new("files")
        .takes_value(true)
        .multiple_values(true)
        .multiple_occurrences(true)
        .required(false)
        .value_hint(ValueHint::AnyPath),
    )
    .arg(watch_arg(false))
    .arg(no_clear_screen_arg())
}

fn repl_subcommand<'a>() -> Command<'a> {
  runtime_args(Command::new("repl"), false, true)
    .about("Read Eval Print Loop")
    .arg(
      Arg::new("eval-file")
        .long("eval-file")
        .min_values(1)
        .takes_value(true)
        .use_value_delimiter(true)
        .require_equals(true)
        .help("Evaluates the provided file(s) as scripts when the REPL starts. Accepts file paths and URLs.")
        .value_hint(ValueHint::AnyPath),
    )
    .arg(
      Arg::new("eval")
        .long("eval")
        .help("Evaluates the provided code when the REPL starts.")
        .takes_value(true)
        .value_name("code"),
    )
    .arg(unsafely_ignore_certificate_errors_arg())
}

fn run_subcommand<'a>() -> Command<'a> {
  runtime_args(Command::new("run"), true, true)
    .arg(
      watch_arg(true)
        .conflicts_with("inspect")
        .conflicts_with("inspect-brk"),
    )
    .arg(no_clear_screen_arg())
    .arg(check_arg())
    .trailing_var_arg(true)
    .arg(script_arg().required(true))
    .about("Run a JavaScript or TypeScript program")
    .long_about(
      "Run a JavaScript or TypeScript program

By default all programs are run in sandbox without access to disk, network or
ability to spawn subprocesses.

  deno run https://deno.land/std/examples/welcome.ts

Grant all permissions:

  deno run -A https://deno.land/std/http/file_server.ts

Grant permission to read from disk and listen to network:

  deno run --allow-read --allow-net https://deno.land/std/http/file_server.ts

Grant permission to read allow-listed files from disk:

  deno run --allow-read=/etc https://deno.land/std/http/file_server.ts

Specifying the filename '-' to read the file from stdin.

  curl https://deno.land/std/examples/welcome.ts | deno run -",
    )
}

fn task_subcommand<'a>() -> Command<'a> {
  Command::new("task")
    .trailing_var_arg(true)
<<<<<<< HEAD
    .args(config_args())
    .arg(Arg::new("task").help("Task to be executed"))
    .arg(
      Arg::new("task_args")
=======
    .arg(config_arg())
    // Ideally the task name and trailing arguments should be two separate clap
    // arguments, but there is a bug in clap that's preventing us from doing
    // this (https://github.com/clap-rs/clap/issues/1538). Once that's fixed,
    // then we can revert this back to what it used to be.
    .arg(Arg::new("task_name_and_args")
>>>>>>> 3e7afb89
        .multiple_values(true)
        .multiple_occurrences(true)
        .allow_hyphen_values(true)
    .help("Task to be executed with any additional arguments passed to the task"))
    .about("Run a task defined in the configuration file")
    .long_about(
      "Run a task defined in the configuration file

  deno task build",
    )
}

fn test_subcommand<'a>() -> Command<'a> {
  runtime_args(Command::new("test"), true, true)
    .trailing_var_arg(true)
    .arg(
      Arg::new("ignore")
        .long("ignore")
        .takes_value(true)
        .use_value_delimiter(true)
        .require_equals(true)
        .help("Ignore files")
        .value_hint(ValueHint::AnyPath),
    )
    .arg(
      Arg::new("no-run")
        .long("no-run")
        .help("Cache test modules, but don't run tests")
        .takes_value(false),
    )
    .arg(
      Arg::new("trace-ops")
        .long("trace-ops")
        .help("Enable tracing of async ops. Useful when debugging leaking ops in test, but impacts test execution time.")
        .takes_value(false),
    )
    .arg(
      Arg::new("doc")
        .long("doc")
        .help("UNSTABLE: type check code blocks")
        .takes_value(false),
    )
    .arg(
      Arg::new("fail-fast")
        .long("fail-fast")
        .alias("failfast")
        .help("Stop after N errors. Defaults to stopping after first failure.")
        .min_values(0)
        .required(false)
        .takes_value(true)
        .require_equals(true)
        .value_name("N")
        .validator(|val: &str| match val.parse::<NonZeroUsize>() {
          Ok(_) => Ok(()),
          Err(_) => Err("fail-fast should be a non zero integer".to_string()),
        }),
    )
    .arg(
      Arg::new("allow-none")
        .long("allow-none")
        .help("Don't return error code if no test files are found")
        .takes_value(false),
    )
    .arg(
      Arg::new("filter")
        .allow_hyphen_values(true)
        .long("filter")
        .takes_value(true)
        .help("Run tests with this string or pattern in the test name"),
    )
    .arg(
      Arg::new("shuffle")
        .long("shuffle")
        .value_name("NUMBER")
        .help("(UNSTABLE): Shuffle the order in which the tests are run")
        .min_values(0)
        .max_values(1)
        .require_equals(true)
        .takes_value(true)
        .validator(|val: &str| match val.parse::<u64>() {
          Ok(_) => Ok(()),
          Err(_) => Err("Shuffle seed should be a number".to_string()),
        }),
    )
    .arg(
      Arg::new("coverage")
        .long("coverage")
        .require_equals(true)
        .takes_value(true)
        .value_name("DIR")
        .conflicts_with("inspect")
        .conflicts_with("inspect-brk")
        .help("UNSTABLE: Collect coverage profile data into DIR"),
    )
    .arg(
      Arg::new("jobs")
        .short('j')
        .long("jobs")
        .help("Number of parallel workers, defaults to # of CPUs when no value is provided. Defaults to 1 when the option is not present.")
        .min_values(0)
        .max_values(1)
        .takes_value(true)
        .validator(|val: &str| match val.parse::<NonZeroUsize>() {
          Ok(_) => Ok(()),
          Err(_) => Err("jobs should be a non zero unsigned integer".to_string()),
        }),
    )
    .arg(
      Arg::new("files")
        .help("List of file names to run")
        .takes_value(true)
        .multiple_values(true)
        .multiple_occurrences(true)
        .value_hint(ValueHint::AnyPath),
    )
    .arg(
      watch_arg(false)
        .conflicts_with("no-run")
        .conflicts_with("coverage"),
    )
    .arg(no_clear_screen_arg())
    .arg(script_arg().last(true))
    .about("Run tests")
    .long_about(
      "Run tests using Deno's built-in test runner.

Evaluate the given modules, run all tests declared with 'Deno.test()' and
report results to standard output:

  deno test src/fetch_test.ts src/signal_test.ts

Directory arguments are expanded to all contained files matching the glob
{*_,*.,}test.{js,mjs,ts,jsx,tsx}:

  deno test src/",
    )
}

fn types_subcommand<'a>() -> Command<'a> {
  Command::new("types")
    .about("Print runtime TypeScript declarations")
    .long_about(
      "Print runtime TypeScript declarations.

  deno types > lib.deno.d.ts

The declaration file could be saved and used for typing information.",
    )
}

fn upgrade_subcommand<'a>() -> Command<'a> {
  Command::new("upgrade")
    .about("Upgrade deno executable to given version")
    .long_about(
      "Upgrade deno executable to the given version.
Defaults to latest.

The version is downloaded from
https://github.com/denoland/deno/releases
and is used to replace the current executable.

If you want to not replace the current Deno executable but instead download an
update to a different location, use the --output flag

  deno upgrade --output $HOME/my_deno",
    )
    .arg(
      Arg::new("version")
        .long("version")
        .help("The version to upgrade to")
        .takes_value(true),
    )
    .arg(
      Arg::new("output")
        .long("output")
        .help("The path to output the updated version to")
        .takes_value(true)
        .value_hint(ValueHint::FilePath),
    )
    .arg(
      Arg::new("dry-run")
        .long("dry-run")
        .help("Perform all checks without replacing old exe"),
    )
    .arg(
      Arg::new("force")
        .long("force")
        .short('f')
        .help("Replace current exe even if not out-of-date"),
    )
    .arg(
      Arg::new("canary")
        .long("canary")
        .help("Upgrade to canary builds"),
    )
    .arg(ca_file_arg())
}

fn vendor_subcommand<'a>() -> Command<'a> {
  Command::new("vendor")
    .about("Vendor remote modules into a local directory")
    .long_about(
      "Vendor remote modules into a local directory.

Analyzes the provided modules along with their dependencies, downloads
remote modules to the output directory, and produces an import map that
maps remote specifiers to the downloaded files.

  deno vendor main.ts
  deno run --import-map vendor/import_map.json main.ts

Remote modules and multiple modules may also be specified:

  deno vendor main.ts test.deps.ts https://deno.land/std/path/mod.ts",
    )
    .arg(
      Arg::new("specifiers")
        .takes_value(true)
        .multiple_values(true)
        .multiple_occurrences(true)
        .required(true),
    )
    .arg(
      Arg::new("output")
        .long("output")
        .help("The directory to output the vendored modules to")
        .takes_value(true)
        .value_hint(ValueHint::DirPath),
    )
    .arg(
      Arg::new("force")
        .long("force")
        .short('f')
        .help(
          "Forcefully overwrite conflicting files in existing output directory",
        )
        .takes_value(false),
    )
    .args(config_args())
    .arg(import_map_arg())
    .arg(lock_arg())
    .arg(reload_arg())
    .arg(ca_file_arg())
}

fn compile_args(app: Command) -> Command {
  app
    .arg(import_map_arg())
    .arg(no_remote_arg())
    .args(config_args())
    .arg(no_check_arg())
    .arg(reload_arg())
    .arg(lock_arg())
    .arg(lock_write_arg())
    .arg(ca_file_arg())
}

fn compile_args_without_no_check(app: Command) -> Command {
  app
    .arg(import_map_arg())
    .arg(no_remote_arg())
    .args(config_args())
    .arg(reload_arg())
    .arg(lock_arg())
    .arg(lock_write_arg())
    .arg(ca_file_arg())
}

fn permission_args(app: Command) -> Command {
  app
    .arg(
      Arg::new("allow-read")
        .long("allow-read")
        .min_values(0)
        .takes_value(true)
        .use_value_delimiter(true)
        .require_equals(true)
        .help("Allow file system read access")
        .value_hint(ValueHint::AnyPath),
    )
    .arg(
      Arg::new("allow-write")
        .long("allow-write")
        .min_values(0)
        .takes_value(true)
        .use_value_delimiter(true)
        .require_equals(true)
        .help("Allow file system write access")
        .value_hint(ValueHint::AnyPath),
    )
    .arg(
      Arg::new("allow-net")
        .long("allow-net")
        .min_values(0)
        .takes_value(true)
        .use_value_delimiter(true)
        .require_equals(true)
        .help("Allow network access")
        .validator(crate::flags_allow_net::validator),
    )
    .arg(unsafely_ignore_certificate_errors_arg())
    .arg(
      Arg::new("allow-env")
        .long("allow-env")
        .min_values(0)
        .takes_value(true)
        .use_value_delimiter(true)
        .require_equals(true)
        .help("Allow environment access")
        .validator(|keys| {
          for key in keys.split(',') {
            if key.is_empty() || key.contains(&['=', '\0'] as &[char]) {
              return Err(format!("invalid key \"{}\"", key));
            }
          }
          Ok(())
        }),
    )
    .arg(
      Arg::new("allow-run")
        .long("allow-run")
        .min_values(0)
        .takes_value(true)
        .use_value_delimiter(true)
        .require_equals(true)
        .help("Allow running subprocesses"),
    )
    .arg(
      Arg::new("allow-ffi")
        .long("allow-ffi")
        .min_values(0)
        .takes_value(true)
        .use_value_delimiter(true)
        .require_equals(true)
        .help("Allow loading dynamic libraries")
        .value_hint(ValueHint::AnyPath),
    )
    .arg(
      Arg::new("allow-hrtime")
        .long("allow-hrtime")
        .help("Allow high resolution time measurement"),
    )
    .arg(
      Arg::new("allow-all")
        .short('A')
        .long("allow-all")
        .help("Allow all permissions"),
    )
    .arg(Arg::new("prompt").long("prompt").hide(true).help(
      "deprecated: Fallback to prompt if required permission wasn't passed",
    ))
    .arg(
      Arg::new("no-prompt")
        .long("no-prompt")
        .help("Always throw if required permission wasn't passed"),
    )
}

fn runtime_args(
  app: Command,
  include_perms: bool,
  include_inspector: bool,
) -> Command {
  let app = compile_args(app);
  let app = if include_perms {
    permission_args(app)
  } else {
    app
  };
  let app = if include_inspector {
    inspect_args(app)
  } else {
    app
  };
  app
    .arg(cached_only_arg())
    .arg(location_arg())
    .arg(v8_flags_arg())
    .arg(seed_arg())
    .arg(enable_testing_features_arg())
    .arg(compat_arg())
}

fn inspect_args(app: Command) -> Command {
  app
    .arg(
      Arg::new("inspect")
        .long("inspect")
        .value_name("HOST:PORT")
        .help("Activate inspector on host:port (default: 127.0.0.1:9229)")
        .min_values(0)
        .max_values(1)
        .require_equals(true)
        .takes_value(true)
        .validator(inspect_arg_validate),
    )
    .arg(
      Arg::new("inspect-brk")
        .long("inspect-brk")
        .value_name("HOST:PORT")
        .help(
          "Activate inspector on host:port and break at start of user script",
        )
        .min_values(0)
        .max_values(1)
        .require_equals(true)
        .takes_value(true)
        .validator(inspect_arg_validate),
    )
}

static IMPORT_MAP_HELP: Lazy<String> = Lazy::new(|| {
  format!(
    "Load import map file from local file or remote URL.
  Docs: https://deno.land/manual@v{}/linking_to_external_code/import_maps
  Specification: https://wicg.github.io/import-maps/
  Examples: https://github.com/WICG/import-maps#the-import-map",
    SHORT_VERSION.as_str()
  )
});

fn import_map_arg<'a>() -> Arg<'a> {
  Arg::new("import-map")
    .long("import-map")
    .alias("importmap")
    .value_name("FILE")
    .help("Load import map file")
    .long_help(IMPORT_MAP_HELP.as_str())
    .takes_value(true)
    .value_hint(ValueHint::FilePath)
}

fn reload_arg<'a>() -> Arg<'a> {
  Arg::new("reload")
    .short('r')
    .min_values(0)
    .takes_value(true)
    .use_value_delimiter(true)
    .require_equals(true)
    .long("reload")
    .help("Reload source code cache (recompile TypeScript)")
    .value_name("CACHE_BLOCKLIST")
    .long_help(
      "Reload source code cache (recompile TypeScript)
--reload
  Reload everything
--reload=https://deno.land/std
  Reload only standard modules
--reload=https://deno.land/std/fs/utils.ts,https://deno.land/std/fmt/colors.ts
  Reloads specific modules",
    )
    .value_hint(ValueHint::FilePath)
}

fn ca_file_arg<'a>() -> Arg<'a> {
  Arg::new("cert")
    .long("cert")
    .value_name("FILE")
    .help("Load certificate authority from PEM encoded file")
    .takes_value(true)
    .value_hint(ValueHint::FilePath)
}

fn cached_only_arg<'a>() -> Arg<'a> {
  Arg::new("cached-only")
    .long("cached-only")
    .help("Require that remote dependencies are already cached")
}

fn location_arg<'a>() -> Arg<'a> {
  Arg::new("location")
    .long("location")
    .takes_value(true)
    .value_name("HREF")
    .validator(|href| {
      let url = Url::parse(href);
      if url.is_err() {
        return Err("Failed to parse URL".to_string());
      }
      let mut url = url.unwrap();
      if !["http", "https"].contains(&url.scheme()) {
        return Err("Expected protocol \"http\" or \"https\"".to_string());
      }
      url.set_username("").unwrap();
      url.set_password(None).unwrap();
      Ok(())
    })
    .help("Value of 'globalThis.location' used by some web APIs")
    .value_hint(ValueHint::Url)
}

fn enable_testing_features_arg<'a>() -> Arg<'a> {
  Arg::new("enable-testing-features-do-not-use")
    .long("enable-testing-features-do-not-use")
    .help("INTERNAL: Enable internal features used during integration testing")
    .hide(true)
}

fn v8_flags_arg<'a>() -> Arg<'a> {
  Arg::new("v8-flags")
    .long("v8-flags")
    .takes_value(true)
    .use_value_delimiter(true)
    .require_equals(true)
    .help("Set V8 command line options")
    .long_help("To see a list of all available flags use --v8-flags=--help.")
}

fn seed_arg<'a>() -> Arg<'a> {
  Arg::new("seed")
    .long("seed")
    .value_name("NUMBER")
    .help("Set the random number generator seed")
    .takes_value(true)
    .validator(|val| match val.parse::<u64>() {
      Ok(_) => Ok(()),
      Err(_) => Err("Seed should be a number".to_string()),
    })
}

static COMPAT_HELP: Lazy<String> = Lazy::new(|| {
  format!(
    "See https://deno.land/manual@v{}/node/compatibility_mode",
    SHORT_VERSION.as_str()
  )
});

fn compat_arg<'a>() -> Arg<'a> {
  Arg::new("compat")
    .long("compat")
    .requires("unstable")
    .help("UNSTABLE: Node compatibility mode.")
    .long_help(COMPAT_HELP.as_str())
}

fn watch_arg<'a>(takes_files: bool) -> Arg<'a> {
  let arg = Arg::new("watch")
    .long("watch")
    .help("UNSTABLE: Watch for file changes and restart automatically");

  if takes_files {
    arg
      .value_name("FILES")
      .min_values(0)
      .takes_value(true)
      .use_value_delimiter(true)
      .require_equals(true)
      .long_help(
        "UNSTABLE: Watch for file changes and restart process automatically.
Local files from entry point module graph are watched by default.
Additional paths might be watched by passing them as arguments to this flag.",
      )
      .value_hint(ValueHint::AnyPath)
  } else {
    arg.long_help(
      "UNSTABLE: Watch for file changes and restart process automatically. \
      Only local files from entry point module graph are watched.",
    )
  }
}

fn no_clear_screen_arg<'a>() -> Arg<'a> {
  Arg::new("no-clear-screen")
    .requires("watch")
    .long("no-clear-screen")
    .help("Do not clear terminal screen when under watch mode")
}

fn no_check_arg<'a>() -> Arg<'a> {
  Arg::new("no-check")
    .takes_value(true)
    .require_equals(true)
    .min_values(0)
    .value_name("NO_CHECK_TYPE")
    .long("no-check")
    .help("Skip type checking modules")
    .long_help(
      "Skip type-checking. If the value of '--no-check=remote' is supplied, \
      diagnostic errors from remote modules will be ignored.",
    )
}

fn check_arg<'a>() -> Arg<'a> {
  Arg::new("check")
    .conflicts_with("no-check")
    .long("check")
    .takes_value(true)
    .require_equals(true)
    .min_values(0)
    .value_name("CHECK_TYPE")
    .help("Type check modules")
    .long_help(
      "Type check modules.
Currently this is a default behavior to type check modules, but in future releases
Deno will not automatically type check without the --check flag.

If the value of '--check=all' is supplied, diagnostic errors from remote modules
will be included.",
    )
}

fn script_arg<'a>() -> Arg<'a> {
  Arg::new("script_arg")
    .multiple_values(true)
    .multiple_occurrences(true)
    // NOTE: these defaults are provided
    // so `deno run --v8-flags=--help` works
    // without specifying file to run.
    .default_value_ifs(&[
      ("v8-flags", Some("--help"), Some("_")),
      ("v8-flags", Some("-help"), Some("_")),
    ])
    .help("Script arg")
    .value_name("SCRIPT_ARG")
    .value_hint(ValueHint::FilePath)
}

fn lock_arg<'a>() -> Arg<'a> {
  Arg::new("lock")
    .long("lock")
    .value_name("FILE")
    .help("Check the specified lock file")
    .takes_value(true)
    .value_hint(ValueHint::FilePath)
}

fn lock_write_arg<'a>() -> Arg<'a> {
  Arg::new("lock-write")
    .long("lock-write")
    .requires("lock")
    .help("Write lock file (use with --lock)")
}

static CONFIG_HELP: Lazy<String> = Lazy::new(|| {
  format!(
    "The configuration file can be used to configure different aspects of \
      deno including TypeScript, linting, and code formatting. Typically the \
      configuration file will be called `deno.json` or `deno.jsonc` and \
      automatically detected; in that case this flag is not necessary. \
      See https://deno.land/manual@v{}/getting_started/configuration_file",
    SHORT_VERSION.as_str()
  )
});

fn config_args<'a>() -> [Arg<'a>; 2] {
  [
    Arg::new("config")
      .short('c')
      .long("config")
      .value_name("FILE")
      .help("Specify the configuration file")
      .long_help(CONFIG_HELP.as_str())
      .takes_value(true)
      .value_hint(ValueHint::FilePath)
      .conflicts_with("no-config"),
    Arg::new("no-config")
      .long("no-config")
      .help("Disable automatic loading of the configuration file.")
      .conflicts_with("config"),
  ]
}

fn no_remote_arg<'a>() -> Arg<'a> {
  Arg::new("no-remote")
    .long("no-remote")
    .help("Do not resolve remote modules")
}

fn unsafely_ignore_certificate_errors_arg<'a>() -> Arg<'a> {
  Arg::new("unsafely-ignore-certificate-errors")
    .long("unsafely-ignore-certificate-errors")
    .min_values(0)
    .takes_value(true)
    .use_value_delimiter(true)
    .require_equals(true)
    .value_name("HOSTNAMES")
    .help("DANGER: Disables verification of TLS certificates")
    .validator(crate::flags_allow_net::validator)
}

fn bench_parse(flags: &mut Flags, matches: &clap::ArgMatches) {
  runtime_args_parse(flags, matches, true, false);

  // NOTE: `deno bench` always uses `--no-prompt`, tests shouldn't ever do
  // interactive prompts, unless done by user code
  flags.no_prompt = true;

  let ignore = match matches.values_of("ignore") {
    Some(f) => f.map(PathBuf::from).collect(),
    None => vec![],
  };

  let filter = matches.value_of("filter").map(String::from);

  if matches.is_present("script_arg") {
    let script_arg: Vec<String> = matches
      .values_of("script_arg")
      .unwrap()
      .map(String::from)
      .collect();

    for v in script_arg {
      flags.argv.push(v);
    }
  }

  let include = if matches.is_present("files") {
    let files: Vec<String> = matches
      .values_of("files")
      .unwrap()
      .map(String::from)
      .collect();
    Some(files)
  } else {
    None
  };

  watch_arg_parse(flags, matches, false);
  flags.subcommand = DenoSubcommand::Bench(BenchFlags {
    include,
    ignore,
    filter,
  });
}

fn bundle_parse(flags: &mut Flags, matches: &clap::ArgMatches) {
  compile_args_parse(flags, matches);

  let source_file = matches.value_of("source_file").unwrap().to_string();

  let out_file = if let Some(out_file) = matches.value_of("out_file") {
    flags.allow_write = Some(vec![]);
    Some(PathBuf::from(out_file))
  } else {
    None
  };

  watch_arg_parse(flags, matches, false);

  flags.subcommand = DenoSubcommand::Bundle(BundleFlags {
    source_file,
    out_file,
  });
}

fn cache_parse(flags: &mut Flags, matches: &clap::ArgMatches) {
  compile_args_parse(flags, matches);
  let files = matches
    .values_of("file")
    .unwrap()
    .map(String::from)
    .collect();
  flags.subcommand = DenoSubcommand::Cache(CacheFlags { files });
}

fn check_parse(flags: &mut Flags, matches: &clap::ArgMatches) {
  compile_args_without_no_check_parse(flags, matches);
  let files = matches
    .values_of("file")
    .unwrap()
    .map(String::from)
    .collect();
  let remote = matches.is_present("remote");
  flags.subcommand = DenoSubcommand::Check(CheckFlags { files, remote });
}

fn compile_parse(flags: &mut Flags, matches: &clap::ArgMatches) {
  runtime_args_parse(flags, matches, true, false);

  let mut script: Vec<String> = matches
    .values_of("script_arg")
    .unwrap()
    .map(String::from)
    .collect();
  assert!(!script.is_empty());
  let args = script.split_off(1);
  let source_file = script[0].to_string();
  let output = matches.value_of("output").map(PathBuf::from);
  let target = matches.value_of("target").map(String::from);

  flags.subcommand = DenoSubcommand::Compile(CompileFlags {
    source_file,
    output,
    args,
    target,
  });
}

fn completions_parse(
  flags: &mut Flags,
  matches: &clap::ArgMatches,
  mut app: clap::Command,
) {
  use clap_complete::generate;
  use clap_complete::shells::{Bash, Fish, PowerShell, Zsh};
  use clap_complete_fig::Fig;

  let mut buf: Vec<u8> = vec![];
  let name = "deno";

  match matches.value_of("shell").unwrap() {
    "bash" => generate(Bash, &mut app, name, &mut buf),
    "fish" => generate(Fish, &mut app, name, &mut buf),
    "powershell" => generate(PowerShell, &mut app, name, &mut buf),
    "zsh" => generate(Zsh, &mut app, name, &mut buf),
    "fig" => generate(Fig, &mut app, name, &mut buf),
    _ => unreachable!(),
  }

  flags.subcommand = DenoSubcommand::Completions(CompletionsFlags {
    buf: buf.into_boxed_slice(),
  });
}

fn coverage_parse(flags: &mut Flags, matches: &clap::ArgMatches) {
  let files = match matches.values_of("files") {
    Some(f) => f.map(PathBuf::from).collect(),
    None => vec![],
  };
  let ignore = match matches.values_of("ignore") {
    Some(f) => f.map(PathBuf::from).collect(),
    None => vec![],
  };
  let include = match matches.values_of("include") {
    Some(f) => f.map(String::from).collect(),
    None => vec![],
  };
  let exclude = match matches.values_of("exclude") {
    Some(f) => f.map(String::from).collect(),
    None => vec![],
  };
  let lcov = matches.is_present("lcov");
  let output = matches.value_of("output").map(PathBuf::from);
  flags.subcommand = DenoSubcommand::Coverage(CoverageFlags {
    files,
    output,
    ignore,
    include,
    exclude,
    lcov,
  });
}

fn doc_parse(flags: &mut Flags, matches: &clap::ArgMatches) {
  import_map_arg_parse(flags, matches);
  reload_arg_parse(flags, matches);

  let source_file = matches.value_of("source_file").map(String::from);
  let private = matches.is_present("private");
  let json = matches.is_present("json");
  let filter = matches.value_of("filter").map(String::from);
  flags.subcommand = DenoSubcommand::Doc(DocFlags {
    source_file,
    json,
    filter,
    private,
  });
}

fn eval_parse(flags: &mut Flags, matches: &clap::ArgMatches) {
  runtime_args_parse(flags, matches, false, true);
  flags.allow_net = Some(vec![]);
  flags.allow_env = Some(vec![]);
  flags.allow_run = Some(vec![]);
  flags.allow_read = Some(vec![]);
  flags.allow_write = Some(vec![]);
  flags.allow_ffi = Some(vec![]);
  flags.allow_hrtime = true;
  // TODO(@satyarohith): remove this flag in 2.0.
  let as_typescript = matches.is_present("ts");
  let ext = if as_typescript {
    "ts".to_string()
  } else {
    matches.value_of("ext").unwrap().to_string()
  };

  let print = matches.is_present("print");
  let mut code: Vec<String> = matches
    .values_of("code_arg")
    .unwrap()
    .map(String::from)
    .collect();
  assert!(!code.is_empty());
  let code_args = code.split_off(1);
  let code = code[0].to_string();
  for v in code_args {
    flags.argv.push(v);
  }
  flags.subcommand = DenoSubcommand::Eval(EvalFlags { print, code, ext });
}

fn fmt_parse(flags: &mut Flags, matches: &clap::ArgMatches) {
  config_args_parse(flags, matches);
  watch_arg_parse(flags, matches, false);

  let files = match matches.values_of("files") {
    Some(f) => f.map(PathBuf::from).collect(),
    None => vec![],
  };
  let ignore = match matches.values_of("ignore") {
    Some(f) => f.map(PathBuf::from).collect(),
    None => vec![],
  };
  let ext = matches.value_of("ext").unwrap().to_string();

  let use_tabs = if matches.is_present("options-use-tabs") {
    Some(true)
  } else {
    None
  };
  let line_width = if matches.is_present("options-line-width") {
    Some(
      matches
        .value_of("options-line-width")
        .unwrap()
        .parse()
        .unwrap(),
    )
  } else {
    None
  };
  let indent_width = if matches.is_present("options-indent-width") {
    Some(
      matches
        .value_of("options-indent-width")
        .unwrap()
        .parse()
        .unwrap(),
    )
  } else {
    None
  };
  let single_quote = if matches.is_present("options-single-quote") {
    Some(true)
  } else {
    None
  };
  let prose_wrap = if matches.is_present("options-prose-wrap") {
    Some(matches.value_of("options-prose-wrap").unwrap().to_string())
  } else {
    None
  };

  flags.subcommand = DenoSubcommand::Fmt(FmtFlags {
    check: matches.is_present("check"),
    ext,
    files,
    ignore,
    use_tabs,
    line_width,
    indent_width,
    single_quote,
    prose_wrap,
  });
}

fn info_parse(flags: &mut Flags, matches: &clap::ArgMatches) {
  reload_arg_parse(flags, matches);
  import_map_arg_parse(flags, matches);
  location_arg_parse(flags, matches);
  ca_file_arg_parse(flags, matches);
  let json = matches.is_present("json");
  flags.subcommand = DenoSubcommand::Info(InfoFlags {
    file: matches.value_of("file").map(|f| f.to_string()),
    json,
  });
}

fn install_parse(flags: &mut Flags, matches: &clap::ArgMatches) {
  runtime_args_parse(flags, matches, true, true);

  let root = if matches.is_present("root") {
    let install_root = matches.value_of("root").unwrap();
    Some(PathBuf::from(install_root))
  } else {
    None
  };

  let force = matches.is_present("force");
  let name = matches.value_of("name").map(|s| s.to_string());
  let cmd_values = matches.values_of("cmd").unwrap();
  let mut cmd = vec![];
  for value in cmd_values {
    cmd.push(value.to_string());
  }

  let module_url = cmd[0].to_string();
  let args = cmd[1..].to_vec();

  flags.subcommand = DenoSubcommand::Install(InstallFlags {
    name,
    module_url,
    args,
    root,
    force,
  });
}

fn uninstall_parse(flags: &mut Flags, matches: &clap::ArgMatches) {
  let root = if matches.is_present("root") {
    let install_root = matches.value_of("root").unwrap();
    Some(PathBuf::from(install_root))
  } else {
    None
  };

  let name = matches.value_of("name").unwrap().to_string();
  flags.subcommand = DenoSubcommand::Uninstall(UninstallFlags { name, root });
}

fn lsp_parse(flags: &mut Flags, _matches: &clap::ArgMatches) {
  flags.subcommand = DenoSubcommand::Lsp;
}

fn lint_parse(flags: &mut Flags, matches: &clap::ArgMatches) {
  config_args_parse(flags, matches);
  watch_arg_parse(flags, matches, false);
  let files = match matches.values_of("files") {
    Some(f) => f.map(PathBuf::from).collect(),
    None => vec![],
  };
  let ignore = match matches.values_of("ignore") {
    Some(f) => f.map(PathBuf::from).collect(),
    None => vec![],
  };
  let rules = matches.is_present("rules");
  let maybe_rules_tags = matches
    .values_of("rules-tags")
    .map(|f| f.map(String::from).collect());

  let maybe_rules_include = matches
    .values_of("rules-include")
    .map(|f| f.map(String::from).collect());

  let maybe_rules_exclude = matches
    .values_of("rules-exclude")
    .map(|f| f.map(String::from).collect());

  let json = matches.is_present("json");
  flags.subcommand = DenoSubcommand::Lint(LintFlags {
    files,
    rules,
    maybe_rules_tags,
    maybe_rules_include,
    maybe_rules_exclude,
    ignore,
    json,
  });
}

fn repl_parse(flags: &mut Flags, matches: &clap::ArgMatches) {
  // Use no-check by default for the REPL
  flags.type_check_mode = TypeCheckMode::None;
  runtime_args_parse(flags, matches, false, true);
  unsafely_ignore_certificate_errors_parse(flags, matches);

  let eval_files: Option<Vec<String>> = matches
    .values_of("eval-file")
    .map(|values| values.map(String::from).collect());

  handle_repl_flags(
    flags,
    ReplFlags {
      eval_files,
      eval: matches.value_of("eval").map(ToOwned::to_owned),
    },
  );
}

fn run_parse(flags: &mut Flags, matches: &clap::ArgMatches) {
  runtime_args_parse(flags, matches, true, true);
  check_arg_parse(flags, matches);

  let mut script: Vec<String> = matches
    .values_of("script_arg")
    .unwrap()
    .map(String::from)
    .collect();
  assert!(!script.is_empty());
  let script_args = script.split_off(1);
  let script = script[0].to_string();
  for v in script_args {
    flags.argv.push(v);
  }

  watch_arg_parse(flags, matches, true);
  flags.subcommand = DenoSubcommand::Run(RunFlags { script });
}

fn task_parse(
  flags: &mut Flags,
  matches: &clap::ArgMatches,
  raw_args: &[String],
) {
  config_args_parse(flags, matches);

  let mut task_name = "".to_string();
  if let Some(mut index) = matches.index_of("task_name_and_args") {
    index += 1; // skip `task`

    // temporary workaround until https://github.com/clap-rs/clap/issues/1538 is fixed
    while index < raw_args.len() {
      match raw_args[index].as_str() {
        "-c" | "--config" => {
          flags.config_path = Some(raw_args[index + 1].to_string());
          index += 2;
        }
        "-q" | "--quiet" => {
          flags.log_level = Some(Level::Error);
          index += 1;
        }
        _ => break,
      }
    }

    if index < raw_args.len() {
      task_name = raw_args[index].to_string();
      index += 1;

      if index < raw_args.len() {
        flags
          .argv
          .extend(raw_args[index..].iter().map(String::from));
      }
    }
  }

  flags.subcommand = DenoSubcommand::Task(TaskFlags { task: task_name });
}

fn test_parse(flags: &mut Flags, matches: &clap::ArgMatches) {
  runtime_args_parse(flags, matches, true, true);
  // NOTE: `deno test` always uses `--no-prompt`, tests shouldn't ever do
  // interactive prompts, unless done by user code
  flags.no_prompt = true;

  let ignore = match matches.values_of("ignore") {
    Some(f) => f.map(PathBuf::from).collect(),
    None => vec![],
  };

  let no_run = matches.is_present("no-run");
  let trace_ops = matches.is_present("trace-ops");
  let doc = matches.is_present("doc");
  let allow_none = matches.is_present("allow-none");
  let filter = matches.value_of("filter").map(String::from);

  let fail_fast = if matches.is_present("fail-fast") {
    if let Some(value) = matches.value_of("fail-fast") {
      Some(value.parse().unwrap())
    } else {
      Some(NonZeroUsize::new(1).unwrap())
    }
  } else {
    None
  };

  let shuffle = if matches.is_present("shuffle") {
    let value = if let Some(value) = matches.value_of("shuffle") {
      value.parse::<u64>().unwrap()
    } else {
      rand::random::<u64>()
    };

    Some(value)
  } else {
    None
  };

  if matches.is_present("script_arg") {
    let script_arg: Vec<String> = matches
      .values_of("script_arg")
      .unwrap()
      .map(String::from)
      .collect();

    for v in script_arg {
      flags.argv.push(v);
    }
  }

  let concurrent_jobs = if matches.is_present("jobs") {
    if let Some(value) = matches.value_of("jobs") {
      value.parse().unwrap()
    } else {
      std::thread::available_parallelism()
        .unwrap_or(NonZeroUsize::new(1).unwrap())
    }
  } else {
    NonZeroUsize::new(1).unwrap()
  };

  let include = if matches.is_present("files") {
    let files: Vec<String> = matches
      .values_of("files")
      .unwrap()
      .map(String::from)
      .collect();
    Some(files)
  } else {
    None
  };

  flags.coverage_dir = matches.value_of("coverage").map(String::from);
  watch_arg_parse(flags, matches, false);
  flags.subcommand = DenoSubcommand::Test(TestFlags {
    no_run,
    doc,
    fail_fast,
    include,
    ignore,
    filter,
    shuffle,
    allow_none,
    concurrent_jobs,
    trace_ops,
  });
}

fn types_parse(flags: &mut Flags, _matches: &clap::ArgMatches) {
  flags.subcommand = DenoSubcommand::Types;
}

fn upgrade_parse(flags: &mut Flags, matches: &clap::ArgMatches) {
  ca_file_arg_parse(flags, matches);

  let dry_run = matches.is_present("dry-run");
  let force = matches.is_present("force");
  let canary = matches.is_present("canary");
  let version = matches.value_of("version").map(|s| s.to_string());
  let output = if matches.is_present("output") {
    let install_root = matches.value_of("output").unwrap();
    Some(PathBuf::from(install_root))
  } else {
    None
  };
  let ca_file = matches.value_of("cert").map(|s| s.to_string());
  flags.subcommand = DenoSubcommand::Upgrade(UpgradeFlags {
    dry_run,
    force,
    canary,
    version,
    output,
    ca_file,
  });
}

fn vendor_parse(flags: &mut Flags, matches: &clap::ArgMatches) {
  ca_file_arg_parse(flags, matches);
  config_args_parse(flags, matches);
  import_map_arg_parse(flags, matches);
  lock_arg_parse(flags, matches);
  reload_arg_parse(flags, matches);

  flags.subcommand = DenoSubcommand::Vendor(VendorFlags {
    specifiers: matches
      .values_of("specifiers")
      .map(|p| p.map(ToString::to_string).collect())
      .unwrap_or_default(),
    output_path: matches.value_of("output").map(PathBuf::from),
    force: matches.is_present("force"),
  });
}

fn compile_args_parse(flags: &mut Flags, matches: &clap::ArgMatches) {
  import_map_arg_parse(flags, matches);
  no_remote_arg_parse(flags, matches);
  config_args_parse(flags, matches);
  no_check_arg_parse(flags, matches);
  reload_arg_parse(flags, matches);
  lock_args_parse(flags, matches);
  ca_file_arg_parse(flags, matches);
}

fn compile_args_without_no_check_parse(
  flags: &mut Flags,
  matches: &clap::ArgMatches,
) {
  import_map_arg_parse(flags, matches);
  no_remote_arg_parse(flags, matches);
  config_args_parse(flags, matches);
  reload_arg_parse(flags, matches);
  lock_args_parse(flags, matches);
  ca_file_arg_parse(flags, matches);
}

fn permission_args_parse(flags: &mut Flags, matches: &clap::ArgMatches) {
  unsafely_ignore_certificate_errors_parse(flags, matches);
  if let Some(read_wl) = matches.values_of("allow-read") {
    let read_allowlist: Vec<PathBuf> = read_wl.map(PathBuf::from).collect();
    flags.allow_read = Some(read_allowlist);
  }

  if let Some(write_wl) = matches.values_of("allow-write") {
    let write_allowlist: Vec<PathBuf> = write_wl.map(PathBuf::from).collect();
    flags.allow_write = Some(write_allowlist);
  }

  if let Some(net_wl) = matches.values_of("allow-net") {
    let net_allowlist: Vec<String> =
      crate::flags_allow_net::parse(net_wl.map(ToString::to_string).collect())
        .unwrap();
    flags.allow_net = Some(net_allowlist);
  }

  if let Some(env_wl) = matches.values_of("allow-env") {
    let env_allowlist: Vec<String> = env_wl
      .map(|env: &str| {
        if cfg!(windows) {
          env.to_uppercase()
        } else {
          env.to_string()
        }
      })
      .collect();
    flags.allow_env = Some(env_allowlist);
    debug!("env allowlist: {:#?}", &flags.allow_env);
  }

  if let Some(run_wl) = matches.values_of("allow-run") {
    let run_allowlist: Vec<String> = run_wl.map(ToString::to_string).collect();
    flags.allow_run = Some(run_allowlist);
    debug!("run allowlist: {:#?}", &flags.allow_run);
  }

  if let Some(ffi_wl) = matches.values_of("allow-ffi") {
    let ffi_allowlist: Vec<PathBuf> = ffi_wl.map(PathBuf::from).collect();
    flags.allow_ffi = Some(ffi_allowlist);
    debug!("ffi allowlist: {:#?}", &flags.allow_ffi);
  }

  if matches.is_present("allow-hrtime") {
    flags.allow_hrtime = true;
  }
  if matches.is_present("allow-all") {
    flags.allow_all = true;
    flags.allow_read = Some(vec![]);
    flags.allow_env = Some(vec![]);
    flags.allow_net = Some(vec![]);
    flags.allow_run = Some(vec![]);
    flags.allow_write = Some(vec![]);
    flags.allow_ffi = Some(vec![]);
    flags.allow_hrtime = true;
  }
  #[cfg(not(test))]
  let has_no_prompt_env = env::var("DENO_NO_PROMPT") == Ok("1".to_string());
  #[cfg(test)]
  let has_no_prompt_env = false;
  if has_no_prompt_env || matches.is_present("no-prompt") {
    flags.no_prompt = true;
  }
}
fn unsafely_ignore_certificate_errors_parse(
  flags: &mut Flags,
  matches: &clap::ArgMatches,
) {
  if let Some(ic_wl) = matches.values_of("unsafely-ignore-certificate-errors") {
    let ic_allowlist: Vec<String> =
      crate::flags_allow_net::parse(ic_wl.map(ToString::to_string).collect())
        .unwrap();
    flags.unsafely_ignore_certificate_errors = Some(ic_allowlist);
  }
}
fn runtime_args_parse(
  flags: &mut Flags,
  matches: &clap::ArgMatches,
  include_perms: bool,
  include_inspector: bool,
) {
  compile_args_parse(flags, matches);
  cached_only_arg_parse(flags, matches);
  if include_perms {
    permission_args_parse(flags, matches);
  }
  if include_inspector {
    inspect_arg_parse(flags, matches);
  }
  location_arg_parse(flags, matches);
  v8_flags_arg_parse(flags, matches);
  seed_arg_parse(flags, matches);
  compat_arg_parse(flags, matches);
  enable_testing_features_arg_parse(flags, matches);
}

fn inspect_arg_parse(flags: &mut Flags, matches: &clap::ArgMatches) {
  let default = || "127.0.0.1:9229".parse::<SocketAddr>().unwrap();
  flags.inspect = if matches.is_present("inspect") {
    if let Some(host) = matches.value_of("inspect") {
      Some(host.parse().unwrap())
    } else {
      Some(default())
    }
  } else {
    None
  };
  flags.inspect_brk = if matches.is_present("inspect-brk") {
    if let Some(host) = matches.value_of("inspect-brk") {
      Some(host.parse().unwrap())
    } else {
      Some(default())
    }
  } else {
    None
  };
}

fn import_map_arg_parse(flags: &mut Flags, matches: &clap::ArgMatches) {
  flags.import_map_path = matches.value_of("import-map").map(ToOwned::to_owned);
}

fn reload_arg_parse(flags: &mut Flags, matches: &ArgMatches) {
  if let Some(cache_bl) = matches.values_of("reload") {
    let raw_cache_blocklist: Vec<String> =
      cache_bl.map(ToString::to_string).collect();
    if raw_cache_blocklist.is_empty() {
      flags.reload = true;
    } else {
      flags.cache_blocklist = resolve_urls(raw_cache_blocklist);
      debug!("cache blocklist: {:#?}", &flags.cache_blocklist);
      flags.reload = false;
    }
  }
}

fn ca_file_arg_parse(flags: &mut Flags, matches: &clap::ArgMatches) {
  flags.ca_file = matches.value_of("cert").map(ToOwned::to_owned);
}

fn enable_testing_features_arg_parse(
  flags: &mut Flags,
  matches: &clap::ArgMatches,
) {
  if matches.is_present("enable-testing-features-do-not-use") {
    flags.enable_testing_features = true
  }
}

fn cached_only_arg_parse(flags: &mut Flags, matches: &ArgMatches) {
  if matches.is_present("cached-only") {
    flags.cached_only = true;
  }
}

fn location_arg_parse(flags: &mut Flags, matches: &clap::ArgMatches) {
  flags.location = matches
    .value_of("location")
    .map(|href| Url::parse(href).unwrap());
}

fn v8_flags_arg_parse(flags: &mut Flags, matches: &ArgMatches) {
  if let Some(v8_flags) = matches.values_of("v8-flags") {
    flags.v8_flags = v8_flags.map(String::from).collect();
  }
}

fn seed_arg_parse(flags: &mut Flags, matches: &ArgMatches) {
  if matches.is_present("seed") {
    let seed_string = matches.value_of("seed").unwrap();
    let seed = seed_string.parse::<u64>().unwrap();
    flags.seed = Some(seed);

    flags.v8_flags.push(format!("--random-seed={}", seed));
  }
}

fn compat_arg_parse(flags: &mut Flags, matches: &ArgMatches) {
  if matches.is_present("compat") {
    flags.compat = true;
  }
}

fn no_check_arg_parse(flags: &mut Flags, matches: &clap::ArgMatches) {
  if let Some(cache_type) = matches.value_of("no-check") {
    match cache_type {
      "remote" => flags.type_check_mode = TypeCheckMode::Local,
      _ => debug!(
        "invalid value for 'no-check' of '{}' using default",
        cache_type
      ),
    }
  } else if matches.is_present("no-check") {
    flags.type_check_mode = TypeCheckMode::None;
  }
}

fn check_arg_parse(flags: &mut Flags, matches: &clap::ArgMatches) {
  flags.has_check_flag = matches.is_present("check");
  if let Some(cache_type) = matches.value_of("check") {
    match cache_type {
      "all" => flags.future_type_check_mode = FutureTypeCheckMode::All,
      _ => debug!(
        "invalid value for 'check' of '{}' using default",
        cache_type
      ),
    }
  } else if matches.is_present("check") {
    flags.future_type_check_mode = FutureTypeCheckMode::Local;
  }
}

fn lock_args_parse(flags: &mut Flags, matches: &clap::ArgMatches) {
  lock_arg_parse(flags, matches);
  if matches.is_present("lock-write") {
    flags.lock_write = true;
  }
}

fn lock_arg_parse(flags: &mut Flags, matches: &clap::ArgMatches) {
  if matches.is_present("lock") {
    let lockfile = matches.value_of("lock").unwrap();
    flags.lock = Some(PathBuf::from(lockfile));
  }
}

fn config_args_parse(flags: &mut Flags, matches: &ArgMatches) {
  flags.config_flag = if matches.is_present("no-config") {
    ConfigFlag::Disabled
  } else if let Some(config) = matches.value_of("config") {
    ConfigFlag::Path(config.to_string())
  } else {
    ConfigFlag::Discover
  };
}

fn no_remote_arg_parse(flags: &mut Flags, matches: &clap::ArgMatches) {
  if matches.is_present("no-remote") {
    flags.no_remote = true;
  }
}

fn inspect_arg_validate(val: &str) -> Result<(), String> {
  match val.parse::<SocketAddr>() {
    Ok(_) => Ok(()),
    Err(e) => Err(e.to_string()),
  }
}

fn watch_arg_parse(
  flags: &mut Flags,
  matches: &clap::ArgMatches,
  allow_extra: bool,
) {
  if allow_extra {
    if let Some(f) = matches.values_of("watch") {
      flags.watch = Some(f.map(PathBuf::from).collect());
    }
  } else if matches.is_present("watch") {
    flags.watch = Some(vec![]);
  }

  if matches.is_present("no-clear-screen") {
    flags.no_clear_screen = true;
  }
}

// TODO(ry) move this to utility module and add test.
/// Strips fragment part of URL. Panics on bad URL.
pub fn resolve_urls(urls: Vec<String>) -> Vec<String> {
  let mut out: Vec<String> = vec![];
  for urlstr in urls.iter() {
    if let Ok(mut url) = Url::from_str(urlstr) {
      url.set_fragment(None);
      let mut full_url = String::from(url.as_str());
      if full_url.len() > 1 && full_url.ends_with('/') {
        full_url.pop();
      }
      out.push(full_url);
    } else {
      panic!("Bad Url: {}", urlstr);
    }
  }
  out
}

#[cfg(test)]
mod tests {
  use super::*;
  use pretty_assertions::assert_eq;

  /// Creates vector of strings, Vec<String>
  macro_rules! svec {
    ($($x:expr),* $(,)?) => (vec![$($x.to_string()),*]);
  }

  #[test]
  fn global_flags() {
    #[rustfmt::skip]
    let r = flags_from_vec(svec!["deno", "--unstable", "--log-level", "debug", "--quiet", "run", "script.ts"]);
    let flags = r.unwrap();
    assert_eq!(
      flags,
      Flags {
        subcommand: DenoSubcommand::Run(RunFlags {
          script: "script.ts".to_string(),
        }),
        unstable: true,
        log_level: Some(Level::Error),
        ..Flags::default()
      }
    );
    #[rustfmt::skip]
    let r2 = flags_from_vec(svec!["deno", "run", "--unstable", "--log-level", "debug", "--quiet", "script.ts"]);
    let flags2 = r2.unwrap();
    assert_eq!(flags2, flags);
  }

  #[test]
  fn upgrade() {
    let r = flags_from_vec(svec!["deno", "upgrade", "--dry-run", "--force"]);
    let flags = r.unwrap();
    assert_eq!(
      flags,
      Flags {
        subcommand: DenoSubcommand::Upgrade(UpgradeFlags {
          force: true,
          dry_run: true,
          canary: false,
          version: None,
          output: None,
          ca_file: None,
        }),
        ..Flags::default()
      }
    );
  }

  #[test]
  fn version() {
    let r = flags_from_vec(svec!["deno", "--version"]);
    assert_eq!(r.unwrap_err().kind(), clap::ErrorKind::DisplayVersion);
    let r = flags_from_vec(svec!["deno", "-V"]);
    assert_eq!(r.unwrap_err().kind(), clap::ErrorKind::DisplayVersion);
  }

  #[test]
  fn run_reload() {
    let r = flags_from_vec(svec!["deno", "run", "-r", "script.ts"]);
    let flags = r.unwrap();
    assert_eq!(
      flags,
      Flags {
        subcommand: DenoSubcommand::Run(RunFlags {
          script: "script.ts".to_string(),
        }),
        reload: true,
        ..Flags::default()
      }
    );
  }

  #[test]
  fn run_watch() {
    let r = flags_from_vec(svec!["deno", "run", "--watch", "script.ts"]);
    let flags = r.unwrap();
    assert_eq!(
      flags,
      Flags {
        subcommand: DenoSubcommand::Run(RunFlags {
          script: "script.ts".to_string(),
        }),
        watch: Some(vec![]),
        ..Flags::default()
      }
    );
  }

  #[test]
  fn run_watch_with_external() {
    let r =
      flags_from_vec(svec!["deno", "run", "--watch=file1,file2", "script.ts"]);
    let flags = r.unwrap();
    assert_eq!(
      flags,
      Flags {
        subcommand: DenoSubcommand::Run(RunFlags {
          script: "script.ts".to_string(),
        }),
        watch: Some(vec![PathBuf::from("file1"), PathBuf::from("file2")]),
        ..Flags::default()
      }
    );
  }

  #[test]
  fn run_watch_with_no_clear_screen() {
    let r = flags_from_vec(svec![
      "deno",
      "run",
      "--watch",
      "--no-clear-screen",
      "script.ts"
    ]);

    let flags = r.unwrap();
    assert_eq!(
      flags,
      Flags {
        subcommand: DenoSubcommand::Run(RunFlags {
          script: "script.ts".to_string(),
        }),
        watch: Some(vec![]),
        no_clear_screen: true,
        ..Flags::default()
      }
    );
  }

  #[test]
  fn run_reload_allow_write() {
    let r =
      flags_from_vec(svec!["deno", "run", "-r", "--allow-write", "script.ts"]);
    assert_eq!(
      r.unwrap(),
      Flags {
        reload: true,
        subcommand: DenoSubcommand::Run(RunFlags {
          script: "script.ts".to_string(),
        }),
        allow_write: Some(vec![]),
        ..Flags::default()
      }
    );
  }

  #[test]
  fn run_v8_flags() {
    let r = flags_from_vec(svec!["deno", "run", "--v8-flags=--help"]);
    assert_eq!(
      r.unwrap(),
      Flags {
        subcommand: DenoSubcommand::Run(RunFlags {
          script: "_".to_string(),
        }),
        v8_flags: svec!["--help"],
        ..Flags::default()
      }
    );

    let r = flags_from_vec(svec![
      "deno",
      "run",
      "--v8-flags=--expose-gc,--gc-stats=1",
      "script.ts"
    ]);
    assert_eq!(
      r.unwrap(),
      Flags {
        subcommand: DenoSubcommand::Run(RunFlags {
          script: "script.ts".to_string(),
        }),
        v8_flags: svec!["--expose-gc", "--gc-stats=1"],
        ..Flags::default()
      }
    );
  }

  #[test]
  fn script_args() {
    let r = flags_from_vec(svec![
      "deno",
      "run",
      "--allow-net",
      "gist.ts",
      "--title",
      "X"
    ]);
    assert_eq!(
      r.unwrap(),
      Flags {
        subcommand: DenoSubcommand::Run(RunFlags {
          script: "gist.ts".to_string(),
        }),
        argv: svec!["--title", "X"],
        allow_net: Some(vec![]),
        ..Flags::default()
      }
    );
  }

  #[test]
  fn allow_all() {
    let r = flags_from_vec(svec!["deno", "run", "--allow-all", "gist.ts"]);
    assert_eq!(
      r.unwrap(),
      Flags {
        subcommand: DenoSubcommand::Run(RunFlags {
          script: "gist.ts".to_string(),
        }),
        allow_all: true,
        allow_net: Some(vec![]),
        allow_env: Some(vec![]),
        allow_run: Some(vec![]),
        allow_read: Some(vec![]),
        allow_write: Some(vec![]),
        allow_ffi: Some(vec![]),
        allow_hrtime: true,
        ..Flags::default()
      }
    );
  }

  #[test]
  fn allow_read() {
    let r = flags_from_vec(svec!["deno", "run", "--allow-read", "gist.ts"]);
    assert_eq!(
      r.unwrap(),
      Flags {
        subcommand: DenoSubcommand::Run(RunFlags {
          script: "gist.ts".to_string(),
        }),
        allow_read: Some(vec![]),
        ..Flags::default()
      }
    );
  }

  #[test]
  fn allow_hrtime() {
    let r = flags_from_vec(svec!["deno", "run", "--allow-hrtime", "gist.ts"]);
    assert_eq!(
      r.unwrap(),
      Flags {
        subcommand: DenoSubcommand::Run(RunFlags {
          script: "gist.ts".to_string(),
        }),
        allow_hrtime: true,
        ..Flags::default()
      }
    );
  }

  #[test]
  fn double_hyphen() {
    // notice that flags passed after double dash will not
    // be parsed to Flags but instead forwarded to
    // script args as Deno.args
    let r = flags_from_vec(svec![
      "deno",
      "run",
      "--allow-write",
      "script.ts",
      "--",
      "-D",
      "--allow-net"
    ]);
    assert_eq!(
      r.unwrap(),
      Flags {
        subcommand: DenoSubcommand::Run(RunFlags {
          script: "script.ts".to_string(),
        }),
        argv: svec!["--", "-D", "--allow-net"],
        allow_write: Some(vec![]),
        ..Flags::default()
      }
    );
  }

  #[test]
  fn fmt() {
    let r = flags_from_vec(svec!["deno", "fmt", "script_1.ts", "script_2.ts"]);
    assert_eq!(
      r.unwrap(),
      Flags {
        subcommand: DenoSubcommand::Fmt(FmtFlags {
          ignore: vec![],
          check: false,
          files: vec![
            PathBuf::from("script_1.ts"),
            PathBuf::from("script_2.ts")
          ],
          ext: "ts".to_string(),
          use_tabs: None,
          line_width: None,
          indent_width: None,
          single_quote: None,
          prose_wrap: None,
        }),
        ..Flags::default()
      }
    );

    let r = flags_from_vec(svec!["deno", "fmt", "--check"]);
    assert_eq!(
      r.unwrap(),
      Flags {
        subcommand: DenoSubcommand::Fmt(FmtFlags {
          ignore: vec![],
          check: true,
          files: vec![],
          ext: "ts".to_string(),
          use_tabs: None,
          line_width: None,
          indent_width: None,
          single_quote: None,
          prose_wrap: None,
        }),
        ..Flags::default()
      }
    );

    let r = flags_from_vec(svec!["deno", "fmt"]);
    assert_eq!(
      r.unwrap(),
      Flags {
        subcommand: DenoSubcommand::Fmt(FmtFlags {
          ignore: vec![],
          check: false,
          files: vec![],
          ext: "ts".to_string(),
          use_tabs: None,
          line_width: None,
          indent_width: None,
          single_quote: None,
          prose_wrap: None,
        }),
        ..Flags::default()
      }
    );

    let r = flags_from_vec(svec!["deno", "fmt", "--watch"]);
    assert_eq!(
      r.unwrap(),
      Flags {
        subcommand: DenoSubcommand::Fmt(FmtFlags {
          ignore: vec![],
          check: false,
          files: vec![],
          ext: "ts".to_string(),
          use_tabs: None,
          line_width: None,
          indent_width: None,
          single_quote: None,
          prose_wrap: None,
        }),
        watch: Some(vec![]),
        ..Flags::default()
      }
    );

    let r =
      flags_from_vec(svec!["deno", "fmt", "--watch", "--no-clear-screen"]);
    assert_eq!(
      r.unwrap(),
      Flags {
        subcommand: DenoSubcommand::Fmt(FmtFlags {
          ignore: vec![],
          check: false,
          files: vec![],
          ext: "ts".to_string(),
          use_tabs: None,
          line_width: None,
          indent_width: None,
          single_quote: None,
          prose_wrap: None,
        }),
        watch: Some(vec![]),
        no_clear_screen: true,
        ..Flags::default()
      }
    );

    let r = flags_from_vec(svec![
      "deno",
      "fmt",
      "--check",
      "--watch",
      "foo.ts",
      "--ignore=bar.js"
    ]);
    assert_eq!(
      r.unwrap(),
      Flags {
        subcommand: DenoSubcommand::Fmt(FmtFlags {
          ignore: vec![PathBuf::from("bar.js")],
          check: true,
          files: vec![PathBuf::from("foo.ts")],
          ext: "ts".to_string(),
          use_tabs: None,
          line_width: None,
          indent_width: None,
          single_quote: None,
          prose_wrap: None,
        }),
        watch: Some(vec![]),
        ..Flags::default()
      }
    );

    let r = flags_from_vec(svec!["deno", "fmt", "--config", "deno.jsonc"]);
    assert_eq!(
      r.unwrap(),
      Flags {
        subcommand: DenoSubcommand::Fmt(FmtFlags {
          ignore: vec![],
          check: false,
          files: vec![],
          ext: "ts".to_string(),
          use_tabs: None,
          line_width: None,
          indent_width: None,
          single_quote: None,
          prose_wrap: None,
        }),
        config_flag: ConfigFlag::Path("deno.jsonc".to_string()),
        ..Flags::default()
      }
    );

    let r = flags_from_vec(svec![
      "deno",
      "fmt",
      "--config",
      "deno.jsonc",
      "--watch",
      "foo.ts"
    ]);
    assert_eq!(
      r.unwrap(),
      Flags {
        subcommand: DenoSubcommand::Fmt(FmtFlags {
          ignore: vec![],
          check: false,
          files: vec![PathBuf::from("foo.ts")],
          ext: "ts".to_string(),
          use_tabs: None,
          line_width: None,
          indent_width: None,
          single_quote: None,
          prose_wrap: None,
        }),
        config_flag: ConfigFlag::Path("deno.jsonc".to_string()),
        watch: Some(vec![]),
        ..Flags::default()
      }
    );

    let r = flags_from_vec(svec![
      "deno",
      "fmt",
      "--options-use-tabs",
      "--options-line-width",
      "60",
      "--options-indent-width",
      "4",
      "--options-single-quote",
      "--options-prose-wrap",
      "never"
    ]);
    assert_eq!(
      r.unwrap(),
      Flags {
        subcommand: DenoSubcommand::Fmt(FmtFlags {
          ignore: vec![],
          check: false,
          files: vec![],
          ext: "ts".to_string(),
          use_tabs: Some(true),
          line_width: Some(NonZeroU32::new(60).unwrap()),
          indent_width: Some(NonZeroU8::new(4).unwrap()),
          single_quote: Some(true),
          prose_wrap: Some("never".to_string()),
        }),
        ..Flags::default()
      }
    );
  }

  #[test]
  fn lint() {
    let r = flags_from_vec(svec!["deno", "lint", "script_1.ts", "script_2.ts"]);
    assert_eq!(
      r.unwrap(),
      Flags {
        subcommand: DenoSubcommand::Lint(LintFlags {
          files: vec![
            PathBuf::from("script_1.ts"),
            PathBuf::from("script_2.ts")
          ],
          rules: false,
          maybe_rules_tags: None,
          maybe_rules_include: None,
          maybe_rules_exclude: None,
          json: false,
          ignore: vec![],
        }),
        ..Flags::default()
      }
    );

    let r = flags_from_vec(svec![
      "deno",
      "lint",
      "--watch",
      "script_1.ts",
      "script_2.ts"
    ]);
    assert_eq!(
      r.unwrap(),
      Flags {
        subcommand: DenoSubcommand::Lint(LintFlags {
          files: vec![
            PathBuf::from("script_1.ts"),
            PathBuf::from("script_2.ts")
          ],
          rules: false,
          maybe_rules_tags: None,
          maybe_rules_include: None,
          maybe_rules_exclude: None,
          json: false,
          ignore: vec![],
        }),
        watch: Some(vec![]),
        ..Flags::default()
      }
    );

    let r = flags_from_vec(svec![
      "deno",
      "lint",
      "--watch",
      "--no-clear-screen",
      "script_1.ts",
      "script_2.ts"
    ]);
    assert_eq!(
      r.unwrap(),
      Flags {
        subcommand: DenoSubcommand::Lint(LintFlags {
          files: vec![
            PathBuf::from("script_1.ts"),
            PathBuf::from("script_2.ts")
          ],
          rules: false,
          maybe_rules_tags: None,
          maybe_rules_include: None,
          maybe_rules_exclude: None,
          json: false,
          ignore: vec![],
        }),
        watch: Some(vec![]),
        no_clear_screen: true,
        ..Flags::default()
      }
    );

    let r =
      flags_from_vec(svec!["deno", "lint", "--ignore=script_1.ts,script_2.ts"]);
    assert_eq!(
      r.unwrap(),
      Flags {
        subcommand: DenoSubcommand::Lint(LintFlags {
          files: vec![],
          rules: false,
          maybe_rules_tags: None,
          maybe_rules_include: None,
          maybe_rules_exclude: None,
          json: false,
          ignore: vec![
            PathBuf::from("script_1.ts"),
            PathBuf::from("script_2.ts")
          ],
        }),
        ..Flags::default()
      }
    );

    let r = flags_from_vec(svec!["deno", "lint", "--rules"]);
    assert_eq!(
      r.unwrap(),
      Flags {
        subcommand: DenoSubcommand::Lint(LintFlags {
          files: vec![],
          rules: true,
          maybe_rules_tags: None,
          maybe_rules_include: None,
          maybe_rules_exclude: None,
          json: false,
          ignore: vec![],
        }),
        ..Flags::default()
      }
    );

    let r = flags_from_vec(svec![
      "deno",
      "lint",
      "--rules-tags=",
      "--rules-include=ban-untagged-todo,no-undef",
      "--rules-exclude=no-const-assign"
    ]);
    assert_eq!(
      r.unwrap(),
      Flags {
        subcommand: DenoSubcommand::Lint(LintFlags {
          files: vec![],
          rules: false,
          maybe_rules_tags: Some(svec![""]),
          maybe_rules_include: Some(svec!["ban-untagged-todo", "no-undef"]),
          maybe_rules_exclude: Some(svec!["no-const-assign"]),
          json: false,
          ignore: vec![],
        }),
        ..Flags::default()
      }
    );

    let r = flags_from_vec(svec!["deno", "lint", "--json", "script_1.ts"]);
    assert_eq!(
      r.unwrap(),
      Flags {
        subcommand: DenoSubcommand::Lint(LintFlags {
          files: vec![PathBuf::from("script_1.ts")],
          rules: false,
          maybe_rules_tags: None,
          maybe_rules_include: None,
          maybe_rules_exclude: None,
          json: true,
          ignore: vec![],
        }),
        ..Flags::default()
      }
    );

    let r = flags_from_vec(svec![
      "deno",
      "lint",
      "--config",
      "Deno.jsonc",
      "--json",
      "script_1.ts"
    ]);
    assert_eq!(
      r.unwrap(),
      Flags {
        subcommand: DenoSubcommand::Lint(LintFlags {
          files: vec![PathBuf::from("script_1.ts")],
          rules: false,
          maybe_rules_tags: None,
          maybe_rules_include: None,
          maybe_rules_exclude: None,
          json: true,
          ignore: vec![],
        }),
        config_flag: ConfigFlag::Path("Deno.jsonc".to_string()),
        ..Flags::default()
      }
    );
  }

  #[test]
  fn types() {
    let r = flags_from_vec(svec!["deno", "types"]);
    assert_eq!(
      r.unwrap(),
      Flags {
        subcommand: DenoSubcommand::Types,
        ..Flags::default()
      }
    );
  }

  #[test]
  fn cache() {
    let r = flags_from_vec(svec!["deno", "cache", "script.ts"]);
    assert_eq!(
      r.unwrap(),
      Flags {
        subcommand: DenoSubcommand::Cache(CacheFlags {
          files: svec!["script.ts"],
        }),
        ..Flags::default()
      }
    );
  }

  #[test]
  fn check() {
    let r = flags_from_vec(svec!["deno", "check", "script.ts"]);
    assert_eq!(
      r.unwrap(),
      Flags {
        subcommand: DenoSubcommand::Check(CheckFlags {
          files: svec!["script.ts"],
          remote: false,
        }),
        ..Flags::default()
      }
    );

    let r = flags_from_vec(svec!["deno", "check", "--remote", "script.ts"]);
    assert_eq!(
      r.unwrap(),
      Flags {
        subcommand: DenoSubcommand::Check(CheckFlags {
          files: svec!["script.ts"],
          remote: true,
        }),
        ..Flags::default()
      }
    );
  }

  #[test]
  fn info() {
    let r = flags_from_vec(svec!["deno", "info", "script.ts"]);
    assert_eq!(
      r.unwrap(),
      Flags {
        subcommand: DenoSubcommand::Info(InfoFlags {
          json: false,
          file: Some("script.ts".to_string()),
        }),
        ..Flags::default()
      }
    );

    let r = flags_from_vec(svec!["deno", "info", "--reload", "script.ts"]);
    assert_eq!(
      r.unwrap(),
      Flags {
        subcommand: DenoSubcommand::Info(InfoFlags {
          json: false,
          file: Some("script.ts".to_string()),
        }),
        reload: true,
        ..Flags::default()
      }
    );

    let r = flags_from_vec(svec!["deno", "info", "--json", "script.ts"]);
    assert_eq!(
      r.unwrap(),
      Flags {
        subcommand: DenoSubcommand::Info(InfoFlags {
          json: true,
          file: Some("script.ts".to_string()),
        }),
        ..Flags::default()
      }
    );

    let r = flags_from_vec(svec!["deno", "info"]);
    assert_eq!(
      r.unwrap(),
      Flags {
        subcommand: DenoSubcommand::Info(InfoFlags {
          json: false,
          file: None
        }),
        ..Flags::default()
      }
    );

    let r = flags_from_vec(svec!["deno", "info", "--json"]);
    assert_eq!(
      r.unwrap(),
      Flags {
        subcommand: DenoSubcommand::Info(InfoFlags {
          json: true,
          file: None
        }),
        ..Flags::default()
      }
    );
  }

  #[test]
  fn tsconfig() {
    let r =
      flags_from_vec(svec!["deno", "run", "-c", "tsconfig.json", "script.ts"]);
    assert_eq!(
      r.unwrap(),
      Flags {
        subcommand: DenoSubcommand::Run(RunFlags {
          script: "script.ts".to_string(),
        }),
        config_flag: ConfigFlag::Path("tsconfig.json".to_owned()),
        ..Flags::default()
      }
    );
  }

  #[test]
  fn eval() {
    let r = flags_from_vec(svec!["deno", "eval", "'console.log(\"hello\")'"]);
    assert_eq!(
      r.unwrap(),
      Flags {
        subcommand: DenoSubcommand::Eval(EvalFlags {
          print: false,
          code: "'console.log(\"hello\")'".to_string(),
          ext: "js".to_string(),
        }),
        allow_net: Some(vec![]),
        allow_env: Some(vec![]),
        allow_run: Some(vec![]),
        allow_read: Some(vec![]),
        allow_write: Some(vec![]),
        allow_ffi: Some(vec![]),
        allow_hrtime: true,
        ..Flags::default()
      }
    );
  }

  #[test]
  fn eval_p() {
    let r = flags_from_vec(svec!["deno", "eval", "-p", "1+2"]);
    assert_eq!(
      r.unwrap(),
      Flags {
        subcommand: DenoSubcommand::Eval(EvalFlags {
          print: true,
          code: "1+2".to_string(),
          ext: "js".to_string(),
        }),
        allow_net: Some(vec![]),
        allow_env: Some(vec![]),
        allow_run: Some(vec![]),
        allow_read: Some(vec![]),
        allow_write: Some(vec![]),
        allow_ffi: Some(vec![]),
        allow_hrtime: true,
        ..Flags::default()
      }
    );
  }

  #[test]
  fn eval_typescript() {
    let r =
      flags_from_vec(svec!["deno", "eval", "-T", "'console.log(\"hello\")'"]);
    assert_eq!(
      r.unwrap(),
      Flags {
        subcommand: DenoSubcommand::Eval(EvalFlags {
          print: false,
          code: "'console.log(\"hello\")'".to_string(),
          ext: "ts".to_string(),
        }),
        allow_net: Some(vec![]),
        allow_env: Some(vec![]),
        allow_run: Some(vec![]),
        allow_read: Some(vec![]),
        allow_write: Some(vec![]),
        allow_ffi: Some(vec![]),
        allow_hrtime: true,
        ..Flags::default()
      }
    );
  }

  #[test]
  fn eval_with_flags() {
    #[rustfmt::skip]
    let r = flags_from_vec(svec!["deno", "eval", "--import-map", "import_map.json", "--no-remote", "--config", "tsconfig.json", "--no-check", "--reload", "--lock", "lock.json", "--lock-write", "--cert", "example.crt", "--cached-only", "--location", "https:foo", "--v8-flags=--help", "--seed", "1", "--inspect=127.0.0.1:9229", "42"]);
    assert_eq!(
      r.unwrap(),
      Flags {
        subcommand: DenoSubcommand::Eval(EvalFlags {
          print: false,
          code: "42".to_string(),
          ext: "js".to_string(),
        }),
        import_map_path: Some("import_map.json".to_string()),
        no_remote: true,
        config_flag: ConfigFlag::Path("tsconfig.json".to_owned()),
        type_check_mode: TypeCheckMode::None,
        reload: true,
        lock: Some(PathBuf::from("lock.json")),
        lock_write: true,
        ca_file: Some("example.crt".to_string()),
        cached_only: true,
        location: Some(Url::parse("https://foo/").unwrap()),
        v8_flags: svec!["--help", "--random-seed=1"],
        seed: Some(1),
        inspect: Some("127.0.0.1:9229".parse().unwrap()),
        allow_net: Some(vec![]),
        allow_env: Some(vec![]),
        allow_run: Some(vec![]),
        allow_read: Some(vec![]),
        allow_write: Some(vec![]),
        allow_ffi: Some(vec![]),
        allow_hrtime: true,
        ..Flags::default()
      }
    );
  }

  #[test]
  fn eval_args() {
    let r = flags_from_vec(svec![
      "deno",
      "eval",
      "console.log(Deno.args)",
      "arg1",
      "arg2"
    ]);
    assert_eq!(
      r.unwrap(),
      Flags {
        subcommand: DenoSubcommand::Eval(EvalFlags {
          print: false,
          code: "console.log(Deno.args)".to_string(),
          ext: "js".to_string(),
        }),
        argv: svec!["arg1", "arg2"],
        allow_net: Some(vec![]),
        allow_env: Some(vec![]),
        allow_run: Some(vec![]),
        allow_read: Some(vec![]),
        allow_write: Some(vec![]),
        allow_ffi: Some(vec![]),
        allow_hrtime: true,
        ..Flags::default()
      }
    );
  }

  #[test]
  fn repl() {
    let r = flags_from_vec(svec!["deno"]);
    assert_eq!(
      r.unwrap(),
      Flags {
        repl: true,
        subcommand: DenoSubcommand::Repl(ReplFlags {
          eval_files: None,
          eval: None
        }),
        allow_net: Some(vec![]),
        unsafely_ignore_certificate_errors: None,
        allow_env: Some(vec![]),
        allow_run: Some(vec![]),
        allow_read: Some(vec![]),
        allow_write: Some(vec![]),
        allow_ffi: Some(vec![]),
        allow_hrtime: true,
        ..Flags::default()
      }
    );
  }

  #[test]
  fn repl_with_flags() {
    #[rustfmt::skip]
    let r = flags_from_vec(svec!["deno", "repl", "--import-map", "import_map.json", "--no-remote", "--config", "tsconfig.json", "--no-check", "--reload", "--lock", "lock.json", "--lock-write", "--cert", "example.crt", "--cached-only", "--location", "https:foo", "--v8-flags=--help", "--seed", "1", "--inspect=127.0.0.1:9229", "--unsafely-ignore-certificate-errors"]);
    assert_eq!(
      r.unwrap(),
      Flags {
        repl: true,
        subcommand: DenoSubcommand::Repl(ReplFlags {
          eval_files: None,
          eval: None
        }),
        import_map_path: Some("import_map.json".to_string()),
        no_remote: true,
        config_flag: ConfigFlag::Path("tsconfig.json".to_owned()),
        type_check_mode: TypeCheckMode::None,
        reload: true,
        lock: Some(PathBuf::from("lock.json")),
        lock_write: true,
        ca_file: Some("example.crt".to_string()),
        cached_only: true,
        location: Some(Url::parse("https://foo/").unwrap()),
        v8_flags: svec!["--help", "--random-seed=1"],
        seed: Some(1),
        inspect: Some("127.0.0.1:9229".parse().unwrap()),
        allow_net: Some(vec![]),
        allow_env: Some(vec![]),
        allow_run: Some(vec![]),
        allow_read: Some(vec![]),
        allow_write: Some(vec![]),
        allow_ffi: Some(vec![]),
        allow_hrtime: true,
        unsafely_ignore_certificate_errors: Some(vec![]),
        ..Flags::default()
      }
    );
  }

  #[test]
  fn repl_with_eval_flag() {
    #[rustfmt::skip]
    let r = flags_from_vec(svec!["deno", "repl", "--eval", "console.log('hello');"]);
    assert_eq!(
      r.unwrap(),
      Flags {
        repl: true,
        subcommand: DenoSubcommand::Repl(ReplFlags {
          eval_files: None,
          eval: Some("console.log('hello');".to_string()),
        }),
        allow_net: Some(vec![]),
        allow_env: Some(vec![]),
        allow_run: Some(vec![]),
        allow_read: Some(vec![]),
        allow_write: Some(vec![]),
        allow_ffi: Some(vec![]),
        allow_hrtime: true,
        type_check_mode: TypeCheckMode::None,
        ..Flags::default()
      }
    );
  }

  #[test]
  fn repl_with_eval_file_flag() {
    #[rustfmt::skip]
    let r = flags_from_vec(svec!["deno", "repl", "--eval-file=./a.js,./b.ts,https://examples.deno.land/hello-world.ts"]);
    assert_eq!(
      r.unwrap(),
      Flags {
        repl: true,
        subcommand: DenoSubcommand::Repl(ReplFlags {
          eval_files: Some(vec![
            "./a.js".to_string(),
            "./b.ts".to_string(),
            "https://examples.deno.land/hello-world.ts".to_string()
          ]),
          eval: None,
        }),
        allow_net: Some(vec![]),
        allow_env: Some(vec![]),
        allow_run: Some(vec![]),
        allow_read: Some(vec![]),
        allow_write: Some(vec![]),
        allow_ffi: Some(vec![]),
        allow_hrtime: true,
        type_check_mode: TypeCheckMode::None,
        ..Flags::default()
      }
    );
  }

  #[test]
  fn allow_read_allowlist() {
    use test_util::TempDir;
    let temp_dir_guard = TempDir::new();
    let temp_dir = temp_dir_guard.path().to_path_buf();

    let r = flags_from_vec(svec![
      "deno",
      "run",
      format!("--allow-read=.,{}", temp_dir.to_str().unwrap()),
      "script.ts"
    ]);
    assert_eq!(
      r.unwrap(),
      Flags {
        allow_read: Some(vec![PathBuf::from("."), temp_dir]),
        subcommand: DenoSubcommand::Run(RunFlags {
          script: "script.ts".to_string(),
        }),
        ..Flags::default()
      }
    );
  }

  #[test]
  fn allow_write_allowlist() {
    use test_util::TempDir;
    let temp_dir_guard = TempDir::new();
    let temp_dir = temp_dir_guard.path().to_path_buf();

    let r = flags_from_vec(svec![
      "deno",
      "run",
      format!("--allow-write=.,{}", temp_dir.to_str().unwrap()),
      "script.ts"
    ]);
    assert_eq!(
      r.unwrap(),
      Flags {
        allow_write: Some(vec![PathBuf::from("."), temp_dir]),
        subcommand: DenoSubcommand::Run(RunFlags {
          script: "script.ts".to_string(),
        }),
        ..Flags::default()
      }
    );
  }

  #[test]
  fn allow_net_allowlist() {
    let r = flags_from_vec(svec![
      "deno",
      "run",
      "--allow-net=127.0.0.1",
      "script.ts"
    ]);
    assert_eq!(
      r.unwrap(),
      Flags {
        subcommand: DenoSubcommand::Run(RunFlags {
          script: "script.ts".to_string(),
        }),
        allow_net: Some(svec!["127.0.0.1"]),
        ..Flags::default()
      }
    );
  }

  #[test]
  fn allow_env_allowlist() {
    let r =
      flags_from_vec(svec!["deno", "run", "--allow-env=HOME", "script.ts"]);
    assert_eq!(
      r.unwrap(),
      Flags {
        subcommand: DenoSubcommand::Run(RunFlags {
          script: "script.ts".to_string(),
        }),
        allow_env: Some(svec!["HOME"]),
        ..Flags::default()
      }
    );
  }

  #[test]
  fn allow_env_allowlist_multiple() {
    let r = flags_from_vec(svec![
      "deno",
      "run",
      "--allow-env=HOME,PATH",
      "script.ts"
    ]);
    assert_eq!(
      r.unwrap(),
      Flags {
        subcommand: DenoSubcommand::Run(RunFlags {
          script: "script.ts".to_string(),
        }),
        allow_env: Some(svec!["HOME", "PATH"]),
        ..Flags::default()
      }
    );
  }

  #[test]
  fn allow_env_allowlist_validator() {
    let r =
      flags_from_vec(svec!["deno", "run", "--allow-env=HOME", "script.ts"]);
    assert!(r.is_ok());
    let r =
      flags_from_vec(svec!["deno", "run", "--allow-env=H=ME", "script.ts"]);
    assert!(r.is_err());
    let r =
      flags_from_vec(svec!["deno", "run", "--allow-env=H\0ME", "script.ts"]);
    assert!(r.is_err());
  }

  #[test]
  fn bundle() {
    let r = flags_from_vec(svec!["deno", "bundle", "source.ts"]);
    assert_eq!(
      r.unwrap(),
      Flags {
        subcommand: DenoSubcommand::Bundle(BundleFlags {
          source_file: "source.ts".to_string(),
          out_file: None,
        }),
        ..Flags::default()
      }
    );
  }

  #[test]
  fn bundle_with_config() {
    let r = flags_from_vec(svec![
      "deno",
      "bundle",
      "--no-remote",
      "--config",
      "tsconfig.json",
      "source.ts",
      "bundle.js"
    ]);
    assert_eq!(
      r.unwrap(),
      Flags {
        subcommand: DenoSubcommand::Bundle(BundleFlags {
          source_file: "source.ts".to_string(),
          out_file: Some(PathBuf::from("bundle.js")),
        }),
        allow_write: Some(vec![]),
        no_remote: true,
        config_flag: ConfigFlag::Path("tsconfig.json".to_owned()),
        ..Flags::default()
      }
    );
  }

  #[test]
  fn bundle_with_output() {
    let r = flags_from_vec(svec!["deno", "bundle", "source.ts", "bundle.js"]);
    assert_eq!(
      r.unwrap(),
      Flags {
        subcommand: DenoSubcommand::Bundle(BundleFlags {
          source_file: "source.ts".to_string(),
          out_file: Some(PathBuf::from("bundle.js")),
        }),
        allow_write: Some(vec![]),
        ..Flags::default()
      }
    );
  }

  #[test]
  fn bundle_with_lock() {
    let r = flags_from_vec(svec![
      "deno",
      "bundle",
      "--lock-write",
      "--lock=lock.json",
      "source.ts"
    ]);
    assert_eq!(
      r.unwrap(),
      Flags {
        subcommand: DenoSubcommand::Bundle(BundleFlags {
          source_file: "source.ts".to_string(),
          out_file: None,
        }),
        lock_write: true,
        lock: Some(PathBuf::from("lock.json")),
        ..Flags::default()
      }
    );
  }

  #[test]
  fn bundle_with_reload() {
    let r = flags_from_vec(svec!["deno", "bundle", "--reload", "source.ts"]);
    assert_eq!(
      r.unwrap(),
      Flags {
        reload: true,
        subcommand: DenoSubcommand::Bundle(BundleFlags {
          source_file: "source.ts".to_string(),
          out_file: None,
        }),
        ..Flags::default()
      }
    );
  }

  #[test]
  fn bundle_nocheck() {
    let r = flags_from_vec(svec!["deno", "bundle", "--no-check", "script.ts"])
      .unwrap();
    assert_eq!(
      r,
      Flags {
        subcommand: DenoSubcommand::Bundle(BundleFlags {
          source_file: "script.ts".to_string(),
          out_file: None,
        }),
        type_check_mode: TypeCheckMode::None,
        ..Flags::default()
      }
    );
  }

  #[test]
  fn bundle_watch() {
    let r = flags_from_vec(svec!["deno", "bundle", "--watch", "source.ts"]);
    assert_eq!(
      r.unwrap(),
      Flags {
        subcommand: DenoSubcommand::Bundle(BundleFlags {
          source_file: "source.ts".to_string(),
          out_file: None,
        }),
        watch: Some(vec![]),
        ..Flags::default()
      }
    )
  }

  #[test]
  fn bundle_watch_with_no_clear_screen() {
    let r = flags_from_vec(svec![
      "deno",
      "bundle",
      "--watch",
      "--no-clear-screen",
      "source.ts"
    ]);
    assert_eq!(
      r.unwrap(),
      Flags {
        subcommand: DenoSubcommand::Bundle(BundleFlags {
          source_file: "source.ts".to_string(),
          out_file: None,
        }),
        watch: Some(vec![]),
        no_clear_screen: true,
        ..Flags::default()
      }
    )
  }

  #[test]
  fn run_import_map() {
    let r = flags_from_vec(svec![
      "deno",
      "run",
      "--import-map=import_map.json",
      "script.ts"
    ]);
    assert_eq!(
      r.unwrap(),
      Flags {
        subcommand: DenoSubcommand::Run(RunFlags {
          script: "script.ts".to_string(),
        }),
        import_map_path: Some("import_map.json".to_owned()),
        ..Flags::default()
      }
    );
  }

  #[test]
  fn info_import_map() {
    let r = flags_from_vec(svec![
      "deno",
      "info",
      "--import-map=import_map.json",
      "script.ts"
    ]);
    assert_eq!(
      r.unwrap(),
      Flags {
        subcommand: DenoSubcommand::Info(InfoFlags {
          file: Some("script.ts".to_string()),
          json: false,
        }),
        import_map_path: Some("import_map.json".to_owned()),
        ..Flags::default()
      }
    );
  }

  #[test]
  fn cache_import_map() {
    let r = flags_from_vec(svec![
      "deno",
      "cache",
      "--import-map=import_map.json",
      "script.ts"
    ]);
    assert_eq!(
      r.unwrap(),
      Flags {
        subcommand: DenoSubcommand::Cache(CacheFlags {
          files: svec!["script.ts"],
        }),
        import_map_path: Some("import_map.json".to_owned()),
        ..Flags::default()
      }
    );
  }

  #[test]
  fn doc_import_map() {
    let r = flags_from_vec(svec![
      "deno",
      "doc",
      "--import-map=import_map.json",
      "script.ts"
    ]);
    assert_eq!(
      r.unwrap(),
      Flags {
        subcommand: DenoSubcommand::Doc(DocFlags {
          source_file: Some("script.ts".to_owned()),
          private: false,
          json: false,
          filter: None,
        }),
        import_map_path: Some("import_map.json".to_owned()),
        ..Flags::default()
      }
    );
  }

  #[test]
  fn cache_multiple() {
    let r =
      flags_from_vec(svec!["deno", "cache", "script.ts", "script_two.ts"]);
    assert_eq!(
      r.unwrap(),
      Flags {
        subcommand: DenoSubcommand::Cache(CacheFlags {
          files: svec!["script.ts", "script_two.ts"],
        }),
        ..Flags::default()
      }
    );
  }

  #[test]
  fn run_seed() {
    let r = flags_from_vec(svec!["deno", "run", "--seed", "250", "script.ts"]);
    assert_eq!(
      r.unwrap(),
      Flags {
        subcommand: DenoSubcommand::Run(RunFlags {
          script: "script.ts".to_string(),
        }),
        seed: Some(250_u64),
        v8_flags: svec!["--random-seed=250"],
        ..Flags::default()
      }
    );
  }

  #[test]
  fn run_seed_with_v8_flags() {
    let r = flags_from_vec(svec![
      "deno",
      "run",
      "--seed",
      "250",
      "--v8-flags=--expose-gc",
      "script.ts"
    ]);
    assert_eq!(
      r.unwrap(),
      Flags {
        subcommand: DenoSubcommand::Run(RunFlags {
          script: "script.ts".to_string(),
        }),
        seed: Some(250_u64),
        v8_flags: svec!["--expose-gc", "--random-seed=250"],
        ..Flags::default()
      }
    );
  }

  #[test]
  fn install() {
    let r = flags_from_vec(svec![
      "deno",
      "install",
      "https://deno.land/std/examples/colors.ts"
    ]);
    assert_eq!(
      r.unwrap(),
      Flags {
        subcommand: DenoSubcommand::Install(InstallFlags {
          name: None,
          module_url: "https://deno.land/std/examples/colors.ts".to_string(),
          args: vec![],
          root: None,
          force: false,
        }),
        ..Flags::default()
      }
    );
  }

  #[test]
  fn install_with_flags() {
    #[rustfmt::skip]
    let r = flags_from_vec(svec!["deno", "install", "--import-map", "import_map.json", "--no-remote", "--config", "tsconfig.json", "--no-check", "--unsafely-ignore-certificate-errors", "--reload", "--lock", "lock.json", "--lock-write", "--cert", "example.crt", "--cached-only", "--allow-read", "--allow-net", "--v8-flags=--help", "--seed", "1", "--inspect=127.0.0.1:9229", "--name", "file_server", "--root", "/foo", "--force", "https://deno.land/std/http/file_server.ts", "foo", "bar"]);
    assert_eq!(
      r.unwrap(),
      Flags {
        subcommand: DenoSubcommand::Install(InstallFlags {
          name: Some("file_server".to_string()),
          module_url: "https://deno.land/std/http/file_server.ts".to_string(),
          args: svec!["foo", "bar"],
          root: Some(PathBuf::from("/foo")),
          force: true,
        }),
        import_map_path: Some("import_map.json".to_string()),
        no_remote: true,
        config_flag: ConfigFlag::Path("tsconfig.json".to_owned()),
        type_check_mode: TypeCheckMode::None,
        reload: true,
        lock: Some(PathBuf::from("lock.json")),
        lock_write: true,
        ca_file: Some("example.crt".to_string()),
        cached_only: true,
        v8_flags: svec!["--help", "--random-seed=1"],
        seed: Some(1),
        inspect: Some("127.0.0.1:9229".parse().unwrap()),
        allow_net: Some(vec![]),
        unsafely_ignore_certificate_errors: Some(vec![]),
        allow_read: Some(vec![]),
        ..Flags::default()
      }
    );
  }

  #[test]
  fn log_level() {
    let r =
      flags_from_vec(svec!["deno", "run", "--log-level=debug", "script.ts"]);
    assert_eq!(
      r.unwrap(),
      Flags {
        subcommand: DenoSubcommand::Run(RunFlags {
          script: "script.ts".to_string(),
        }),
        log_level: Some(Level::Debug),
        ..Flags::default()
      }
    );
  }

  #[test]
  fn quiet() {
    let r = flags_from_vec(svec!["deno", "run", "-q", "script.ts"]);
    assert_eq!(
      r.unwrap(),
      Flags {
        subcommand: DenoSubcommand::Run(RunFlags {
          script: "script.ts".to_string(),
        }),
        log_level: Some(Level::Error),
        ..Flags::default()
      }
    );
  }

  #[test]
  fn completions() {
    let r = flags_from_vec(svec!["deno", "completions", "zsh"]).unwrap();

    match r.subcommand {
      DenoSubcommand::Completions(CompletionsFlags { buf }) => {
        assert!(!buf.is_empty())
      }
      _ => unreachable!(),
    }
  }

  #[test]
  fn run_with_args() {
    let r = flags_from_vec(svec![
      "deno",
      "run",
      "script.ts",
      "--allow-read",
      "--allow-net"
    ]);
    assert_eq!(
      r.unwrap(),
      Flags {
        subcommand: DenoSubcommand::Run(RunFlags {
          script: "script.ts".to_string(),
        }),
        argv: svec!["--allow-read", "--allow-net"],
        ..Flags::default()
      }
    );
    let r = flags_from_vec(svec![
      "deno",
      "run",
      "--location",
      "https:foo",
      "--allow-read",
      "script.ts",
      "--allow-net",
      "-r",
      "--help",
      "--foo",
      "bar"
    ]);
    assert_eq!(
      r.unwrap(),
      Flags {
        subcommand: DenoSubcommand::Run(RunFlags {
          script: "script.ts".to_string(),
        }),
        location: Some(Url::parse("https://foo/").unwrap()),
        allow_read: Some(vec![]),
        argv: svec!["--allow-net", "-r", "--help", "--foo", "bar"],
        ..Flags::default()
      }
    );

    let r = flags_from_vec(svec!["deno", "run", "script.ts", "foo", "bar"]);
    assert_eq!(
      r.unwrap(),
      Flags {
        subcommand: DenoSubcommand::Run(RunFlags {
          script: "script.ts".to_string(),
        }),
        argv: svec!["foo", "bar"],
        ..Flags::default()
      }
    );
    let r = flags_from_vec(svec!["deno", "run", "script.ts", "-"]);
    assert_eq!(
      r.unwrap(),
      Flags {
        subcommand: DenoSubcommand::Run(RunFlags {
          script: "script.ts".to_string(),
        }),
        argv: svec!["-"],
        ..Flags::default()
      }
    );

    let r =
      flags_from_vec(svec!["deno", "run", "script.ts", "-", "foo", "bar"]);
    assert_eq!(
      r.unwrap(),
      Flags {
        subcommand: DenoSubcommand::Run(RunFlags {
          script: "script.ts".to_string(),
        }),
        argv: svec!["-", "foo", "bar"],
        ..Flags::default()
      }
    );
  }

  #[test]
  fn no_check() {
    let r = flags_from_vec(svec!["deno", "run", "--no-check", "script.ts"]);
    assert_eq!(
      r.unwrap(),
      Flags {
        subcommand: DenoSubcommand::Run(RunFlags {
          script: "script.ts".to_string(),
        }),
        type_check_mode: TypeCheckMode::None,
        ..Flags::default()
      }
    );
  }

  #[test]
  fn no_check_remote() {
    let r =
      flags_from_vec(svec!["deno", "run", "--no-check=remote", "script.ts"]);
    assert_eq!(
      r.unwrap(),
      Flags {
        subcommand: DenoSubcommand::Run(RunFlags {
          script: "script.ts".to_string(),
        }),
        type_check_mode: TypeCheckMode::Local,
        ..Flags::default()
      }
    );
  }

  #[test]
  fn repl_with_unsafely_ignore_certificate_errors() {
    let r = flags_from_vec(svec![
      "deno",
      "repl",
      "--eval",
      "console.log('hello');",
      "--unsafely-ignore-certificate-errors"
    ]);
    assert_eq!(
      r.unwrap(),
      Flags {
        repl: true,
        subcommand: DenoSubcommand::Repl(ReplFlags {
          eval_files: None,
          eval: Some("console.log('hello');".to_string()),
        }),
        unsafely_ignore_certificate_errors: Some(vec![]),
        allow_net: Some(vec![]),
        allow_env: Some(vec![]),
        allow_run: Some(vec![]),
        allow_read: Some(vec![]),
        allow_write: Some(vec![]),
        allow_ffi: Some(vec![]),
        allow_hrtime: true,
        type_check_mode: TypeCheckMode::None,
        ..Flags::default()
      }
    );
  }

  #[test]
  fn run_with_unsafely_ignore_certificate_errors() {
    let r = flags_from_vec(svec![
      "deno",
      "run",
      "--unsafely-ignore-certificate-errors",
      "script.ts"
    ]);
    assert_eq!(
      r.unwrap(),
      Flags {
        subcommand: DenoSubcommand::Run(RunFlags {
          script: "script.ts".to_string(),
        }),
        unsafely_ignore_certificate_errors: Some(vec![]),
        ..Flags::default()
      }
    );
  }

  #[test]
  fn run_with_unsafely_treat_insecure_origin_as_secure_with_ipv6_address() {
    let r = flags_from_vec(svec![
      "deno",
      "run",
      "--unsafely-ignore-certificate-errors=deno.land,localhost,::,127.0.0.1,[::1],1.2.3.4",
      "script.ts"
    ]);
    assert_eq!(
      r.unwrap(),
      Flags {
        subcommand: DenoSubcommand::Run(RunFlags {
          script: "script.ts".to_string(),
        }),
        unsafely_ignore_certificate_errors: Some(svec![
          "deno.land",
          "localhost",
          "::",
          "127.0.0.1",
          "[::1]",
          "1.2.3.4"
        ]),
        ..Flags::default()
      }
    );
  }

  #[test]
  fn repl_with_unsafely_treat_insecure_origin_as_secure_with_ipv6_address() {
    let r = flags_from_vec(svec![
      "deno",
      "repl",
      "--unsafely-ignore-certificate-errors=deno.land,localhost,::,127.0.0.1,[::1],1.2.3.4"]);
    assert_eq!(
      r.unwrap(),
      Flags {
        repl: true,
        subcommand: DenoSubcommand::Repl(ReplFlags {
          eval_files: None,
          eval: None
        }),
        unsafely_ignore_certificate_errors: Some(svec![
          "deno.land",
          "localhost",
          "::",
          "127.0.0.1",
          "[::1]",
          "1.2.3.4"
        ]),
        allow_net: Some(vec![]),
        allow_env: Some(vec![]),
        allow_run: Some(vec![]),
        allow_read: Some(vec![]),
        allow_write: Some(vec![]),
        allow_ffi: Some(vec![]),
        allow_hrtime: true,
        type_check_mode: TypeCheckMode::None,
        ..Flags::default()
      }
    );
  }

  #[test]
  fn no_remote() {
    let r = flags_from_vec(svec!["deno", "run", "--no-remote", "script.ts"]);
    assert_eq!(
      r.unwrap(),
      Flags {
        subcommand: DenoSubcommand::Run(RunFlags {
          script: "script.ts".to_string(),
        }),
        no_remote: true,
        ..Flags::default()
      }
    );
  }

  #[test]
  fn cached_only() {
    let r = flags_from_vec(svec!["deno", "run", "--cached-only", "script.ts"]);
    assert_eq!(
      r.unwrap(),
      Flags {
        subcommand: DenoSubcommand::Run(RunFlags {
          script: "script.ts".to_string(),
        }),
        cached_only: true,
        ..Flags::default()
      }
    );
  }

  #[test]
  fn allow_net_allowlist_with_ports() {
    let r = flags_from_vec(svec![
      "deno",
      "run",
      "--allow-net=deno.land,:8000,:4545",
      "script.ts"
    ]);
    assert_eq!(
      r.unwrap(),
      Flags {
        subcommand: DenoSubcommand::Run(RunFlags {
          script: "script.ts".to_string(),
        }),
        allow_net: Some(svec![
          "deno.land",
          "0.0.0.0:8000",
          "127.0.0.1:8000",
          "localhost:8000",
          "0.0.0.0:4545",
          "127.0.0.1:4545",
          "localhost:4545"
        ]),
        ..Flags::default()
      }
    );
  }

  #[test]
  fn allow_net_allowlist_with_ipv6_address() {
    let r = flags_from_vec(svec![
      "deno",
      "run",
      "--allow-net=deno.land,deno.land:80,::,127.0.0.1,[::1],1.2.3.4:5678,:5678,[::1]:8080",
      "script.ts"
    ]);
    assert_eq!(
      r.unwrap(),
      Flags {
        subcommand: DenoSubcommand::Run(RunFlags {
          script: "script.ts".to_string(),
        }),
        allow_net: Some(svec![
          "deno.land",
          "deno.land:80",
          "::",
          "127.0.0.1",
          "[::1]",
          "1.2.3.4:5678",
          "0.0.0.0:5678",
          "127.0.0.1:5678",
          "localhost:5678",
          "[::1]:8080"
        ]),
        ..Flags::default()
      }
    );
  }

  #[test]
  fn lock_write() {
    let r = flags_from_vec(svec![
      "deno",
      "run",
      "--lock-write",
      "--lock=lock.json",
      "script.ts"
    ]);
    assert_eq!(
      r.unwrap(),
      Flags {
        subcommand: DenoSubcommand::Run(RunFlags {
          script: "script.ts".to_string(),
        }),
        lock_write: true,
        lock: Some(PathBuf::from("lock.json")),
        ..Flags::default()
      }
    );
  }

  #[test]
  fn test_with_flags() {
    #[rustfmt::skip]
    let r = flags_from_vec(svec!["deno", "test", "--unstable", "--trace-ops", "--no-run", "--filter", "- foo", "--coverage=cov", "--location", "https:foo", "--allow-net", "--allow-none", "dir1/", "dir2/", "--", "arg1", "arg2"]);
    assert_eq!(
      r.unwrap(),
      Flags {
        subcommand: DenoSubcommand::Test(TestFlags {
          no_run: true,
          doc: false,
          fail_fast: None,
          filter: Some("- foo".to_string()),
          allow_none: true,
          include: Some(svec!["dir1/", "dir2/"]),
          ignore: vec![],
          shuffle: None,
          concurrent_jobs: NonZeroUsize::new(1).unwrap(),
          trace_ops: true,
        }),
        unstable: true,
        no_prompt: true,
        coverage_dir: Some("cov".to_string()),
        location: Some(Url::parse("https://foo/").unwrap()),
        allow_net: Some(vec![]),
        argv: svec!["arg1", "arg2"],
        ..Flags::default()
      }
    );
  }

  #[test]
  fn run_with_cafile() {
    let r = flags_from_vec(svec![
      "deno",
      "run",
      "--cert",
      "example.crt",
      "script.ts"
    ]);
    assert_eq!(
      r.unwrap(),
      Flags {
        subcommand: DenoSubcommand::Run(RunFlags {
          script: "script.ts".to_string(),
        }),
        ca_file: Some("example.crt".to_owned()),
        ..Flags::default()
      }
    );
  }

  #[test]
  fn run_with_enable_testing_features() {
    let r = flags_from_vec(svec![
      "deno",
      "run",
      "--enable-testing-features-do-not-use",
      "script.ts"
    ]);
    assert_eq!(
      r.unwrap(),
      Flags {
        subcommand: DenoSubcommand::Run(RunFlags {
          script: "script.ts".to_string(),
        }),
        enable_testing_features: true,
        ..Flags::default()
      }
    );
  }

  #[test]
  fn test_with_concurrent_jobs() {
    let r = flags_from_vec(svec!["deno", "test", "--jobs=4"]);
    assert_eq!(
      r.unwrap(),
      Flags {
        subcommand: DenoSubcommand::Test(TestFlags {
          no_run: false,
          doc: false,
          fail_fast: None,
          filter: None,
          allow_none: false,
          shuffle: None,
          include: None,
          ignore: vec![],
          concurrent_jobs: NonZeroUsize::new(4).unwrap(),
          trace_ops: false,
        }),
        no_prompt: true,
        ..Flags::default()
      }
    );

    let r = flags_from_vec(svec!["deno", "test", "--jobs=0"]);
    assert!(r.is_err());
  }

  #[test]
  fn test_with_fail_fast() {
    let r = flags_from_vec(svec!["deno", "test", "--fail-fast=3"]);
    assert_eq!(
      r.unwrap(),
      Flags {
        subcommand: DenoSubcommand::Test(TestFlags {
          no_run: false,
          doc: false,
          fail_fast: Some(NonZeroUsize::new(3).unwrap()),
          filter: None,
          allow_none: false,
          shuffle: None,
          include: None,
          ignore: vec![],
          concurrent_jobs: NonZeroUsize::new(1).unwrap(),
          trace_ops: false,
        }),
        no_prompt: true,
        ..Flags::default()
      }
    );

    let r = flags_from_vec(svec!["deno", "test", "--fail-fast=0"]);
    assert!(r.is_err());
  }

  #[test]
  fn test_with_enable_testing_features() {
    let r = flags_from_vec(svec![
      "deno",
      "test",
      "--enable-testing-features-do-not-use"
    ]);
    assert_eq!(
      r.unwrap(),
      Flags {
        subcommand: DenoSubcommand::Test(TestFlags {
          no_run: false,
          doc: false,
          fail_fast: None,
          filter: None,
          allow_none: false,
          shuffle: None,
          include: None,
          ignore: vec![],
          concurrent_jobs: NonZeroUsize::new(1).unwrap(),
          trace_ops: false,
        }),
        no_prompt: true,
        enable_testing_features: true,
        ..Flags::default()
      }
    );
  }

  #[test]
  fn test_shuffle() {
    let r = flags_from_vec(svec!["deno", "test", "--shuffle=1"]);
    assert_eq!(
      r.unwrap(),
      Flags {
        subcommand: DenoSubcommand::Test(TestFlags {
          no_run: false,
          doc: false,
          fail_fast: None,
          filter: None,
          allow_none: false,
          shuffle: Some(1),
          include: None,
          ignore: vec![],
          concurrent_jobs: NonZeroUsize::new(1).unwrap(),
          trace_ops: false,
        }),
        no_prompt: true,
        watch: None,
        ..Flags::default()
      }
    );
  }

  #[test]
  fn test_watch() {
    let r = flags_from_vec(svec!["deno", "test", "--watch"]);
    assert_eq!(
      r.unwrap(),
      Flags {
        subcommand: DenoSubcommand::Test(TestFlags {
          no_run: false,
          doc: false,
          fail_fast: None,
          filter: None,
          allow_none: false,
          shuffle: None,
          include: None,
          ignore: vec![],
          concurrent_jobs: NonZeroUsize::new(1).unwrap(),
          trace_ops: false,
        }),
        no_prompt: true,
        watch: Some(vec![]),
        ..Flags::default()
      }
    );
  }

  #[test]
  fn test_watch_with_no_clear_screen() {
    let r =
      flags_from_vec(svec!["deno", "test", "--watch", "--no-clear-screen"]);
    assert_eq!(
      r.unwrap(),
      Flags {
        subcommand: DenoSubcommand::Test(TestFlags {
          no_run: false,
          doc: false,
          fail_fast: None,
          filter: None,
          allow_none: false,
          shuffle: None,
          include: None,
          ignore: vec![],
          concurrent_jobs: NonZeroUsize::new(1).unwrap(),
          trace_ops: false,
        }),
        watch: Some(vec![]),
        no_clear_screen: true,
        no_prompt: true,
        ..Flags::default()
      }
    );
  }

  #[test]
  fn bundle_with_cafile() {
    let r = flags_from_vec(svec![
      "deno",
      "bundle",
      "--cert",
      "example.crt",
      "source.ts"
    ]);
    assert_eq!(
      r.unwrap(),
      Flags {
        subcommand: DenoSubcommand::Bundle(BundleFlags {
          source_file: "source.ts".to_string(),
          out_file: None,
        }),
        ca_file: Some("example.crt".to_owned()),
        ..Flags::default()
      }
    );
  }

  #[test]
  fn upgrade_with_ca_file() {
    let r = flags_from_vec(svec!["deno", "upgrade", "--cert", "example.crt"]);
    assert_eq!(
      r.unwrap(),
      Flags {
        subcommand: DenoSubcommand::Upgrade(UpgradeFlags {
          force: false,
          dry_run: false,
          canary: false,
          version: None,
          output: None,
          ca_file: Some("example.crt".to_owned()),
        }),
        ca_file: Some("example.crt".to_owned()),
        ..Flags::default()
      }
    );
  }

  #[test]
  fn cache_with_cafile() {
    let r = flags_from_vec(svec![
      "deno",
      "cache",
      "--cert",
      "example.crt",
      "script.ts",
      "script_two.ts"
    ]);
    assert_eq!(
      r.unwrap(),
      Flags {
        subcommand: DenoSubcommand::Cache(CacheFlags {
          files: svec!["script.ts", "script_two.ts"],
        }),
        ca_file: Some("example.crt".to_owned()),
        ..Flags::default()
      }
    );
  }

  #[test]
  fn info_with_cafile() {
    let r = flags_from_vec(svec![
      "deno",
      "info",
      "--cert",
      "example.crt",
      "https://example.com"
    ]);
    assert_eq!(
      r.unwrap(),
      Flags {
        subcommand: DenoSubcommand::Info(InfoFlags {
          json: false,
          file: Some("https://example.com".to_string()),
        }),
        ca_file: Some("example.crt".to_owned()),
        ..Flags::default()
      }
    );
  }

  #[test]
  fn doc() {
    let r = flags_from_vec(svec!["deno", "doc", "--json", "path/to/module.ts"]);
    assert_eq!(
      r.unwrap(),
      Flags {
        subcommand: DenoSubcommand::Doc(DocFlags {
          private: false,
          json: true,
          source_file: Some("path/to/module.ts".to_string()),
          filter: None,
        }),
        ..Flags::default()
      }
    );

    let r = flags_from_vec(svec![
      "deno",
      "doc",
      "path/to/module.ts",
      "SomeClass.someField"
    ]);
    assert_eq!(
      r.unwrap(),
      Flags {
        subcommand: DenoSubcommand::Doc(DocFlags {
          private: false,
          json: false,
          source_file: Some("path/to/module.ts".to_string()),
          filter: Some("SomeClass.someField".to_string()),
        }),
        ..Flags::default()
      }
    );

    let r = flags_from_vec(svec!["deno", "doc"]);
    assert_eq!(
      r.unwrap(),
      Flags {
        subcommand: DenoSubcommand::Doc(DocFlags {
          private: false,
          json: false,
          source_file: None,
          filter: None,
        }),
        ..Flags::default()
      }
    );

    let r = flags_from_vec(svec!["deno", "doc", "--builtin", "Deno.Listener"]);
    assert_eq!(
      r.unwrap(),
      Flags {
        subcommand: DenoSubcommand::Doc(DocFlags {
          private: false,
          json: false,
          source_file: Some("--builtin".to_string()),
          filter: Some("Deno.Listener".to_string()),
        }),
        ..Flags::default()
      }
    );

    let r =
      flags_from_vec(svec!["deno", "doc", "--private", "path/to/module.js"]);
    assert_eq!(
      r.unwrap(),
      Flags {
        subcommand: DenoSubcommand::Doc(DocFlags {
          private: true,
          json: false,
          source_file: Some("path/to/module.js".to_string()),
          filter: None,
        }),
        ..Flags::default()
      }
    );
  }

  #[test]
  fn inspect_default_host() {
    let r = flags_from_vec(svec!["deno", "run", "--inspect", "foo.js"]);
    assert_eq!(
      r.unwrap(),
      Flags {
        subcommand: DenoSubcommand::Run(RunFlags {
          script: "foo.js".to_string(),
        }),
        inspect: Some("127.0.0.1:9229".parse().unwrap()),
        ..Flags::default()
      }
    );
  }

  #[test]
  fn compile() {
    let r = flags_from_vec(svec![
      "deno",
      "compile",
      "https://deno.land/std/examples/colors.ts"
    ]);
    assert_eq!(
      r.unwrap(),
      Flags {
        subcommand: DenoSubcommand::Compile(CompileFlags {
          source_file: "https://deno.land/std/examples/colors.ts".to_string(),
          output: None,
          args: vec![],
          target: None,
        }),
        ..Flags::default()
      }
    );
  }

  #[test]
  fn compile_with_flags() {
    #[rustfmt::skip]
    let r = flags_from_vec(svec!["deno", "compile", "--import-map", "import_map.json", "--no-remote", "--config", "tsconfig.json", "--no-check", "--unsafely-ignore-certificate-errors", "--reload", "--lock", "lock.json", "--lock-write", "--cert", "example.crt", "--cached-only", "--location", "https:foo", "--allow-read", "--allow-net", "--v8-flags=--help", "--seed", "1", "--output", "colors", "https://deno.land/std/examples/colors.ts", "foo", "bar"]);
    assert_eq!(
      r.unwrap(),
      Flags {
        subcommand: DenoSubcommand::Compile(CompileFlags {
          source_file: "https://deno.land/std/examples/colors.ts".to_string(),
          output: Some(PathBuf::from("colors")),
          args: svec!["foo", "bar"],
          target: None,
        }),
        import_map_path: Some("import_map.json".to_string()),
        no_remote: true,
        config_flag: ConfigFlag::Path("tsconfig.json".to_owned()),
        type_check_mode: TypeCheckMode::None,
        reload: true,
        lock: Some(PathBuf::from("lock.json")),
        lock_write: true,
        ca_file: Some("example.crt".to_string()),
        cached_only: true,
        location: Some(Url::parse("https://foo/").unwrap()),
        allow_read: Some(vec![]),
        unsafely_ignore_certificate_errors: Some(vec![]),
        allow_net: Some(vec![]),
        v8_flags: svec!["--help", "--random-seed=1"],
        seed: Some(1),
        ..Flags::default()
      }
    );
  }

  #[test]
  fn coverage() {
    let r = flags_from_vec(svec!["deno", "coverage", "foo.json"]);
    assert_eq!(
      r.unwrap(),
      Flags {
        subcommand: DenoSubcommand::Coverage(CoverageFlags {
          files: vec![PathBuf::from("foo.json")],
          output: None,
          ignore: vec![],
          include: vec![r"^file:".to_string()],
          exclude: vec![r"test\.(js|mjs|ts|jsx|tsx)$".to_string()],
          lcov: false,
        }),
        ..Flags::default()
      }
    );
  }

  #[test]
  fn coverage_with_lcov_and_out_file() {
    let r = flags_from_vec(svec![
      "deno",
      "coverage",
      "--lcov",
      "--output=foo.lcov",
      "foo.json"
    ]);
    assert_eq!(
      r.unwrap(),
      Flags {
        subcommand: DenoSubcommand::Coverage(CoverageFlags {
          files: vec![PathBuf::from("foo.json")],
          ignore: vec![],
          include: vec![r"^file:".to_string()],
          exclude: vec![r"test\.(js|mjs|ts|jsx|tsx)$".to_string()],
          lcov: true,
          output: Some(PathBuf::from("foo.lcov")),
        }),
        ..Flags::default()
      }
    );
  }
  #[test]
  fn location_with_bad_scheme() {
    #[rustfmt::skip]
    let r = flags_from_vec(svec!["deno", "run", "--location", "foo:", "mod.ts"]);
    assert!(r.is_err());
    assert!(r
      .unwrap_err()
      .to_string()
      .contains("Expected protocol \"http\" or \"https\""));
  }

  #[test]
  fn compat() {
    let r =
      flags_from_vec(svec!["deno", "run", "--compat", "--unstable", "foo.js"]);
    assert_eq!(
      r.unwrap(),
      Flags {
        subcommand: DenoSubcommand::Run(RunFlags {
          script: "foo.js".to_string(),
        }),
        compat: true,
        unstable: true,
        ..Flags::default()
      }
    );
  }

  #[test]
  fn test_config_path_args() {
    let flags = flags_from_vec(svec!["deno", "run", "foo.js"]).unwrap();
    assert_eq!(
      flags.config_path_args(),
      Some(vec![std::env::current_dir().unwrap().join("foo.js")])
    );

    let flags =
      flags_from_vec(svec!["deno", "run", "https://example.com/foo.js"])
        .unwrap();
    assert_eq!(flags.config_path_args(), None);

    let flags =
      flags_from_vec(svec!["deno", "lint", "dir/a.js", "dir/b.js"]).unwrap();
    assert_eq!(
      flags.config_path_args(),
      Some(vec![PathBuf::from("dir/a.js"), PathBuf::from("dir/b.js")])
    );

    let flags = flags_from_vec(svec!["deno", "lint"]).unwrap();
    assert!(flags.config_path_args().unwrap().is_empty());

    let flags =
      flags_from_vec(svec!["deno", "fmt", "dir/a.js", "dir/b.js"]).unwrap();
    assert_eq!(
      flags.config_path_args(),
      Some(vec![PathBuf::from("dir/a.js"), PathBuf::from("dir/b.js")])
    );
  }

  #[test]
  fn test_no_clear_watch_flag_without_watch_flag() {
    let r = flags_from_vec(svec!["deno", "run", "--no-clear-screen", "foo.js"]);
    assert!(r.is_err());
    let error_message = r.unwrap_err().to_string();
    assert!(&error_message
      .contains("error: The following required arguments were not provided:"));
    assert!(&error_message.contains("--watch[=<FILES>...]"));
  }

  #[test]
  fn vendor_minimal() {
    let r = flags_from_vec(svec!["deno", "vendor", "mod.ts",]);
    assert_eq!(
      r.unwrap(),
      Flags {
        subcommand: DenoSubcommand::Vendor(VendorFlags {
          specifiers: svec!["mod.ts"],
          force: false,
          output_path: None,
        }),
        ..Flags::default()
      }
    );
  }

  #[test]
  fn vendor_all() {
    let r = flags_from_vec(svec![
      "deno",
      "vendor",
      "--config",
      "deno.json",
      "--import-map",
      "import_map.json",
      "--lock",
      "lock.json",
      "--force",
      "--output",
      "out_dir",
      "--reload",
      "mod.ts",
      "deps.test.ts",
    ]);
    assert_eq!(
      r.unwrap(),
      Flags {
        subcommand: DenoSubcommand::Vendor(VendorFlags {
          specifiers: svec!["mod.ts", "deps.test.ts"],
          force: true,
          output_path: Some(PathBuf::from("out_dir")),
        }),
        config_flag: ConfigFlag::Path("deno.json".to_owned()),
        import_map_path: Some("import_map.json".to_string()),
        lock: Some(PathBuf::from("lock.json")),
        reload: true,
        ..Flags::default()
      }
    );
  }

  #[test]
  fn task_subcommand() {
    let r = flags_from_vec(svec!["deno", "task", "build", "hello", "world",]);
    assert_eq!(
      r.unwrap(),
      Flags {
        subcommand: DenoSubcommand::Task(TaskFlags {
          task: "build".to_string(),
        }),
        argv: svec!["hello", "world"],
        ..Flags::default()
      }
    );

    let r = flags_from_vec(svec!["deno", "task", "build"]);
    assert_eq!(
      r.unwrap(),
      Flags {
        subcommand: DenoSubcommand::Task(TaskFlags {
          task: "build".to_string(),
        }),
        ..Flags::default()
      }
    );
  }

  #[test]
  fn task_subcommand_double_hyphen() {
    let r = flags_from_vec(svec![
      "deno",
      "task",
      "-c",
      "deno.json",
      "build",
      "--",
      "hello",
      "world",
    ]);
    assert_eq!(
      r.unwrap(),
      Flags {
        subcommand: DenoSubcommand::Task(TaskFlags {
          task: "build".to_string(),
        }),
        argv: svec!["--", "hello", "world"],
        config_flag: ConfigFlag::Path("deno.json".to_owned()),
        ..Flags::default()
      }
    );
  }

  #[test]
  fn task_subcommand_double_hyphen_only() {
    // edge case, but it should forward
    let r = flags_from_vec(svec!["deno", "task", "build", "--"]);
    assert_eq!(
      r.unwrap(),
      Flags {
        subcommand: DenoSubcommand::Task(TaskFlags {
          task: "build".to_string(),
        }),
        argv: svec!["--"],
        ..Flags::default()
      }
    );
  }

  #[test]
  fn task_following_arg() {
    let r = flags_from_vec(svec!["deno", "task", "build", "-1", "--test"]);
    assert_eq!(
      r.unwrap(),
      Flags {
        subcommand: DenoSubcommand::Task(TaskFlags {
          task: "build".to_string(),
        }),
        argv: svec!["-1", "--test"],
        ..Flags::default()
      }
    );
  }

  #[test]
  fn task_following_double_hyphen_arg() {
    let r = flags_from_vec(svec!["deno", "task", "build", "--test"]);
    assert_eq!(
      r.unwrap(),
      Flags {
        subcommand: DenoSubcommand::Task(TaskFlags {
          task: "build".to_string(),
        }),
        argv: svec!["--test"],
        ..Flags::default()
      }
    );
  }

  #[test]
  fn task_subcommand_empty() {
    let r = flags_from_vec(svec!["deno", "task"]);
    assert_eq!(
      r.unwrap(),
      Flags {
        subcommand: DenoSubcommand::Task(TaskFlags {
          task: "".to_string(),
        }),
        ..Flags::default()
      }
    );
  }

  #[test]
  fn task_subcommand_config() {
    let r = flags_from_vec(svec!["deno", "task", "--config", "deno.jsonc"]);
    assert_eq!(
      r.unwrap(),
      Flags {
        subcommand: DenoSubcommand::Task(TaskFlags {
          task: "".to_string(),
        }),
        config_flag: ConfigFlag::Path("deno.jsonc".to_string()),
        ..Flags::default()
      }
    );
  }

  #[test]
  fn task_subcommand_config_short() {
    let r = flags_from_vec(svec!["deno", "task", "-c", "deno.jsonc"]);
    assert_eq!(
      r.unwrap(),
      Flags {
        subcommand: DenoSubcommand::Task(TaskFlags {
          task: "".to_string(),
        }),
        config_path: Some("deno.jsonc".to_string()),
        ..Flags::default()
      }
    );
  }

  #[test]
  fn bench_with_flags() {
    let r = flags_from_vec(svec![
      "deno",
      "bench",
      "--unstable",
      "--filter",
      "- foo",
      "--location",
      "https:foo",
      "--allow-net",
      "dir1/",
      "dir2/",
      "--",
      "arg1",
      "arg2"
    ]);
    assert_eq!(
      r.unwrap(),
      Flags {
        subcommand: DenoSubcommand::Bench(BenchFlags {
          filter: Some("- foo".to_string()),
          include: Some(svec!["dir1/", "dir2/"]),
          ignore: vec![],
        }),
        unstable: true,
        location: Some(Url::parse("https://foo/").unwrap()),
        allow_net: Some(vec![]),
        no_prompt: true,
        argv: svec!["arg1", "arg2"],
        ..Flags::default()
      }
    );
  }

  #[test]
  fn run_with_check() {
    let r = flags_from_vec(svec!["deno", "run", "--check", "script.ts",]);
    assert_eq!(
      r.unwrap(),
      Flags {
        subcommand: DenoSubcommand::Run(RunFlags {
          script: "script.ts".to_string(),
        }),
        future_type_check_mode: FutureTypeCheckMode::Local,
        has_check_flag: true,
        ..Flags::default()
      }
    );

    let r = flags_from_vec(svec!["deno", "run", "--check=all", "script.ts",]);
    assert_eq!(
      r.unwrap(),
      Flags {
        subcommand: DenoSubcommand::Run(RunFlags {
          script: "script.ts".to_string(),
        }),
        future_type_check_mode: FutureTypeCheckMode::All,
        has_check_flag: true,
        ..Flags::default()
      }
    );

    let r = flags_from_vec(svec!["deno", "run", "--check=foo", "script.ts",]);
    assert_eq!(
      r.unwrap(),
      Flags {
        subcommand: DenoSubcommand::Run(RunFlags {
          script: "script.ts".to_string(),
        }),
        future_type_check_mode: FutureTypeCheckMode::None,
        has_check_flag: true,
        ..Flags::default()
      }
    );

    let r = flags_from_vec(svec![
      "deno",
      "run",
      "--no-check",
      "--check",
      "script.ts",
    ]);
    assert!(r.is_err());
  }

  #[test]
  fn no_config() {
    let r = flags_from_vec(svec!["deno", "run", "--no-config", "script.ts",]);
    assert_eq!(
      r.unwrap(),
      Flags {
        subcommand: DenoSubcommand::Run(RunFlags {
          script: "script.ts".to_string(),
        }),
        config_flag: ConfigFlag::Disabled,
        ..Flags::default()
      }
    );

    let r = flags_from_vec(svec![
      "deno",
      "run",
      "--config",
      "deno.json",
      "--no-config",
      "script.ts",
    ]);
    assert!(r.is_err());
  }
}<|MERGE_RESOLUTION|>--- conflicted
+++ resolved
@@ -1460,19 +1460,12 @@
 fn task_subcommand<'a>() -> Command<'a> {
   Command::new("task")
     .trailing_var_arg(true)
-<<<<<<< HEAD
     .args(config_args())
-    .arg(Arg::new("task").help("Task to be executed"))
-    .arg(
-      Arg::new("task_args")
-=======
-    .arg(config_arg())
     // Ideally the task name and trailing arguments should be two separate clap
     // arguments, but there is a bug in clap that's preventing us from doing
     // this (https://github.com/clap-rs/clap/issues/1538). Once that's fixed,
     // then we can revert this back to what it used to be.
     .arg(Arg::new("task_name_and_args")
->>>>>>> 3e7afb89
         .multiple_values(true)
         .multiple_occurrences(true)
         .allow_hyphen_values(true)
