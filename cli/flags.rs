--- conflicted
+++ resolved
@@ -101,12 +101,7 @@
   Test {
     doc: bool,
     no_run: bool,
-<<<<<<< HEAD
-    fail_fast: Option<usize>,
-=======
     fail_fast: Option<NonZeroUsize>,
-    quiet: bool,
->>>>>>> f3b2f23a
     allow_none: bool,
     include: Option<Vec<String>>,
     filter: Option<String>,
@@ -3635,7 +3630,6 @@
           fail_fast: None,
           filter: None,
           allow_none: false,
-          quiet: false,
           shuffle: None,
           include: None,
           concurrent_jobs: NonZeroUsize::new(4).unwrap(),
