// Copyright 2018-2020 the Deno authors. All rights reserved. MIT license.

// Warning! The values in this enum are duplicated in js/compiler.ts
// Update carefully!
use serde::Serialize;
use serde::Serializer;

#[allow(non_camel_case_types)]
#[repr(i32)]
#[derive(Clone, Copy, PartialEq, Debug)]
pub enum MediaType {
  JavaScript = 0,
  JSX = 1,
  TypeScript = 2,
  TSX = 3,
  Json = 4,
  Wasm = 5,
  Unknown = 6,
}

impl Serialize for MediaType {
  fn serialize<S>(&self, serializer: S) -> Result<S::Ok, S::Error>
  where
    S: Serializer,
  {
    let value: i32 = match self {
      MediaType::JavaScript => 0 as i32,
      MediaType::JSX => 1 as i32,
      MediaType::TypeScript => 2 as i32,
      MediaType::TSX => 3 as i32,
      MediaType::Json => 4 as i32,
      MediaType::Wasm => 5 as i32,
      MediaType::Unknown => 6 as i32,
    };
    Serialize::serialize(&value, serializer)
  }
}

pub fn enum_name_media_type(mt: MediaType) -> &'static str {
  match mt {
    MediaType::JavaScript => "JavaScript",
    MediaType::JSX => "JSX",
    MediaType::TypeScript => "TypeScript",
    MediaType::TSX => "TSX",
    MediaType::Json => "Json",
    MediaType::Wasm => "Wasm",
    MediaType::Unknown => "Unknown",
  }
}

// Warning! The values in this enum are duplicated in js/compiler.ts
// Update carefully!
#[allow(non_camel_case_types)]
#[repr(i32)]
#[derive(Clone, Copy, PartialEq, Debug)]
pub enum CompilerRequestType {
  Compile = 0,
<<<<<<< HEAD
  Bundle = 2,
  RuntimeCompile = 3,
  RuntimeBundle = 4,
  RuntimeTranspile = 5,
=======
  Bundle = 1,
  RuntimeCompile = 2,
  RuntimeBundle = 3,
  RuntimeTranspile = 4,
>>>>>>> d761246e
}

impl Serialize for CompilerRequestType {
  fn serialize<S>(&self, serializer: S) -> Result<S::Ok, S::Error>
  where
    S: Serializer,
  {
    let value: i32 = match self {
      CompilerRequestType::Compile => 0 as i32,
<<<<<<< HEAD
      CompilerRequestType::Bundle => 2 as i32,
      CompilerRequestType::RuntimeCompile => 3 as i32,
      CompilerRequestType::RuntimeBundle => 4 as i32,
      CompilerRequestType::RuntimeTranspile => 5 as i32,
=======
      CompilerRequestType::Bundle => 1 as i32,
      CompilerRequestType::RuntimeCompile => 2 as i32,
      CompilerRequestType::RuntimeBundle => 3 as i32,
      CompilerRequestType::RuntimeTranspile => 4 as i32,
>>>>>>> d761246e
    };
    Serialize::serialize(&value, serializer)
  }
}<|MERGE_RESOLUTION|>--- conflicted
+++ resolved
@@ -55,17 +55,10 @@
 #[derive(Clone, Copy, PartialEq, Debug)]
 pub enum CompilerRequestType {
   Compile = 0,
-<<<<<<< HEAD
-  Bundle = 2,
-  RuntimeCompile = 3,
-  RuntimeBundle = 4,
-  RuntimeTranspile = 5,
-=======
   Bundle = 1,
   RuntimeCompile = 2,
   RuntimeBundle = 3,
   RuntimeTranspile = 4,
->>>>>>> d761246e
 }
 
 impl Serialize for CompilerRequestType {
@@ -75,17 +68,10 @@
   {
     let value: i32 = match self {
       CompilerRequestType::Compile => 0 as i32,
-<<<<<<< HEAD
-      CompilerRequestType::Bundle => 2 as i32,
-      CompilerRequestType::RuntimeCompile => 3 as i32,
-      CompilerRequestType::RuntimeBundle => 4 as i32,
-      CompilerRequestType::RuntimeTranspile => 5 as i32,
-=======
       CompilerRequestType::Bundle => 1 as i32,
       CompilerRequestType::RuntimeCompile => 2 as i32,
       CompilerRequestType::RuntimeBundle => 3 as i32,
       CompilerRequestType::RuntimeTranspile => 4 as i32,
->>>>>>> d761246e
     };
     Serialize::serialize(&value, serializer)
   }
