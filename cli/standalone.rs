--- conflicted
+++ resolved
@@ -253,12 +253,8 @@
     debug_flag: metadata.log_level.map_or(false, |l| l == log::Level::Debug),
     user_agent: version::get_user_agent(),
     unstable: metadata.unstable,
-<<<<<<< HEAD
-    ca_data: metadata.ca_data,
     allow_insecure_certificates: metadata.allow_insecure_certificates,
-=======
     root_cert_store: Some(root_cert_store),
->>>>>>> 02c74fb7
     seed: metadata.seed,
     js_error_create_fn: None,
     create_web_worker_cb,
