// Copyright 2018-2022 the Deno authors. All rights reserved. MIT license.

use crate::args::Flags;
use crate::colors;
use crate::file_fetcher::get_source_from_data_url;
use crate::ops;
use crate::proc_state::ProcState;
use crate::version;
use crate::CliResolver;
use deno_core::anyhow::anyhow;
use deno_core::anyhow::Context;
use deno_core::error::type_error;
use deno_core::error::AnyError;
use deno_core::futures::FutureExt;
use deno_core::located_script_name;
use deno_core::serde::Deserialize;
use deno_core::serde::Serialize;
use deno_core::serde_json;
use deno_core::url::Url;
use deno_core::v8_set_flags;
use deno_core::ModuleLoader;
use deno_core::ModuleSpecifier;
use deno_graph::source::Resolver;
use deno_runtime::deno_broadcast_channel::InMemoryBroadcastChannel;
use deno_runtime::deno_tls::rustls_pemfile;
use deno_runtime::deno_web::BlobStore;
use deno_runtime::fmt_errors::format_js_error;
use deno_runtime::permissions::Permissions;
use deno_runtime::permissions::PermissionsOptions;
use deno_runtime::worker::MainWorker;
use deno_runtime::worker::WorkerOptions;
use deno_runtime::BootstrapOptions;
use import_map::parse_from_json;
use log::Level;
use std::env::current_exe;
use std::io::BufReader;
use std::io::Cursor;
use std::io::SeekFrom;
use std::iter::once;
use std::pin::Pin;
use std::rc::Rc;
use std::sync::Arc;
use tokio::io::{AsyncReadExt, AsyncSeekExt};

#[derive(Deserialize, Serialize)]
pub struct Metadata {
  pub argv: Vec<String>,
  pub unstable: bool,
  pub seed: Option<u64>,
  pub permissions: PermissionsOptions,
  pub location: Option<Url>,
  pub v8_flags: Vec<String>,
  pub log_level: Option<Level>,
  pub ca_stores: Option<Vec<String>>,
  pub ca_data: Option<Vec<u8>>,
  pub unsafely_ignore_certificate_errors: Option<Vec<String>>,
  pub maybe_import_map: Option<(Url, String)>,
  pub entrypoint: ModuleSpecifier,
}

pub const MAGIC_TRAILER: &[u8; 8] = b"d3n0l4nd";

/// This function will try to run this binary as a standalone binary
/// produced by `deno compile`. It determines if this is a standalone
/// binary by checking for the magic trailer string `D3N0` at EOF-12.
/// The magic trailer is followed by:
/// - a u64 pointer to the JS bundle embedded in the binary
/// - a u64 pointer to JSON metadata (serialized flags) embedded in the binary
/// These are dereferenced, and the bundle is executed under the configuration
/// specified by the metadata. If no magic trailer is present, this function
/// exits with `Ok(None)`.
pub async fn extract_standalone(
  args: Vec<String>,
) -> Result<Option<(Metadata, eszip::EszipV2)>, AnyError> {
  let current_exe_path = current_exe()?;

  let file = tokio::fs::File::open(current_exe_path).await?;

  let mut bufreader = tokio::io::BufReader::new(file);

  let trailer_pos = bufreader.seek(SeekFrom::End(-24)).await?;
  let mut trailer = [0; 24];
  bufreader.read_exact(&mut trailer).await?;
  let (magic_trailer, rest) = trailer.split_at(8);
  if magic_trailer != MAGIC_TRAILER {
    return Ok(None);
  }

  let (eszip_archive_pos, rest) = rest.split_at(8);
  let metadata_pos = rest;
  let eszip_archive_pos = u64_from_bytes(eszip_archive_pos)?;
  let metadata_pos = u64_from_bytes(metadata_pos)?;
  let metadata_len = trailer_pos - metadata_pos;

  bufreader.seek(SeekFrom::Start(eszip_archive_pos)).await?;

  let (eszip, loader) = eszip::EszipV2::parse(bufreader)
    .await
    .context("Failed to parse eszip header")?;

  let mut bufreader = loader.await.context("Failed to parse eszip archive")?;

  bufreader.seek(SeekFrom::Start(metadata_pos)).await?;

  let mut metadata = String::new();

  bufreader
    .take(metadata_len)
    .read_to_string(&mut metadata)
    .await
    .context("Failed to read metadata from the current executable")?;

  let mut metadata: Metadata = serde_json::from_str(&metadata).unwrap();
  metadata.argv.append(&mut args[1..].to_vec());

  Ok(Some((metadata, eszip)))
}

fn u64_from_bytes(arr: &[u8]) -> Result<u64, AnyError> {
  let fixed_arr: &[u8; 8] = arr
    .try_into()
    .context("Failed to convert the buffer into a fixed-size array")?;
  Ok(u64::from_be_bytes(*fixed_arr))
}

struct EmbeddedModuleLoader {
  eszip: eszip::EszipV2,
  maybe_import_map_resolver: Option<CliResolver>,
}

impl ModuleLoader for EmbeddedModuleLoader {
  fn resolve(
    &self,
    specifier: &str,
    referrer: &str,
    _is_main: bool,
  ) -> Result<ModuleSpecifier, AnyError> {
    // Try to follow redirects when resolving.
    let referrer = match self.eszip.get_module(referrer) {
      Some(eszip::Module { ref specifier, .. }) => {
        deno_core::resolve_url_or_path(specifier)?
      }
      None => deno_core::resolve_url_or_path(referrer)?,
    };

    self.maybe_import_map_resolver.as_ref().map_or_else(
      || {
        deno_core::resolve_import(specifier, referrer.as_str())
          .map_err(|err| err.into())
      },
      |r| r.resolve(specifier, &referrer).to_result(),
    )
  }

  fn load(
    &self,
    module_specifier: &ModuleSpecifier,
    _maybe_referrer: Option<ModuleSpecifier>,
    _is_dynamic: bool,
  ) -> Pin<Box<deno_core::ModuleSourceFuture>> {
    let module_specifier = module_specifier.clone();

    let is_data_uri = get_source_from_data_url(&module_specifier).ok();
    let module = self
      .eszip
      .get_module(module_specifier.as_str())
      .ok_or_else(|| type_error("Module not found"));

    async move {
      if let Some((source, _)) = is_data_uri {
        return Ok(deno_core::ModuleSource {
          code: source.into_bytes().into_boxed_slice(),
          module_type: deno_core::ModuleType::JavaScript,
          module_url_specified: module_specifier.to_string(),
          module_url_found: module_specifier.to_string(),
        });
      }

      let module = module?;
      let code = module.source().await;
      let code = std::str::from_utf8(&code)
        .map_err(|_| type_error("Module source is not utf-8"))?
        .to_owned();

      Ok(deno_core::ModuleSource {
        code: code.into_bytes().into_boxed_slice(),
        module_type: match module.kind {
          eszip::ModuleKind::JavaScript => deno_core::ModuleType::JavaScript,
          eszip::ModuleKind::Json => deno_core::ModuleType::Json,
        },
        module_url_specified: module_specifier.to_string(),
        module_url_found: module_specifier.to_string(),
      })
    }
    .boxed_local()
  }
}

fn metadata_to_flags(metadata: &Metadata) -> Flags {
  let permissions = metadata.permissions.clone();
  Flags {
    argv: metadata.argv.clone(),
    unstable: metadata.unstable,
    seed: metadata.seed,
    location: metadata.location.clone(),
    allow_env: permissions.allow_env,
    allow_hrtime: permissions.allow_hrtime,
    allow_net: permissions.allow_net,
    allow_ffi: permissions.allow_ffi,
    allow_read: permissions.allow_read,
    allow_run: permissions.allow_run,
    allow_write: permissions.allow_write,
    v8_flags: metadata.v8_flags.clone(),
    log_level: metadata.log_level,
    ca_stores: metadata.ca_stores.clone(),
    ..Default::default()
  }
}

pub async fn run(
  eszip: eszip::EszipV2,
  metadata: Metadata,
) -> Result<(), AnyError> {
  let flags = metadata_to_flags(&metadata);
  let main_module = &metadata.entrypoint;
  let ps = ProcState::build(flags).await?;
  let permissions = Permissions::from_options(&metadata.permissions)?;
  let blob_store = BlobStore::default();
  let broadcast_channel = InMemoryBroadcastChannel::default();
  let module_loader = Rc::new(EmbeddedModuleLoader {
    eszip,
    maybe_import_map_resolver: metadata.maybe_import_map.map(
      |(base, source)| {
        CliResolver::with_import_map(Arc::new(
          parse_from_json(&base, &source).unwrap().import_map,
        ))
      },
    ),
  });
  let create_web_worker_cb = Arc::new(|_| {
    todo!("Workers are currently not supported in standalone binaries");
  });
  let web_worker_cb = Arc::new(|_| {
    todo!("Workers are currently not supported in standalone binaries");
  });

  // Keep in sync with `main.rs`.
  v8_set_flags(
    once("UNUSED_BUT_NECESSARY_ARG0".to_owned())
      .chain(metadata.v8_flags.iter().cloned())
      .collect::<Vec<_>>(),
  );

  let mut root_cert_store = ps.root_cert_store.clone();

  if let Some(cert) = metadata.ca_data {
    let reader = &mut BufReader::new(Cursor::new(cert));
    match rustls_pemfile::certs(reader) {
      Ok(certs) => {
        root_cert_store.add_parsable_certificates(&certs);
      }
      Err(e) => {
        return Err(anyhow!(
          "Unable to add pem file to certificate store: {}",
          e
        ));
      }
    }
  }

  let options = WorkerOptions {
    bootstrap: BootstrapOptions {
      args: metadata.argv,
      cpu_count: std::thread::available_parallelism()
        .map(|p| p.get())
        .unwrap_or(1),
      debug_flag: metadata.log_level.map_or(false, |l| l == Level::Debug),
      enable_testing_features: false,
      locale: deno_core::v8::icu::get_language_tag(),
      location: metadata.location,
      no_color: !colors::use_color(),
      is_tty: colors::is_tty(),
      runtime_version: version::deno(),
      ts_version: version::TYPESCRIPT.to_string(),
      unstable: metadata.unstable,
      user_agent: version::get_user_agent(),
      inspect: ps.options.is_inspecting(),
    },
    extensions: ops::cli_exts(ps.clone()),
<<<<<<< HEAD
    startup_snapshot: None,
=======
    startup_snapshot: Some(crate::js::deno_isolate_init()),
>>>>>>> 51fe5171
    unsafely_ignore_certificate_errors: metadata
      .unsafely_ignore_certificate_errors,
    root_cert_store: Some(root_cert_store),
    seed: metadata.seed,
    source_map_getter: None,
    format_js_error_fn: Some(Arc::new(format_js_error)),
    create_web_worker_cb,
    web_worker_preload_module_cb: web_worker_cb.clone(),
    web_worker_pre_execute_module_cb: web_worker_cb,
    maybe_inspector_server: None,
    should_break_on_first_statement: false,
    module_loader,
    npm_resolver: None, // not currently supported
    get_error_class_fn: Some(&get_error_class_name),
    cache_storage_dir: None,
    origin_storage_dir: None,
    blob_store,
    broadcast_channel,
    shared_array_buffer_store: None,
    compiled_wasm_module_store: None,
    stdio: Default::default(),
  };
  let mut worker = MainWorker::bootstrap_from_options(
    main_module.clone(),
    permissions,
    options,
  );
  worker.execute_main_module(main_module).await?;
  worker.dispatch_load_event(&located_script_name!())?;

  loop {
    worker.run_event_loop(false).await?;
    if !worker.dispatch_beforeunload_event(&located_script_name!())? {
      break;
    }
  }

  worker.dispatch_unload_event(&located_script_name!())?;
  std::process::exit(0);
}

fn get_error_class_name(e: &AnyError) -> &'static str {
  deno_runtime::errors::get_error_class_name(e).unwrap_or_else(|| {
    panic!(
      "Error '{}' contains boxed error of unsupported type:{}",
      e,
      e.chain()
        .map(|e| format!("\n  {:?}", e))
        .collect::<String>()
    );
  })
}<|MERGE_RESOLUTION|>--- conflicted
+++ resolved
@@ -287,11 +287,7 @@
       inspect: ps.options.is_inspecting(),
     },
     extensions: ops::cli_exts(ps.clone()),
-<<<<<<< HEAD
-    startup_snapshot: None,
-=======
     startup_snapshot: Some(crate::js::deno_isolate_init()),
->>>>>>> 51fe5171
     unsafely_ignore_certificate_errors: metadata
       .unsafely_ignore_certificate_errors,
     root_cert_store: Some(root_cert_store),
