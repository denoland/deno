// Copyright 2018-2022 the Deno authors. All rights reserved. MIT license.

use crate::colors;
use crate::file_fetcher::get_source_from_data_url;
use crate::flags::Flags;
use crate::fmt_errors::format_js_error;
use crate::ops;
use crate::proc_state::ProcState;
use crate::version;
use crate::ImportMapResolver;
use deno_core::anyhow::anyhow;
use deno_core::anyhow::Context;
use deno_core::error::type_error;
use deno_core::error::AnyError;
use deno_core::futures::FutureExt;
use deno_core::located_script_name;
use deno_core::serde::Deserialize;
use deno_core::serde::Serialize;
use deno_core::serde_json;
use deno_core::url::Url;
use deno_core::v8_set_flags;
use deno_core::ModuleLoader;
use deno_core::ModuleSpecifier;
use deno_graph::source::Resolver;
use deno_runtime::deno_broadcast_channel::InMemoryBroadcastChannel;
use deno_runtime::deno_tls::create_default_root_cert_store;
use deno_runtime::deno_tls::rustls_pemfile;
use deno_runtime::deno_web::BlobStore;
use deno_runtime::permissions::Permissions;
use deno_runtime::permissions::PermissionsOptions;
use deno_runtime::worker::MainWorker;
use deno_runtime::worker::WorkerOptions;
use deno_runtime::BootstrapOptions;
use import_map::parse_from_json;
use log::Level;
use std::env::current_exe;
use std::io::BufReader;
use std::io::Cursor;
use std::io::SeekFrom;
use std::iter::once;
use std::pin::Pin;
use std::rc::Rc;
use std::sync::Arc;
use tokio::io::{AsyncReadExt, AsyncSeekExt};

#[derive(Deserialize, Serialize)]
pub struct Metadata {
  pub argv: Vec<String>,
  pub unstable: bool,
  pub seed: Option<u64>,
  pub permissions: PermissionsOptions,
  pub location: Option<Url>,
  pub v8_flags: Vec<String>,
  pub log_level: Option<Level>,
  pub ca_stores: Option<Vec<String>>,
  pub ca_data: Option<Vec<u8>>,
  pub unsafely_ignore_certificate_errors: Option<Vec<String>>,
  pub maybe_import_map: Option<(Url, String)>,
  pub entrypoint: ModuleSpecifier,
}

pub const MAGIC_TRAILER: &[u8; 8] = b"d3n0l4nd";

/// This function will try to run this binary as a standalone binary
/// produced by `deno compile`. It determines if this is a standalone
/// binary by checking for the magic trailer string `D3N0` at EOF-12.
/// The magic trailer is followed by:
/// - a u64 pointer to the JS bundle embedded in the binary
/// - a u64 pointer to JSON metadata (serialized flags) embedded in the binary
/// These are dereferenced, and the bundle is executed under the configuration
/// specified by the metadata. If no magic trailer is present, this function
/// exits with `Ok(None)`.
pub async fn extract_standalone(
  args: Vec<String>,
) -> Result<Option<(Metadata, eszip::EszipV2)>, AnyError> {
  let current_exe_path = current_exe()?;

  let file = tokio::fs::File::open(current_exe_path).await?;

  let mut bufreader = tokio::io::BufReader::new(file);

  let trailer_pos = bufreader.seek(SeekFrom::End(-24)).await?;
  let mut trailer = [0; 24];
  bufreader.read_exact(&mut trailer).await?;
  let (magic_trailer, rest) = trailer.split_at(8);
  if magic_trailer != MAGIC_TRAILER {
    return Ok(None);
  }

  let (eszip_archive_pos, rest) = rest.split_at(8);
  let metadata_pos = rest;
  let eszip_archive_pos = u64_from_bytes(eszip_archive_pos)?;
  let metadata_pos = u64_from_bytes(metadata_pos)?;
  let metadata_len = trailer_pos - metadata_pos;

  bufreader.seek(SeekFrom::Start(eszip_archive_pos)).await?;

  let (eszip, loader) = eszip::EszipV2::parse(bufreader)
    .await
    .context("Failed to parse eszip header")?;

  let mut bufreader = loader.await.context("Failed to parse eszip archive")?;

  bufreader.seek(SeekFrom::Start(metadata_pos)).await?;

  let mut metadata = String::new();

  bufreader
    .take(metadata_len)
    .read_to_string(&mut metadata)
    .await
    .context("Failed to read metadata from the current executable")?;

  let mut metadata: Metadata = serde_json::from_str(&metadata).unwrap();
  metadata.argv.append(&mut args[1..].to_vec());

  Ok(Some((metadata, eszip)))
}

fn u64_from_bytes(arr: &[u8]) -> Result<u64, AnyError> {
  let fixed_arr: &[u8; 8] = arr
    .try_into()
    .context("Failed to convert the buffer into a fixed-size array")?;
  Ok(u64::from_be_bytes(*fixed_arr))
}

struct EmbeddedModuleLoader {
  eszip: eszip::EszipV2,
  maybe_import_map_resolver: Option<ImportMapResolver>,
}

impl ModuleLoader for EmbeddedModuleLoader {
  fn resolve(
    &self,
    specifier: &str,
    referrer: &str,
    _is_main: bool,
  ) -> Result<ModuleSpecifier, AnyError> {
    // Try to follow redirects when resolving.
    let referrer = match self.eszip.get_module(referrer) {
      Some(eszip::Module { ref specifier, .. }) => {
        deno_core::resolve_url_or_path(specifier)?
      }
      None => deno_core::resolve_url_or_path(referrer)?,
    };

    self.maybe_import_map_resolver.as_ref().map_or_else(
      || {
        deno_core::resolve_import(specifier, referrer.as_str())
          .map_err(|err| err.into())
      },
      |r| r.resolve(specifier, &referrer).to_result(),
    )
  }

  fn load(
    &self,
    module_specifier: &ModuleSpecifier,
    _maybe_referrer: Option<ModuleSpecifier>,
    _is_dynamic: bool,
  ) -> Pin<Box<deno_core::ModuleSourceFuture>> {
    let module_specifier = module_specifier.clone();

    let is_data_uri = get_source_from_data_url(&module_specifier).ok();
    let module = self
      .eszip
      .get_module(module_specifier.as_str())
      .ok_or_else(|| type_error("Module not found"));

    async move {
      if let Some((source, _)) = is_data_uri {
        return Ok(deno_core::ModuleSource {
          code: source.into_bytes().into_boxed_slice(),
          module_type: deno_core::ModuleType::JavaScript,
          module_url_specified: module_specifier.to_string(),
          module_url_found: module_specifier.to_string(),
        });
      }

      let module = module?;
      let code = module.source().await;
      let code = std::str::from_utf8(&code)
        .map_err(|_| type_error("Module source is not utf-8"))?
        .to_owned();

      Ok(deno_core::ModuleSource {
        code: code.into_bytes().into_boxed_slice(),
        module_type: match module.kind {
          eszip::ModuleKind::JavaScript => deno_core::ModuleType::JavaScript,
          eszip::ModuleKind::Json => deno_core::ModuleType::Json,
        },
        module_url_specified: module_specifier.to_string(),
        module_url_found: module_specifier.to_string(),
      })
    }
    .boxed_local()
  }
}

fn metadata_to_flags(metadata: &Metadata) -> Flags {
  let permissions = metadata.permissions.clone();
  Flags {
    argv: metadata.argv.clone(),
    unstable: metadata.unstable,
    seed: metadata.seed,
    location: metadata.location.clone(),
    allow_env: permissions.allow_env,
    allow_hrtime: permissions.allow_hrtime,
    allow_net: permissions.allow_net,
    allow_ffi: permissions.allow_ffi,
    allow_read: permissions.allow_read,
    allow_run: permissions.allow_run,
    allow_write: permissions.allow_write,
    v8_flags: metadata.v8_flags.clone(),
    log_level: metadata.log_level,
    ca_stores: metadata.ca_stores.clone(),
    ..Default::default()
  }
}

pub async fn run(
  eszip: eszip::EszipV2,
  metadata: Metadata,
) -> Result<(), AnyError> {
  let flags = metadata_to_flags(&metadata);
  let main_module = &metadata.entrypoint;
  let ps = ProcState::build(Arc::new(flags)).await?;
  let permissions = Permissions::from_options(&metadata.permissions);
  let blob_store = BlobStore::default();
  let broadcast_channel = InMemoryBroadcastChannel::default();
  let module_loader = Rc::new(EmbeddedModuleLoader {
    eszip,
    maybe_import_map_resolver: metadata.maybe_import_map.map(
      |(base, source)| {
        ImportMapResolver::new(Arc::new(
          parse_from_json(&base, &source).unwrap().import_map,
        ))
      },
    ),
  });
  let create_web_worker_cb = Arc::new(|_| {
    todo!("Worker are currently not supported in standalone binaries");
  });
  let web_worker_preload_module_cb = Arc::new(|_| {
    todo!("Worker are currently not supported in standalone binaries");
  });

  // Keep in sync with `main.rs`.
  v8_set_flags(
    once("UNUSED_BUT_NECESSARY_ARG0".to_owned())
      .chain(metadata.v8_flags.iter().cloned())
      .collect::<Vec<_>>(),
  );

  let mut root_cert_store = ps
    .root_cert_store
    .clone()
    .unwrap_or_else(create_default_root_cert_store);

  if let Some(cert) = metadata.ca_data {
    let reader = &mut BufReader::new(Cursor::new(cert));
    match rustls_pemfile::certs(reader) {
      Ok(certs) => {
        root_cert_store.add_parsable_certificates(&certs);
      }
      Err(e) => {
        return Err(anyhow!(
          "Unable to add pem file to certificate store: {}",
          e
        ));
      }
    }
  }

  let options = WorkerOptions {
    bootstrap: BootstrapOptions {
      args: metadata.argv,
      cpu_count: std::thread::available_parallelism()
        .map(|p| p.get())
        .unwrap_or(1),
      debug_flag: metadata.log_level.map_or(false, |l| l == log::Level::Debug),
      enable_testing_features: false,
      location: metadata.location,
      no_color: !colors::use_color(),
      is_tty: colors::is_tty(),
      runtime_version: version::deno(),
      ts_version: version::TYPESCRIPT.to_string(),
      unstable: metadata.unstable,
      user_agent: version::get_user_agent(),
    },
<<<<<<< HEAD
    extensions: ops::cli_exts(ps.clone()),
    user_agent: version::get_user_agent(),
=======
    extensions: ops::cli_exts(ps.clone(), true),
>>>>>>> e58f77e4
    unsafely_ignore_certificate_errors: metadata
      .unsafely_ignore_certificate_errors,
    root_cert_store: Some(root_cert_store),
    seed: metadata.seed,
    source_map_getter: None,
    format_js_error_fn: Some(Arc::new(format_js_error)),
    create_web_worker_cb,
    web_worker_preload_module_cb,
    maybe_inspector_server: None,
    should_break_on_first_statement: false,
    module_loader,
    get_error_class_fn: Some(&get_error_class_name),
    origin_storage_dir: None,
    blob_store,
    broadcast_channel,
    shared_array_buffer_store: None,
    compiled_wasm_module_store: None,
    stdio: Default::default(),
  };
  let mut worker = MainWorker::bootstrap_from_options(
    main_module.clone(),
    permissions,
    options,
  );
  worker.execute_main_module(main_module).await?;
  worker.dispatch_load_event(&located_script_name!())?;
  worker.run_event_loop(true).await?;
  worker.dispatch_unload_event(&located_script_name!())?;
  std::process::exit(0);
}

fn get_error_class_name(e: &AnyError) -> &'static str {
  deno_runtime::errors::get_error_class_name(e).unwrap_or_else(|| {
    panic!(
      "Error '{}' contains boxed error of unsupported type:{}",
      e,
      e.chain()
        .map(|e| format!("\n  {:?}", e))
        .collect::<String>()
    );
  })
}<|MERGE_RESOLUTION|>--- conflicted
+++ resolved
@@ -288,12 +288,7 @@
       unstable: metadata.unstable,
       user_agent: version::get_user_agent(),
     },
-<<<<<<< HEAD
     extensions: ops::cli_exts(ps.clone()),
-    user_agent: version::get_user_agent(),
-=======
-    extensions: ops::cli_exts(ps.clone(), true),
->>>>>>> e58f77e4
     unsafely_ignore_certificate_errors: metadata
       .unsafely_ignore_certificate_errors,
     root_cert_store: Some(root_cert_store),
