// Copyright 2018-2024 the Deno authors. All rights reserved. MIT license.

use std::borrow::Cow;
use std::cell::RefCell;
use std::path::Path;
use std::path::PathBuf;
use std::pin::Pin;
use std::rc::Rc;
use std::str;
use std::sync::atomic::AtomicU16;
use std::sync::atomic::Ordering;
use std::sync::Arc;

use crate::args::jsr_url;
use crate::args::CliLockfile;
use crate::args::CliOptions;
use crate::args::DenoSubcommand;
use crate::args::TsTypeLib;
use crate::cache::CodeCache;
use crate::cache::FastInsecureHasher;
use crate::cache::ParsedSourceCache;
use crate::emit::Emitter;
use crate::graph_container::MainModuleGraphContainer;
use crate::graph_container::ModuleGraphContainer;
use crate::graph_container::ModuleGraphUpdatePermit;
use crate::graph_util::CreateGraphOptions;
use crate::graph_util::ModuleGraphBuilder;
use crate::node;
use crate::node::CliNodeCodeTranslator;
use crate::npm::CliNpmResolver;
use crate::resolver::CjsTracker;
use crate::resolver::CliNpmReqResolver;
use crate::resolver::CliResolver;
use crate::resolver::ModuleCodeStringSource;
use crate::resolver::NotSupportedKindInNpmError;
use crate::resolver::NpmModuleLoader;
use crate::tools::check;
use crate::tools::check::TypeChecker;
use crate::util::progress_bar::ProgressBar;
use crate::util::text_encoding::code_without_source_map;
use crate::util::text_encoding::source_map_from_code;
use crate::worker::CreateModuleLoaderResult;
use crate::worker::ModuleLoaderFactory;
use deno_ast::MediaType;
use deno_ast::ModuleKind;
use deno_core::anyhow::anyhow;
use deno_core::anyhow::bail;
use deno_core::anyhow::Context;
use deno_core::error::{JsNativeError, ModuleLoaderError};
use deno_core::error::AnyError;
use deno_core::futures::future::FutureExt;
use deno_core::futures::Future;
use deno_core::parking_lot::Mutex;
use deno_core::resolve_url;
use deno_core::ModuleCodeString;
use deno_core::ModuleLoader;
use deno_core::ModuleSource;
use deno_core::ModuleSourceCode;
use deno_core::ModuleSpecifier;
use deno_core::ModuleType;
use deno_core::RequestedModuleType;
use deno_core::SourceCodeCacheInfo;
use deno_graph::GraphKind;
use deno_graph::JsModule;
use deno_graph::JsonModule;
use deno_graph::Module;
use deno_graph::ModuleGraph;
use deno_graph::Resolution;
use deno_graph::WasmModule;
use deno_runtime::code_cache;
use deno_runtime::deno_fs::FileSystem;
use deno_runtime::deno_node::create_host_defined_options;
use deno_runtime::deno_node::NodeRequireLoader;
use deno_runtime::deno_node::NodeResolver;
use deno_runtime::deno_permissions::PermissionsContainer;
use deno_semver::npm::NpmPackageReqReference;
use node_resolver::errors::ClosestPkgJsonError;
use node_resolver::InNpmPackageChecker;
use node_resolver::NodeResolutionKind;
use node_resolver::ResolutionMode;

pub struct ModuleLoadPreparer {
  options: Arc<CliOptions>,
  lockfile: Option<Arc<CliLockfile>>,
  module_graph_builder: Arc<ModuleGraphBuilder>,
  progress_bar: ProgressBar,
  type_checker: Arc<TypeChecker>,
}

impl ModuleLoadPreparer {
  #[allow(clippy::too_many_arguments)]
  pub fn new(
    options: Arc<CliOptions>,
    lockfile: Option<Arc<CliLockfile>>,
    module_graph_builder: Arc<ModuleGraphBuilder>,
    progress_bar: ProgressBar,
    type_checker: Arc<TypeChecker>,
  ) -> Self {
    Self {
      options,
      lockfile,
      module_graph_builder,
      progress_bar,
      type_checker,
    }
  }

  /// This method must be called for a module or a static importer of that
  /// module before attempting to `load()` it from a `JsRuntime`. It will
  /// populate the graph data in memory with the necessary source code, write
  /// emits where necessary or report any module graph / type checking errors.
  #[allow(clippy::too_many_arguments)]
  pub async fn prepare_module_load(
    &self,
    graph: &mut ModuleGraph,
    roots: &[ModuleSpecifier],
    is_dynamic: bool,
    lib: TsTypeLib,
    permissions: PermissionsContainer,
    ext_overwrite: Option<&String>,
  ) -> Result<(), AnyError> {
    log::debug!("Preparing module load.");
    let _pb_clear_guard = self.progress_bar.clear_guard();

    let mut cache = self.module_graph_builder.create_fetch_cacher(permissions);
    if let Some(ext) = ext_overwrite {
      let maybe_content_type = match ext.as_str() {
        "ts" => Some("text/typescript"),
        "tsx" => Some("text/tsx"),
        "js" => Some("text/javascript"),
        "jsx" => Some("text/jsx"),
        _ => None,
      };
      if let Some(content_type) = maybe_content_type {
        for root in roots {
          cache.file_header_overrides.insert(
            root.clone(),
            std::collections::HashMap::from([(
              "content-type".to_string(),
              content_type.to_string(),
            )]),
          );
        }
      }
    }
    log::debug!("Building module graph.");
    let has_type_checked = !graph.roots.is_empty();

    self
      .module_graph_builder
      .build_graph_with_npm_resolution(
        graph,
        CreateGraphOptions {
          is_dynamic,
          graph_kind: graph.graph_kind(),
          roots: roots.to_vec(),
          loader: Some(&mut cache),
          npm_caching: self.options.default_npm_caching_strategy(),
        },
      )
      .await?;

    self.graph_roots_valid(graph, roots)?;

    // write the lockfile if there is one
    if let Some(lockfile) = &self.lockfile {
      lockfile.write_if_changed()?;
    }

    drop(_pb_clear_guard);

    // type check if necessary
    if self.options.type_check_mode().is_true() && !has_type_checked {
      self
        .type_checker
        .check(
          // todo(perf): since this is only done the first time the graph is
          // created, we could avoid the clone of the graph here by providing
          // the actual graph on the first run and then getting the Arc<ModuleGraph>
          // back from the return value.
          graph.clone(),
          check::CheckOptions {
            build_fast_check_graph: true,
            lib,
            log_ignored_options: false,
            reload: self.options.reload_flag(),
            type_check_mode: self.options.type_check_mode(),
          },
        )
        .await?;
    }

    log::debug!("Prepared module load.");

    Ok(())
  }

  pub fn graph_roots_valid(
    &self,
    graph: &ModuleGraph,
    roots: &[ModuleSpecifier],
  ) -> Result<(), AnyError> {
    self.module_graph_builder.graph_roots_valid(graph, roots)
  }
}

struct SharedCliModuleLoaderState {
  graph_kind: GraphKind,
  lib_window: TsTypeLib,
  lib_worker: TsTypeLib,
  initial_cwd: PathBuf,
  is_inspecting: bool,
  is_repl: bool,
  cjs_tracker: Arc<CjsTracker>,
  code_cache: Option<Arc<CodeCache>>,
  emitter: Arc<Emitter>,
  fs: Arc<dyn FileSystem>,
  in_npm_pkg_checker: Arc<dyn InNpmPackageChecker>,
  main_module_graph_container: Arc<MainModuleGraphContainer>,
  module_load_preparer: Arc<ModuleLoadPreparer>,
  node_code_translator: Arc<CliNodeCodeTranslator>,
  node_resolver: Arc<NodeResolver>,
  npm_req_resolver: Arc<CliNpmReqResolver>,
  npm_resolver: Arc<dyn CliNpmResolver>,
  npm_module_loader: NpmModuleLoader,
  parsed_source_cache: Arc<ParsedSourceCache>,
  resolver: Arc<CliResolver>,
  in_flight_loads_tracker: InFlightModuleLoadsTracker,
}

struct InFlightModuleLoadsTracker {
  loads_number: Arc<AtomicU16>,
  cleanup_task_timeout: u64,
  cleanup_task_handle: Arc<Mutex<Option<tokio::task::JoinHandle<()>>>>,
}

impl InFlightModuleLoadsTracker {
  pub fn increase(&self) {
    self.loads_number.fetch_add(1, Ordering::Relaxed);
    if let Some(task) = self.cleanup_task_handle.lock().take() {
      task.abort();
    }
  }

  pub fn decrease(&self, parsed_source_cache: &Arc<ParsedSourceCache>) {
    let prev = self.loads_number.fetch_sub(1, Ordering::Relaxed);
    if prev == 1 {
      let parsed_source_cache = parsed_source_cache.clone();
      let timeout = self.cleanup_task_timeout;
      let task_handle = tokio::spawn(async move {
        // We use a timeout here, which is defined to 10s,
        // so that in situations when dynamic imports are loaded after the startup,
        // we don't need to recompute and analyze multiple modules.
        tokio::time::sleep(std::time::Duration::from_millis(timeout)).await;
        parsed_source_cache.free_all();
      });
      let maybe_prev_task =
        self.cleanup_task_handle.lock().replace(task_handle);
      if let Some(prev_task) = maybe_prev_task {
        prev_task.abort();
      }
    }
  }
}

pub struct CliModuleLoaderFactory {
  shared: Arc<SharedCliModuleLoaderState>,
}

impl CliModuleLoaderFactory {
  #[allow(clippy::too_many_arguments)]
  pub fn new(
    options: &CliOptions,
    cjs_tracker: Arc<CjsTracker>,
    code_cache: Option<Arc<CodeCache>>,
    emitter: Arc<Emitter>,
    fs: Arc<dyn FileSystem>,
    in_npm_pkg_checker: Arc<dyn InNpmPackageChecker>,
    main_module_graph_container: Arc<MainModuleGraphContainer>,
    module_load_preparer: Arc<ModuleLoadPreparer>,
    node_code_translator: Arc<CliNodeCodeTranslator>,
    node_resolver: Arc<NodeResolver>,
    npm_req_resolver: Arc<CliNpmReqResolver>,
    npm_resolver: Arc<dyn CliNpmResolver>,
    npm_module_loader: NpmModuleLoader,
    parsed_source_cache: Arc<ParsedSourceCache>,
    resolver: Arc<CliResolver>,
  ) -> Self {
    Self {
      shared: Arc::new(SharedCliModuleLoaderState {
        graph_kind: options.graph_kind(),
        lib_window: options.ts_type_lib_window(),
        lib_worker: options.ts_type_lib_worker(),
        initial_cwd: options.initial_cwd().to_path_buf(),
        is_inspecting: options.is_inspecting(),
        is_repl: matches!(
          options.sub_command(),
          DenoSubcommand::Repl(_) | DenoSubcommand::Jupyter(_)
        ),
        cjs_tracker,
        code_cache,
        emitter,
        fs,
        in_npm_pkg_checker,
        main_module_graph_container,
        module_load_preparer,
        node_code_translator,
        node_resolver,
        npm_req_resolver,
        npm_resolver,
        npm_module_loader,
        parsed_source_cache,
        resolver,
        in_flight_loads_tracker: InFlightModuleLoadsTracker {
          loads_number: Arc::new(AtomicU16::new(0)),
          cleanup_task_timeout: 10_000,
          cleanup_task_handle: Arc::new(Mutex::new(None)),
        },
      }),
    }
  }

  fn create_with_lib<TGraphContainer: ModuleGraphContainer>(
    &self,
    graph_container: TGraphContainer,
    lib: TsTypeLib,
    is_worker: bool,
    parent_permissions: PermissionsContainer,
    permissions: PermissionsContainer,
  ) -> CreateModuleLoaderResult {
    let module_loader =
      Rc::new(CliModuleLoader(Rc::new(CliModuleLoaderInner {
        lib,
        is_worker,
        parent_permissions,
        permissions,
        graph_container: graph_container.clone(),
        node_code_translator: self.shared.node_code_translator.clone(),
        emitter: self.shared.emitter.clone(),
        parsed_source_cache: self.shared.parsed_source_cache.clone(),
        shared: self.shared.clone(),
      })));
    let node_require_loader = Rc::new(CliNodeRequireLoader {
      cjs_tracker: self.shared.cjs_tracker.clone(),
      emitter: self.shared.emitter.clone(),
      fs: self.shared.fs.clone(),
      graph_container,
      in_npm_pkg_checker: self.shared.in_npm_pkg_checker.clone(),
      npm_resolver: self.shared.npm_resolver.clone(),
    });
    CreateModuleLoaderResult {
      module_loader,
      node_require_loader,
    }
  }
}

impl ModuleLoaderFactory for CliModuleLoaderFactory {
  fn create_for_main(
    &self,
    root_permissions: PermissionsContainer,
  ) -> CreateModuleLoaderResult {
    self.create_with_lib(
      (*self.shared.main_module_graph_container).clone(),
      self.shared.lib_window,
      /* is worker */ false,
      root_permissions.clone(),
      root_permissions,
    )
  }

  fn create_for_worker(
    &self,
    parent_permissions: PermissionsContainer,
    permissions: PermissionsContainer,
  ) -> CreateModuleLoaderResult {
    self.create_with_lib(
      // create a fresh module graph for the worker
      WorkerModuleGraphContainer::new(Arc::new(ModuleGraph::new(
        self.shared.graph_kind,
      ))),
      self.shared.lib_worker,
      /* is worker */ true,
      parent_permissions,
      permissions,
    )
  }
}

struct CliModuleLoaderInner<TGraphContainer: ModuleGraphContainer> {
  lib: TsTypeLib,
  is_worker: bool,
  /// The initial set of permissions used to resolve the static imports in the
  /// worker. These are "allow all" for main worker, and parent thread
  /// permissions for Web Worker.
  parent_permissions: PermissionsContainer,
  permissions: PermissionsContainer,
  shared: Arc<SharedCliModuleLoaderState>,
  emitter: Arc<Emitter>,
  node_code_translator: Arc<CliNodeCodeTranslator>,
  parsed_source_cache: Arc<ParsedSourceCache>,
  graph_container: TGraphContainer,
}

impl<TGraphContainer: ModuleGraphContainer>
  CliModuleLoaderInner<TGraphContainer>
{
  async fn load_inner(
    &self,
    specifier: &ModuleSpecifier,
    maybe_referrer: Option<&ModuleSpecifier>,
    requested_module_type: RequestedModuleType,
  ) -> Result<ModuleSource, ModuleLoaderError> {
    let code_source = self.load_code_source(specifier, maybe_referrer).await?;
    let code = if self.shared.is_inspecting
      || code_source.media_type == MediaType::Wasm
    {
      // we need the code with the source map in order for
      // it to work with --inspect or --inspect-brk
      code_source.code
    } else {
      // v8 is slower when source maps are present, so we strip them
      code_without_source_map(code_source.code)
    };
    let module_type = match code_source.media_type {
      MediaType::Json => ModuleType::Json,
      MediaType::Wasm => ModuleType::Wasm,
      _ => ModuleType::JavaScript,
    };

    // If we loaded a JSON file, but the "requested_module_type" (that is computed from
    // import attributes) is not JSON we need to fail.
    if module_type == ModuleType::Json
      && requested_module_type != RequestedModuleType::Json
    {
      return Err(JsNativeError::generic("Attempted to load JSON module without specifying \"type\": \"json\" attribute in the import statement.").into());
    }

    let code_cache = if module_type == ModuleType::JavaScript {
      self.shared.code_cache.as_ref().map(|cache| {
        let code_hash = FastInsecureHasher::new_deno_versioned()
          .write_hashable(&code)
          .finish();
        let data = cache
          .get_sync(specifier, code_cache::CodeCacheType::EsModule, code_hash)
          .map(Cow::from)
          .inspect(|_| {
            // This log line is also used by tests.
            log::debug!(
              "V8 code cache hit for ES module: {specifier}, [{code_hash:?}]"
            );
          });
        SourceCodeCacheInfo {
          hash: code_hash,
          data,
        }
      })
    } else {
      None
    };

    Ok(ModuleSource::new_with_redirect(
      module_type,
      code,
      specifier,
      &code_source.found_url,
      code_cache,
    ))
  }

  async fn load_code_source(
    &self,
    specifier: &ModuleSpecifier,
    maybe_referrer: Option<&ModuleSpecifier>,
  ) -> Result<ModuleCodeStringSource, AnyError> {
    if let Some(code_source) = self.load_prepared_module(specifier).await? {
      return Ok(code_source);
    }
    if self.shared.in_npm_pkg_checker.in_npm_package(specifier) {
      return self
        .shared
        .npm_module_loader
        .load(specifier, maybe_referrer)
        .await;
    }

    let mut msg = format!("Loading unprepared module: {specifier}");
    if let Some(referrer) = maybe_referrer {
      msg = format!("{}, imported from: {}", msg, referrer.as_str());
    }
    Err(anyhow!(msg))
  }

  fn resolve_referrer(
    &self,
    referrer: &str,
  ) -> Result<ModuleSpecifier, AnyError> {
    let referrer = if referrer.is_empty() && self.shared.is_repl {
      // FIXME(bartlomieju): this is a hacky way to provide compatibility with REPL
      // and `Deno.core.evalContext` API. Ideally we should always have a referrer filled
      "./$deno$repl.mts"
    } else {
      referrer
    };

    if deno_core::specifier_has_uri_scheme(referrer) {
      deno_core::resolve_url(referrer).map_err(|e| e.into())
    } else if referrer == "." {
      // main module, use the initial cwd
      deno_core::resolve_path(referrer, &self.shared.initial_cwd)
        .map_err(|e| e.into())
    } else {
      // this cwd check is slow, so try to avoid it
      let cwd = std::env::current_dir().context("Unable to get CWD")?;
      deno_core::resolve_path(referrer, &cwd).map_err(|e| e.into())
    }
  }

  fn inner_resolve(
    &self,
    raw_specifier: &str,
    referrer: &ModuleSpecifier,
  ) -> Result<ModuleSpecifier, AnyError> {
    let graph = self.graph_container.graph();
    let resolution = match graph.get(referrer) {
      Some(Module::Js(module)) => module
        .dependencies
        .get(raw_specifier)
        .map(|d| &d.maybe_code)
        .unwrap_or(&Resolution::None),
      _ => &Resolution::None,
    };

    let specifier = match resolution {
      Resolution::Ok(resolved) => Cow::Borrowed(&resolved.specifier),
      Resolution::Err(err) => {
        return Err(custom_error(
          "TypeError",
          format!("{}\n", err.to_string_with_range()),
        ));
      }
      Resolution::None => Cow::Owned(self.shared.resolver.resolve(
        raw_specifier,
        referrer,
        deno_graph::Position::zeroed(),
        // if we're here, that means it's resolving a dynamic import
        ResolutionMode::Import,
        NodeResolutionKind::Execution,
      )?),
    };

    if self.shared.is_repl {
      if let Ok(reference) = NpmPackageReqReference::from_specifier(&specifier)
      {
        return self
          .shared
          .npm_req_resolver
          .resolve_req_reference(
            &reference,
            referrer,
            ResolutionMode::Import,
            NodeResolutionKind::Execution,
          )
          .map_err(AnyError::from);
      }
    }

    let specifier = match graph.get(&specifier) {
      Some(Module::Npm(module)) => {
        let package_folder = self
          .shared
          .npm_resolver
          .as_managed()
          .unwrap() // byonm won't create a Module::Npm
          .resolve_pkg_folder_from_deno_module(module.nv_reference.nv())?;
        self
          .shared
          .node_resolver
          .resolve_package_subpath_from_deno_module(
            &package_folder,
            module.nv_reference.sub_path(),
            Some(referrer),
            ResolutionMode::Import,
            NodeResolutionKind::Execution,
          )
          .with_context(|| {
            format!("Could not resolve '{}'.", module.nv_reference)
          })?
      }
      Some(Module::Node(module)) => module.specifier.clone(),
      Some(Module::Js(module)) => module.specifier.clone(),
      Some(Module::Json(module)) => module.specifier.clone(),
      Some(Module::Wasm(module)) => module.specifier.clone(),
      Some(Module::External(module)) => {
        node::resolve_specifier_into_node_modules(
          &module.specifier,
          self.shared.fs.as_ref(),
        )
      }
      None => specifier.into_owned(),
    };
    Ok(specifier)
  }

  async fn load_prepared_module(
    &self,
    specifier: &ModuleSpecifier,
  ) -> Result<Option<ModuleCodeStringSource>, AnyError> {
    // Note: keep this in sync with the sync version below
    let graph = self.graph_container.graph();
    match self.load_prepared_module_or_defer_emit(&graph, specifier)? {
      Some(CodeOrDeferredEmit::Code(code_source)) => Ok(Some(code_source)),
      Some(CodeOrDeferredEmit::DeferredEmit {
        specifier,
        media_type,
        source,
      }) => {
        let transpile_result = self
          .emitter
          .emit_parsed_source(specifier, media_type, ModuleKind::Esm, source)
          .await?;

        // at this point, we no longer need the parsed source in memory, so free it
        self.parsed_source_cache.free(specifier);

        Ok(Some(ModuleCodeStringSource {
          // note: it's faster to provide a string if we know it's a string
          code: ModuleSourceCode::String(transpile_result.into()),
          found_url: specifier.clone(),
          media_type,
        }))
      }
      Some(CodeOrDeferredEmit::Cjs {
        specifier,
        media_type,
        source,
      }) => self
        .load_maybe_cjs(specifier, media_type, source)
        .await
        .map(Some),
      None => Ok(None),
    }
  }

  fn load_prepared_module_for_source_map_sync(
    &self,
    specifier: &ModuleSpecifier,
  ) -> Result<Option<ModuleCodeStringSource>, AnyError> {
    // Note: keep this in sync with the async version above
    let graph = self.graph_container.graph();
    match self.load_prepared_module_or_defer_emit(&graph, specifier)? {
      Some(CodeOrDeferredEmit::Code(code_source)) => Ok(Some(code_source)),
      Some(CodeOrDeferredEmit::DeferredEmit {
        specifier,
        media_type,
        source,
      }) => {
        let transpile_result = self.emitter.emit_parsed_source_sync(
          specifier,
          media_type,
          ModuleKind::Esm,
          source,
        )?;

        // at this point, we no longer need the parsed source in memory, so free it
        self.parsed_source_cache.free(specifier);

        Ok(Some(ModuleCodeStringSource {
          // note: it's faster to provide a string if we know it's a string
          code: ModuleSourceCode::String(transpile_result.into()),
          found_url: specifier.clone(),
          media_type,
        }))
      }
      Some(CodeOrDeferredEmit::Cjs { .. }) => {
        self.parsed_source_cache.free(specifier);

        // todo(dsherret): to make this work, we should probably just
        // rely on the CJS export cache. At the moment this is hard because
        // cjs export analysis is only async
        Ok(None)
      }
      None => Ok(None),
    }
  }

  fn load_prepared_module_or_defer_emit<'graph>(
    &self,
    graph: &'graph ModuleGraph,
    specifier: &ModuleSpecifier,
  ) -> Result<Option<CodeOrDeferredEmit<'graph>>, AnyError> {
    if specifier.scheme() == "node" {
      // Node built-in modules should be handled internally.
      unreachable!("Deno bug. {} was misconfigured internally.", specifier);
    }

    match graph.get(specifier) {
      Some(deno_graph::Module::Json(JsonModule {
        source,
        media_type,
        specifier,
        ..
      })) => Ok(Some(CodeOrDeferredEmit::Code(ModuleCodeStringSource {
        code: ModuleSourceCode::String(source.clone().into()),
        found_url: specifier.clone(),
        media_type: *media_type,
      }))),
      Some(deno_graph::Module::Js(JsModule {
        source,
        media_type,
        specifier,
        is_script,
        ..
      })) => {
        if self.shared.cjs_tracker.is_cjs_with_known_is_script(
          specifier,
          *media_type,
          *is_script,
        )? {
          return Ok(Some(CodeOrDeferredEmit::Cjs {
            specifier,
            media_type: *media_type,
            source,
          }));
        }
        let code: ModuleCodeString = match media_type {
          MediaType::JavaScript
          | MediaType::Unknown
          | MediaType::Mjs
          | MediaType::Json => source.clone().into(),
          MediaType::Dts | MediaType::Dcts | MediaType::Dmts => {
            Default::default()
          }
          MediaType::Cjs | MediaType::Cts => {
            return Ok(Some(CodeOrDeferredEmit::Cjs {
              specifier,
              media_type: *media_type,
              source,
            }));
          }
          MediaType::TypeScript
          | MediaType::Mts
          | MediaType::Jsx
          | MediaType::Tsx => {
            return Ok(Some(CodeOrDeferredEmit::DeferredEmit {
              specifier,
              media_type: *media_type,
              source,
            }));
          }
          MediaType::Css | MediaType::Wasm | MediaType::SourceMap => {
            panic!("Unexpected media type {media_type} for {specifier}")
          }
        };

        // at this point, we no longer need the parsed source in memory, so free it
        self.parsed_source_cache.free(specifier);

        Ok(Some(CodeOrDeferredEmit::Code(ModuleCodeStringSource {
          code: ModuleSourceCode::String(code),
          found_url: specifier.clone(),
          media_type: *media_type,
        })))
      }
      Some(deno_graph::Module::Wasm(WasmModule {
        source, specifier, ..
      })) => Ok(Some(CodeOrDeferredEmit::Code(ModuleCodeStringSource {
        code: ModuleSourceCode::Bytes(source.clone().into()),
        found_url: specifier.clone(),
        media_type: MediaType::Wasm,
      }))),
      Some(
        deno_graph::Module::External(_)
        | deno_graph::Module::Node(_)
        | deno_graph::Module::Npm(_),
      )
      | None => Ok(None),
    }
  }

  async fn load_maybe_cjs(
    &self,
    specifier: &ModuleSpecifier,
    media_type: MediaType,
    original_source: &Arc<str>,
  ) -> Result<ModuleCodeStringSource, AnyError> {
    let js_source = if media_type.is_emittable() {
      Cow::Owned(
        self
          .emitter
          .emit_parsed_source(
            specifier,
            media_type,
            ModuleKind::Cjs,
            original_source,
          )
          .await?,
      )
    } else {
      Cow::Borrowed(original_source.as_ref())
    };
    let text = self
      .node_code_translator
      .translate_cjs_to_esm(specifier, Some(js_source))
      .await?;
    // at this point, we no longer need the parsed source in memory, so free it
    self.parsed_source_cache.free(specifier);
    Ok(ModuleCodeStringSource {
      code: match text {
        // perf: if the text is borrowed, that means it didn't make any changes
        // to the original source, so we can just provide that instead of cloning
        // the borrowed text
        Cow::Borrowed(_) => {
          ModuleSourceCode::String(original_source.clone().into())
        }
        Cow::Owned(text) => ModuleSourceCode::String(text.into()),
      },
      found_url: specifier.clone(),
      media_type,
    })
  }
}

enum CodeOrDeferredEmit<'a> {
  Code(ModuleCodeStringSource),
  DeferredEmit {
    specifier: &'a ModuleSpecifier,
    media_type: MediaType,
    source: &'a Arc<str>,
  },
  Cjs {
    specifier: &'a ModuleSpecifier,
    media_type: MediaType,
    source: &'a Arc<str>,
  },
}

// todo(dsherret): this double Rc boxing is not ideal
struct CliModuleLoader<TGraphContainer: ModuleGraphContainer>(
  Rc<CliModuleLoaderInner<TGraphContainer>>,
);

impl<TGraphContainer: ModuleGraphContainer> ModuleLoader
  for CliModuleLoader<TGraphContainer>
{
  fn resolve(
    &self,
    specifier: &str,
    referrer: &str,
<<<<<<< HEAD
    _kind: ResolutionKind,
  ) -> Result<ModuleSpecifier, ModuleLoaderError> {
=======
    _kind: deno_core::ResolutionKind,
  ) -> Result<ModuleSpecifier, AnyError> {
>>>>>>> c6fa6289
    fn ensure_not_jsr_non_jsr_remote_import(
      specifier: &ModuleSpecifier,
      referrer: &ModuleSpecifier,
    ) -> Result<(), JsNativeError> {
      if referrer.as_str().starts_with(jsr_url().as_str())
        && !specifier.as_str().starts_with(jsr_url().as_str())
        && matches!(specifier.scheme(), "http" | "https")
      {
        return Err(JsNativeError::generic(format!("Importing {} blocked. JSR packages cannot import non-JSR remote modules for security reasons.", specifier)));
      }
      Ok(())
    }

    let referrer = self.0.resolve_referrer(referrer)?;
    let specifier = self.0.inner_resolve(specifier, &referrer)?;
    ensure_not_jsr_non_jsr_remote_import(&specifier, &referrer)?;
    Ok(specifier)
  }

  fn get_host_defined_options<'s>(
    &self,
    scope: &mut deno_core::v8::HandleScope<'s>,
    name: &str,
  ) -> Option<deno_core::v8::Local<'s, deno_core::v8::Data>> {
    let name = deno_core::ModuleSpecifier::parse(name).ok()?;
    if self.0.shared.in_npm_pkg_checker.in_npm_package(&name) {
      Some(create_host_defined_options(scope))
    } else {
      None
    }
  }

  fn load(
    &self,
    specifier: &ModuleSpecifier,
    maybe_referrer: Option<&ModuleSpecifier>,
    _is_dynamic: bool,
    requested_module_type: RequestedModuleType,
  ) -> deno_core::ModuleLoadResponse {
    let inner = self.0.clone();
    let specifier = specifier.clone();
    let maybe_referrer = maybe_referrer.cloned();
    deno_core::ModuleLoadResponse::Async(
      async move {
        inner
          .load_inner(
            &specifier,
            maybe_referrer.as_ref(),
            requested_module_type,
          )
          .await
      }
      .boxed_local(),
    )
  }

  fn prepare_load(
    &self,
    specifier: &ModuleSpecifier,
    _maybe_referrer: Option<String>,
    is_dynamic: bool,
  ) -> Pin<Box<dyn Future<Output = Result<(), AnyError>>>> {
    self.0.shared.in_flight_loads_tracker.increase();
    if self.0.shared.in_npm_pkg_checker.in_npm_package(specifier) {
      return Box::pin(deno_core::futures::future::ready(Ok(())));
    }

    let specifier = specifier.clone();
    let inner = self.0.clone();

    async move {
      let graph_container = &inner.graph_container;
      let module_load_preparer = &inner.shared.module_load_preparer;

      if is_dynamic {
        // When the specifier is already in the graph then it means it
        // was previously loaded, so we can skip that and only check if
        // this part of the graph is valid.
        //
        // This doesn't acquire a graph update permit because that will
        // clone the graph which is a bit slow.
        let graph = graph_container.graph();
        if !graph.roots.is_empty() && graph.get(&specifier).is_some() {
          log::debug!("Skipping prepare module load.");
          // roots are already validated so we can skip those
          if !graph.roots.contains(&specifier) {
            module_load_preparer.graph_roots_valid(&graph, &[specifier])?;
          }
          return Ok(());
        }
      }

      let permissions = if is_dynamic {
        inner.permissions.clone()
      } else {
        inner.parent_permissions.clone()
      };
      let is_dynamic = is_dynamic || inner.is_worker; // consider workers as dynamic for permissions
      let lib = inner.lib;
      let mut update_permit = graph_container.acquire_update_permit().await;
      let graph = update_permit.graph_mut();
      module_load_preparer
        .prepare_module_load(
          graph,
          &[specifier],
          is_dynamic,
          lib,
          permissions,
          None,
        )
        .await?;
      update_permit.commit();
      Ok(())
    }
    .boxed_local()
  }

  fn finish_load(&self) {
    self
      .0
      .shared
      .in_flight_loads_tracker
      .decrease(&self.0.shared.parsed_source_cache);
  }

  fn code_cache_ready(
    &self,
    specifier: ModuleSpecifier,
    source_hash: u64,
    code_cache: &[u8],
  ) -> Pin<Box<dyn Future<Output = ()>>> {
    if let Some(cache) = self.0.shared.code_cache.as_ref() {
      // This log line is also used by tests.
      log::debug!(
        "Updating V8 code cache for ES module: {specifier}, [{source_hash:?}]"
      );
      cache.set_sync(
        &specifier,
        code_cache::CodeCacheType::EsModule,
        source_hash,
        code_cache,
      );
    }
    std::future::ready(()).boxed_local()
  }

  fn get_source_map(&self, file_name: &str) -> Option<Vec<u8>> {
    let specifier = resolve_url(file_name).ok()?;
    match specifier.scheme() {
      // we should only be looking for emits for schemes that denote external
      // modules, which the disk_cache supports
      "wasm" | "file" | "http" | "https" | "data" | "blob" => (),
      _ => return None,
    }
    let source = self
      .0
      .load_prepared_module_for_source_map_sync(&specifier)
      .ok()??;
    source_map_from_code(source.code.as_bytes())
  }

  fn get_source_mapped_source_line(
    &self,
    file_name: &str,
    line_number: usize,
  ) -> Option<String> {
    let graph = self.0.graph_container.graph();
    let code = match graph.get(&resolve_url(file_name).ok()?) {
      Some(deno_graph::Module::Js(module)) => &module.source,
      Some(deno_graph::Module::Json(module)) => &module.source,
      _ => return None,
    };
    // Do NOT use .lines(): it skips the terminating empty line.
    // (due to internally using_terminator() instead of .split())
    let lines: Vec<&str> = code.split('\n').collect();
    if line_number >= lines.len() {
      Some(format!(
        "{} Couldn't format source line: Line {} is out of bounds (source may have changed at runtime)",
        crate::colors::yellow("Warning"), line_number + 1,
      ))
    } else {
      Some(lines[line_number].to_string())
    }
  }
}

/// Holds the `ModuleGraph` in workers.
#[derive(Clone)]
struct WorkerModuleGraphContainer {
  // Allow only one request to update the graph data at a time,
  // but allow other requests to read from it at any time even
  // while another request is updating the data.
  update_queue: Rc<deno_core::unsync::TaskQueue>,
  inner: Rc<RefCell<Arc<ModuleGraph>>>,
}

impl WorkerModuleGraphContainer {
  pub fn new(module_graph: Arc<ModuleGraph>) -> Self {
    Self {
      update_queue: Default::default(),
      inner: Rc::new(RefCell::new(module_graph)),
    }
  }
}

impl ModuleGraphContainer for WorkerModuleGraphContainer {
  async fn acquire_update_permit(&self) -> impl ModuleGraphUpdatePermit {
    let permit = self.update_queue.acquire().await;
    WorkerModuleGraphUpdatePermit {
      permit,
      inner: self.inner.clone(),
      graph: (**self.inner.borrow()).clone(),
    }
  }

  fn graph(&self) -> Arc<ModuleGraph> {
    self.inner.borrow().clone()
  }
}

struct WorkerModuleGraphUpdatePermit {
  permit: deno_core::unsync::TaskQueuePermit,
  inner: Rc<RefCell<Arc<ModuleGraph>>>,
  graph: ModuleGraph,
}

impl ModuleGraphUpdatePermit for WorkerModuleGraphUpdatePermit {
  fn graph_mut(&mut self) -> &mut ModuleGraph {
    &mut self.graph
  }

  fn commit(self) {
    *self.inner.borrow_mut() = Arc::new(self.graph);
    drop(self.permit); // explicit drop for clarity
  }
}

#[derive(Debug)]
struct CliNodeRequireLoader<TGraphContainer: ModuleGraphContainer> {
  cjs_tracker: Arc<CjsTracker>,
  emitter: Arc<Emitter>,
  fs: Arc<dyn FileSystem>,
  graph_container: TGraphContainer,
  in_npm_pkg_checker: Arc<dyn InNpmPackageChecker>,
  npm_resolver: Arc<dyn CliNpmResolver>,
}

impl<TGraphContainer: ModuleGraphContainer> NodeRequireLoader
  for CliNodeRequireLoader<TGraphContainer>
{
  fn ensure_read_permission<'a>(
    &self,
    permissions: &mut dyn deno_runtime::deno_node::NodePermissions,
    path: &'a Path,
  ) -> Result<Cow<'a, Path>, deno_runtime::deno_permissions::PermissionCheckError> {
    if let Ok(url) = deno_path_util::url_from_file_path(path) {
      // allow reading if it's in the module graph
      if self.graph_container.graph().get(&url).is_some() {
        return Ok(Cow::Borrowed(path));
      }
    }
    self.npm_resolver.ensure_read_permission(permissions, path)
  }

  fn load_text_file_lossy(
    &self,
    path: &Path,
  ) -> Result<Cow<'static, str>, AnyError> {
    // todo(dsherret): use the preloaded module from the graph if available?
    let media_type = MediaType::from_path(path);
    let text = self.fs.read_text_file_lossy_sync(path, None)?;
    if media_type.is_emittable() {
      let specifier = deno_path_util::url_from_file_path(path)?;
      if self.in_npm_pkg_checker.in_npm_package(&specifier) {
        return Err(
          NotSupportedKindInNpmError {
            media_type,
            specifier,
          }
          .into(),
        );
      }
      self
        .emitter
        .emit_parsed_source_sync(
          &specifier,
          media_type,
          // this is probably not super accurate due to require esm, but probably ok.
          // If we find this causes a lot of churn in the emit cache then we should
          // investigate how we can make this better
          ModuleKind::Cjs,
          &text.into(),
        )
        .map(Cow::Owned)
    } else {
      Ok(text)
    }
  }

  fn is_maybe_cjs(
    &self,
    specifier: &ModuleSpecifier,
  ) -> Result<bool, ClosestPkgJsonError> {
    let media_type = MediaType::from_specifier(specifier);
    self.cjs_tracker.is_maybe_cjs(specifier, media_type)
  }
}

#[cfg(test)]
mod tests {
  use super::*;
  use deno_graph::ParsedSourceStore;

  #[tokio::test]
  async fn test_inflight_module_loads_tracker() {
    let tracker = InFlightModuleLoadsTracker {
      loads_number: Default::default(),
      cleanup_task_timeout: 10,
      cleanup_task_handle: Default::default(),
    };

    let specifier = ModuleSpecifier::parse("file:///a.js").unwrap();
    let source = "const a = 'hello';";
    let parsed_source_cache = Arc::new(ParsedSourceCache::default());
    let parsed_source = parsed_source_cache
      .remove_or_parse_module(&specifier, source.into(), MediaType::JavaScript)
      .unwrap();
    parsed_source_cache.set_parsed_source(specifier, parsed_source);

    assert_eq!(parsed_source_cache.len(), 1);
    assert!(tracker.cleanup_task_handle.lock().is_none());
    tracker.increase();
    tracker.increase();
    assert!(tracker.cleanup_task_handle.lock().is_none());
    tracker.decrease(&parsed_source_cache);
    assert!(tracker.cleanup_task_handle.lock().is_none());
    tracker.decrease(&parsed_source_cache);
    assert!(tracker.cleanup_task_handle.lock().is_some());
    assert_eq!(parsed_source_cache.len(), 1);
    tracker.increase();
    assert!(tracker.cleanup_task_handle.lock().is_none());
    assert_eq!(parsed_source_cache.len(), 1);
    tracker.decrease(&parsed_source_cache);
    // Rather long timeout, but to make sure CI is not flaking on it.
    tokio::time::sleep(std::time::Duration::from_millis(500)).await;
    assert_eq!(parsed_source_cache.len(), 0);
  }
}<|MERGE_RESOLUTION|>--- conflicted
+++ resolved
@@ -847,13 +847,8 @@
     &self,
     specifier: &str,
     referrer: &str,
-<<<<<<< HEAD
-    _kind: ResolutionKind,
+    _kind: deno_core::ResolutionKind,
   ) -> Result<ModuleSpecifier, ModuleLoaderError> {
-=======
-    _kind: deno_core::ResolutionKind,
-  ) -> Result<ModuleSpecifier, AnyError> {
->>>>>>> c6fa6289
     fn ensure_not_jsr_non_jsr_remote_import(
       specifier: &ModuleSpecifier,
       referrer: &ModuleSpecifier,
