--- conflicted
+++ resolved
@@ -77,25 +77,11 @@
     specifier: &ModuleSpecifier,
     maybe_referrer: Option<ModuleSpecifier>,
   ) -> Result<ModuleCodeSource, AnyError> {
-<<<<<<< HEAD
     // TODO(bartlomieju): uncomment, when all `node:` module have been
     // snapshotted
     // if specifier.scheme() == "node" {
     //   unreachable!("Node built-in modules should be handled internally.");
     // }
-    let graph_data = self.ps.graph_data.read();
-    let found_url = graph_data.follow_redirect(specifier);
-    match graph_data.get(&found_url) {
-      Some(ModuleEntry::Module {
-        code, media_type, ..
-=======
-    if specifier.as_str() == "node:module" {
-      return Ok(ModuleCodeSource {
-        code: deno_runtime::deno_node::MODULE_ES_SHIM.to_string(),
-        found_url: specifier.to_owned(),
-        media_type: MediaType::JavaScript,
-      });
-    }
     let graph = self.ps.graph();
     match graph.get(specifier) {
       Some(deno_graph::Module {
@@ -103,7 +89,6 @@
         media_type,
         specifier,
         ..
->>>>>>> b3e88e06
       }) => {
         let code = match media_type {
           MediaType::JavaScript
