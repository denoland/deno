--- conflicted
+++ resolved
@@ -78,11 +78,7 @@
 use crate::resolver::NpmModuleLoader;
 use crate::sys::CliSys;
 use crate::tools::check;
-<<<<<<< HEAD
-use crate::tools::check::MaybeDiagnostics;
-=======
 use crate::tools::check::CheckError;
->>>>>>> 9dbb99a8
 use crate::tools::check::TypeChecker;
 use crate::util::progress_bar::ProgressBar;
 use crate::util::text_encoding::code_without_source_map;
@@ -144,11 +140,7 @@
     lib: TsTypeLib,
     permissions: PermissionsContainer,
     ext_overwrite: Option<&String>,
-<<<<<<< HEAD
-  ) -> Result<(), MaybeDiagnostics> {
-=======
   ) -> Result<(), PrepareModuleLoadError> {
->>>>>>> 9dbb99a8
     log::debug!("Preparing module load.");
     let _pb_clear_guard = self.progress_bar.clear_guard();
 
