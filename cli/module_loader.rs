// Copyright 2018-2025 the Deno authors. MIT license.

use std::borrow::Cow;
use std::cell::RefCell;
use std::collections::HashMap;
use std::collections::HashSet;
use std::future::Future;
use std::path::Path;
use std::path::PathBuf;
use std::pin::Pin;
use std::rc::Rc;
use std::str;
use std::sync::Arc;
use std::sync::atomic::AtomicU16;
use std::sync::atomic::Ordering;
use std::time::SystemTime;

use deno_ast::MediaType;
use deno_ast::ModuleKind;
use deno_cache_dir::file_fetcher::FetchLocalOptions;
use deno_core::FastString;
use deno_core::ModuleLoader;
use deno_core::ModuleResolutionError;
use deno_core::ModuleSource;
use deno_core::ModuleSourceCode;
use deno_core::ModuleSpecifier;
use deno_core::ModuleType;
use deno_core::RequestedModuleType;
use deno_core::SourceCodeCacheInfo;
use deno_core::anyhow::Context as _;
use deno_core::anyhow::bail;
use deno_core::error::AnyError;
use deno_core::error::ModuleLoaderError;
use deno_core::futures::StreamExt;
use deno_core::futures::future::FutureExt;
use deno_core::futures::io::BufReader;
use deno_core::futures::stream::FuturesOrdered;
use deno_core::parking_lot::Mutex;
use deno_core::resolve_url;
use deno_core::resolve_url_or_path;
use deno_core::serde_json;
use deno_error::JsErrorBox;
use deno_graph::GraphKind;
use deno_graph::ModuleGraph;
use deno_graph::WalkOptions;
use deno_lib::loader::as_deno_resolver_requested_module_type;
use deno_lib::loader::loaded_module_source_to_module_source_code;
use deno_lib::loader::module_type_from_media_and_requested_type;
use deno_lib::npm::NpmRegistryReadPermissionChecker;
use deno_lib::util::hash::FastInsecureHasher;
use deno_lib::worker::CreateModuleLoaderResult;
use deno_lib::worker::ModuleLoaderFactory;
use deno_path_util::PathToUrlError;
use deno_resolver::cache::ParsedSourceCache;
use deno_resolver::file_fetcher::FetchOptions;
use deno_resolver::file_fetcher::FetchPermissionsOptionRef;
use deno_resolver::graph::ResolveWithGraphErrorKind;
use deno_resolver::graph::ResolveWithGraphOptions;
use deno_resolver::loader::LoadCodeSourceError;
use deno_resolver::loader::LoadPreparedModuleError;
use deno_resolver::loader::LoadedModule;
use deno_resolver::loader::LoadedModuleOrAsset;
use deno_resolver::loader::StrippingTypesNodeModulesError;
use deno_resolver::npm::DenoInNpmPackageChecker;
use deno_runtime::code_cache;
use deno_runtime::deno_node::NodeRequireLoader;
use deno_runtime::deno_node::create_host_defined_options;
use deno_runtime::deno_node::ops::require::UnableToGetCwdError;
use deno_runtime::deno_permissions::CheckSpecifierKind;
use deno_runtime::deno_permissions::PermissionsContainer;
use deno_semver::npm::NpmPackageReqReference;
use eszip::EszipV2;
use node_resolver::InNpmPackageChecker;
use node_resolver::NodeResolutionKind;
use node_resolver::ResolutionMode;
use node_resolver::errors::ClosestPkgJsonError;
use sys_traits::FsMetadata;
use sys_traits::FsMetadataValue;
use sys_traits::FsRead;
use tokio_util::compat::TokioAsyncReadCompatExt;

use crate::args::CliLockfile;
use crate::args::CliOptions;
use crate::args::DenoSubcommand;
use crate::args::TsTypeLib;
use crate::args::jsr_url;
use crate::cache::CodeCache;
use crate::file_fetcher::CliFileFetcher;
use crate::graph_container::MainModuleGraphContainer;
use crate::graph_container::ModuleGraphContainer;
use crate::graph_container::ModuleGraphUpdatePermit;
use crate::graph_util::BuildGraphRequest;
use crate::graph_util::BuildGraphWithNpmOptions;
use crate::graph_util::ModuleGraphBuilder;
use crate::npm::CliNpmResolver;
use crate::resolver::CliCjsTracker;
use crate::resolver::CliResolver;
use crate::sys::CliSys;
use crate::type_checker::CheckError;
use crate::type_checker::CheckOptions;
use crate::type_checker::TypeChecker;
use crate::util::progress_bar::ProgressBar;
use crate::util::text_encoding::code_without_source_map;
use crate::util::text_encoding::source_map_from_code;

pub type CliEmitter =
  deno_resolver::emit::Emitter<DenoInNpmPackageChecker, CliSys>;
pub type CliDenoResolverModuleLoader =
  deno_resolver::loader::ModuleLoader<CliSys>;

#[derive(Debug, thiserror::Error, deno_error::JsError)]
pub enum PrepareModuleLoadError {
  #[class(inherit)]
  #[error(transparent)]
  BuildGraphWithNpmResolution(
    #[from] crate::graph_util::BuildGraphWithNpmResolutionError,
  ),
  #[class(inherit)]
  #[error(transparent)]
  Check(#[from] CheckError),
  #[class(inherit)]
  #[error(transparent)]
  LockfileWrite(#[from] deno_resolver::lockfile::LockfileWriteError),
  #[class(inherit)]
  #[error(transparent)]
  Other(#[from] JsErrorBox),
}

pub struct ModuleLoadPreparer {
  options: Arc<CliOptions>,
  lockfile: Option<Arc<CliLockfile>>,
  module_graph_builder: Arc<ModuleGraphBuilder>,
  progress_bar: ProgressBar,
  type_checker: Arc<TypeChecker>,
}

pub struct PrepareModuleLoadOptions<'a> {
  pub is_dynamic: bool,
  pub lib: TsTypeLib,
  pub permissions: PermissionsContainer,
  pub ext_overwrite: Option<&'a String>,
  pub allow_unknown_media_types: bool,
  /// Whether to skip validating the graph roots. This is useful
  /// for when you want to defer doing this until later (ex. get the
  /// graph back, reload some specifiers in it, then do graph validation).
  pub skip_graph_roots_validation: bool,
}

impl ModuleLoadPreparer {
  #[allow(clippy::too_many_arguments)]
  pub fn new(
    options: Arc<CliOptions>,
    lockfile: Option<Arc<CliLockfile>>,
    module_graph_builder: Arc<ModuleGraphBuilder>,
    progress_bar: ProgressBar,
    type_checker: Arc<TypeChecker>,
  ) -> Self {
    Self {
      options,
      lockfile,
      module_graph_builder,
      progress_bar,
      type_checker,
    }
  }

  /// This method must be called for a module or a static importer of that
  /// module before attempting to `load()` it from a `JsRuntime`. It will
  /// populate the graph data in memory with the necessary source code, write
  /// emits where necessary or report any module graph / type checking errors.
  pub async fn prepare_module_load(
    &self,
    graph: &mut ModuleGraph,
    roots: &[ModuleSpecifier],
    options: PrepareModuleLoadOptions<'_>,
  ) -> Result<(), PrepareModuleLoadError> {
    log::debug!("Preparing module load.");
    let PrepareModuleLoadOptions {
      is_dynamic,
      lib,
      permissions,
      ext_overwrite,
      allow_unknown_media_types,
      skip_graph_roots_validation,
    } = options;
    let _pb_clear_guard = self.progress_bar.clear_guard();

    let mut loader = self
      .module_graph_builder
      .create_graph_loader_with_permissions(permissions);
    if let Some(ext) = ext_overwrite {
      let maybe_content_type = match ext.as_str() {
        "ts" => Some("text/typescript"),
        "tsx" => Some("text/tsx"),
        "js" => Some("text/javascript"),
        "jsx" => Some("text/jsx"),
        _ => None,
      };
      if let Some(content_type) = maybe_content_type {
        for root in roots {
          loader.insert_file_header_override(
            root.clone(),
            std::collections::HashMap::from([(
              "content-type".to_string(),
              content_type.to_string(),
            )]),
          );
        }
      }
    }
    log::debug!("Building module graph.");
    let has_type_checked = !graph.roots.is_empty();

    self
      .module_graph_builder
      .build_graph_with_npm_resolution(
        graph,
        BuildGraphWithNpmOptions {
          is_dynamic,
          request: BuildGraphRequest::Roots(roots.to_vec()),
          loader: Some(&mut loader),
          npm_caching: self.options.default_npm_caching_strategy(),
        },
      )
      .await?;

    if !skip_graph_roots_validation {
      self.graph_roots_valid(graph, roots, allow_unknown_media_types, false)?;
    }

    drop(_pb_clear_guard);

    // type check if necessary
    if self.options.type_check_mode().is_true() && !has_type_checked {
      self.type_checker.check(
        // todo(perf): since this is only done the first time the graph is
        // created, we could avoid the clone of the graph here by providing
        // the actual graph on the first run and then getting the Arc<ModuleGraph>
        // back from the return value.
        graph.clone(),
        CheckOptions {
          build_fast_check_graph: true,
          lib,
          reload: self.options.reload_flag(),
          type_check_mode: self.options.type_check_mode(),
        },
      )?;
    }

    // write the lockfile if there is one and do so after type checking
    // as type checking might discover `@types/node`
    if let Some(lockfile) = &self.lockfile {
      lockfile.write_if_changed()?;
    }

    log::debug!("Prepared module load.");

    Ok(())
  }

  pub async fn reload_specifiers(
    &self,
    graph: &mut ModuleGraph,
    specifiers: Vec<ModuleSpecifier>,
    is_dynamic: bool,
    permissions: PermissionsContainer,
  ) -> Result<(), PrepareModuleLoadError> {
    log::debug!(
      "Reloading modified files: {}",
      specifiers
        .iter()
        .map(|s| s.as_str())
        .collect::<Vec<_>>()
        .join(", ")
    );
    let _pb_clear_guard = self.progress_bar.clear_guard();

    let mut loader = self
      .module_graph_builder
      .create_graph_loader_with_permissions(permissions);
    self
      .module_graph_builder
      .build_graph_with_npm_resolution(
        graph,
        BuildGraphWithNpmOptions {
          is_dynamic,
          request: BuildGraphRequest::Reload(specifiers),
          loader: Some(&mut loader),
          npm_caching: self.options.default_npm_caching_strategy(),
        },
      )
      .await?;

    if let Some(lockfile) = &self.lockfile {
      lockfile.write_if_changed()?;
    }

    Ok(())
  }

  pub fn graph_roots_valid(
    &self,
    graph: &ModuleGraph,
    roots: &[ModuleSpecifier],
    allow_unknown_media_types: bool,
    allow_unknown_jsr_exports: bool,
  ) -> Result<(), JsErrorBox> {
    self.module_graph_builder.graph_roots_valid(
      graph,
      roots,
      allow_unknown_media_types,
      allow_unknown_jsr_exports,
    )
  }
}

struct SharedCliModuleLoaderState {
  graph_kind: GraphKind,
  lib_window: TsTypeLib,
  lib_worker: TsTypeLib,
  initial_cwd: PathBuf,
  is_inspecting: bool,
  is_repl: bool,
  cjs_tracker: Arc<CliCjsTracker>,
  code_cache: Option<Arc<CodeCache>>,
  emitter: Arc<CliEmitter>,
  file_fetcher: Arc<CliFileFetcher>,
  in_npm_pkg_checker: DenoInNpmPackageChecker,
  main_module_graph_container: Arc<MainModuleGraphContainer>,
  module_load_preparer: Arc<ModuleLoadPreparer>,
  npm_registry_permission_checker:
    Arc<NpmRegistryReadPermissionChecker<CliSys>>,
  npm_resolver: CliNpmResolver,
  parsed_source_cache: Arc<ParsedSourceCache>,
  module_loader: Arc<CliDenoResolverModuleLoader>,
  resolver: Arc<CliResolver>,
  sys: CliSys,
  in_flight_loads_tracker: InFlightModuleLoadsTracker,
  maybe_eszip_loader: Option<Arc<EszipModuleLoader>>,
}

struct InFlightModuleLoadsTracker {
  loads_number: Arc<AtomicU16>,
  cleanup_task_timeout: u64,
  cleanup_task_handle: Arc<Mutex<Option<tokio::task::JoinHandle<()>>>>,
}

impl InFlightModuleLoadsTracker {
  pub fn increase(&self) {
    self.loads_number.fetch_add(1, Ordering::Relaxed);
    if let Some(task) = self.cleanup_task_handle.lock().take() {
      task.abort();
    }
  }

  pub fn decrease(&self, parsed_source_cache: &Arc<ParsedSourceCache>) {
    let prev = self.loads_number.fetch_sub(1, Ordering::Relaxed);
    if prev == 1 {
      let parsed_source_cache = parsed_source_cache.clone();
      let timeout = self.cleanup_task_timeout;
      let task_handle = tokio::spawn(async move {
        // We use a timeout here, which is defined to 10s,
        // so that in situations when dynamic imports are loaded after the startup,
        // we don't need to recompute and analyze multiple modules.
        tokio::time::sleep(std::time::Duration::from_millis(timeout)).await;
        parsed_source_cache.free_all();
      });
      let maybe_prev_task =
        self.cleanup_task_handle.lock().replace(task_handle);
      if let Some(prev_task) = maybe_prev_task {
        prev_task.abort();
      }
    }
  }
}

pub struct CliModuleLoaderFactory {
  shared: Arc<SharedCliModuleLoaderState>,
}

impl CliModuleLoaderFactory {
  #[allow(clippy::too_many_arguments)]
  pub fn new(
    options: &CliOptions,
    cjs_tracker: Arc<CliCjsTracker>,
    code_cache: Option<Arc<CodeCache>>,
    emitter: Arc<CliEmitter>,
    file_fetcher: Arc<CliFileFetcher>,
    in_npm_pkg_checker: DenoInNpmPackageChecker,
    main_module_graph_container: Arc<MainModuleGraphContainer>,
    module_load_preparer: Arc<ModuleLoadPreparer>,
    npm_registry_permission_checker: Arc<
      NpmRegistryReadPermissionChecker<CliSys>,
    >,
    npm_resolver: CliNpmResolver,
    parsed_source_cache: Arc<ParsedSourceCache>,
    module_loader: Arc<CliDenoResolverModuleLoader>,
    resolver: Arc<CliResolver>,
    sys: CliSys,
    maybe_eszip_loader: Option<Arc<EszipModuleLoader>>,
  ) -> Self {
    Self {
      shared: Arc::new(SharedCliModuleLoaderState {
        graph_kind: options.graph_kind(),
        lib_window: options.ts_type_lib_window(),
        lib_worker: options.ts_type_lib_worker(),
        initial_cwd: options.initial_cwd().to_path_buf(),
        is_inspecting: options.is_inspecting(),
        is_repl: matches!(
          options.sub_command(),
          DenoSubcommand::Repl(_) | DenoSubcommand::Jupyter(_)
        ),
        cjs_tracker,
        code_cache,
        emitter,
        file_fetcher,
        in_npm_pkg_checker,
        main_module_graph_container,
        module_load_preparer,
        npm_registry_permission_checker,
        npm_resolver,
        parsed_source_cache,
        module_loader,
        resolver,
        sys,
        in_flight_loads_tracker: InFlightModuleLoadsTracker {
          loads_number: Arc::new(AtomicU16::new(0)),
          cleanup_task_timeout: 10_000,
          cleanup_task_handle: Arc::new(Mutex::new(None)),
        },
        maybe_eszip_loader,
      }),
    }
  }

  fn create_with_lib<TGraphContainer: ModuleGraphContainer>(
    &self,
    graph_container: TGraphContainer,
    lib: TsTypeLib,
    is_worker: bool,
    parent_permissions: PermissionsContainer,
    permissions: PermissionsContainer,
  ) -> CreateModuleLoaderResult {
    let module_loader =
      Rc::new(CliModuleLoader(Rc::new(CliModuleLoaderInner {
        lib,
        is_worker,
        parent_permissions,
        permissions,
        graph_container: graph_container.clone(),
        shared: self.shared.clone(),
        loaded_files: Default::default(),
      })));
    let node_require_loader = Rc::new(CliNodeRequireLoader {
      cjs_tracker: self.shared.cjs_tracker.clone(),
      emitter: self.shared.emitter.clone(),
      npm_resolver: self.shared.npm_resolver.clone(),
      sys: self.shared.sys.clone(),
      graph_container,
      in_npm_pkg_checker: self.shared.in_npm_pkg_checker.clone(),
      npm_registry_permission_checker: self
        .shared
        .npm_registry_permission_checker
        .clone(),
    });
    CreateModuleLoaderResult {
      module_loader,
      node_require_loader,
    }
  }
}

impl ModuleLoaderFactory for CliModuleLoaderFactory {
  fn create_for_main(
    &self,
    root_permissions: PermissionsContainer,
  ) -> CreateModuleLoaderResult {
    self.create_with_lib(
      (*self.shared.main_module_graph_container).clone(),
      self.shared.lib_window,
      /* is worker */ false,
      root_permissions.clone(),
      root_permissions,
    )
  }

  fn create_for_worker(
    &self,
    parent_permissions: PermissionsContainer,
    permissions: PermissionsContainer,
  ) -> CreateModuleLoaderResult {
    self.create_with_lib(
      // create a fresh module graph for the worker
      WorkerModuleGraphContainer::new(Arc::new(ModuleGraph::new(
        self.shared.graph_kind,
      ))),
      self.shared.lib_worker,
      /* is worker */ true,
      parent_permissions,
      permissions,
    )
  }
}

struct ModuleCodeStringSource {
  pub code: ModuleSourceCode,
  pub found_url: ModuleSpecifier,
  pub module_type: ModuleType,
}

struct CliModuleLoaderInner<TGraphContainer: ModuleGraphContainer> {
  lib: TsTypeLib,
  is_worker: bool,
  /// The initial set of permissions used to resolve the static imports in the
  /// worker. These are "allow all" for main worker, and parent thread
  /// permissions for Web Worker.
  parent_permissions: PermissionsContainer,
  permissions: PermissionsContainer,
  shared: Arc<SharedCliModuleLoaderState>,
  graph_container: TGraphContainer,
  loaded_files: RefCell<HashSet<ModuleSpecifier>>,
}

#[derive(Debug, thiserror::Error, deno_error::JsError)]
pub enum ResolveReferrerError {
  #[class(inherit)]
  #[error(transparent)]
  UnableToGetCwd(#[from] UnableToGetCwdError),
  #[class(inherit)]
  #[error(transparent)]
  PathToUrl(#[from] PathToUrlError),
  #[class(inherit)]
  #[error(transparent)]
  ModuleResolution(#[from] ModuleResolutionError),
}

#[derive(Debug, thiserror::Error, deno_error::JsError)]
pub enum CliModuleLoaderError {
  #[class(inherit)]
  #[error(transparent)]
  Fetch(#[from] deno_resolver::file_fetcher::FetchError),
  #[class(inherit)]
  #[error(transparent)]
  LoadCodeSource(#[from] LoadCodeSourceError),
  #[class(inherit)]
  #[error(transparent)]
  LoadPreparedModule(#[from] LoadPreparedModuleError),
  #[class(inherit)]
  #[error(transparent)]
  PathToUrl(#[from] PathToUrlError),
  #[class(inherit)]
  #[error(transparent)]
  ResolveNpmReqRef(#[from] deno_resolver::npm::ResolveNpmReqRefError),
  #[class(inherit)]
  #[error(transparent)]
  ResolveReferrer(#[from] ResolveReferrerError),
}

impl<TGraphContainer: ModuleGraphContainer>
  CliModuleLoaderInner<TGraphContainer>
{
  async fn load_inner(
    &self,
    specifier: &ModuleSpecifier,
    maybe_referrer: Option<&ModuleSpecifier>,
    requested_module_type: &RequestedModuleType,
  ) -> Result<ModuleSource, ModuleLoaderError> {
    let code_source = self
      .load_code_source(specifier, maybe_referrer, requested_module_type)
      .await
      .map_err(JsErrorBox::from_err)?;

<<<<<<< HEAD
    // If we loaded a JSON file, but the "requested_module_type" (that is computed from
    // import attributes) is not JSON we need to fail.
    if code_source.module_type == ModuleType::Json
      && *requested_module_type != RequestedModuleType::Json
    {
      return Err(JsErrorBox::generic(
        "Attempted to load JSON module without specifying \"type\": \"json\" attribute in the import statement.",
      ));
    }
=======
>>>>>>> 26501878
    let code = if self.shared.is_inspecting
      || code_source.module_type == ModuleType::Wasm
    {
      // we need the code with the source map in order for
      // it to work with --inspect or --inspect-brk
      code_source.code
    } else {
      // v8 is slower when source maps are present, so we strip them
      code_without_source_map(code_source.code)
    };

    let code_cache = if code_source.module_type == ModuleType::JavaScript {
      self.shared.code_cache.as_ref().map(|cache| {
        let code_hash = FastInsecureHasher::new_deno_versioned()
          .write_hashable(&code)
          .finish();
        let data = cache
          .get_sync(specifier, code_cache::CodeCacheType::EsModule, code_hash)
          .map(Cow::from)
          .inspect(|_| {
            // This log line is also used by tests.
            log::debug!(
              "V8 code cache hit for ES module: {specifier}, [{code_hash:?}]"
            );
          });
        SourceCodeCacheInfo {
          hash: code_hash,
          data,
        }
      })
    } else {
      None
    };

    Ok(ModuleSource::new_with_redirect(
      code_source.module_type,
      code,
      specifier,
      &code_source.found_url,
      code_cache,
    ))
  }

  async fn load_code_source(
    &self,
    specifier: &ModuleSpecifier,
    maybe_referrer: Option<&ModuleSpecifier>,
    requested_module_type: &RequestedModuleType,
  ) -> Result<ModuleCodeStringSource, CliModuleLoaderError> {
    // this loader maintains npm specifiers in dynamic imports when resolving
    // so that they can be properly preloaded, but now we might receive them
    // here, so we need to actually resolve them to a file: specifier here
    let specifier = if let Ok(reference) =
      NpmPackageReqReference::from_specifier(specifier)
    {
      let referrer = match maybe_referrer {
        // if we're here, it means it was importing from a dynamic import
        // and so there will be a referrer
        Some(r) => Cow::Borrowed(r),
        // but the repl may also end up here and it won't have
        // a referrer so create a referrer for it here
        None => Cow::Owned(self.resolve_referrer("")?),
      };
      Cow::Owned(
        self
          .shared
          .resolver
          .resolve_non_workspace_npm_req_ref_to_file(
            &reference,
            &referrer,
            ResolutionMode::Import,
            NodeResolutionKind::Execution,
          )?
          .into_url()?,
      )
    } else {
      Cow::Borrowed(specifier)
    };

    let graph = self.graph_container.graph();
    let deno_resolver_requested_module_type =
      as_deno_resolver_requested_module_type(requested_module_type);
    match self
      .shared
      .module_loader
      .load(
        &graph,
        &specifier,
        maybe_referrer,
        &deno_resolver_requested_module_type,
      )
      .await?
    {
      LoadedModuleOrAsset::Module(prepared_module) => {
        Ok(self.loaded_module_to_module_code_string_source(
          prepared_module,
          requested_module_type,
        ))
      }
      LoadedModuleOrAsset::ExternalAsset {
        specifier,
        statically_analyzable,
      } => {
        Ok(
          self
            .load_asset(
              &specifier,
              if statically_analyzable {
                CheckSpecifierKind::Static
              } else {
                // force permissions
                CheckSpecifierKind::Dynamic
              },
              requested_module_type,
            )
            .await?,
        )
      }
    }
  }

  fn loaded_module_to_module_code_string_source(
    &self,
    loaded_module: LoadedModule,
    requested_module_type: &RequestedModuleType,
  ) -> ModuleCodeStringSource {
    ModuleCodeStringSource {
      code: loaded_module_source_to_module_source_code(loaded_module.source),
      found_url: loaded_module.specifier.into_owned(),
      module_type: module_type_from_media_and_requested_type(
        loaded_module.media_type,
        requested_module_type,
      ),
    }
  }

  async fn load_asset(
    &self,
    specifier: &ModuleSpecifier,
    check_specifier_kind: CheckSpecifierKind,
    requested_module_type: &RequestedModuleType,
  ) -> Result<ModuleCodeStringSource, deno_resolver::file_fetcher::FetchError>
  {
    let file = self
      .shared
      .file_fetcher
      .fetch_with_options(
        specifier,
        FetchPermissionsOptionRef::Restricted(
          match check_specifier_kind {
            CheckSpecifierKind::Static => &self.permissions,
            CheckSpecifierKind::Dynamic => &self.parent_permissions,
          },
          check_specifier_kind,
        ),
        FetchOptions {
          local: FetchLocalOptions {
            include_mtime: false,
          },
          maybe_auth: None,
          maybe_accept: None,
          maybe_cache_setting: Some(
            &deno_cache_dir::file_fetcher::CacheSetting::Use,
          ),
        },
      )
      .await?;

    Ok(ModuleCodeStringSource {
      code: ModuleSourceCode::Bytes(file.source.into()),
      found_url: file.url,
      module_type: match requested_module_type {
        RequestedModuleType::Text => ModuleType::Text,
        RequestedModuleType::Bytes => ModuleType::Bytes,
        _ => unreachable!(),
      },
    })
  }

  async fn maybe_reload_dynamic(
    &self,
    graph: &ModuleGraph,
    specifier: &ModuleSpecifier,
    permissions: &PermissionsContainer,
  ) -> Result<bool, PrepareModuleLoadError> {
    let specifiers_to_reload =
      self.check_specifiers_to_reload_for_dynamic_import(graph, specifier);

    if specifiers_to_reload.is_empty() {
      return Ok(false);
    }

    let mut graph_permit = self.graph_container.acquire_update_permit().await;
    let graph = graph_permit.graph_mut();
    self
      .shared
      .module_load_preparer
      .reload_specifiers(
        graph,
        specifiers_to_reload,
        /* is dynamic */ true,
        permissions.clone(),
      )
      .await?;
    graph_permit.commit();
    Ok(true)
  }

  fn check_specifiers_to_reload_for_dynamic_import(
    &self,
    graph: &ModuleGraph,
    specifier: &ModuleSpecifier,
  ) -> Vec<ModuleSpecifier> {
    let mut specifiers_to_reload = Vec::new();
    let mut module_iter = graph.walk(
      std::iter::once(specifier),
      WalkOptions {
        check_js: deno_graph::CheckJsOption::False,
        follow_dynamic: false,
        kind: GraphKind::CodeOnly,
        prefer_fast_check_graph: false,
      },
    );
    while let Some((specifier, module_entry)) = module_iter.next() {
      if specifier.scheme() != "file"
        || self.loaded_files.borrow().contains(specifier)
      {
        module_iter.skip_previous_dependencies(); // no need to analyze this module's dependencies
        continue;
      }
      let should_reload = match module_entry {
        deno_graph::ModuleEntryRef::Module(module) => {
          self.has_module_changed_on_file_system(specifier, module.mtime())
        }
        deno_graph::ModuleEntryRef::Err(err) => {
          if matches!(
            err.as_kind(),
            deno_graph::ModuleErrorKind::Missing { .. }
          ) {
            self.mtime_of_specifier(specifier).is_some() // it exists now
          } else {
            self.has_module_changed_on_file_system(specifier, err.mtime())
          }
        }
        deno_graph::ModuleEntryRef::Redirect(_) => false,
      };
      if should_reload {
        specifiers_to_reload.push(specifier.clone());
      }
    }

    self.loaded_files.borrow_mut().insert(specifier.clone());

    specifiers_to_reload
  }

  fn has_module_changed_on_file_system(
    &self,
    specifier: &ModuleSpecifier,
    mtime: Option<SystemTime>,
  ) -> bool {
    let Some(loaded_mtime) = mtime else {
      return false;
    };
    self
      .mtime_of_specifier(specifier)
      .map(|mtime| mtime > loaded_mtime)
      .unwrap_or(false)
  }

  fn mtime_of_specifier(
    &self,
    specifier: &ModuleSpecifier,
  ) -> Option<SystemTime> {
    deno_path_util::url_to_file_path(specifier)
      .ok()
      .and_then(|path| self.shared.sys.fs_symlink_metadata(&path).ok())
      .and_then(|metadata| metadata.modified().ok())
  }

  #[allow(clippy::result_large_err)]
  fn resolve_referrer(
    &self,
    referrer: &str,
  ) -> Result<ModuleSpecifier, ResolveReferrerError> {
    let referrer = if referrer.is_empty() && self.shared.is_repl {
      // FIXME(bartlomieju): this is a hacky way to provide compatibility with REPL
      // and `Deno.core.evalContext` API. Ideally we should always have a referrer filled
      "./$deno$repl.mts"
    } else {
      referrer
    };

    Ok(if deno_path_util::specifier_has_uri_scheme(referrer) {
      deno_core::resolve_url(referrer)?
    } else if referrer == "." {
      // main module, use the initial cwd
      deno_path_util::resolve_path(referrer, &self.shared.initial_cwd)?
    } else {
      // this cwd check is slow, so try to avoid it
      let cwd = std::env::current_dir().map_err(UnableToGetCwdError)?;
      deno_path_util::resolve_path(referrer, &cwd)?
    })
  }

  #[allow(clippy::result_large_err)]
  fn inner_resolve(
    &self,
    raw_specifier: &str,
    raw_referrer: &str,
    kind: deno_core::ResolutionKind,
    is_import_meta: bool,
  ) -> Result<ModuleSpecifier, ModuleLoaderError> {
    fn ensure_not_jsr_non_jsr_remote_import(
      specifier: &ModuleSpecifier,
      referrer: &ModuleSpecifier,
    ) -> Result<(), JsErrorBox> {
      if referrer.as_str().starts_with(jsr_url().as_str())
        && !specifier.as_str().starts_with(jsr_url().as_str())
        && matches!(specifier.scheme(), "http" | "https")
      {
        return Err(JsErrorBox::generic(format!(
          "Importing {} blocked. JSR packages cannot import non-JSR remote modules for security reasons.",
          specifier
        )));
      }
      Ok(())
    }

    let referrer = self
      .resolve_referrer(raw_referrer)
      .map_err(JsErrorBox::from_err)?;
    let graph = self.graph_container.graph();
    let result = self.shared.resolver.resolve_with_graph(
      graph.as_ref(),
      raw_specifier,
      &referrer,
      deno_graph::Position::zeroed(),
      ResolveWithGraphOptions {
        mode: ResolutionMode::Import,
        kind: NodeResolutionKind::Execution,
        // leave npm specifiers as-is for dynamic imports so that
        // the loader can properly install them if necessary
        maintain_npm_specifiers: matches!(
          kind,
          deno_core::ResolutionKind::DynamicImport
        ) && !is_import_meta,
      },
    );
    let specifier = match result {
      Ok(specifier) => specifier,
      Err(err) => {
        if let Some(specifier) = err
          .maybe_specifier()
          .filter(|_| is_import_meta)
          .and_then(|s| s.into_owned().into_url().ok())
        {
          specifier
        } else {
          match err.into_kind() {
            ResolveWithGraphErrorKind::Resolution(err) => {
              // todo(dsherret): why do we have a newline here? Document it.
              return Err(JsErrorBox::type_error(format!(
                "{}\n",
                err.to_string_with_range()
              )));
            }
            err => return Err(JsErrorBox::from_err(err)),
          }
        }
      }
    };

    // only verify this for an import and not import.meta.resolve
    if !is_import_meta {
      ensure_not_jsr_non_jsr_remote_import(&specifier, &referrer)?;
    }

    Ok(specifier)
  }
}

#[derive(Clone)]
// todo(dsherret): this double Rc boxing is not ideal
pub struct CliModuleLoader<TGraphContainer: ModuleGraphContainer>(
  Rc<CliModuleLoaderInner<TGraphContainer>>,
);

impl<TGraphContainer: ModuleGraphContainer> ModuleLoader
  for CliModuleLoader<TGraphContainer>
{
  fn resolve(
    &self,
    specifier: &str,
    referrer: &str,
    kind: deno_core::ResolutionKind,
  ) -> Result<ModuleSpecifier, ModuleLoaderError> {
    self.0.inner_resolve(specifier, referrer, kind, false)
  }

  fn import_meta_resolve(
    &self,
    specifier: &str,
    referrer: &str,
  ) -> Result<ModuleSpecifier, ModuleLoaderError> {
    self.0.inner_resolve(
      specifier,
      referrer,
      deno_core::ResolutionKind::DynamicImport,
      true,
    )
  }

  fn get_host_defined_options<'s>(
    &self,
    scope: &mut deno_core::v8::HandleScope<'s>,
    name: &str,
  ) -> Option<deno_core::v8::Local<'s, deno_core::v8::Data>> {
    let name = deno_core::ModuleSpecifier::parse(name).ok()?;
    if self.0.shared.in_npm_pkg_checker.in_npm_package(&name) {
      Some(create_host_defined_options(scope))
    } else {
      None
    }
  }

  fn load(
    &self,
    specifier: &ModuleSpecifier,
    maybe_referrer: Option<&ModuleSpecifier>,
    _is_dynamic: bool,
    requested_module_type: RequestedModuleType,
  ) -> deno_core::ModuleLoadResponse {
    let inner = self.0.clone();

    if let Some(eszip_loader) = &inner.shared.maybe_eszip_loader {
      return eszip_loader.load(specifier);
    }

    self.0.loaded_files.borrow_mut().insert(specifier.clone());

    let specifier = specifier.clone();
    let maybe_referrer = maybe_referrer.cloned();
    deno_core::ModuleLoadResponse::Async(
      async move {
        inner
          .load_inner(
            &specifier,
            maybe_referrer.as_ref(),
            &requested_module_type,
          )
          .await
      }
      .boxed_local(),
    )
  }

  fn prepare_load(
    &self,
    specifier: &ModuleSpecifier,
    _maybe_referrer: Option<String>,
    is_dynamic: bool,
    requested_module_type: RequestedModuleType,
  ) -> Pin<Box<dyn Future<Output = Result<(), ModuleLoaderError>>>> {
    // always call this first unconditionally because it will be
    // decremented unconditionally in "finish_load"
    self.0.shared.in_flight_loads_tracker.increase();

    if matches!(
      requested_module_type,
      RequestedModuleType::Text | RequestedModuleType::Bytes
    ) {
      return Box::pin(deno_core::futures::future::ready(Ok(())));
    }

    if self.0.shared.in_npm_pkg_checker.in_npm_package(specifier) {
      return Box::pin(deno_core::futures::future::ready(Ok(())));
    }

    if self.0.shared.maybe_eszip_loader.is_some() {
      return Box::pin(deno_core::futures::future::ready(Ok(())));
    }

    let specifier = specifier.clone();
    let inner = self.0.clone();

    async move {
      let graph_container = &inner.graph_container;
      let module_load_preparer = &inner.shared.module_load_preparer;
      let permissions = if is_dynamic {
        &inner.permissions
      } else {
        &inner.parent_permissions
      };

      if is_dynamic {
        // This doesn't acquire a graph update permit because that will
        // clone the graph which is a bit slow.
        let mut graph = graph_container.graph();
        // When the specifier is already in the graph then it means it
        // was previously loaded, so we can skip that and only check if
        // this part of the graph is valid.
        if !graph.roots.is_empty() && graph.get(&specifier).is_some() {
          let did_reload = inner
            .maybe_reload_dynamic(&graph, &specifier, permissions)
            .await
            .map_err(JsErrorBox::from_err)?;
          if did_reload {
            graph = inner.graph_container.graph();
          }

          log::debug!("Skipping prepare module load.");
          // roots are already validated so we can skip those
          if did_reload || !graph.roots.contains(&specifier) {
            module_load_preparer.graph_roots_valid(
              &graph,
              &[specifier],
              false,
              false,
            )?;
          }
          return Ok(());
        }
      }

      let is_dynamic = is_dynamic || inner.is_worker; // consider workers as dynamic for permissions
      let lib = inner.lib;
      let mut update_permit = graph_container.acquire_update_permit().await;
      let specifiers = &[specifier];
      {
        let graph = update_permit.graph_mut();
        module_load_preparer
          .prepare_module_load(
            graph,
            specifiers,
            PrepareModuleLoadOptions {
              is_dynamic,
              lib,
              permissions: permissions.clone(),
              ext_overwrite: None,
              allow_unknown_media_types: false,
              skip_graph_roots_validation: is_dynamic,
            },
          )
          .await
          .map_err(JsErrorBox::from_err)?;
        graph.prune_types();
        update_permit.commit();
      }

      if is_dynamic {
        inner
          .maybe_reload_dynamic(
            &graph_container.graph(),
            &specifiers[0],
            permissions,
          )
          .await
          .map_err(JsErrorBox::from_err)?;
        // always validate the graph roots because we skipped doing it above
        module_load_preparer.graph_roots_valid(
          &graph_container.graph(),
          specifiers,
          false,
          false,
        )?;
      }

      Ok(())
    }
    .boxed_local()
  }

  fn finish_load(&self) {
    self
      .0
      .shared
      .in_flight_loads_tracker
      .decrease(&self.0.shared.parsed_source_cache);
  }

  fn code_cache_ready(
    &self,
    specifier: ModuleSpecifier,
    source_hash: u64,
    code_cache: &[u8],
  ) -> Pin<Box<dyn Future<Output = ()>>> {
    if let Some(cache) = self.0.shared.code_cache.as_ref() {
      // This log line is also used by tests.
      log::debug!(
        "Updating V8 code cache for ES module: {specifier}, [{source_hash:?}]"
      );
      cache.set_sync(
        &specifier,
        code_cache::CodeCacheType::EsModule,
        source_hash,
        code_cache,
      );
    }
    std::future::ready(()).boxed_local()
  }

  fn get_source_map(&self, file_name: &str) -> Option<Cow<[u8]>> {
    let specifier = resolve_url(file_name).ok()?;
    match specifier.scheme() {
      // we should only be looking for emits for schemes that denote external
      // modules, which the disk_cache supports
      "wasm" | "file" | "http" | "https" | "data" | "blob" => (),
      _ => return None,
    }
    let graph = self.0.graph_container.graph();
    let source = self
      .0
      .shared
      .module_loader
      .load_prepared_module_for_source_map_sync(&graph, &specifier)
      .ok()??;
    source_map_from_code(source.source.as_bytes()).map(Cow::Owned)
  }

  fn get_source_mapped_source_line(
    &self,
    file_name: &str,
    line_number: usize,
  ) -> Option<String> {
    let graph = self.0.graph_container.graph();
    let code = match graph.get(&resolve_url(file_name).ok()?) {
      Some(deno_graph::Module::Js(module)) => &module.source.text,
      Some(deno_graph::Module::Json(module)) => &module.source.text,
      _ => return None,
    };
    // Do NOT use .lines(): it skips the terminating empty line.
    // (due to internally using_terminator() instead of .split())
    let lines: Vec<&str> = code.split('\n').collect();
    if line_number >= lines.len() {
      Some(format!(
        "{} Couldn't format source line: Line {} is out of bounds (source may have changed at runtime)",
        crate::colors::yellow("Warning"),
        line_number + 1,
      ))
    } else {
      Some(lines[line_number].to_string())
    }
  }
}

/// Holds the `ModuleGraph` in workers.
#[derive(Clone)]
struct WorkerModuleGraphContainer {
  // Allow only one request to update the graph data at a time,
  // but allow other requests to read from it at any time even
  // while another request is updating the data.
  update_queue: Rc<deno_core::unsync::TaskQueue>,
  inner: Rc<RefCell<Arc<ModuleGraph>>>,
}

impl WorkerModuleGraphContainer {
  pub fn new(module_graph: Arc<ModuleGraph>) -> Self {
    Self {
      update_queue: Default::default(),
      inner: Rc::new(RefCell::new(module_graph)),
    }
  }
}

impl ModuleGraphContainer for WorkerModuleGraphContainer {
  async fn acquire_update_permit(&self) -> impl ModuleGraphUpdatePermit {
    let permit = self.update_queue.acquire().await;
    WorkerModuleGraphUpdatePermit {
      permit,
      inner: self.inner.clone(),
      graph: (**self.inner.borrow()).clone(),
    }
  }

  fn graph(&self) -> Arc<ModuleGraph> {
    self.inner.borrow().clone()
  }
}

struct WorkerModuleGraphUpdatePermit {
  permit: deno_core::unsync::TaskQueuePermit,
  inner: Rc<RefCell<Arc<ModuleGraph>>>,
  graph: ModuleGraph,
}

impl ModuleGraphUpdatePermit for WorkerModuleGraphUpdatePermit {
  fn graph_mut(&mut self) -> &mut ModuleGraph {
    &mut self.graph
  }

  fn commit(self) {
    *self.inner.borrow_mut() = Arc::new(self.graph);
    drop(self.permit); // explicit drop for clarity
  }
}

#[derive(Debug)]
struct CliNodeRequireLoader<TGraphContainer: ModuleGraphContainer> {
  cjs_tracker: Arc<CliCjsTracker>,
  emitter: Arc<CliEmitter>,
  npm_resolver: CliNpmResolver,
  sys: CliSys,
  graph_container: TGraphContainer,
  in_npm_pkg_checker: DenoInNpmPackageChecker,
  npm_registry_permission_checker:
    Arc<NpmRegistryReadPermissionChecker<CliSys>>,
}

impl<TGraphContainer: ModuleGraphContainer> NodeRequireLoader
  for CliNodeRequireLoader<TGraphContainer>
{
  fn ensure_read_permission<'a>(
    &self,
    permissions: &mut dyn deno_runtime::deno_node::NodePermissions,
    path: Cow<'a, Path>,
  ) -> Result<Cow<'a, Path>, JsErrorBox> {
    if let Ok(url) = deno_path_util::url_from_file_path(&path) {
      // allow reading if it's in the module graph
      if self.graph_container.graph().get(&url).is_some() {
        return Ok(path);
      }
    }
    self
      .npm_registry_permission_checker
      .ensure_read_permission(permissions, path)
      .map_err(JsErrorBox::from_err)
  }

  fn load_text_file_lossy(
    &self,
    path: &Path,
  ) -> Result<FastString, JsErrorBox> {
    // todo(dsherret): use the preloaded module from the graph if available?
    let media_type = MediaType::from_path(path);
    let text = self
      .sys
      .fs_read_to_string_lossy(path)
      .map_err(JsErrorBox::from_err)?;
    if media_type.is_emittable() {
      let specifier = deno_path_util::url_from_file_path(path)
        .map_err(JsErrorBox::from_err)?;
      if self.in_npm_pkg_checker.in_npm_package(&specifier) {
        return Err(JsErrorBox::from_err(StrippingTypesNodeModulesError {
          specifier,
        }));
      }
      let text = self
        .emitter
        .maybe_emit_source_sync(
          &specifier,
          media_type,
          // this is probably not super accurate due to require esm, but probably ok.
          // If we find this causes a lot of churn in the emit cache then we should
          // investigate how we can make this better
          ModuleKind::Cjs,
          &text.into(),
        )
        .map_err(JsErrorBox::from_err)?;
      Ok(text.into())
    } else {
      Ok(match text {
        Cow::Borrowed(s) => FastString::from_static(s),
        Cow::Owned(s) => s.into(),
      })
    }
  }

  fn is_maybe_cjs(
    &self,
    specifier: &ModuleSpecifier,
  ) -> Result<bool, ClosestPkgJsonError> {
    let media_type = MediaType::from_specifier(specifier);
    self.cjs_tracker.is_maybe_cjs(specifier, media_type)
  }

  fn resolve_require_node_module_paths(&self, from: &Path) -> Vec<String> {
    let is_global_resolver_and_from_in_global_cache = self
      .npm_resolver
      .as_managed()
      .filter(|r| r.root_node_modules_path().is_none())
      .map(|r| r.global_cache_root_path())
      .filter(|global_cache_path| from.starts_with(global_cache_path))
      .is_some();
    if is_global_resolver_and_from_in_global_cache {
      Vec::new()
    } else {
      deno_runtime::deno_node::default_resolve_require_node_module_paths(from)
    }
  }
}

#[derive(Debug, Default)]
pub struct EszipModuleLoader {
  files: HashMap<ModuleSpecifier, Arc<[u8]>>,
}

impl EszipModuleLoader {
  pub async fn create(script: &str, cwd: &Path) -> Result<Self, AnyError> {
    // entrypoint#path1,path2,...
    let (_entrypoint, files) = script
      .split_once("#")
      .with_context(|| "eszip: invalid script string")?;

    // TODO: handle paths that contain ','
    let files = files.split(",").collect::<Vec<_>>();
    let mut loaded_eszips = FuturesOrdered::new();
    for path in files {
      let file = tokio::fs::File::open(path).await?;
      let eszip = BufReader::new(file.compat());
      let path = path.to_string();

      loaded_eszips.push_back(async move {
        let (eszip, loader) = EszipV2::parse(eszip)
          .await
          .with_context(|| format!("Error parsing eszip header at {}", path))?;
        loader
          .await
          .with_context(|| format!("Error loading eszip at {}", path))?;
        Ok(eszip)
      });
    }
    // At this point all eszips are fully loaded
    let loaded_eszips: Vec<Result<EszipV2, AnyError>> =
      loaded_eszips.collect::<Vec<_>>().await;

    let mut loader = Self::default();

    for loaded_eszip_result in loaded_eszips {
      let loaded_eszip = loaded_eszip_result?;
      let specifiers = loaded_eszip.specifiers();
      loader.files.reserve(specifiers.len());

      for specifier in specifiers {
        let module = loaded_eszip.get_module(&specifier).unwrap();
        let source = module.take_source().await.unwrap();
        let resolved_specifier = resolve_url_or_path(&specifier, cwd)?;
        let prev = loader.files.insert(resolved_specifier, source);
        assert!(prev.is_none());
      }
    }

    Ok(loader)
  }

  pub fn load_import_map_value(
    &self,
    specifier: &ModuleSpecifier,
  ) -> Result<serde_json::Value, AnyError> {
    match self.files.get(specifier) {
      Some(bytes) => Ok(serde_json::from_slice(bytes.as_ref())?),
      None => bail!("Import map not found in eszip: {}", specifier),
    }
  }

  fn load(&self, specifier: &ModuleSpecifier) -> deno_core::ModuleLoadResponse {
    match self.files.get(specifier) {
      Some(source) => {
        let module_source = ModuleSource::new(
          ModuleType::JavaScript,
          ModuleSourceCode::Bytes(deno_core::ModuleCodeBytes::Arc(
            source.clone(),
          )),
          specifier,
          None,
        );
        deno_core::ModuleLoadResponse::Sync(Ok(module_source))
      }
      None => deno_core::ModuleLoadResponse::Sync(Err(JsErrorBox::generic(
        "Module not found",
      ))),
    }
  }
}

#[cfg(test)]
mod tests {
  use deno_graph::ast::ParsedSourceStore;

  use super::*;

  #[tokio::test]
  async fn test_inflight_module_loads_tracker() {
    let tracker = InFlightModuleLoadsTracker {
      loads_number: Default::default(),
      cleanup_task_timeout: 10,
      cleanup_task_handle: Default::default(),
    };

    let specifier = ModuleSpecifier::parse("file:///a.js").unwrap();
    let source = "const a = 'hello';";
    let parsed_source_cache = Arc::new(ParsedSourceCache::default());
    let parsed_source = parsed_source_cache
      .remove_or_parse_module(&specifier, MediaType::JavaScript, source.into())
      .unwrap();
    parsed_source_cache.set_parsed_source(specifier, parsed_source);

    assert_eq!(parsed_source_cache.len(), 1);
    assert!(tracker.cleanup_task_handle.lock().is_none());
    tracker.increase();
    tracker.increase();
    assert!(tracker.cleanup_task_handle.lock().is_none());
    tracker.decrease(&parsed_source_cache);
    assert!(tracker.cleanup_task_handle.lock().is_none());
    tracker.decrease(&parsed_source_cache);
    assert!(tracker.cleanup_task_handle.lock().is_some());
    assert_eq!(parsed_source_cache.len(), 1);
    tracker.increase();
    assert!(tracker.cleanup_task_handle.lock().is_none());
    assert_eq!(parsed_source_cache.len(), 1);
    tracker.decrease(&parsed_source_cache);
    // Rather long timeout, but to make sure CI is not flaking on it.
    tokio::time::sleep(std::time::Duration::from_millis(500)).await;
    assert_eq!(parsed_source_cache.len(), 0);
  }
}<|MERGE_RESOLUTION|>--- conflicted
+++ resolved
@@ -570,18 +570,6 @@
       .await
       .map_err(JsErrorBox::from_err)?;
 
-<<<<<<< HEAD
-    // If we loaded a JSON file, but the "requested_module_type" (that is computed from
-    // import attributes) is not JSON we need to fail.
-    if code_source.module_type == ModuleType::Json
-      && *requested_module_type != RequestedModuleType::Json
-    {
-      return Err(JsErrorBox::generic(
-        "Attempted to load JSON module without specifying \"type\": \"json\" attribute in the import statement.",
-      ));
-    }
-=======
->>>>>>> 26501878
     let code = if self.shared.is_inspecting
       || code_source.module_type == ModuleType::Wasm
     {
