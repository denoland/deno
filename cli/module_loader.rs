--- conflicted
+++ resolved
@@ -104,12 +104,8 @@
     roots: &[ModuleSpecifier],
     is_dynamic: bool,
     lib: TsTypeLib,
-<<<<<<< HEAD
-    permissions: PermissionsContainer,
+    permissions: crate::file_fetcher::FetchPermissionsOption,
     ext_overwrite: Option<&String>,
-=======
-    permissions: crate::file_fetcher::FetchPermissionsOption,
->>>>>>> f360cae9
   ) -> Result<(), AnyError> {
     log::debug!("Preparing module load.");
     let _pb_clear_guard = self.progress_bar.clear_guard();
@@ -787,12 +783,8 @@
           &[specifier],
           is_dynamic,
           lib,
-<<<<<<< HEAD
-          root_permissions,
+          root_permissions.into(),
           None,
-=======
-          root_permissions.into(),
->>>>>>> f360cae9
         )
         .await?;
       update_permit.commit();
