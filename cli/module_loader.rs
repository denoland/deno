--- conflicted
+++ resolved
@@ -887,8 +887,6 @@
     specifiers_to_reload
   }
 
-<<<<<<< HEAD
-=======
   fn has_module_changed_on_file_system(
     &self,
     specifier: &ModuleSpecifier,
@@ -913,7 +911,6 @@
       .and_then(|metadata| metadata.modified().ok())
   }
 
->>>>>>> d84866e9
   #[allow(clippy::result_large_err)]
   fn resolve_referrer(
     &self,
