--- conflicted
+++ resolved
@@ -1089,11 +1089,7 @@
           ModuleKind::Cjs,
           &text.into(),
         )
-<<<<<<< HEAD
-        .map(Cow::from)
-=======
         .map(Cow::Owned)
->>>>>>> f161adf1
     } else {
       Ok(text)
     }
