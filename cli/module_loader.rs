// Copyright 2018-2025 the Deno authors. MIT license.

use std::borrow::Cow;
use std::cell::RefCell;
use std::collections::HashMap;
use std::collections::HashSet;
use std::future::Future;
use std::path::Path;
use std::path::PathBuf;
use std::pin::Pin;
use std::rc::Rc;
use std::str;
use std::sync::atomic::AtomicU16;
use std::sync::atomic::Ordering;
use std::sync::Arc;
use std::time::SystemTime;

use deno_ast::MediaType;
use deno_ast::ModuleKind;
use deno_core::anyhow::bail;
use deno_core::anyhow::Context as _;
use deno_core::error::AnyError;
use deno_core::error::ModuleLoaderError;
use deno_core::futures::future::FutureExt;
use deno_core::futures::io::BufReader;
use deno_core::futures::stream::FuturesOrdered;
use deno_core::futures::StreamExt;
use deno_core::parking_lot::Mutex;
use deno_core::resolve_url;
use deno_core::resolve_url_or_path;
use deno_core::serde_json;
use deno_core::ModuleCodeString;
use deno_core::ModuleLoader;
use deno_core::ModuleSource;
use deno_core::ModuleSourceCode;
use deno_core::ModuleSpecifier;
use deno_core::ModuleType;
use deno_core::RequestedModuleType;
use deno_core::SourceCodeCacheInfo;
use deno_error::JsErrorBox;
use deno_error::JsErrorClass;
use deno_graph::GraphKind;
use deno_graph::JsModule;
use deno_graph::JsonModule;
use deno_graph::Module;
use deno_graph::ModuleGraph;
use deno_graph::ModuleGraphError;
use deno_graph::Resolution;
use deno_graph::WalkOptions;
use deno_graph::WasmModule;
use deno_lib::loader::ModuleCodeStringSource;
use deno_lib::loader::NpmModuleLoadError;
use deno_lib::loader::StrippingTypesNodeModulesError;
use deno_lib::npm::NpmRegistryReadPermissionChecker;
use deno_lib::util::hash::FastInsecureHasher;
use deno_lib::worker::CreateModuleLoaderResult;
use deno_lib::worker::ModuleLoaderFactory;
use deno_resolver::npm::DenoInNpmPackageChecker;
use deno_runtime::code_cache;
use deno_runtime::deno_node::create_host_defined_options;
use deno_runtime::deno_node::ops::require::UnableToGetCwdError;
use deno_runtime::deno_node::NodeRequireLoader;
use deno_runtime::deno_permissions::PermissionsContainer;
use deno_semver::npm::NpmPackageReqReference;
use eszip::EszipV2;
use node_resolver::errors::ClosestPkgJsonError;
use node_resolver::DenoIsBuiltInNodeModuleChecker;
use node_resolver::InNpmPackageChecker;
use node_resolver::NodeResolutionKind;
use node_resolver::ResolutionMode;
use sys_traits::FsMetadata;
use sys_traits::FsMetadataValue;
use sys_traits::FsRead;
use tokio_util::compat::TokioAsyncReadCompatExt;

use crate::args::jsr_url;
use crate::args::CliLockfile;
use crate::args::CliOptions;
use crate::args::DenoSubcommand;
use crate::args::TsTypeLib;
use crate::cache::CodeCache;
use crate::cache::ParsedSourceCache;
use crate::emit::Emitter;
use crate::graph_container::MainModuleGraphContainer;
use crate::graph_container::ModuleGraphContainer;
use crate::graph_container::ModuleGraphUpdatePermit;
use crate::graph_util::enhance_graph_error;
use crate::graph_util::BuildGraphRequest;
use crate::graph_util::BuildGraphWithNpmOptions;
use crate::graph_util::EnhanceGraphErrorMode;
use crate::graph_util::ModuleGraphBuilder;
use crate::node::CliCjsCodeAnalyzer;
use crate::node::CliNodeCodeTranslator;
use crate::node::CliNodeResolver;
use crate::npm::CliNpmResolver;
use crate::resolver::CliCjsTracker;
use crate::resolver::CliNpmReqResolver;
use crate::resolver::CliResolver;
use crate::sys::CliSys;
use crate::type_checker::CheckError;
use crate::type_checker::CheckOptions;
use crate::type_checker::TypeChecker;
use crate::util::progress_bar::ProgressBar;
use crate::util::text_encoding::code_without_source_map;
use crate::util::text_encoding::source_map_from_code;

pub type CliNpmModuleLoader = deno_lib::loader::NpmModuleLoader<
  CliCjsCodeAnalyzer,
  DenoInNpmPackageChecker,
  DenoIsBuiltInNodeModuleChecker,
  CliNpmResolver,
  CliSys,
>;

#[derive(Debug, thiserror::Error, deno_error::JsError)]
pub enum PrepareModuleLoadError {
  #[class(inherit)]
  #[error(transparent)]
  BuildGraphWithNpmResolution(
    #[from] crate::graph_util::BuildGraphWithNpmResolutionError,
  ),
  #[class(inherit)]
  #[error(transparent)]
  Check(#[from] CheckError),
  #[class(inherit)]
  #[error(transparent)]
  LockfileWrite(#[from] deno_resolver::lockfile::LockfileWriteError),
  #[class(inherit)]
  #[error(transparent)]
  Other(#[from] JsErrorBox),
}

pub struct ModuleLoadPreparer {
  options: Arc<CliOptions>,
  lockfile: Option<Arc<CliLockfile>>,
  module_graph_builder: Arc<ModuleGraphBuilder>,
  progress_bar: ProgressBar,
  type_checker: Arc<TypeChecker>,
}

pub struct PrepareModuleLoadOptions<'a> {
  pub is_dynamic: bool,
  pub lib: TsTypeLib,
  pub permissions: PermissionsContainer,
  pub ext_overwrite: Option<&'a String>,
  pub allow_unknown_media_types: bool,
<<<<<<< HEAD
=======
  /// Whether to skip validating the graph roots. This is useful
  /// for when you want to defer doing this until later (ex. get the
  /// graph back, reload some specifiers in it, then do graph validation).
>>>>>>> 6f831d10
  pub skip_graph_roots_validation: bool,
}

impl ModuleLoadPreparer {
  #[allow(clippy::too_many_arguments)]
  pub fn new(
    options: Arc<CliOptions>,
    lockfile: Option<Arc<CliLockfile>>,
    module_graph_builder: Arc<ModuleGraphBuilder>,
    progress_bar: ProgressBar,
    type_checker: Arc<TypeChecker>,
  ) -> Self {
    Self {
      options,
      lockfile,
      module_graph_builder,
      progress_bar,
      type_checker,
    }
  }

  /// This method must be called for a module or a static importer of that
  /// module before attempting to `load()` it from a `JsRuntime`. It will
  /// populate the graph data in memory with the necessary source code, write
  /// emits where necessary or report any module graph / type checking errors.
  pub async fn prepare_module_load(
    &self,
    graph: &mut ModuleGraph,
    roots: &[ModuleSpecifier],
    options: PrepareModuleLoadOptions<'_>,
  ) -> Result<(), PrepareModuleLoadError> {
    log::debug!("Preparing module load.");
    let PrepareModuleLoadOptions {
      is_dynamic,
      lib,
      permissions,
      ext_overwrite,
      allow_unknown_media_types,
      skip_graph_roots_validation,
    } = options;
    let _pb_clear_guard = self.progress_bar.clear_guard();

    let mut cache = self.module_graph_builder.create_fetch_cacher(permissions);
    if let Some(ext) = ext_overwrite {
      let maybe_content_type = match ext.as_str() {
        "ts" => Some("text/typescript"),
        "tsx" => Some("text/tsx"),
        "js" => Some("text/javascript"),
        "jsx" => Some("text/jsx"),
        _ => None,
      };
      if let Some(content_type) = maybe_content_type {
        for root in roots {
          cache.file_header_overrides.insert(
            root.clone(),
            std::collections::HashMap::from([(
              "content-type".to_string(),
              content_type.to_string(),
            )]),
          );
        }
      }
    }
    log::debug!("Building module graph.");
    let has_type_checked = !graph.roots.is_empty();

    self
      .module_graph_builder
      .build_graph_with_npm_resolution(
        graph,
        BuildGraphWithNpmOptions {
          is_dynamic,
          request: BuildGraphRequest::Roots(roots.to_vec()),
          loader: Some(&mut cache),
          npm_caching: self.options.default_npm_caching_strategy(),
        },
      )
      .await?;

    if !skip_graph_roots_validation {
      self.graph_roots_valid(graph, roots, allow_unknown_media_types)?;
    }

    drop(_pb_clear_guard);

    // type check if necessary
    if self.options.type_check_mode().is_true() && !has_type_checked {
      self.type_checker.check(
        // todo(perf): since this is only done the first time the graph is
        // created, we could avoid the clone of the graph here by providing
        // the actual graph on the first run and then getting the Arc<ModuleGraph>
        // back from the return value.
        graph.clone(),
        CheckOptions {
          build_fast_check_graph: true,
          lib,
          reload: self.options.reload_flag(),
          type_check_mode: self.options.type_check_mode(),
        },
      )?;
    }

    // write the lockfile if there is one and do so after type checking
    // as type checking might discover `@types/node`
    if let Some(lockfile) = &self.lockfile {
      lockfile.write_if_changed()?;
    }

    log::debug!("Prepared module load.");

    Ok(())
  }

  pub async fn reload_specifiers(
    &self,
    graph: &mut ModuleGraph,
    specifiers: Vec<ModuleSpecifier>,
    is_dynamic: bool,
    permissions: PermissionsContainer,
  ) -> Result<(), PrepareModuleLoadError> {
<<<<<<< HEAD
=======
    log::debug!(
      "Reloading modified files: {}",
      specifiers
        .iter()
        .map(|s| s.as_str())
        .collect::<Vec<_>>()
        .join(", ")
    );
>>>>>>> 6f831d10
    let _pb_clear_guard = self.progress_bar.clear_guard();

    let mut cache = self.module_graph_builder.create_fetch_cacher(permissions);
    self
      .module_graph_builder
      .build_graph_with_npm_resolution(
        graph,
        BuildGraphWithNpmOptions {
          is_dynamic,
          request: BuildGraphRequest::Reload(specifiers),
          loader: Some(&mut cache),
          npm_caching: self.options.default_npm_caching_strategy(),
        },
      )
      .await?;

    if let Some(lockfile) = &self.lockfile {
      lockfile.write_if_changed()?;
    }

    Ok(())
  }

  pub fn graph_roots_valid(
    &self,
    graph: &ModuleGraph,
    roots: &[ModuleSpecifier],
    allow_unknown_media_types: bool,
  ) -> Result<(), JsErrorBox> {
    self.module_graph_builder.graph_roots_valid(
      graph,
      roots,
      allow_unknown_media_types,
    )
  }
}

struct SharedCliModuleLoaderState {
  graph_kind: GraphKind,
  lib_window: TsTypeLib,
  lib_worker: TsTypeLib,
  initial_cwd: PathBuf,
  is_inspecting: bool,
  is_repl: bool,
  cjs_tracker: Arc<CliCjsTracker>,
  code_cache: Option<Arc<CodeCache>>,
  emitter: Arc<Emitter>,
  in_npm_pkg_checker: DenoInNpmPackageChecker,
  main_module_graph_container: Arc<MainModuleGraphContainer>,
  module_load_preparer: Arc<ModuleLoadPreparer>,
  node_code_translator: Arc<CliNodeCodeTranslator>,
  node_resolver: Arc<CliNodeResolver>,
  npm_module_loader: CliNpmModuleLoader,
  npm_registry_permission_checker:
    Arc<NpmRegistryReadPermissionChecker<CliSys>>,
  npm_req_resolver: Arc<CliNpmReqResolver>,
  npm_resolver: CliNpmResolver,
  parsed_source_cache: Arc<ParsedSourceCache>,
  resolver: Arc<CliResolver>,
  sys: CliSys,
  in_flight_loads_tracker: InFlightModuleLoadsTracker,
  maybe_eszip_loader: Option<Arc<EszipModuleLoader>>,
}

struct InFlightModuleLoadsTracker {
  loads_number: Arc<AtomicU16>,
  cleanup_task_timeout: u64,
  cleanup_task_handle: Arc<Mutex<Option<tokio::task::JoinHandle<()>>>>,
}

impl InFlightModuleLoadsTracker {
  pub fn increase(&self) {
    self.loads_number.fetch_add(1, Ordering::Relaxed);
    if let Some(task) = self.cleanup_task_handle.lock().take() {
      task.abort();
    }
  }

  pub fn decrease(&self, parsed_source_cache: &Arc<ParsedSourceCache>) {
    let prev = self.loads_number.fetch_sub(1, Ordering::Relaxed);
    if prev == 1 {
      let parsed_source_cache = parsed_source_cache.clone();
      let timeout = self.cleanup_task_timeout;
      let task_handle = tokio::spawn(async move {
        // We use a timeout here, which is defined to 10s,
        // so that in situations when dynamic imports are loaded after the startup,
        // we don't need to recompute and analyze multiple modules.
        tokio::time::sleep(std::time::Duration::from_millis(timeout)).await;
        parsed_source_cache.free_all();
      });
      let maybe_prev_task =
        self.cleanup_task_handle.lock().replace(task_handle);
      if let Some(prev_task) = maybe_prev_task {
        prev_task.abort();
      }
    }
  }
}

pub struct CliModuleLoaderFactory {
  shared: Arc<SharedCliModuleLoaderState>,
}

impl CliModuleLoaderFactory {
  #[allow(clippy::too_many_arguments)]
  pub fn new(
    options: &CliOptions,
    cjs_tracker: Arc<CliCjsTracker>,
    code_cache: Option<Arc<CodeCache>>,
    emitter: Arc<Emitter>,
    in_npm_pkg_checker: DenoInNpmPackageChecker,
    main_module_graph_container: Arc<MainModuleGraphContainer>,
    module_load_preparer: Arc<ModuleLoadPreparer>,
    node_code_translator: Arc<CliNodeCodeTranslator>,
    node_resolver: Arc<CliNodeResolver>,
    npm_module_loader: CliNpmModuleLoader,
    npm_registry_permission_checker: Arc<
      NpmRegistryReadPermissionChecker<CliSys>,
    >,
    npm_req_resolver: Arc<CliNpmReqResolver>,
    npm_resolver: CliNpmResolver,
    parsed_source_cache: Arc<ParsedSourceCache>,
    resolver: Arc<CliResolver>,
    sys: CliSys,
    maybe_eszip_loader: Option<Arc<EszipModuleLoader>>,
  ) -> Self {
    Self {
      shared: Arc::new(SharedCliModuleLoaderState {
        graph_kind: options.graph_kind(),
        lib_window: options.ts_type_lib_window(),
        lib_worker: options.ts_type_lib_worker(),
        initial_cwd: options.initial_cwd().to_path_buf(),
        is_inspecting: options.is_inspecting(),
        is_repl: matches!(
          options.sub_command(),
          DenoSubcommand::Repl(_) | DenoSubcommand::Jupyter(_)
        ),
        cjs_tracker,
        code_cache,
        emitter,
        in_npm_pkg_checker,
        main_module_graph_container,
        module_load_preparer,
        node_code_translator,
        node_resolver,
        npm_module_loader,
        npm_registry_permission_checker,
        npm_req_resolver,
        npm_resolver,
        parsed_source_cache,
        resolver,
        sys,
        in_flight_loads_tracker: InFlightModuleLoadsTracker {
          loads_number: Arc::new(AtomicU16::new(0)),
          cleanup_task_timeout: 10_000,
          cleanup_task_handle: Arc::new(Mutex::new(None)),
        },
        maybe_eszip_loader,
      }),
    }
  }

  fn create_with_lib<TGraphContainer: ModuleGraphContainer>(
    &self,
    graph_container: TGraphContainer,
    lib: TsTypeLib,
    is_worker: bool,
    parent_permissions: PermissionsContainer,
    permissions: PermissionsContainer,
  ) -> CreateModuleLoaderResult {
    let module_loader =
      Rc::new(CliModuleLoader(Rc::new(CliModuleLoaderInner {
        lib,
        is_worker,
        parent_permissions,
        permissions,
        graph_container: graph_container.clone(),
        node_code_translator: self.shared.node_code_translator.clone(),
        emitter: self.shared.emitter.clone(),
        parsed_source_cache: self.shared.parsed_source_cache.clone(),
        shared: self.shared.clone(),
        loaded_files: Default::default(),
      })));
    let node_require_loader = Rc::new(CliNodeRequireLoader {
      cjs_tracker: self.shared.cjs_tracker.clone(),
      emitter: self.shared.emitter.clone(),
      npm_resolver: self.shared.npm_resolver.clone(),
      sys: self.shared.sys.clone(),
      graph_container,
      in_npm_pkg_checker: self.shared.in_npm_pkg_checker.clone(),
      npm_registry_permission_checker: self
        .shared
        .npm_registry_permission_checker
        .clone(),
    });
    CreateModuleLoaderResult {
      module_loader,
      node_require_loader,
    }
  }
}

impl ModuleLoaderFactory for CliModuleLoaderFactory {
  fn create_for_main(
    &self,
    root_permissions: PermissionsContainer,
  ) -> CreateModuleLoaderResult {
    self.create_with_lib(
      (*self.shared.main_module_graph_container).clone(),
      self.shared.lib_window,
      /* is worker */ false,
      root_permissions.clone(),
      root_permissions,
    )
  }

  fn create_for_worker(
    &self,
    parent_permissions: PermissionsContainer,
    permissions: PermissionsContainer,
  ) -> CreateModuleLoaderResult {
    self.create_with_lib(
      // create a fresh module graph for the worker
      WorkerModuleGraphContainer::new(Arc::new(ModuleGraph::new(
        self.shared.graph_kind,
      ))),
      self.shared.lib_worker,
      /* is worker */ true,
      parent_permissions,
      permissions,
    )
  }
}

#[derive(Debug, thiserror::Error, deno_error::JsError)]
pub enum LoadCodeSourceError {
  #[class(inherit)]
  #[error(transparent)]
  NpmModuleLoad(NpmModuleLoadError),
  #[class(inherit)]
  #[error(transparent)]
  LoadPreparedModule(#[from] LoadPreparedModuleError),
  #[class(generic)]
  #[error("Loading unprepared module: {}{}", .specifier, .maybe_referrer.as_ref().map(|r| format!(", imported from: {}", r)).unwrap_or_default())]
  LoadUnpreparedModule {
    specifier: ModuleSpecifier,
    maybe_referrer: Option<ModuleSpecifier>,
  },
}

#[derive(Debug, thiserror::Error, deno_error::JsError)]
pub enum LoadPreparedModuleError {
  #[class(inherit)]
  #[error(transparent)]
  NpmModuleLoad(#[from] crate::emit::EmitParsedSourceHelperError),
  #[class(inherit)]
  #[error(transparent)]
  LoadMaybeCjs(#[from] LoadMaybeCjsError),
  #[class(inherit)]
  #[error(transparent)]
  Other(#[from] JsErrorBox),
}

#[derive(Debug, thiserror::Error, deno_error::JsError)]
pub enum LoadMaybeCjsError {
  #[class(inherit)]
  #[error(transparent)]
  NpmModuleLoad(#[from] crate::emit::EmitParsedSourceHelperError),
  #[class(inherit)]
  #[error(transparent)]
  TranslateCjsToEsm(#[from] node_resolver::analyze::TranslateCjsToEsmError),
}

#[derive(Debug, thiserror::Error, deno_error::JsError)]
#[class(inherit)]
#[error("Could not resolve '{reference}'")]
pub struct CouldNotResolveError {
  reference: deno_semver::npm::NpmPackageNvReference,
  #[source]
  #[inherit]
  source: node_resolver::errors::PackageSubpathResolveError,
}

struct CliModuleLoaderInner<TGraphContainer: ModuleGraphContainer> {
  lib: TsTypeLib,
  is_worker: bool,
  /// The initial set of permissions used to resolve the static imports in the
  /// worker. These are "allow all" for main worker, and parent thread
  /// permissions for Web Worker.
  parent_permissions: PermissionsContainer,
  permissions: PermissionsContainer,
  shared: Arc<SharedCliModuleLoaderState>,
  emitter: Arc<Emitter>,
  node_code_translator: Arc<CliNodeCodeTranslator>,
  parsed_source_cache: Arc<ParsedSourceCache>,
  graph_container: TGraphContainer,
  loaded_files: RefCell<HashSet<ModuleSpecifier>>,
}

impl<TGraphContainer: ModuleGraphContainer>
  CliModuleLoaderInner<TGraphContainer>
{
  async fn load_inner(
    &self,
    specifier: &ModuleSpecifier,
    maybe_referrer: Option<&ModuleSpecifier>,
    requested_module_type: RequestedModuleType,
  ) -> Result<ModuleSource, ModuleLoaderError> {
    let code_source = self
      .load_code_source(specifier, maybe_referrer)
      .await
      .map_err(JsErrorBox::from_err)?;
    let code = if self.shared.is_inspecting
      || code_source.media_type == MediaType::Wasm
    {
      // we need the code with the source map in order for
      // it to work with --inspect or --inspect-brk
      code_source.code
    } else {
      // v8 is slower when source maps are present, so we strip them
      code_without_source_map(code_source.code)
    };
    let module_type = match code_source.media_type {
      MediaType::Json => ModuleType::Json,
      MediaType::Wasm => ModuleType::Wasm,
      _ => ModuleType::JavaScript,
    };

    // If we loaded a JSON file, but the "requested_module_type" (that is computed from
    // import attributes) is not JSON we need to fail.
    if module_type == ModuleType::Json
      && requested_module_type != RequestedModuleType::Json
    {
      return Err(JsErrorBox::generic("Attempted to load JSON module without specifying \"type\": \"json\" attribute in the import statement.").into());
    }

    let code_cache = if module_type == ModuleType::JavaScript {
      self.shared.code_cache.as_ref().map(|cache| {
        let code_hash = FastInsecureHasher::new_deno_versioned()
          .write_hashable(&code)
          .finish();
        let data = cache
          .get_sync(specifier, code_cache::CodeCacheType::EsModule, code_hash)
          .map(Cow::from)
          .inspect(|_| {
            // This log line is also used by tests.
            log::debug!(
              "V8 code cache hit for ES module: {specifier}, [{code_hash:?}]"
            );
          });
        SourceCodeCacheInfo {
          hash: code_hash,
          data,
        }
      })
    } else {
      None
    };

    Ok(ModuleSource::new_with_redirect(
      module_type,
      code,
      specifier,
      &code_source.found_url,
      code_cache,
    ))
  }

  async fn load_code_source(
    &self,
    specifier: &ModuleSpecifier,
    maybe_referrer: Option<&ModuleSpecifier>,
  ) -> Result<ModuleCodeStringSource, LoadCodeSourceError> {
    match self.load_prepared_module(specifier).await? {
      Some(code) => Ok(code),
      None => {
        if self.shared.in_npm_pkg_checker.in_npm_package(specifier) {
          return self
            .shared
            .npm_module_loader
            .load(specifier, maybe_referrer)
            .await
            .map_err(LoadCodeSourceError::NpmModuleLoad);
        }
        Err(LoadCodeSourceError::LoadUnpreparedModule {
          specifier: specifier.clone(),
          maybe_referrer: maybe_referrer.cloned(),
        })
      }
    }
  }

  async fn maybe_reload_dynamic(
    &self,
    graph: &ModuleGraph,
    specifier: &ModuleSpecifier,
    permissions: &PermissionsContainer,
  ) -> Result<bool, PrepareModuleLoadError> {
<<<<<<< HEAD
    let mut specifiers_to_reload = Vec::new();
    let mut module_iter = graph.walk(
      std::iter::once(specifier),
      WalkOptions {
        check_js: deno_graph::CheckJsOption::False,
        follow_dynamic: false,
        kind: GraphKind::CodeOnly,
        prefer_fast_check_graph: false,
      },
    );
    while let Some((specifier, module_entry)) = module_iter.next() {
      if specifier.scheme() != "file"
        || self.loaded_files.borrow().contains(specifier)
      {
        module_iter.skip_previous_dependencies(); // no need to analyze this module's dependencies
        continue;
      }
      let should_reload = match module_entry {
        deno_graph::ModuleEntryRef::Module(module) => {
          self.has_module_changed_on_file_system(specifier, module.mtime())
        }
        deno_graph::ModuleEntryRef::Err(err) => {
          if matches!(err, deno_graph::ModuleError::Missing { .. }) {
            self.mtime_of_specifier(specifier).is_some() // it exists now
          } else {
            self.has_module_changed_on_file_system(specifier, err.mtime())
          }
        }
        deno_graph::ModuleEntryRef::Redirect(_) => false,
      };
      if should_reload {
        specifiers_to_reload.push(specifier.clone());
      }
    }

    self.loaded_files.borrow_mut().insert(specifier.clone());

    if specifiers_to_reload.is_empty() {
      return Ok(false);
    }

    log::debug!(
      "Reloading modified files: {}",
      specifiers_to_reload
        .iter()
        .map(|s| s.as_str())
        .collect::<Vec<_>>()
        .join(", ")
    );
=======
    let specifiers_to_reload =
      self.check_specifiers_to_reload_for_dynamic_import(graph, specifier);

    if specifiers_to_reload.is_empty() {
      return Ok(false);
    }

>>>>>>> 6f831d10
    let mut graph_permit = self.graph_container.acquire_update_permit().await;
    let graph = graph_permit.graph_mut();
    self
      .shared
      .module_load_preparer
      .reload_specifiers(
        graph,
        specifiers_to_reload,
        /* is dynamic */ true,
        permissions.clone(),
      )
      .await?;
    graph_permit.commit();
    Ok(true)
<<<<<<< HEAD
  }

  fn has_module_changed_on_file_system(
    &self,
    specifier: &ModuleSpecifier,
    mtime: Option<SystemTime>,
  ) -> bool {
    let Some(loaded_mtime) = mtime else {
      return false;
    };
    self
      .mtime_of_specifier(specifier)
      .map(|mtime| mtime > loaded_mtime)
      .unwrap_or(false)
  }

  fn mtime_of_specifier(
    &self,
    specifier: &ModuleSpecifier,
  ) -> Option<SystemTime> {
    deno_path_util::url_to_file_path(specifier)
      .ok()
      .and_then(|path| self.shared.sys.fs_symlink_metadata(&path).ok())
      .and_then(|metadata| metadata.modified().ok())
=======
>>>>>>> 6f831d10
  }

  fn check_specifiers_to_reload_for_dynamic_import(
    &self,
    graph: &ModuleGraph,
    specifier: &ModuleSpecifier,
  ) -> Vec<ModuleSpecifier> {
    let mut specifiers_to_reload = Vec::new();
    let mut module_iter = graph.walk(
      std::iter::once(specifier),
      WalkOptions {
        check_js: deno_graph::CheckJsOption::False,
        follow_dynamic: false,
        kind: GraphKind::CodeOnly,
        prefer_fast_check_graph: false,
      },
    );
    while let Some((specifier, module_entry)) = module_iter.next() {
      if specifier.scheme() != "file"
        || self.loaded_files.borrow().contains(specifier)
      {
        module_iter.skip_previous_dependencies(); // no need to analyze this module's dependencies
        continue;
      }
      let should_reload = match module_entry {
        deno_graph::ModuleEntryRef::Module(module) => {
          self.has_module_changed_on_file_system(specifier, module.mtime())
        }
        deno_graph::ModuleEntryRef::Err(err) => {
          if matches!(err, deno_graph::ModuleError::Missing { .. }) {
            self.mtime_of_specifier(specifier).is_some() // it exists now
          } else {
            self.has_module_changed_on_file_system(specifier, err.mtime())
          }
        }
        deno_graph::ModuleEntryRef::Redirect(_) => false,
      };
      if should_reload {
        specifiers_to_reload.push(specifier.clone());
      }
    }

    self.loaded_files.borrow_mut().insert(specifier.clone());

    specifiers_to_reload
  }

  fn has_module_changed_on_file_system(
    &self,
    specifier: &ModuleSpecifier,
    mtime: Option<SystemTime>,
  ) -> bool {
    let Some(loaded_mtime) = mtime else {
      return false;
    };
    self
      .mtime_of_specifier(specifier)
      .map(|mtime| mtime > loaded_mtime)
      .unwrap_or(false)
  }

  fn mtime_of_specifier(
    &self,
    specifier: &ModuleSpecifier,
  ) -> Option<SystemTime> {
    deno_path_util::url_to_file_path(specifier)
      .ok()
      .and_then(|path| self.shared.sys.fs_symlink_metadata(&path).ok())
      .and_then(|metadata| metadata.modified().ok())
  }

  #[allow(clippy::result_large_err)]
  fn resolve_referrer(
    &self,
    referrer: &str,
  ) -> Result<ModuleSpecifier, ModuleLoaderError> {
    let referrer = if referrer.is_empty() && self.shared.is_repl {
      // FIXME(bartlomieju): this is a hacky way to provide compatibility with REPL
      // and `Deno.core.evalContext` API. Ideally we should always have a referrer filled
      "./$deno$repl.mts"
    } else {
      referrer
    };

    if deno_core::specifier_has_uri_scheme(referrer) {
      deno_core::resolve_url(referrer).map_err(|e| e.into())
    } else if referrer == "." {
      // main module, use the initial cwd
      deno_core::resolve_path(referrer, &self.shared.initial_cwd)
        .map_err(|e| JsErrorBox::from_err(e).into())
    } else {
      // this cwd check is slow, so try to avoid it
      let cwd = std::env::current_dir()
        .map_err(|e| JsErrorBox::from_err(UnableToGetCwdError(e)))?;
      deno_core::resolve_path(referrer, &cwd)
        .map_err(|e| JsErrorBox::from_err(e).into())
    }
  }

  #[allow(clippy::result_large_err)]
  fn inner_resolve(
    &self,
    raw_specifier: &str,
    referrer: &ModuleSpecifier,
  ) -> Result<ModuleSpecifier, ModuleLoaderError> {
    let graph = self.graph_container.graph();
    let resolution = match graph.get(referrer) {
      Some(Module::Js(module)) => module
        .dependencies
        .get(raw_specifier)
        .map(|d| &d.maybe_code)
        .unwrap_or(&Resolution::None),
      _ => &Resolution::None,
    };

    let specifier = match resolution {
      Resolution::Ok(resolved) => Cow::Borrowed(&resolved.specifier),
      Resolution::Err(err) => {
        return Err(
          JsErrorBox::type_error(format!("{}\n", err.to_string_with_range()))
            .into(),
        );
      }
      Resolution::None => Cow::Owned(
        self
          .shared
          .resolver
          .resolve(
            raw_specifier,
            referrer,
            deno_graph::Position::zeroed(),
            // if we're here, that means it's resolving a dynamic import
            ResolutionMode::Import,
            NodeResolutionKind::Execution,
          )
          .map_err(JsErrorBox::from_err)?,
      ),
    };

    if self.shared.is_repl {
      if let Ok(reference) = NpmPackageReqReference::from_specifier(&specifier)
      {
        return self
          .shared
          .npm_req_resolver
          .resolve_req_reference(
            &reference,
            referrer,
            ResolutionMode::Import,
            NodeResolutionKind::Execution,
          )
          .map_err(|e| JsErrorBox::from_err(e).into())
          .and_then(|url_or_path| {
            url_or_path
              .into_url()
              .map_err(|e| JsErrorBox::from_err(e).into())
          });
      }
    }

    let specifier = match graph.get(&specifier) {
      Some(Module::Npm(module)) => {
        let package_folder = self
          .shared
          .npm_resolver
          .as_managed()
          .unwrap() // byonm won't create a Module::Npm
          .resolve_pkg_folder_from_deno_module(module.nv_reference.nv())
          .map_err(JsErrorBox::from_err)?;
        self
          .shared
          .node_resolver
          .resolve_package_subpath_from_deno_module(
            &package_folder,
            module.nv_reference.sub_path(),
            Some(referrer),
            ResolutionMode::Import,
            NodeResolutionKind::Execution,
          )
          .map_err(|source| {
            JsErrorBox::from_err(CouldNotResolveError {
              reference: module.nv_reference.clone(),
              source,
            })
          })?
          .into_url()
          .map_err(JsErrorBox::from_err)?
      }
      Some(Module::Node(module)) => module.specifier.clone(),
      Some(Module::Js(module)) => module.specifier.clone(),
      Some(Module::Json(module)) => module.specifier.clone(),
      Some(Module::Wasm(module)) => module.specifier.clone(),
      Some(Module::External(module)) => {
        node_resolver::resolve_specifier_into_node_modules(
          &self.shared.sys,
          &module.specifier,
        )
      }
      None => specifier.into_owned(),
    };
    Ok(specifier)
  }

  async fn load_prepared_module(
    &self,
    specifier: &ModuleSpecifier,
  ) -> Result<Option<ModuleCodeStringSource>, LoadPreparedModuleError> {
    // Note: keep this in sync with the sync version below
    let graph = self.graph_container.graph();
    match self.load_prepared_module_or_defer_emit(&graph, specifier)? {
      Some(CodeOrDeferredEmit::Code(code_source)) => Ok(Some(code_source)),
      Some(CodeOrDeferredEmit::DeferredEmit {
        specifier,
        media_type,
        source,
      }) => {
        let transpile_result = self
          .emitter
          .emit_parsed_source(specifier, media_type, ModuleKind::Esm, source)
          .await?;

        // at this point, we no longer need the parsed source in memory, so free it
        self.parsed_source_cache.free(specifier);

        Ok(Some(ModuleCodeStringSource {
          // note: it's faster to provide a string if we know it's a string
          code: ModuleSourceCode::String(transpile_result.into()),
          found_url: specifier.clone(),
          media_type,
        }))
      }
      Some(CodeOrDeferredEmit::Cjs {
        specifier,
        media_type,
        source,
      }) => self
        .load_maybe_cjs(specifier, media_type, source)
        .await
        .map(Some)
        .map_err(LoadPreparedModuleError::LoadMaybeCjs),
      None => Ok(None),
    }
  }

  fn load_prepared_module_for_source_map_sync(
    &self,
    specifier: &ModuleSpecifier,
  ) -> Result<Option<ModuleCodeStringSource>, AnyError> {
    // Note: keep this in sync with the async version above
    let graph = self.graph_container.graph();
    match self.load_prepared_module_or_defer_emit(&graph, specifier)? {
      Some(CodeOrDeferredEmit::Code(code_source)) => Ok(Some(code_source)),
      Some(CodeOrDeferredEmit::DeferredEmit {
        specifier,
        media_type,
        source,
      }) => {
        let transpile_result = self.emitter.emit_parsed_source_sync(
          specifier,
          media_type,
          ModuleKind::Esm,
          source,
        )?;

        // at this point, we no longer need the parsed source in memory, so free it
        self.parsed_source_cache.free(specifier);

        Ok(Some(ModuleCodeStringSource {
          // note: it's faster to provide a string if we know it's a string
          code: ModuleSourceCode::String(transpile_result.into()),
          found_url: specifier.clone(),
          media_type,
        }))
      }
      Some(CodeOrDeferredEmit::Cjs { .. }) => {
        self.parsed_source_cache.free(specifier);

        // todo(dsherret): to make this work, we should probably just
        // rely on the CJS export cache. At the moment this is hard because
        // cjs export analysis is only async
        Ok(None)
      }
      None => Ok(None),
    }
  }

  fn load_prepared_module_or_defer_emit<'graph>(
    &self,
    graph: &'graph ModuleGraph,
    specifier: &ModuleSpecifier,
  ) -> Result<Option<CodeOrDeferredEmit<'graph>>, JsErrorBox> {
    if specifier.scheme() == "node" {
      // Node built-in modules should be handled internally.
      unreachable!("Deno bug. {} was misconfigured internally.", specifier);
    }

    let maybe_module = graph.try_get(specifier).map_err(|err| {
      JsErrorBox::new(
        err.get_class(),
        enhance_graph_error(
          &self.shared.sys,
          &ModuleGraphError::ModuleError(err.clone()),
          EnhanceGraphErrorMode::ShowRange,
        ),
      )
    })?;

    match maybe_module {
      Some(deno_graph::Module::Json(JsonModule {
        source,
        media_type,
        specifier,
        ..
      })) => Ok(Some(CodeOrDeferredEmit::Code(ModuleCodeStringSource {
        code: ModuleSourceCode::String(source.clone().into()),
        found_url: specifier.clone(),
        media_type: *media_type,
      }))),
      Some(deno_graph::Module::Js(JsModule {
        source,
        media_type,
        specifier,
        is_script,
        ..
      })) => {
        if self
          .shared
          .cjs_tracker
          .is_cjs_with_known_is_script(specifier, *media_type, *is_script)
          .map_err(JsErrorBox::from_err)?
        {
          return Ok(Some(CodeOrDeferredEmit::Cjs {
            specifier,
            media_type: *media_type,
            source,
          }));
        }
        let code: ModuleCodeString = match media_type {
          MediaType::JavaScript
          | MediaType::Unknown
          | MediaType::Mjs
          | MediaType::Json => source.clone().into(),
          MediaType::Dts | MediaType::Dcts | MediaType::Dmts => {
            Default::default()
          }
          MediaType::Cjs | MediaType::Cts => {
            return Ok(Some(CodeOrDeferredEmit::Cjs {
              specifier,
              media_type: *media_type,
              source,
            }));
          }
          MediaType::TypeScript
          | MediaType::Mts
          | MediaType::Jsx
          | MediaType::Tsx => {
            return Ok(Some(CodeOrDeferredEmit::DeferredEmit {
              specifier,
              media_type: *media_type,
              source,
            }));
          }
          MediaType::Css
          | MediaType::Html
          | MediaType::Sql
          | MediaType::Wasm
          | MediaType::SourceMap => {
            panic!("Unexpected media type {media_type} for {specifier}")
          }
        };

        // at this point, we no longer need the parsed source in memory, so free it
        self.parsed_source_cache.free(specifier);

        Ok(Some(CodeOrDeferredEmit::Code(ModuleCodeStringSource {
          code: ModuleSourceCode::String(code),
          found_url: specifier.clone(),
          media_type: *media_type,
        })))
      }
      Some(deno_graph::Module::Wasm(WasmModule {
        source, specifier, ..
      })) => Ok(Some(CodeOrDeferredEmit::Code(ModuleCodeStringSource {
        code: ModuleSourceCode::Bytes(source.clone().into()),
        found_url: specifier.clone(),
        media_type: MediaType::Wasm,
      }))),
      Some(
        deno_graph::Module::External(_)
        | deno_graph::Module::Node(_)
        | deno_graph::Module::Npm(_),
      )
      | None => Ok(None),
    }
  }

  async fn load_maybe_cjs(
    &self,
    specifier: &ModuleSpecifier,
    media_type: MediaType,
    original_source: &Arc<str>,
  ) -> Result<ModuleCodeStringSource, LoadMaybeCjsError> {
    let js_source = if media_type.is_emittable() {
      Cow::Owned(
        self
          .emitter
          .emit_parsed_source(
            specifier,
            media_type,
            ModuleKind::Cjs,
            original_source,
          )
          .await?,
      )
    } else {
      Cow::Borrowed(original_source.as_ref())
    };
    let text = self
      .node_code_translator
      .translate_cjs_to_esm(specifier, Some(js_source))
      .await?;
    // at this point, we no longer need the parsed source in memory, so free it
    self.parsed_source_cache.free(specifier);
    Ok(ModuleCodeStringSource {
      code: match text {
        // perf: if the text is borrowed, that means it didn't make any changes
        // to the original source, so we can just provide that instead of cloning
        // the borrowed text
        Cow::Borrowed(_) => {
          ModuleSourceCode::String(original_source.clone().into())
        }
        Cow::Owned(text) => ModuleSourceCode::String(text.into()),
      },
      found_url: specifier.clone(),
      media_type,
    })
  }
}

enum CodeOrDeferredEmit<'a> {
  Code(ModuleCodeStringSource),
  DeferredEmit {
    specifier: &'a ModuleSpecifier,
    media_type: MediaType,
    source: &'a Arc<str>,
  },
  Cjs {
    specifier: &'a ModuleSpecifier,
    media_type: MediaType,
    source: &'a Arc<str>,
  },
}

// todo(dsherret): this double Rc boxing is not ideal
struct CliModuleLoader<TGraphContainer: ModuleGraphContainer>(
  Rc<CliModuleLoaderInner<TGraphContainer>>,
);

impl<TGraphContainer: ModuleGraphContainer> ModuleLoader
  for CliModuleLoader<TGraphContainer>
{
  fn resolve(
    &self,
    specifier: &str,
    referrer: &str,
    _kind: deno_core::ResolutionKind,
  ) -> Result<ModuleSpecifier, ModuleLoaderError> {
    fn ensure_not_jsr_non_jsr_remote_import(
      specifier: &ModuleSpecifier,
      referrer: &ModuleSpecifier,
    ) -> Result<(), JsErrorBox> {
      if referrer.as_str().starts_with(jsr_url().as_str())
        && !specifier.as_str().starts_with(jsr_url().as_str())
        && matches!(specifier.scheme(), "http" | "https")
      {
        return Err(JsErrorBox::generic(format!("Importing {} blocked. JSR packages cannot import non-JSR remote modules for security reasons.", specifier)));
      }
      Ok(())
    }

    let referrer = self.0.resolve_referrer(referrer)?;
    let specifier = self.0.inner_resolve(specifier, &referrer)?;
    ensure_not_jsr_non_jsr_remote_import(&specifier, &referrer)?;
    Ok(specifier)
  }

  fn get_host_defined_options<'s>(
    &self,
    scope: &mut deno_core::v8::HandleScope<'s>,
    name: &str,
  ) -> Option<deno_core::v8::Local<'s, deno_core::v8::Data>> {
    let name = deno_core::ModuleSpecifier::parse(name).ok()?;
    if self.0.shared.in_npm_pkg_checker.in_npm_package(&name) {
      Some(create_host_defined_options(scope))
    } else {
      None
    }
  }

  fn load(
    &self,
    specifier: &ModuleSpecifier,
    maybe_referrer: Option<&ModuleSpecifier>,
    _is_dynamic: bool,
    requested_module_type: RequestedModuleType,
  ) -> deno_core::ModuleLoadResponse {
    let inner = self.0.clone();

    if let Some(eszip_loader) = &inner.shared.maybe_eszip_loader {
      return eszip_loader.load(specifier);
    }

    self.0.loaded_files.borrow_mut().insert(specifier.clone());

    let specifier = specifier.clone();
    let maybe_referrer = maybe_referrer.cloned();
    deno_core::ModuleLoadResponse::Async(
      async move {
        inner
          .load_inner(
            &specifier,
            maybe_referrer.as_ref(),
            requested_module_type,
          )
          .await
      }
      .boxed_local(),
    )
  }

  fn prepare_load(
    &self,
    specifier: &ModuleSpecifier,
    _maybe_referrer: Option<String>,
    is_dynamic: bool,
  ) -> Pin<Box<dyn Future<Output = Result<(), ModuleLoaderError>>>> {
    self.0.shared.in_flight_loads_tracker.increase();
    if self.0.shared.in_npm_pkg_checker.in_npm_package(specifier) {
      return Box::pin(deno_core::futures::future::ready(Ok(())));
    }

    if self.0.shared.maybe_eszip_loader.is_some() {
      return Box::pin(deno_core::futures::future::ready(Ok(())));
    }

    let specifier = specifier.clone();
    let inner = self.0.clone();

    async move {
      let graph_container = &inner.graph_container;
      let module_load_preparer = &inner.shared.module_load_preparer;
      let permissions = if is_dynamic {
        &inner.permissions
      } else {
        &inner.parent_permissions
      };

      if is_dynamic {
        // This doesn't acquire a graph update permit because that will
        // clone the graph which is a bit slow.
        let mut graph = graph_container.graph();
        // When the specifier is already in the graph then it means it
        // was previously loaded, so we can skip that and only check if
        // this part of the graph is valid.
        if !graph.roots.is_empty() && graph.get(&specifier).is_some() {
          let did_reload = inner
            .maybe_reload_dynamic(&graph, &specifier, permissions)
            .await
            .map_err(JsErrorBox::from_err)?;
          if did_reload {
            graph = inner.graph_container.graph();
          }

          log::debug!("Skipping prepare module load.");
          // roots are already validated so we can skip those
          if did_reload || !graph.roots.contains(&specifier) {
            module_load_preparer.graph_roots_valid(
              &graph,
              &[specifier],
              false,
            )?;
          }
          return Ok(());
        }
      }

      let is_dynamic = is_dynamic || inner.is_worker; // consider workers as dynamic for permissions
      let lib = inner.lib;
      let mut update_permit = graph_container.acquire_update_permit().await;
      let specifiers = &[specifier];
      {
        let graph = update_permit.graph_mut();
        module_load_preparer
          .prepare_module_load(
            graph,
            specifiers,
            PrepareModuleLoadOptions {
              is_dynamic,
              lib,
              permissions: permissions.clone(),
              ext_overwrite: None,
              allow_unknown_media_types: false,
              skip_graph_roots_validation: is_dynamic,
            },
          )
          .await
          .map_err(JsErrorBox::from_err)?;
        graph.prune_types();
        update_permit.commit();
      }

      if is_dynamic {
        inner
          .maybe_reload_dynamic(
            &graph_container.graph(),
            &specifiers[0],
            permissions,
          )
          .await
          .map_err(JsErrorBox::from_err)?;
        // always validate the graph roots because we skipped doing it above
        module_load_preparer.graph_roots_valid(
          &graph_container.graph(),
          specifiers,
          false,
        )?;
      }

      Ok(())
    }
    .boxed_local()
  }

  fn finish_load(&self) {
    self
      .0
      .shared
      .in_flight_loads_tracker
      .decrease(&self.0.shared.parsed_source_cache);
  }

  fn code_cache_ready(
    &self,
    specifier: ModuleSpecifier,
    source_hash: u64,
    code_cache: &[u8],
  ) -> Pin<Box<dyn Future<Output = ()>>> {
    if let Some(cache) = self.0.shared.code_cache.as_ref() {
      // This log line is also used by tests.
      log::debug!(
        "Updating V8 code cache for ES module: {specifier}, [{source_hash:?}]"
      );
      cache.set_sync(
        &specifier,
        code_cache::CodeCacheType::EsModule,
        source_hash,
        code_cache,
      );
    }
    std::future::ready(()).boxed_local()
  }

  fn get_source_map(&self, file_name: &str) -> Option<Cow<[u8]>> {
    let specifier = resolve_url(file_name).ok()?;
    match specifier.scheme() {
      // we should only be looking for emits for schemes that denote external
      // modules, which the disk_cache supports
      "wasm" | "file" | "http" | "https" | "data" | "blob" => (),
      _ => return None,
    }
    let source = self
      .0
      .load_prepared_module_for_source_map_sync(&specifier)
      .ok()??;
    source_map_from_code(source.code.as_bytes()).map(Cow::Owned)
  }

  fn get_source_mapped_source_line(
    &self,
    file_name: &str,
    line_number: usize,
  ) -> Option<String> {
    let graph = self.0.graph_container.graph();
    let code = match graph.get(&resolve_url(file_name).ok()?) {
      Some(deno_graph::Module::Js(module)) => &module.source,
      Some(deno_graph::Module::Json(module)) => &module.source,
      _ => return None,
    };
    // Do NOT use .lines(): it skips the terminating empty line.
    // (due to internally using_terminator() instead of .split())
    let lines: Vec<&str> = code.split('\n').collect();
    if line_number >= lines.len() {
      Some(format!(
        "{} Couldn't format source line: Line {} is out of bounds (source may have changed at runtime)",
        crate::colors::yellow("Warning"), line_number + 1,
      ))
    } else {
      Some(lines[line_number].to_string())
    }
  }
}

/// Holds the `ModuleGraph` in workers.
#[derive(Clone)]
struct WorkerModuleGraphContainer {
  // Allow only one request to update the graph data at a time,
  // but allow other requests to read from it at any time even
  // while another request is updating the data.
  update_queue: Rc<deno_core::unsync::TaskQueue>,
  inner: Rc<RefCell<Arc<ModuleGraph>>>,
}

impl WorkerModuleGraphContainer {
  pub fn new(module_graph: Arc<ModuleGraph>) -> Self {
    Self {
      update_queue: Default::default(),
      inner: Rc::new(RefCell::new(module_graph)),
    }
  }
}

impl ModuleGraphContainer for WorkerModuleGraphContainer {
  async fn acquire_update_permit(&self) -> impl ModuleGraphUpdatePermit {
    let permit = self.update_queue.acquire().await;
    WorkerModuleGraphUpdatePermit {
      permit,
      inner: self.inner.clone(),
      graph: (**self.inner.borrow()).clone(),
    }
  }

  fn graph(&self) -> Arc<ModuleGraph> {
    self.inner.borrow().clone()
  }
}

struct WorkerModuleGraphUpdatePermit {
  permit: deno_core::unsync::TaskQueuePermit,
  inner: Rc<RefCell<Arc<ModuleGraph>>>,
  graph: ModuleGraph,
}

impl ModuleGraphUpdatePermit for WorkerModuleGraphUpdatePermit {
  fn graph_mut(&mut self) -> &mut ModuleGraph {
    &mut self.graph
  }

  fn commit(self) {
    *self.inner.borrow_mut() = Arc::new(self.graph);
    drop(self.permit); // explicit drop for clarity
  }
}

#[derive(Debug)]
struct CliNodeRequireLoader<TGraphContainer: ModuleGraphContainer> {
  cjs_tracker: Arc<CliCjsTracker>,
  emitter: Arc<Emitter>,
  npm_resolver: CliNpmResolver,
  sys: CliSys,
  graph_container: TGraphContainer,
  in_npm_pkg_checker: DenoInNpmPackageChecker,
  npm_registry_permission_checker:
    Arc<NpmRegistryReadPermissionChecker<CliSys>>,
}

impl<TGraphContainer: ModuleGraphContainer> NodeRequireLoader
  for CliNodeRequireLoader<TGraphContainer>
{
  fn ensure_read_permission<'a>(
    &self,
    permissions: &mut dyn deno_runtime::deno_node::NodePermissions,
    path: &'a Path,
  ) -> Result<Cow<'a, Path>, JsErrorBox> {
    if let Ok(url) = deno_path_util::url_from_file_path(path) {
      // allow reading if it's in the module graph
      if self.graph_container.graph().get(&url).is_some() {
        return Ok(Cow::Borrowed(path));
      }
    }
    self
      .npm_registry_permission_checker
      .ensure_read_permission(permissions, path)
      .map_err(JsErrorBox::from_err)
  }

  fn load_text_file_lossy(
    &self,
    path: &Path,
  ) -> Result<Cow<'static, str>, JsErrorBox> {
    // todo(dsherret): use the preloaded module from the graph if available?
    let media_type = MediaType::from_path(path);
    let text = self
      .sys
      .fs_read_to_string_lossy(path)
      .map_err(JsErrorBox::from_err)?;
    if media_type.is_emittable() {
      let specifier = deno_path_util::url_from_file_path(path)
        .map_err(JsErrorBox::from_err)?;
      if self.in_npm_pkg_checker.in_npm_package(&specifier) {
        return Err(JsErrorBox::from_err(StrippingTypesNodeModulesError {
          specifier,
        }));
      }
      self
        .emitter
        .emit_parsed_source_sync(
          &specifier,
          media_type,
          // this is probably not super accurate due to require esm, but probably ok.
          // If we find this causes a lot of churn in the emit cache then we should
          // investigate how we can make this better
          ModuleKind::Cjs,
          &text.into(),
        )
        .map(Cow::Owned)
        .map_err(JsErrorBox::from_err)
    } else {
      Ok(text)
    }
  }

  fn is_maybe_cjs(
    &self,
    specifier: &ModuleSpecifier,
  ) -> Result<bool, ClosestPkgJsonError> {
    let media_type = MediaType::from_specifier(specifier);
    self.cjs_tracker.is_maybe_cjs(specifier, media_type)
  }

  fn resolve_require_node_module_paths(&self, from: &Path) -> Vec<String> {
    let is_global_resolver_and_from_in_global_cache = self
      .npm_resolver
      .as_managed()
      .filter(|r| r.root_node_modules_path().is_none())
      .map(|r| r.global_cache_root_path())
      .filter(|global_cache_path| from.starts_with(global_cache_path))
      .is_some();
    if is_global_resolver_and_from_in_global_cache {
      Vec::new()
    } else {
      deno_runtime::deno_node::default_resolve_require_node_module_paths(from)
    }
  }
}

#[derive(Debug, Default)]
pub struct EszipModuleLoader {
  files: HashMap<ModuleSpecifier, Arc<[u8]>>,
}

impl EszipModuleLoader {
  pub async fn create(script: &str, cwd: &Path) -> Result<Self, AnyError> {
    // entrypoint#path1,path2,...
    let (_entrypoint, files) = script
      .split_once("#")
      .with_context(|| "eszip: invalid script string")?;

    // TODO: handle paths that contain ','
    let files = files.split(",").collect::<Vec<_>>();
    let mut loaded_eszips = FuturesOrdered::new();
    for path in files {
      let file = tokio::fs::File::open(path).await?;
      let eszip = BufReader::new(file.compat());
      let path = path.to_string();

      loaded_eszips.push_back(async move {
        let (eszip, loader) = EszipV2::parse(eszip)
          .await
          .with_context(|| format!("Error parsing eszip header at {}", path))?;
        loader
          .await
          .with_context(|| format!("Error loading eszip at {}", path))?;
        Ok(eszip)
      });
    }
    // At this point all eszips are fully loaded
    let loaded_eszips: Vec<Result<EszipV2, AnyError>> =
      loaded_eszips.collect::<Vec<_>>().await;

    let mut loader = Self::default();

    for loaded_eszip_result in loaded_eszips {
      let loaded_eszip = loaded_eszip_result?;
      let specifiers = loaded_eszip.specifiers();
      loader.files.reserve(specifiers.len());

      for specifier in specifiers {
        let module = loaded_eszip.get_module(&specifier).unwrap();
        let source = module.take_source().await.unwrap();
        let resolved_specifier = resolve_url_or_path(&specifier, cwd)?;
        let prev = loader.files.insert(resolved_specifier, source);
        assert!(prev.is_none());
      }
    }

    Ok(loader)
  }

  pub fn load_import_map_value(
    &self,
    specifier: &ModuleSpecifier,
  ) -> Result<serde_json::Value, AnyError> {
    match self.files.get(specifier) {
      Some(bytes) => Ok(serde_json::from_slice(bytes.as_ref())?),
      None => bail!("Import map not found in eszip: {}", specifier),
    }
  }

  fn load(&self, specifier: &ModuleSpecifier) -> deno_core::ModuleLoadResponse {
    match self.files.get(specifier) {
      Some(source) => {
        let module_source = ModuleSource::new(
          ModuleType::JavaScript,
          ModuleSourceCode::Bytes(deno_core::ModuleCodeBytes::Arc(
            source.clone(),
          )),
          specifier,
          None,
        );
        deno_core::ModuleLoadResponse::Sync(Ok(module_source))
      }
      None => {
        deno_core::ModuleLoadResponse::Sync(Err(ModuleLoaderError::NotFound))
      }
    }
  }
}

#[cfg(test)]
mod tests {
  use deno_graph::ParsedSourceStore;

  use super::*;

  #[tokio::test]
  async fn test_inflight_module_loads_tracker() {
    let tracker = InFlightModuleLoadsTracker {
      loads_number: Default::default(),
      cleanup_task_timeout: 10,
      cleanup_task_handle: Default::default(),
    };

    let specifier = ModuleSpecifier::parse("file:///a.js").unwrap();
    let source = "const a = 'hello';";
    let parsed_source_cache = Arc::new(ParsedSourceCache::default());
    let parsed_source = parsed_source_cache
      .remove_or_parse_module(&specifier, source.into(), MediaType::JavaScript)
      .unwrap();
    parsed_source_cache.set_parsed_source(specifier, parsed_source);

    assert_eq!(parsed_source_cache.len(), 1);
    assert!(tracker.cleanup_task_handle.lock().is_none());
    tracker.increase();
    tracker.increase();
    assert!(tracker.cleanup_task_handle.lock().is_none());
    tracker.decrease(&parsed_source_cache);
    assert!(tracker.cleanup_task_handle.lock().is_none());
    tracker.decrease(&parsed_source_cache);
    assert!(tracker.cleanup_task_handle.lock().is_some());
    assert_eq!(parsed_source_cache.len(), 1);
    tracker.increase();
    assert!(tracker.cleanup_task_handle.lock().is_none());
    assert_eq!(parsed_source_cache.len(), 1);
    tracker.decrease(&parsed_source_cache);
    // Rather long timeout, but to make sure CI is not flaking on it.
    tokio::time::sleep(std::time::Duration::from_millis(500)).await;
    assert_eq!(parsed_source_cache.len(), 0);
  }
}<|MERGE_RESOLUTION|>--- conflicted
+++ resolved
@@ -144,12 +144,9 @@
   pub permissions: PermissionsContainer,
   pub ext_overwrite: Option<&'a String>,
   pub allow_unknown_media_types: bool,
-<<<<<<< HEAD
-=======
   /// Whether to skip validating the graph roots. This is useful
   /// for when you want to defer doing this until later (ex. get the
   /// graph back, reload some specifiers in it, then do graph validation).
->>>>>>> 6f831d10
   pub skip_graph_roots_validation: bool,
 }
 
@@ -270,8 +267,6 @@
     is_dynamic: bool,
     permissions: PermissionsContainer,
   ) -> Result<(), PrepareModuleLoadError> {
-<<<<<<< HEAD
-=======
     log::debug!(
       "Reloading modified files: {}",
       specifiers
@@ -280,7 +275,6 @@
         .collect::<Vec<_>>()
         .join(", ")
     );
->>>>>>> 6f831d10
     let _pb_clear_guard = self.progress_bar.clear_guard();
 
     let mut cache = self.module_graph_builder.create_fetch_cacher(permissions);
@@ -679,65 +673,13 @@
     specifier: &ModuleSpecifier,
     permissions: &PermissionsContainer,
   ) -> Result<bool, PrepareModuleLoadError> {
-<<<<<<< HEAD
-    let mut specifiers_to_reload = Vec::new();
-    let mut module_iter = graph.walk(
-      std::iter::once(specifier),
-      WalkOptions {
-        check_js: deno_graph::CheckJsOption::False,
-        follow_dynamic: false,
-        kind: GraphKind::CodeOnly,
-        prefer_fast_check_graph: false,
-      },
-    );
-    while let Some((specifier, module_entry)) = module_iter.next() {
-      if specifier.scheme() != "file"
-        || self.loaded_files.borrow().contains(specifier)
-      {
-        module_iter.skip_previous_dependencies(); // no need to analyze this module's dependencies
-        continue;
-      }
-      let should_reload = match module_entry {
-        deno_graph::ModuleEntryRef::Module(module) => {
-          self.has_module_changed_on_file_system(specifier, module.mtime())
-        }
-        deno_graph::ModuleEntryRef::Err(err) => {
-          if matches!(err, deno_graph::ModuleError::Missing { .. }) {
-            self.mtime_of_specifier(specifier).is_some() // it exists now
-          } else {
-            self.has_module_changed_on_file_system(specifier, err.mtime())
-          }
-        }
-        deno_graph::ModuleEntryRef::Redirect(_) => false,
-      };
-      if should_reload {
-        specifiers_to_reload.push(specifier.clone());
-      }
-    }
-
-    self.loaded_files.borrow_mut().insert(specifier.clone());
+    let specifiers_to_reload =
+      self.check_specifiers_to_reload_for_dynamic_import(graph, specifier);
 
     if specifiers_to_reload.is_empty() {
       return Ok(false);
     }
 
-    log::debug!(
-      "Reloading modified files: {}",
-      specifiers_to_reload
-        .iter()
-        .map(|s| s.as_str())
-        .collect::<Vec<_>>()
-        .join(", ")
-    );
-=======
-    let specifiers_to_reload =
-      self.check_specifiers_to_reload_for_dynamic_import(graph, specifier);
-
-    if specifiers_to_reload.is_empty() {
-      return Ok(false);
-    }
-
->>>>>>> 6f831d10
     let mut graph_permit = self.graph_container.acquire_update_permit().await;
     let graph = graph_permit.graph_mut();
     self
@@ -752,33 +694,6 @@
       .await?;
     graph_permit.commit();
     Ok(true)
-<<<<<<< HEAD
-  }
-
-  fn has_module_changed_on_file_system(
-    &self,
-    specifier: &ModuleSpecifier,
-    mtime: Option<SystemTime>,
-  ) -> bool {
-    let Some(loaded_mtime) = mtime else {
-      return false;
-    };
-    self
-      .mtime_of_specifier(specifier)
-      .map(|mtime| mtime > loaded_mtime)
-      .unwrap_or(false)
-  }
-
-  fn mtime_of_specifier(
-    &self,
-    specifier: &ModuleSpecifier,
-  ) -> Option<SystemTime> {
-    deno_path_util::url_to_file_path(specifier)
-      .ok()
-      .and_then(|path| self.shared.sys.fs_symlink_metadata(&path).ok())
-      .and_then(|metadata| metadata.modified().ok())
-=======
->>>>>>> 6f831d10
   }
 
   fn check_specifiers_to_reload_for_dynamic_import(
