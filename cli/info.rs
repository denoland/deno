// Copyright 2018-2020 the Deno authors. All rights reserved. MIT license.

use crate::colors;
<<<<<<< HEAD
use crate::global_state::CliState;
use crate::module_graph::{ModuleGraph, ModuleGraphFile, ModuleGraphLoader};
=======
use crate::media_type::serialize_media_type;
use crate::MediaType;
>>>>>>> 26639b3b
use crate::ModuleSpecifier;

use serde::Serialize;
use serde::Serializer;
use std::cmp::Ordering;
use std::collections::BTreeMap;
use std::collections::HashMap;
use std::fmt;
use std::path::PathBuf;

/// The core structure representing information about a specific "root" file in
/// a module graph.  This is used to represent information as part of the `info`
/// subcommand.
#[derive(Debug, Serialize)]
#[serde(rename_all = "camelCase")]
pub struct ModuleGraphInfo {
  pub compiled: Option<PathBuf>,
  pub dep_count: usize,
  #[serde(serialize_with = "serialize_media_type")]
  pub file_type: MediaType,
  pub files: ModuleInfoMap,
  #[serde(skip_serializing)]
<<<<<<< HEAD
  deps: FileInfoDepTree,
  total_size: Option<usize>,
  files: FileInfoDepFlatGraph,
}

impl ModuleDepInfo {
  /// Creates a new `ModuleDepInfo` struct for the module with the provided `ModuleSpecifier`.
  pub async fn new(
    global_state: &Arc<CliState>,
    module_specifier: ModuleSpecifier,
  ) -> Result<Self, AnyError> {
    // First load module as if it was to be executed by worker
    // including compilation step
    let mut module_graph_loader = ModuleGraphLoader::new(
      global_state.file_fetcher.clone(),
      global_state.maybe_import_map.clone(),
      Permissions::allow_all(),
      false,
      true,
    );
    module_graph_loader
      .add_to_graph(&module_specifier, None)
      .await?;
    let module_graph = module_graph_loader.get_graph();

    let ts_compiler = &global_state.ts_compiler;
    let file_fetcher = &global_state.file_fetcher;
    let out = file_fetcher
      .fetch_cached_source_file(&module_specifier, Permissions::allow_all())
      .expect("Source file should already be cached");
    let local_filename = out.filename.to_string_lossy().to_string();
    let compiled_filename = ts_compiler
      .get_compiled_source_file(&out.url)
      .ok()
      .map(|file| file.filename.to_string_lossy().to_string());
    let map_filename = ts_compiler
      .get_source_map_file(&module_specifier)
      .ok()
      .map(|file| file.filename.to_string_lossy().to_string());
    let file_type =
      crate::media_type::enum_name_media_type(out.media_type).to_string();

    let deps = FileInfoDepTree::new(&module_graph, &module_specifier);
    let total_size = deps.total_size;
    let dep_count = get_unique_dep_count(&module_graph) - 1;
    let files = FileInfoDepFlatGraph::new(&module_graph);

    let info = Self {
      module: module_specifier.to_string(),
      local: local_filename,
      file_type,
      compiled: compiled_filename,
      map: map_filename,
      dep_count,
      deps,
      total_size,
      files,
    };

    Ok(info)
  }
}

/// Counts the number of dependencies in the graph.
///
/// We are counting only the dependencies that are not http redirects to other files.
fn get_unique_dep_count(graph: &ModuleGraph) -> usize {
  graph.iter().fold(
    0,
    |acc, e| {
      if e.1.redirect.is_none() {
        acc + 1
      } else {
        acc
      }
    },
  )
=======
  pub info: ModuleInfo,
  pub local: PathBuf,
  pub map: Option<PathBuf>,
  pub module: ModuleSpecifier,
  pub total_size: usize,
>>>>>>> 26639b3b
}

impl fmt::Display for ModuleGraphInfo {
  fn fmt(&self, f: &mut fmt::Formatter<'_>) -> fmt::Result {
    writeln!(
      f,
      "{} {}",
      colors::bold("local:"),
      self.local.to_string_lossy()
    )?;
    writeln!(f, "{} {}", colors::bold("type:"), self.file_type)?;
    if let Some(ref compiled) = self.compiled {
      writeln!(
        f,
        "{} {}",
        colors::bold("compiled:"),
        compiled.to_string_lossy()
      )?;
    }
    if let Some(ref map) = self.map {
      writeln!(f, "{} {}", colors::bold("map:"), map.to_string_lossy())?;
    }
    writeln!(
      f,
      "{} {} unique {}",
      colors::bold("deps:"),
      self.dep_count,
      colors::gray(&format!(
        "(total {})",
        human_size(self.info.total_size.unwrap_or(0) as f64)
      ))
    )?;
    writeln!(f)?;
    writeln!(
      f,
      "{} {}",
      self.info.name,
      colors::gray(&format!("({})", human_size(self.info.size as f64)))
    )?;

    let dep_count = self.info.deps.len();
    for (idx, dep) in self.info.deps.iter().enumerate() {
      dep.write_info(f, "", idx == dep_count - 1)?;
    }

    Ok(())
  }
}

/// Represents a unique dependency within the graph of the the dependencies for
/// a given module.
#[derive(Debug, Serialize, Eq, PartialEq)]
#[serde(rename_all = "camelCase")]
pub struct ModuleInfo {
  pub deps: Vec<ModuleInfo>,
  pub name: ModuleSpecifier,
  pub size: usize,
  pub total_size: Option<usize>,
}

impl PartialOrd for ModuleInfo {
  fn partial_cmp(&self, other: &ModuleInfo) -> Option<Ordering> {
    Some(self.cmp(other))
  }
}

impl Ord for ModuleInfo {
  fn cmp(&self, other: &ModuleInfo) -> Ordering {
    self.name.to_string().cmp(&other.name.to_string())
  }
}

impl ModuleInfo {
  pub fn write_info(
    &self,
    f: &mut fmt::Formatter<'_>,
    prefix: &str,
    last: bool,
  ) -> fmt::Result {
    let sibling_connector = if last { '└' } else { '├' };
    let child_connector = if self.deps.is_empty() { '─' } else { '┬' };
    let totals = if self.total_size.is_some() {
      colors::gray(&format!(" ({})", human_size(self.size as f64)))
    } else {
      colors::gray(" *")
    };

    writeln!(
      f,
      "{} {}{}",
      colors::gray(&format!(
        "{}{}─{}",
        prefix, sibling_connector, child_connector
      )),
      self.name,
      totals
    )?;

    let mut prefix = prefix.to_string();
    if last {
      prefix.push(' ');
    } else {
      prefix.push('│');
    }
    prefix.push(' ');

    let dep_count = self.deps.len();
    for (idx, dep) in self.deps.iter().enumerate() {
      dep.write_info(f, &prefix, idx == dep_count - 1)?;
    }

    Ok(())
  }
}

/// A flat map of dependencies for a given module graph.
#[derive(Debug)]
pub struct ModuleInfoMap(pub HashMap<ModuleSpecifier, ModuleInfoMapItem>);

impl ModuleInfoMap {
  pub fn new(map: HashMap<ModuleSpecifier, ModuleInfoMapItem>) -> Self {
    ModuleInfoMap(map)
  }
}

impl Serialize for ModuleInfoMap {
  /// Serializes inner hash map which is ordered by the key
  fn serialize<S>(&self, serializer: S) -> Result<S::Ok, S::Error>
  where
    S: Serializer,
  {
    let ordered: BTreeMap<_, _> =
      self.0.iter().map(|(k, v)| (k.to_string(), v)).collect();
    ordered.serialize(serializer)
  }
}

/// An entry in the `ModuleInfoMap` the provides the size of the module and
/// a vector of its dependencies, which should also be available as entries
/// in the map.
#[derive(Debug, Serialize)]
#[serde(rename_all = "camelCase")]
pub struct ModuleInfoMapItem {
  pub deps: Vec<ModuleSpecifier>,
  pub size: usize,
}

/// A function that converts a float to a string the represents a human
/// readable version of that number.
pub fn human_size(size: f64) -> String {
  let negative = if size.is_sign_positive() { "" } else { "-" };
  let size = size.abs();
  let units = ["B", "KB", "MB", "GB", "TB", "PB", "EB", "ZB", "YB"];
  if size < 1_f64 {
    return format!("{}{}{}", negative, size, "B");
  }
  let delimiter = 1024_f64;
  let exponent = std::cmp::min(
    (size.ln() / delimiter.ln()).floor() as i32,
    (units.len() - 1) as i32,
  );
  let pretty_bytes = format!("{:.2}", size / delimiter.powi(exponent))
    .parse::<f64>()
    .unwrap()
    * 1_f64;
  let unit = units[exponent as usize];
  format!("{}{}{}", negative, pretty_bytes, unit)
}

#[cfg(test)]
mod test {
  use super::*;
  use deno_core::serde_json::json;

  #[test]
  fn human_size_test() {
    assert_eq!(human_size(16_f64), "16B");
    assert_eq!(human_size((16 * 1024) as f64), "16KB");
    assert_eq!(human_size((16 * 1024 * 1024) as f64), "16MB");
    assert_eq!(human_size(16_f64 * 1024_f64.powf(3.0)), "16GB");
    assert_eq!(human_size(16_f64 * 1024_f64.powf(4.0)), "16TB");
    assert_eq!(human_size(16_f64 * 1024_f64.powf(5.0)), "16PB");
    assert_eq!(human_size(16_f64 * 1024_f64.powf(6.0)), "16EB");
    assert_eq!(human_size(16_f64 * 1024_f64.powf(7.0)), "16ZB");
    assert_eq!(human_size(16_f64 * 1024_f64.powf(8.0)), "16YB");
  }

  fn get_fixture() -> ModuleGraphInfo {
    let spec_c =
      ModuleSpecifier::resolve_url_or_path("https://deno.land/x/a/b/c.ts")
        .unwrap();
    let spec_d =
      ModuleSpecifier::resolve_url_or_path("https://deno.land/x/a/b/c.ts")
        .unwrap();
    let deps = vec![ModuleInfo {
      deps: Vec::new(),
      name: spec_d.clone(),
      size: 12345,
      total_size: None,
    }];
    let info = ModuleInfo {
      deps,
      name: spec_c.clone(),
      size: 12345,
      total_size: Some(12345),
    };
    let mut items = HashMap::new();
    items.insert(
      spec_c,
      ModuleInfoMapItem {
        deps: vec![spec_d.clone()],
        size: 12345,
      },
    );
    items.insert(
      spec_d,
      ModuleInfoMapItem {
        deps: Vec::new(),
        size: 12345,
      },
    );
    let files = ModuleInfoMap(items);

    ModuleGraphInfo {
      compiled: Some(PathBuf::from("/a/b/c.js")),
      dep_count: 99,
      file_type: MediaType::TypeScript,
      files,
      info,
      local: PathBuf::from("/a/b/c.ts"),
      map: None,
      module: ModuleSpecifier::resolve_url_or_path(
        "https://deno.land/x/a/b/c.ts",
      )
      .unwrap(),
      total_size: 999999,
    }
  }

  #[test]
  fn test_module_graph_info_display() {
    let fixture = get_fixture();
    let actual = format!("{}", fixture);
    assert!(actual.contains(" /a/b/c.ts"));
    assert!(actual.contains(" 99 unique"));
    assert!(actual.contains("(12.06KB)"));
    assert!(actual.contains("\n\nhttps://deno.land/x/a/b/c.ts"));
  }

  #[test]
  fn test_module_graph_info_json() {
    let fixture = get_fixture();
    let actual = json!(fixture);
    assert_eq!(
      actual,
      json!({
        "compiled": "/a/b/c.js",
        "depCount": 99,
        "fileType": "TypeScript",
        "files": {
          "https://deno.land/x/a/b/c.ts":{
            "deps": [],
            "size": 12345
          }
        },
        "local": "/a/b/c.ts",
        "map": null,
        "module": "https://deno.land/x/a/b/c.ts",
        "totalSize": 999999
      })
    );
  }
}<|MERGE_RESOLUTION|>--- conflicted
+++ resolved
@@ -1,13 +1,8 @@
 // Copyright 2018-2020 the Deno authors. All rights reserved. MIT license.
 
 use crate::colors;
-<<<<<<< HEAD
-use crate::global_state::CliState;
-use crate::module_graph::{ModuleGraph, ModuleGraphFile, ModuleGraphLoader};
-=======
 use crate::media_type::serialize_media_type;
 use crate::MediaType;
->>>>>>> 26639b3b
 use crate::ModuleSpecifier;
 
 use serde::Serialize;
@@ -30,91 +25,11 @@
   pub file_type: MediaType,
   pub files: ModuleInfoMap,
   #[serde(skip_serializing)]
-<<<<<<< HEAD
-  deps: FileInfoDepTree,
-  total_size: Option<usize>,
-  files: FileInfoDepFlatGraph,
-}
-
-impl ModuleDepInfo {
-  /// Creates a new `ModuleDepInfo` struct for the module with the provided `ModuleSpecifier`.
-  pub async fn new(
-    global_state: &Arc<CliState>,
-    module_specifier: ModuleSpecifier,
-  ) -> Result<Self, AnyError> {
-    // First load module as if it was to be executed by worker
-    // including compilation step
-    let mut module_graph_loader = ModuleGraphLoader::new(
-      global_state.file_fetcher.clone(),
-      global_state.maybe_import_map.clone(),
-      Permissions::allow_all(),
-      false,
-      true,
-    );
-    module_graph_loader
-      .add_to_graph(&module_specifier, None)
-      .await?;
-    let module_graph = module_graph_loader.get_graph();
-
-    let ts_compiler = &global_state.ts_compiler;
-    let file_fetcher = &global_state.file_fetcher;
-    let out = file_fetcher
-      .fetch_cached_source_file(&module_specifier, Permissions::allow_all())
-      .expect("Source file should already be cached");
-    let local_filename = out.filename.to_string_lossy().to_string();
-    let compiled_filename = ts_compiler
-      .get_compiled_source_file(&out.url)
-      .ok()
-      .map(|file| file.filename.to_string_lossy().to_string());
-    let map_filename = ts_compiler
-      .get_source_map_file(&module_specifier)
-      .ok()
-      .map(|file| file.filename.to_string_lossy().to_string());
-    let file_type =
-      crate::media_type::enum_name_media_type(out.media_type).to_string();
-
-    let deps = FileInfoDepTree::new(&module_graph, &module_specifier);
-    let total_size = deps.total_size;
-    let dep_count = get_unique_dep_count(&module_graph) - 1;
-    let files = FileInfoDepFlatGraph::new(&module_graph);
-
-    let info = Self {
-      module: module_specifier.to_string(),
-      local: local_filename,
-      file_type,
-      compiled: compiled_filename,
-      map: map_filename,
-      dep_count,
-      deps,
-      total_size,
-      files,
-    };
-
-    Ok(info)
-  }
-}
-
-/// Counts the number of dependencies in the graph.
-///
-/// We are counting only the dependencies that are not http redirects to other files.
-fn get_unique_dep_count(graph: &ModuleGraph) -> usize {
-  graph.iter().fold(
-    0,
-    |acc, e| {
-      if e.1.redirect.is_none() {
-        acc + 1
-      } else {
-        acc
-      }
-    },
-  )
-=======
   pub info: ModuleInfo,
   pub local: PathBuf,
   pub map: Option<PathBuf>,
   pub module: ModuleSpecifier,
   pub total_size: usize,
->>>>>>> 26639b3b
 }
 
 impl fmt::Display for ModuleGraphInfo {
