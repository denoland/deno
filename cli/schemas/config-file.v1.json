{
  "$id": "https://deno.land/x/deno/cli/schemas/config-file.v1.json",
  "$schema": "https://json-schema.org/draft/2020-12/schema",
  "title": "Deno configuration file Schema",
  "description": "A JSON representation of a Deno configuration file.",
  "type": "object",
  "required": [],
  "properties": {
    "compilerOptions": {
      "type": "object",
      "description": "Instructs the TypeScript compiler how to compile .ts files.",
      "additionalProperties": false,
      "properties": {
        "allowJs": {
          "description": "Allow JavaScript files to be a part of your program. Use the `checkJS` option to get errors from these files.",
          "type": "boolean",
          "default": true,
          "markdownDescription": "Allow JavaScript files to be a part of your program. Use the `checkJS` option to get errors from these files.\n\nSee more: https://www.typescriptlang.org/tsconfig#allowJs"
        },
        "allowUnreachableCode": {
          "description": "Disable error reporting for unreachable code.",
          "type": "boolean",
          "default": false,
          "markdownDescription": "Disable error reporting for unreachable code.\n\nSee more: https://www.typescriptlang.org/tsconfig#allowUnreachableCode"
        },
        "allowUnusedLabels": {
          "description": "Disable error reporting for unused labels.",
          "type": "boolean",
          "default": false,
          "markdownDescription": "Disable error reporting for unused labels.\n\nSee more: https://www.typescriptlang.org/tsconfig#allowUnusedLabels"
        },
        "checkJs": {
          "description": "Enable error reporting in type-checked JavaScript files.",
          "type": "boolean",
          "default": false,
          "markdownDescription": "Enable error reporting in type-checked JavaScript files.\n\nSee more: https://www.typescriptlang.org/tsconfig#checkJs"
        },
        "emitDecoratorMetadata": {
          "description": "Emit design-type metadata for decorated declarations in source files.",
          "type": "boolean",
          "default": false,
          "deprecated": true,
          "markdownDescription": "Emit design-type metadata for decorated declarations in source files.\n\nSee more: https://www.typescriptlang.org/tsconfig/#emitDecoratorMetadata"
        },
        "erasableSyntaxOnly": {
          "description": "Do not allow runtime constructs that are not part of ECMAScript.",
          "type": ["boolean", "null"],
          "default": false,
          "markdownDescription": "Do not allow runtime constructs that are not part of ECMAScript.\n\nSee more: https://www.typescriptlang.org/tsconfig#erasableSyntaxOnly"
        },
        "exactOptionalPropertyTypes": {
          "description": "Interpret optional property types as written, rather than adding 'undefined'.",
          "type": "boolean",
          "default": false,
          "markdownDescription": "Interpret optional property types as written, rather than adding 'undefined'.\n\nSee more: https://www.typescriptlang.org/tsconfig#exactOptionalPropertyTypes"
        },
        "experimentalDecorators": {
          "description": "Enable experimental support for legacy experimental decorators.",
          "type": "boolean",
          "default": false,
          "deprecated": true,
          "markdownDescription": "Enable experimental support for legacy experimental decorators.\n\nSee more: https://www.typescriptlang.org/tsconfig#experimentalDecorators"
        },
        "isolatedDeclarations": {
          "description": "Require sufficient annotation on exports so other tools can trivially generate declaration files.",
          "type": "boolean",
          "default": false,
          "markdownDescription": "Require sufficient annotation on exports so other tools can trivially generate declaration files.\n\nSee more: https://www.typescriptlang.org/tsconfig/#isolatedDeclarations"
        },
        "jsx": {
          "description": "Specify what JSX code is generated.",
          "default": "react",
          "enum": [
            "preserve",
            "react",
            "react-jsx",
            "react-jsxdev",
            "react-native",
            "precompile"
          ]
        },
        "jsxFactory": {
          "description": "Specify the JSX factory function used when targeting React JSX emit, e.g. 'React.createElement' or 'h'",
          "type": "string",
          "default": "React.createElement",
          "markdownDescription": "Specify the JSX factory function used when targeting React JSX emit, e.g. 'React.createElement' or 'h'\n\nSee more: https://www.typescriptlang.org/tsconfig#jsxFactory"
        },
        "jsxFragmentFactory": {
          "description": "Specify the JSX Fragment reference used for fragments when targeting React JSX emit e.g. 'React.Fragment' or 'Fragment'.",
          "type": "string",
          "default": "React.Fragment",
          "markdownDescription": "Specify the JSX Fragment reference used for fragments when targeting React JSX emit e.g. 'React.Fragment' or 'Fragment'.\n\nSee more: https://www.typescriptlang.org/tsconfig#jsxFragmentFactory"
        },
        "jsxImportSource": {
          "description": "Specify module specifier used to import the JSX factory functions when using jsx: 'react-jsx*'.",
          "type": "string",
          "default": "react",
          "markdownDescription": "Specify module specifier used to import the JSX factory functions when using jsx: `react-jsx*`.\n\nSee more: https://www.typescriptlang.org/tsconfig/#jsxImportSource"
        },
        "jsxImportSourceTypes": {
          "description": "Specify module specifier used to import the types for the JSX factory functions when using jsx: 'react-jsx*'. This is the logical equivalent of prefixing an import to the jsxImportSource with `// @deno-types=\"...\"`.",
          "type": "string",
          "default": "@types/react",
          "markdownDescription": "Specify module specifier used to import the types for the JSX factory functions when using jsx: `react-jsx*`. This is the logical equivalent of prefixing an import to the jsxImportSource with `// @deno-types=\"...\"`."
        },
        "jsxPrecompileSkipElements": {
          "description": "Specify list of elements that should be exempt from being precompiled when the jsx 'precompile' transform is used.",
          "type": "array",
          "items": {
            "type": "string"
          },
          "markdownDescription": "Specify list of elements that should be exempt from being precompiled when the jsx `precompile` transform is used."
        },
        "lib": {
          "description": "Specify a set of bundled library declaration files that describe the target runtime environment.",
          "type": "array",
          "uniqueItems": true,
          "default": ["deno.window"],
          "items": {
            "type": "string",
            "examples": [
              "deno.ns",
              "deno.window",
              "deno.worker",
              "deno.unstable",
              "dom",
              "dom.iterable",
              "dom.asynciterable",
              "webworker",
              "webworker.importscripts",
              "webworker.iterable",
              "webworker.asynciterable",
              "scripthost",
              "decorators",
              "decorators.legacy",
              "es5",
              "es2015",
              "es2016",
              "es2017",
              "es2018",
              "es2019",
              "es2020",
              "es2021",
              "es2022",
              "es2023",
              "es2024",
              "esnext"
            ]
          },
          "markdownDescription": "Specify a set of bundled library declaration files that describe the target runtime environment.\n\nSee more: https://www.typescriptlang.org/tsconfig#lib"
        },
        "noErrorTruncation": {
          "description": "Do not truncate error messages.",
          "type": "boolean",
          "default": false,
          "markdownDescription": "Do not truncate error messages.\n\nSee more: https://www.typescriptlang.org/tsconfig#noErrorTruncation"
        },
        "noFallthroughCasesInSwitch": {
          "description": "Enable error reporting for fallthrough cases in switch statements.",
          "type": "boolean",
          "default": false,
          "markdownDescription": "Enable error reporting for fallthrough cases in switch statements.\n\nSee more: https://www.typescriptlang.org/tsconfig#noFallthroughCasesInSwitch"
        },
        "noImplicitAny": {
          "description": "Enable error reporting for expressions and declarations with an implied `any` type.",
          "type": "boolean",
          "default": true,
          "markdownDescription": "Enable error reporting for expressions and declarations with an implied `any` type.\n\nSee more: https://www.typescriptlang.org/tsconfig#noImplicitAny"
        },
        "noImplicitOverride": {
          "description": "Ensure overriding members in derived classes are marked with an override modifier.",
          "type": "boolean",
          "default": true,
          "markdownDescription": "Ensure overriding members in derived classes are marked with an override modifier.\n\nSee more: https://www.typescriptlang.org/tsconfig#noImplicitOverride"
        },
        "noImplicitReturns": {
          "description": "Enable error reporting for codepaths that do not explicitly return in a function.",
          "type": "boolean",
          "default": false,
          "markdownDescription": "Enable error reporting for codepaths that do not explicitly return in a function.\n\nSee more: https://www.typescriptlang.org/tsconfig#noImplicitReturns"
        },
        "noImplicitThis": {
          "description": "Enable error reporting when `this` is given the type `any`.",
          "type": "boolean",
          "default": true,
          "markdownDescription": "Enable error reporting when `this` is given the type `any`.\n\nSee more: https://www.typescriptlang.org/tsconfig#noImplicitThis"
        },
        "noPropertyAccessFromIndexSignature": {
          "description": "Enforces using indexed accessors for keys declared using an indexed type.",
          "type": "boolean",
          "default": false,
          "markdownDescription": "Enforces using indexed accessors for keys declared using an indexed type.\n\nSee more: https://www.typescriptlang.org/tsconfig#noPropertyAccessFromIndexSignature"
        },
        "noUncheckedIndexedAccess": {
          "description": "Add `undefined` to a type when accessed using an index.",
          "type": "boolean",
          "default": false,
          "markdownDescription": "Add `undefined` to a type when accessed using an index.\n\nSee more: https://www.typescriptlang.org/tsconfig#noUncheckedIndexedAccess"
        },
        "noUnusedLocals": {
          "description": "Enable error reporting when a local variables aren't read.",
          "type": "boolean",
          "default": false,
          "markdownDescription": "Enable error reporting when a local variables aren't read.\n\nSee more: https://www.typescriptlang.org/tsconfig#noUnusedLocals"
        },
        "noUnusedParameters": {
          "description": "Raise an error when a function parameter isn't read",
          "type": "boolean",
          "default": false,
          "markdownDescription": "Raise an error when a function parameter isn't read\n\nSee more: https://www.typescriptlang.org/tsconfig#noUnusedParameters"
        },
        "rootDirs": {
          "description": "Declare many “virtual” directories acting as a single root.",
          "type": "array",
          "items": {
            "type": "string"
          },
          "markdownDescription": "Declare many “virtual” directories acting as a single root.\n\nSee more: https://www.typescriptlang.org/tsconfig#rootDirs"
        },
        "strict": {
          "description": "Enable all strict type checking options.",
          "type": "boolean",
          "default": true,
          "markdownDescription": "Enable all strict type checking options.\n\nSee more: https://www.typescriptlang.org/tsconfig#strict"
        },
        "strictBindCallApply": {
          "description": "Check that the arguments for `bind`, `call`, and `apply` methods match the original function.",
          "type": "boolean",
          "default": true,
          "markdownDescription": "Check that the arguments for `bind`, `call`, and `apply` methods match the original function.\n\nSee more: https://www.typescriptlang.org/tsconfig#strictBindCallApply"
        },
        "strictBuiltinIteratorReturn": {
          "description": "Built-in iterators are instantiated with a `TReturn` type of undefined instead of `any`.",
          "type": "boolean",
          "default": true,
          "markdownDescription": "Built-in iterators are instantiated with a `TReturn` type of undefined instead of `any`.\n\nSee more: https://www.typescriptlang.org/tsconfig/#strictBuiltinIteratorReturn"
        },
        "strictFunctionTypes": {
          "description": "When assigning functions, check to ensure parameters and the return values are subtype-compatible.",
          "type": "boolean",
          "default": true,
          "markdownDescription": "When assigning functions, check to ensure parameters and the return values are subtype-compatible.\n\nSee more: https://www.typescriptlang.org/tsconfig#strictFunctionTypes"
        },
        "strictNullChecks": {
          "description": "When type checking, take into account `null` and `undefined`.",
          "type": "boolean",
          "default": true,
          "markdownDescription": "When type checking, take into account `null` and `undefined`.\n\nSee more: https://www.typescriptlang.org/tsconfig#strictNullChecks"
        },
        "strictPropertyInitialization": {
          "description": "Check for class properties that are declared but not set in the constructor.",
          "type": "boolean",
          "default": true,
          "markdownDescription": "Check for class properties that are declared but not set in the constructor.\n\nSee more: https://www.typescriptlang.org/tsconfig#strictPropertyInitialization"
        },
        "types": {
          "description": "Specify type package names to be included without being referenced in a source file.",
          "type": "array",
          "items": {
            "type": "string"
          },
          "markdownDescription": "Specify type package names to be included without being referenced in a source file.\n\nSee more: https://www.typescriptlang.org/tsconfig/#types"
        },
        "useUnknownInCatchVariables": {
          "description": "Default catch clause variables as `unknown` instead of `any`.",
          "type": "boolean",
          "default": true,
          "markdownDescription": "Default catch clause variables as `unknown` instead of `any`.\n\nSee more: https://www.typescriptlang.org/tsconfig#useUnknownInCatchVariables"
        },
        "verbatimModuleSyntax": {
          "description": "Do not transform or elide any imports or exports not marked as type-only, ensuring they are written in the output file's format based on the 'module' setting.",
          "type": "boolean",
          "default": false,
          "markdownDescription": "Do not transform or elide any imports or exports not marked as type-only, ensuring they are written in the output file's format based on the 'module' setting.\n\nSee more: https://www.typescriptlang.org/tsconfig/#verbatimModuleSyntax"
        }
      }
    },
    "importMap": {
      "description": "The location of an import map to be used when resolving modules. If an import map is specified as an `--importmap` flag or using \"imports\" and \"scopes\" properties, they will override this value.",
      "type": "string"
    },
    "imports": {
      "description": "A map of specifiers to their remapped specifiers.",
      "type": "object",
      "additionalProperties": {
        "description": "The key is the specifier or partial specifier to match, with a value that represents the target specifier.",
        "type": "string"
      }
    },
    "scopes": {
      "default": {},
      "description": "Define a scope which remaps a specifier in only a specified scope",
      "type": "object",
      "properties": {},
      "additionalProperties": {
        "description": "A definition of a scoped remapping.",
        "type": "object",
        "additionalProperties": {
          "description": "The key is the specifier or partial specifier to match within the referring scope, with a value that represents the target specifier.",
          "type": "string"
        }
      }
    },
    "exclude": {
      "type": "array",
      "description": "List of files, directories or globs that will be ignored by all other configurations. Requires Deno 1.34 or later.",
      "items": {
        "type": "string"
      }
    },
    "lint": {
      "description": "Configuration for linter",
      "type": "object",
      "properties": {
        "include": {
          "type": "array",
          "description": "List of files, directories or globs that will be linted.",
          "items": {
            "type": "string"
          }
        },
        "exclude": {
          "type": "array",
          "description": "List of files, directories or globs that will not be linted.",
          "items": {
            "type": "string"
          }
        },
        "plugins": {
          "type": "array",
          "description": "UNSTABLE: List of plugins to load. These can be paths, npm or jsr specifiers",
          "items": {
            "type": "string"
          }
        },
        "rules": {
          "type": "object",
          "properties": {
            "tags": {
              "type": "array",
              "description": "List of tag names that will be run. Empty list disables all tags and will only use rules from `include`.",
              "items": {
                "$ref": "lint-tags.v1.json"
              },
              "minItems": 0,
              "uniqueItems": true
            },
            "exclude": {
              "type": "array",
              "description": "List of rule names that will be excluded from configured tag sets. If the same rule is in `include` it will be run.",
              "items": {
                "$ref": "lint-rules.v1.json"
              },
              "minItems": 0,
              "uniqueItems": true
            },
            "include": {
              "type": "array",
              "description": "List of rule names that will be run. Even if the same rule is in `exclude` it will be run.",
              "items": {
                "$ref": "lint-rules.v1.json"
              },
              "minItems": 0,
              "uniqueItems": true
            }
          }
        },
        "report": {
          "default": "pretty",
          "enum": ["pretty", "json", "compact"],
          "description": "The default report format to use when linting"
        }
      }
    },
    "fmt": {
      "description": "Configuration for formatter",
      "type": "object",
      "properties": {
        "include": {
          "type": "array",
          "description": "List of files, directories or globs that will be formatted.",
          "items": {
            "type": "string"
          }
        },
        "exclude": {
          "type": "array",
          "description": "List of files, directories or globs that will not be formatted.",
          "items": {
            "type": "string"
          }
        },
        "useTabs": {
          "description": "Whether to use tabs (true) or spaces (false) for indentation.",
          "type": "boolean",
          "default": false
        },
        "lineWidth": {
          "description": "The width of a line the printer will try to stay under. Note that the printer may exceed this width in certain cases.",
          "type": "number",
          "default": 80
        },
        "indentWidth": {
          "description": "The number of characters for an indent.",
          "type": "number",
          "default": 2
        },
        "singleQuote": {
          "type": "boolean",
          "description": "Whether to use single quote (true) or double quote (false) for quotation.",
          "default": false
        },
        "proseWrap": {
          "description": "Define how prose should be wrapped in Markdown files.",
          "default": "always",
          "enum": ["always", "never", "preserve"]
        },
        "semiColons": {
          "description": "Whether to prefer using semicolons.",
          "type": "boolean",
          "default": true
        },
        "quoteProps": {
          "description": "Change when properties in objects are quoted in JavaScript and TypeScript.",
          "default": "preserve",
          "enum": ["asNeeded", "consistent", "preserve"]
        },
        "newLineKind": {
          "description": "The newline character to use.",
          "default": "lf",
          "enum": ["auto", "crlf", "lf", "system"]
        },
        "useBraces": {
          "description": "Whether to use braces for if statements, for statements, and while statements in JavaScript and TypeScript.",
          "default": "whenNotSingleLine",
          "enum": ["maintain", "whenNotSingleLine", "always", "preferNone"]
        },
        "bracePosition": {
          "description": "The position of opening braces for blocks in JavaScript and TypeScript.",
          "default": "sameLine",
          "enum": [
            "maintain",
            "sameLine",
            "nextLine",
            "sameLineUnlessHanging"
          ]
        },
        "singleBodyPosition": {
          "description": "The position of the body in single body blocks in JavaScript and TypeScript.",
          "default": "sameLineUnlessHanging",
          "enum": [
            "maintain",
            "sameLine",
            "nextLine",
            "sameLineUnlessHanging"
          ]
        },
        "nextControlFlowPosition": {
          "description": "Where to place the next control flow within a control flow statement in JavaScript and TypeScript.",
          "default": "sameLine",
          "enum": [
            "maintain",
            "sameLine",
            "nextLine"
          ]
        },
        "trailingCommas": {
          "description": "Whether to add trailing commas in JavaScript and TypeScript.",
          "default": "onlyMultiLine",
          "enum": ["never", "always", "onlyMultiLine"]
        },
        "operatorPosition": {
          "description": "Where to place the operator for expressions that span multiple lines in JavaScript and TypeScript.",
          "default": "sameLine",
          "enum": [
            "maintain",
            "sameLine",
            "nextLine"
          ]
        },
        "jsx.bracketPosition": {
          "description": "If the end angle bracket of a jsx open element or self closing element should be on the same or next line when the attributes span multiple lines.",
          "default": "nextLine",
          "enum": ["maintain", "sameLine", "nextLine"]
        },
        "jsx.forceNewLineSurroundingContent": {
          "description": "Forces newlines surrounding the content of JSX elements.",
          "default": false,
          "type": "boolean"
        },
        "jsx.multiLineParens": {
          "description": "Surrounds the top-most JSX element or fragment in parentheses when it spans multiple lines.",
          "default": "prefer",
          "enum": ["never", "prefer", "always"]
        },
        "typeLiteral.separatorKind": {
          "description": "The kind of separator to use in type literals.",
          "default": "semiColon",
          "enum": ["comma", "semiColon"]
        },
        "spaceAround": {
          "description": "Whether to place spaces around enclosed expressions in JavaScript and TypeScript.",
          "default": false,
          "type": "boolean"
        },
        "spaceSurroundingProperties": {
          "description": "Whether to add a space surrounding the properties of single line object-like nodes in JavaScript and TypeScript.",
          "default": true,
          "type": "boolean"
        },
        "options": {
          "type": "object",
          "properties": {
            "useTabs": {
              "description": "Whether to use tabs (true) or spaces (false) for indentation.",
              "type": "boolean",
              "default": false
            },
            "lineWidth": {
              "description": "The width of a line the printer will try to stay under. Note that the printer may exceed this width in certain cases.",
              "type": "number",
              "default": 80
            },
            "indentWidth": {
              "description": "The number of characters for an indent.",
              "type": "number",
              "default": 2
            },
            "singleQuote": {
              "type": "boolean",
              "description": "Whether to use single quote (true) or double quote (false) for quotation.",
              "default": false
            },
            "proseWrap": {
              "description": "Define how prose should be wrapped in Markdown files.",
              "default": "always",
              "enum": ["always", "never", "preserve"]
            },
            "semiColons": {
              "description": "Whether to prefer using semicolons.",
              "type": "boolean",
              "default": true
            }
          }
        }
      }
    },
    "nodeModulesDir": {
      "oneOf": [
        {
          "description": "Sets the node_modules management mode for npm packages. Alternatively, use the `--node-modules-dir=<MODE>` flag. Requires Deno 2.0-rc.1 or later.",
          "default": "none",
          "enum": ["auto", "manual", "none"]
        },
        {
          "description": "Enables or disables the use of a local node_modules folder for npm packages. Alternatively, use the `--node-modules-dir` flag or override the config via `--node-modules-dir=false`. Requires Deno 1.34 or later.",
          "type": "boolean",
          "deprecated": false
        }
      ]
    },
    "vendor": {
      "description": "Enables or disables the use of a local vendor folder as a local cache for remote modules and node_modules folder for npm packages. Alternatively, use the `--vendor` flag or override the config via `--vendor=false`. Requires Deno 1.36.1 or later.",
      "type": "boolean"
    },
    "tasks": {
      "description": "Configuration for deno task",
      "type": "object",
      "patternProperties": {
        "^[A-Za-z][A-Za-z0-9_\\-:]*$": {
          "oneOf": [
            {
              "type": "string",
              "description": "Command to execute for this task name."
            },
            {
              "type": "object",
              "description": "A definition of a task to execute",
              "properties": {
                "description": {
                  "type": "string",
                  "description": "Description of a task that will be shown when running `deno task` without a task name"
                },
                "command": {
                  "type": "string",
                  "description": "The task to execute"
                },
                "dependencies": {
                  "type": "array",
                  "items": {
                    "type": "string"
                  },
                  "description": "Tasks that should be executed before this task"
                }
              }
            }
          ]
        }
      },
      "additionalProperties": false
    },
    "test": {
      "description": "Configuration for deno test",
      "type": "object",
      "properties": {
        "include": {
          "type": "array",
          "description": "List of files, directories or globs that will be searched for tests.",
          "items": {
            "type": "string"
          }
        },
        "exclude": {
          "type": "array",
          "description": "List of files, directories or globs that will not be searched for tests.",
          "items": {
            "type": "string"
          }
        }
      }
    },
    "publish": {
      "description": "Configuration for deno publish",
      "type": "object",
      "properties": {
        "include": {
          "type": "array",
          "description": "List of files, directories or globs that will be included in the published package.",
          "items": {
            "type": "string"
          }
        },
        "exclude": {
          "type": "array",
          "description": "List of files, directories or globs that will be excluded from the published package.",
          "items": {
            "type": "string"
          }
        }
      }
    },
    "bench": {
      "description": "Configuration for deno bench",
      "type": "object",
      "properties": {
        "include": {
          "type": "array",
          "description": "List of files, directories or globs that will be searched for benchmarks.",
          "items": {
            "type": "string"
          }
        },
        "exclude": {
          "type": "array",
          "description": "List of files, directories or globs that will not be searched for benchmarks.",
          "items": {
            "type": "string"
          }
        }
      }
    },
    "license": {
      "description": "The SPDX license identifier if this is a JSR package. Specify this or add a license file to the package.",
      "type": ["string"]
    },
    "lock": {
      "description": "Whether to use a lock file or the path to use for the lock file. Can be overridden by CLI arguments.",
      "type": ["string", "boolean", "object"],
      "default": true,
      "properties": {
        "path": {
          "type": "string",
          "description": "The path to use for the lock file.",
          "default": "deno.lock"
        },
        "frozen": {
          "type": "boolean",
          "description": "Whether to exit with an error if lock file is out of date.",
          "default": false
        }
      }
    },
    "unstable": {
      "type": "array",
      "description": "List of unstable features to enable.",
      "items": {
        "type": "string",
        "examples": [
          "broadcast-channel",
          "bare-node-builtins",
          "byonm",
          "cron",
          "detect-cjs",
          "ffi",
          "fs",
          "fmt-component",
          "fmt-sql",
          "http",
          "kv",
          "net",
<<<<<<< HEAD
          "node-globals",
          "raw-imports",
=======
>>>>>>> e8d9d59b
          "sloppy-imports",
          "temporal",
          "unsafe-proto",
          "webgpu",
          "worker-options"
        ]
      }
    },
    "name": {
      "type": "string",
      "description": "The name of this JSR or workspace package."
    },
    "version": {
      "type": "string",
      "description": "The version of this JSR package."
    },
    "exports": {
      "oneOf": [
        {
          "type": "string",
          "description": "The path to the main module of this JSR package.",
          "examples": ["./mod.ts", "./index.js"],
          "pattern": "^\\./.*$"
        },
        {
          "type": "object",
          "description": "A map of package exports to files in this JSR package.",
          "propertyNames": {
            "description": "Package export name",
            "examples": [".", "./foo", "./bar"],
            "pattern": "^\\.(/.*)?$"
          },
          "patternProperties": {
            "^\\.(/.*)?$": {
              "type": "string",
              "pattern": "^\\./.*$"
            }
          },
          "examples": [{ ".": "./mod.ts" }]
        }
      ]
    },
    "patch": {
      "type": "array",
      "items": {
        "type": "string"
      },
      "deprecated": true,
      "description": "This unstable property was renamed to \"links\" in Deno 2.3.6."
    },
    "links": {
      "type": "array",
      "items": {
        "type": "string"
      },
      "description": "UNSTABLE: List of relative paths to folders containing JSR packages to use local versions of."
    },
    "workspace": {
      "oneOf": [
        {
          "type": "array",
          "items": {
            "type": "string"
          },
          "description": "The members of this workspace."
        },
        {
          "type": "object",
          "properties": {
            "members": {
              "type": "array",
              "items": {
                "type": "string"
              },
              "description": "The members of this workspace."
            }
          }
        }
      ]
    }
  }
}<|MERGE_RESOLUTION|>--- conflicted
+++ resolved
@@ -698,11 +698,7 @@
           "http",
           "kv",
           "net",
-<<<<<<< HEAD
-          "node-globals",
           "raw-imports",
-=======
->>>>>>> e8d9d59b
           "sloppy-imports",
           "temporal",
           "unsafe-proto",
