--- conflicted
+++ resolved
@@ -7,23 +7,14 @@
 use crate::disk_cache::DiskCache;
 use crate::file_fetcher::SourceFile;
 use crate::file_fetcher::SourceFileFetcher;
-<<<<<<< HEAD
 use deno_flags::Flags;
-use crate::fmt_errors::JsError;
-=======
-use crate::flags::Flags;
->>>>>>> 52c67d30
 use crate::global_state::GlobalState;
 use crate::js;
 use crate::media_type::MediaType;
 use crate::module_graph::ModuleGraph;
 use crate::module_graph::ModuleGraphLoader;
-<<<<<<< HEAD
-use crate::ops;
+// use crate::ops;
 use deno_permissions::Permissions;
-=======
-use crate::permissions::Permissions;
->>>>>>> 52c67d30
 use crate::source_maps::SourceMapGetter;
 use crate::tsc_config;
 use crate::version;
@@ -128,74 +119,6 @@
   pub name: String,
 }
 
-<<<<<<< HEAD
-pub struct CompilerWorker {
-  worker: Worker,
-  response: Arc<Mutex<Option<String>>>,
-}
-
-impl CompilerWorker {
-  pub fn new(
-    name: String,
-    permissions: Permissions,
-    global_state: Arc<GlobalState>,
-  ) -> Self {
-    let main_module =
-      ModuleSpecifier::resolve_url_or_path("./$deno$compiler.ts").unwrap();
-    // TODO(bartlomieju): compiler worker shouldn't require any loader/state
-    let loader = CliModuleLoader::new(None);
-    let mut worker = Worker::new(
-      name,
-      Some(js::compiler_isolate_init()),
-      permissions,
-      main_module,
-      global_state,
-      loader,
-      false,
-      true,
-    );
-    let response = Arc::new(Mutex::new(None));
-    ops::runtime::init(&mut worker);
-    ops::errors::init(&mut worker);
-    deno_timers::init(&mut worker);
-    ops::compiler::init(&mut worker, response.clone());
-    Self { worker, response }
-  }
-
-  pub fn get_response(&mut self) -> String {
-    let mut maybe_response = self.response.lock().unwrap();
-    assert!(
-      maybe_response.is_some(),
-      "Unexpected missing response from TS compiler"
-    );
-    maybe_response.take().unwrap()
-  }
-}
-
-impl Deref for CompilerWorker {
-  type Target = Worker;
-  fn deref(&self) -> &Self::Target {
-    &self.worker
-  }
-}
-
-impl DerefMut for CompilerWorker {
-  fn deref_mut(&mut self) -> &mut Self::Target {
-    &mut self.worker
-  }
-}
-
-impl Future for CompilerWorker {
-  type Output = Result<(), AnyError>;
-
-  fn poll(self: Pin<&mut Self>, cx: &mut Context) -> Poll<Self::Output> {
-    let inner = self.get_mut();
-    inner.worker.poll_unpin(cx)
-  }
-}
-
-=======
->>>>>>> 52c67d30
 lazy_static! {
   /// Matches the `@deno-types` pragma.
   static ref DENO_TYPES_RE: Regex =
