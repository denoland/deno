// Copyright 2018-2020 the Deno authors. All rights reserved. MIT license.

use crate::colors;
use crate::diagnostics::Diagnostic;
use crate::diagnostics::DiagnosticItem;
use crate::disk_cache::DiskCache;
use crate::file_fetcher::SourceFile;
use crate::file_fetcher::SourceFileFetcher;
use crate::flags::Flags;
use crate::fmt_errors::JSError;
use crate::global_state::GlobalState;
use crate::module_graph::ModuleGraph;
use crate::module_graph::ModuleGraphLoader;
use crate::msg;
use crate::msg::MediaType;
use crate::ops;
use crate::permissions::Permissions;
use crate::source_maps::SourceMapGetter;
use crate::startup_data;
use crate::state::State;
use crate::swc_util;
use crate::swc_util::AstParser;
use crate::swc_util::Location;
use crate::swc_util::SwcDiagnosticBuffer;
use crate::tsc_config;
use crate::version;
use crate::worker::Worker;
use core::task::Context;
use deno_core::ErrBox;
use deno_core::ModuleSpecifier;
use deno_core::StartupData;
use futures::future::Future;
use futures::future::FutureExt;
use log::debug;
use log::info;
use log::Level;
use regex::Regex;
use serde::Deserialize;
use serde::Serialize;
use serde_json::json;
use serde_json::Value;
use sourcemap::SourceMap;
use std::collections::HashMap;
use std::collections::HashSet;
use std::fs;
use std::io;
use std::ops::Deref;
use std::ops::DerefMut;
use std::path::Path;
use std::path::PathBuf;
use std::pin::Pin;
use std::rc::Rc;
use std::str;
use std::sync::atomic::Ordering;
use std::sync::Arc;
use std::sync::Mutex;
use std::task::Poll;
use swc_common::comments::Comment;
use swc_common::comments::CommentKind;
use swc_ecma_dep_graph as dep_graph;
use url::Url;

pub const AVAILABLE_LIBS: &[&str] = &[
  "deno.ns",
  "deno.window",
  "deno.worker",
  "deno.shared_globals",
  "deno.unstable",
  "dom",
  "dom.iterable",
  "es5",
  "es6",
  "esnext",
  "es2020",
  "es2020.full",
  "es2019",
  "es2019.full",
  "es2018",
  "es2018.full",
  "es2017",
  "es2017.full",
  "es2016",
  "es2016.full",
  "es2015",
  "es2015.collection",
  "es2015.core",
  "es2015.generator",
  "es2015.iterable",
  "es2015.promise",
  "es2015.proxy",
  "es2015.reflect",
  "es2015.symbol",
  "es2015.symbol.wellknown",
  "es2016.array.include",
  "es2017.intl",
  "es2017.object",
  "es2017.sharedmemory",
  "es2017.string",
  "es2017.typedarrays",
  "es2018.asyncgenerator",
  "es2018.asynciterable",
  "es2018.intl",
  "es2018.promise",
  "es2018.regexp",
  "es2019.array",
  "es2019.object",
  "es2019.string",
  "es2019.symbol",
  "es2020.bigint",
  "es2020.promise",
  "es2020.string",
  "es2020.symbol.wellknown",
  "esnext.array",
  "esnext.asynciterable",
  "esnext.bigint",
  "esnext.intl",
  "esnext.promise",
  "esnext.string",
  "esnext.symbol",
  "scripthost",
  "webworker",
  "webworker.importscripts",
];

#[derive(Debug, Clone)]
pub struct CompiledModule {
  pub code: String,
  pub name: String,
}

pub struct CompilerWorker {
  worker: Worker,
  response: Arc<Mutex<Option<String>>>,
}

impl CompilerWorker {
  pub fn new(
    name: String,
    startup_data: StartupData,
    state: &Rc<State>,
  ) -> Self {
    let worker = Worker::new(name, startup_data, state);
    let response = Arc::new(Mutex::new(None));
    {
      ops::runtime::init(&state);
      ops::errors::init(&state);
      ops::timers::init(&state);
      ops::compiler::init(&state, response.clone());
    }

    Self { worker, response }
  }

  pub fn get_response(&mut self) -> String {
    let mut maybe_response = self.response.lock().unwrap();
    assert!(
      maybe_response.is_some(),
      "Unexpected missing response from TS compiler"
    );
    maybe_response.take().unwrap()
  }
}

impl Deref for CompilerWorker {
  type Target = Worker;
  fn deref(&self) -> &Self::Target {
    &self.worker
  }
}

impl DerefMut for CompilerWorker {
  fn deref_mut(&mut self) -> &mut Self::Target {
    &mut self.worker
  }
}

impl Future for CompilerWorker {
  type Output = Result<(), ErrBox>;

  fn poll(self: Pin<&mut Self>, cx: &mut Context) -> Poll<Self::Output> {
    let inner = self.get_mut();
    inner.worker.poll_unpin(cx)
  }
}

lazy_static! {
  /// Matches the `@deno-types` pragma.
  static ref DENO_TYPES_RE: Regex =
    Regex::new(r#"(?i)^\s*@deno-types\s*=\s*(?:["']([^"']+)["']|(\S+))"#)
      .unwrap();
  /// Matches a `/// <reference ... />` comment reference.
  static ref TRIPLE_SLASH_REFERENCE_RE: Regex =
    Regex::new(r"(?i)^/\s*<reference\s.*?/>").unwrap();
  /// Matches a path reference, which adds a dependency to a module
  static ref PATH_REFERENCE_RE: Regex =
    Regex::new(r#"(?i)\spath\s*=\s*["']([^"']*)["']"#).unwrap();
  /// Matches a types reference, which for JavaScript files indicates the
  /// location of types to use when type checking a program that includes it as
  /// a dependency.
  static ref TYPES_REFERENCE_RE: Regex =
    Regex::new(r#"(?i)\stypes\s*=\s*["']([^"']*)["']"#).unwrap();
  /// Matches a lib reference.
  static ref LIB_REFERENCE_RE: Regex =
    Regex::new(r#"(?i)\slib\s*=\s*["']([^"']*)["']"#).unwrap();
}

fn warn_ignored_options(
  maybe_ignored_options: Option<tsc_config::IgnoredCompilerOptions>,
  config_path: &Path,
) {
  if let Some(ignored_options) = maybe_ignored_options {
    eprintln!(
      "Unsupported compiler options in \"{}\"\n  The following options were ignored:\n    {}",
      config_path.to_string_lossy(),
      ignored_options
    );
  }
}

/// Create a new worker with snapshot of TS compiler and setup compiler's
/// runtime.
fn create_compiler_worker(
  global_state: &Arc<GlobalState>,
  permissions: Permissions,
) -> CompilerWorker {
  // TODO(bartlomieju): these $deno$ specifiers should be unified for all subcommands
  // like 'eval', 'repl'
  let entry_point =
    ModuleSpecifier::resolve_url_or_path("./__$deno$ts_compiler.ts").unwrap();
  let worker_state =
    State::new(&global_state, Some(permissions), entry_point, None, true)
      .expect("Unable to create worker state");

  // TODO(bartlomieju): this metric is never used anywhere
  // Count how many times we start the compiler worker.
  global_state.compiler_starts.fetch_add(1, Ordering::SeqCst);

  let mut worker = CompilerWorker::new(
    "TS".to_string(),
    startup_data::compiler_isolate_init(),
    &worker_state,
  );
  worker
    .execute("globalThis.bootstrapCompilerRuntime()")
    .unwrap();
  worker
}

#[derive(Clone)]
pub enum TargetLib {
  Main,
  Worker,
}

/// Struct which represents the state of the compiler
/// configuration where the first is canonical name for the configuration file,
/// second is a vector of the bytes of the contents of the configuration file,
/// third is bytes of the hash of contents.
#[derive(Clone)]
pub struct CompilerConfig {
  pub path: Option<PathBuf>,
  pub options: Value,
  pub maybe_ignored_options: Option<tsc_config::IgnoredCompilerOptions>,
  pub hash: String,
  pub compile_js: bool,
}

impl CompilerConfig {
  /// Take the passed flag and resolve the file name relative to the cwd.
  pub fn load(maybe_config_path: Option<String>) -> Result<Self, ErrBox> {
    if maybe_config_path.is_none() {
      return Ok(Self {
        path: Some(PathBuf::new()),
        options: json!({}),
        maybe_ignored_options: None,
        hash: "".to_string(),
        compile_js: false,
      });
    }

    let raw_config_path = maybe_config_path.unwrap();
    debug!("Compiler config file: {}", raw_config_path);
    let cwd = std::env::current_dir().unwrap();
    let config_file = cwd.join(raw_config_path);

    // Convert the PathBuf to a canonicalized string.  This is needed by the
    // compiler to properly deal with the configuration.
    let config_path = config_file.canonicalize().map_err(|_| {
      io::Error::new(
        io::ErrorKind::InvalidInput,
        format!(
          "Could not find the config file: {}",
          config_file.to_string_lossy()
        ),
      )
    })?;

    // Load the contents of the configuration file
    debug!("Attempt to load config: {}", config_path.to_str().unwrap());
    let config_bytes = fs::read(&config_file)?;
    let config_hash = crate::checksum::gen(&[&config_bytes]);
    let config_str = String::from_utf8(config_bytes)?;

    let (options, maybe_ignored_options) = if config_str.is_empty() {
      (json!({}), None)
    } else {
      tsc_config::parse_config(&config_str)?
    };

    // If `checkJs` is set to true in `compilerOptions` then we're gonna be compiling
    // JavaScript files as well
    let compile_js = options["checkJs"].as_bool().unwrap_or(false);

    Ok(Self {
      path: Some(config_path),
      options,
      maybe_ignored_options,
      hash: config_hash,
      compile_js,
    })
  }
}

/// Information associated with compiled file in cache.
/// version_hash is used to validate versions of the file
/// and could be used to remove stale file in cache.
#[derive(Deserialize, Serialize)]
pub struct CompiledFileMetadata {
  pub version_hash: String,
}

impl CompiledFileMetadata {
  pub fn from_json_string(
    metadata_string: String,
  ) -> Result<Self, serde_json::Error> {
    serde_json::from_str::<Self>(&metadata_string)
  }

  pub fn to_json_string(&self) -> Result<String, serde_json::Error> {
    serde_json::to_string(self)
  }
}

#[derive(Serialize, Debug)]
#[serde(rename_all = "camelCase")]
struct TranspileSourceFile {
  pub source_code: String,
  pub file_name: String,
}

/// Emit a SHA256 hash based on source code, deno version and TS config.
/// Used to check if a recompilation for source code is needed.
fn source_code_version_hash(
  source_code: &[u8],
  version: &str,
  config_hash: &[u8],
) -> String {
  crate::checksum::gen(&[source_code, version.as_bytes(), config_hash])
}

fn maybe_log_stats(maybe_stats: Option<Vec<Stat>>) {
  if let Some(stats) = maybe_stats {
    debug!("DEBUG - Compilation Statistics:");
    for stat in stats {
      debug!("{}: {}", stat.key, stat.value);
    }
  }
}

pub struct TsCompilerInner {
  pub file_fetcher: SourceFileFetcher,
  pub flags: Flags,
  pub config: CompilerConfig,
  pub disk_cache: DiskCache,
  /// Set of all URLs that have been compiled. This prevents double
  /// compilation of module.
  pub compiled: Mutex<HashSet<Url>>,
  /// This setting is controlled by `--reload` flag. Unless the flag
  /// is provided disk cache is used.
  pub use_disk_cache: bool,
  /// This setting is controlled by `compilerOptions.checkJs`
  pub compile_js: bool,
}

#[derive(Clone)]
pub struct TsCompiler(Arc<TsCompilerInner>);

impl Deref for TsCompiler {
  type Target = TsCompilerInner;
  fn deref(&self) -> &Self::Target {
    &self.0
  }
}

#[derive(Deserialize, Debug)]
#[serde(rename_all = "camelCase")]
struct Stat {
  key: String,
  value: f64,
}

#[derive(Deserialize)]
#[serde(rename_all = "camelCase")]
struct EmittedSource {
  filename: String,
  contents: String,
}

#[derive(Deserialize)]
#[serde(rename_all = "camelCase")]
struct BundleResponse {
  diagnostics: Diagnostic,
  bundle_output: Option<String>,
  stats: Option<Vec<Stat>>,
}

#[derive(Deserialize)]
#[serde(rename_all = "camelCase")]
struct CompileResponse {
  diagnostics: Diagnostic,
  emit_map: HashMap<String, EmittedSource>,
  build_info: Option<String>,
  stats: Option<Vec<Stat>>,
}

#[derive(Debug, Deserialize)]
#[serde(rename_all = "camelCase")]
struct TranspileTsOptions {
  check_js: bool,
  emit_decorator_metadata: bool,
  jsx: String,
  jsx_factory: String,
  jsx_fragment_factory: String,
}

// TODO(bartlomieju): possible deduplicate once TS refactor is stabilized
#[derive(Deserialize)]
#[serde(rename_all = "camelCase")]
#[allow(unused)]
struct RuntimeBundleResponse {
  diagnostics: Vec<DiagnosticItem>,
  output: String,
}

#[derive(Deserialize)]
#[serde(rename_all = "camelCase")]
struct RuntimeCompileResponse {
  diagnostics: Vec<DiagnosticItem>,
  emit_map: HashMap<String, EmittedSource>,
}

impl TsCompiler {
  pub fn new(
    file_fetcher: SourceFileFetcher,
    flags: Flags,
    disk_cache: DiskCache,
  ) -> Result<Self, ErrBox> {
    let config = CompilerConfig::load(flags.config_path.clone())?;
    let use_disk_cache = !flags.reload;

    Ok(TsCompiler(Arc::new(TsCompilerInner {
      file_fetcher,
      flags,
      disk_cache,
      compile_js: config.compile_js,
      config,
      compiled: Mutex::new(HashSet::new()),
      use_disk_cache,
    })))
  }

  /// Mark given module URL as compiled to avoid multiple compilations of same
  /// module in single run.
  fn mark_compiled(&self, url: &Url) {
    let mut c = self.compiled.lock().unwrap();
    c.insert(url.clone());
  }

  fn has_compiled(&self, url: &Url) -> bool {
    let c = self.compiled.lock().unwrap();
    c.contains(url)
  }

  /// Check if there is compiled source in cache that is valid and can be used
  /// again.
  fn has_compiled_source(&self, url: &Url) -> bool {
    let specifier = ModuleSpecifier::from(url.clone());
    if let Some(source_file) = self
      .file_fetcher
      .fetch_cached_source_file(&specifier, Permissions::allow_all())
    {
      if let Some(metadata) = self.get_metadata(&url) {
        // Compare version hashes
        let version_hash_to_validate = source_code_version_hash(
          &source_file.source_code.as_bytes(),
          version::DENO,
          &self.config.hash.as_bytes(),
        );

        if metadata.version_hash == version_hash_to_validate {
          return true;
        }
      }
    }

    false
  }

  fn has_valid_cache(
    &self,
    url: &Url,
    build_info: &Option<String>,
  ) -> Result<bool, ErrBox> {
    if let Some(build_info_str) = build_info.as_ref() {
      let build_inf_json: Value = serde_json::from_str(build_info_str)?;
      let program_val = build_inf_json["program"].as_object().unwrap();
      let file_infos = program_val["fileInfos"].as_object().unwrap();

      if !self.has_compiled_source(url) {
        return Ok(false);
      }

      for (filename, file_info) in file_infos.iter() {
        if filename.starts_with("asset://") {
          continue;
        }

        let url = Url::parse(&filename).expect("Filename is not a valid url");
        let specifier = ModuleSpecifier::from(url);

        if let Some(source_file) = self
          .file_fetcher
          .fetch_cached_source_file(&specifier, Permissions::allow_all())
        {
          let existing_hash = crate::checksum::gen(&[
            &source_file.source_code.as_bytes(),
            version::DENO.as_bytes(),
          ]);
          let expected_hash =
            file_info["version"].as_str().unwrap().to_string();
          if existing_hash != expected_hash {
            // hashes don't match, somethings changed
            return Ok(false);
          }
        } else {
          // no cached source file
          return Ok(false);
        }
      }
    } else {
      // no build info
      return Ok(false);
    }

    Ok(true)
  }

  /// Asynchronously compile module and all it's dependencies.
  ///
  /// This method compiled every module at most once.
  ///
  /// If `--reload` flag was provided then compiler will not on-disk cache and
  /// force recompilation.
  ///
  /// If compilation is required then new V8 worker is spawned with fresh TS
  /// compiler.
  pub async fn compile(
    &self,
    global_state: &Arc<GlobalState>,
    source_file: &SourceFile,
    target: TargetLib,
    permissions: Permissions,
    module_graph: ModuleGraph,
    allow_js: bool,
  ) -> Result<(), ErrBox> {
    let module_url = source_file.url.clone();
    let build_info_key = self
      .disk_cache
      .get_cache_filename_with_extension(&module_url, "buildinfo");
    let build_info = match self.disk_cache.get(&build_info_key) {
      Ok(bytes) => Some(String::from_utf8(bytes)?),
      Err(_) => None,
    };

    // Only use disk cache if `--reload` flag was not used or this file has
    // already been compiled during current process lifetime.
    if (self.use_disk_cache || self.has_compiled(&source_file.url))
      && self.has_valid_cache(&source_file.url, &build_info)?
    {
      return Ok(());
    }

    let module_graph_json =
      serde_json::to_value(module_graph).expect("Failed to serialize data");
    let target = match target {
      TargetLib::Main => "main",
      TargetLib::Worker => "worker",
    };
    let root_names = vec![module_url.to_string()];
    let unstable = self.flags.unstable;
    let performance = matches!(self.flags.log_level, Some(Level::Debug));
    let compiler_config = self.config.clone();

    // TODO(bartlomieju): lift this call up - TSC shouldn't print anything
    info!("{} {}", colors::green("Check"), module_url.to_string());

    let mut lib = if target == "main" {
      vec!["deno.window"]
    } else {
      vec!["deno.worker"]
    };

    if unstable {
      lib.push("deno.unstable");
    }

    let mut compiler_options = json!({
      "allowJs": allow_js,
      "allowNonTsExtensions": true,
      "checkJs": false,
      "esModuleInterop": true,
      "incremental": true,
      "inlineSourceMap": true,
      "jsx": "react",
      "lib": lib,
      "module": "esnext",
      "outDir": "deno://",
      "resolveJsonModule": true,
      "sourceMap": false,
      "strict": true,
      "removeComments": true,
      "target": "esnext",
      "tsBuildInfoFile": "cache:///tsbuildinfo.json",
    });

    tsc_config::json_merge(&mut compiler_options, &compiler_config.options);

    warn_ignored_options(
      compiler_config.maybe_ignored_options,
      compiler_config.path.as_ref().unwrap(),
    );

    let j = json!({
      "type": msg::CompilerRequestType::Compile,
      "target": target,
      "rootNames": root_names,
      "performance": performance,
      "compilerOptions": compiler_options,
      "sourceFileMap": module_graph_json,
      "buildInfo": if self.use_disk_cache { build_info } else { None },
    });

    let req_msg = j.to_string();

    let json_str =
      execute_in_same_thread(global_state, permissions, req_msg).await?;

    let compile_response: CompileResponse = serde_json::from_str(&json_str)?;

    if !compile_response.diagnostics.items.is_empty() {
      return Err(ErrBox::error(compile_response.diagnostics.to_string()));
    }

    maybe_log_stats(compile_response.stats);

    if let Some(build_info) = compile_response.build_info {
      self.cache_build_info(&module_url, build_info)?;
    }
    self.cache_emitted_files(compile_response.emit_map)?;
    Ok(())
  }

  /// For a given module, generate a single file JavaScript output that includes
  /// all the dependencies for that module.
  pub async fn bundle(
    &self,
    global_state: &Arc<GlobalState>,
    module_specifier: ModuleSpecifier,
  ) -> Result<String, ErrBox> {
    debug!(
      "Invoking the compiler to bundle. module_name: {}",
      module_specifier.to_string()
    );

    let permissions = Permissions::allow_all();
    let mut module_graph_loader = ModuleGraphLoader::new(
      self.file_fetcher.clone(),
      global_state.maybe_import_map.clone(),
      permissions.clone(),
      false,
      true,
    );
    module_graph_loader
      .add_to_graph(&module_specifier, None)
      .await?;
    let module_graph = module_graph_loader.get_graph();
    let module_graph_files = module_graph.values().collect::<Vec<_>>();
    // Check integrity of every file in module graph
    if let Some(ref lockfile) = global_state.lockfile {
      let mut g = lockfile.lock().unwrap();

      for graph_file in &module_graph_files {
        let check_passed =
          g.check_or_insert(&graph_file.url, &graph_file.source_code);

        if !check_passed {
          eprintln!(
            "Subresource integrity check failed --lock={}\n{}",
            g.filename, graph_file.url
          );
          std::process::exit(10);
        }
      }
    }
    if let Some(ref lockfile) = global_state.lockfile {
      let g = lockfile.lock().unwrap();
      g.write()?;
    }
    let module_graph_json =
      serde_json::to_value(module_graph).expect("Failed to serialize data");

    let root_names = vec![module_specifier.to_string()];
    let target = "main";
    let performance =
      matches!(global_state.flags.log_level, Some(Level::Debug));
    let unstable = self.flags.unstable;

    let mut lib = if target == "main" {
      vec!["deno.window"]
    } else {
      vec!["deno.worker"]
    };

    if unstable {
      lib.push("deno.unstable");
    }

    let mut compiler_options = json!({
      "allowJs": true,
      "allowNonTsExtensions": true,
      "checkJs": false,
      "esModuleInterop": true,
      "inlineSourceMap": false,
      "jsx": "react",
      "lib": lib,
      "module": "system",
      "outFile": "deno:///bundle.js",
      // disabled until we have effective way to modify source maps
      "sourceMap": false,
      "strict": true,
      "removeComments": true,
      "target": "esnext",
    });

    let compiler_config = self.config.clone();

    tsc_config::json_merge(&mut compiler_options, &compiler_config.options);

    warn_ignored_options(
      compiler_config.maybe_ignored_options,
      compiler_config.path.as_ref().unwrap(),
    );

    let j = json!({
      "type": msg::CompilerRequestType::Bundle,
      "target": target,
      "rootNames": root_names,
      "performance": performance,
      "compilerOptions": compiler_options,
      "sourceFileMap": module_graph_json,
    });

    let req_msg = j.to_string();

    let json_str =
      execute_in_same_thread(global_state, permissions, req_msg).await?;

    let bundle_response: BundleResponse = serde_json::from_str(&json_str)?;

    maybe_log_stats(bundle_response.stats);

    if !bundle_response.diagnostics.items.is_empty() {
      return Err(ErrBox::error(bundle_response.diagnostics.to_string()));
    }

    assert!(bundle_response.bundle_output.is_some());
    let output = bundle_response.bundle_output.unwrap();
    Ok(output)
  }

  pub async fn transpile(
    &self,
    module_graph: ModuleGraph,
  ) -> Result<(), ErrBox> {
    let mut source_files: Vec<TranspileSourceFile> = Vec::new();
    for (_, value) in module_graph.iter() {
      let url = Url::parse(&value.url).expect("Filename is not a valid url");
      if !value.url.ends_with(".d.ts")
        && (!self.use_disk_cache || !self.has_compiled_source(&url))
      {
        source_files.push(TranspileSourceFile {
          source_code: value.source_code.clone(),
          file_name: value.url.clone(),
        });
      }
    }
    if source_files.is_empty() {
      return Ok(());
    }

    let mut emit_map = HashMap::new();

    let mut compiler_options = json!({
      "checkJs": false,
      "emitDecoratorMetadata": false,
      "jsx": "react",
      "jsxFactory": "React.createElement",
      "jsxFragmentFactory": "React.Fragment",
    });

    let compiler_config = self.config.clone();

    tsc_config::json_merge(&mut compiler_options, &compiler_config.options);

    warn_ignored_options(
      compiler_config.maybe_ignored_options,
      compiler_config.path.as_ref().unwrap(),
    );

    let compiler_options: TranspileTsOptions =
      serde_json::from_value(compiler_options)?;

    let transpile_options = swc_util::EmitTranspileOptions {
      emit_metadata: compiler_options.emit_decorator_metadata,
      inline_source_map: true,
      jsx_factory: compiler_options.jsx_factory,
      jsx_fragment_factory: compiler_options.jsx_fragment_factory,
      transform_jsx: compiler_options.jsx == "react",
    };
    for source_file in source_files {
      let (stripped_source, _maybe_source_map) = swc_util::transpile(
        &source_file.file_name,
        MediaType::TypeScript,
        &source_file.source_code,
        &transpile_options,
      )?;

      // TODO(bartlomieju): this is superfluous, just to make caching function happy
      let emitted_filename = PathBuf::from(&source_file.file_name)
        .with_extension("js")
        .to_string_lossy()
        .to_string();
      let emitted_source = EmittedSource {
        filename: source_file.file_name.to_string(),
        contents: stripped_source,
      };

      emit_map.insert(emitted_filename, emitted_source);
    }

    self.cache_emitted_files(emit_map)?;
    Ok(())
  }

  /// Get associated `CompiledFileMetadata` for given module if it exists.
  fn get_metadata(&self, url: &Url) -> Option<CompiledFileMetadata> {
    // Try to load cached version:
    // 1. check if there's 'meta' file
    let cache_key = self
      .disk_cache
      .get_cache_filename_with_extension(url, "meta");
    if let Ok(metadata_bytes) = self.disk_cache.get(&cache_key) {
      if let Ok(metadata) = std::str::from_utf8(&metadata_bytes) {
        if let Ok(read_metadata) =
          CompiledFileMetadata::from_json_string(metadata.to_string())
        {
          return Some(read_metadata);
        }
      }
    }

    None
  }

  fn cache_build_info(
    &self,
    url: &Url,
    build_info: String,
  ) -> std::io::Result<()> {
    let js_key = self
      .disk_cache
      .get_cache_filename_with_extension(url, "buildinfo");
    self.disk_cache.set(&js_key, build_info.as_bytes())?;

    Ok(())
  }

  fn cache_emitted_files(
    &self,
    emit_map: HashMap<String, EmittedSource>,
  ) -> std::io::Result<()> {
    for (emitted_name, source) in emit_map.iter() {
      let specifier = ModuleSpecifier::resolve_url(&source.filename)
        .expect("Should be a valid module specifier");

      let source_file = self
        .file_fetcher
        .fetch_cached_source_file(&specifier, Permissions::allow_all())
        .expect("Source file not found");

      // NOTE: JavaScript files are only cached to disk if `checkJs`
      // option in on
      if source_file.media_type == msg::MediaType::JavaScript
        && !self.compile_js
      {
        continue;
      }

      if emitted_name.ends_with(".map") {
        self.cache_source_map(&specifier, &source.contents)?;
      } else if emitted_name.ends_with(".js") {
        self.cache_compiled_file(&specifier, source_file, &source.contents)?;
      } else {
        panic!("Trying to cache unknown file type {}", emitted_name);
      }
    }

    Ok(())
  }

  pub fn get_compiled_module(
    &self,
    module_url: &Url,
  ) -> Result<CompiledModule, ErrBox> {
    let compiled_source_file = self.get_compiled_source_file(module_url)?;

    let compiled_module = CompiledModule {
      code: compiled_source_file.source_code.to_string()?,
      name: module_url.to_string(),
    };

    Ok(compiled_module)
  }

  /// Return compiled JS file for given TS module.
  // TODO: ideally we shouldn't construct SourceFile by hand, but it should be
  // delegated to SourceFileFetcher.
  pub fn get_compiled_source_file(
    &self,
    module_url: &Url,
  ) -> Result<SourceFile, ErrBox> {
    let cache_key = self
      .disk_cache
      .get_cache_filename_with_extension(&module_url, "js");
    let compiled_code = self.disk_cache.get(&cache_key)?;
    let compiled_code_filename = self.disk_cache.location.join(cache_key);
    debug!("compiled filename: {:?}", compiled_code_filename);

    let compiled_module = SourceFile {
      url: module_url.clone(),
      filename: compiled_code_filename,
      media_type: msg::MediaType::JavaScript,
      source_code: compiled_code.into(),
      types_header: None,
    };

    Ok(compiled_module)
  }

  /// Save compiled JS file for given TS module to on-disk cache.
  ///
  /// Along compiled file a special metadata file is saved as well containing
  /// hash that can be validated to avoid unnecessary recompilation.
  fn cache_compiled_file(
    &self,
    module_specifier: &ModuleSpecifier,
    source_file: SourceFile,
    contents: &str,
  ) -> std::io::Result<()> {
    let js_key = self
      .disk_cache
      .get_cache_filename_with_extension(module_specifier.as_url(), "js");
    self.disk_cache.set(&js_key, contents.as_bytes())?;
    self.mark_compiled(module_specifier.as_url());

    let version_hash = source_code_version_hash(
      &source_file.source_code.as_bytes(),
      version::DENO,
      &self.config.hash.as_bytes(),
    );

    let compiled_file_metadata = CompiledFileMetadata { version_hash };
    let meta_key = self
      .disk_cache
      .get_cache_filename_with_extension(module_specifier.as_url(), "meta");
    self.disk_cache.set(
      &meta_key,
      compiled_file_metadata.to_json_string()?.as_bytes(),
    )
  }

  /// Return associated source map file for given TS module.
  // TODO: ideally we shouldn't construct SourceFile by hand, but it should be delegated to
  // SourceFileFetcher
  pub fn get_source_map_file(
    &self,
    module_specifier: &ModuleSpecifier,
  ) -> Result<SourceFile, ErrBox> {
    let cache_key = self
      .disk_cache
      .get_cache_filename_with_extension(module_specifier.as_url(), "js.map");
    let source_code = self.disk_cache.get(&cache_key)?;
    let source_map_filename = self.disk_cache.location.join(cache_key);
    debug!("source map filename: {:?}", source_map_filename);

    let source_map_file = SourceFile {
      url: module_specifier.as_url().to_owned(),
      filename: source_map_filename,
      media_type: msg::MediaType::JavaScript,
      source_code: source_code.into(),
      types_header: None,
    };

    Ok(source_map_file)
  }

  /// Save source map file for given TS module to on-disk cache.
  fn cache_source_map(
    &self,
    module_specifier: &ModuleSpecifier,
    contents: &str,
  ) -> std::io::Result<()> {
    let js_key = self
      .disk_cache
      .get_cache_filename_with_extension(module_specifier.as_url(), "js");
    let js_path = self.disk_cache.location.join(js_key);
    let js_file_url =
      Url::from_file_path(js_path).expect("Bad file URL for file");

    let source_map_key = self
      .disk_cache
      .get_cache_filename_with_extension(module_specifier.as_url(), "js.map");

    let mut sm = SourceMap::from_slice(contents.as_bytes())
      .expect("Invalid source map content");
    sm.set_file(Some(&js_file_url.to_string()));
    sm.set_source(0, &module_specifier.to_string());

    let mut output: Vec<u8> = vec![];
    sm.to_writer(&mut output)
      .expect("Failed to write source map");

    self.disk_cache.set(&source_map_key, &output)
  }
}

impl SourceMapGetter for TsCompiler {
  fn get_source_map(&self, script_name: &str) -> Option<Vec<u8>> {
    self.try_to_resolve_and_get_source_map(script_name)
  }

  fn get_source_line(&self, script_name: &str, line: usize) -> Option<String> {
    self
      .try_resolve_and_get_source_file(script_name)
      .and_then(|out| {
        out.source_code.to_str().ok().map(|v| {
          // Do NOT use .lines(): it skips the terminating empty line.
          // (due to internally using .split_terminator() instead of .split())
          let lines: Vec<&str> = v.split('\n').collect();
          assert!(lines.len() > line);
          lines[line].to_string()
        })
      })
  }
}

// `SourceMapGetter` related methods
impl TsCompiler {
  fn try_to_resolve(&self, script_name: &str) -> Option<ModuleSpecifier> {
    // if `script_name` can't be resolved to ModuleSpecifier it's probably internal
    // script (like `gen/cli/bundle/compiler.js`) so we won't be
    // able to get source for it anyway
    ModuleSpecifier::resolve_url(script_name).ok()
  }

  fn try_resolve_and_get_source_file(
    &self,
    script_name: &str,
  ) -> Option<SourceFile> {
    if let Some(module_specifier) = self.try_to_resolve(script_name) {
      return self
        .file_fetcher
        .fetch_cached_source_file(&module_specifier, Permissions::allow_all());
    }

    None
  }

  fn try_to_resolve_and_get_source_map(
    &self,
    script_name: &str,
  ) -> Option<Vec<u8>> {
    if let Some(module_specifier) = self.try_to_resolve(script_name) {
      return match self.get_source_map_file(&module_specifier) {
        Ok(out) => Some(out.source_code.into_bytes()),
        Err(_) => {
          // Check if map is inlined
          if let Ok(compiled_source) =
            self.get_compiled_module(module_specifier.as_url())
          {
            let mut content_lines = compiled_source
              .code
              .split('\n')
              .map(|s| s.to_string())
              .collect::<Vec<String>>();

            if !content_lines.is_empty() {
              let last_line = content_lines.pop().unwrap();
              if last_line.starts_with(
                "//# sourceMappingURL=data:application/json;base64,",
              ) {
                let encoded = last_line.trim_start_matches(
                  "//# sourceMappingURL=data:application/json;base64,",
                );
                let decoded_map =
                  base64::decode(encoded).expect("failed to parse source map");
                return Some(decoded_map);
              }
            }
          }

          None
        }
      };
    }

    None
  }
}

async fn execute_in_same_thread(
  global_state: &Arc<GlobalState>,
  permissions: Permissions,
  req: String,
) -> Result<String, ErrBox> {
<<<<<<< HEAD
  debug!(
    "Invoking the compiler to bundle. module_name: {}",
    module_specifier.to_string()
  );

  let permissions = Permissions::allow_all();
  let mut module_graph_loader = ModuleGraphLoader::new(
    global_state.file_fetcher.clone(),
    maybe_import_map,
    permissions.clone(),
    global_state.flags.unstable,
    false,
    true,
  );
  module_graph_loader
    .add_to_graph(&module_specifier, None)
    .await?;
  let module_graph = module_graph_loader.get_graph();
  let module_graph_json =
    serde_json::to_value(module_graph).expect("Failed to serialize data");

  let root_names = vec![module_specifier.to_string()];
  let bundle = true;
  let target = "main";
  let cwd = std::env::current_dir().unwrap();

  // TODO(bartlomieju): this is non-sense; CompilerConfig's `path` and `content` should
  // be optional
  let j = match (compiler_config.path, compiler_config.content) {
    (Some(config_path), Some(config_data)) => json!({
      "type": msg::CompilerRequestType::Compile as i32,
      "target": target,
      "rootNames": root_names,
      "bundle": bundle,
      "unstable": unstable,
      "configPath": config_path,
      "config": str::from_utf8(&config_data).unwrap(),
      "cwd": cwd,
      "sourceFileMap": module_graph_json,
    }),
    _ => json!({
      "type": msg::CompilerRequestType::Compile as i32,
      "target": target,
      "rootNames": root_names,
      "bundle": bundle,
      "unstable": unstable,
      "cwd": cwd,
      "sourceFileMap": module_graph_json,
    }),
  };

  let req_msg = j.to_string().into_boxed_str().into_boxed_bytes();

  let msg =
    execute_in_same_thread(global_state.clone(), permissions, req_msg).await?;
  let json_str = std::str::from_utf8(&msg).unwrap();
  debug!("Message: {}", json_str);

  let bundle_response: BundleResponse = serde_json::from_str(json_str)?;

  if !bundle_response.diagnostics.items.is_empty() {
    return Err(ErrBox::from(bundle_response.diagnostics));
  }

  assert!(bundle_response.bundle_output.is_some());
  let output = bundle_response.bundle_output.unwrap();
  Ok(output)
=======
  let mut worker = create_compiler_worker(&global_state, permissions);
  let script = format!("globalThis.tsCompilerOnMessage({{ data: {} }});", req);
  worker.execute2("<compiler>", &script)?;
  (&mut *worker).await?;
  Ok(worker.get_response())
>>>>>>> c821e8f2
}

async fn create_runtime_module_graph(
  global_state: &Arc<GlobalState>,
  permissions: Permissions,
  root_name: &str,
  sources: &Option<HashMap<String, String>>,
  type_files: Vec<String>,
) -> Result<(Vec<String>, ModuleGraph), ErrBox> {
  let mut root_names = vec![];
  let mut module_graph_loader = ModuleGraphLoader::new(
    global_state.file_fetcher.clone(),
    None,
<<<<<<< HEAD
    permissions.clone(),
    global_state.flags.unstable,
=======
    permissions,
>>>>>>> c821e8f2
    false,
    false,
  );

  if let Some(s_map) = sources {
    root_names.push(root_name.to_string());
    module_graph_loader.build_local_graph(root_name, s_map)?;
  } else {
    let module_specifier =
      ModuleSpecifier::resolve_import(root_name, "<unknown>")?;
    root_names.push(module_specifier.to_string());
    module_graph_loader
      .add_to_graph(&module_specifier, None)
      .await?;
  }

  // download all additional files from TSconfig and add them to root_names
  for type_file in type_files {
    let type_specifier = ModuleSpecifier::resolve_url_or_path(&type_file)?;
    module_graph_loader
      .add_to_graph(&type_specifier, None)
      .await?;
    root_names.push(type_specifier.to_string())
  }

  Ok((root_names, module_graph_loader.get_graph()))
}

/// Because TS compiler can raise runtime error, we need to
/// manually convert formatted JSError into and ErrBox.
fn js_error_to_errbox(error: ErrBox) -> ErrBox {
  match error.downcast::<JSError>() {
    Ok(js_error) => {
      let msg = format!("Error in TS compiler:\n{}", js_error);
      ErrBox::error(msg)
    }
    Err(error) => error,
  }
}

/// This function is used by `Deno.compile()` API.
pub async fn runtime_compile(
  global_state: &Arc<GlobalState>,
  permissions: Permissions,
  root_name: &str,
  sources: &Option<HashMap<String, String>>,
  maybe_options: &Option<String>,
) -> Result<Value, ErrBox> {
  let mut user_options = if let Some(options) = maybe_options {
    tsc_config::parse_raw_config(options)?
  } else {
    json!({})
  };

  // Intentionally calling "take()" to replace value with `null` - otherwise TSC will try to load that file
  // using `fileExists` API
  let type_files = if let Some(types) = user_options["types"].take().as_array()
  {
    types
      .iter()
      .map(|type_value| type_value.as_str().unwrap_or("").to_string())
      .filter(|type_str| !type_str.is_empty())
      .collect()
  } else {
    vec![]
  };

  let unstable = global_state.flags.unstable;

  let mut lib = vec![];
  if let Some(user_libs) = user_options["lib"].take().as_array() {
    let libs = user_libs
      .iter()
      .map(|type_value| type_value.as_str().unwrap_or("").to_string())
      .filter(|type_str| !type_str.is_empty())
      .collect::<Vec<String>>();
    lib.extend(libs);
  } else {
    lib.push("deno.window".to_string());
  }

  if unstable {
    lib.push("deno.unstable".to_string());
  }

  let mut compiler_options = json!({
    "allowJs": false,
    "allowNonTsExtensions": true,
    "checkJs": false,
    "esModuleInterop": true,
    "jsx": "react",
    "module": "esnext",
    "sourceMap": true,
    "strict": true,
    "removeComments": true,
    "target": "esnext",
  });

  tsc_config::json_merge(&mut compiler_options, &user_options);
  tsc_config::json_merge(&mut compiler_options, &json!({ "lib": lib }));

  let (root_names, module_graph) = create_runtime_module_graph(
    &global_state,
    permissions.clone(),
    root_name,
    sources,
    type_files,
  )
  .await?;
  let module_graph_json =
    serde_json::to_value(module_graph).expect("Failed to serialize data");

  let req_msg = json!({
    "type": msg::CompilerRequestType::RuntimeCompile,
    "target": "runtime",
    "rootNames": root_names,
    "sourceFileMap": module_graph_json,
    "compilerOptions": compiler_options,
  })
  .to_string();

  let compiler = global_state.ts_compiler.clone();

  let json_str = execute_in_same_thread(global_state, permissions, req_msg)
    .await
    .map_err(js_error_to_errbox)?;

  let response: RuntimeCompileResponse = serde_json::from_str(&json_str)?;

  if response.diagnostics.is_empty() && sources.is_none() {
    compiler.cache_emitted_files(response.emit_map)?;
  }

  // We're returning `Ok()` instead of `Err()` because it's not runtime
  // error if there were diagnostics produced; we want to let user handle
  // diagnostics in the runtime.
  Ok(serde_json::from_str::<Value>(&json_str).unwrap())
}

/// This function is used by `Deno.bundle()` API.
pub async fn runtime_bundle(
  global_state: &Arc<GlobalState>,
  permissions: Permissions,
  root_name: &str,
  sources: &Option<HashMap<String, String>>,
  maybe_options: &Option<String>,
) -> Result<Value, ErrBox> {
  let mut user_options = if let Some(options) = maybe_options {
    tsc_config::parse_raw_config(options)?
  } else {
    json!({})
  };

  // Intentionally calling "take()" to replace value with `null` - otherwise TSC will try to load that file
  // using `fileExists` API
  let type_files = if let Some(types) = user_options["types"].take().as_array()
  {
    types
      .iter()
      .map(|type_value| type_value.as_str().unwrap_or("").to_string())
      .filter(|type_str| !type_str.is_empty())
      .collect()
  } else {
    vec![]
  };

  let (root_names, module_graph) = create_runtime_module_graph(
    &global_state,
    permissions.clone(),
    root_name,
    sources,
    type_files,
  )
  .await?;
  let module_graph_json =
    serde_json::to_value(module_graph).expect("Failed to serialize data");

  let unstable = global_state.flags.unstable;

  let mut lib = vec![];
  if let Some(user_libs) = user_options["lib"].take().as_array() {
    let libs = user_libs
      .iter()
      .map(|type_value| type_value.as_str().unwrap_or("").to_string())
      .filter(|type_str| !type_str.is_empty())
      .collect::<Vec<String>>();
    lib.extend(libs);
  } else {
    lib.push("deno.window".to_string());
  }

  if unstable {
    lib.push("deno.unstable".to_string());
  }

  let mut compiler_options = json!({
    "allowJs": false,
    "allowNonTsExtensions": true,
    "checkJs": false,
    "esModuleInterop": true,
    "jsx": "react",
    "module": "esnext",
    "outDir": null,
    "sourceMap": true,
    "strict": true,
    "removeComments": true,
    "target": "esnext",
  });

  let bundler_options = json!({
    "allowJs": true,
    "inlineSourceMap": false,
    "module": "system",
    "outDir": null,
    "outFile": "deno:///bundle.js",
    // disabled until we have effective way to modify source maps
    "sourceMap": false,
  });

  tsc_config::json_merge(&mut compiler_options, &user_options);
  tsc_config::json_merge(&mut compiler_options, &json!({ "lib": lib }));
  tsc_config::json_merge(&mut compiler_options, &bundler_options);

  let req_msg = json!({
    "type": msg::CompilerRequestType::RuntimeBundle,
    "target": "runtime",
    "rootNames": root_names,
    "sourceFileMap": module_graph_json,
    "compilerOptions": compiler_options,
  })
  .to_string();

  let json_str = execute_in_same_thread(global_state, permissions, req_msg)
    .await
    .map_err(js_error_to_errbox)?;
  let _response: RuntimeBundleResponse = serde_json::from_str(&json_str)?;
  // We're returning `Ok()` instead of `Err()` because it's not runtime
  // error if there were diagnostics produced; we want to let user handle
  // diagnostics in the runtime.
  Ok(serde_json::from_str::<Value>(&json_str).unwrap())
}

/// This function is used by `Deno.transpileOnly()` API.
pub async fn runtime_transpile(
  global_state: &Arc<GlobalState>,
  permissions: Permissions,
  sources: &HashMap<String, String>,
  maybe_options: &Option<String>,
) -> Result<Value, ErrBox> {
  let user_options = if let Some(options) = maybe_options {
    tsc_config::parse_raw_config(options)?
  } else {
    json!({})
  };

  let mut compiler_options = json!({
    "esModuleInterop": true,
    "module": "esnext",
    "sourceMap": true,
    "scriptComments": true,
    "target": "esnext",
  });
  tsc_config::json_merge(&mut compiler_options, &user_options);

  let req_msg = json!({
    "type": msg::CompilerRequestType::RuntimeTranspile,
    "sources": sources,
    "compilerOptions": compiler_options,
  })
  .to_string();

  let json_str = execute_in_same_thread(global_state, permissions, req_msg)
    .await
    .map_err(js_error_to_errbox)?;
  let v = serde_json::from_str::<Value>(&json_str)
    .expect("Error decoding JSON string.");
  Ok(v)
}

#[derive(Clone, Debug, PartialEq)]
pub struct ImportDesc {
  pub specifier: String,
  pub deno_types: Option<String>,
  pub location: Location,
}

#[derive(Clone, Debug, PartialEq)]
pub enum TsReferenceKind {
  Lib,
  Types,
  Path,
}

#[derive(Clone, Debug, PartialEq)]
pub struct TsReferenceDesc {
  pub kind: TsReferenceKind,
  pub specifier: String,
  pub location: Location,
}

// TODO(bartlomieju): handle imports in ambient contexts/TS modules
/// This function is a port of `ts.preProcessFile()`
///
/// Additionally it captures `@deno-types` references directly
/// preceeding `import .. from` and `export .. from` statements.
pub fn pre_process_file(
  file_name: &str,
  media_type: MediaType,
  source_code: &str,
  analyze_dynamic_imports: bool,
) -> Result<(Vec<ImportDesc>, Vec<TsReferenceDesc>), SwcDiagnosticBuffer> {
  let parser = AstParser::default();
  let parse_result = parser.parse_module(file_name, media_type, source_code);
  let module = parse_result?;

  let dependency_descriptors = dep_graph::analyze_dependencies(
    &module,
    &parser.source_map,
    &parser.comments,
  );

  // for each import check if there's relevant @deno-types directive
  let imports = dependency_descriptors
    .iter()
    .filter(|desc| desc.kind != dep_graph::DependencyKind::Require)
    .filter(|desc| {
      if analyze_dynamic_imports {
        return true;
      }
      !desc.is_dynamic
    })
    .map(|desc| {
      let deno_types = get_deno_types(&desc.leading_comments);
      ImportDesc {
        specifier: desc.specifier.to_string(),
        deno_types,
        location: Location {
          filename: file_name.to_string(),
          col: desc.col,
          line: desc.line,
        },
      }
    })
    .collect();

  // analyze comment from beginning of the file and find TS directives
  let comments = parser.get_span_comments(module.span);

  let mut references = vec![];
  for comment in comments {
    if comment.kind != CommentKind::Line {
      continue;
    }

    let text = comment.text.to_string();
    if let Some((kind, specifier)) = parse_ts_reference(text.trim()) {
      let location = parser.get_span_location(comment.span);
      references.push(TsReferenceDesc {
        kind,
        specifier,
        location: location.into(),
      });
    }
  }
  Ok((imports, references))
}

fn get_deno_types(comments: &[Comment]) -> Option<String> {
  if comments.is_empty() {
    return None;
  }

  // @deno-types must directly prepend import statement - hence
  // checking last comment for span
  let last = comments.last().unwrap();
  let comment = last.text.trim_start();
  parse_deno_types(&comment)
}

fn parse_ts_reference(comment: &str) -> Option<(TsReferenceKind, String)> {
  if !TRIPLE_SLASH_REFERENCE_RE.is_match(comment) {
    return None;
  }

  let (kind, specifier) =
    if let Some(capture_groups) = PATH_REFERENCE_RE.captures(comment) {
      (TsReferenceKind::Path, capture_groups.get(1).unwrap())
    } else if let Some(capture_groups) = TYPES_REFERENCE_RE.captures(comment) {
      (TsReferenceKind::Types, capture_groups.get(1).unwrap())
    } else if let Some(capture_groups) = LIB_REFERENCE_RE.captures(comment) {
      (TsReferenceKind::Lib, capture_groups.get(1).unwrap())
    } else {
      return None;
    };

  Some((kind, specifier.as_str().to_string()))
}

fn parse_deno_types(comment: &str) -> Option<String> {
  if let Some(capture_groups) = DENO_TYPES_RE.captures(comment) {
    if let Some(specifier) = capture_groups.get(1) {
      return Some(specifier.as_str().to_string());
    }
    if let Some(specifier) = capture_groups.get(2) {
      return Some(specifier.as_str().to_string());
    }
  }

  None
}

#[cfg(test)]
mod tests {
  use super::*;
  use crate::deno_dir;
  use crate::fs as deno_fs;
  use crate::global_state::GlobalState;
  use crate::http_cache;
  use deno_core::ModuleSpecifier;
  use std::path::PathBuf;
  use tempfile::TempDir;

  #[test]
  fn test_parse_deno_types() {
    assert_eq!(
      parse_deno_types("@deno-types=./a/b/c.d.ts"),
      Some("./a/b/c.d.ts".to_string())
    );
    assert_eq!(
      parse_deno_types("@deno-types=\"./a/b/c.d.ts\""),
      Some("./a/b/c.d.ts".to_string())
    );
    assert_eq!(
      parse_deno_types("@deno-types = https://dneo.land/x/some/package/a.d.ts"),
      Some("https://dneo.land/x/some/package/a.d.ts".to_string())
    );
    assert_eq!(
      parse_deno_types("@deno-types = ./a/b/c.d.ts"),
      Some("./a/b/c.d.ts".to_string())
    );
    assert!(parse_deno_types("asdf").is_none());
    assert!(parse_deno_types("// deno-types = fooo").is_none());
    assert_eq!(
      parse_deno_types("@deno-types=./a/b/c.d.ts some comment"),
      Some("./a/b/c.d.ts".to_string())
    );
    assert_eq!(
      parse_deno_types(
        "@deno-types=./a/b/c.d.ts // some comment after slashes"
      ),
      Some("./a/b/c.d.ts".to_string())
    );
    assert_eq!(
      parse_deno_types(r#"@deno-types="https://deno.land/x/foo/index.d.ts";"#),
      Some("https://deno.land/x/foo/index.d.ts".to_string())
    );
  }

  #[test]
  fn test_parse_ts_reference() {
    assert_eq!(
      parse_ts_reference(r#"/ <reference lib="deno.shared_globals" />"#),
      Some((TsReferenceKind::Lib, "deno.shared_globals".to_string()))
    );
    assert_eq!(
      parse_ts_reference(r#"/ <reference path="./type/reference/dep.ts" />"#),
      Some((TsReferenceKind::Path, "./type/reference/dep.ts".to_string()))
    );
    assert_eq!(
      parse_ts_reference(r#"/ <reference types="./type/reference.d.ts" />"#),
      Some((TsReferenceKind::Types, "./type/reference.d.ts".to_string()))
    );
    assert!(parse_ts_reference("asdf").is_none());
    assert!(
      parse_ts_reference(r#"/ <reference unknown="unknown" />"#).is_none()
    );
    assert!(parse_ts_reference(r#"/ <asset path="./styles.css" />"#).is_none());
  }

  #[tokio::test]
  async fn test_compile() {
    let p = std::path::PathBuf::from(env!("CARGO_MANIFEST_DIR"))
      .parent()
      .unwrap()
      .join("cli/tests/002_hello.ts");
    let specifier =
      ModuleSpecifier::resolve_url_or_path(p.to_str().unwrap()).unwrap();
    let out = SourceFile {
      url: specifier.as_url().clone(),
      filename: PathBuf::from(p.to_str().unwrap().to_string()),
      media_type: msg::MediaType::TypeScript,
      source_code: include_bytes!("./tests/002_hello.ts").to_vec().into(),
      types_header: None,
    };
    let dir =
      deno_dir::DenoDir::new(Some(test_util::new_deno_dir().path().to_owned()))
        .unwrap();
    let http_cache = http_cache::HttpCache::new(&dir.root.join("deps"));
    let mock_state = GlobalState::mock(
      vec![String::from("deno"), String::from("hello.ts")],
      None,
    );
    let file_fetcher = SourceFileFetcher::new(
      http_cache,
      true,
      mock_state.flags.cache_blocklist.clone(),
      false,
      false,
      None,
    )
    .unwrap();

    let mut module_graph_loader = ModuleGraphLoader::new(
      file_fetcher.clone(),
      None,
      Permissions::allow_all(),
      mock_state.flags.unstable,
      false,
      false,
    );
    module_graph_loader
      .add_to_graph(&specifier, None)
      .await
      .expect("Failed to create graph");
    let module_graph = module_graph_loader.get_graph();

    let ts_compiler = TsCompiler::new(
      file_fetcher,
      mock_state.flags.clone(),
      dir.gen_cache.clone(),
    )
    .unwrap();

    let result = ts_compiler
      .compile(
        &mock_state,
        &out,
        TargetLib::Main,
        Permissions::allow_all(),
        module_graph,
        false,
      )
      .await;
    assert!(result.is_ok());
    let compiled_file = ts_compiler.get_compiled_module(&out.url).unwrap();
    let source_code = compiled_file.code;
    assert!(source_code
      .as_bytes()
      .starts_with(b"\"use strict\";\nconsole.log(\"Hello World\");"));
    let mut lines: Vec<String> =
      source_code.split('\n').map(|s| s.to_string()).collect();
    let last_line = lines.pop().unwrap();
    assert!(last_line
      .starts_with("//# sourceMappingURL=data:application/json;base64"));
  }

  #[tokio::test]
  async fn test_transpile() {
    let p = std::path::PathBuf::from(env!("CARGO_MANIFEST_DIR"))
      .parent()
      .unwrap()
      .join("cli/tests/002_hello.ts");
    let specifier =
      ModuleSpecifier::resolve_url_or_path(p.to_str().unwrap()).unwrap();
    let out = SourceFile {
      url: specifier.as_url().clone(),
      filename: PathBuf::from(p.to_str().unwrap().to_string()),
      media_type: msg::MediaType::TypeScript,
      source_code: include_bytes!("./tests/002_hello.ts").to_vec().into(),
      types_header: None,
    };
    let dir =
      deno_dir::DenoDir::new(Some(test_util::new_deno_dir().path().to_owned()))
        .unwrap();
    let http_cache = http_cache::HttpCache::new(&dir.root.join("deps"));
    let mock_state = GlobalState::mock(
      vec![String::from("deno"), String::from("hello.ts")],
      None,
    );
    let file_fetcher = SourceFileFetcher::new(
      http_cache,
      true,
      mock_state.flags.cache_blocklist.clone(),
      false,
      false,
      None,
    )
    .unwrap();

    let mut module_graph_loader = ModuleGraphLoader::new(
      file_fetcher.clone(),
      None,
      Permissions::allow_all(),
      false,
      false,
    );
    module_graph_loader
      .add_to_graph(&specifier, None)
      .await
      .expect("Failed to create graph");
    let module_graph = module_graph_loader.get_graph();

    let ts_compiler = TsCompiler::new(
      file_fetcher,
      mock_state.flags.clone(),
      dir.gen_cache.clone(),
    )
    .unwrap();

    let result = ts_compiler.transpile(module_graph).await;
    assert!(result.is_ok());
    let compiled_file = ts_compiler.get_compiled_module(&out.url).unwrap();
    let source_code = compiled_file.code;
    assert!(source_code
      .as_bytes()
      .starts_with(b"console.log(\"Hello World\");"));
    let mut lines: Vec<String> =
      source_code.split('\n').map(|s| s.to_string()).collect();
    let last_line = lines.pop().unwrap();
    assert!(last_line
      .starts_with("//# sourceMappingURL=data:application/json;base64"));
  }

  #[tokio::test]
  async fn test_bundle() {
    let p = std::path::PathBuf::from(env!("CARGO_MANIFEST_DIR"))
      .parent()
      .unwrap()
      .join("cli/tests/002_hello.ts");
    use deno_core::ModuleSpecifier;
    let module_name =
      ModuleSpecifier::resolve_url_or_path(p.to_str().unwrap()).unwrap();

    let mock_state = GlobalState::mock(
      vec![
        String::from("deno"),
        p.to_string_lossy().into(),
        String::from("$deno$/bundle.js"),
      ],
      None,
    );

    let result = mock_state
      .ts_compiler
      .bundle(&mock_state, module_name)
      .await;

    assert!(result.is_ok());
  }

  #[test]
  fn test_source_code_version_hash() {
    assert_eq!(
      "0185b42de0686b4c93c314daaa8dee159f768a9e9a336c2a5e3d5b8ca6c4208c",
      source_code_version_hash(b"1+2", "0.4.0", b"{}")
    );
    // Different source_code should result in different hash.
    assert_eq!(
      "e58631f1b6b6ce2b300b133ec2ad16a8a5ba6b7ecf812a8c06e59056638571ac",
      source_code_version_hash(b"1", "0.4.0", b"{}")
    );
    // Different version should result in different hash.
    assert_eq!(
      "307e6200347a88dbbada453102deb91c12939c65494e987d2d8978f6609b5633",
      source_code_version_hash(b"1", "0.1.0", b"{}")
    );
    // Different config should result in different hash.
    assert_eq!(
      "195eaf104a591d1d7f69fc169c60a41959c2b7a21373cd23a8f675f877ec385f",
      source_code_version_hash(b"1", "0.4.0", b"{\"compilerOptions\": {}}")
    );
  }

  #[test]
  fn test_compile_js() {
    let temp_dir = TempDir::new().expect("tempdir fail");
    let temp_dir_path = temp_dir.path();

    let test_cases = vec![
      // valid JSON
      (r#"{ "compilerOptions": { "checkJs": true } } "#, true),
      // JSON with comment
      (
        r#"{ 
          "compilerOptions": { 
            // force .js file compilation by Deno 
            "checkJs": true 
          } 
        }"#,
        true,
      ),
      // without content
      ("", false),
    ];

    let path = temp_dir_path.join("tsconfig.json");
    let path_str = path.to_str().unwrap().to_string();

    for (json_str, expected) in test_cases {
      deno_fs::write_file(&path, json_str.as_bytes(), 0o666).unwrap();
      let config = CompilerConfig::load(Some(path_str.clone())).unwrap();
      assert_eq!(config.compile_js, expected);
    }
  }

  #[test]
  fn test_compiler_config_load() {
    let temp_dir = TempDir::new().expect("tempdir fail");
    let temp_dir_path = temp_dir.path();
    let path = temp_dir_path.join("doesnotexist.json");
    let path_str = path.to_str().unwrap().to_string();
    let res = CompilerConfig::load(Some(path_str));
    assert!(res.is_err());
  }
}<|MERGE_RESOLUTION|>--- conflicted
+++ resolved
@@ -687,6 +687,7 @@
       self.file_fetcher.clone(),
       global_state.maybe_import_map.clone(),
       permissions.clone(),
+      global_state.flags.unstable,
       false,
       true,
     );
@@ -1143,81 +1144,11 @@
   permissions: Permissions,
   req: String,
 ) -> Result<String, ErrBox> {
-<<<<<<< HEAD
-  debug!(
-    "Invoking the compiler to bundle. module_name: {}",
-    module_specifier.to_string()
-  );
-
-  let permissions = Permissions::allow_all();
-  let mut module_graph_loader = ModuleGraphLoader::new(
-    global_state.file_fetcher.clone(),
-    maybe_import_map,
-    permissions.clone(),
-    global_state.flags.unstable,
-    false,
-    true,
-  );
-  module_graph_loader
-    .add_to_graph(&module_specifier, None)
-    .await?;
-  let module_graph = module_graph_loader.get_graph();
-  let module_graph_json =
-    serde_json::to_value(module_graph).expect("Failed to serialize data");
-
-  let root_names = vec![module_specifier.to_string()];
-  let bundle = true;
-  let target = "main";
-  let cwd = std::env::current_dir().unwrap();
-
-  // TODO(bartlomieju): this is non-sense; CompilerConfig's `path` and `content` should
-  // be optional
-  let j = match (compiler_config.path, compiler_config.content) {
-    (Some(config_path), Some(config_data)) => json!({
-      "type": msg::CompilerRequestType::Compile as i32,
-      "target": target,
-      "rootNames": root_names,
-      "bundle": bundle,
-      "unstable": unstable,
-      "configPath": config_path,
-      "config": str::from_utf8(&config_data).unwrap(),
-      "cwd": cwd,
-      "sourceFileMap": module_graph_json,
-    }),
-    _ => json!({
-      "type": msg::CompilerRequestType::Compile as i32,
-      "target": target,
-      "rootNames": root_names,
-      "bundle": bundle,
-      "unstable": unstable,
-      "cwd": cwd,
-      "sourceFileMap": module_graph_json,
-    }),
-  };
-
-  let req_msg = j.to_string().into_boxed_str().into_boxed_bytes();
-
-  let msg =
-    execute_in_same_thread(global_state.clone(), permissions, req_msg).await?;
-  let json_str = std::str::from_utf8(&msg).unwrap();
-  debug!("Message: {}", json_str);
-
-  let bundle_response: BundleResponse = serde_json::from_str(json_str)?;
-
-  if !bundle_response.diagnostics.items.is_empty() {
-    return Err(ErrBox::from(bundle_response.diagnostics));
-  }
-
-  assert!(bundle_response.bundle_output.is_some());
-  let output = bundle_response.bundle_output.unwrap();
-  Ok(output)
-=======
   let mut worker = create_compiler_worker(&global_state, permissions);
   let script = format!("globalThis.tsCompilerOnMessage({{ data: {} }});", req);
   worker.execute2("<compiler>", &script)?;
   (&mut *worker).await?;
   Ok(worker.get_response())
->>>>>>> c821e8f2
 }
 
 async fn create_runtime_module_graph(
@@ -1231,12 +1162,8 @@
   let mut module_graph_loader = ModuleGraphLoader::new(
     global_state.file_fetcher.clone(),
     None,
-<<<<<<< HEAD
-    permissions.clone(),
+    permissions,
     global_state.flags.unstable,
-=======
-    permissions,
->>>>>>> c821e8f2
     false,
     false,
   );
@@ -1830,6 +1757,7 @@
       file_fetcher.clone(),
       None,
       Permissions::allow_all(),
+      mock_state.flags.unstable,
       false,
       false,
     );
@@ -1920,11 +1848,11 @@
       (r#"{ "compilerOptions": { "checkJs": true } } "#, true),
       // JSON with comment
       (
-        r#"{ 
-          "compilerOptions": { 
-            // force .js file compilation by Deno 
-            "checkJs": true 
-          } 
+        r#"{
+          "compilerOptions": {
+            // force .js file compilation by Deno
+            "checkJs": true
+          }
         }"#,
         true,
       ),
