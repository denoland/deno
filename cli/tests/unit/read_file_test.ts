// Copyright 2018-2021 the Deno authors. All rights reserved. MIT license.
import { writeAllSync } from "../../../test_util/std/io/util.ts";
import {
  assert,
  assertEquals,
  assertRejects,
  assertThrows,
  pathToAbsoluteFileUrl,
} from "./test_util.ts";

Deno.test({ permissions: { read: true } }, function readFileSyncSuccess() {
  const data = Deno.readFileSync("cli/tests/testdata/fixture.json");
  assert(data.byteLength > 0);
  const decoder = new TextDecoder("utf-8");
  const json = decoder.decode(data);
  const pkg = JSON.parse(json);
  assertEquals(pkg.name, "deno");
});

Deno.test({ permissions: { read: true } }, function readFileSyncUrl() {
  const data = Deno.readFileSync(
    pathToAbsoluteFileUrl("cli/tests/testdata/fixture.json"),
  );
  assert(data.byteLength > 0);
  const decoder = new TextDecoder("utf-8");
  const json = decoder.decode(data);
  const pkg = JSON.parse(json);
  assertEquals(pkg.name, "deno");
});

Deno.test({ permissions: { read: false } }, function readFileSyncPerm() {
  assertThrows(() => {
    Deno.readFileSync("cli/tests/testdata/fixture.json");
  }, Deno.errors.PermissionDenied);
});

Deno.test({ permissions: { read: true } }, function readFileSyncNotFound() {
  assertThrows(() => {
    Deno.readFileSync("bad_filename");
  }, Deno.errors.NotFound);
});

Deno.test({ permissions: { read: true } }, async function readFileUrl() {
  const data = await Deno.readFile(
    pathToAbsoluteFileUrl("cli/tests/testdata/fixture.json"),
  );
  assert(data.byteLength > 0);
  const decoder = new TextDecoder("utf-8");
  const json = decoder.decode(data);
  const pkg = JSON.parse(json);
  assertEquals(pkg.name, "deno");
});

Deno.test({ permissions: { read: true } }, async function readFileSuccess() {
  const data = await Deno.readFile("cli/tests/testdata/fixture.json");
  assert(data.byteLength > 0);
  const decoder = new TextDecoder("utf-8");
  const json = decoder.decode(data);
  const pkg = JSON.parse(json);
  assertEquals(pkg.name, "deno");
});

Deno.test({ permissions: { read: false } }, async function readFilePerm() {
  await assertRejects(async () => {
    await Deno.readFile("cli/tests/testdata/fixture.json");
  }, Deno.errors.PermissionDenied);
});

Deno.test({ permissions: { read: true } }, function readFileSyncLoop() {
  for (let i = 0; i < 256; i++) {
    Deno.readFileSync("cli/tests/testdata/fixture.json");
  }
});

Deno.test(
  { permissions: { read: true } },
  async function readFileDoesNotLeakResources() {
    const resourcesBefore = Deno.resources();
    await assertRejects(async () => await Deno.readFile("cli"));
    assertEquals(resourcesBefore, Deno.resources());
  },
);

Deno.test(
  { permissions: { read: true } },
  function readFileSyncDoesNotLeakResources() {
    const resourcesBefore = Deno.resources();
    assertThrows(() => Deno.readFileSync("cli"));
    assertEquals(resourcesBefore, Deno.resources());
  },
);

Deno.test(
  { permissions: { read: true } },
  async function readFileWithAbortSignal() {
    const ac = new AbortController();
    queueMicrotask(() => ac.abort());
    await assertRejects(async () => {
      await Deno.readFile("cli/tests/testdata/fixture.json", {
        signal: ac.signal,
      });
    });
  },
);

<<<<<<< HEAD
Deno.test(
  { permissions: { read: true } },
  async function readTextileWithAbortSignal() {
    const ac = new AbortController();
    queueMicrotask(() => ac.abort());
    await assertRejects(async () => {
      await Deno.readTextFile("cli/tests/testdata/fixture.json", {
        signal: ac.signal,
      });
=======
unitTest(
  { permissions: { read: true }, ignore: Deno.build.os !== "linux" },
  async function readFileProcFs() {
    const data = await Deno.readFile("/proc/self/stat");
    assert(data.byteLength > 0);
  },
);

unitTest(
  { permissions: { read: true, write: true } },
  async function readFileExtendedDuringRead() {
    // Write 128MB file
    const filename = Deno.makeTempDirSync() + "/test.txt";
    const data = new Uint8Array(1024 * 1024 * 128);
    Deno.writeFileSync(filename, data);
    const promise = Deno.readFile(filename);
    queueMicrotask(() => {
      // Append 128MB to file
      const f = Deno.openSync(filename, { append: true });
      writeAllSync(f, data);
      f.close();
    });
    const read = await promise;
    assertEquals(read.byteLength, data.byteLength * 2);
  },
);

unitTest(
  { permissions: { read: true, write: true } },
  async function readFile0LengthExtendedDuringRead() {
    // Write 0 byte file
    const filename = Deno.makeTempDirSync() + "/test.txt";
    const first = new Uint8Array(0);
    const second = new Uint8Array(1024 * 1024 * 128);
    Deno.writeFileSync(filename, first);
    const promise = Deno.readFile(filename);
    queueMicrotask(() => {
      // Append 128MB to file
      const f = Deno.openSync(filename, { append: true });
      writeAllSync(f, second);
      f.close();
>>>>>>> d8afd568
    });
    const read = await promise;
    assertEquals(read.byteLength, second.byteLength);
  },
);<|MERGE_RESOLUTION|>--- conflicted
+++ resolved
@@ -103,18 +103,7 @@
   },
 );
 
-<<<<<<< HEAD
 Deno.test(
-  { permissions: { read: true } },
-  async function readTextileWithAbortSignal() {
-    const ac = new AbortController();
-    queueMicrotask(() => ac.abort());
-    await assertRejects(async () => {
-      await Deno.readTextFile("cli/tests/testdata/fixture.json", {
-        signal: ac.signal,
-      });
-=======
-unitTest(
   { permissions: { read: true }, ignore: Deno.build.os !== "linux" },
   async function readFileProcFs() {
     const data = await Deno.readFile("/proc/self/stat");
@@ -122,7 +111,7 @@
   },
 );
 
-unitTest(
+Deno.test(
   { permissions: { read: true, write: true } },
   async function readFileExtendedDuringRead() {
     // Write 128MB file
@@ -141,7 +130,7 @@
   },
 );
 
-unitTest(
+Deno.test(
   { permissions: { read: true, write: true } },
   async function readFile0LengthExtendedDuringRead() {
     // Write 0 byte file
@@ -155,7 +144,6 @@
       const f = Deno.openSync(filename, { append: true });
       writeAllSync(f, second);
       f.close();
->>>>>>> d8afd568
     });
     const read = await promise;
     assertEquals(read.byteLength, second.byteLength);
