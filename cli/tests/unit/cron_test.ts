--- conflicted
+++ resolved
@@ -381,72 +381,6 @@
   assertEquals(result, "* * * * *");
 });
 
-<<<<<<< HEAD
-Deno.test("Parse test", () => {
-  assertEquals(
-    parseScheduleToString({
-      minute: 3,
-    }),
-    "3 * * * *",
-  );
-  assertEquals(
-    parseScheduleToString({
-      hour: { every: 2 },
-    }),
-    "0 */2 * * *",
-  );
-  assertEquals(
-    parseScheduleToString({
-      dayOfMonth: { every: 10 },
-    }),
-    "0 0 */10 * *",
-  );
-  assertEquals(
-    parseScheduleToString({
-      month: { every: 3 },
-    }),
-    "0 0 1 */3 *",
-  );
-  assertEquals(
-    parseScheduleToString({
-      dayOfWeek: { every: 2 },
-    }),
-    "0 0 * * */2",
-  );
-  assertEquals(
-    parseScheduleToString({
-      minute: 3,
-      hour: { every: 2 },
-    }),
-    "3 */2 * * *",
-  );
-  assertEquals(
-    parseScheduleToString({
-      dayOfMonth: { start: 1, end: 10 },
-    }),
-    "0 0 1-10 * *",
-  );
-  assertEquals(
-    parseScheduleToString({
-      minute: { every: 10 },
-      dayOfMonth: { every: 5 },
-    }),
-    "*/10 * */5 * *",
-  );
-  assertEquals(
-    parseScheduleToString({
-      hour: { every: 3 },
-      month: { every: 2 },
-    }),
-    "0 */3 * */2 *",
-  );
-  assertEquals(
-    parseScheduleToString({
-      minute: { every: 5 },
-      month: { every: 2 },
-    }),
-    "*/5 * * */2 *",
-=======
 Deno.test("error on two handlers", () => {
   assertThrows(
     () => {
@@ -455,6 +389,72 @@
     },
     TypeError,
     "Deno.cron requires a single handler",
->>>>>>> cc05dc14
+  );
+});
+
+Deno.test("Parse test", () => {
+  assertEquals(
+    parseScheduleToString({
+      minute: 3,
+    }),
+    "3 * * * *",
+  );
+  assertEquals(
+    parseScheduleToString({
+      hour: { every: 2 },
+    }),
+    "0 */2 * * *",
+  );
+  assertEquals(
+    parseScheduleToString({
+      dayOfMonth: { every: 10 },
+    }),
+    "0 0 */10 * *",
+  );
+  assertEquals(
+    parseScheduleToString({
+      month: { every: 3 },
+    }),
+    "0 0 1 */3 *",
+  );
+  assertEquals(
+    parseScheduleToString({
+      dayOfWeek: { every: 2 },
+    }),
+    "0 0 * * */2",
+  );
+  assertEquals(
+    parseScheduleToString({
+      minute: 3,
+      hour: { every: 2 },
+    }),
+    "3 */2 * * *",
+  );
+  assertEquals(
+    parseScheduleToString({
+      dayOfMonth: { start: 1, end: 10 },
+    }),
+    "0 0 1-10 * *",
+  );
+  assertEquals(
+    parseScheduleToString({
+      minute: { every: 10 },
+      dayOfMonth: { every: 5 },
+    }),
+    "*/10 * */5 * *",
+  );
+  assertEquals(
+    parseScheduleToString({
+      hour: { every: 3 },
+      month: { every: 2 },
+    }),
+    "0 */3 * */2 *",
+  );
+  assertEquals(
+    parseScheduleToString({
+      minute: { every: 5 },
+      month: { every: 2 },
+    }),
+    "*/5 * * */2 *",
   );
 });