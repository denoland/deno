<<<<<<< HEAD
import { assert, assertEquals, assertMatch, unreachable } from "./test_util.ts";

const readErrorStackPattern = new RegExp(
  `^.*
    at processErr \\(.*core\\.js:.*\\)
    at opAsyncHandler \\(.*core\\.js:.*\\)
    at handleAsyncMsgFromRust \\(.*core\\.js:.*\\).*$`,
  "ms",
);

Deno.test("sendAsyncStackTrace", async function (): Promise<void> {
=======
import { assertStringIncludes, unitTest, unreachable } from "./test_util.ts";

unitTest(async function sendAsyncStackTrace() {
>>>>>>> 0fd1fb93
  const buf = new Uint8Array(10);
  const rid = 10;
  try {
    await Deno.read(rid, buf);
    unreachable();
  } catch (error) {
    const s = error.stack.toString();
    console.log(s);
    assertStringIncludes(s, "dispatch_bin_test.ts");
    assertStringIncludes(s, "read");
  }
});

declare global {
  // deno-lint-ignore no-namespace
  namespace Deno {
    // deno-lint-ignore no-explicit-any
    var core: any; // eslint-disable-line no-var
  }
}

Deno.test("binOpsAsyncBadResource", async function (): Promise<void> {
  try {
    const nonExistingRid = 9999;
    await Deno.core.binOpAsync(
      "op_read_async",
      nonExistingRid,
      new Uint8Array(0),
    );
  } catch (e) {
    if (!(e instanceof Deno.errors.BadResource)) {
      throw e;
    }
  }
});

Deno.test("binOpsSyncBadResource", function (): void {
  try {
    const nonExistingRid = 9999;
    Deno.core.binOpSync("op_read_sync", nonExistingRid, new Uint8Array(0));
  } catch (e) {
    if (!(e instanceof Deno.errors.BadResource)) {
      throw e;
    }
  }
});<|MERGE_RESOLUTION|>--- conflicted
+++ resolved
@@ -1,20 +1,6 @@
-<<<<<<< HEAD
-import { assert, assertEquals, assertMatch, unreachable } from "./test_util.ts";
-
-const readErrorStackPattern = new RegExp(
-  `^.*
-    at processErr \\(.*core\\.js:.*\\)
-    at opAsyncHandler \\(.*core\\.js:.*\\)
-    at handleAsyncMsgFromRust \\(.*core\\.js:.*\\).*$`,
-  "ms",
-);
+import { assertStringIncludes, unreachable } from "./test_util.ts";
 
 Deno.test("sendAsyncStackTrace", async function (): Promise<void> {
-=======
-import { assertStringIncludes, unitTest, unreachable } from "./test_util.ts";
-
-unitTest(async function sendAsyncStackTrace() {
->>>>>>> 0fd1fb93
   const buf = new Uint8Array(10);
   const rid = 10;
   try {
