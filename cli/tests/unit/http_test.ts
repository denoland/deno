// Copyright 2018-2021 the Deno authors. All rights reserved. MIT license.
<<<<<<< HEAD
import { assert, assertEquals, assertThrowsAsync } from "./test_util.ts";
import { BufReader, BufWriter } from "../../../test_util/std/io/bufio.ts";
import { TextProtoReader } from "../../../test_util/std/textproto/mod.ts";
=======
import {
  assert,
  assertEquals,
  assertThrowsAsync,
  unitTest,
} from "./test_util.ts";
>>>>>>> 29eca72f

Deno.test("httpServerBasic", async function () {
  const promise = (async () => {
    const listener = Deno.listen({ port: 4501 });
    for await (const conn of listener) {
      const httpConn = Deno.serveHttp(conn);
      for await (const { request, respondWith } of httpConn) {
        assertEquals(await request.text(), "");
        respondWith(new Response("Hello World"));
      }
      break;
    }
  })();

  const resp = await fetch("http://127.0.0.1:4501/", {
    headers: { "connection": "close" },
  });
  const text = await resp.text();
  assertEquals(text, "Hello World");
  await promise;
});

Deno.test(
  async function httpServerStreamResponse() {
    const stream = new TransformStream();
    const writer = stream.writable.getWriter();
    writer.write(new TextEncoder().encode("hello "));
    writer.write(new TextEncoder().encode("world"));
    writer.close();

    const promise = (async () => {
      const listener = Deno.listen({ port: 4501 });
      const conn = await listener.accept();
      const httpConn = Deno.serveHttp(conn);
      const evt = await httpConn.nextRequest();
      assert(evt);
      const { request, respondWith } = evt;
      assert(!request.body);
      await respondWith(new Response(stream.readable));
      httpConn.close();
      listener.close();
    })();

    const resp = await fetch("http://127.0.0.1:4501/");
    const respBody = await resp.text();
    assertEquals("hello world", respBody);
    await promise;
  },
);

Deno.test("httpServerStreamRequest", async function () {
  const stream = new TransformStream();
  const writer = stream.writable.getWriter();
  writer.write(new TextEncoder().encode("hello "));
  writer.write(new TextEncoder().encode("world"));
  writer.close();

  const promise = (async () => {
    const listener = Deno.listen({ port: 4501 });
    const conn = await listener.accept();
    const httpConn = Deno.serveHttp(conn);
    const evt = await httpConn.nextRequest();
    assert(evt);
    const { request, respondWith } = evt;
    const reqBody = await request.text();
    assertEquals("hello world", reqBody);
    await respondWith(new Response(""));

    // TODO(ry) If we don't call httpConn.nextRequest() here we get "error sending
    // request for url (https://localhost:4501/): connection closed before
    // message completed".
    assertEquals(await httpConn.nextRequest(), null);

    listener.close();
  })();

  const resp = await fetch("http://127.0.0.1:4501/", {
    body: stream.readable,
    method: "POST",
    headers: { "connection": "close" },
  });

  await resp.arrayBuffer();
  await promise;
});

Deno.test("httpServerStreamDuplex", async function () {
  const promise = (async () => {
    const listener = Deno.listen({ port: 4501 });
    const conn = await listener.accept();
    const httpConn = Deno.serveHttp(conn);
    const evt = await httpConn.nextRequest();
    assert(evt);
    const { request, respondWith } = evt;
    assert(request.body);
    await respondWith(new Response(request.body));
    httpConn.close();
    listener.close();
  })();

  const ts = new TransformStream();
  const writable = ts.writable.getWriter();
  const resp = await fetch("http://127.0.0.1:4501/", {
    method: "POST",
    body: ts.readable,
  });
  assert(resp.body);
  const reader = resp.body.getReader();
  await writable.write(new Uint8Array([1]));
  const chunk1 = await reader.read();
  assert(!chunk1.done);
  assertEquals(chunk1.value, new Uint8Array([1]));
  await writable.write(new Uint8Array([2]));
  const chunk2 = await reader.read();
  assert(!chunk2.done);
  assertEquals(chunk2.value, new Uint8Array([2]));
  await writable.close();
  const chunk3 = await reader.read();
  assert(chunk3.done);
  await promise;
});

Deno.test("httpServerClose", async function () {
  const listener = Deno.listen({ port: 4501 });
  const client = await Deno.connect({ port: 4501 });
  const httpConn = Deno.serveHttp(await listener.accept());
  client.close();
  const evt = await httpConn.nextRequest();
  assertEquals(evt, null);
  // Note httpConn is automatically closed when "done" is reached.
  listener.close();
});

Deno.test("httpServerInvalidMethod", async function httpServerInvalidMethod() {
  const listener = Deno.listen({ port: 4501 });
  const client = await Deno.connect({ port: 4501 });
  const httpConn = Deno.serveHttp(await listener.accept());
  await client.write(new Uint8Array([1, 2, 3]));
  await assertThrowsAsync(
    async () => {
      await httpConn.nextRequest();
    },
    Deno.errors.Http,
    "invalid HTTP method parsed",
  );
  // Note httpConn is automatically closed when it errors.
  client.close();
  listener.close();
});

Deno.test("httpServerWithTls", async function (): Promise<void> {
  const hostname = "localhost";
  const port = 4501;

<<<<<<< HEAD
  const promise = (async () => {
    const listener = Deno.listenTls({
      hostname,
      port,
      certFile: "cli/tests/tls/localhost.crt",
      keyFile: "cli/tests/tls/localhost.key",
    });
    const conn = await listener.accept();
    const httpConn = Deno.serveHttp(conn);
    const evt = await httpConn.nextRequest();
    assert(evt);
    const { request, respondWith } = evt;
    await respondWith(new Response("Hello World"));
=======
    const promise = (async () => {
      const listener = Deno.listenTls({
        hostname,
        port,
        certFile: "cli/tests/tls/localhost.crt",
        keyFile: "cli/tests/tls/localhost.key",
      });
      const conn = await listener.accept();
      const httpConn = Deno.serveHttp(conn);
      const evt = await httpConn.nextRequest();
      assert(evt);
      const { respondWith } = evt;
      await respondWith(new Response("Hello World"));
>>>>>>> 29eca72f

    // TODO(ry) If we don't call httpConn.nextRequest() here we get "error sending
    // request for url (https://localhost:4501/): connection closed before
    // message completed".
    assertEquals(await httpConn.nextRequest(), null);

    listener.close();
  })();

  const caData = Deno.readTextFileSync("cli/tests/tls/RootCA.pem");
  const client = Deno.createHttpClient({ caData });
  const resp = await fetch(`https://${hostname}:${port}/`, {
    client,
    headers: { "connection": "close" },
  });
  const respBody = await resp.text();
  assertEquals("Hello World", respBody);
  await promise;
  client.close();
});<|MERGE_RESOLUTION|>--- conflicted
+++ resolved
@@ -1,16 +1,8 @@
 // Copyright 2018-2021 the Deno authors. All rights reserved. MIT license.
-<<<<<<< HEAD
 import { assert, assertEquals, assertThrowsAsync } from "./test_util.ts";
 import { BufReader, BufWriter } from "../../../test_util/std/io/bufio.ts";
 import { TextProtoReader } from "../../../test_util/std/textproto/mod.ts";
-=======
-import {
-  assert,
-  assertEquals,
-  assertThrowsAsync,
-  unitTest,
-} from "./test_util.ts";
->>>>>>> 29eca72f
+
 
 Deno.test("httpServerBasic", async function () {
   const promise = (async () => {
@@ -165,21 +157,6 @@
   const hostname = "localhost";
   const port = 4501;
 
-<<<<<<< HEAD
-  const promise = (async () => {
-    const listener = Deno.listenTls({
-      hostname,
-      port,
-      certFile: "cli/tests/tls/localhost.crt",
-      keyFile: "cli/tests/tls/localhost.key",
-    });
-    const conn = await listener.accept();
-    const httpConn = Deno.serveHttp(conn);
-    const evt = await httpConn.nextRequest();
-    assert(evt);
-    const { request, respondWith } = evt;
-    await respondWith(new Response("Hello World"));
-=======
     const promise = (async () => {
       const listener = Deno.listenTls({
         hostname,
@@ -193,7 +170,6 @@
       assert(evt);
       const { respondWith } = evt;
       await respondWith(new Response("Hello World"));
->>>>>>> 29eca72f
 
     // TODO(ry) If we don't call httpConn.nextRequest() here we get "error sending
     // request for url (https://localhost:4501/): connection closed before
