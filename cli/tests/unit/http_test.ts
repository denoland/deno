--- conflicted
+++ resolved
@@ -2180,122 +2180,6 @@
   },
 });
 
-<<<<<<< HEAD
-Deno.test(
-  "upgradeHttp tls",
-  { permissions: { net: true, read: true } },
-  async () => {
-    async function client() {
-      const caCerts = [
-        await Deno.readTextFile("cli/tests/testdata/tls/RootCA.pem"),
-      ];
-      const tlsConn = await Deno.connectTls({
-        hostname: "localhost",
-        port: listenPort,
-        caCerts,
-      });
-      await tlsConn.write(
-        new TextEncoder().encode(
-          "CONNECT server.example.com:80 HTTP/1.1\r\n\r\nbla bla bla\nbla bla\nbla\n",
-        ),
-      );
-      setTimeout(async () => {
-        await tlsConn.write(
-          new TextEncoder().encode(
-            "bla bla bla\nbla bla\nbla\n",
-          ),
-        );
-        tlsConn.close();
-      }, 500);
-    }
-
-    const abortController = new AbortController();
-    const signal = abortController.signal;
-    const certFile = "cli/tests/testdata/tls/localhost.crt";
-    const keyFile = "cli/tests/testdata/tls/localhost.key";
-
-    const server = serveTls((req) => {
-      const p = Deno.upgradeHttp(req);
-
-      (async () => {
-        const [conn, firstPacket] = await p;
-        const buf = new Uint8Array(1024);
-        const firstPacketText = new TextDecoder().decode(firstPacket);
-        assertEquals(firstPacketText, "bla bla bla\nbla bla\nbla\n");
-        const n = await conn.read(buf);
-        assert(n != null);
-        const secondPacketText = new TextDecoder().decode(buf.slice(0, n));
-        assertEquals(secondPacketText, "bla bla bla\nbla bla\nbla\n");
-        abortController.abort();
-        conn.close();
-      })();
-
-      return new Response(null, { status: 101 });
-    }, { hostname: "localhost", port: listenPort, signal, keyFile, certFile });
-
-    await Promise.all([server, client()]);
-  },
-);
-
-Deno.test("upgradeHttp unix", {
-  permissions: { read: true, write: true },
-  ignore: Deno.build.os === "windows",
-}, async () => {
-  const filePath = tmpUnixSocketPath();
-  const { promise, resolve } = Promise.withResolvers<void>();
-
-  async function client() {
-    const unixConn = await Deno.connect({ path: filePath, transport: "unix" });
-    await unixConn.write(
-      new TextEncoder().encode(
-        "CONNECT server.example.com:80 HTTP/1.1\r\n\r\nbla bla bla\nbla bla\nbla\n",
-      ),
-    );
-    setTimeout(async () => {
-      await unixConn.write(
-        new TextEncoder().encode(
-          "bla bla bla\nbla bla\nbla\n",
-        ),
-      );
-      unixConn.close();
-      resolve();
-    }, 500);
-    await promise;
-  }
-
-  const server = (async () => {
-    const listener = Deno.listen({ path: filePath, transport: "unix" });
-    const conn = await listener.accept();
-    listener.close();
-    const httpConn = Deno.serveHttp(conn);
-    const reqEvent = await httpConn.nextRequest();
-    assert(reqEvent);
-    const { request, respondWith } = reqEvent;
-    const p = Deno.upgradeHttp(request);
-
-    const promise = (async () => {
-      const [conn, firstPacket] = await p;
-      const buf = new Uint8Array(1024);
-      const firstPacketText = new TextDecoder().decode(firstPacket);
-      assertEquals(firstPacketText, "bla bla bla\nbla bla\nbla\n");
-      const n = await conn.read(buf);
-      assert(n != null);
-      const secondPacketText = new TextDecoder().decode(buf.slice(0, n));
-      assertEquals(secondPacketText, "bla bla bla\nbla bla\nbla\n");
-      conn.close();
-    })();
-
-    const resp = new Response(null, { status: 101 });
-    await respondWith(resp);
-    await promise;
-    httpConn!.close();
-  })();
-
-  await Promise.all([server, client()]);
-});
-
-=======
->>>>>>> ec97c7dd
 Deno.test(
   { permissions: { net: true } },
   async function httpServerReadLargeBodyWithContentLength() {
