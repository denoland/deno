--- conflicted
+++ resolved
@@ -1426,16 +1426,6 @@
       );
       assert(verifyECDSA);
     }
-<<<<<<< HEAD
-
-    /*const expPublicKeySPKI = await subtle.exportKey(
-      "spki",
-      publicKeyECDSA,
-    );
-
-    assertEquals(new Uint8Array(expPublicKeySPKI), spki);*/
-=======
->>>>>>> 5d16d138
   }
 });
 
