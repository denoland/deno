--- conflicted
+++ resolved
@@ -500,7 +500,6 @@
   assertEquals(result.byteLength, 128 / 8);
 });
 
-<<<<<<< HEAD
 unitTest(async function testDeriveKey() {
   // Test deriveKey
   const rawKey = await crypto.getRandomValues(new Uint8Array(16));
@@ -522,7 +521,21 @@
     },
     key,
     { name: "HMAC", hash: "SHA-256" },
-=======
+    true,
+    ["sign"],
+  );
+
+  assert(derivedKey instanceof CryptoKey);
+  assertEquals(derivedKey.type, "secret");
+  assertEquals(derivedKey.extractable, true);
+  assertEquals(derivedKey.usages, ["sign"]);
+
+  const algorithm = derivedKey.algorithm as HmacKeyAlgorithm;
+  assertEquals(algorithm.name, "HMAC");
+  assertEquals(algorithm.hash.name, "SHA-256");
+  assertEquals(algorithm.length, 256);
+});
+
 unitTest(async function testWrapKey() {
   // Test wrapKey
   const key = await crypto.subtle.generateKey(
@@ -542,22 +555,10 @@
       hash: "SHA-256",
       length: 128,
     },
->>>>>>> 5065c7bc
     true,
     ["sign"],
   );
 
-<<<<<<< HEAD
-  assert(derivedKey instanceof CryptoKey);
-  assertEquals(derivedKey.type, "secret");
-  assertEquals(derivedKey.extractable, true);
-  assertEquals(derivedKey.usages, ["sign"]);
-
-  const algorithm = derivedKey.algorithm as HmacKeyAlgorithm;
-  assertEquals(algorithm.name, "HMAC");
-  assertEquals(algorithm.hash.name, "SHA-256");
-  assertEquals(algorithm.length, 256);
-=======
   const wrappedKey = await crypto.subtle.wrapKey(
     "raw",
     hmacKey,
@@ -570,5 +571,4 @@
 
   assert(wrappedKey instanceof ArrayBuffer);
   assertEquals(wrappedKey.byteLength, 512);
->>>>>>> 5065c7bc
 });