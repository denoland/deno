--- conflicted
+++ resolved
@@ -513,7 +513,6 @@
   assertEquals(result.byteLength, 128 / 8);
 });
 
-<<<<<<< HEAD
 unitTest(async function testDeriveKey() {
   // Test deriveKey
   const rawKey = await crypto.getRandomValues(new Uint8Array(16));
@@ -548,7 +547,8 @@
   assertEquals(algorithm.name, "HMAC");
   assertEquals(algorithm.hash.name, "SHA-256");
   assertEquals(algorithm.length, 256);
-=======
+});
+
 unitTest(async function testAesCbcEncryptDecrypt() {
   const key = await crypto.subtle.generateKey(
     { name: "AES-CBC", length: 128 },
@@ -581,7 +581,6 @@
   assert(decrypted instanceof ArrayBuffer);
   assertEquals(decrypted.byteLength, 6);
   assertEquals(new Uint8Array(decrypted), new Uint8Array([1, 2, 3, 4, 5, 6]));
->>>>>>> f332d72f
 });
 
 // TODO(@littledivy): Enable WPT when we have importKey support
