import {
  assert,
  assertEquals,
  assertThrows,
  assertThrowsAsync,
  pathToAbsoluteFileUrl,
} from "./test_util.ts";

Deno.test("readTextFileSyncSuccess", function (): void {
  const data = Deno.readTextFileSync("cli/tests/fixture.json");
  assert(data.length > 0);
  const pkg = JSON.parse(data);
  assertEquals(pkg.name, "deno");
});

Deno.test("readTextFileSyncByUrl", function (): void {
  const data = Deno.readTextFileSync(
    pathToAbsoluteFileUrl("cli/tests/fixture.json"),
  );
  assert(data.length > 0);
  const pkg = JSON.parse(data);
  assertEquals(pkg.name, "deno");
});

Deno.test("readTextFileSyncNotFound", function (): void {
  assertThrows(() => {
    Deno.readTextFileSync("bad_filename");
  }, Deno.errors.NotFound);
});

Deno.test("readTextFileSuccess", async function (): Promise<void> {
  const data = await Deno.readTextFile("cli/tests/fixture.json");
  assert(data.length > 0);
  const pkg = JSON.parse(data);
  assertEquals(pkg.name, "deno");
});

Deno.test("readTextFileByUrl", async function (): Promise<
  void
> {
  const data = await Deno.readTextFile(
    pathToAbsoluteFileUrl("cli/tests/fixture.json"),
  );
  assert(data.length > 0);
  const pkg = JSON.parse(data);
  assertEquals(pkg.name, "deno");
});

Deno.test("readTextFileSyncLoop", function (): void {
  for (let i = 0; i < 256; i++) {
    Deno.readTextFileSync("cli/tests/fixture.json");
  }
});

Deno.test("readTextFilePerm", async function (): Promise<
  void
> {
  await Deno.permissions.revoke({ name: "read" });

  await assertThrowsAsync(async () => {
    await Deno.readTextFile("cli/tests/fixture.json");
  }, Deno.errors.PermissionDenied);
});

Deno.test("readTextFileSyncPerm", async function (): Promise<void> {
  await Deno.permissions.revoke({ name: "read" });

  assertThrows(() => {
    Deno.readTextFileSync("cli/tests/fixture.json");
<<<<<<< HEAD
  }, Deno.errors.PermissionDenied);
});
=======
  }
});

unitTest(
  { perms: { read: true } },
  async function readTextFileDoesNotLeakResources(): Promise<void> {
    const resourcesBefore = Deno.resources();
    await assertThrowsAsync(async () => await Deno.readTextFile("cli"));
    assertEquals(resourcesBefore, Deno.resources());
  },
);

unitTest(
  { perms: { read: true } },
  function readTextFileSyncDoesNotLeakResources(): void {
    const resourcesBefore = Deno.resources();
    assertThrows(() => Deno.readTextFileSync("cli"));
    assertEquals(resourcesBefore, Deno.resources());
  },
);
>>>>>>> d9d4a5d7
<|MERGE_RESOLUTION|>--- conflicted
+++ resolved
@@ -67,11 +67,7 @@
 
   assertThrows(() => {
     Deno.readTextFileSync("cli/tests/fixture.json");
-<<<<<<< HEAD
   }, Deno.errors.PermissionDenied);
-});
-=======
-  }
 });
 
 unitTest(
@@ -90,5 +86,4 @@
     assertThrows(() => Deno.readTextFileSync("cli"));
     assertEquals(resourcesBefore, Deno.resources());
   },
-);
->>>>>>> d9d4a5d7
+);