// Copyright 2018-2023 the Deno authors. All rights reserved. MIT license.

import CP from "node:child_process";
import { Buffer } from "node:buffer";
import {
  assert,
  assertEquals,
  assertExists,
  assertNotStrictEquals,
  assertStrictEquals,
  assertStringIncludes,
<<<<<<< HEAD
} from "../../../test_util/std/assert/mod.ts";
=======
} from "../../../test_util/std/testing/asserts.ts";
import { Deferred, deferred } from "../../../test_util/std/async/deferred.ts";
>>>>>>> 0ffcb46e
import * as path from "../../../test_util/std/path/mod.ts";

const { spawn, spawnSync, execFile, execFileSync, ChildProcess } = CP;

function withTimeout<T>(
  timeoutInMS = 10_000,
): ReturnType<typeof Promise.withResolvers<T>> {
  const deferred = Promise.withResolvers<T>();
  const timer = setTimeout(() => {
    deferred.reject("Timeout");
  }, timeoutInMS);
  deferred.promise.then(() => {
    clearTimeout(timer);
  });
  return deferred;
}

// TODO(uki00a): Once Node.js's `parallel/test-child-process-spawn-error.js` works, this test case should be removed.
Deno.test("[node/child_process spawn] The 'error' event is emitted when no binary is found", async () => {
  const deferred = withTimeout<void>();
  const childProcess = spawn("no-such-cmd");
  childProcess.on("error", (_err: Error) => {
    // TODO(@bartlomieju) Assert an error message.
    deferred.resolve();
  });
  await deferred.promise;
});

Deno.test("[node/child_process spawn] The 'exit' event is emitted with an exit code after the child process ends", async () => {
  const deferred = withTimeout<void>();
  const childProcess = spawn(Deno.execPath(), ["--help"], {
    env: { NO_COLOR: "true" },
  });
  try {
    let exitCode = null;
    childProcess.on("exit", (code: number) => {
      deferred.resolve();
      exitCode = code;
    });
    await deferred.promise;
    assertStrictEquals(exitCode, 0);
    assertStrictEquals(childProcess.exitCode, exitCode);
  } finally {
    childProcess.kill();
    childProcess.stdout?.destroy();
    childProcess.stderr?.destroy();
  }
});

Deno.test("[node/child_process disconnect] the method exists", async () => {
  const deferred = withTimeout<void>();
  const childProcess = spawn(Deno.execPath(), ["--help"], {
    env: { NO_COLOR: "true" },
  });
  try {
    childProcess.disconnect();
    childProcess.on("exit", () => {
      deferred.resolve();
    });
    await deferred.promise;
  } finally {
    childProcess.kill();
    childProcess.stdout?.destroy();
    childProcess.stderr?.destroy();
  }
});

Deno.test({
  name: "[node/child_process spawn] Verify that stdin and stdout work",
  fn: async () => {
    const deferred = withTimeout<void>();
    const childProcess = spawn(Deno.execPath(), ["fmt", "-"], {
      env: { NO_COLOR: "true" },
      stdio: ["pipe", "pipe"],
    });
    try {
      assert(childProcess.stdin, "stdin should be defined");
      assert(childProcess.stdout, "stdout should be defined");
      let data = "";
      childProcess.stdout.on("data", (chunk) => {
        data += chunk;
      });
      childProcess.stdin.write("  console.log('hello')", "utf-8");
      childProcess.stdin.end();
      childProcess.on("close", () => {
        deferred.resolve();
      });
      await deferred.promise;
      assertStrictEquals(data, `console.log("hello");\n`);
    } finally {
      childProcess.kill();
    }
  },
});

Deno.test({
  name: "[node/child_process spawn] stdin and stdout with binary data",
  fn: async () => {
    const deferred = withTimeout<void>();
    const p = path.join(
      path.dirname(path.fromFileUrl(import.meta.url)),
      "./testdata/binary_stdio.js",
    );
    const childProcess = spawn(Deno.execPath(), ["run", p], {
      env: { NO_COLOR: "true" },
      stdio: ["pipe", "pipe"],
    });
    try {
      assert(childProcess.stdin, "stdin should be defined");
      assert(childProcess.stdout, "stdout should be defined");
      let data: Buffer;
      childProcess.stdout.on("data", (chunk) => {
        data = chunk;
      });
      const buffer = new Uint8Array([0, 1, 2, 3, 4, 5, 6, 7, 8, 9]);
      childProcess.stdin.write(buffer);
      childProcess.stdin.end();
      childProcess.on("close", () => {
        deferred.resolve();
      });
      await deferred.promise;
      assertEquals(new Uint8Array(data!), buffer);
    } finally {
      childProcess.kill();
    }
  },
});

async function spawnAndGetEnvValue(
  inputValue: string | number | boolean,
): Promise<string> {
  const deferred = withTimeout<string>();
  const env = spawn(
    `"${Deno.execPath()}" eval -p "Deno.env.toObject().BAZ"`,
    {
      env: { BAZ: String(inputValue), NO_COLOR: "true" },
      shell: true,
    },
  );
  try {
    let envOutput = "";

    assert(env.stdout);
    env.on("error", (err: Error) => deferred.reject(err));
    env.stdout.on("data", (data) => {
      envOutput += data;
    });
    env.on("close", () => {
      deferred.resolve(envOutput.trim());
    });
    return await deferred.promise;
  } finally {
    env.kill();
  }
}

Deno.test({
  ignore: Deno.build.os === "windows",
  name:
    "[node/child_process spawn] Verify that environment values can be numbers",
  async fn() {
    const envOutputValue = await spawnAndGetEnvValue(42);
    assertStrictEquals(envOutputValue, "42");
  },
});

Deno.test({
  ignore: Deno.build.os === "windows",
  name:
    "[node/child_process spawn] Verify that environment values can be booleans",
  async fn() {
    const envOutputValue = await spawnAndGetEnvValue(false);
    assertStrictEquals(envOutputValue, "false");
  },
});

/* Start of ported part */
// Copyright Joyent and Node contributors. All rights reserved. MIT license.
// Ported from Node 15.5.1

// TODO(uki00a): Remove this case once Node's `parallel/test-child-process-spawn-event.js` works.
Deno.test("[child_process spawn] 'spawn' event", async () => {
  const timeout = withTimeout<void>();
  const subprocess = spawn(Deno.execPath(), ["eval", "console.log('ok')"]);

  let didSpawn = false;
  subprocess.on("spawn", function () {
    didSpawn = true;
  });

  function mustNotBeCalled() {
    timeout.reject(new Error("function should not have been called"));
  }

  const promises = [] as Promise<void>[];
  function mustBeCalledAfterSpawn() {
    const deferred = Promise.withResolvers<void>();
    promises.push(deferred.promise);
    return () => {
      if (didSpawn) {
        deferred.resolve();
      } else {
        deferred.reject(
          new Error("function should be called after the 'spawn' event"),
        );
      }
    };
  }

  subprocess.on("error", mustNotBeCalled);
  subprocess.stdout!.on("data", mustBeCalledAfterSpawn());
  subprocess.stdout!.on("end", mustBeCalledAfterSpawn());
  subprocess.stdout!.on("close", mustBeCalledAfterSpawn());
  subprocess.stderr!.on("data", mustNotBeCalled);
  subprocess.stderr!.on("end", mustBeCalledAfterSpawn());
  subprocess.stderr!.on("close", mustBeCalledAfterSpawn());
  subprocess.on("exit", mustBeCalledAfterSpawn());
  subprocess.on("close", mustBeCalledAfterSpawn());

  try {
    await Promise.race([Promise.all(promises), timeout.promise]);
    timeout.resolve();
  } finally {
    subprocess.kill();
  }
});

// TODO(uki00a): Remove this case once Node's `parallel/test-child-process-spawn-shell.js` works.
Deno.test("[child_process spawn] Verify that a shell is executed", async () => {
  const deferred = withTimeout<void>();
  const doesNotExist = spawn("does-not-exist", { shell: true });
  try {
    assertNotStrictEquals(doesNotExist.spawnfile, "does-not-exist");
    doesNotExist.on("error", () => {
      deferred.reject("The 'error' event must not be emitted.");
    });
    doesNotExist.on("exit", (code: number, signal: null) => {
      assertStrictEquals(signal, null);

      if (Deno.build.os === "windows") {
        assertStrictEquals(code, 1); // Exit code of cmd.exe
      } else {
        assertStrictEquals(code, 127); // Exit code of /bin/sh });
      }

      deferred.resolve();
    });
    await deferred.promise;
  } finally {
    doesNotExist.kill();
    doesNotExist.stdout?.destroy();
    doesNotExist.stderr?.destroy();
  }
});

// TODO(uki00a): Remove this case once Node's `parallel/test-child-process-spawn-shell.js` works.
Deno.test({
  ignore: Deno.build.os === "windows",
  name: "[node/child_process spawn] Verify that passing arguments works",
  async fn() {
    const deferred = withTimeout<void>();
    const echo = spawn("echo", ["foo"], {
      shell: true,
    });
    let echoOutput = "";

    try {
      assertStrictEquals(
        echo.spawnargs[echo.spawnargs.length - 1].replace(/"/g, ""),
        "echo foo",
      );
      assert(echo.stdout);
      echo.stdout.on("data", (data) => {
        echoOutput += data;
      });
      echo.on("close", () => {
        assertStrictEquals(echoOutput.trim(), "foo");
        deferred.resolve();
      });
      await deferred.promise;
    } finally {
      echo.kill();
    }
  },
});

// TODO(uki00a): Remove this case once Node's `parallel/test-child-process-spawn-shell.js` works.
Deno.test({
  ignore: Deno.build.os === "windows",
  name: "[node/child_process spawn] Verity that shell features can be used",
  async fn() {
    const deferred = withTimeout<void>();
    const cmd = "echo bar | cat";
    const command = spawn(cmd, {
      shell: true,
    });
    try {
      let commandOutput = "";

      assert(command.stdout);
      command.stdout.on("data", (data) => {
        commandOutput += data;
      });

      command.on("close", () => {
        assertStrictEquals(commandOutput.trim(), "bar");
        deferred.resolve();
      });

      await deferred.promise;
    } finally {
      command.kill();
    }
  },
});

// TODO(uki00a): Remove this case once Node's `parallel/test-child-process-spawn-shell.js` works.
Deno.test({
  ignore: Deno.build.os === "windows",
  name:
    "[node/child_process spawn] Verity that environment is properly inherited",
  async fn() {
    const deferred = withTimeout<void>();
    const env = spawn(
      `"${Deno.execPath()}" eval -p "Deno.env.toObject().BAZ"`,
      {
        env: { BAZ: "buzz", NO_COLOR: "true" },
        shell: true,
      },
    );
    try {
      let envOutput = "";

      assert(env.stdout);
      env.on("error", (err: Error) => deferred.reject(err));
      env.stdout.on("data", (data) => {
        envOutput += data;
      });
      env.on("close", () => {
        assertStrictEquals(envOutput.trim(), "buzz");
        deferred.resolve();
      });
      await deferred.promise;
    } finally {
      env.kill();
    }
  },
});
/* End of ported part */

Deno.test({
  name: "[node/child_process execFile] Get stdout as a string",
  async fn() {
    let child: unknown;
    const script = path.join(
      path.dirname(path.fromFileUrl(import.meta.url)),
      "./testdata/exec_file_text_output.js",
    );
    const promise = new Promise<string | null>((resolve, reject) => {
      child = execFile(Deno.execPath(), ["run", script], (err, stdout) => {
        if (err) reject(err);
        else if (stdout) resolve(stdout as string);
        else resolve(null);
      });
    });
    try {
      const stdout = await promise;
      assertEquals(stdout, "Hello World!\n");
    } finally {
      if (child instanceof ChildProcess) {
        child.kill();
      }
    }
  },
});

Deno.test({
  name: "[node/child_process execFile] Get stdout as a buffer",
  async fn() {
    let child: unknown;
    const script = path.join(
      path.dirname(path.fromFileUrl(import.meta.url)),
      "./testdata/exec_file_text_output.js",
    );
    const promise = new Promise<Buffer | null>((resolve, reject) => {
      child = execFile(
        Deno.execPath(),
        ["run", script],
        { encoding: "buffer" },
        (err, stdout) => {
          if (err) reject(err);
          else if (stdout) resolve(stdout as Buffer);
          else resolve(null);
        },
      );
    });
    try {
      const stdout = await promise;
      assert(Buffer.isBuffer(stdout));
      assertEquals(stdout.toString("utf8"), "Hello World!\n");
    } finally {
      if (child instanceof ChildProcess) {
        child.kill();
      }
    }
  },
});

Deno.test({
  name: "[node/child_process execFile] Get stderr",
  async fn() {
    let child: unknown;
    const script = path.join(
      path.dirname(path.fromFileUrl(import.meta.url)),
      "./testdata/exec_file_text_error.js",
    );
    const promise = new Promise<
      { err: Error | null; stderr?: string | Buffer }
    >((resolve) => {
      child = execFile(Deno.execPath(), ["run", script], (err, _, stderr) => {
        resolve({ err, stderr });
      });
    });
    try {
      const { err, stderr } = await promise;
      if (child instanceof ChildProcess) {
        assertEquals(child.exitCode, 1);
        assertEquals(stderr, "yikes!\n");
      } else {
        throw err;
      }
    } finally {
      if (child instanceof ChildProcess) {
        child.kill();
      }
    }
  },
});

Deno.test({
  name: "[node/child_process execFile] Exceed given maxBuffer limit",
  async fn() {
    let child: unknown;
    const script = path.join(
      path.dirname(path.fromFileUrl(import.meta.url)),
      "./testdata/exec_file_text_error.js",
    );
    const promise = new Promise<
      { err: Error | null; stderr?: string | Buffer }
    >((resolve) => {
      child = execFile(Deno.execPath(), ["run", script], {
        encoding: "buffer",
        maxBuffer: 3,
      }, (err, _, stderr) => {
        resolve({ err, stderr });
      });
    });
    try {
      const { err, stderr } = await promise;
      if (child instanceof ChildProcess) {
        assert(err);
        assertEquals(
          // deno-lint-ignore no-explicit-any
          (err as any).code,
          "ERR_CHILD_PROCESS_STDIO_MAXBUFFER",
        );
        assertEquals(err.message, "stderr maxBuffer length exceeded");
        assertEquals((stderr as Buffer).toString("utf8"), "yik");
      } else {
        throw err;
      }
    } finally {
      if (child instanceof ChildProcess) {
        child.kill();
      }
    }
  },
});

Deno.test({
  name: "[node/child_process] ChildProcess.kill()",
  async fn() {
    const script = path.join(
      path.dirname(path.fromFileUrl(import.meta.url)),
      "./testdata/infinite_loop.js",
    );
    const childProcess = spawn(Deno.execPath(), ["run", script]);
    const p = withTimeout<void>();
    const pStdout = withTimeout<void>();
    const pStderr = withTimeout<void>();
    childProcess.on("exit", () => p.resolve());
    childProcess.stdout.on("close", () => pStdout.resolve());
    childProcess.stderr.on("close", () => pStderr.resolve());
    childProcess.kill("SIGKILL");
    await p.promise;
    await pStdout.promise;
    await pStderr.promise;
    assert(childProcess.killed);
    assertEquals(childProcess.signalCode, "SIGKILL");
    assertExists(childProcess.exitCode);
  },
});

Deno.test({
  ignore: true,
  name: "[node/child_process] ChildProcess.unref()",
  async fn() {
    const script = path.join(
      path.dirname(path.fromFileUrl(import.meta.url)),
      "testdata",
      "child_process_unref.js",
    );
    const childProcess = spawn(Deno.execPath(), [
      "run",
      "-A",
      "--unstable",
      script,
    ]);
    const deferred = Promise.withResolvers<void>();
    childProcess.on("exit", () => deferred.resolve());
    await deferred.promise;
  },
});

Deno.test({
  ignore: true,
  name: "[node/child_process] child_process.fork",
  async fn() {
    const testdataDir = path.join(
      path.dirname(path.fromFileUrl(import.meta.url)),
      "testdata",
    );
    const script = path.join(
      testdataDir,
      "node_modules",
      "foo",
      "index.js",
    );
    const p = Promise.withResolvers<void>();
    const cp = CP.fork(script, [], { cwd: testdataDir, stdio: "pipe" });
    let output = "";
    cp.on("close", () => p.resolve());
    cp.stdout?.on("data", (data) => {
      output += data;
    });
    await p.promise;
    assertEquals(output, "foo\ntrue\ntrue\ntrue\n");
  },
});

Deno.test("[node/child_process execFileSync] 'inherit' stdout and stderr", () => {
  execFileSync(Deno.execPath(), ["--help"], { stdio: "inherit" });
});

Deno.test(
  "[node/child_process spawn] supports windowsVerbatimArguments option",
  { ignore: Deno.build.os !== "windows" },
  async () => {
    const cmdFinished = Promise.withResolvers<void>();
    let output = "";
    const cp = spawn("cmd", ["/d", "/s", "/c", '"deno ^"--version^""'], {
      stdio: "pipe",
      windowsVerbatimArguments: true,
    });
    cp.on("close", () => cmdFinished.resolve());
    cp.stdout?.on("data", (data) => {
      output += data;
    });
    await cmdFinished.promise;
    assertStringIncludes(output, "deno");
    assertStringIncludes(output, "v8");
    assertStringIncludes(output, "typescript");
  },
);

Deno.test(
  "[node/child_process spawn] supports stdio array option",
  async () => {
    const cmdFinished = Promise.withResolvers<void>();
    let output = "";
    const script = path.join(
      path.dirname(path.fromFileUrl(import.meta.url)),
      "testdata",
      "child_process_stdio.js",
    );
    const cp = spawn(Deno.execPath(), ["run", "-A", script]);
    cp.stdout?.on("data", (data) => {
      output += data;
    });
    cp.on("close", () => cmdFinished.resolve());
    await cmdFinished.promise;

    assertStringIncludes(output, "foo");
    assertStringIncludes(output, "close");
  },
);

Deno.test(
  "[node/child_process spawn] supports stdio [0, 1, 2] option",
  async () => {
    const cmdFinished = Promise.withResolvers<void>();
    let output = "";
    const script = path.join(
      path.dirname(path.fromFileUrl(import.meta.url)),
      "testdata",
      "child_process_stdio_012.js",
    );
    const cp = spawn(Deno.execPath(), ["run", "-A", script]);
    cp.stdout?.on("data", (data) => {
      output += data;
    });
    cp.on("close", () => cmdFinished.resolve());
    await cmdFinished.promise;

    assertStringIncludes(output, "foo");
    assertStringIncludes(output, "close");
  },
);

Deno.test({
  name: "[node/child_process spawn] supports SIGIOT signal",
  ignore: Deno.build.os === "windows",
  async fn() {
    // Note: attempting to kill Deno with SIGABRT causes the process to zombify on certain OSX builds
    // eg: 22.5.0 Darwin Kernel Version 22.5.0: Mon Apr 24 20:53:19 PDT 2023; root:xnu-8796.121.2~5/RELEASE_ARM64_T6020 arm64
    // M2 Pro running Ventura 13.4

    // Spawn an infinite cat
    const cp = spawn("cat", ["-"]);
    const p = withTimeout<void>();
    const pStdout = withTimeout<void>();
    const pStderr = withTimeout<void>();
    cp.on("exit", () => p.resolve());
    cp.stdout.on("close", () => pStdout.resolve());
    cp.stderr.on("close", () => pStderr.resolve());
    cp.kill("SIGIOT");
    await p.promise;
    await pStdout.promise;
    await pStderr.promise;
    assert(cp.killed);
    assertEquals(cp.signalCode, "SIGIOT");
  },
});

// Regression test for https://github.com/denoland/deno/issues/20373
Deno.test(async function undefinedValueInEnvVar() {
  const deferred = withTimeout<string>();
  const env = spawn(
    `"${Deno.execPath()}" eval -p "Deno.env.toObject().BAZ"`,
    {
      env: {
        BAZ: "BAZ",
        NO_COLOR: "true",
        UNDEFINED_ENV: undefined,
        // deno-lint-ignore no-explicit-any
        NULL_ENV: null as any,
      },
      shell: true,
    },
  );
  try {
    let envOutput = "";

    assert(env.stdout);
    env.on("error", (err: Error) => deferred.reject(err));
    env.stdout.on("data", (data) => {
      envOutput += data;
    });
    env.on("close", () => {
      deferred.resolve(envOutput.trim());
    });
    await deferred.promise;
  } finally {
    env.kill();
  }
  const value = await deferred.promise;
  assertEquals(value, "BAZ");
});

// Regression test for https://github.com/denoland/deno/issues/20373
Deno.test(function spawnSyncUndefinedValueInEnvVar() {
  const ret = spawnSync(
    `"${Deno.execPath()}" eval -p "Deno.env.toObject().BAZ"`,
    {
      env: {
        BAZ: "BAZ",
        NO_COLOR: "true",
        UNDEFINED_ENV: undefined,
        // deno-lint-ignore no-explicit-any
        NULL_ENV: null as any,
      },
      shell: true,
    },
  );

  assertEquals(ret.status, 0);
  assertEquals(ret.stdout.toString("utf-8").trim(), "BAZ");
});

Deno.test(function spawnSyncStdioUndefined() {
  const ret = spawnSync(
    `"${Deno.execPath()}" eval "console.log('hello');console.error('world')"`,
    {
      stdio: [undefined, undefined, undefined],
      shell: true,
    },
  );

  assertEquals(ret.status, 0);
  assertEquals(ret.stdout.toString("utf-8").trim(), "hello");
  assertEquals(ret.stderr.toString("utf-8").trim(), "world");
});<|MERGE_RESOLUTION|>--- conflicted
+++ resolved
@@ -9,12 +9,7 @@
   assertNotStrictEquals,
   assertStrictEquals,
   assertStringIncludes,
-<<<<<<< HEAD
-} from "../../../test_util/std/assert/mod.ts";
-=======
 } from "../../../test_util/std/testing/asserts.ts";
-import { Deferred, deferred } from "../../../test_util/std/async/deferred.ts";
->>>>>>> 0ffcb46e
 import * as path from "../../../test_util/std/path/mod.ts";
 
 const { spawn, spawnSync, execFile, execFileSync, ChildProcess } = CP;
