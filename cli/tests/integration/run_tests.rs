// Copyright 2018-2022 the Deno authors. All rights reserved. MIT license.

use deno_core::url;
use std::process::Command;
use test_util as util;
use test_util::TempDir;

itest!(stdout_write_all {
  args: "run --quiet stdout_write_all.ts",
  output: "stdout_write_all.out",
});

itest!(_001_hello {
  args: "run --reload 001_hello.js",
  output: "001_hello.js.out",
  envs: vec![("DENO_FUTURE_CHECK".to_string(), "1".to_string())],
});

itest!(_002_hello {
  args: "run --quiet --reload 002_hello.ts",
  output: "002_hello.ts.out",
});

itest!(_003_relative_import {
  args: "run --quiet --reload 003_relative_import.ts",
  output: "003_relative_import.ts.out",
});

itest!(_004_set_timeout {
  args: "run --quiet --reload 004_set_timeout.ts",
  output: "004_set_timeout.ts.out",
});

itest!(_005_more_imports {
  args: "run --quiet --reload 005_more_imports.ts",
  output: "005_more_imports.ts.out",
});

itest!(_006_url_imports {
  args: "run --quiet --reload 006_url_imports.ts",
  output: "006_url_imports.ts.out",
  http_server: true,
});

itest!(_012_async {
  args: "run --quiet --reload 012_async.ts",
  output: "012_async.ts.out",
});

itest!(_013_dynamic_import {
  args: "run --quiet --reload --allow-read 013_dynamic_import.ts",
  output: "013_dynamic_import.ts.out",
});

itest!(_014_duplicate_import {
  args: "run --quiet --reload --allow-read 014_duplicate_import.ts ",
  output: "014_duplicate_import.ts.out",
});

itest!(_015_duplicate_parallel_import {
  args: "run --quiet --reload --allow-read 015_duplicate_parallel_import.js",
  output: "015_duplicate_parallel_import.js.out",
});

itest!(_016_double_await {
  args: "run --quiet --allow-read --reload 016_double_await.ts",
  output: "016_double_await.ts.out",
});

itest!(_017_import_redirect {
  args: "run --quiet --reload 017_import_redirect.ts",
  output: "017_import_redirect.ts.out",
});

itest!(_017_import_redirect_nocheck {
  args: "run --quiet --reload --no-check 017_import_redirect.ts",
  output: "017_import_redirect.ts.out",
});

itest!(_017_import_redirect_info {
  args: "info --quiet --reload 017_import_redirect.ts",
  output: "017_import_redirect_info.out",
});

itest!(_018_async_catch {
  args: "run --quiet --reload 018_async_catch.ts",
  output: "018_async_catch.ts.out",
});

itest!(_019_media_types {
  args: "run --reload 019_media_types.ts",
  output: "019_media_types.ts.out",
  http_server: true,
});

itest!(_020_json_modules {
  args: "run --reload 020_json_modules.ts",
  output: "020_json_modules.ts.out",
  exit_code: 1,
});

itest!(_021_mjs_modules {
  args: "run --quiet --reload 021_mjs_modules.ts",
  output: "021_mjs_modules.ts.out",
});

itest!(_023_no_ext {
  args: "run --reload --check 023_no_ext",
  output: "023_no_ext.out",
  envs: vec![("DENO_FUTURE_CHECK".to_string(), "1".to_string())],
});

// TODO(lucacasonato): remove --unstable when permissions goes stable
itest!(_025_hrtime {
  args: "run --quiet --allow-hrtime --unstable --reload 025_hrtime.ts",
  output: "025_hrtime.ts.out",
});

itest!(_025_reload_js_type_error {
  args: "run --quiet --reload 025_reload_js_type_error.js",
  output: "025_reload_js_type_error.js.out",
});

itest!(_026_redirect_javascript {
  args: "run --quiet --reload 026_redirect_javascript.js",
  output: "026_redirect_javascript.js.out",
  http_server: true,
});

itest!(_027_redirect_typescript {
  args: "run --quiet --reload 027_redirect_typescript.ts",
  output: "027_redirect_typescript.ts.out",
  http_server: true,
});

itest!(_028_args {
  args: "run --quiet --reload 028_args.ts --arg1 val1 --arg2=val2 -- arg3 arg4",
  output: "028_args.ts.out",
});

itest!(_033_import_map {
  args:
    "run --quiet --reload --import-map=import_maps/import_map.json import_maps/test.ts",
  output: "033_import_map.out",
});

itest!(_033_import_map_remote {
  args:
    "run --quiet --reload --import-map=http://127.0.0.1:4545/import_maps/import_map_remote.json --unstable import_maps/test_remote.ts",
  output: "033_import_map_remote.out",
  http_server: true,
});

itest!(_034_onload {
  args: "run --quiet --reload 034_onload/main.ts",
  output: "034_onload.out",
});

itest!(_035_cached_only_flag {
  args: "run --reload --check --cached-only http://127.0.0.1:4545/019_media_types.ts",
  output: "035_cached_only_flag.out",
  exit_code: 1,
  http_server: true,
  envs: vec![("DENO_FUTURE_CHECK".to_string(), "1".to_string())],
});

itest!(_038_checkjs {
  // checking if JS file is run through TS compiler
  args: "run --reload --config checkjs.tsconfig.json 038_checkjs.js",
  exit_code: 1,
  output: "038_checkjs.js.out",
});

itest!(_042_dyn_import_evalcontext {
  args: "run --quiet --allow-read --reload 042_dyn_import_evalcontext.ts",
  output: "042_dyn_import_evalcontext.ts.out",
});

itest!(_044_bad_resource {
  args: "run --quiet --reload --allow-read 044_bad_resource.ts",
  output: "044_bad_resource.ts.out",
  exit_code: 1,
});

itest!(_045_proxy {
  args: "run -L debug --allow-net --allow-env --allow-run --allow-read --reload --quiet 045_proxy_test.ts",
  output: "045_proxy_test.ts.out",
  http_server: true,
});

itest!(_046_tsx {
  args: "run --quiet --reload 046_jsx_test.tsx",
  output: "046_jsx_test.tsx.out",
});

itest!(_047_jsx {
  args: "run --quiet --reload 047_jsx_test.jsx",
  output: "047_jsx_test.jsx.out",
});

itest!(_048_media_types_jsx {
  args: "run  --reload 048_media_types_jsx.ts",
  output: "048_media_types_jsx.ts.out",
  http_server: true,
});

itest!(_052_no_remote_flag {
  args:
    "run --reload --check --no-remote http://127.0.0.1:4545/019_media_types.ts",
  output: "052_no_remote_flag.out",
  exit_code: 1,
  http_server: true,
  envs: vec![("DENO_FUTURE_CHECK".to_string(), "1".to_string())],
});

itest!(_056_make_temp_file_write_perm {
  args:
    "run --quiet --allow-read --allow-write=./subdir/ 056_make_temp_file_write_perm.ts",
  output: "056_make_temp_file_write_perm.out",
});

itest!(_058_tasks_microtasks_close {
  args: "run --quiet 058_tasks_microtasks_close.ts",
  output: "058_tasks_microtasks_close.ts.out",
});

itest!(_059_fs_relative_path_perm {
  args: "run 059_fs_relative_path_perm.ts",
  output: "059_fs_relative_path_perm.ts.out",
  exit_code: 1,
});

itest!(_070_location {
  args: "run --location https://foo/bar?baz#bat 070_location.ts",
  output: "070_location.ts.out",
});

itest!(_071_location_unset {
  args: "run 071_location_unset.ts",
  output: "071_location_unset.ts.out",
});

itest!(_072_location_relative_fetch {
  args: "run --location http://127.0.0.1:4545/ --allow-net 072_location_relative_fetch.ts",
  output: "072_location_relative_fetch.ts.out",
  http_server: true,
});

// tests the serialization of webstorage (both localStorage and sessionStorage)
itest!(webstorage_serialization {
  args: "run webstorage/serialization.ts",
  output: "webstorage/serialization.ts.out",
});

// tests to ensure that when `--location` is set, all code shares the same
// localStorage cache based on the origin of the location URL.
#[test]
fn webstorage_location_shares_origin() {
  let deno_dir = util::new_deno_dir();

  let mut deno_cmd = util::deno_cmd_with_deno_dir(&deno_dir);
  let output = deno_cmd
    .current_dir(util::testdata_path())
    .arg("run")
    .arg("--location")
    .arg("https://example.com/a.ts")
    .arg("webstorage/fixture.ts")
    .stdout(std::process::Stdio::piped())
    .spawn()
    .unwrap()
    .wait_with_output()
    .unwrap();
  assert!(output.status.success());
  assert_eq!(output.stdout, b"Storage { length: 0 }\n");

  let mut deno_cmd = util::deno_cmd_with_deno_dir(&deno_dir);
  let output = deno_cmd
    .current_dir(util::testdata_path())
    .arg("run")
    .arg("--location")
    .arg("https://example.com/b.ts")
    .arg("webstorage/logger.ts")
    .stdout(std::process::Stdio::piped())
    .spawn()
    .unwrap()
    .wait_with_output()
    .unwrap();
  assert!(output.status.success());
  assert_eq!(output.stdout, b"Storage { length: 1, hello: \"deno\" }\n");
}

// test to ensure that when a --config file is set, but no --location, that
// storage persists against unique configuration files.
#[test]
fn webstorage_config_file() {
  let deno_dir = util::new_deno_dir();

  let mut deno_cmd = util::deno_cmd_with_deno_dir(&deno_dir);
  let output = deno_cmd
    .current_dir(util::testdata_path())
    .arg("run")
    .arg("--config")
    .arg("webstorage/config_a.jsonc")
    .arg("webstorage/fixture.ts")
    .stdout(std::process::Stdio::piped())
    .spawn()
    .unwrap()
    .wait_with_output()
    .unwrap();
  assert!(output.status.success());
  assert_eq!(output.stdout, b"Storage { length: 0 }\n");

  let mut deno_cmd = util::deno_cmd_with_deno_dir(&deno_dir);
  let output = deno_cmd
    .current_dir(util::testdata_path())
    .arg("run")
    .arg("--config")
    .arg("webstorage/config_b.jsonc")
    .arg("webstorage/logger.ts")
    .stdout(std::process::Stdio::piped())
    .spawn()
    .unwrap()
    .wait_with_output()
    .unwrap();
  assert!(output.status.success());
  assert_eq!(output.stdout, b"Storage { length: 0 }\n");

  let mut deno_cmd = util::deno_cmd_with_deno_dir(&deno_dir);
  let output = deno_cmd
    .current_dir(util::testdata_path())
    .arg("run")
    .arg("--config")
    .arg("webstorage/config_a.jsonc")
    .arg("webstorage/logger.ts")
    .stdout(std::process::Stdio::piped())
    .spawn()
    .unwrap()
    .wait_with_output()
    .unwrap();
  assert!(output.status.success());
  assert_eq!(output.stdout, b"Storage { length: 1, hello: \"deno\" }\n");
}

// tests to ensure `--config` does not effect persisted storage when a
// `--location` is provided.
#[test]
fn webstorage_location_precedes_config() {
  let deno_dir = util::new_deno_dir();

  let mut deno_cmd = util::deno_cmd_with_deno_dir(&deno_dir);
  let output = deno_cmd
    .current_dir(util::testdata_path())
    .arg("run")
    .arg("--location")
    .arg("https://example.com/a.ts")
    .arg("--config")
    .arg("webstorage/config_a.jsonc")
    .arg("webstorage/fixture.ts")
    .stdout(std::process::Stdio::piped())
    .spawn()
    .unwrap()
    .wait_with_output()
    .unwrap();
  assert!(output.status.success());
  assert_eq!(output.stdout, b"Storage { length: 0 }\n");

  let mut deno_cmd = util::deno_cmd_with_deno_dir(&deno_dir);
  let output = deno_cmd
    .current_dir(util::testdata_path())
    .arg("run")
    .arg("--location")
    .arg("https://example.com/b.ts")
    .arg("--config")
    .arg("webstorage/config_b.jsonc")
    .arg("webstorage/logger.ts")
    .stdout(std::process::Stdio::piped())
    .spawn()
    .unwrap()
    .wait_with_output()
    .unwrap();
  assert!(output.status.success());
  assert_eq!(output.stdout, b"Storage { length: 1, hello: \"deno\" }\n");
}

// test to ensure that when there isn't a configuration or location, that the
// main module is used to determine how to persist storage data.
#[test]
fn webstorage_main_module() {
  let deno_dir = util::new_deno_dir();

  let mut deno_cmd = util::deno_cmd_with_deno_dir(&deno_dir);
  let output = deno_cmd
    .current_dir(util::testdata_path())
    .arg("run")
    .arg("webstorage/fixture.ts")
    .stdout(std::process::Stdio::piped())
    .spawn()
    .unwrap()
    .wait_with_output()
    .unwrap();
  assert!(output.status.success());
  assert_eq!(output.stdout, b"Storage { length: 0 }\n");

  let mut deno_cmd = util::deno_cmd_with_deno_dir(&deno_dir);
  let output = deno_cmd
    .current_dir(util::testdata_path())
    .arg("run")
    .arg("webstorage/logger.ts")
    .stdout(std::process::Stdio::piped())
    .spawn()
    .unwrap()
    .wait_with_output()
    .unwrap();
  assert!(output.status.success());
  assert_eq!(output.stdout, b"Storage { length: 0 }\n");

  let mut deno_cmd = util::deno_cmd_with_deno_dir(&deno_dir);
  let output = deno_cmd
    .current_dir(util::testdata_path())
    .arg("run")
    .arg("webstorage/fixture.ts")
    .stdout(std::process::Stdio::piped())
    .spawn()
    .unwrap()
    .wait_with_output()
    .unwrap();
  assert!(output.status.success());
  assert_eq!(output.stdout, b"Storage { length: 1, hello: \"deno\" }\n");
}

itest!(_075_import_local_query_hash {
  args: "run 075_import_local_query_hash.ts",
  output: "075_import_local_query_hash.ts.out",
});

itest!(_077_fetch_empty {
  args: "run -A 077_fetch_empty.ts",
  output: "077_fetch_empty.ts.out",
  exit_code: 1,
});

itest!(_078_unload_on_exit {
  args: "run 078_unload_on_exit.ts",
  output: "078_unload_on_exit.ts.out",
  exit_code: 1,
});

itest!(_079_location_authentication {
  args: "run --location https://foo:bar@baz/qux 079_location_authentication.ts",
  output: "079_location_authentication.ts.out",
});

itest!(_080_deno_emit_permissions {
  args: "run --unstable 080_deno_emit_permissions.ts",
  output: "080_deno_emit_permissions.ts.out",
  exit_code: 1,
});

itest!(_081_location_relative_fetch_redirect {
    args: "run --location http://127.0.0.1:4546/ --allow-net 081_location_relative_fetch_redirect.ts",
    output: "081_location_relative_fetch_redirect.ts.out",
    http_server: true,
  });

itest!(_082_prepare_stack_trace_throw {
  args: "run 082_prepare_stack_trace_throw.js",
  output: "082_prepare_stack_trace_throw.js.out",
  exit_code: 1,
});

#[test]
fn _083_legacy_external_source_map() {
  let _g = util::http_server();
  let deno_dir = TempDir::new();
  let module_url =
    url::Url::parse("http://localhost:4545/083_legacy_external_source_map.ts")
      .unwrap();
  // Write a faulty old external source map.
  let faulty_map_path = deno_dir.path().join("gen/http/localhost_PORT4545/9576bd5febd0587c5c4d88d57cb3ac8ebf2600c529142abe3baa9a751d20c334.js.map");
  std::fs::create_dir_all(faulty_map_path.parent().unwrap()).unwrap();
  std::fs::write(faulty_map_path, "{\"version\":3,\"file\":\"\",\"sourceRoot\":\"\",\"sources\":[\"http://localhost:4545/083_legacy_external_source_map.ts\"],\"names\":[],\"mappings\":\";AAAA,MAAM,IAAI,KAAK,CAAC,KAAK,CAAC,CAAC\"}").unwrap();
  let output = Command::new(util::deno_exe_path())
    .env("DENO_DIR", deno_dir.path())
    .current_dir(util::testdata_path())
    .arg("run")
    .arg(module_url.to_string())
    .output()
    .unwrap();
  // Before https://github.com/denoland/deno/issues/6965 was fixed, the faulty
  // old external source map would cause a panic while formatting the error
  // and the exit code would be 101. The external source map should be ignored
  // in favor of the inline one.
  assert_eq!(output.status.code(), Some(1));
  let out = std::str::from_utf8(&output.stdout).unwrap();
  assert_eq!(out, "");
}

itest!(_085_dynamic_import_async_error {
  args: "run --allow-read 085_dynamic_import_async_error.ts",
  output: "085_dynamic_import_async_error.ts.out",
});

itest!(_086_dynamic_import_already_rejected {
  args: "run --allow-read 086_dynamic_import_already_rejected.ts",
  output: "086_dynamic_import_already_rejected.ts.out",
});

itest!(_087_no_check_imports_not_used_as_values {
    args: "run --config preserve_imports.tsconfig.json --no-check 087_no_check_imports_not_used_as_values.ts",
    output: "087_no_check_imports_not_used_as_values.ts.out",
  });

itest!(_088_dynamic_import_already_evaluating {
  args: "run --allow-read 088_dynamic_import_already_evaluating.ts",
  output: "088_dynamic_import_already_evaluating.ts.out",
});

itest!(_089_run_allow_list {
  args: "run --allow-run=curl 089_run_allow_list.ts",
  output: "089_run_allow_list.ts.out",
});

#[test]
fn _090_run_permissions_request() {
  let args = "run --quiet 090_run_permissions_request.ts";
  use util::PtyData::*;
  util::test_pty2(args, vec![
    Output("⚠️  ️Deno requests run access to \"ls\". Run again with --allow-run to bypass this prompt.\r\n   Allow? [y/n (y = yes allow, n = no deny)]"),
    Input("y\n"),
    Output("⚠️  ️Deno requests run access to \"cat\". Run again with --allow-run to bypass this prompt.\r\n   Allow? [y/n (y = yes allow, n = no deny)]"),
    Input("n\n"),
    Output("granted\r\n"),
    Output("prompt\r\n"),
    Output("denied\r\n"),
  ]);
}

itest!(_091_use_define_for_class_fields {
  args: "run 091_use_define_for_class_fields.ts",
  output: "091_use_define_for_class_fields.ts.out",
  exit_code: 1,
});

itest!(_092_import_map_unmapped_bare_specifier {
  args: "run --import-map import_maps/import_map.json 092_import_map_unmapped_bare_specifier.ts",
  output: "092_import_map_unmapped_bare_specifier.ts.out",
  exit_code: 1,
});

itest!(js_import_detect {
  args: "run --quiet --reload js_import_detect.ts",
  output: "js_import_detect.ts.out",
  exit_code: 0,
});

itest!(blob_gc_finalization {
  args: "run blob_gc_finalization.js",
  output: "blob_gc_finalization.js.out",
  exit_code: 0,
  envs: vec![("DENO_FUTURE_CHECK".to_string(), "1".to_string())],
});

itest!(fetch_response_finalization {
  args: "run --v8-flags=--expose-gc --allow-net fetch_response_finalization.js",
  output: "fetch_response_finalization.js.out",
  http_server: true,
  exit_code: 0,
  envs: vec![("DENO_FUTURE_CHECK".to_string(), "1".to_string())],
});

itest!(import_type {
  args: "run --reload import_type.ts",
  output: "import_type.ts.out",
});

itest!(import_type_no_check {
  args: "run --reload --no-check import_type.ts",
  output: "import_type.ts.out",
});

itest!(private_field_presence {
  args: "run --reload private_field_presence.ts",
  output: "private_field_presence.ts.out",
});

itest!(private_field_presence_no_check {
  args: "run --reload --no-check private_field_presence.ts",
  output: "private_field_presence.ts.out",
});

itest!(lock_write_requires_lock {
  args: "run --lock-write some_file.ts",
  output: "lock_write_requires_lock.out",
  exit_code: 1,
});

itest!(lock_write_fetch {
  args:
    "run --quiet --allow-read --allow-write --allow-env --allow-run lock_write_fetch.ts",
  output: "lock_write_fetch.ts.out",
  http_server: true,
  exit_code: 0,
});

itest!(lock_check_ok {
  args:
    "run --lock=lock_check_ok.json http://127.0.0.1:4545/003_relative_import.ts",
  output: "003_relative_import.ts.out",
  http_server: true,
});

itest!(lock_check_ok2 {
  args: "run --lock=lock_check_ok2.json 019_media_types.ts",
  output: "019_media_types.ts.out",
  http_server: true,
});

itest!(lock_dynamic_imports {
  args: "run --lock=lock_dynamic_imports.json --allow-read --allow-net http://127.0.0.1:4545/013_dynamic_import.ts",
  output: "lock_dynamic_imports.out",
  exit_code: 10,
  http_server: true,
});

itest!(lock_check_err {
  args: "run --lock=lock_check_err.json http://127.0.0.1:4545/003_relative_import.ts",
  output: "lock_check_err.out",
  exit_code: 10,
  http_server: true,
});

itest!(lock_check_err2 {
  args: "run --lock=lock_check_err2.json 019_media_types.ts",
  output: "lock_check_err2.out",
  exit_code: 10,
  http_server: true,
});

itest!(mts_dmts_mjs {
  args: "run subdir/import.mts",
  output: "mts_dmts_mjs.out",
});

itest!(mts_dmts_mjs_no_check {
  args: "run --no-check subdir/import.mts",
  output: "mts_dmts_mjs.out",
});

itest!(async_error {
  exit_code: 1,
  args: "run --reload async_error.ts",
  output: "async_error.ts.out",
});

itest!(config {
  args: "run --reload --config config.tsconfig.json config.ts",
  exit_code: 1,
  output: "config.ts.out",
});

itest!(config_types {
  args:
    "run --reload --quiet --config config_types.tsconfig.json config_types.ts",
  output: "config_types.ts.out",
});

itest!(config_types_remote {
    http_server: true,
    args: "run --reload --quiet --config config_types_remote.tsconfig.json config_types.ts",
    output: "config_types.ts.out",
  });

itest!(empty_typescript {
  args: "run --reload --check subdir/empty.ts",
  output_str: Some("Check file:[WILDCARD]/subdir/empty.ts\n"),
  envs: vec![("DENO_FUTURE_CHECK".to_string(), "1".to_string())],
});

itest!(error_001 {
  args: "run --reload error_001.ts",
  exit_code: 1,
  output: "error_001.ts.out",
});

itest!(error_002 {
  args: "run --reload error_002.ts",
  exit_code: 1,
  output: "error_002.ts.out",
});

itest!(error_003_typescript {
  args: "run --reload error_003_typescript.ts",
  exit_code: 1,
  output: "error_003_typescript.ts.out",
});

// Supposing that we've already attempted to run error_003_typescript.ts
// we want to make sure that JS wasn't emitted. Running again without reload flag
// should result in the same output.
// https://github.com/denoland/deno/issues/2436
itest!(error_003_typescript2 {
  args: "run error_003_typescript.ts",
  exit_code: 1,
  output: "error_003_typescript.ts.out",
});

itest!(error_004_missing_module {
  args: "run --reload error_004_missing_module.ts",
  exit_code: 1,
  output: "error_004_missing_module.ts.out",
});

itest!(error_005_missing_dynamic_import {
  args: "run --reload --allow-read --quiet error_005_missing_dynamic_import.ts",
  exit_code: 1,
  output: "error_005_missing_dynamic_import.ts.out",
});

itest!(error_006_import_ext_failure {
  args: "run --reload error_006_import_ext_failure.ts",
  exit_code: 1,
  output: "error_006_import_ext_failure.ts.out",
});

itest!(error_007_any {
  args: "run --reload error_007_any.ts",
  exit_code: 1,
  output: "error_007_any.ts.out",
});

itest!(error_008_checkjs {
  args: "run --reload error_008_checkjs.js",
  exit_code: 1,
  output: "error_008_checkjs.js.out",
});

itest!(error_009_extensions_error {
  args: "run error_009_extensions_error.js",
  output: "error_009_extensions_error.js.out",
  exit_code: 1,
});

itest!(error_011_bad_module_specifier {
  args: "run --reload error_011_bad_module_specifier.ts",
  exit_code: 1,
  output: "error_011_bad_module_specifier.ts.out",
});

itest!(error_012_bad_dynamic_import_specifier {
  args: "run --reload --check error_012_bad_dynamic_import_specifier.ts",
  exit_code: 1,
  output: "error_012_bad_dynamic_import_specifier.ts.out",
  envs: vec![("DENO_FUTURE_CHECK".to_string(), "1".to_string())],
});

itest!(error_013_missing_script {
  args: "run --reload missing_file_name",
  exit_code: 1,
  output: "error_013_missing_script.out",
  envs: vec![("DENO_FUTURE_CHECK".to_string(), "1".to_string())],
});

itest!(error_014_catch_dynamic_import_error {
  args: "run  --reload --allow-read error_014_catch_dynamic_import_error.js",
  output: "error_014_catch_dynamic_import_error.js.out",
  envs: vec![("DENO_FUTURE_CHECK".to_string(), "1".to_string())],
});

itest!(error_015_dynamic_import_permissions {
  args: "run --reload --quiet error_015_dynamic_import_permissions.js",
  output: "error_015_dynamic_import_permissions.out",
  exit_code: 1,
  http_server: true,
});

// We have an allow-net flag but not allow-read, it should still result in error.
itest!(error_016_dynamic_import_permissions2 {
  args: "run --reload --allow-net error_016_dynamic_import_permissions2.js",
  output: "error_016_dynamic_import_permissions2.out",
  exit_code: 1,
  http_server: true,
});

itest!(error_017_hide_long_source_ts {
  args: "run --reload error_017_hide_long_source_ts.ts",
  output: "error_017_hide_long_source_ts.ts.out",
  exit_code: 1,
});

itest!(error_018_hide_long_source_js {
  args: "run error_018_hide_long_source_js.js",
  output: "error_018_hide_long_source_js.js.out",
  exit_code: 1,
  envs: vec![("DENO_FUTURE_CHECK".to_string(), "1".to_string())],
});

itest!(error_019_stack_function {
  args: "run error_019_stack_function.ts",
  output: "error_019_stack_function.ts.out",
  exit_code: 1,
});

itest!(error_020_stack_constructor {
  args: "run error_020_stack_constructor.ts",
  output: "error_020_stack_constructor.ts.out",
  exit_code: 1,
});

itest!(error_021_stack_method {
  args: "run error_021_stack_method.ts",
  output: "error_021_stack_method.ts.out",
  exit_code: 1,
});

itest!(error_022_stack_custom_error {
  args: "run error_022_stack_custom_error.ts",
  output: "error_022_stack_custom_error.ts.out",
  exit_code: 1,
});

itest!(error_023_stack_async {
  args: "run error_023_stack_async.ts",
  output: "error_023_stack_async.ts.out",
  exit_code: 1,
});

itest!(error_024_stack_promise_all {
  args: "run error_024_stack_promise_all.ts",
  output: "error_024_stack_promise_all.ts.out",
  exit_code: 1,
});

itest!(error_025_tab_indent {
  args: "run error_025_tab_indent",
  output: "error_025_tab_indent.out",
  exit_code: 1,
});

itest!(error_026_remote_import_error {
  args: "run error_026_remote_import_error.ts",
  output: "error_026_remote_import_error.ts.out",
  exit_code: 1,
  http_server: true,
});

itest!(error_for_await {
  args: "run --reload error_for_await.ts",
  output: "error_for_await.ts.out",
  exit_code: 1,
});

itest!(error_missing_module_named_import {
  args: "run --reload error_missing_module_named_import.ts",
  output: "error_missing_module_named_import.ts.out",
  exit_code: 1,
});

itest!(error_no_check {
  args: "run --reload --no-check error_no_check.ts",
  output: "error_no_check.ts.out",
  exit_code: 1,
});

itest!(error_syntax {
  args: "run --reload error_syntax.js",
  exit_code: 1,
  output: "error_syntax.js.out",
  envs: vec![("DENO_FUTURE_CHECK".to_string(), "1".to_string())],
});

itest!(error_syntax_empty_trailing_line {
  args: "run --reload error_syntax_empty_trailing_line.mjs",
  exit_code: 1,
  output: "error_syntax_empty_trailing_line.mjs.out",
  envs: vec![("DENO_FUTURE_CHECK".to_string(), "1".to_string())],
});

itest!(error_type_definitions {
  args: "run --reload error_type_definitions.ts",
  exit_code: 1,
  output: "error_type_definitions.ts.out",
});

itest!(error_local_static_import_from_remote_ts {
    args: "run --reload http://localhost:4545/error_local_static_import_from_remote.ts",
    exit_code: 1,
    http_server: true,
    output: "error_local_static_import_from_remote.ts.out",
  });

itest!(error_local_static_import_from_remote_js {
    args: "run --reload http://localhost:4545/error_local_static_import_from_remote.js",
    exit_code: 1,
    http_server: true,
    output: "error_local_static_import_from_remote.js.out",
  });

itest!(exit_error42 {
  exit_code: 42,
  args: "run --quiet --reload exit_error42.ts",
  output: "exit_error42.ts.out",
});

itest!(set_exit_code_0 {
  args: "run --no-check --unstable set_exit_code_0.ts",
  output: "empty.out",
  exit_code: 0,
});

itest!(set_exit_code_1 {
  args: "run --no-check --unstable set_exit_code_1.ts",
  output: "empty.out",
  exit_code: 42,
});

itest!(set_exit_code_2 {
  args: "run --no-check --unstable set_exit_code_2.ts",
  output: "empty.out",
  exit_code: 42,
});

itest!(set_exit_code_in_worker {
  args: "run --no-check --unstable --allow-read set_exit_code_in_worker.ts",
  output: "empty.out",
  exit_code: 42,
});

itest!(heapstats {
  args: "run --quiet --unstable --v8-flags=--expose-gc heapstats.js",
  output: "heapstats.js.out",
});

itest!(finalization_registry {
  args:
    "run --quiet --unstable --v8-flags=--expose-gc finalization_registry.js",
  output: "finalization_registry.js.out",
});

itest!(https_import {
  args: "run --quiet --reload --cert tls/RootCA.pem https_import.ts",
  output: "https_import.ts.out",
  http_server: true,
});

itest!(if_main {
  args: "run --quiet --reload if_main.ts",
  output: "if_main.ts.out",
});

itest!(import_meta {
  args: "run --quiet --reload import_meta.ts",
  output: "import_meta.ts.out",
});

itest!(main_module {
  args: "run --quiet --allow-read --reload main_module.ts",
  output: "main_module.ts.out",
});

itest!(no_check {
  args: "run --quiet --reload --no-check 006_url_imports.ts",
  output: "006_url_imports.ts.out",
  http_server: true,
});

itest!(no_check_decorators {
  args: "run --quiet --reload --no-check no_check_decorators.ts",
  output: "no_check_decorators.ts.out",
});

itest!(check_remote {
  args: "run --quiet --reload no_check_remote.ts",
  output: "no_check_remote.ts.disabled.out",
  exit_code: 1,
  http_server: true,
});

itest!(no_check_remote {
  args: "run --quiet --reload --no-check=remote no_check_remote.ts",
  output: "no_check_remote.ts.enabled.out",
  http_server: true,
});

itest!(runtime_decorators {
  args: "run --quiet --reload --no-check runtime_decorators.ts",
  output: "runtime_decorators.ts.out",
});

itest!(lib_dom_asynciterable {
  args: "run --quiet --unstable --reload lib_dom_asynciterable.ts",
  output: "lib_dom_asynciterable.ts.out",
});

itest!(lib_ref {
  args: "run --quiet --unstable --reload lib_ref.ts",
  output: "lib_ref.ts.out",
});

itest!(lib_runtime_api {
  args: "run --quiet --unstable --reload lib_runtime_api.ts",
  output: "lib_runtime_api.ts.out",
});

itest!(seed_random {
  args: "run --seed=100 seed_random.js",
  output: "seed_random.js.out",
  envs: vec![("DENO_FUTURE_CHECK".to_string(), "1".to_string())],
});

itest!(type_definitions {
  args: "run --reload type_definitions.ts",
  output: "type_definitions.ts.out",
});

itest!(type_definitions_for_export {
  args: "run --reload --check type_definitions_for_export.ts",
  output: "type_definitions_for_export.ts.out",
  exit_code: 1,
  envs: vec![("DENO_FUTURE_CHECK".to_string(), "1".to_string())],
});

itest!(type_directives_01 {
  args: "run --reload -L debug type_directives_01.ts",
  output: "type_directives_01.ts.out",
  http_server: true,
});

itest!(type_directives_02 {
  args: "run --reload -L debug type_directives_02.ts",
  output: "type_directives_02.ts.out",
});

itest!(type_directives_js_main {
  args: "run --reload -L debug type_directives_js_main.js",
  output: "type_directives_js_main.js.out",
  exit_code: 0,
});

itest!(type_directives_redirect {
  args: "run --reload --check type_directives_redirect.ts",
  output: "type_directives_redirect.ts.out",
  http_server: true,
  envs: vec![("DENO_FUTURE_CHECK".to_string(), "1".to_string())],
});

itest!(type_headers_deno_types {
  args: "run --reload --check type_headers_deno_types.ts",
  output: "type_headers_deno_types.ts.out",
  http_server: true,
  envs: vec![("DENO_FUTURE_CHECK".to_string(), "1".to_string())],
});

itest!(ts_type_imports {
  args: "run --reload --check ts_type_imports.ts",
  output: "ts_type_imports.ts.out",
  exit_code: 1,
  envs: vec![("DENO_FUTURE_CHECK".to_string(), "1".to_string())],
});

itest!(ts_decorators {
  args: "run --reload -c tsconfig.decorators.json --check ts_decorators.ts",
  output: "ts_decorators.ts.out",
  envs: vec![("DENO_FUTURE_CHECK".to_string(), "1".to_string())],
});

itest!(ts_type_only_import {
  args: "run --reload --check ts_type_only_import.ts",
  output: "ts_type_only_import.ts.out",
  envs: vec![("DENO_FUTURE_CHECK".to_string(), "1".to_string())],
});

itest!(swc_syntax_error {
  args: "run --reload --check swc_syntax_error.ts",
  output: "swc_syntax_error.ts.out",
  exit_code: 1,
  envs: vec![("DENO_FUTURE_CHECK".to_string(), "1".to_string())],
});

itest!(unbuffered_stderr {
  args: "run --reload unbuffered_stderr.ts",
  output: "unbuffered_stderr.ts.out",
});

itest!(unbuffered_stdout {
  args: "run --quiet --reload unbuffered_stdout.ts",
  output: "unbuffered_stdout.ts.out",
});

itest!(v8_flags_run {
  args: "run --v8-flags=--expose-gc v8_flags.js",
  output: "v8_flags.js.out",
  envs: vec![("DENO_FUTURE_CHECK".to_string(), "1".to_string())],
});

itest!(v8_flags_unrecognized {
  args: "repl --v8-flags=--foo,bar,--trace-gc,-baz",
  output: "v8_flags_unrecognized.out",
  exit_code: 1,
});

itest!(v8_help {
  args: "repl --v8-flags=--help",
  output: "v8_help.out",
});

itest!(unsupported_dynamic_import_scheme {
  args: "eval import('xxx:')",
  output: "unsupported_dynamic_import_scheme.out",
  exit_code: 1,
});

itest!(wasm {
  args: "run --quiet wasm.ts",
  output: "wasm.ts.out",
});

itest!(wasm_shared {
  args: "run --quiet wasm_shared.ts",
  output: "wasm_shared.out",
});

itest!(wasm_async {
  args: "run wasm_async.js",
  output: "wasm_async.out",
  envs: vec![("DENO_FUTURE_CHECK".to_string(), "1".to_string())],
});

itest!(wasm_unreachable {
  args: "run --allow-read wasm_unreachable.js",
  output: "wasm_unreachable.out",
  exit_code: 1,
  envs: vec![("DENO_FUTURE_CHECK".to_string(), "1".to_string())],
});

itest!(wasm_url {
  args: "run --quiet --allow-net=localhost:4545 wasm_url.js",
  output: "wasm_url.out",
  exit_code: 1,
  http_server: true,
});

itest!(weakref {
  args: "run --quiet --reload weakref.ts",
  output: "weakref.ts.out",
});

itest!(top_level_await_order {
  args: "run --allow-read top_level_await_order.js",
  output: "top_level_await_order.out",
  envs: vec![("DENO_FUTURE_CHECK".to_string(), "1".to_string())],
});

itest!(top_level_await_loop {
  args: "run --allow-read top_level_await_loop.js",
  output: "top_level_await_loop.out",
  envs: vec![("DENO_FUTURE_CHECK".to_string(), "1".to_string())],
});

itest!(top_level_await_circular {
  args: "run --allow-read top_level_await_circular.js",
  output: "top_level_await_circular.out",
  exit_code: 1,
  envs: vec![("DENO_FUTURE_CHECK".to_string(), "1".to_string())],
});

// Regression test for https://github.com/denoland/deno/issues/11238.
itest!(top_level_await_nested {
  args: "run --allow-read top_level_await_nested/main.js",
  output: "top_level_await_nested.out",
  envs: vec![("DENO_FUTURE_CHECK".to_string(), "1".to_string())],
});

itest!(top_level_await_unresolved {
  args: "run top_level_await_unresolved.js",
  output: "top_level_await_unresolved.out",
  exit_code: 1,
  envs: vec![("DENO_FUTURE_CHECK".to_string(), "1".to_string())],
});

itest!(top_level_await {
  args: "run --allow-read top_level_await.js",
  output: "top_level_await.out",
  envs: vec![("DENO_FUTURE_CHECK".to_string(), "1".to_string())],
});

itest!(top_level_await_ts {
  args: "run --quiet --allow-read top_level_await.ts",
  output: "top_level_await.out",
});

itest!(top_level_for_await {
  args: "run --quiet top_level_for_await.js",
  output: "top_level_for_await.out",
});

itest!(top_level_for_await_ts {
  args: "run --quiet top_level_for_await.ts",
  output: "top_level_for_await.out",
});

itest!(unstable_disabled {
  args: "run --reload unstable.ts",
  exit_code: 1,
  output: "unstable_disabled.out",
});

itest!(unstable_enabled {
  args: "run --quiet --reload --unstable unstable.ts",
  output: "unstable_enabled.out",
});

itest!(unstable_disabled_js {
  args: "run --reload unstable.js",
  output: "unstable_disabled_js.out",
  envs: vec![("DENO_FUTURE_CHECK".to_string(), "1".to_string())],
});

itest!(unstable_enabled_js {
  args: "run --quiet --reload --unstable unstable.ts",
  output: "unstable_enabled_js.out",
});

itest!(unstable_worker {
  args: "run --reload --unstable --quiet --allow-read unstable_worker.ts",
  output: "unstable_worker.ts.out",
});

itest!(_053_import_compression {
  args: "run --quiet --reload --allow-net 053_import_compression/main.ts",
  output: "053_import_compression.out",
  http_server: true,
});

itest!(disallow_http_from_https_js {
  args: "run --quiet --reload --cert tls/RootCA.pem https://localhost:5545/disallow_http_from_https.js",
  output: "disallow_http_from_https_js.out",
  http_server: true,
  exit_code: 1,
});

itest!(disallow_http_from_https_ts {
  args: "run --quiet --reload --cert tls/RootCA.pem https://localhost:5545/disallow_http_from_https.ts",
  output: "disallow_http_from_https_ts.out",
  http_server: true,
  exit_code: 1,
});

itest!(dynamic_import_conditional {
  args: "run --quiet --reload dynamic_import_conditional.js",
  output: "dynamic_import_conditional.js.out",
});

itest!(tsx_imports {
  args: "run --reload --check tsx_imports.ts",
  output: "tsx_imports.ts.out",
  envs: vec![("DENO_FUTURE_CHECK".to_string(), "1".to_string())],
});

itest!(fix_dynamic_import_errors {
  args: "run --reload fix_dynamic_import_errors.js",
  output: "fix_dynamic_import_errors.js.out",
  envs: vec![("DENO_FUTURE_CHECK".to_string(), "1".to_string())],
});

itest!(fix_emittable_skipped {
  args: "run --reload fix_emittable_skipped.js",
  output: "fix_emittable_skipped.ts.out",
});

itest!(fix_exotic_specifiers {
  args: "run --quiet --reload fix_exotic_specifiers.ts",
  output: "fix_exotic_specifiers.ts.out",
});

itest!(fix_js_import_js {
  args: "run --quiet --reload fix_js_import_js.ts",
  output: "fix_js_import_js.ts.out",
});

itest!(fix_js_imports {
  args: "run --quiet --reload fix_js_imports.ts",
  output: "fix_js_imports.ts.out",
});

itest!(fix_tsc_file_exists {
  args: "run --quiet --reload tsc/test.js",
  output: "fix_tsc_file_exists.out",
});

itest!(fix_worker_dispatchevent {
  args: "run --quiet --reload fix_worker_dispatchevent.ts",
  output: "fix_worker_dispatchevent.ts.out",
});

itest!(es_private_fields {
  args: "run --quiet --reload es_private_fields.js",
  output: "es_private_fields.js.out",
});

itest!(cjs_imports {
  args: "run --quiet --reload cjs_imports.ts",
  output: "cjs_imports.ts.out",
});

itest!(ts_import_from_js {
  args: "run --quiet --reload ts_import_from_js.js",
  output: "ts_import_from_js.js.out",
  http_server: true,
});

itest!(jsx_import_from_ts {
  args: "run --quiet --reload jsx_import_from_ts.ts",
  output: "jsx_import_from_ts.ts.out",
});

itest!(jsx_import_source_pragma {
  args: "run --reload jsx_import_source_pragma.tsx",
  output: "jsx_import_source.out",
  http_server: true,
});

itest!(jsx_import_source_pragma_with_config {
  args: "run --reload --config jsx/deno-jsx.jsonc jsx_import_source_pragma.tsx",
  output: "jsx_import_source.out",
  http_server: true,
});

itest!(jsx_import_source_pragma_with_dev_config {
  args:
    "run --reload --config jsx/deno-jsxdev.jsonc jsx_import_source_pragma.tsx",
  output: "jsx_import_source_dev.out",
  http_server: true,
});

itest!(jsx_import_source_no_pragma {
  args:
    "run --reload --config jsx/deno-jsx.jsonc jsx_import_source_no_pragma.tsx",
  output: "jsx_import_source.out",
  http_server: true,
});

itest!(jsx_import_source_no_pragma_dev {
  args: "run --reload --config jsx/deno-jsxdev.jsonc jsx_import_source_no_pragma.tsx",
  output: "jsx_import_source_dev.out",
  http_server: true,
});

itest!(jsx_import_source_pragma_import_map {
  args: "run --reload --import-map jsx/import-map.json jsx_import_source_pragma_import_map.tsx",
  output: "jsx_import_source_import_map.out",
  http_server: true,
});

itest!(jsx_import_source_pragma_import_map_dev {
  args: "run --reload --import-map jsx/import-map.json --config jsx/deno-jsxdev-import-map.jsonc jsx_import_source_pragma_import_map.tsx",
  output: "jsx_import_source_import_map_dev.out",
  http_server: true,
});

itest!(jsx_import_source_import_map {
  args: "run --reload --import-map jsx/import-map.json --config jsx/deno-jsx-import-map.jsonc jsx_import_source_no_pragma.tsx",
  output: "jsx_import_source_import_map.out",
  http_server: true,
});

itest!(jsx_import_source_import_map_dev {
  args: "run --reload --import-map jsx/import-map.json --config jsx/deno-jsxdev-import-map.jsonc jsx_import_source_no_pragma.tsx",
  output: "jsx_import_source_import_map_dev.out",
  http_server: true,
});

itest!(jsx_import_source_pragma_no_check {
  args: "run --reload --no-check jsx_import_source_pragma.tsx",
  output: "jsx_import_source.out",
  http_server: true,
});

itest!(jsx_import_source_pragma_with_config_no_check {
  args: "run --reload --config jsx/deno-jsx.jsonc --no-check jsx_import_source_pragma.tsx",
  output: "jsx_import_source.out",
  http_server: true,
});

// itest!(jsx_import_source_pragma_with_dev_config_no_check {
//   args:
//     "run --reload --config jsx/deno-jsxdev.jsonc --no-check jsx_import_source_pragma.tsx",
//   output: "jsx_import_source_dev.out",
//   http_server: true,
// });

itest!(jsx_import_source_no_pragma_no_check {
  args:
    "run --reload --config jsx/deno-jsx.jsonc --no-check jsx_import_source_no_pragma.tsx",
  output: "jsx_import_source.out",
  http_server: true,
});

// itest!(jsx_import_source_no_pragma_dev_no_check {
//   args: "run --reload --config jsx/deno-jsxdev.jsonc --no-check jsx_import_source_no_pragma.tsx",
//   output: "jsx_import_source_dev.out",
//   http_server: true,
// });

itest!(jsx_import_source_pragma_import_map_no_check {
  args: "run --reload --import-map jsx/import-map.json --no-check jsx_import_source_pragma_import_map.tsx",
  output: "jsx_import_source_import_map.out",
  http_server: true,
});

// itest!(jsx_import_source_pragma_import_map_dev_no_check {
//   args: "run --reload --import-map jsx/import-map.json --config jsx/deno-jsxdev-import-map.jsonc --no-check jsx_import_source_pragma_import_map.tsx",
//   output: "jsx_import_source_import_map_dev.out",
//   http_server: true,
// });

itest!(jsx_import_source_import_map_no_check {
  args: "run --reload --import-map jsx/import-map.json --config jsx/deno-jsx-import-map.jsonc --no-check jsx_import_source_no_pragma.tsx",
  output: "jsx_import_source_import_map.out",
  http_server: true,
});

// itest!(jsx_import_source_import_map_dev_no_check {
//   args: "run --reload --import-map jsx/import-map.json --config jsx/deno-jsxdev-import-map.jsonc --no-check jsx_import_source_no_pragma.tsx",
//   output: "jsx_import_source_import_map_dev.out",
//   http_server: true,
// });

// TODO(#11128): Flaky. Re-enable later.
// itest!(single_compile_with_reload {
//   args: "run --reload --allow-read single_compile_with_reload.ts",
//   output: "single_compile_with_reload.ts.out",
// });

itest!(proto_exploit {
  args: "run proto_exploit.js",
  output: "proto_exploit.js.out",
  envs: vec![("DENO_FUTURE_CHECK".to_string(), "1".to_string())],
});

itest!(reference_types {
  args: "run --reload --quiet reference_types.ts",
  output: "reference_types.ts.out",
});

itest!(references_types_remote {
  http_server: true,
  args: "run --reload --quiet reference_types_remote.ts",
  output: "reference_types_remote.ts.out",
});

itest!(import_data_url_error_stack {
  args: "run --quiet --reload import_data_url_error_stack.ts",
  output: "import_data_url_error_stack.ts.out",
  exit_code: 1,
});

itest!(import_data_url_import_relative {
  args: "run --quiet --reload import_data_url_import_relative.ts",
  output: "import_data_url_import_relative.ts.out",
  exit_code: 1,
});

itest!(import_data_url_import_map {
    args: "run --quiet --reload --import-map import_maps/import_map.json import_data_url.ts",
    output: "import_data_url.ts.out",
  });

itest!(import_data_url_imports {
  args: "run --quiet --reload import_data_url_imports.ts",
  output: "import_data_url_imports.ts.out",
  http_server: true,
});

itest!(import_data_url_jsx {
  args: "run --quiet --reload import_data_url_jsx.ts",
  output: "import_data_url_jsx.ts.out",
});

itest!(import_data_url {
  args: "run --quiet --reload import_data_url.ts",
  output: "import_data_url.ts.out",
});

itest!(import_dynamic_data_url {
  args: "run --quiet --reload import_dynamic_data_url.ts",
  output: "import_dynamic_data_url.ts.out",
});

itest!(import_blob_url_error_stack {
  args: "run --quiet --reload import_blob_url_error_stack.ts",
  output: "import_blob_url_error_stack.ts.out",
  exit_code: 1,
});

itest!(import_blob_url_import_relative {
  args: "run --quiet --reload import_blob_url_import_relative.ts",
  output: "import_blob_url_import_relative.ts.out",
  exit_code: 1,
});

itest!(import_blob_url_imports {
  args:
    "run --quiet --reload --allow-net=localhost:4545 import_blob_url_imports.ts",
  output: "import_blob_url_imports.ts.out",
  http_server: true,
});

itest!(import_blob_url_jsx {
  args: "run --quiet --reload import_blob_url_jsx.ts",
  output: "import_blob_url_jsx.ts.out",
});

itest!(import_blob_url {
  args: "run --quiet --reload import_blob_url.ts",
  output: "import_blob_url.ts.out",
});

itest!(import_file_with_colon {
  args: "run --quiet --reload import_file_with_colon.ts",
  output: "import_file_with_colon.ts.out",
  http_server: true,
});

itest!(import_extensionless {
  args: "run --quiet --reload import_extensionless.ts",
  output: "import_extensionless.ts.out",
  http_server: true,
});

itest!(classic_workers_event_loop {
  args:
    "run --enable-testing-features-do-not-use classic_workers_event_loop.js",
  output: "classic_workers_event_loop.js.out",
  envs: vec![("DENO_FUTURE_CHECK".to_string(), "1".to_string())],
});

// FIXME(bartlomieju): disabled, because this test is very flaky on CI
// itest!(local_sources_not_cached_in_memory {
//   args: "run --allow-read --allow-write no_mem_cache.js",
//   output: "no_mem_cache.js.out",
// });

// This test checks that inline source map data is used. It uses a hand crafted
// source map that maps to a file that exists, but is not loaded into the module
// graph (inline_js_source_map_2.ts) (because there are no direct dependencies).
// Source line is not remapped because no inline source contents are included in
// the sourcemap and the file is not present in the dependency graph.
itest!(inline_js_source_map_2 {
  args: "run --quiet inline_js_source_map_2.js",
  output: "inline_js_source_map_2.js.out",
  exit_code: 1,
});

// This test checks that inline source map data is used. It uses a hand crafted
// source map that maps to a file that exists, but is not loaded into the module
// graph (inline_js_source_map_2.ts) (because there are no direct dependencies).
// Source line remapped using th inline source contents that are included in the
// inline source map.
itest!(inline_js_source_map_2_with_inline_contents {
  args: "run --quiet inline_js_source_map_2_with_inline_contents.js",
  output: "inline_js_source_map_2_with_inline_contents.js.out",
  exit_code: 1,
});

// This test checks that inline source map data is used. It uses a hand crafted
// source map that maps to a file that exists, and is loaded into the module
// graph because of a direct import statement (inline_js_source_map.ts). The
// source map was generated from an earlier version of this file, where the throw
// was not commented out. The source line is remapped using source contents that
// from the module graph.
itest!(inline_js_source_map_with_contents_from_graph {
  args: "run --quiet inline_js_source_map_with_contents_from_graph.js",
  output: "inline_js_source_map_with_contents_from_graph.js.out",
  exit_code: 1,
  http_server: true,
});

// This test ensures that a descriptive error is shown when we're unable to load
// the import map. Even though this tests only the `run` subcommand, we can be sure
// that the error message is similar for other subcommands as they all use
// `program_state.maybe_import_map` to access the import map underneath.
itest!(error_import_map_unable_to_load {
  args: "run --import-map=import_maps/does_not_exist.json import_maps/test.ts",
  output: "error_import_map_unable_to_load.out",
  exit_code: 1,
  envs: vec![("DENO_FUTURE_CHECK".to_string(), "1".to_string())],
});

// Test that setting `self` in the main thread to some other value doesn't break
// the world.
itest!(replace_self {
  args: "run replace_self.js",
  output: "replace_self.js.out",
  envs: vec![("DENO_FUTURE_CHECK".to_string(), "1".to_string())],
});

itest!(worker_event_handler_test {
  args: "run --quiet --reload --allow-read worker_event_handler_test.js",
  output: "worker_event_handler_test.js.out",
});

itest!(worker_close_race {
  args: "run --quiet --reload --allow-read worker_close_race.js",
  output: "worker_close_race.js.out",
});

itest!(worker_drop_handle_race {
  args: "run --quiet --reload --allow-read worker_drop_handle_race.js",
  output: "worker_drop_handle_race.js.out",
  exit_code: 1,
});

itest!(worker_close_nested {
  args: "run --quiet --reload --allow-read worker_close_nested.js",
  output: "worker_close_nested.js.out",
});

itest!(worker_message_before_close {
  args: "run --quiet --reload --allow-read worker_message_before_close.js",
  output: "worker_message_before_close.js.out",
});

itest!(worker_close_in_wasm_reactions {
  args: "run --quiet --reload --allow-read worker_close_in_wasm_reactions.js",
  output: "worker_close_in_wasm_reactions.js.out",
});

itest!(reference_types_error {
  args: "run --config checkjs.tsconfig.json --check reference_types_error.js",
  output: "reference_types_error.js.out",
  exit_code: 1,
  envs: vec![("DENO_FUTURE_CHECK".to_string(), "1".to_string())],
});

itest!(reference_types_error_no_check {
  args: "run --no-check reference_types_error.js",
  output_str: Some(""),
});

itest!(jsx_import_source_error {
  args: "run --config jsx/deno-jsx-error.jsonc --check jsx_import_source_no_pragma.tsx",
  output: "jsx_import_source_error.out",
  exit_code: 1,
  envs: vec![("DENO_FUTURE_CHECK".to_string(), "1".to_string())],
});

itest!(shebang_tsc {
  args: "run --quiet shebang.ts",
  output: "shebang.ts.out",
});

itest!(shebang_swc {
  args: "run --quiet --no-check shebang.ts",
  output: "shebang.ts.out",
});

itest!(shebang_with_json_imports_tsc {
  args: "run --quiet import_assertions/json_with_shebang.ts",
  output: "import_assertions/json_with_shebang.ts.out",
  exit_code: 1,
});

itest!(shebang_with_json_imports_swc {
  args: "run --quiet --no-check import_assertions/json_with_shebang.ts",
  output: "import_assertions/json_with_shebang.ts.out",
  exit_code: 1,
});

#[test]
fn no_validate_asm() {
  let output = util::deno_cmd()
    .current_dir(util::testdata_path())
    .env("DENO_FUTURE_CHECK", "1")
    .arg("run")
    .arg("no_validate_asm.js")
    .stderr(std::process::Stdio::piped())
    .stdout(std::process::Stdio::piped())
    .spawn()
    .unwrap()
    .wait_with_output()
    .unwrap();
  assert!(output.status.success());
  assert!(output.stderr.is_empty());
  assert!(output.stdout.is_empty());
}

#[test]
fn exec_path() {
  let output = util::deno_cmd()
    .current_dir(util::testdata_path())
    .arg("run")
    .arg("--allow-read")
    .arg("exec_path.ts")
    .stdout(std::process::Stdio::piped())
    .spawn()
    .unwrap()
    .wait_with_output()
    .unwrap();
  assert!(output.status.success());
  let stdout_str = std::str::from_utf8(&output.stdout).unwrap().trim();
  let actual =
    std::fs::canonicalize(&std::path::Path::new(stdout_str)).unwrap();
  let expected = std::fs::canonicalize(util::deno_exe_path()).unwrap();
  assert_eq!(expected, actual);
}

#[cfg(windows)]
// Clippy suggests to remove the `NoStd` prefix from all variants. I disagree.
#[allow(clippy::enum_variant_names)]
enum WinProcConstraints {
  NoStdIn,
  NoStdOut,
  NoStdErr,
}

#[cfg(windows)]
fn run_deno_script_constrained(
  script_path: std::path::PathBuf,
  constraints: WinProcConstraints,
) -> Result<(), i64> {
  let file_path = "DenoWinRunner.ps1";
  let constraints = match constraints {
    WinProcConstraints::NoStdIn => "1",
    WinProcConstraints::NoStdOut => "2",
    WinProcConstraints::NoStdErr => "4",
  };
  let deno_exe_path = util::deno_exe_path()
    .into_os_string()
    .into_string()
    .unwrap();

  let deno_script_path = script_path.into_os_string().into_string().unwrap();

  let args = vec![&deno_exe_path[..], &deno_script_path[..], constraints];
  util::run_powershell_script_file(file_path, args)
}

#[cfg(windows)]
#[test]
fn should_not_panic_on_no_stdin() {
  let output = run_deno_script_constrained(
    util::testdata_path().join("echo.ts"),
    WinProcConstraints::NoStdIn,
  );
  output.unwrap();
}

#[cfg(windows)]
#[test]
fn should_not_panic_on_no_stdout() {
  let output = run_deno_script_constrained(
    util::testdata_path().join("echo.ts"),
    WinProcConstraints::NoStdOut,
  );
  output.unwrap();
}

#[cfg(windows)]
#[test]
fn should_not_panic_on_no_stderr() {
  let output = run_deno_script_constrained(
    util::testdata_path().join("echo.ts"),
    WinProcConstraints::NoStdErr,
  );
  output.unwrap();
}

#[cfg(not(windows))]
#[test]
fn should_not_panic_on_undefined_home_environment_variable() {
  let output = util::deno_cmd()
    .current_dir(util::testdata_path())
    .arg("run")
    .arg("echo.ts")
    .env_remove("HOME")
    .spawn()
    .unwrap()
    .wait_with_output()
    .unwrap();
  assert!(output.status.success());
}

#[test]
fn should_not_panic_on_undefined_deno_dir_environment_variable() {
  let output = util::deno_cmd()
    .current_dir(util::testdata_path())
    .arg("run")
    .arg("echo.ts")
    .env_remove("DENO_DIR")
    .spawn()
    .unwrap()
    .wait_with_output()
    .unwrap();
  assert!(output.status.success());
}

#[cfg(not(windows))]
#[test]
fn should_not_panic_on_undefined_deno_dir_and_home_environment_variables() {
  let output = util::deno_cmd()
    .current_dir(util::testdata_path())
    .arg("run")
    .arg("echo.ts")
    .env_remove("DENO_DIR")
    .env_remove("HOME")
    .spawn()
    .unwrap()
    .wait_with_output()
    .unwrap();
  assert!(output.status.success());
}

#[test]
fn rust_log() {
  // Without RUST_LOG the stderr is empty.
  let output = util::deno_cmd()
    .current_dir(util::testdata_path())
    .env("DENO_FUTURE_CHECK", "1")
    .arg("run")
    .arg("001_hello.js")
    .stderr(std::process::Stdio::piped())
    .spawn()
    .unwrap()
    .wait_with_output()
    .unwrap();
  assert!(output.status.success());
  assert!(output.stderr.is_empty());

  // With RUST_LOG the stderr is not empty.
  let output = util::deno_cmd()
    .current_dir(util::testdata_path())
    .env("DENO_FUTURE_CHECK", "1")
    .arg("run")
    .arg("001_hello.js")
    .env("RUST_LOG", "debug")
    .stderr(std::process::Stdio::piped())
    .spawn()
    .unwrap()
    .wait_with_output()
    .unwrap();
  assert!(output.status.success());
  assert!(!output.stderr.is_empty());
}

#[test]
fn dont_cache_on_check_fail() {
  let deno_dir = util::new_deno_dir();

  let mut deno_cmd = util::deno_cmd_with_deno_dir(&deno_dir);
  let output = deno_cmd
    .current_dir(util::testdata_path())
    .arg("run")
    .arg("--reload")
    .arg("error_003_typescript.ts")
    .stderr(std::process::Stdio::piped())
    .spawn()
    .unwrap()
    .wait_with_output()
    .unwrap();
  assert!(!output.status.success());
  assert!(!output.stderr.is_empty());

  let mut deno_cmd = util::deno_cmd_with_deno_dir(&deno_dir);
  let output = deno_cmd
    .current_dir(util::testdata_path())
    .arg("run")
    .arg("error_003_typescript.ts")
    .stderr(std::process::Stdio::piped())
    .spawn()
    .unwrap()
    .wait_with_output()
    .unwrap();
  assert!(!output.status.success());
  assert!(!output.stderr.is_empty());
}

mod permissions {
  use test_util as util;

  #[test]
  fn with_allow() {
    for permission in &util::PERMISSION_VARIANTS {
      let status = util::deno_cmd()
        .current_dir(&util::testdata_path())
        .arg("run")
        .arg(format!("--allow-{0}", permission))
        .arg("permission_test.ts")
        .arg(format!("{0}Required", permission))
        .spawn()
        .unwrap()
        .wait()
        .unwrap();
      assert!(status.success());
    }
  }

  #[test]
  fn without_allow() {
    for permission in &util::PERMISSION_VARIANTS {
      let (_, err) = util::run_and_collect_output(
        false,
        &format!("run permission_test.ts {0}Required", permission),
        None,
        None,
        false,
      );
      assert!(err.contains(util::PERMISSION_DENIED_PATTERN));
    }
  }

  #[test]
  fn rw_inside_project_dir() {
    const PERMISSION_VARIANTS: [&str; 2] = ["read", "write"];
    for permission in &PERMISSION_VARIANTS {
      let status = util::deno_cmd()
        .current_dir(&util::testdata_path())
        .arg("run")
        .arg(format!(
          "--allow-{0}={1}",
          permission,
          util::testdata_path()
            .into_os_string()
            .into_string()
            .unwrap()
        ))
        .arg("complex_permissions_test.ts")
        .arg(permission)
        .arg("complex_permissions_test.ts")
        .spawn()
        .unwrap()
        .wait()
        .unwrap();
      assert!(status.success());
    }
  }

  #[test]
  fn rw_outside_test_dir() {
    const PERMISSION_VARIANTS: [&str; 2] = ["read", "write"];
    for permission in &PERMISSION_VARIANTS {
      let (_, err) = util::run_and_collect_output(
        false,
        &format!(
          "run --allow-{0}={1} complex_permissions_test.ts {0} {2}",
          permission,
          util::testdata_path()
            .into_os_string()
            .into_string()
            .unwrap(),
          util::root_path()
            .join("Cargo.toml")
            .into_os_string()
            .into_string()
            .unwrap(),
        ),
        None,
        None,
        false,
      );
      assert!(err.contains(util::PERMISSION_DENIED_PATTERN));
    }
  }

  #[test]
  fn rw_inside_test_dir() {
    const PERMISSION_VARIANTS: [&str; 2] = ["read", "write"];
    for permission in &PERMISSION_VARIANTS {
      let status = util::deno_cmd()
        .current_dir(&util::testdata_path())
        .arg("run")
        .arg(format!(
          "--allow-{0}={1}",
          permission,
          util::testdata_path()
            .into_os_string()
            .into_string()
            .unwrap()
        ))
        .arg("complex_permissions_test.ts")
        .arg(permission)
        .arg("complex_permissions_test.ts")
        .spawn()
        .unwrap()
        .wait()
        .unwrap();
      assert!(status.success());
    }
  }

  #[test]
  fn rw_outside_test_and_js_dir() {
    const PERMISSION_VARIANTS: [&str; 2] = ["read", "write"];
    let test_dir = util::testdata_path()
      .into_os_string()
      .into_string()
      .unwrap();
    let js_dir = util::root_path()
      .join("js")
      .into_os_string()
      .into_string()
      .unwrap();
    for permission in &PERMISSION_VARIANTS {
      let (_, err) = util::run_and_collect_output(
        false,
        &format!(
          "run --allow-{0}={1},{2} complex_permissions_test.ts {0} {3}",
          permission,
          test_dir,
          js_dir,
          util::root_path()
            .join("Cargo.toml")
            .into_os_string()
            .into_string()
            .unwrap(),
        ),
        None,
        None,
        false,
      );
      assert!(err.contains(util::PERMISSION_DENIED_PATTERN));
    }
  }

  #[test]
  fn rw_inside_test_and_js_dir() {
    const PERMISSION_VARIANTS: [&str; 2] = ["read", "write"];
    let test_dir = util::testdata_path()
      .into_os_string()
      .into_string()
      .unwrap();
    let js_dir = util::root_path()
      .join("js")
      .into_os_string()
      .into_string()
      .unwrap();
    for permission in &PERMISSION_VARIANTS {
      let status = util::deno_cmd()
        .current_dir(&util::testdata_path())
        .arg("run")
        .arg(format!("--allow-{0}={1},{2}", permission, test_dir, js_dir))
        .arg("complex_permissions_test.ts")
        .arg(permission)
        .arg("complex_permissions_test.ts")
        .spawn()
        .unwrap()
        .wait()
        .unwrap();
      assert!(status.success());
    }
  }

  #[test]
  fn rw_relative() {
    const PERMISSION_VARIANTS: [&str; 2] = ["read", "write"];
    for permission in &PERMISSION_VARIANTS {
      let status = util::deno_cmd()
        .current_dir(&util::testdata_path())
        .arg("run")
        .arg(format!("--allow-{0}=.", permission))
        .arg("complex_permissions_test.ts")
        .arg(permission)
        .arg("complex_permissions_test.ts")
        .spawn()
        .unwrap()
        .wait()
        .unwrap();
      assert!(status.success());
    }
  }

  #[test]
  fn rw_no_prefix() {
    const PERMISSION_VARIANTS: [&str; 2] = ["read", "write"];
    for permission in &PERMISSION_VARIANTS {
      let status = util::deno_cmd()
        .current_dir(&util::testdata_path())
        .arg("run")
        .arg(format!("--allow-{0}=tls/../", permission))
        .arg("complex_permissions_test.ts")
        .arg(permission)
        .arg("complex_permissions_test.ts")
        .spawn()
        .unwrap()
        .wait()
        .unwrap();
      assert!(status.success());
    }
  }

  #[test]
  fn net_fetch_allow_localhost_4545() {
    let (_, err) = util::run_and_collect_output(
      true,
        "run --allow-net=localhost:4545 complex_permissions_test.ts netFetch http://localhost:4545/",
        None,
        None,
        true,
      );
    assert!(!err.contains(util::PERMISSION_DENIED_PATTERN));
  }

  #[test]
  fn net_fetch_allow_deno_land() {
    let (_, err) = util::run_and_collect_output(
      false,
        "run --allow-net=deno.land complex_permissions_test.ts netFetch http://localhost:4545/",
        None,
        None,
        true,
      );
    assert!(err.contains(util::PERMISSION_DENIED_PATTERN));
  }

  #[test]
  fn net_fetch_localhost_4545_fail() {
    let (_, err) = util::run_and_collect_output(
      false,
        "run --allow-net=localhost:4545 complex_permissions_test.ts netFetch http://localhost:4546/",
        None,
        None,
        true,
      );
    assert!(err.contains(util::PERMISSION_DENIED_PATTERN));
  }

  #[test]
  fn net_fetch_localhost() {
    let (_, err) = util::run_and_collect_output(
      true,
        "run --allow-net=localhost complex_permissions_test.ts netFetch http://localhost:4545/ http://localhost:4546/ http://localhost:4547/",
        None,
        None,
        true,
      );
    assert!(!err.contains(util::PERMISSION_DENIED_PATTERN));
  }

  #[test]
  fn net_connect_allow_localhost_ip_4555() {
    let (_, err) = util::run_and_collect_output(
      true,
        "run --allow-net=127.0.0.1:4545 complex_permissions_test.ts netConnect 127.0.0.1:4545",
        None,
        None,
        true,
      );
    assert!(!err.contains(util::PERMISSION_DENIED_PATTERN));
  }

  #[test]
  fn net_connect_allow_deno_land() {
    let (_, err) = util::run_and_collect_output(
      false,
        "run --allow-net=deno.land complex_permissions_test.ts netConnect 127.0.0.1:4546",
        None,
        None,
        true,
      );
    assert!(err.contains(util::PERMISSION_DENIED_PATTERN));
  }

  #[test]
  fn net_connect_allow_localhost_ip_4545_fail() {
    let (_, err) = util::run_and_collect_output(
      false,
        "run --allow-net=127.0.0.1:4545 complex_permissions_test.ts netConnect 127.0.0.1:4546",
        None,
        None,
        true,
      );
    assert!(err.contains(util::PERMISSION_DENIED_PATTERN));
  }

  #[test]
  fn net_connect_allow_localhost_ip() {
    let (_, err) = util::run_and_collect_output(
      true,
        "run --allow-net=127.0.0.1 complex_permissions_test.ts netConnect 127.0.0.1:4545 127.0.0.1:4546 127.0.0.1:4547",
        None,
        None,
        true,
      );
    assert!(!err.contains(util::PERMISSION_DENIED_PATTERN));
  }

  #[test]
  fn net_listen_allow_localhost_4555() {
    let (_, err) = util::run_and_collect_output(
      true,
        "run --allow-net=localhost:4558 complex_permissions_test.ts netListen localhost:4558",
        None,
        None,
        false,
      );
    assert!(!err.contains(util::PERMISSION_DENIED_PATTERN));
  }

  #[test]
  fn net_listen_allow_deno_land() {
    let (_, err) = util::run_and_collect_output(
      false,
        "run --allow-net=deno.land complex_permissions_test.ts netListen localhost:4545",
        None,
        None,
        false,
      );
    assert!(err.contains(util::PERMISSION_DENIED_PATTERN));
  }

  #[test]
  fn net_listen_allow_localhost_4555_fail() {
    let (_, err) = util::run_and_collect_output(
      false,
        "run --allow-net=localhost:4555 complex_permissions_test.ts netListen localhost:4556",
        None,
        None,
        false,
      );
    assert!(err.contains(util::PERMISSION_DENIED_PATTERN));
  }

  #[test]
  fn net_listen_allow_localhost() {
    // Port 4600 is chosen to not colide with those used by
    // target/debug/test_server
    let (_, err) = util::run_and_collect_output(
      true,
        "run --allow-net=localhost complex_permissions_test.ts netListen localhost:4600",
        None,
        None,
        false,
      );
    assert!(!err.contains(util::PERMISSION_DENIED_PATTERN));
  }

  #[test]
  fn _061_permissions_request() {
    let args = "run --quiet 061_permissions_request.ts";
    use util::PtyData::*;
    util::test_pty2(args, vec![
      Output("⚠️  ️Deno requests read access to \"foo\". Run again with --allow-read to bypass this prompt.\r\n   Allow? [y/n (y = yes allow, n = no deny)] "),
      Input("y\n"),
      Output("⚠️  ️Deno requests read access to \"bar\". Run again with --allow-read to bypass this prompt.\r\n   Allow? [y/n (y = yes allow, n = no deny)]"),
      Input("n\n"),
      Output("granted\r\n"),
      Output("prompt\r\n"),
      Output("denied\r\n"),
    ]);
  }

  #[test]
  fn _062_permissions_request_global() {
    let args = "run --quiet 062_permissions_request_global.ts";
    use util::PtyData::*;
    util::test_pty2(args, vec![
      Output("⚠️  ️Deno requests read access. Run again with --allow-read to bypass this prompt.\r\n   Allow? [y/n (y = yes allow, n = no deny)] "),
      Input("y\n"),
      Output("PermissionStatus { state: \"granted\", onchange: null }\r\n"),
      Output("PermissionStatus { state: \"granted\", onchange: null }\r\n"),
      Output("PermissionStatus { state: \"granted\", onchange: null }\r\n"),
    ]);
  }

  itest!(_063_permissions_revoke {
    args: "run --allow-read=foo,bar 063_permissions_revoke.ts",
    output: "063_permissions_revoke.ts.out",
  });

  itest!(_064_permissions_revoke_global {
    args: "run --allow-read=foo,bar 064_permissions_revoke_global.ts",
    output: "064_permissions_revoke_global.ts.out",
  });

  #[test]
  fn _066_prompt() {
    let args = "run --quiet --unstable 066_prompt.ts";
    use util::PtyData::*;
    util::test_pty2(
      args,
      vec![
        Output("What is your name? [Jane Doe] "),
        Input("John Doe\n"),
        Output("Your name is John Doe.\r\n"),
        Output("What is your name? [Jane Doe] "),
        Input("\n"),
        Output("Your name is Jane Doe.\r\n"),
        Output("Prompt "),
        Input("foo\n"),
        Output("Your input is foo.\r\n"),
        Output("Question 0 [y/N] "),
        Input("Y\n"),
        Output("Your answer is true\r\n"),
        Output("Question 1 [y/N] "),
        Input("N\n"),
        Output("Your answer is false\r\n"),
        Output("Question 2 [y/N] "),
        Input("yes\n"),
        Output("Your answer is false\r\n"),
        Output("Confirm [y/N] "),
        Input("\n"),
        Output("Your answer is false\r\n"),
        Output("What is Windows EOL? "),
        Input("windows\n"),
        Output("Your answer is \"windows\"\r\n"),
        Output("Hi [Enter] "),
        Input("\n"),
        Output("Alert [Enter] "),
        Input("\n"),
        Output("The end of test\r\n"),
        Output("What is EOF? "),
        Input("\n"),
        Output("Your answer is null\r\n"),
      ],
    );
  }

  itest!(dynamic_import_permissions_remote_remote {
    args: "run --quiet --reload --allow-net=localhost:4545 dynamic_import/permissions_remote_remote.ts",
    output: "dynamic_import/permissions_remote_remote.ts.out",
    http_server: true,
    exit_code: 1,
  });

  itest!(dynamic_import_permissions_data_remote {
    args: "run --quiet --reload --allow-net=localhost:4545 dynamic_import/permissions_data_remote.ts",
    output: "dynamic_import/permissions_data_remote.ts.out",
    http_server: true,
    exit_code: 1,
  });

  itest!(dynamic_import_permissions_blob_remote {
    args: "run --quiet --reload --allow-net=localhost:4545 dynamic_import/permissions_blob_remote.ts",
    output: "dynamic_import/permissions_blob_remote.ts.out",
    http_server: true,
    exit_code: 1,
  });

  itest!(dynamic_import_permissions_data_local {
    args: "run --quiet --reload --allow-net=localhost:4545 dynamic_import/permissions_data_local.ts",
    output: "dynamic_import/permissions_data_local.ts.out",
    http_server: true,
    exit_code: 1,
  });

  itest!(dynamic_import_permissions_blob_local {
    args: "run --quiet --reload --allow-net=localhost:4545 dynamic_import/permissions_blob_local.ts",
    output: "dynamic_import/permissions_blob_local.ts.out",
    http_server: true,
    exit_code: 1,
  });
}

itest!(tls_starttls {
  args: "run --quiet --reload --allow-net --allow-read --unstable --cert tls/RootCA.pem tls_starttls.js",
  output: "tls.out",
});

itest!(tls_connecttls {
  args: "run --quiet --reload --allow-net --allow-read --cert tls/RootCA.pem tls_connecttls.js",
  output: "tls.out",
});

itest!(byte_order_mark {
  args: "run --no-check byte_order_mark.ts",
  output: "byte_order_mark.out",
});

#[test]
fn issue9750() {
  use util::PtyData::*;
  util::test_pty2(
    "run --prompt issue9750.js",
    vec![
      Output("Enter 'yy':\r\n"),
      Input("yy\n"),
      Output("⚠️  ️Deno requests env access. Run again with --allow-env to bypass this prompt.\r\n   Allow? [y/n (y = yes allow, n = no deny)]"),
      Input("n\n"),
      Output("⚠️  ️Deno requests env access to \"SECRET\". Run again with --allow-env to bypass this prompt.\r\n   Allow? [y/n (y = yes allow, n = no deny)]"),
      Input("n\n"),
      Output("error: Uncaught (in promise) PermissionDenied: Requires env access to \"SECRET\", run again with the --allow-env flag\r\n"),
    ],
  );
}

// Regression test for https://github.com/denoland/deno/issues/11451.
itest!(dom_exception_formatting {
  args: "run dom_exception_formatting.ts",
  output: "dom_exception_formatting.ts.out",
  exit_code: 1,
});

itest!(long_data_url_formatting {
  args: "run long_data_url_formatting.ts",
  output: "long_data_url_formatting.ts.out",
  exit_code: 1,
});

itest!(eval_context_throw_with_conflicting_source {
  args: "run eval_context_throw_with_conflicting_source.ts",
  output: "eval_context_throw_with_conflicting_source.ts.out",
  exit_code: 1,
});

itest!(eval_context_throw_dom_exception {
  args: "run eval_context_throw_dom_exception.js",
  output: "eval_context_throw_dom_exception.js.out",
  envs: vec![("DENO_FUTURE_CHECK".to_string(), "1".to_string())],
});

#[test]
fn issue12453() {
  let _g = util::http_server();
  let deno_dir = util::new_deno_dir();
  let mut deno_cmd = util::deno_cmd_with_deno_dir(&deno_dir);
  let status = deno_cmd
    .current_dir(util::testdata_path())
    .arg("run")
    .arg("--unstable")
    .arg("--allow-net")
    .arg("issue12453.js")
    .spawn()
    .unwrap()
    .wait()
    .unwrap();
  assert!(status.success());
}

/// Regression test for https://github.com/denoland/deno/issues/12740.
#[test]
fn issue12740() {
  let mod_dir = TempDir::new();
  let mod1_path = mod_dir.path().join("mod1.ts");
  let mod2_path = mod_dir.path().join("mod2.ts");
  let mut deno_cmd = util::deno_cmd();
  std::fs::write(&mod1_path, "").unwrap();
  let status = deno_cmd
    .current_dir(util::testdata_path())
    .arg("run")
    .arg(&mod1_path)
    .stderr(std::process::Stdio::null())
    .stdout(std::process::Stdio::null())
    .spawn()
    .unwrap()
    .wait()
    .unwrap();
  assert!(status.success());
  std::fs::write(&mod1_path, "export { foo } from \"./mod2.ts\";").unwrap();
  std::fs::write(&mod2_path, "(").unwrap();
  let status = deno_cmd
    .current_dir(util::testdata_path())
    .arg("run")
    .arg(&mod1_path)
    .stderr(std::process::Stdio::null())
    .stdout(std::process::Stdio::null())
    .spawn()
    .unwrap()
    .wait()
    .unwrap();
  assert!(!status.success());
}

/// Regression test for https://github.com/denoland/deno/issues/12807.
#[test]
fn issue12807() {
  let mod_dir = TempDir::new();
  let mod1_path = mod_dir.path().join("mod1.ts");
  let mod2_path = mod_dir.path().join("mod2.ts");
  let mut deno_cmd = util::deno_cmd();
  // With a fresh `DENO_DIR`, run a module with a dependency and a type error.
  std::fs::write(&mod1_path, "import './mod2.ts'; Deno.exit('0');").unwrap();
  std::fs::write(&mod2_path, "console.log('Hello, world!');").unwrap();
  let status = deno_cmd
    .current_dir(util::testdata_path())
    .arg("run")
    .arg(&mod1_path)
    .stderr(std::process::Stdio::null())
    .stdout(std::process::Stdio::null())
    .spawn()
    .unwrap()
    .wait()
    .unwrap();
  assert!(!status.success());
  // Fix the type error and run again.
  std::fs::write(&mod1_path, "import './mod2.ts'; Deno.exit(0);").unwrap();
  let status = deno_cmd
    .current_dir(util::testdata_path())
    .arg("run")
    .arg(&mod1_path)
    .stderr(std::process::Stdio::null())
    .stdout(std::process::Stdio::null())
    .spawn()
    .unwrap()
    .wait()
    .unwrap();
  assert!(status.success());
}

itest!(issue_13562 {
  args: "run issue13562.ts",
  output: "issue13562.ts.out",
});

itest!(import_assertions_static_import {
  args: "run --allow-read import_assertions/static_import.ts",
  output: "import_assertions/static_import.out",
});

itest!(import_assertions_static_export {
  args: "run --allow-read import_assertions/static_export.ts",
  output: "import_assertions/static_export.out",
});

itest!(import_assertions_static_error {
  args: "run --allow-read import_assertions/static_error.ts",
  output: "import_assertions/static_error.out",
  exit_code: 1,
});

itest!(import_assertions_dynamic_import {
  args: "run --allow-read import_assertions/dynamic_import.ts",
  output: "import_assertions/dynamic_import.out",
});

itest!(import_assertions_dynamic_error {
  args: "run --allow-read import_assertions/dynamic_error.ts",
  output: "import_assertions/dynamic_error.out",
  exit_code: 1,
});

itest!(import_assertions_type_check {
  args: "run --allow-read import_assertions/type_check.ts",
  output: "import_assertions/type_check.out",
  exit_code: 1,
});

itest!(delete_window {
  args: "run delete_window.js",
  output_str: Some("true\n"),
  envs: vec![("DENO_FUTURE_CHECK".to_string(), "1".to_string())],
});

itest!(colors_without_global_this {
  args: "run colors_without_globalThis.js",
  output_str: Some("true\n"),
  envs: vec![("DENO_FUTURE_CHECK".to_string(), "1".to_string())],
});

itest!(config_auto_discovered_for_local_script {
  args: "run --quiet run/with_config/frontend_work.ts",
  output_str: Some("ok\n"),
});

itest!(config_not_auto_discovered_for_remote_script {
  args: "run --quiet http://127.0.0.1:4545/run/with_config/server_side_work.ts",
  output_str: Some("ok\n"),
  http_server: true,
});

itest!(wasm_streaming_panic_test {
  args: "run wasm_streaming_panic_test.js",
  output: "wasm_streaming_panic_test.js.out",
  exit_code: 1,
  envs: vec![("DENO_FUTURE_CHECK".to_string(), "1".to_string())],
});

// Regression test for https://github.com/denoland/deno/issues/13897.
itest!(fetch_async_error_stack {
  args: "run --quiet -A fetch_async_error_stack.ts",
  output: "fetch_async_error_stack.ts.out",
  exit_code: 1,
});

itest!(unstable_ffi_1 {
  args: "run unstable_ffi_1.js",
  output: "unstable_ffi_1.js.out",
  exit_code: 70,
  envs: vec![("DENO_FUTURE_CHECK".to_string(), "1".to_string())],
});

itest!(unstable_ffi_2 {
  args: "run unstable_ffi_2.js",
  output: "unstable_ffi_2.js.out",
  exit_code: 70,
  envs: vec![("DENO_FUTURE_CHECK".to_string(), "1".to_string())],
});

itest!(unstable_ffi_3 {
  args: "run unstable_ffi_3.js",
  output: "unstable_ffi_3.js.out",
  exit_code: 70,
  envs: vec![("DENO_FUTURE_CHECK".to_string(), "1".to_string())],
});

itest!(unstable_ffi_4 {
  args: "run unstable_ffi_4.js",
  output: "unstable_ffi_4.js.out",
  exit_code: 70,
  envs: vec![("DENO_FUTURE_CHECK".to_string(), "1".to_string())],
});

itest!(unstable_ffi_5 {
  args: "run unstable_ffi_5.js",
  output: "unstable_ffi_5.js.out",
  exit_code: 70,
  envs: vec![("DENO_FUTURE_CHECK".to_string(), "1".to_string())],
});

itest!(unstable_ffi_6 {
  args: "run unstable_ffi_6.js",
  output: "unstable_ffi_6.js.out",
  exit_code: 70,
  envs: vec![("DENO_FUTURE_CHECK".to_string(), "1".to_string())],
});

itest!(unstable_ffi_7 {
  args: "run unstable_ffi_7.js",
  output: "unstable_ffi_7.js.out",
  exit_code: 70,
  envs: vec![("DENO_FUTURE_CHECK".to_string(), "1".to_string())],
});

itest!(unstable_ffi_8 {
  args: "run unstable_ffi_8.js",
  output: "unstable_ffi_8.js.out",
  exit_code: 70,
  envs: vec![("DENO_FUTURE_CHECK".to_string(), "1".to_string())],
});

itest!(unstable_ffi_9 {
  args: "run unstable_ffi_9.js",
  output: "unstable_ffi_9.js.out",
  exit_code: 70,
  envs: vec![("DENO_FUTURE_CHECK".to_string(), "1".to_string())],
});

itest!(unstable_ffi_10 {
  args: "run unstable_ffi_10.js",
  output: "unstable_ffi_10.js.out",
  exit_code: 70,
  envs: vec![("DENO_FUTURE_CHECK".to_string(), "1".to_string())],
});

itest!(unstable_ffi_11 {
  args: "run unstable_ffi_11.js",
  output: "unstable_ffi_11.js.out",
  exit_code: 70,
  envs: vec![("DENO_FUTURE_CHECK".to_string(), "1".to_string())],
});

itest!(unstable_ffi_12 {
  args: "run unstable_ffi_12.js",
  output: "unstable_ffi_12.js.out",
  exit_code: 70,
  envs: vec![("DENO_FUTURE_CHECK".to_string(), "1".to_string())],
});

itest!(unstable_ffi_13 {
  args: "run unstable_ffi_13.js",
  output: "unstable_ffi_13.js.out",
  exit_code: 70,
  envs: vec![("DENO_FUTURE_CHECK".to_string(), "1".to_string())],
});

itest!(unstable_ffi_14 {
  args: "run unstable_ffi_14.js",
  output: "unstable_ffi_14.js.out",
  exit_code: 70,
  envs: vec![("DENO_FUTURE_CHECK".to_string(), "1".to_string())],
});

itest!(unstable_ffi_15 {
  args: "run unstable_ffi_15.js",
  output: "unstable_ffi_15.js.out",
  exit_code: 70,
  envs: vec![("DENO_FUTURE_CHECK".to_string(), "1".to_string())],
});

itest!(future_check1 {
  args: "run future_check.ts",
  output: "future_check1.out",
});

itest!(future_check2 {
  args: "run --check future_check.ts",
  output: "future_check2.out",
  envs: vec![("DENO_FUTURE_CHECK".to_string(), "1".to_string())],
});

itest!(event_listener_error {
  args: "run --quiet event_listener_error.ts",
  output: "event_listener_error.ts.out",
  exit_code: 1,
});

itest!(event_listener_error_handled {
  args: "run --quiet event_listener_error_handled.ts",
  output: "event_listener_error_handled.ts.out",
});

// https://github.com/denoland/deno/pull/14159#issuecomment-1092285446
itest!(event_listener_error_immediate_exit {
  args: "run --quiet event_listener_error_immediate_exit.ts",
  output: "event_listener_error_immediate_exit.ts.out",
  exit_code: 1,
});

itest!(set_timeout_error {
  args: "run --quiet set_timeout_error.ts",
  output: "set_timeout_error.ts.out",
  exit_code: 1,
});

itest!(set_timeout_error_handled {
  args: "run --quiet set_timeout_error_handled.ts",
  output: "set_timeout_error_handled.ts.out",
});

itest!(aggregate_error {
  args: "run --quiet aggregate_error.ts",
  output: "aggregate_error.out",
  exit_code: 1,
});

itest!(complex_error {
  args: "run --quiet complex_error.ts",
  output: "complex_error.ts.out",
  exit_code: 1,
});

<<<<<<< HEAD
itest!(allow_run_allowlist_resolution {
  args: "run --quiet -A allow_run_allowlist_resolution.ts",
  output: "allow_run_allowlist_resolution.ts.out",
});
=======
// Regression test for https://github.com/denoland/deno/issues/12143.
itest!(js_root_with_ts_check {
  args: "run --quiet js_root_with_ts_check.js",
  output: "js_root_with_ts_check.js.out",
  exit_code: 1,
});

itest!(no_prompt_flag {
  args: "run --quiet --unstable --no-prompt no_prompt.ts",
  output_str: Some(""),
});

#[test]
fn deno_no_prompt_environment_variable() {
  let output = util::deno_cmd()
    .current_dir(util::testdata_path())
    .arg("run")
    .arg("--unstable")
    .arg("no_prompt.ts")
    .env("DENO_NO_PROMPT", "1")
    .spawn()
    .unwrap()
    .wait_with_output()
    .unwrap();
  assert!(output.status.success());
}
>>>>>>> a64e63c3
<|MERGE_RESOLUTION|>--- conflicted
+++ resolved
@@ -2727,12 +2727,6 @@
   exit_code: 1,
 });
 
-<<<<<<< HEAD
-itest!(allow_run_allowlist_resolution {
-  args: "run --quiet -A allow_run_allowlist_resolution.ts",
-  output: "allow_run_allowlist_resolution.ts.out",
-});
-=======
 // Regression test for https://github.com/denoland/deno/issues/12143.
 itest!(js_root_with_ts_check {
   args: "run --quiet js_root_with_ts_check.js",
@@ -2759,4 +2753,8 @@
     .unwrap();
   assert!(output.status.success());
 }
->>>>>>> a64e63c3
+
+itest!(allow_run_allowlist_resolution {
+  args: "run --quiet -A allow_run_allowlist_resolution.ts",
+  output: "allow_run_allowlist_resolution.ts.out",
+});