--- conflicted
+++ resolved
@@ -3824,26 +3824,6 @@
   });
 }
 
-<<<<<<< HEAD
-itest!(run_node_builtin_modules_ts {
-  args: "run --quiet run/node_builtin_modules/mod.ts",
-  output: "run/node_builtin_modules/mod.ts.out",
-  envs: vec![(
-    "DENO_NODE_COMPAT_URL".to_string(),
-    test_util::std_file_url()
-  )],
-  exit_code: 0,
-});
-
-itest!(run_node_builtin_modules_js {
-  args: "run --quiet run/node_builtin_modules/mod.js",
-  output: "run/node_builtin_modules/mod.js.out",
-  envs: vec![(
-    "DENO_NODE_COMPAT_URL".to_string(),
-    test_util::std_file_url()
-  )],
-  exit_code: 0,
-=======
 itest!(node_builtin_modules_ts {
   args: "run --quiet run/node_builtin_modules/mod.ts",
   output: "run/node_builtin_modules/mod.ts.out",
@@ -3863,5 +3843,4 @@
   output: "run/node_prefix_missing/main.ts.out",
   envs: env_vars_for_npm_tests_no_sync_download(),
   exit_code: 1,
->>>>>>> 9cd271a9
 });