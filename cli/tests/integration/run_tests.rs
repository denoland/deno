// Copyright 2018-2022 the Deno authors. All rights reserved. MIT license.

use deno_core::url;
use std::process::Command;
use test_util as util;
use test_util::TempDir;

itest!(stdout_write_all {
  args: "run --quiet stdout_write_all.ts",
  output: "stdout_write_all.out",
});

itest!(_001_hello {
  args: "run --reload 001_hello.js",
  output: "001_hello.js.out",
  envs: vec![("DENO_FUTURE_CHECK".to_string(), "1".to_string())],
});

itest!(_002_hello {
  args: "run --quiet --reload 002_hello.ts",
  output: "002_hello.ts.out",
});

itest!(_003_relative_import {
  args: "run --quiet --reload 003_relative_import.ts",
  output: "003_relative_import.ts.out",
});

itest!(_004_set_timeout {
  args: "run --quiet --reload 004_set_timeout.ts",
  output: "004_set_timeout.ts.out",
});

itest!(_005_more_imports {
  args: "run --quiet --reload 005_more_imports.ts",
  output: "005_more_imports.ts.out",
});

itest!(_006_url_imports {
  args: "run --quiet --reload 006_url_imports.ts",
  output: "006_url_imports.ts.out",
  http_server: true,
});

itest!(_012_async {
  args: "run --quiet --reload 012_async.ts",
  output: "012_async.ts.out",
});

itest!(_013_dynamic_import {
  args: "run --quiet --reload --allow-read 013_dynamic_import.ts",
  output: "013_dynamic_import.ts.out",
});

itest!(_014_duplicate_import {
  args: "run --quiet --reload --allow-read 014_duplicate_import.ts ",
  output: "014_duplicate_import.ts.out",
});

itest!(_015_duplicate_parallel_import {
  args: "run --quiet --reload --allow-read 015_duplicate_parallel_import.js",
  output: "015_duplicate_parallel_import.js.out",
});

itest!(_016_double_await {
  args: "run --quiet --allow-read --reload 016_double_await.ts",
  output: "016_double_await.ts.out",
});

itest!(_017_import_redirect {
  args: "run --quiet --reload 017_import_redirect.ts",
  output: "017_import_redirect.ts.out",
});

itest!(_017_import_redirect_nocheck {
  args: "run --quiet --reload --no-check 017_import_redirect.ts",
  output: "017_import_redirect.ts.out",
});

itest!(_017_import_redirect_info {
  args: "info --quiet --reload 017_import_redirect.ts",
  output: "017_import_redirect_info.out",
});

itest!(_018_async_catch {
  args: "run --quiet --reload 018_async_catch.ts",
  output: "018_async_catch.ts.out",
});

itest!(_019_media_types {
  args: "run --reload 019_media_types.ts",
  output: "019_media_types.ts.out",
  http_server: true,
});

itest!(_020_json_modules {
  args: "run --reload 020_json_modules.ts",
  output: "020_json_modules.ts.out",
  exit_code: 1,
});

itest!(_021_mjs_modules {
  args: "run --quiet --reload 021_mjs_modules.ts",
  output: "021_mjs_modules.ts.out",
});

itest!(_023_no_ext {
  args: "run --reload --check 023_no_ext",
  output: "023_no_ext.out",
  envs: vec![("DENO_FUTURE_CHECK".to_string(), "1".to_string())],
});

// TODO(lucacasonato): remove --unstable when permissions goes stable
itest!(_025_hrtime {
  args: "run --quiet --allow-hrtime --unstable --reload 025_hrtime.ts",
  output: "025_hrtime.ts.out",
});

itest!(_025_reload_js_type_error {
  args: "run --quiet --reload 025_reload_js_type_error.js",
  output: "025_reload_js_type_error.js.out",
});

itest!(_026_redirect_javascript {
  args: "run --quiet --reload 026_redirect_javascript.js",
  output: "026_redirect_javascript.js.out",
  http_server: true,
});

itest!(_027_redirect_typescript {
  args: "run --quiet --reload 027_redirect_typescript.ts",
  output: "027_redirect_typescript.ts.out",
  http_server: true,
});

itest!(_028_args {
  args: "run --quiet --reload 028_args.ts --arg1 val1 --arg2=val2 -- arg3 arg4",
  output: "028_args.ts.out",
});

itest!(_033_import_map {
  args:
    "run --quiet --reload --import-map=import_maps/import_map.json import_maps/test.ts",
  output: "033_import_map.out",
});

itest!(_033_import_map_remote {
  args:
    "run --quiet --reload --import-map=http://127.0.0.1:4545/import_maps/import_map_remote.json --unstable import_maps/test_remote.ts",
  output: "033_import_map_remote.out",
  http_server: true,
});

itest!(_034_onload {
  args: "run --quiet --reload 034_onload/main.ts",
  output: "034_onload.out",
});

itest!(_035_cached_only_flag {
  args: "run --reload --check --cached-only http://127.0.0.1:4545/019_media_types.ts",
  output: "035_cached_only_flag.out",
  exit_code: 1,
  http_server: true,
  envs: vec![("DENO_FUTURE_CHECK".to_string(), "1".to_string())],
});

itest!(_038_checkjs {
  // checking if JS file is run through TS compiler
  args: "run --reload --config checkjs.tsconfig.json 038_checkjs.js",
  exit_code: 1,
  output: "038_checkjs.js.out",
});

itest!(_042_dyn_import_evalcontext {
  args: "run --quiet --allow-read --reload 042_dyn_import_evalcontext.ts",
  output: "042_dyn_import_evalcontext.ts.out",
});

itest!(_044_bad_resource {
  args: "run --quiet --reload --allow-read 044_bad_resource.ts",
  output: "044_bad_resource.ts.out",
  exit_code: 1,
});

itest!(_045_proxy {
  args: "run -L debug --allow-net --allow-env --allow-run --allow-read --reload --quiet 045_proxy_test.ts",
  output: "045_proxy_test.ts.out",
  http_server: true,
});

itest!(_046_tsx {
  args: "run --quiet --reload 046_jsx_test.tsx",
  output: "046_jsx_test.tsx.out",
});

itest!(_047_jsx {
  args: "run --quiet --reload 047_jsx_test.jsx",
  output: "047_jsx_test.jsx.out",
});

itest!(_048_media_types_jsx {
  args: "run  --reload 048_media_types_jsx.ts",
  output: "048_media_types_jsx.ts.out",
  http_server: true,
});

itest!(_052_no_remote_flag {
  args:
    "run --reload --check --no-remote http://127.0.0.1:4545/019_media_types.ts",
  output: "052_no_remote_flag.out",
  exit_code: 1,
  http_server: true,
  envs: vec![("DENO_FUTURE_CHECK".to_string(), "1".to_string())],
});

itest!(_056_make_temp_file_write_perm {
  args:
    "run --quiet --allow-read --allow-write=./subdir/ 056_make_temp_file_write_perm.ts",
  output: "056_make_temp_file_write_perm.out",
});

itest!(_058_tasks_microtasks_close {
  args: "run --quiet 058_tasks_microtasks_close.ts",
  output: "058_tasks_microtasks_close.ts.out",
});

itest!(_059_fs_relative_path_perm {
  args: "run 059_fs_relative_path_perm.ts",
  output: "059_fs_relative_path_perm.ts.out",
  exit_code: 1,
});

itest!(_070_location {
  args: "run --location https://foo/bar?baz#bat 070_location.ts",
  output: "070_location.ts.out",
});

itest!(_071_location_unset {
  args: "run 071_location_unset.ts",
  output: "071_location_unset.ts.out",
});

itest!(_072_location_relative_fetch {
  args: "run --location http://127.0.0.1:4545/ --allow-net 072_location_relative_fetch.ts",
  output: "072_location_relative_fetch.ts.out",
  http_server: true,
});

// tests the serialization of webstorage (both localStorage and sessionStorage)
itest!(webstorage_serialization {
  args: "run webstorage/serialization.ts",
  output: "webstorage/serialization.ts.out",
});

// tests to ensure that when `--location` is set, all code shares the same
// localStorage cache based on the origin of the location URL.
#[test]
fn webstorage_location_shares_origin() {
  let deno_dir = util::new_deno_dir();

  let mut deno_cmd = util::deno_cmd_with_deno_dir(&deno_dir);
  let output = deno_cmd
    .current_dir(util::testdata_path())
    .arg("run")
    .arg("--location")
    .arg("https://example.com/a.ts")
    .arg("webstorage/fixture.ts")
    .stdout(std::process::Stdio::piped())
    .spawn()
    .unwrap()
    .wait_with_output()
    .unwrap();
  assert!(output.status.success());
  assert_eq!(output.stdout, b"Storage { length: 0 }\n");

  let mut deno_cmd = util::deno_cmd_with_deno_dir(&deno_dir);
  let output = deno_cmd
    .current_dir(util::testdata_path())
    .arg("run")
    .arg("--location")
    .arg("https://example.com/b.ts")
    .arg("webstorage/logger.ts")
    .stdout(std::process::Stdio::piped())
    .spawn()
    .unwrap()
    .wait_with_output()
    .unwrap();
  assert!(output.status.success());
  assert_eq!(output.stdout, b"Storage { length: 1, hello: \"deno\" }\n");
}

// test to ensure that when a --config file is set, but no --location, that
// storage persists against unique configuration files.
#[test]
fn webstorage_config_file() {
  let deno_dir = util::new_deno_dir();

  let mut deno_cmd = util::deno_cmd_with_deno_dir(&deno_dir);
  let output = deno_cmd
    .current_dir(util::testdata_path())
    .arg("run")
    .arg("--config")
    .arg("webstorage/config_a.jsonc")
    .arg("webstorage/fixture.ts")
    .stdout(std::process::Stdio::piped())
    .spawn()
    .unwrap()
    .wait_with_output()
    .unwrap();
  assert!(output.status.success());
  assert_eq!(output.stdout, b"Storage { length: 0 }\n");

  let mut deno_cmd = util::deno_cmd_with_deno_dir(&deno_dir);
  let output = deno_cmd
    .current_dir(util::testdata_path())
    .arg("run")
    .arg("--config")
    .arg("webstorage/config_b.jsonc")
    .arg("webstorage/logger.ts")
    .stdout(std::process::Stdio::piped())
    .spawn()
    .unwrap()
    .wait_with_output()
    .unwrap();
  assert!(output.status.success());
  assert_eq!(output.stdout, b"Storage { length: 0 }\n");

  let mut deno_cmd = util::deno_cmd_with_deno_dir(&deno_dir);
  let output = deno_cmd
    .current_dir(util::testdata_path())
    .arg("run")
    .arg("--config")
    .arg("webstorage/config_a.jsonc")
    .arg("webstorage/logger.ts")
    .stdout(std::process::Stdio::piped())
    .spawn()
    .unwrap()
    .wait_with_output()
    .unwrap();
  assert!(output.status.success());
  assert_eq!(output.stdout, b"Storage { length: 1, hello: \"deno\" }\n");
}

// tests to ensure `--config` does not effect persisted storage when a
// `--location` is provided.
#[test]
fn webstorage_location_precedes_config() {
  let deno_dir = util::new_deno_dir();

  let mut deno_cmd = util::deno_cmd_with_deno_dir(&deno_dir);
  let output = deno_cmd
    .current_dir(util::testdata_path())
    .arg("run")
    .arg("--location")
    .arg("https://example.com/a.ts")
    .arg("--config")
    .arg("webstorage/config_a.jsonc")
    .arg("webstorage/fixture.ts")
    .stdout(std::process::Stdio::piped())
    .spawn()
    .unwrap()
    .wait_with_output()
    .unwrap();
  assert!(output.status.success());
  assert_eq!(output.stdout, b"Storage { length: 0 }\n");

  let mut deno_cmd = util::deno_cmd_with_deno_dir(&deno_dir);
  let output = deno_cmd
    .current_dir(util::testdata_path())
    .arg("run")
    .arg("--location")
    .arg("https://example.com/b.ts")
    .arg("--config")
    .arg("webstorage/config_b.jsonc")
    .arg("webstorage/logger.ts")
    .stdout(std::process::Stdio::piped())
    .spawn()
    .unwrap()
    .wait_with_output()
    .unwrap();
  assert!(output.status.success());
  assert_eq!(output.stdout, b"Storage { length: 1, hello: \"deno\" }\n");
}

// test to ensure that when there isn't a configuration or location, that the
// main module is used to determine how to persist storage data.
#[test]
fn webstorage_main_module() {
  let deno_dir = util::new_deno_dir();

  let mut deno_cmd = util::deno_cmd_with_deno_dir(&deno_dir);
  let output = deno_cmd
    .current_dir(util::testdata_path())
    .arg("run")
    .arg("webstorage/fixture.ts")
    .stdout(std::process::Stdio::piped())
    .spawn()
    .unwrap()
    .wait_with_output()
    .unwrap();
  assert!(output.status.success());
  assert_eq!(output.stdout, b"Storage { length: 0 }\n");

  let mut deno_cmd = util::deno_cmd_with_deno_dir(&deno_dir);
  let output = deno_cmd
    .current_dir(util::testdata_path())
    .arg("run")
    .arg("webstorage/logger.ts")
    .stdout(std::process::Stdio::piped())
    .spawn()
    .unwrap()
    .wait_with_output()
    .unwrap();
  assert!(output.status.success());
  assert_eq!(output.stdout, b"Storage { length: 0 }\n");

  let mut deno_cmd = util::deno_cmd_with_deno_dir(&deno_dir);
  let output = deno_cmd
    .current_dir(util::testdata_path())
    .arg("run")
    .arg("webstorage/fixture.ts")
    .stdout(std::process::Stdio::piped())
    .spawn()
    .unwrap()
    .wait_with_output()
    .unwrap();
  assert!(output.status.success());
  assert_eq!(output.stdout, b"Storage { length: 1, hello: \"deno\" }\n");
}

itest!(_075_import_local_query_hash {
  args: "run 075_import_local_query_hash.ts",
  output: "075_import_local_query_hash.ts.out",
});

itest!(_077_fetch_empty {
  args: "run -A 077_fetch_empty.ts",
  output: "077_fetch_empty.ts.out",
  exit_code: 1,
});

itest!(_078_unload_on_exit {
  args: "run 078_unload_on_exit.ts",
  output: "078_unload_on_exit.ts.out",
  exit_code: 1,
});

itest!(_079_location_authentication {
  args: "run --location https://foo:bar@baz/qux 079_location_authentication.ts",
  output: "079_location_authentication.ts.out",
});

itest!(_080_deno_emit_permissions {
  args: "run --unstable 080_deno_emit_permissions.ts",
  output: "080_deno_emit_permissions.ts.out",
  exit_code: 1,
});

itest!(_081_location_relative_fetch_redirect {
    args: "run --location http://127.0.0.1:4546/ --allow-net 081_location_relative_fetch_redirect.ts",
    output: "081_location_relative_fetch_redirect.ts.out",
    http_server: true,
  });

itest!(_082_prepare_stack_trace_throw {
  args: "run 082_prepare_stack_trace_throw.js",
  output: "082_prepare_stack_trace_throw.js.out",
  exit_code: 1,
});

#[test]
fn _083_legacy_external_source_map() {
  let _g = util::http_server();
  let deno_dir = TempDir::new();
  let module_url =
    url::Url::parse("http://localhost:4545/083_legacy_external_source_map.ts")
      .unwrap();
  // Write a faulty old external source map.
  let faulty_map_path = deno_dir.path().join("gen/http/localhost_PORT4545/9576bd5febd0587c5c4d88d57cb3ac8ebf2600c529142abe3baa9a751d20c334.js.map");
  std::fs::create_dir_all(faulty_map_path.parent().unwrap()).unwrap();
  std::fs::write(faulty_map_path, "{\"version\":3,\"file\":\"\",\"sourceRoot\":\"\",\"sources\":[\"http://localhost:4545/083_legacy_external_source_map.ts\"],\"names\":[],\"mappings\":\";AAAA,MAAM,IAAI,KAAK,CAAC,KAAK,CAAC,CAAC\"}").unwrap();
  let output = Command::new(util::deno_exe_path())
    .env("DENO_DIR", deno_dir.path())
    .current_dir(util::testdata_path())
    .arg("run")
    .arg(module_url.to_string())
    .output()
    .unwrap();
  // Before https://github.com/denoland/deno/issues/6965 was fixed, the faulty
  // old external source map would cause a panic while formatting the error
  // and the exit code would be 101. The external source map should be ignored
  // in favor of the inline one.
  assert_eq!(output.status.code(), Some(1));
  let out = std::str::from_utf8(&output.stdout).unwrap();
  assert_eq!(out, "");
}

itest!(_085_dynamic_import_async_error {
  args: "run --allow-read 085_dynamic_import_async_error.ts",
  output: "085_dynamic_import_async_error.ts.out",
});

itest!(_086_dynamic_import_already_rejected {
  args: "run --allow-read 086_dynamic_import_already_rejected.ts",
  output: "086_dynamic_import_already_rejected.ts.out",
});

itest!(_087_no_check_imports_not_used_as_values {
    args: "run --config preserve_imports.tsconfig.json --no-check 087_no_check_imports_not_used_as_values.ts",
    output: "087_no_check_imports_not_used_as_values.ts.out",
  });

itest!(_088_dynamic_import_already_evaluating {
  args: "run --allow-read 088_dynamic_import_already_evaluating.ts",
  output: "088_dynamic_import_already_evaluating.ts.out",
});

itest!(_089_run_allow_list {
  args: "run --allow-run=curl 089_run_allow_list.ts",
  output: "089_run_allow_list.ts.out",
});

#[test]
fn _090_run_permissions_request() {
  let args = "run --quiet 090_run_permissions_request.ts";
  use util::PtyData::*;
  util::test_pty2(args, vec![
    Output("⚠️  ️Deno requests run access to \"ls\". Run again with --allow-run to bypass this prompt.\r\n   Allow? [y/n (y = yes allow, n = no deny)]"),
    Input("y\n"),
    Output("⚠️  ️Deno requests run access to \"cat\". Run again with --allow-run to bypass this prompt.\r\n   Allow? [y/n (y = yes allow, n = no deny)]"),
    Input("n\n"),
    Output("granted\r\n"),
    Output("prompt\r\n"),
    Output("denied\r\n"),
  ]);
}

itest!(_091_use_define_for_class_fields {
  args: "run 091_use_define_for_class_fields.ts",
  output: "091_use_define_for_class_fields.ts.out",
  exit_code: 1,
});

itest!(_092_import_map_unmapped_bare_specifier {
  args: "run --import-map import_maps/import_map.json 092_import_map_unmapped_bare_specifier.ts",
  output: "092_import_map_unmapped_bare_specifier.ts.out",
  exit_code: 1,
});

itest!(js_import_detect {
  args: "run --quiet --reload js_import_detect.ts",
  output: "js_import_detect.ts.out",
  exit_code: 0,
});

itest!(blob_gc_finalization {
  args: "run blob_gc_finalization.js",
  output: "blob_gc_finalization.js.out",
  exit_code: 0,
  envs: vec![("DENO_FUTURE_CHECK".to_string(), "1".to_string())],
});

itest!(fetch_response_finalization {
  args: "run --v8-flags=--expose-gc --allow-net fetch_response_finalization.js",
  output: "fetch_response_finalization.js.out",
  http_server: true,
  exit_code: 0,
  envs: vec![("DENO_FUTURE_CHECK".to_string(), "1".to_string())],
});

itest!(import_type {
  args: "run --reload import_type.ts",
  output: "import_type.ts.out",
});

itest!(import_type_no_check {
  args: "run --reload --no-check import_type.ts",
  output: "import_type.ts.out",
});

itest!(private_field_presence {
  args: "run --reload private_field_presence.ts",
  output: "private_field_presence.ts.out",
});

itest!(private_field_presence_no_check {
  args: "run --reload --no-check private_field_presence.ts",
  output: "private_field_presence.ts.out",
});

itest!(lock_write_requires_lock {
  args: "run --lock-write some_file.ts",
  output: "lock_write_requires_lock.out",
  exit_code: 1,
});

itest!(lock_write_fetch {
  args:
    "run --quiet --allow-read --allow-write --allow-env --allow-run lock_write_fetch.ts",
  output: "lock_write_fetch.ts.out",
  http_server: true,
  exit_code: 0,
});

itest!(lock_check_ok {
  args:
    "run --lock=lock_check_ok.json http://127.0.0.1:4545/003_relative_import.ts",
  output: "003_relative_import.ts.out",
  http_server: true,
});

itest!(lock_check_ok2 {
  args: "run --lock=lock_check_ok2.json 019_media_types.ts",
  output: "019_media_types.ts.out",
  http_server: true,
});

itest!(lock_dynamic_imports {
  args: "run --lock=lock_dynamic_imports.json --allow-read --allow-net http://127.0.0.1:4545/013_dynamic_import.ts",
  output: "lock_dynamic_imports.out",
  exit_code: 10,
  http_server: true,
});

itest!(lock_check_err {
  args: "run --lock=lock_check_err.json http://127.0.0.1:4545/003_relative_import.ts",
  output: "lock_check_err.out",
  exit_code: 10,
  http_server: true,
});

itest!(lock_check_err2 {
  args: "run --lock=lock_check_err2.json 019_media_types.ts",
  output: "lock_check_err2.out",
  exit_code: 10,
  http_server: true,
});

itest!(mts_dmts_mjs {
  args: "run subdir/import.mts",
  output: "mts_dmts_mjs.out",
});

itest!(mts_dmts_mjs_no_check {
  args: "run --no-check subdir/import.mts",
  output: "mts_dmts_mjs.out",
});

itest!(async_error {
  exit_code: 1,
  args: "run --reload async_error.ts",
  output: "async_error.ts.out",
});

itest!(config {
  args: "run --reload --config config.tsconfig.json config.ts",
  exit_code: 1,
  output: "config.ts.out",
});

itest!(config_types {
  args:
    "run --reload --quiet --config config_types.tsconfig.json config_types.ts",
  output: "config_types.ts.out",
});

itest!(config_types_remote {
    http_server: true,
    args: "run --reload --quiet --config config_types_remote.tsconfig.json config_types.ts",
    output: "config_types.ts.out",
  });

itest!(empty_typescript {
  args: "run --reload --check subdir/empty.ts",
  output_str: Some("Check file:[WILDCARD]/subdir/empty.ts\n"),
  envs: vec![("DENO_FUTURE_CHECK".to_string(), "1".to_string())],
});

itest!(error_001 {
  args: "run --reload error_001.ts",
  exit_code: 1,
  output: "error_001.ts.out",
});

itest!(error_002 {
  args: "run --reload error_002.ts",
  exit_code: 1,
  output: "error_002.ts.out",
});

itest!(error_003_typescript {
  args: "run --reload error_003_typescript.ts",
  exit_code: 1,
  output: "error_003_typescript.ts.out",
});

// Supposing that we've already attempted to run error_003_typescript.ts
// we want to make sure that JS wasn't emitted. Running again without reload flag
// should result in the same output.
// https://github.com/denoland/deno/issues/2436
itest!(error_003_typescript2 {
  args: "run error_003_typescript.ts",
  exit_code: 1,
  output: "error_003_typescript.ts.out",
});

itest!(error_004_missing_module {
  args: "run --reload error_004_missing_module.ts",
  exit_code: 1,
  output: "error_004_missing_module.ts.out",
});

itest!(error_005_missing_dynamic_import {
  args: "run --reload --allow-read --quiet error_005_missing_dynamic_import.ts",
  exit_code: 1,
  output: "error_005_missing_dynamic_import.ts.out",
});

itest!(error_006_import_ext_failure {
  args: "run --reload error_006_import_ext_failure.ts",
  exit_code: 1,
  output: "error_006_import_ext_failure.ts.out",
});

itest!(error_007_any {
  args: "run --reload error_007_any.ts",
  exit_code: 1,
  output: "error_007_any.ts.out",
});

itest!(error_008_checkjs {
  args: "run --reload error_008_checkjs.js",
  exit_code: 1,
  output: "error_008_checkjs.js.out",
});

itest!(error_009_extensions_error {
  args: "run error_009_extensions_error.js",
  output: "error_009_extensions_error.js.out",
  exit_code: 1,
});

itest!(error_011_bad_module_specifier {
  args: "run --reload error_011_bad_module_specifier.ts",
  exit_code: 1,
  output: "error_011_bad_module_specifier.ts.out",
});

itest!(error_012_bad_dynamic_import_specifier {
  args: "run --reload --check error_012_bad_dynamic_import_specifier.ts",
  exit_code: 1,
  output: "error_012_bad_dynamic_import_specifier.ts.out",
  envs: vec![("DENO_FUTURE_CHECK".to_string(), "1".to_string())],
});

itest!(error_013_missing_script {
  args: "run --reload missing_file_name",
  exit_code: 1,
  output: "error_013_missing_script.out",
  envs: vec![("DENO_FUTURE_CHECK".to_string(), "1".to_string())],
});

itest!(error_014_catch_dynamic_import_error {
  args: "run  --reload --allow-read error_014_catch_dynamic_import_error.js",
  output: "error_014_catch_dynamic_import_error.js.out",
  envs: vec![("DENO_FUTURE_CHECK".to_string(), "1".to_string())],
});

itest!(error_015_dynamic_import_permissions {
  args: "run --reload --quiet error_015_dynamic_import_permissions.js",
  output: "error_015_dynamic_import_permissions.out",
  exit_code: 1,
  http_server: true,
});

// We have an allow-net flag but not allow-read, it should still result in error.
itest!(error_016_dynamic_import_permissions2 {
  args: "run --reload --allow-net error_016_dynamic_import_permissions2.js",
  output: "error_016_dynamic_import_permissions2.out",
  exit_code: 1,
  http_server: true,
});

itest!(error_017_hide_long_source_ts {
  args: "run --reload error_017_hide_long_source_ts.ts",
  output: "error_017_hide_long_source_ts.ts.out",
  exit_code: 1,
});

itest!(error_018_hide_long_source_js {
  args: "run error_018_hide_long_source_js.js",
  output: "error_018_hide_long_source_js.js.out",
  exit_code: 1,
  envs: vec![("DENO_FUTURE_CHECK".to_string(), "1".to_string())],
});

itest!(error_019_stack_function {
  args: "run error_019_stack_function.ts",
  output: "error_019_stack_function.ts.out",
  exit_code: 1,
});

itest!(error_020_stack_constructor {
  args: "run error_020_stack_constructor.ts",
  output: "error_020_stack_constructor.ts.out",
  exit_code: 1,
});

itest!(error_021_stack_method {
  args: "run error_021_stack_method.ts",
  output: "error_021_stack_method.ts.out",
  exit_code: 1,
});

itest!(error_022_stack_custom_error {
  args: "run error_022_stack_custom_error.ts",
  output: "error_022_stack_custom_error.ts.out",
  exit_code: 1,
});

itest!(error_023_stack_async {
  args: "run error_023_stack_async.ts",
  output: "error_023_stack_async.ts.out",
  exit_code: 1,
});

itest!(error_024_stack_promise_all {
  args: "run error_024_stack_promise_all.ts",
  output: "error_024_stack_promise_all.ts.out",
  exit_code: 1,
});

itest!(error_025_tab_indent {
  args: "run error_025_tab_indent",
  output: "error_025_tab_indent.out",
  exit_code: 1,
});

itest!(error_026_remote_import_error {
  args: "run error_026_remote_import_error.ts",
  output: "error_026_remote_import_error.ts.out",
  exit_code: 1,
  http_server: true,
});

itest!(error_for_await {
  args: "run --reload error_for_await.ts",
  output: "error_for_await.ts.out",
  exit_code: 1,
});

itest!(error_missing_module_named_import {
  args: "run --reload error_missing_module_named_import.ts",
  output: "error_missing_module_named_import.ts.out",
  exit_code: 1,
});

itest!(error_no_check {
  args: "run --reload --no-check error_no_check.ts",
  output: "error_no_check.ts.out",
  exit_code: 1,
});

itest!(error_syntax {
  args: "run --reload error_syntax.js",
  exit_code: 1,
  output: "error_syntax.js.out",
  envs: vec![("DENO_FUTURE_CHECK".to_string(), "1".to_string())],
});

itest!(error_syntax_empty_trailing_line {
  args: "run --reload error_syntax_empty_trailing_line.mjs",
  exit_code: 1,
  output: "error_syntax_empty_trailing_line.mjs.out",
  envs: vec![("DENO_FUTURE_CHECK".to_string(), "1".to_string())],
});

itest!(error_type_definitions {
  args: "run --reload error_type_definitions.ts",
  exit_code: 1,
  output: "error_type_definitions.ts.out",
});

itest!(error_local_static_import_from_remote_ts {
    args: "run --reload http://localhost:4545/error_local_static_import_from_remote.ts",
    exit_code: 1,
    http_server: true,
    output: "error_local_static_import_from_remote.ts.out",
  });

itest!(error_local_static_import_from_remote_js {
    args: "run --reload http://localhost:4545/error_local_static_import_from_remote.js",
    exit_code: 1,
    http_server: true,
    output: "error_local_static_import_from_remote.js.out",
  });

itest!(exit_error42 {
  exit_code: 42,
  args: "run --quiet --reload exit_error42.ts",
  output: "exit_error42.ts.out",
});

itest!(set_exit_code_0 {
  args: "run --no-check --unstable set_exit_code_0.ts",
  output: "empty.out",
  exit_code: 0,
});

itest!(set_exit_code_1 {
  args: "run --no-check --unstable set_exit_code_1.ts",
  output: "empty.out",
  exit_code: 42,
});

itest!(set_exit_code_2 {
  args: "run --no-check --unstable set_exit_code_2.ts",
  output: "empty.out",
  exit_code: 42,
});

itest!(set_exit_code_in_worker {
  args: "run --no-check --unstable --allow-read set_exit_code_in_worker.ts",
  output: "empty.out",
  exit_code: 42,
});

itest!(heapstats {
  args: "run --quiet --unstable --v8-flags=--expose-gc heapstats.js",
  output: "heapstats.js.out",
});

itest!(finalization_registry {
  args:
    "run --quiet --unstable --v8-flags=--expose-gc finalization_registry.js",
  output: "finalization_registry.js.out",
});

itest!(https_import {
  args: "run --quiet --reload --cert tls/RootCA.pem https_import.ts",
  output: "https_import.ts.out",
  http_server: true,
});

itest!(if_main {
  args: "run --quiet --reload if_main.ts",
  output: "if_main.ts.out",
});

itest!(import_meta {
  args: "run --quiet --reload import_meta.ts",
  output: "import_meta.ts.out",
});

itest!(main_module {
  args: "run --quiet --allow-read --reload main_module.ts",
  output: "main_module.ts.out",
});

itest!(no_check {
  args: "run --quiet --reload --no-check 006_url_imports.ts",
  output: "006_url_imports.ts.out",
  http_server: true,
});

itest!(no_check_decorators {
  args: "run --quiet --reload --no-check no_check_decorators.ts",
  output: "no_check_decorators.ts.out",
});

itest!(check_remote {
  args: "run --quiet --reload no_check_remote.ts",
  output: "no_check_remote.ts.disabled.out",
  exit_code: 1,
  http_server: true,
});

itest!(no_check_remote {
  args: "run --quiet --reload --no-check=remote no_check_remote.ts",
  output: "no_check_remote.ts.enabled.out",
  http_server: true,
});

itest!(runtime_decorators {
  args: "run --quiet --reload --no-check runtime_decorators.ts",
  output: "runtime_decorators.ts.out",
});

itest!(lib_dom_asynciterable {
  args: "run --quiet --unstable --reload lib_dom_asynciterable.ts",
  output: "lib_dom_asynciterable.ts.out",
});

itest!(lib_ref {
  args: "run --quiet --unstable --reload lib_ref.ts",
  output: "lib_ref.ts.out",
});

itest!(lib_runtime_api {
  args: "run --quiet --unstable --reload lib_runtime_api.ts",
  output: "lib_runtime_api.ts.out",
});

itest!(seed_random {
  args: "run --seed=100 seed_random.js",
  output: "seed_random.js.out",
  envs: vec![("DENO_FUTURE_CHECK".to_string(), "1".to_string())],
});

itest!(type_definitions {
  args: "run --reload type_definitions.ts",
  output: "type_definitions.ts.out",
});

itest!(type_definitions_for_export {
  args: "run --reload --check type_definitions_for_export.ts",
  output: "type_definitions_for_export.ts.out",
  exit_code: 1,
  envs: vec![("DENO_FUTURE_CHECK".to_string(), "1".to_string())],
});

itest!(type_directives_01 {
  args: "run --reload -L debug type_directives_01.ts",
  output: "type_directives_01.ts.out",
  http_server: true,
});

itest!(type_directives_02 {
  args: "run --reload -L debug type_directives_02.ts",
  output: "type_directives_02.ts.out",
});

itest!(type_directives_js_main {
  args: "run --reload -L debug type_directives_js_main.js",
  output: "type_directives_js_main.js.out",
  exit_code: 0,
});

itest!(type_directives_redirect {
  args: "run --reload --check type_directives_redirect.ts",
  output: "type_directives_redirect.ts.out",
  http_server: true,
  envs: vec![("DENO_FUTURE_CHECK".to_string(), "1".to_string())],
});

itest!(type_headers_deno_types {
  args: "run --reload --check type_headers_deno_types.ts",
  output: "type_headers_deno_types.ts.out",
  http_server: true,
  envs: vec![("DENO_FUTURE_CHECK".to_string(), "1".to_string())],
});

itest!(ts_type_imports {
  args: "run --reload --check ts_type_imports.ts",
  output: "ts_type_imports.ts.out",
  exit_code: 1,
  envs: vec![("DENO_FUTURE_CHECK".to_string(), "1".to_string())],
});

itest!(ts_decorators {
  args: "run --reload -c tsconfig.decorators.json --check ts_decorators.ts",
  output: "ts_decorators.ts.out",
  envs: vec![("DENO_FUTURE_CHECK".to_string(), "1".to_string())],
});

itest!(ts_type_only_import {
  args: "run --reload --check ts_type_only_import.ts",
  output: "ts_type_only_import.ts.out",
  envs: vec![("DENO_FUTURE_CHECK".to_string(), "1".to_string())],
});

itest!(swc_syntax_error {
  args: "run --reload --check swc_syntax_error.ts",
  output: "swc_syntax_error.ts.out",
  exit_code: 1,
  envs: vec![("DENO_FUTURE_CHECK".to_string(), "1".to_string())],
});

itest!(unbuffered_stderr {
  args: "run --reload unbuffered_stderr.ts",
  output: "unbuffered_stderr.ts.out",
});

itest!(unbuffered_stdout {
  args: "run --quiet --reload unbuffered_stdout.ts",
  output: "unbuffered_stdout.ts.out",
});

itest!(v8_flags_run {
  args: "run --v8-flags=--expose-gc v8_flags.js",
  output: "v8_flags.js.out",
  envs: vec![("DENO_FUTURE_CHECK".to_string(), "1".to_string())],
});

itest!(v8_flags_unrecognized {
  args: "repl --v8-flags=--foo,bar,--trace-gc,-baz",
  output: "v8_flags_unrecognized.out",
  exit_code: 1,
});

itest!(v8_help {
  args: "repl --v8-flags=--help",
  output: "v8_help.out",
});

itest!(unsupported_dynamic_import_scheme {
  args: "eval import('xxx:')",
  output: "unsupported_dynamic_import_scheme.out",
  exit_code: 1,
});

itest!(wasm {
  args: "run --quiet wasm.ts",
  output: "wasm.ts.out",
});

itest!(wasm_shared {
  args: "run --quiet wasm_shared.ts",
  output: "wasm_shared.out",
});

itest!(wasm_async {
  args: "run wasm_async.js",
  output: "wasm_async.out",
  envs: vec![("DENO_FUTURE_CHECK".to_string(), "1".to_string())],
});

itest!(wasm_unreachable {
  args: "run --allow-read wasm_unreachable.js",
  output: "wasm_unreachable.out",
  exit_code: 1,
  envs: vec![("DENO_FUTURE_CHECK".to_string(), "1".to_string())],
});

itest!(wasm_url {
  args: "run --quiet --allow-net=localhost:4545 wasm_url.js",
  output: "wasm_url.out",
  exit_code: 1,
  http_server: true,
});

itest!(weakref {
  args: "run --quiet --reload weakref.ts",
  output: "weakref.ts.out",
});

itest!(top_level_await_order {
  args: "run --allow-read top_level_await_order.js",
  output: "top_level_await_order.out",
  envs: vec![("DENO_FUTURE_CHECK".to_string(), "1".to_string())],
});

itest!(top_level_await_loop {
  args: "run --allow-read top_level_await_loop.js",
  output: "top_level_await_loop.out",
  envs: vec![("DENO_FUTURE_CHECK".to_string(), "1".to_string())],
});

itest!(top_level_await_circular {
  args: "run --allow-read top_level_await_circular.js",
  output: "top_level_await_circular.out",
  exit_code: 1,
  envs: vec![("DENO_FUTURE_CHECK".to_string(), "1".to_string())],
});

// Regression test for https://github.com/denoland/deno/issues/11238.
itest!(top_level_await_nested {
  args: "run --allow-read top_level_await_nested/main.js",
  output: "top_level_await_nested.out",
  envs: vec![("DENO_FUTURE_CHECK".to_string(), "1".to_string())],
});

itest!(top_level_await_unresolved {
  args: "run top_level_await_unresolved.js",
  output: "top_level_await_unresolved.out",
  exit_code: 1,
  envs: vec![("DENO_FUTURE_CHECK".to_string(), "1".to_string())],
});

itest!(top_level_await {
  args: "run --allow-read top_level_await.js",
  output: "top_level_await.out",
  envs: vec![("DENO_FUTURE_CHECK".to_string(), "1".to_string())],
});

itest!(top_level_await_ts {
  args: "run --quiet --allow-read top_level_await.ts",
  output: "top_level_await.out",
});

itest!(top_level_for_await {
  args: "run --quiet top_level_for_await.js",
  output: "top_level_for_await.out",
});

itest!(top_level_for_await_ts {
  args: "run --quiet top_level_for_await.ts",
  output: "top_level_for_await.out",
});

itest!(unstable_disabled {
  args: "run --reload unstable.ts",
  exit_code: 1,
  output: "unstable_disabled.out",
});

itest!(unstable_enabled {
  args: "run --quiet --reload --unstable unstable.ts",
  output: "unstable_enabled.out",
});

itest!(unstable_disabled_js {
  args: "run --reload unstable.js",
  output: "unstable_disabled_js.out",
  envs: vec![("DENO_FUTURE_CHECK".to_string(), "1".to_string())],
});

itest!(unstable_enabled_js {
  args: "run --quiet --reload --unstable unstable.ts",
  output: "unstable_enabled_js.out",
});

itest!(unstable_worker {
  args: "run --reload --unstable --quiet --allow-read unstable_worker.ts",
  output: "unstable_worker.ts.out",
});

itest!(_053_import_compression {
  args: "run --quiet --reload --allow-net 053_import_compression/main.ts",
  output: "053_import_compression.out",
  http_server: true,
});

itest!(disallow_http_from_https_js {
  args: "run --quiet --reload --cert tls/RootCA.pem https://localhost:5545/disallow_http_from_https.js",
  output: "disallow_http_from_https_js.out",
  http_server: true,
  exit_code: 1,
});

itest!(disallow_http_from_https_ts {
  args: "run --quiet --reload --cert tls/RootCA.pem https://localhost:5545/disallow_http_from_https.ts",
  output: "disallow_http_from_https_ts.out",
  http_server: true,
  exit_code: 1,
});

itest!(dynamic_import_conditional {
  args: "run --quiet --reload dynamic_import_conditional.js",
  output: "dynamic_import_conditional.js.out",
});

itest!(tsx_imports {
  args: "run --reload --check tsx_imports.ts",
  output: "tsx_imports.ts.out",
  envs: vec![("DENO_FUTURE_CHECK".to_string(), "1".to_string())],
});

itest!(fix_dynamic_import_errors {
  args: "run --reload fix_dynamic_import_errors.js",
  output: "fix_dynamic_import_errors.js.out",
  envs: vec![("DENO_FUTURE_CHECK".to_string(), "1".to_string())],
});

itest!(fix_emittable_skipped {
  args: "run --reload fix_emittable_skipped.js",
  output: "fix_emittable_skipped.ts.out",
});

itest!(fix_exotic_specifiers {
  args: "run --quiet --reload fix_exotic_specifiers.ts",
  output: "fix_exotic_specifiers.ts.out",
});

itest!(fix_js_import_js {
  args: "run --quiet --reload fix_js_import_js.ts",
  output: "fix_js_import_js.ts.out",
});

itest!(fix_js_imports {
  args: "run --quiet --reload fix_js_imports.ts",
  output: "fix_js_imports.ts.out",
});

itest!(fix_tsc_file_exists {
  args: "run --quiet --reload tsc/test.js",
  output: "fix_tsc_file_exists.out",
});

itest!(fix_worker_dispatchevent {
  args: "run --quiet --reload fix_worker_dispatchevent.ts",
  output: "fix_worker_dispatchevent.ts.out",
});

itest!(es_private_fields {
  args: "run --quiet --reload es_private_fields.js",
  output: "es_private_fields.js.out",
});

itest!(cjs_imports {
  args: "run --quiet --reload cjs_imports.ts",
  output: "cjs_imports.ts.out",
});

itest!(ts_import_from_js {
  args: "run --quiet --reload ts_import_from_js.js",
  output: "ts_import_from_js.js.out",
  http_server: true,
});

itest!(jsx_import_from_ts {
  args: "run --quiet --reload jsx_import_from_ts.ts",
  output: "jsx_import_from_ts.ts.out",
});

itest!(jsx_import_source_pragma {
  args: "run --reload jsx_import_source_pragma.tsx",
  output: "jsx_import_source.out",
  http_server: true,
});

itest!(jsx_import_source_pragma_with_config {
  args: "run --reload --config jsx/deno-jsx.jsonc jsx_import_source_pragma.tsx",
  output: "jsx_import_source.out",
  http_server: true,
});

itest!(jsx_import_source_pragma_with_dev_config {
  args:
    "run --reload --config jsx/deno-jsxdev.jsonc jsx_import_source_pragma.tsx",
  output: "jsx_import_source_dev.out",
  http_server: true,
});

itest!(jsx_import_source_no_pragma {
  args:
    "run --reload --config jsx/deno-jsx.jsonc jsx_import_source_no_pragma.tsx",
  output: "jsx_import_source.out",
  http_server: true,
});

itest!(jsx_import_source_no_pragma_dev {
  args: "run --reload --config jsx/deno-jsxdev.jsonc jsx_import_source_no_pragma.tsx",
  output: "jsx_import_source_dev.out",
  http_server: true,
});

itest!(jsx_import_source_pragma_import_map {
  args: "run --reload --import-map jsx/import-map.json jsx_import_source_pragma_import_map.tsx",
  output: "jsx_import_source_import_map.out",
  http_server: true,
});

itest!(jsx_import_source_pragma_import_map_dev {
  args: "run --reload --import-map jsx/import-map.json --config jsx/deno-jsxdev-import-map.jsonc jsx_import_source_pragma_import_map.tsx",
  output: "jsx_import_source_import_map_dev.out",
  http_server: true,
});

itest!(jsx_import_source_import_map {
  args: "run --reload --import-map jsx/import-map.json --config jsx/deno-jsx-import-map.jsonc jsx_import_source_no_pragma.tsx",
  output: "jsx_import_source_import_map.out",
  http_server: true,
});

itest!(jsx_import_source_import_map_dev {
  args: "run --reload --import-map jsx/import-map.json --config jsx/deno-jsxdev-import-map.jsonc jsx_import_source_no_pragma.tsx",
  output: "jsx_import_source_import_map_dev.out",
  http_server: true,
});

itest!(jsx_import_source_pragma_no_check {
  args: "run --reload --no-check jsx_import_source_pragma.tsx",
  output: "jsx_import_source.out",
  http_server: true,
});

itest!(jsx_import_source_pragma_with_config_no_check {
  args: "run --reload --config jsx/deno-jsx.jsonc --no-check jsx_import_source_pragma.tsx",
  output: "jsx_import_source.out",
  http_server: true,
});

// itest!(jsx_import_source_pragma_with_dev_config_no_check {
//   args:
//     "run --reload --config jsx/deno-jsxdev.jsonc --no-check jsx_import_source_pragma.tsx",
//   output: "jsx_import_source_dev.out",
//   http_server: true,
// });

itest!(jsx_import_source_no_pragma_no_check {
  args:
    "run --reload --config jsx/deno-jsx.jsonc --no-check jsx_import_source_no_pragma.tsx",
  output: "jsx_import_source.out",
  http_server: true,
});

// itest!(jsx_import_source_no_pragma_dev_no_check {
//   args: "run --reload --config jsx/deno-jsxdev.jsonc --no-check jsx_import_source_no_pragma.tsx",
//   output: "jsx_import_source_dev.out",
//   http_server: true,
// });

itest!(jsx_import_source_pragma_import_map_no_check {
  args: "run --reload --import-map jsx/import-map.json --no-check jsx_import_source_pragma_import_map.tsx",
  output: "jsx_import_source_import_map.out",
  http_server: true,
});

// itest!(jsx_import_source_pragma_import_map_dev_no_check {
//   args: "run --reload --import-map jsx/import-map.json --config jsx/deno-jsxdev-import-map.jsonc --no-check jsx_import_source_pragma_import_map.tsx",
//   output: "jsx_import_source_import_map_dev.out",
//   http_server: true,
// });

itest!(jsx_import_source_import_map_no_check {
  args: "run --reload --import-map jsx/import-map.json --config jsx/deno-jsx-import-map.jsonc --no-check jsx_import_source_no_pragma.tsx",
  output: "jsx_import_source_import_map.out",
  http_server: true,
});

// itest!(jsx_import_source_import_map_dev_no_check {
//   args: "run --reload --import-map jsx/import-map.json --config jsx/deno-jsxdev-import-map.jsonc --no-check jsx_import_source_no_pragma.tsx",
//   output: "jsx_import_source_import_map_dev.out",
//   http_server: true,
// });

// TODO(#11128): Flaky. Re-enable later.
// itest!(single_compile_with_reload {
//   args: "run --reload --allow-read single_compile_with_reload.ts",
//   output: "single_compile_with_reload.ts.out",
// });

itest!(proto_exploit {
  args: "run proto_exploit.js",
  output: "proto_exploit.js.out",
  envs: vec![("DENO_FUTURE_CHECK".to_string(), "1".to_string())],
});

itest!(reference_types {
  args: "run --reload --quiet reference_types.ts",
  output: "reference_types.ts.out",
});

itest!(references_types_remote {
  http_server: true,
  args: "run --reload --quiet reference_types_remote.ts",
  output: "reference_types_remote.ts.out",
});

itest!(import_data_url_error_stack {
  args: "run --quiet --reload import_data_url_error_stack.ts",
  output: "import_data_url_error_stack.ts.out",
  exit_code: 1,
});

itest!(import_data_url_import_relative {
  args: "run --quiet --reload import_data_url_import_relative.ts",
  output: "import_data_url_import_relative.ts.out",
  exit_code: 1,
});

itest!(import_data_url_import_map {
    args: "run --quiet --reload --import-map import_maps/import_map.json import_data_url.ts",
    output: "import_data_url.ts.out",
  });

itest!(import_data_url_imports {
  args: "run --quiet --reload import_data_url_imports.ts",
  output: "import_data_url_imports.ts.out",
  http_server: true,
});

itest!(import_data_url_jsx {
  args: "run --quiet --reload import_data_url_jsx.ts",
  output: "import_data_url_jsx.ts.out",
});

itest!(import_data_url {
  args: "run --quiet --reload import_data_url.ts",
  output: "import_data_url.ts.out",
});

itest!(import_dynamic_data_url {
  args: "run --quiet --reload import_dynamic_data_url.ts",
  output: "import_dynamic_data_url.ts.out",
});

itest!(import_blob_url_error_stack {
  args: "run --quiet --reload import_blob_url_error_stack.ts",
  output: "import_blob_url_error_stack.ts.out",
  exit_code: 1,
});

itest!(import_blob_url_import_relative {
  args: "run --quiet --reload import_blob_url_import_relative.ts",
  output: "import_blob_url_import_relative.ts.out",
  exit_code: 1,
});

itest!(import_blob_url_imports {
  args:
    "run --quiet --reload --allow-net=localhost:4545 import_blob_url_imports.ts",
  output: "import_blob_url_imports.ts.out",
  http_server: true,
});

itest!(import_blob_url_jsx {
  args: "run --quiet --reload import_blob_url_jsx.ts",
  output: "import_blob_url_jsx.ts.out",
});

itest!(import_blob_url {
  args: "run --quiet --reload import_blob_url.ts",
  output: "import_blob_url.ts.out",
});

itest!(import_file_with_colon {
  args: "run --quiet --reload import_file_with_colon.ts",
  output: "import_file_with_colon.ts.out",
  http_server: true,
});

itest!(import_extensionless {
  args: "run --quiet --reload import_extensionless.ts",
  output: "import_extensionless.ts.out",
  http_server: true,
});

itest!(classic_workers_event_loop {
  args:
    "run --enable-testing-features-do-not-use classic_workers_event_loop.js",
  output: "classic_workers_event_loop.js.out",
  envs: vec![("DENO_FUTURE_CHECK".to_string(), "1".to_string())],
});

// FIXME(bartlomieju): disabled, because this test is very flaky on CI
// itest!(local_sources_not_cached_in_memory {
//   args: "run --allow-read --allow-write no_mem_cache.js",
//   output: "no_mem_cache.js.out",
// });

// This test checks that inline source map data is used. It uses a hand crafted
// source map that maps to a file that exists, but is not loaded into the module
// graph (inline_js_source_map_2.ts) (because there are no direct dependencies).
// Source line is not remapped because no inline source contents are included in
// the sourcemap and the file is not present in the dependency graph.
itest!(inline_js_source_map_2 {
  args: "run --quiet inline_js_source_map_2.js",
  output: "inline_js_source_map_2.js.out",
  exit_code: 1,
});

// This test checks that inline source map data is used. It uses a hand crafted
// source map that maps to a file that exists, but is not loaded into the module
// graph (inline_js_source_map_2.ts) (because there are no direct dependencies).
// Source line remapped using th inline source contents that are included in the
// inline source map.
itest!(inline_js_source_map_2_with_inline_contents {
  args: "run --quiet inline_js_source_map_2_with_inline_contents.js",
  output: "inline_js_source_map_2_with_inline_contents.js.out",
  exit_code: 1,
});

// This test checks that inline source map data is used. It uses a hand crafted
// source map that maps to a file that exists, and is loaded into the module
// graph because of a direct import statement (inline_js_source_map.ts). The
// source map was generated from an earlier version of this file, where the throw
// was not commented out. The source line is remapped using source contents that
// from the module graph.
itest!(inline_js_source_map_with_contents_from_graph {
  args: "run --quiet inline_js_source_map_with_contents_from_graph.js",
  output: "inline_js_source_map_with_contents_from_graph.js.out",
  exit_code: 1,
  http_server: true,
});

// This test ensures that a descriptive error is shown when we're unable to load
// the import map. Even though this tests only the `run` subcommand, we can be sure
// that the error message is similar for other subcommands as they all use
// `program_state.maybe_import_map` to access the import map underneath.
itest!(error_import_map_unable_to_load {
  args: "run --import-map=import_maps/does_not_exist.json import_maps/test.ts",
  output: "error_import_map_unable_to_load.out",
  exit_code: 1,
  envs: vec![("DENO_FUTURE_CHECK".to_string(), "1".to_string())],
});

// Test that setting `self` in the main thread to some other value doesn't break
// the world.
itest!(replace_self {
  args: "run replace_self.js",
  output: "replace_self.js.out",
  envs: vec![("DENO_FUTURE_CHECK".to_string(), "1".to_string())],
});

itest!(worker_event_handler_test {
  args: "run --quiet --reload --allow-read worker_event_handler_test.js",
  output: "worker_event_handler_test.js.out",
});

itest!(worker_close_race {
  args: "run --quiet --reload --allow-read worker_close_race.js",
  output: "worker_close_race.js.out",
});

itest!(worker_drop_handle_race {
  args: "run --quiet --reload --allow-read worker_drop_handle_race.js",
  output: "worker_drop_handle_race.js.out",
  exit_code: 1,
});

itest!(worker_close_nested {
  args: "run --quiet --reload --allow-read worker_close_nested.js",
  output: "worker_close_nested.js.out",
});

itest!(worker_message_before_close {
  args: "run --quiet --reload --allow-read worker_message_before_close.js",
  output: "worker_message_before_close.js.out",
});

itest!(worker_close_in_wasm_reactions {
  args: "run --quiet --reload --allow-read worker_close_in_wasm_reactions.js",
  output: "worker_close_in_wasm_reactions.js.out",
});

itest!(reference_types_error {
  args: "run --config checkjs.tsconfig.json --check reference_types_error.js",
  output: "reference_types_error.js.out",
  exit_code: 1,
  envs: vec![("DENO_FUTURE_CHECK".to_string(), "1".to_string())],
});

itest!(reference_types_error_no_check {
  args: "run --no-check reference_types_error.js",
  output_str: Some(""),
});

itest!(jsx_import_source_error {
  args: "run --config jsx/deno-jsx-error.jsonc --check jsx_import_source_no_pragma.tsx",
  output: "jsx_import_source_error.out",
  exit_code: 1,
  envs: vec![("DENO_FUTURE_CHECK".to_string(), "1".to_string())],
});

itest!(shebang_tsc {
  args: "run --quiet shebang.ts",
  output: "shebang.ts.out",
});

itest!(shebang_swc {
  args: "run --quiet --no-check shebang.ts",
  output: "shebang.ts.out",
});

itest!(shebang_with_json_imports_tsc {
  args: "run --quiet import_assertions/json_with_shebang.ts",
  output: "import_assertions/json_with_shebang.ts.out",
  exit_code: 1,
});

itest!(shebang_with_json_imports_swc {
  args: "run --quiet --no-check import_assertions/json_with_shebang.ts",
  output: "import_assertions/json_with_shebang.ts.out",
  exit_code: 1,
});

#[test]
fn no_validate_asm() {
  let output = util::deno_cmd()
    .current_dir(util::testdata_path())
    .env("DENO_FUTURE_CHECK", "1")
    .arg("run")
    .arg("no_validate_asm.js")
    .stderr(std::process::Stdio::piped())
    .stdout(std::process::Stdio::piped())
    .spawn()
    .unwrap()
    .wait_with_output()
    .unwrap();
  assert!(output.status.success());
  assert!(output.stderr.is_empty());
  assert!(output.stdout.is_empty());
}

#[test]
fn exec_path() {
  let output = util::deno_cmd()
    .current_dir(util::testdata_path())
    .arg("run")
    .arg("--allow-read")
    .arg("exec_path.ts")
    .stdout(std::process::Stdio::piped())
    .spawn()
    .unwrap()
    .wait_with_output()
    .unwrap();
  assert!(output.status.success());
  let stdout_str = std::str::from_utf8(&output.stdout).unwrap().trim();
  let actual =
    std::fs::canonicalize(&std::path::Path::new(stdout_str)).unwrap();
  let expected = std::fs::canonicalize(util::deno_exe_path()).unwrap();
  assert_eq!(expected, actual);
}

#[cfg(windows)]
// Clippy suggests to remove the `NoStd` prefix from all variants. I disagree.
#[allow(clippy::enum_variant_names)]
enum WinProcConstraints {
  NoStdIn,
  NoStdOut,
  NoStdErr,
}

#[cfg(windows)]
fn run_deno_script_constrained(
  script_path: std::path::PathBuf,
  constraints: WinProcConstraints,
) -> Result<(), i64> {
  let file_path = "DenoWinRunner.ps1";
  let constraints = match constraints {
    WinProcConstraints::NoStdIn => "1",
    WinProcConstraints::NoStdOut => "2",
    WinProcConstraints::NoStdErr => "4",
  };
  let deno_exe_path = util::deno_exe_path()
    .into_os_string()
    .into_string()
    .unwrap();

  let deno_script_path = script_path.into_os_string().into_string().unwrap();

  let args = vec![&deno_exe_path[..], &deno_script_path[..], constraints];
  util::run_powershell_script_file(file_path, args)
}

#[cfg(windows)]
#[test]
fn should_not_panic_on_no_stdin() {
  let output = run_deno_script_constrained(
    util::testdata_path().join("echo.ts"),
    WinProcConstraints::NoStdIn,
  );
  output.unwrap();
}

#[cfg(windows)]
#[test]
fn should_not_panic_on_no_stdout() {
  let output = run_deno_script_constrained(
    util::testdata_path().join("echo.ts"),
    WinProcConstraints::NoStdOut,
  );
  output.unwrap();
}

#[cfg(windows)]
#[test]
fn should_not_panic_on_no_stderr() {
  let output = run_deno_script_constrained(
    util::testdata_path().join("echo.ts"),
    WinProcConstraints::NoStdErr,
  );
  output.unwrap();
}

#[cfg(not(windows))]
#[test]
fn should_not_panic_on_undefined_home_environment_variable() {
  let output = util::deno_cmd()
    .current_dir(util::testdata_path())
    .arg("run")
    .arg("echo.ts")
    .env_remove("HOME")
    .spawn()
    .unwrap()
    .wait_with_output()
    .unwrap();
  assert!(output.status.success());
}

#[test]
fn should_not_panic_on_undefined_deno_dir_environment_variable() {
  let output = util::deno_cmd()
    .current_dir(util::testdata_path())
    .arg("run")
    .arg("echo.ts")
    .env_remove("DENO_DIR")
    .spawn()
    .unwrap()
    .wait_with_output()
    .unwrap();
  assert!(output.status.success());
}

#[cfg(not(windows))]
#[test]
fn should_not_panic_on_undefined_deno_dir_and_home_environment_variables() {
  let output = util::deno_cmd()
    .current_dir(util::testdata_path())
    .arg("run")
    .arg("echo.ts")
    .env_remove("DENO_DIR")
    .env_remove("HOME")
    .spawn()
    .unwrap()
    .wait_with_output()
    .unwrap();
  assert!(output.status.success());
}

#[test]
fn rust_log() {
  // Without RUST_LOG the stderr is empty.
  let output = util::deno_cmd()
    .current_dir(util::testdata_path())
    .env("DENO_FUTURE_CHECK", "1")
    .arg("run")
    .arg("001_hello.js")
    .stderr(std::process::Stdio::piped())
    .spawn()
    .unwrap()
    .wait_with_output()
    .unwrap();
  assert!(output.status.success());
  assert!(output.stderr.is_empty());

  // With RUST_LOG the stderr is not empty.
  let output = util::deno_cmd()
    .current_dir(util::testdata_path())
    .env("DENO_FUTURE_CHECK", "1")
    .arg("run")
    .arg("001_hello.js")
    .env("RUST_LOG", "debug")
    .stderr(std::process::Stdio::piped())
    .spawn()
    .unwrap()
    .wait_with_output()
    .unwrap();
  assert!(output.status.success());
  assert!(!output.stderr.is_empty());
}

#[test]
fn dont_cache_on_check_fail() {
  let deno_dir = util::new_deno_dir();

  let mut deno_cmd = util::deno_cmd_with_deno_dir(&deno_dir);
  let output = deno_cmd
    .current_dir(util::testdata_path())
    .arg("run")
    .arg("--reload")
    .arg("error_003_typescript.ts")
    .stderr(std::process::Stdio::piped())
    .spawn()
    .unwrap()
    .wait_with_output()
    .unwrap();
  assert!(!output.status.success());
  assert!(!output.stderr.is_empty());

  let mut deno_cmd = util::deno_cmd_with_deno_dir(&deno_dir);
  let output = deno_cmd
    .current_dir(util::testdata_path())
    .arg("run")
    .arg("error_003_typescript.ts")
    .stderr(std::process::Stdio::piped())
    .spawn()
    .unwrap()
    .wait_with_output()
    .unwrap();
  assert!(!output.status.success());
  assert!(!output.stderr.is_empty());
}

mod permissions {
  use test_util as util;

  #[test]
  fn with_allow() {
    for permission in &util::PERMISSION_VARIANTS {
      let status = util::deno_cmd()
        .current_dir(&util::testdata_path())
        .arg("run")
        .arg(format!("--allow-{0}", permission))
        .arg("permission_test.ts")
        .arg(format!("{0}Required", permission))
        .spawn()
        .unwrap()
        .wait()
        .unwrap();
      assert!(status.success());
    }
  }

  #[test]
  fn without_allow() {
    for permission in &util::PERMISSION_VARIANTS {
      let (_, err) = util::run_and_collect_output(
        false,
        &format!("run permission_test.ts {0}Required", permission),
        None,
        None,
        false,
      );
      assert!(err.contains(util::PERMISSION_DENIED_PATTERN));
    }
  }

  #[test]
  fn rw_inside_project_dir() {
    const PERMISSION_VARIANTS: [&str; 2] = ["read", "write"];
    for permission in &PERMISSION_VARIANTS {
      let status = util::deno_cmd()
        .current_dir(&util::testdata_path())
        .arg("run")
        .arg(format!(
          "--allow-{0}={1}",
          permission,
          util::testdata_path()
            .into_os_string()
            .into_string()
            .unwrap()
        ))
        .arg("complex_permissions_test.ts")
        .arg(permission)
        .arg("complex_permissions_test.ts")
        .spawn()
        .unwrap()
        .wait()
        .unwrap();
      assert!(status.success());
    }
  }

  #[test]
  fn rw_outside_test_dir() {
    const PERMISSION_VARIANTS: [&str; 2] = ["read", "write"];
    for permission in &PERMISSION_VARIANTS {
      let (_, err) = util::run_and_collect_output(
        false,
        &format!(
          "run --allow-{0}={1} complex_permissions_test.ts {0} {2}",
          permission,
          util::testdata_path()
            .into_os_string()
            .into_string()
            .unwrap(),
          util::root_path()
            .join("Cargo.toml")
            .into_os_string()
            .into_string()
            .unwrap(),
        ),
        None,
        None,
        false,
      );
      assert!(err.contains(util::PERMISSION_DENIED_PATTERN));
    }
  }

  #[test]
  fn rw_inside_test_dir() {
    const PERMISSION_VARIANTS: [&str; 2] = ["read", "write"];
    for permission in &PERMISSION_VARIANTS {
      let status = util::deno_cmd()
        .current_dir(&util::testdata_path())
        .arg("run")
        .arg(format!(
          "--allow-{0}={1}",
          permission,
          util::testdata_path()
            .into_os_string()
            .into_string()
            .unwrap()
        ))
        .arg("complex_permissions_test.ts")
        .arg(permission)
        .arg("complex_permissions_test.ts")
        .spawn()
        .unwrap()
        .wait()
        .unwrap();
      assert!(status.success());
    }
  }

  #[test]
  fn rw_outside_test_and_js_dir() {
    const PERMISSION_VARIANTS: [&str; 2] = ["read", "write"];
    let test_dir = util::testdata_path()
      .into_os_string()
      .into_string()
      .unwrap();
    let js_dir = util::root_path()
      .join("js")
      .into_os_string()
      .into_string()
      .unwrap();
    for permission in &PERMISSION_VARIANTS {
      let (_, err) = util::run_and_collect_output(
        false,
        &format!(
          "run --allow-{0}={1},{2} complex_permissions_test.ts {0} {3}",
          permission,
          test_dir,
          js_dir,
          util::root_path()
            .join("Cargo.toml")
            .into_os_string()
            .into_string()
            .unwrap(),
        ),
        None,
        None,
        false,
      );
      assert!(err.contains(util::PERMISSION_DENIED_PATTERN));
    }
  }

  #[test]
  fn rw_inside_test_and_js_dir() {
    const PERMISSION_VARIANTS: [&str; 2] = ["read", "write"];
    let test_dir = util::testdata_path()
      .into_os_string()
      .into_string()
      .unwrap();
    let js_dir = util::root_path()
      .join("js")
      .into_os_string()
      .into_string()
      .unwrap();
    for permission in &PERMISSION_VARIANTS {
      let status = util::deno_cmd()
        .current_dir(&util::testdata_path())
        .arg("run")
        .arg(format!("--allow-{0}={1},{2}", permission, test_dir, js_dir))
        .arg("complex_permissions_test.ts")
        .arg(permission)
        .arg("complex_permissions_test.ts")
        .spawn()
        .unwrap()
        .wait()
        .unwrap();
      assert!(status.success());
    }
  }

  #[test]
  fn rw_relative() {
    const PERMISSION_VARIANTS: [&str; 2] = ["read", "write"];
    for permission in &PERMISSION_VARIANTS {
      let status = util::deno_cmd()
        .current_dir(&util::testdata_path())
        .arg("run")
        .arg(format!("--allow-{0}=.", permission))
        .arg("complex_permissions_test.ts")
        .arg(permission)
        .arg("complex_permissions_test.ts")
        .spawn()
        .unwrap()
        .wait()
        .unwrap();
      assert!(status.success());
    }
  }

  #[test]
  fn rw_no_prefix() {
    const PERMISSION_VARIANTS: [&str; 2] = ["read", "write"];
    for permission in &PERMISSION_VARIANTS {
      let status = util::deno_cmd()
        .current_dir(&util::testdata_path())
        .arg("run")
        .arg(format!("--allow-{0}=tls/../", permission))
        .arg("complex_permissions_test.ts")
        .arg(permission)
        .arg("complex_permissions_test.ts")
        .spawn()
        .unwrap()
        .wait()
        .unwrap();
      assert!(status.success());
    }
  }

  #[test]
  fn net_fetch_allow_localhost_4545() {
    let (_, err) = util::run_and_collect_output(
      true,
        "run --allow-net=localhost:4545 complex_permissions_test.ts netFetch http://localhost:4545/",
        None,
        None,
        true,
      );
    assert!(!err.contains(util::PERMISSION_DENIED_PATTERN));
  }

  #[test]
  fn net_fetch_allow_deno_land() {
    let (_, err) = util::run_and_collect_output(
      false,
        "run --allow-net=deno.land complex_permissions_test.ts netFetch http://localhost:4545/",
        None,
        None,
        true,
      );
    assert!(err.contains(util::PERMISSION_DENIED_PATTERN));
  }

  #[test]
  fn net_fetch_localhost_4545_fail() {
    let (_, err) = util::run_and_collect_output(
      false,
        "run --allow-net=localhost:4545 complex_permissions_test.ts netFetch http://localhost:4546/",
        None,
        None,
        true,
      );
    assert!(err.contains(util::PERMISSION_DENIED_PATTERN));
  }

  #[test]
  fn net_fetch_localhost() {
    let (_, err) = util::run_and_collect_output(
      true,
        "run --allow-net=localhost complex_permissions_test.ts netFetch http://localhost:4545/ http://localhost:4546/ http://localhost:4547/",
        None,
        None,
        true,
      );
    assert!(!err.contains(util::PERMISSION_DENIED_PATTERN));
  }

  #[test]
  fn net_connect_allow_localhost_ip_4555() {
    let (_, err) = util::run_and_collect_output(
      true,
        "run --allow-net=127.0.0.1:4545 complex_permissions_test.ts netConnect 127.0.0.1:4545",
        None,
        None,
        true,
      );
    assert!(!err.contains(util::PERMISSION_DENIED_PATTERN));
  }

  #[test]
  fn net_connect_allow_deno_land() {
    let (_, err) = util::run_and_collect_output(
      false,
        "run --allow-net=deno.land complex_permissions_test.ts netConnect 127.0.0.1:4546",
        None,
        None,
        true,
      );
    assert!(err.contains(util::PERMISSION_DENIED_PATTERN));
  }

  #[test]
  fn net_connect_allow_localhost_ip_4545_fail() {
    let (_, err) = util::run_and_collect_output(
      false,
        "run --allow-net=127.0.0.1:4545 complex_permissions_test.ts netConnect 127.0.0.1:4546",
        None,
        None,
        true,
      );
    assert!(err.contains(util::PERMISSION_DENIED_PATTERN));
  }

  #[test]
  fn net_connect_allow_localhost_ip() {
    let (_, err) = util::run_and_collect_output(
      true,
        "run --allow-net=127.0.0.1 complex_permissions_test.ts netConnect 127.0.0.1:4545 127.0.0.1:4546 127.0.0.1:4547",
        None,
        None,
        true,
      );
    assert!(!err.contains(util::PERMISSION_DENIED_PATTERN));
  }

  #[test]
  fn net_listen_allow_localhost_4555() {
    let (_, err) = util::run_and_collect_output(
      true,
        "run --allow-net=localhost:4558 complex_permissions_test.ts netListen localhost:4558",
        None,
        None,
        false,
      );
    assert!(!err.contains(util::PERMISSION_DENIED_PATTERN));
  }

  #[test]
  fn net_listen_allow_deno_land() {
    let (_, err) = util::run_and_collect_output(
      false,
        "run --allow-net=deno.land complex_permissions_test.ts netListen localhost:4545",
        None,
        None,
        false,
      );
    assert!(err.contains(util::PERMISSION_DENIED_PATTERN));
  }

  #[test]
  fn net_listen_allow_localhost_4555_fail() {
    let (_, err) = util::run_and_collect_output(
      false,
        "run --allow-net=localhost:4555 complex_permissions_test.ts netListen localhost:4556",
        None,
        None,
        false,
      );
    assert!(err.contains(util::PERMISSION_DENIED_PATTERN));
  }

  #[test]
  fn net_listen_allow_localhost() {
    // Port 4600 is chosen to not colide with those used by
    // target/debug/test_server
    let (_, err) = util::run_and_collect_output(
      true,
        "run --allow-net=localhost complex_permissions_test.ts netListen localhost:4600",
        None,
        None,
        false,
      );
    assert!(!err.contains(util::PERMISSION_DENIED_PATTERN));
  }

  #[test]
  fn _061_permissions_request() {
    let args = "run --quiet 061_permissions_request.ts";
    use util::PtyData::*;
    util::test_pty2(args, vec![
      Output("⚠️  ️Deno requests read access to \"foo\". Run again with --allow-read to bypass this prompt.\r\n   Allow? [y/n (y = yes allow, n = no deny)] "),
      Input("y\n"),
      Output("⚠️  ️Deno requests read access to \"bar\". Run again with --allow-read to bypass this prompt.\r\n   Allow? [y/n (y = yes allow, n = no deny)]"),
      Input("n\n"),
      Output("granted\r\n"),
      Output("prompt\r\n"),
      Output("denied\r\n"),
    ]);
  }

  #[test]
  fn _062_permissions_request_global() {
    let args = "run --quiet 062_permissions_request_global.ts";
    use util::PtyData::*;
    util::test_pty2(args, vec![
      Output("⚠️  ️Deno requests read access. Run again with --allow-read to bypass this prompt.\r\n   Allow? [y/n (y = yes allow, n = no deny)] "),
      Input("y\n"),
      Output("PermissionStatus { state: \"granted\", onchange: null }\r\n"),
      Output("PermissionStatus { state: \"granted\", onchange: null }\r\n"),
      Output("PermissionStatus { state: \"granted\", onchange: null }\r\n"),
    ]);
  }

  itest!(_063_permissions_revoke {
    args: "run --allow-read=foo,bar 063_permissions_revoke.ts",
    output: "063_permissions_revoke.ts.out",
  });

  itest!(_064_permissions_revoke_global {
    args: "run --allow-read=foo,bar 064_permissions_revoke_global.ts",
    output: "064_permissions_revoke_global.ts.out",
  });

  #[test]
  fn _066_prompt() {
    let args = "run --quiet --unstable 066_prompt.ts";
    use util::PtyData::*;
    util::test_pty2(
      args,
      vec![
        Output("What is your name? [Jane Doe] "),
        Input("John Doe\n"),
        Output("Your name is John Doe.\r\n"),
        Output("What is your name? [Jane Doe] "),
        Input("\n"),
        Output("Your name is Jane Doe.\r\n"),
        Output("Prompt "),
        Input("foo\n"),
        Output("Your input is foo.\r\n"),
        Output("Question 0 [y/N] "),
        Input("Y\n"),
        Output("Your answer is true\r\n"),
        Output("Question 1 [y/N] "),
        Input("N\n"),
        Output("Your answer is false\r\n"),
        Output("Question 2 [y/N] "),
        Input("yes\n"),
        Output("Your answer is false\r\n"),
        Output("Confirm [y/N] "),
        Input("\n"),
        Output("Your answer is false\r\n"),
        Output("What is Windows EOL? "),
        Input("windows\n"),
        Output("Your answer is \"windows\"\r\n"),
        Output("Hi [Enter] "),
        Input("\n"),
        Output("Alert [Enter] "),
        Input("\n"),
        Output("The end of test\r\n"),
        Output("What is EOF? "),
        Input("\n"),
        Output("Your answer is null\r\n"),
      ],
    );
  }

  itest!(dynamic_import_permissions_remote_remote {
    args: "run --quiet --reload --allow-net=localhost:4545 dynamic_import/permissions_remote_remote.ts",
    output: "dynamic_import/permissions_remote_remote.ts.out",
    http_server: true,
    exit_code: 1,
  });

  itest!(dynamic_import_permissions_data_remote {
    args: "run --quiet --reload --allow-net=localhost:4545 dynamic_import/permissions_data_remote.ts",
    output: "dynamic_import/permissions_data_remote.ts.out",
    http_server: true,
    exit_code: 1,
  });

  itest!(dynamic_import_permissions_blob_remote {
    args: "run --quiet --reload --allow-net=localhost:4545 dynamic_import/permissions_blob_remote.ts",
    output: "dynamic_import/permissions_blob_remote.ts.out",
    http_server: true,
    exit_code: 1,
  });

  itest!(dynamic_import_permissions_data_local {
    args: "run --quiet --reload --allow-net=localhost:4545 dynamic_import/permissions_data_local.ts",
    output: "dynamic_import/permissions_data_local.ts.out",
    http_server: true,
    exit_code: 1,
  });

  itest!(dynamic_import_permissions_blob_local {
    args: "run --quiet --reload --allow-net=localhost:4545 dynamic_import/permissions_blob_local.ts",
    output: "dynamic_import/permissions_blob_local.ts.out",
    http_server: true,
    exit_code: 1,
  });
}

itest!(tls_starttls {
  args: "run --quiet --reload --allow-net --allow-read --unstable --cert tls/RootCA.pem tls_starttls.js",
  output: "tls.out",
});

itest!(tls_connecttls {
  args: "run --quiet --reload --allow-net --allow-read --cert tls/RootCA.pem tls_connecttls.js",
  output: "tls.out",
});

itest!(byte_order_mark {
  args: "run --no-check byte_order_mark.ts",
  output: "byte_order_mark.out",
});

#[test]
fn issue9750() {
  use util::PtyData::*;
  util::test_pty2(
    "run --prompt issue9750.js",
    vec![
      Output("Enter 'yy':\r\n"),
      Input("yy\n"),
      Output("⚠️  ️Deno requests env access. Run again with --allow-env to bypass this prompt.\r\n   Allow? [y/n (y = yes allow, n = no deny)]"),
      Input("n\n"),
      Output("⚠️  ️Deno requests env access to \"SECRET\". Run again with --allow-env to bypass this prompt.\r\n   Allow? [y/n (y = yes allow, n = no deny)]"),
      Input("n\n"),
      Output("error: Uncaught (in promise) PermissionDenied: Requires env access to \"SECRET\", run again with the --allow-env flag\r\n"),
    ],
  );
}

// Regression test for https://github.com/denoland/deno/issues/11451.
itest!(dom_exception_formatting {
  args: "run dom_exception_formatting.ts",
  output: "dom_exception_formatting.ts.out",
  exit_code: 1,
});

itest!(long_data_url_formatting {
  args: "run long_data_url_formatting.ts",
  output: "long_data_url_formatting.ts.out",
  exit_code: 1,
});

itest!(eval_context_throw_with_conflicting_source {
  args: "run eval_context_throw_with_conflicting_source.ts",
  output: "eval_context_throw_with_conflicting_source.ts.out",
  exit_code: 1,
});

itest!(eval_context_throw_dom_exception {
  args: "run eval_context_throw_dom_exception.js",
  output: "eval_context_throw_dom_exception.js.out",
  envs: vec![("DENO_FUTURE_CHECK".to_string(), "1".to_string())],
});

#[test]
fn issue12453() {
  let _g = util::http_server();
  let deno_dir = util::new_deno_dir();
  let mut deno_cmd = util::deno_cmd_with_deno_dir(&deno_dir);
  let status = deno_cmd
    .current_dir(util::testdata_path())
    .arg("run")
    .arg("--unstable")
    .arg("--allow-net")
    .arg("issue12453.js")
    .spawn()
    .unwrap()
    .wait()
    .unwrap();
  assert!(status.success());
}

/// Regression test for https://github.com/denoland/deno/issues/12740.
#[test]
fn issue12740() {
  let mod_dir = TempDir::new();
  let mod1_path = mod_dir.path().join("mod1.ts");
  let mod2_path = mod_dir.path().join("mod2.ts");
  let mut deno_cmd = util::deno_cmd();
  std::fs::write(&mod1_path, "").unwrap();
  let status = deno_cmd
    .current_dir(util::testdata_path())
    .arg("run")
    .arg(&mod1_path)
    .stderr(std::process::Stdio::null())
    .stdout(std::process::Stdio::null())
    .spawn()
    .unwrap()
    .wait()
    .unwrap();
  assert!(status.success());
  std::fs::write(&mod1_path, "export { foo } from \"./mod2.ts\";").unwrap();
  std::fs::write(&mod2_path, "(").unwrap();
  let status = deno_cmd
    .current_dir(util::testdata_path())
    .arg("run")
    .arg(&mod1_path)
    .stderr(std::process::Stdio::null())
    .stdout(std::process::Stdio::null())
    .spawn()
    .unwrap()
    .wait()
    .unwrap();
  assert!(!status.success());
}

/// Regression test for https://github.com/denoland/deno/issues/12807.
#[test]
fn issue12807() {
  let mod_dir = TempDir::new();
  let mod1_path = mod_dir.path().join("mod1.ts");
  let mod2_path = mod_dir.path().join("mod2.ts");
  let mut deno_cmd = util::deno_cmd();
  // With a fresh `DENO_DIR`, run a module with a dependency and a type error.
  std::fs::write(&mod1_path, "import './mod2.ts'; Deno.exit('0');").unwrap();
  std::fs::write(&mod2_path, "console.log('Hello, world!');").unwrap();
  let status = deno_cmd
    .current_dir(util::testdata_path())
    .arg("run")
    .arg(&mod1_path)
    .stderr(std::process::Stdio::null())
    .stdout(std::process::Stdio::null())
    .spawn()
    .unwrap()
    .wait()
    .unwrap();
  assert!(!status.success());
  // Fix the type error and run again.
  std::fs::write(&mod1_path, "import './mod2.ts'; Deno.exit(0);").unwrap();
  let status = deno_cmd
    .current_dir(util::testdata_path())
    .arg("run")
    .arg(&mod1_path)
    .stderr(std::process::Stdio::null())
    .stdout(std::process::Stdio::null())
    .spawn()
    .unwrap()
    .wait()
    .unwrap();
  assert!(status.success());
}

itest!(issue_13562 {
  args: "run issue13562.ts",
  output: "issue13562.ts.out",
});

itest!(import_assertions_static_import {
  args: "run --allow-read import_assertions/static_import.ts",
  output: "import_assertions/static_import.out",
});

itest!(import_assertions_static_export {
  args: "run --allow-read import_assertions/static_export.ts",
  output: "import_assertions/static_export.out",
});

itest!(import_assertions_static_error {
  args: "run --allow-read import_assertions/static_error.ts",
  output: "import_assertions/static_error.out",
  exit_code: 1,
});

itest!(import_assertions_dynamic_import {
  args: "run --allow-read import_assertions/dynamic_import.ts",
  output: "import_assertions/dynamic_import.out",
});

itest!(import_assertions_dynamic_error {
  args: "run --allow-read import_assertions/dynamic_error.ts",
  output: "import_assertions/dynamic_error.out",
  exit_code: 1,
});

itest!(import_assertions_type_check {
  args: "run --allow-read import_assertions/type_check.ts",
  output: "import_assertions/type_check.out",
  exit_code: 1,
});

itest!(delete_window {
  args: "run delete_window.js",
  output_str: Some("true\n"),
  envs: vec![("DENO_FUTURE_CHECK".to_string(), "1".to_string())],
});

itest!(colors_without_global_this {
  args: "run colors_without_globalThis.js",
  output_str: Some("true\n"),
  envs: vec![("DENO_FUTURE_CHECK".to_string(), "1".to_string())],
});

itest!(config_auto_discovered_for_local_script {
  args: "run --quiet run/with_config/frontend_work.ts",
  output_str: Some("ok\n"),
});

itest!(config_not_auto_discovered_for_remote_script {
  args: "run --quiet http://127.0.0.1:4545/run/with_config/server_side_work.ts",
  output_str: Some("ok\n"),
  http_server: true,
});

itest!(wasm_streaming_panic_test {
  args: "run wasm_streaming_panic_test.js",
  output: "wasm_streaming_panic_test.js.out",
  exit_code: 1,
  envs: vec![("DENO_FUTURE_CHECK".to_string(), "1".to_string())],
});

// Regression test for https://github.com/denoland/deno/issues/13897.
itest!(fetch_async_error_stack {
  args: "run --quiet -A fetch_async_error_stack.ts",
  output: "fetch_async_error_stack.ts.out",
  exit_code: 1,
});

itest!(unstable_ffi_1 {
  args: "run unstable_ffi_1.js",
  output: "unstable_ffi_1.js.out",
  exit_code: 70,
  envs: vec![("DENO_FUTURE_CHECK".to_string(), "1".to_string())],
});

itest!(unstable_ffi_2 {
  args: "run unstable_ffi_2.js",
  output: "unstable_ffi_2.js.out",
  exit_code: 70,
  envs: vec![("DENO_FUTURE_CHECK".to_string(), "1".to_string())],
});

itest!(unstable_ffi_3 {
  args: "run unstable_ffi_3.js",
  output: "unstable_ffi_3.js.out",
  exit_code: 70,
  envs: vec![("DENO_FUTURE_CHECK".to_string(), "1".to_string())],
});

itest!(unstable_ffi_4 {
  args: "run unstable_ffi_4.js",
  output: "unstable_ffi_4.js.out",
  exit_code: 70,
  envs: vec![("DENO_FUTURE_CHECK".to_string(), "1".to_string())],
});

itest!(unstable_ffi_5 {
  args: "run unstable_ffi_5.js",
  output: "unstable_ffi_5.js.out",
  exit_code: 70,
  envs: vec![("DENO_FUTURE_CHECK".to_string(), "1".to_string())],
});

itest!(unstable_ffi_6 {
  args: "run unstable_ffi_6.js",
  output: "unstable_ffi_6.js.out",
  exit_code: 70,
  envs: vec![("DENO_FUTURE_CHECK".to_string(), "1".to_string())],
});

itest!(unstable_ffi_7 {
  args: "run unstable_ffi_7.js",
  output: "unstable_ffi_7.js.out",
  exit_code: 70,
  envs: vec![("DENO_FUTURE_CHECK".to_string(), "1".to_string())],
});

itest!(unstable_ffi_8 {
  args: "run unstable_ffi_8.js",
  output: "unstable_ffi_8.js.out",
  exit_code: 70,
  envs: vec![("DENO_FUTURE_CHECK".to_string(), "1".to_string())],
});

itest!(unstable_ffi_9 {
  args: "run unstable_ffi_9.js",
  output: "unstable_ffi_9.js.out",
  exit_code: 70,
  envs: vec![("DENO_FUTURE_CHECK".to_string(), "1".to_string())],
});

itest!(unstable_ffi_10 {
  args: "run unstable_ffi_10.js",
  output: "unstable_ffi_10.js.out",
  exit_code: 70,
  envs: vec![("DENO_FUTURE_CHECK".to_string(), "1".to_string())],
});

itest!(unstable_ffi_11 {
  args: "run unstable_ffi_11.js",
  output: "unstable_ffi_11.js.out",
  exit_code: 70,
  envs: vec![("DENO_FUTURE_CHECK".to_string(), "1".to_string())],
});

itest!(unstable_ffi_12 {
  args: "run unstable_ffi_12.js",
  output: "unstable_ffi_12.js.out",
  exit_code: 70,
  envs: vec![("DENO_FUTURE_CHECK".to_string(), "1".to_string())],
});

itest!(unstable_ffi_13 {
  args: "run unstable_ffi_13.js",
  output: "unstable_ffi_13.js.out",
  exit_code: 70,
  envs: vec![("DENO_FUTURE_CHECK".to_string(), "1".to_string())],
});

itest!(unstable_ffi_14 {
  args: "run unstable_ffi_14.js",
  output: "unstable_ffi_14.js.out",
  exit_code: 70,
  envs: vec![("DENO_FUTURE_CHECK".to_string(), "1".to_string())],
});

itest!(unstable_ffi_15 {
  args: "run unstable_ffi_15.js",
  output: "unstable_ffi_15.js.out",
  exit_code: 70,
<<<<<<< HEAD
});

itest!(event_listener_error {
  args: "run --quiet event_listener_error.ts",
  output: "event_listener_error.ts.out",
  exit_code: 1,
});

itest!(event_listener_error_handled {
  args: "run --quiet event_listener_error_handled.ts",
  output: "event_listener_error_handled.ts.out",
});

itest!(set_timeout_error {
  args: "run --quiet set_timeout_error.ts",
  output: "set_timeout_error.ts.out",
  exit_code: 1,
});

itest!(set_timeout_error_handled {
  args: "run --quiet set_timeout_error_handled.ts",
  output: "set_timeout_error_handled.ts.out",
=======
  envs: vec![("DENO_FUTURE_CHECK".to_string(), "1".to_string())],
});

itest!(future_check1 {
  args: "run future_check.ts",
  output: "future_check1.out",
});

itest!(future_check2 {
  args: "run --check future_check.ts",
  output: "future_check2.out",
  envs: vec![("DENO_FUTURE_CHECK".to_string(), "1".to_string())],
>>>>>>> d621ce1c
});<|MERGE_RESOLUTION|>--- conflicted
+++ resolved
@@ -2672,7 +2672,18 @@
   args: "run unstable_ffi_15.js",
   output: "unstable_ffi_15.js.out",
   exit_code: 70,
-<<<<<<< HEAD
+  envs: vec![("DENO_FUTURE_CHECK".to_string(), "1".to_string())],
+});
+
+itest!(future_check1 {
+  args: "run future_check.ts",
+  output: "future_check1.out",
+});
+
+itest!(future_check2 {
+  args: "run --check future_check.ts",
+  output: "future_check2.out",
+  envs: vec![("DENO_FUTURE_CHECK".to_string(), "1".to_string())],
 });
 
 itest!(event_listener_error {
@@ -2695,18 +2706,4 @@
 itest!(set_timeout_error_handled {
   args: "run --quiet set_timeout_error_handled.ts",
   output: "set_timeout_error_handled.ts.out",
-=======
-  envs: vec![("DENO_FUTURE_CHECK".to_string(), "1".to_string())],
-});
-
-itest!(future_check1 {
-  args: "run future_check.ts",
-  output: "future_check1.out",
-});
-
-itest!(future_check2 {
-  args: "run --check future_check.ts",
-  output: "future_check2.out",
-  envs: vec![("DENO_FUTURE_CHECK".to_string(), "1".to_string())],
->>>>>>> d621ce1c
 });