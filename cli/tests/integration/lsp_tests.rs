// Copyright 2018-2022 the Deno authors. All rights reserved. MIT license.

use deno_ast::ModuleSpecifier;
use deno_core::serde::de::DeserializeOwned;
use deno_core::serde::Deserialize;
use deno_core::serde::Serialize;
use deno_core::serde_json;
use deno_core::serde_json::json;
use deno_core::serde_json::Value;
use deno_core::url::Url;
use lspower::lsp;
use pretty_assertions::assert_eq;
use std::collections::HashSet;
use std::fs;
use test_util::deno_exe_path;
use test_util::http_server;
use test_util::lsp::LspClient;
use test_util::testdata_path;
use test_util::TempDir;

fn load_fixture(path: &str) -> Value {
  load_fixture_as(path)
}

fn load_fixture_as<T>(path: &str) -> T
where
  T: DeserializeOwned,
{
  let fixture_str = load_fixture_str(path);
  serde_json::from_str::<T>(&fixture_str).unwrap()
}

fn load_fixture_str(path: &str) -> String {
  let fixtures_path = testdata_path().join("lsp");
  let path = fixtures_path.join(path);
  fs::read_to_string(path).unwrap()
}

fn init(init_path: &str) -> LspClient {
  let deno_exe = deno_exe_path();
  let mut client = LspClient::new(&deno_exe, false).unwrap();
  client
    .write_request::<_, _, Value>("initialize", load_fixture(init_path))
    .unwrap();
  client.write_notification("initialized", json!({})).unwrap();
  client
}

fn did_open<V>(
  client: &mut LspClient,
  params: V,
) -> Vec<lsp::PublishDiagnosticsParams>
where
  V: Serialize,
{
  client
    .write_notification("textDocument/didOpen", params)
    .unwrap();

  handle_configuration_request(
    client,
    json!([{
      "enable": true,
      "codeLens": {
        "test": true
      }
    }]),
  );
  read_diagnostics(client).0
}

fn handle_configuration_request(client: &mut LspClient, result: Value) {
  let (id, method, _) = client.read_request::<Value>().unwrap();
  assert_eq!(method, "workspace/configuration");
  client.write_response(id, result).unwrap();
}

fn read_diagnostics(client: &mut LspClient) -> CollectedDiagnostics {
  // diagnostics come in batches of three unless they're cancelled
  let mut diagnostics = vec![];
  for _ in 0..3 {
    let (method, response) = client
      .read_notification::<lsp::PublishDiagnosticsParams>()
      .unwrap();
    assert_eq!(method, "textDocument/publishDiagnostics");
    diagnostics.push(response.unwrap());
  }
  CollectedDiagnostics(diagnostics)
}

fn shutdown(client: &mut LspClient) {
  client
    .write_request::<_, _, Value>("shutdown", json!(null))
    .unwrap();
  client.write_notification("exit", json!(null)).unwrap();
}

pub fn ensure_directory_specifier(
  mut specifier: ModuleSpecifier,
) -> ModuleSpecifier {
  let path = specifier.path();
  if !path.ends_with('/') {
    let new_path = format!("{}/", path);
    specifier.set_path(&new_path);
  }
  specifier
}

struct TestSession {
  client: LspClient,
  open_file_count: usize,
}

impl TestSession {
  pub fn from_file(init_path: &str) -> Self {
    Self::from_client(init(init_path))
  }

  pub fn from_client(client: LspClient) -> Self {
    Self {
      client,
      open_file_count: 0,
    }
  }

  pub fn did_open<V>(&mut self, params: V) -> CollectedDiagnostics
  where
    V: Serialize,
  {
    self
      .client
      .write_notification("textDocument/didOpen", params)
      .unwrap();

    let (id, method, _) = self.client.read_request::<Value>().unwrap();
    assert_eq!(method, "workspace/configuration");
    self
      .client
      .write_response(
        id,
        json!([{
          "enable": true,
          "codeLens": {
            "test": true
          }
        }]),
      )
      .unwrap();

    self.open_file_count += 1;
    self.read_diagnostics()
  }

  pub fn read_diagnostics(&mut self) -> CollectedDiagnostics {
    let mut all_diagnostics = Vec::new();
    for _ in 0..self.open_file_count {
      all_diagnostics.extend(read_diagnostics(&mut self.client).0);
    }
    CollectedDiagnostics(all_diagnostics)
  }

  pub fn shutdown_and_exit(&mut self) {
    shutdown(&mut self.client);
  }
}

#[derive(Debug, Clone)]
struct CollectedDiagnostics(Vec<lsp::PublishDiagnosticsParams>);

impl CollectedDiagnostics {
  /// Gets the diagnostics that the editor will see after all the publishes.
  pub fn viewed(&self) -> Vec<lsp::Diagnostic> {
    self
      .viewed_messages()
      .into_iter()
      .flat_map(|m| m.diagnostics)
      .collect()
  }

  /// Gets the messages that the editor will see after all the publishes.
  pub fn viewed_messages(&self) -> Vec<lsp::PublishDiagnosticsParams> {
    // go over the publishes in reverse order in order to get
    // the final messages that will be shown in the editor
    let mut messages = Vec::new();
    let mut had_specifier = HashSet::new();
    for message in self.0.iter().rev() {
      if had_specifier.insert(message.uri.clone()) {
        messages.insert(0, message.clone());
      }
    }
    messages
  }

  pub fn with_source(&self, source: &str) -> lsp::PublishDiagnosticsParams {
    self
      .viewed_messages()
      .iter()
      .find(|p| {
        p.diagnostics
          .iter()
          .any(|d| d.source == Some(source.to_string()))
      })
      .map(ToOwned::to_owned)
      .unwrap()
  }

  pub fn with_file_and_source(
    &self,
    specifier: &str,
    source: &str,
  ) -> lsp::PublishDiagnosticsParams {
    let specifier = ModuleSpecifier::parse(specifier).unwrap();
    self
      .viewed_messages()
      .iter()
      .find(|p| {
        p.uri == specifier
          && p
            .diagnostics
            .iter()
            .any(|d| d.source == Some(source.to_string()))
      })
      .map(ToOwned::to_owned)
      .unwrap()
  }
}

#[test]
fn lsp_startup_shutdown() {
  let mut client = init("initialize_params.json");
  shutdown(&mut client);
}

#[test]
fn lsp_init_tsconfig() {
  let temp_dir = TempDir::new();
  let mut params: lsp::InitializeParams =
    serde_json::from_value(load_fixture("initialize_params.json")).unwrap();
  let tsconfig =
    serde_json::to_vec_pretty(&load_fixture("lib.tsconfig.json")).unwrap();
  fs::write(temp_dir.path().join("lib.tsconfig.json"), tsconfig).unwrap();

  params.root_uri = Some(Url::from_file_path(temp_dir.path()).unwrap());
  if let Some(Value::Object(mut map)) = params.initialization_options {
    map.insert("config".to_string(), json!("./lib.tsconfig.json"));
    params.initialization_options = Some(Value::Object(map));
  }

  let deno_exe = deno_exe_path();
  let mut client = LspClient::new(&deno_exe, false).unwrap();
  client
    .write_request::<_, _, Value>("initialize", params)
    .unwrap();

  client.write_notification("initialized", json!({})).unwrap();

  let diagnostics = did_open(
    &mut client,
    json!({
      "textDocument": {
        "uri": "file:///a/file.ts",
        "languageId": "typescript",
        "version": 1,
        "text": "location.pathname;\n"
      }
    }),
  );

  let diagnostics = diagnostics.into_iter().flat_map(|x| x.diagnostics);
  assert_eq!(diagnostics.count(), 0);

  shutdown(&mut client);
}

#[test]
fn lsp_tsconfig_types() {
  let mut params: lsp::InitializeParams =
    serde_json::from_value(load_fixture("initialize_params.json")).unwrap();
  let temp_dir = TempDir::new();
  let tsconfig =
    serde_json::to_vec_pretty(&load_fixture("types.tsconfig.json")).unwrap();
  fs::write(temp_dir.path().join("types.tsconfig.json"), tsconfig).unwrap();
  let a_dts = load_fixture_str("a.d.ts");
  fs::write(temp_dir.path().join("a.d.ts"), a_dts).unwrap();

  params.root_uri = Some(Url::from_file_path(temp_dir.path()).unwrap());
  if let Some(Value::Object(mut map)) = params.initialization_options {
    map.insert("config".to_string(), json!("./types.tsconfig.json"));
    params.initialization_options = Some(Value::Object(map));
  }

  let deno_exe = deno_exe_path();
  let mut client = LspClient::new(&deno_exe, false).unwrap();
  client
    .write_request::<_, _, Value>("initialize", params)
    .unwrap();

  client.write_notification("initialized", json!({})).unwrap();

  let diagnostics = did_open(
    &mut client,
    json!({
      "textDocument": {
        "uri": Url::from_file_path(temp_dir.path().join("test.ts")).unwrap(),
        "languageId": "typescript",
        "version": 1,
        "text": "console.log(a);\n"
      }
    }),
  );

  let diagnostics = diagnostics.into_iter().flat_map(|x| x.diagnostics);
  assert_eq!(diagnostics.count(), 0);

  shutdown(&mut client);
}

#[test]
fn lsp_tsconfig_bad_config_path() {
  let mut client = init("initialize_params_bad_config_option.json");
  let (method, maybe_params) = client.read_notification().unwrap();
  assert_eq!(method, "window/showMessage");
  assert_eq!(maybe_params, Some(lsp::ShowMessageParams {
    typ: lsp::MessageType::WARNING,
    message: "The path to the configuration file (\"bad_tsconfig.json\") is not resolvable.".to_string()
  }));
  let diagnostics = did_open(
    &mut client,
    json!({
      "textDocument": {
        "uri": "file:///a/file.ts",
        "languageId": "typescript",
        "version": 1,
        "text": "console.log(Deno.args);\n"
      }
    }),
  );
  let diagnostics = diagnostics.into_iter().flat_map(|x| x.diagnostics);
  assert_eq!(diagnostics.count(), 0);
}

#[test]
fn lsp_triple_slash_types() {
  let temp_dir = TempDir::new();
  let mut params: lsp::InitializeParams =
    serde_json::from_value(load_fixture("initialize_params.json")).unwrap();
  let a_dts = load_fixture_str("a.d.ts");
  fs::write(temp_dir.path().join("a.d.ts"), a_dts).unwrap();

  params.root_uri = Some(Url::from_file_path(temp_dir.path()).unwrap());

  let deno_exe = deno_exe_path();
  let mut client = LspClient::new(&deno_exe, false).unwrap();
  client
    .write_request::<_, _, Value>("initialize", params)
    .unwrap();

  client.write_notification("initialized", json!({})).unwrap();

  let diagnostics = did_open(
    &mut client,
    json!({
      "textDocument": {
        "uri": Url::from_file_path(temp_dir.path().join("test.ts")).unwrap(),
        "languageId": "typescript",
        "version": 1,
        "text": "/// <reference types=\"./a.d.ts\" />\n\nconsole.log(a);\n"
      }
    }),
  );

  let diagnostics = diagnostics.into_iter().flat_map(|x| x.diagnostics);
  assert_eq!(diagnostics.count(), 0);

  shutdown(&mut client);
}

#[test]
fn lsp_import_map() {
  let temp_dir = TempDir::new();
  let mut params: lsp::InitializeParams =
    serde_json::from_value(load_fixture("initialize_params.json")).unwrap();
  let import_map =
    serde_json::to_vec_pretty(&load_fixture("import-map.json")).unwrap();
  fs::write(temp_dir.path().join("import-map.json"), import_map).unwrap();
  fs::create_dir(temp_dir.path().join("lib")).unwrap();
  fs::write(
    temp_dir.path().join("lib").join("b.ts"),
    r#"export const b = "b";"#,
  )
  .unwrap();

  params.root_uri = Some(Url::from_file_path(temp_dir.path()).unwrap());
  if let Some(Value::Object(mut map)) = params.initialization_options {
    map.insert("importMap".to_string(), json!("import-map.json"));
    params.initialization_options = Some(Value::Object(map));
  }

  let deno_exe = deno_exe_path();
  let mut client = LspClient::new(&deno_exe, false).unwrap();
  client
    .write_request::<_, _, Value>("initialize", params)
    .unwrap();

  client.write_notification("initialized", json!({})).unwrap();
  let uri = Url::from_file_path(temp_dir.path().join("a.ts")).unwrap();

  let diagnostics = did_open(
    &mut client,
    json!({
      "textDocument": {
        "uri": uri,
        "languageId": "typescript",
        "version": 1,
        "text": "import { b } from \"/~/b.ts\";\n\nconsole.log(b);\n"
      }
    }),
  );

  let diagnostics = diagnostics.into_iter().flat_map(|x| x.diagnostics);
  assert_eq!(diagnostics.count(), 0);

  let (maybe_res, maybe_err) = client
    .write_request::<_, _, Value>(
      "textDocument/hover",
      json!({
        "textDocument": {
          "uri": uri
        },
        "position": {
          "line": 2,
          "character": 12
        }
      }),
    )
    .unwrap();
  assert!(maybe_err.is_none());
  assert_eq!(
    maybe_res,
    Some(json!({
      "contents": [
        {
          "language": "typescript",
          "value":"(alias) const b: \"b\"\nimport b"
        },
        ""
      ],
      "range": {
        "start": {
          "line": 2,
          "character": 12
        },
        "end": {
          "line": 2,
          "character": 13
        }
      }
    }))
  );
  shutdown(&mut client);
}

#[test]
fn lsp_import_map_data_url() {
  let mut client = init("initialize_params_import_map.json");
  let diagnostics = did_open(
    &mut client,
    json!({
      "textDocument": {
        "uri": "file:///a/file.ts",
        "languageId": "typescript",
        "version": 1,
        "text": "import example from \"example\";\n"
      }
    }),
  );

  let mut diagnostics = diagnostics.into_iter().flat_map(|x| x.diagnostics);
  // This indicates that the import map from initialize_params_import_map.json
  // is applied correctly.
  assert!(diagnostics.any(|diagnostic| diagnostic.code
    == Some(lsp::NumberOrString::String("no-cache".to_string()))
    && diagnostic
      .message
      .contains("https://deno.land/x/example/mod.ts")));
  shutdown(&mut client);
}

#[test]
fn lsp_import_map_config_file() {
  let temp_dir = TempDir::new();
  let mut params: lsp::InitializeParams =
    serde_json::from_value(load_fixture("initialize_params.json")).unwrap();

  let deno_import_map_jsonc =
    serde_json::to_vec_pretty(&load_fixture("deno.import_map.jsonc")).unwrap();
  fs::write(
    temp_dir.path().join("deno.import_map.jsonc"),
    deno_import_map_jsonc,
  )
  .unwrap();

  params.root_uri = Some(Url::from_file_path(temp_dir.path()).unwrap());
  if let Some(Value::Object(mut map)) = params.initialization_options {
    map.insert("config".to_string(), json!("./deno.import_map.jsonc"));
    params.initialization_options = Some(Value::Object(map));
  }
  let import_map =
    serde_json::to_vec_pretty(&load_fixture("import-map.json")).unwrap();
  fs::write(temp_dir.path().join("import-map.json"), import_map).unwrap();
  fs::create_dir(temp_dir.path().join("lib")).unwrap();
  fs::write(
    temp_dir.path().join("lib").join("b.ts"),
    r#"export const b = "b";"#,
  )
  .unwrap();

  let deno_exe = deno_exe_path();
  let mut client = LspClient::new(&deno_exe, false).unwrap();
  client
    .write_request::<_, _, Value>("initialize", params)
    .unwrap();

  client.write_notification("initialized", json!({})).unwrap();
  let uri = Url::from_file_path(temp_dir.path().join("a.ts")).unwrap();

  let diagnostics = did_open(
    &mut client,
    json!({
      "textDocument": {
        "uri": uri,
        "languageId": "typescript",
        "version": 1,
        "text": "import { b } from \"/~/b.ts\";\n\nconsole.log(b);\n"
      }
    }),
  );

  let diagnostics = diagnostics.into_iter().flat_map(|x| x.diagnostics);
  assert_eq!(diagnostics.count(), 0);

  let (maybe_res, maybe_err) = client
    .write_request::<_, _, Value>(
      "textDocument/hover",
      json!({
        "textDocument": {
          "uri": uri
        },
        "position": {
          "line": 2,
          "character": 12
        }
      }),
    )
    .unwrap();
  assert!(maybe_err.is_none());
  assert_eq!(
    maybe_res,
    Some(json!({
      "contents": [
        {
          "language": "typescript",
          "value":"(alias) const b: \"b\"\nimport b"
        },
        ""
      ],
      "range": {
        "start": {
          "line": 2,
          "character": 12
        },
        "end": {
          "line": 2,
          "character": 13
        }
      }
    }))
  );
  shutdown(&mut client);
}

#[test]
fn lsp_deno_task() {
  let temp_dir = TempDir::new();
  let workspace_root = temp_dir.path().canonicalize().unwrap();
  let mut params: lsp::InitializeParams =
    serde_json::from_value(load_fixture("initialize_params.json")).unwrap();
  fs::write(
    workspace_root.join("deno.jsonc"),
    r#"{
    "tasks": {
      "build": "deno test",
      "some:test": "deno bundle mod.ts"
    }
  }"#,
  )
  .unwrap();

  params.root_uri = Some(Url::from_file_path(workspace_root).unwrap());

  let deno_exe = deno_exe_path();
  let mut client = LspClient::new(&deno_exe, false).unwrap();
  client
    .write_request::<_, _, Value>("initialize", params)
    .unwrap();

  let (maybe_res, maybe_err) = client
    .write_request::<_, _, Value>("deno/task", json!({}))
    .unwrap();

  assert!(maybe_err.is_none());
  assert_eq!(
    maybe_res,
    Some(json!([
      {
        "name": "build",
        "detail": "deno test"
      },
      {
        "name": "some:test",
        "detail": "deno bundle mod.ts"
      }
    ]))
  );
}

#[test]
fn lsp_import_assertions() {
  let mut client = init("initialize_params_import_map.json");
  client
    .write_notification(
      "textDocument/didOpen",
      json!({
        "textDocument": {
          "uri": "file:///a/test.json",
          "languageId": "json",
          "version": 1,
          "text": "{\"a\":1}"
        }
      }),
    )
    .unwrap();
  handle_configuration_request(
    &mut client,
    json!([{
      "enable": true,
      "codeLens": {
        "test": true
      }
    }]),
  );

  let diagnostics = CollectedDiagnostics(did_open(
    &mut client,
    json!({
      "textDocument": {
        "uri": "file:///a/a.ts",
        "languageId": "typescript",
        "version": 1,
        "text": "import a from \"./test.json\";\n\nconsole.log(a);\n"
      }
    }),
  ));

  assert_eq!(
    json!(
      diagnostics
        .with_file_and_source("file:///a/a.ts", "deno")
        .diagnostics
    ),
    json!([
      {
        "range": {
          "start": {
            "line": 0,
            "character": 14
          },
          "end": {
            "line": 0,
            "character": 27
          }
        },
        "severity": 1,
        "code": "no-assert-type",
        "source": "deno",
        "message": "The module is a JSON module and not being imported with an import assertion. Consider adding `assert { type: \"json\" }` to the import statement."
      }
    ])
  );

  let (maybe_res, maybe_err) = client
    .write_request(
      "textDocument/codeAction",
      load_fixture("code_action_params_import_assertion.json"),
    )
    .unwrap();
  assert!(maybe_err.is_none());
  assert_eq!(
    maybe_res,
    Some(load_fixture("code_action_response_import_assertion.json"))
  );
  shutdown(&mut client);
}

#[test]
fn lsp_import_map_import_completions() {
  let temp_dir = TempDir::new();
  let mut params: lsp::InitializeParams =
    serde_json::from_value(load_fixture("initialize_params.json")).unwrap();
  let import_map =
    serde_json::to_vec_pretty(&load_fixture("import-map-completions.json"))
      .unwrap();
  fs::write(temp_dir.path().join("import-map.json"), import_map).unwrap();
  fs::create_dir(temp_dir.path().join("lib")).unwrap();
  fs::write(
    temp_dir.path().join("lib").join("b.ts"),
    r#"export const b = "b";"#,
  )
  .unwrap();

  params.root_uri = Some(Url::from_file_path(temp_dir.path()).unwrap());
  if let Some(Value::Object(mut map)) = params.initialization_options {
    map.insert("importMap".to_string(), json!("import-map.json"));
    params.initialization_options = Some(Value::Object(map));
  }

  let deno_exe = deno_exe_path();
  let mut client = LspClient::new(&deno_exe, false).unwrap();
  client
    .write_request::<_, _, Value>("initialize", params)
    .unwrap();

  client.write_notification("initialized", json!({})).unwrap();
  let uri = Url::from_file_path(temp_dir.path().join("a.ts")).unwrap();

  did_open(
    &mut client,
    json!({
      "textDocument": {
        "uri": uri,
        "languageId": "typescript",
        "version": 1,
        "text": "import * as a from \"/~/b.ts\";\nimport * as b from \"\""
      }
    }),
  );

  let (maybe_res, maybe_err) = client
    .write_request(
      "textDocument/completion",
      json!({
        "textDocument": {
          "uri": uri
        },
        "position": {
          "line": 1,
          "character": 20
        },
        "context": {
          "triggerKind": 2,
          "triggerCharacter": "\""
        }
      }),
    )
    .unwrap();
  assert!(maybe_err.is_none());
  assert_eq!(
    maybe_res,
    Some(json!({
      "isIncomplete": false,
      "items": [
        {
          "label": ".",
          "kind": 19,
          "detail": "(local)",
          "sortText": "1",
          "insertText": "."
        },
        {
          "label": "..",
          "kind": 19,
          "detail": "(local)",
          "sortText": "1",
          "insertText": ".."
        },
        {
          "label": "std",
          "kind": 19,
          "detail": "(import map)",
          "sortText": "std",
          "insertText": "std"
        },
        {
          "label": "fs",
          "kind": 17,
          "detail": "(import map)",
          "sortText": "fs",
          "insertText": "fs"
        },
        {
          "label": "/~",
          "kind": 19,
          "detail": "(import map)",
          "sortText": "/~",
          "insertText": "/~"
        }
      ]
    }))
  );

  client
    .write_notification(
      "textDocument/didChange",
      json!({
        "textDocument": {
          "uri": uri,
          "version": 2
        },
        "contentChanges": [
          {
            "range": {
              "start": {
                "line": 1,
                "character": 20
              },
              "end": {
                "line": 1,
                "character": 20
              }
            },
            "text": "/~/"
          }
        ]
      }),
    )
    .unwrap();
  let (method, _) = client.read_notification::<Value>().unwrap();
  assert_eq!(method, "textDocument/publishDiagnostics");
  let (method, _) = client.read_notification::<Value>().unwrap();
  assert_eq!(method, "textDocument/publishDiagnostics");
  let (method, _) = client.read_notification::<Value>().unwrap();
  assert_eq!(method, "textDocument/publishDiagnostics");

  let (maybe_res, maybe_err) = client
    .write_request(
      "textDocument/completion",
      json!({
        "textDocument": {
          "uri": uri
        },
        "position": {
          "line": 1,
          "character": 23
        },
        "context": {
          "triggerKind": 2,
          "triggerCharacter": "/"
        }
      }),
    )
    .unwrap();
  assert!(maybe_err.is_none());
  assert_eq!(
    maybe_res,
    Some(json!({
      "isIncomplete": false,
      "items": [
        {
          "label": "b.ts",
          "kind": 9,
          "detail": "(import map)",
          "sortText": "1",
          "filterText": "/~/b.ts",
          "textEdit": {
            "range": {
              "start": {
                "line": 1,
                "character": 20
              },
              "end": {
                "line": 1,
                "character": 23
              }
            },
            "newText": "/~/b.ts"
          }
        }
      ]
    }))
  );

  shutdown(&mut client);
}

#[test]
fn lsp_hover() {
  let mut client = init("initialize_params.json");
  did_open(
    &mut client,
    json!({
      "textDocument": {
        "uri": "file:///a/file.ts",
        "languageId": "typescript",
        "version": 1,
        "text": "console.log(Deno.args);\n"
      }
    }),
  );
  let (maybe_res, maybe_err) = client
    .write_request(
      "textDocument/hover",
      json!({
        "textDocument": {
          "uri": "file:///a/file.ts"
        },
        "position": {
          "line": 0,
          "character": 19
        }
      }),
    )
    .unwrap();
  assert!(maybe_err.is_none());
  assert_eq!(
    maybe_res,
    Some(json!({
      "contents": [
        {
          "language": "typescript",
          "value": "const Deno.args: string[]"
        },
        "Returns the script arguments to the program. If for example we run a\nprogram:\n\ndeno run --allow-read https://deno.land/std/examples/cat.ts /etc/passwd\n\nThen `Deno.args` will contain:\n\n[ \"/etc/passwd\" ]"
      ],
      "range": {
        "start": {
          "line": 0,
          "character": 17
        },
        "end": {
          "line": 0,
          "character": 21
        }
      }
    }))
  );
  shutdown(&mut client);
}

#[test]
fn lsp_hover_asset() {
  let mut client = init("initialize_params.json");
  did_open(
    &mut client,
    json!({
      "textDocument": {
        "uri": "file:///a/file.ts",
        "languageId": "typescript",
        "version": 1,
        "text": "console.log(Date.now());\n"
      }
    }),
  );
  let (_, maybe_error) = client
    .write_request::<_, _, Value>(
      "textDocument/definition",
      json!({
        "textDocument": {
          "uri": "file:///a/file.ts"
        },
        "position": {
          "line": 0,
          "character": 14
        }
      }),
    )
    .unwrap();
  assert!(maybe_error.is_none());
  let (_, maybe_error) = client
    .write_request::<_, _, Value>(
      "deno/virtualTextDocument",
      json!({
        "textDocument": {
          "uri": "deno:asset/lib.deno.shared_globals.d.ts"
        }
      }),
    )
    .unwrap();
  assert!(maybe_error.is_none());
  let (maybe_res, maybe_err) = client
    .write_request(
      "textDocument/hover",
      json!({
        "textDocument": {
          "uri": "deno:asset/lib.es2015.symbol.wellknown.d.ts"
        },
        "position": {
          "line": 109,
          "character": 13
        }
      }),
    )
    .unwrap();
  assert!(maybe_err.is_none());
  assert_eq!(
    maybe_res,
    Some(json!({
      "contents": [
        {
          "language": "typescript",
          "value": "interface Date",
        },
        "Enables basic storage and retrieval of dates and times."
      ],
      "range": {
        "start": {
          "line": 109,
          "character": 10,
        },
        "end": {
          "line": 109,
          "character": 14,
        }
      }
    }))
  );
  shutdown(&mut client);
}

#[test]
fn lsp_hover_disabled() {
  let mut client = init("initialize_params_disabled.json");
  client
    .write_notification(
      "textDocument/didOpen",
      json!({
        "textDocument": {
          "uri": "file:///a/file.ts",
          "languageId": "typescript",
          "version": 1,
          "text": "console.log(Date.now());\n"
        }
      }),
    )
    .unwrap();

  handle_configuration_request(&mut client, json!([{ "enable": false }]));

  let (maybe_res, maybe_err) = client
    .write_request(
      "textDocument/hover",
      json!({
        "textDocument": {
          "uri": "file:///a/file.ts"
        },
        "position": {
          "line": 0,
          "character": 19
        }
      }),
    )
    .unwrap();
  assert!(maybe_err.is_none());
  assert_eq!(maybe_res, Some(json!(null)));
  shutdown(&mut client);
}

#[test]
fn lsp_workspace_enable_paths() {
  let mut params: lsp::InitializeParams = serde_json::from_value(load_fixture(
    "initialize_params_workspace_enable_paths.json",
  ))
  .unwrap();
  // we aren't actually writing anything to the tempdir in this test, but we
  // just need a legitimate file path on the host system so that logic that
  // tries to convert to and from the fs paths works on all env
  let temp_dir = TempDir::new();

  let root_specifier =
    ensure_directory_specifier(Url::from_file_path(temp_dir.path()).unwrap());

  params.root_uri = Some(root_specifier.clone());
  params.workspace_folders = Some(vec![lsp::WorkspaceFolder {
    uri: root_specifier.clone(),
    name: "project".to_string(),
  }]);

  let deno_exe = deno_exe_path();
  let mut client = LspClient::new(&deno_exe, false).unwrap();
  client
    .write_request::<_, _, Value>("initialize", params)
    .unwrap();

  client.write_notification("initialized", json!({})).unwrap();

  handle_configuration_request(
    &mut client,
    json!([{
      "enable": false,
      "enablePaths": [
        "./worker"
      ],
    }]),
  );

  did_open(
    &mut client,
    json!({
      "textDocument": {
        "uri": root_specifier.join("./file.ts").unwrap(),
        "languageId": "typescript",
        "version": 1,
        "text": "console.log(Date.now());\n"
      }
    }),
  );

  did_open(
    &mut client,
    json!({
      "textDocument": {
        "uri": root_specifier.join("./other/file.ts").unwrap(),
        "languageId": "typescript",
        "version": 1,
        "text": "console.log(Date.now());\n"
      }
    }),
  );

  did_open(
    &mut client,
    json!({
      "textDocument": {
        "uri": root_specifier.join("./worker/file.ts").unwrap(),
        "languageId": "typescript",
        "version": 1,
        "text": "console.log(Date.now());\n"
      }
    }),
  );

  did_open(
    &mut client,
    json!({
      "textDocument": {
        "uri": root_specifier.join("./worker/subdir/file.ts").unwrap(),
        "languageId": "typescript",
        "version": 1,
        "text": "console.log(Date.now());\n"
      }
    }),
  );

  let (maybe_res, maybe_err) = client
    .write_request(
      "textDocument/hover",
      json!({
        "textDocument": {
          "uri": root_specifier.join("./file.ts").unwrap(),
        },
        "position": {
          "line": 0,
          "character": 19
        }
      }),
    )
    .unwrap();
  assert!(maybe_err.is_none());
  assert_eq!(maybe_res, Some(json!(null)));

  let (maybe_res, maybe_err) = client
    .write_request(
      "textDocument/hover",
      json!({
        "textDocument": {
          "uri": root_specifier.join("./other/file.ts").unwrap(),
        },
        "position": {
          "line": 0,
          "character": 19
        }
      }),
    )
    .unwrap();
  assert!(maybe_err.is_none());
  assert_eq!(maybe_res, Some(json!(null)));

  let (maybe_res, maybe_err) = client
    .write_request(
      "textDocument/hover",
      json!({
        "textDocument": {
          "uri": root_specifier.join("./worker/file.ts").unwrap(),
        },
        "position": {
          "line": 0,
          "character": 19
        }
      }),
    )
    .unwrap();
  assert!(maybe_err.is_none());
  assert_eq!(
    maybe_res,
    Some(json!({
      "contents": [
        {
          "language": "typescript",
          "value": "(method) DateConstructor.now(): number",
        },
        ""
      ],
      "range": {
        "start": {
          "line": 0,
          "character": 17,
        },
        "end": {
          "line": 0,
          "character": 20,
        }
      }
    }))
  );

  let (maybe_res, maybe_err) = client
    .write_request(
      "textDocument/hover",
      json!({
        "textDocument": {
          "uri": root_specifier.join("./worker/subdir/file.ts").unwrap(),
        },
        "position": {
          "line": 0,
          "character": 19
        }
      }),
    )
    .unwrap();
  assert!(maybe_err.is_none());
  assert_eq!(
    maybe_res,
    Some(json!({
      "contents": [
        {
          "language": "typescript",
          "value": "(method) DateConstructor.now(): number",
        },
        ""
      ],
      "range": {
        "start": {
          "line": 0,
          "character": 17,
        },
        "end": {
          "line": 0,
          "character": 20,
        }
      }
    }))
  );

  shutdown(&mut client);
}

#[test]
fn lsp_hover_unstable_disabled() {
  let mut client = init("initialize_params.json");
  did_open(
    &mut client,
    json!({
      "textDocument": {
        "uri": "file:///a/file.ts",
        "languageId": "typescript",
        "version": 1,
        "text": "console.log(Deno.dlopen);\n"
      }
    }),
  );
  let (maybe_res, maybe_err) = client
    .write_request(
      "textDocument/hover",
      json!({
        "textDocument": {
          "uri": "file:///a/file.ts"
        },
        "position": {
          "line": 0,
          "character": 19
        }
      }),
    )
    .unwrap();
  assert!(maybe_err.is_none());
  assert_eq!(
    maybe_res,
    Some(json!({
      "contents": [
        {
          "language": "typescript",
          "value": "any"
        }
      ],
      "range": {
        "start": {
          "line": 0,
          "character": 17
        },
        "end": {
          "line": 0,
          "character": 23
        }
      }
    }))
  );
  shutdown(&mut client);
}

#[test]
fn lsp_hover_unstable_enabled() {
  let mut client = init("initialize_params_unstable.json");
  did_open(
    &mut client,
    json!({
      "textDocument": {
        "uri": "file:///a/file.ts",
        "languageId": "typescript",
        "version": 1,
        "text": "console.log(Deno.ppid);\n"
      }
    }),
  );
  let (maybe_res, maybe_err) = client
    .write_request(
      "textDocument/hover",
      json!({
        "textDocument": {
          "uri": "file:///a/file.ts"
        },
        "position": {
          "line": 0,
          "character": 19
        }
      }),
    )
    .unwrap();
  assert!(maybe_err.is_none());
  assert_eq!(
    maybe_res,
    Some(json!({
      "contents":[
        {
          "language":"typescript",
          "value":"const Deno.ppid: number"
        },
        "The pid of the current process's parent."
      ],
      "range":{
        "start":{
          "line":0,
          "character":17
        },
        "end":{
          "line":0,
          "character":21
        }
      }
    }))
  );
  shutdown(&mut client);
}

#[test]
fn lsp_hover_change_mbc() {
  let mut client = init("initialize_params.json");
  did_open(
    &mut client,
    json!({
      "textDocument": {
        "uri": "file:///a/file.ts",
        "languageId": "typescript",
        "version": 1,
        "text": "const a = `编写软件很难`;\nconst b = `👍🦕😃`;\nconsole.log(a, b);\n"
      }
    }),
  );
  client
    .write_notification(
      "textDocument/didChange",
      json!({
        "textDocument": {
          "uri": "file:///a/file.ts",
          "version": 2
        },
        "contentChanges": [
          {
            "range": {
              "start": {
                "line": 1,
                "character": 11
              },
              "end": {
                "line": 1,
                "character": 13
              }
            },
            "text": ""
          }
        ]
      }),
    )
    .unwrap();
  let (method, _) = client.read_notification::<Value>().unwrap();
  assert_eq!(method, "textDocument/publishDiagnostics");
  let (method, _) = client.read_notification::<Value>().unwrap();
  assert_eq!(method, "textDocument/publishDiagnostics");
  let (method, _) = client.read_notification::<Value>().unwrap();
  assert_eq!(method, "textDocument/publishDiagnostics");
  let (maybe_res, maybe_err) = client
    .write_request(
      "textDocument/hover",
      json!({
        "textDocument": {
          "uri": "file:///a/file.ts"
        },
        "position": {
          "line": 2,
          "character": 14
        }
      }),
    )
    .unwrap();
  assert!(maybe_err.is_none());
  assert_eq!(
    maybe_res,
    Some(json!({
      "contents": [
        {
          "language": "typescript",
          "value": "const b: \"😃\"",
        },
        "",
      ],
      "range": {
        "start": {
          "line": 2,
          "character": 13,
        },
        "end": {
          "line": 2,
          "character": 14,
        },
      }
    }))
  );
  shutdown(&mut client);
}

#[test]
fn lsp_hover_closed_document() {
  let temp_dir_guard = TempDir::new();
  let temp_dir = temp_dir_guard.path();
  let a_path = temp_dir.join("a.ts");
  fs::write(a_path, r#"export const a = "a";"#).unwrap();
  let b_path = temp_dir.join("b.ts");
  fs::write(&b_path, r#"export * from "./a.ts";"#).unwrap();
  let b_specifier = Url::from_file_path(b_path).unwrap();
  let c_path = temp_dir.join("c.ts");
  fs::write(&c_path, "import { a } from \"./b.ts\";\nconsole.log(a);\n")
    .unwrap();
  let c_specifier = Url::from_file_path(c_path).unwrap();

  let mut client = init("initialize_params.json");
  client
    .write_notification(
      "textDocument/didOpen",
      json!({
        "textDocument": {
          "uri": b_specifier,
          "languageId": "typescript",
          "version": 1,
          "text": r#"export * from "./a.ts";"#
        }
      }),
    )
    .unwrap();
  let (id, method, _) = client.read_request::<Value>().unwrap();
  assert_eq!(method, "workspace/configuration");
  client
    .write_response(id, json!([{ "enable": true }]))
    .unwrap();

  client
    .write_notification(
      "textDocument/didOpen",
      json!({
        "textDocument": {
          "uri": c_specifier,
          "languageId": "typescript",
          "version": 1,
          "text": "import { a } from \"./b.ts\";\nconsole.log(a);\n",
        }
      }),
    )
    .unwrap();
  let (id, method, _) = client.read_request::<Value>().unwrap();
  assert_eq!(method, "workspace/configuration");
  client
    .write_response(id, json!([{ "enable": true }]))
    .unwrap();

  let (method, _) = client.read_notification::<Value>().unwrap();
  assert_eq!(method, "textDocument/publishDiagnostics");
  let (method, _) = client.read_notification::<Value>().unwrap();
  assert_eq!(method, "textDocument/publishDiagnostics");
  let (method, _) = client.read_notification::<Value>().unwrap();
  assert_eq!(method, "textDocument/publishDiagnostics");
  let (maybe_res, maybe_err) = client
    .write_request(
      "textDocument/hover",
      json!({
        "textDocument": {
          "uri": c_specifier,
        },
        "position": {
          "line": 0,
          "character": 10
        }
      }),
    )
    .unwrap();
  assert!(maybe_err.is_none());
  assert_eq!(
    maybe_res,
    Some(json!({
      "contents": [
        {
          "language": "typescript",
          "value": "(alias) const a: \"a\"\nimport a"
        },
        ""
      ],
      "range": {
        "start": {
          "line": 0,
          "character": 9
        },
        "end": {
          "line": 0,
          "character": 10
        }
      }
    }))
  );
  client
    .write_notification(
      "textDocument/didClose",
      json!({
        "textDocument": {
          "uri": b_specifier,
        }
      }),
    )
    .unwrap();
  let (maybe_res, maybe_err) = client
    .write_request(
      "textDocument/hover",
      json!({
        "textDocument": {
          "uri": c_specifier,
        },
        "position": {
          "line": 0,
          "character": 10
        }
      }),
    )
    .unwrap();
  assert!(maybe_err.is_none());
  assert_eq!(
    maybe_res,
    Some(json!({
      "contents": [
        {
          "language": "typescript",
          "value": "(alias) const a: \"a\"\nimport a"
        },
        ""
      ],
      "range": {
        "start": {
          "line": 0,
          "character": 9
        },
        "end": {
          "line": 0,
          "character": 10
        }
      }
    }))
  );
  shutdown(&mut client);
}

#[test]
fn lsp_hover_dependency() {
  let _g = http_server();
  let mut client = init("initialize_params.json");
  did_open(
    &mut client,
    json!({
      "textDocument": {
        "uri": "file:///a/file_01.ts",
        "languageId": "typescript",
        "version": 1,
        "text": "export const a = \"a\";\n",
      }
    }),
  );
  did_open(
    &mut client,
    load_fixture("did_open_params_import_hover.json"),
  );
  let (maybe_res, maybe_err) = client
    .write_request::<_, _, Value>(
      "deno/cache",
      json!({
        "referrer": {
          "uri": "file:///a/file.ts",
        },
        "uris": [],
      }),
    )
    .unwrap();
  assert!(maybe_err.is_none());
  assert!(maybe_res.is_some());
  let (maybe_res, maybe_err) = client
    .write_request(
      "textDocument/hover",
      json!({
        "textDocument": {
          "uri": "file:///a/file.ts",
        },
        "position": {
          "line": 0,
          "character": 28
        }
      }),
    )
    .unwrap();
  assert!(maybe_err.is_none());
  assert_eq!(
    maybe_res,
    Some(json!({
      "contents": {
        "kind": "markdown",
        "value": "**Resolved Dependency**\n\n**Code**: http&#8203;://127.0.0.1:4545/xTypeScriptTypes.js\n"
      },
      "range": {
        "start": {
          "line": 0,
          "character": 19
        },
        "end":{
          "line": 0,
          "character": 62
        }
      }
    }))
  );
  let (maybe_res, maybe_err) = client
    .write_request(
      "textDocument/hover",
      json!({
        "textDocument": {
          "uri": "file:///a/file.ts",
        },
        "position": {
          "line": 3,
          "character": 28
        }
      }),
    )
    .unwrap();
  assert!(maybe_err.is_none());
  assert_eq!(
    maybe_res,
    Some(json!({
      "contents": {
        "kind": "markdown",
        "value": "**Resolved Dependency**\n\n**Code**: http&#8203;://127.0.0.1:4545/subdir/type_reference.js\n"
      },
      "range": {
        "start": {
          "line": 3,
          "character": 19
        },
        "end":{
          "line": 3,
          "character": 67
        }
      }
    }))
  );
  let (maybe_res, maybe_err) = client
    .write_request(
      "textDocument/hover",
      json!({
        "textDocument": {
          "uri": "file:///a/file.ts",
        },
        "position": {
          "line": 4,
          "character": 28
        }
      }),
    )
    .unwrap();
  assert!(maybe_err.is_none());
  assert_eq!(
    maybe_res,
    Some(json!({
      "contents": {
        "kind": "markdown",
        "value": "**Resolved Dependency**\n\n**Code**: http&#8203;://127.0.0.1:4545/subdir/mod1.ts\n"
      },
      "range": {
        "start": {
          "line": 4,
          "character": 19
        },
        "end":{
          "line": 4,
          "character": 57
        }
      }
    }))
  );
  let (maybe_res, maybe_err) = client
    .write_request(
      "textDocument/hover",
      json!({
        "textDocument": {
          "uri": "file:///a/file.ts",
        },
        "position": {
          "line": 5,
          "character": 28
        }
      }),
    )
    .unwrap();
  assert!(maybe_err.is_none());
  assert_eq!(
    maybe_res,
    Some(json!({
      "contents": {
        "kind": "markdown",
        "value": "**Resolved Dependency**\n\n**Code**: _(a data url)_\n"
      },
      "range": {
        "start": {
          "line": 5,
          "character": 19
        },
        "end":{
          "line": 5,
          "character": 132
        }
      }
    }))
  );
  let (maybe_res, maybe_err) = client
    .write_request(
      "textDocument/hover",
      json!({
        "textDocument": {
          "uri": "file:///a/file.ts",
        },
        "position": {
          "line": 6,
          "character": 28
        }
      }),
    )
    .unwrap();
  assert!(maybe_err.is_none());
  assert_eq!(
    maybe_res,
    Some(json!({
      "contents": {
        "kind": "markdown",
        "value": "**Resolved Dependency**\n\n**Code**: file&#8203;:///a/file_01.ts\n"
      },
      "range": {
        "start": {
          "line": 6,
          "character": 19
        },
        "end":{
          "line": 6,
          "character": 33
        }
      }
    }))
  );
}

// This tests for a regression covered by denoland/deno#12753 where the lsp was
// unable to resolve dependencies when there was an invalid syntax in the module
#[test]
fn lsp_hover_deps_preserved_when_invalid_parse() {
  let mut client = init("initialize_params.json");
  did_open(
    &mut client,
    json!({
      "textDocument": {
        "uri": "file:///a/file1.ts",
        "languageId": "typescript",
        "version": 1,
        "text": "export type Foo = { bar(): string };\n"
      }
    }),
  );
  did_open(
    &mut client,
    json!({
      "textDocument": {
        "uri": "file:///a/file2.ts",
        "languageId": "typescript",
        "version": 1,
        "text": "import { Foo } from './file1.ts'; declare const f: Foo; f\n"
      }
    }),
  );
  let (maybe_res, maybe_error) = client
    .write_request::<_, _, Value>(
      "textDocument/hover",
      json!({
        "textDocument": {
          "uri": "file:///a/file2.ts"
        },
        "position": {
          "line": 0,
          "character": 56
        }
      }),
    )
    .unwrap();
  assert!(maybe_error.is_none());
  assert_eq!(
    maybe_res,
    Some(json!({
      "contents": [
        {
          "language": "typescript",
          "value": "const f: Foo",
        },
        ""
      ],
      "range": {
        "start": {
          "line": 0,
          "character": 56,
        },
        "end": {
          "line": 0,
          "character": 57,
        }
      }
    }))
  );
  client
    .write_notification(
      "textDocument/didChange",
      json!({
        "textDocument": {
          "uri": "file:///a/file2.ts",
          "version": 2
        },
        "contentChanges": [
          {
            "range": {
              "start": {
                "line": 0,
                "character": 57
              },
              "end": {
                "line": 0,
                "character": 58
              }
            },
            "text": "."
          }
        ]
      }),
    )
    .unwrap();
  let (maybe_res, maybe_error) = client
    .write_request::<_, _, Value>(
      "textDocument/hover",
      json!({
        "textDocument": {
          "uri": "file:///a/file2.ts"
        },
        "position": {
          "line": 0,
          "character": 56
        }
      }),
    )
    .unwrap();
  assert!(maybe_error.is_none());
  assert_eq!(
    maybe_res,
    Some(json!({
      "contents": [
        {
          "language": "typescript",
          "value": "const f: Foo",
        },
        ""
      ],
      "range": {
        "start": {
          "line": 0,
          "character": 56,
        },
        "end": {
          "line": 0,
          "character": 57,
        }
      }
    }))
  );
  shutdown(&mut client);
}

#[test]
fn lsp_hover_typescript_types() {
  let _g = http_server();
  let mut client = init("initialize_params.json");
  did_open(
    &mut client,
    json!({
      "textDocument": {
        "uri": "file:///a/file.ts",
        "languageId": "typescript",
        "version": 1,
        "text": "import * as a from \"http://127.0.0.1:4545/xTypeScriptTypes.js\";\n\nconsole.log(a.foo);\n",
      }
    }),
  );
  let (maybe_res, maybe_err) = client
    .write_request::<_, _, Value>(
      "deno/cache",
      json!({
        "referrer": {
          "uri": "file:///a/file.ts",
        },
        "uris": [
          {
            "uri": "http://127.0.0.1:4545/xTypeScriptTypes.js",
          }
        ],
      }),
    )
    .unwrap();
  assert!(maybe_err.is_none());
  assert!(maybe_res.is_some());
  let (maybe_res, maybe_err) = client
    .write_request::<_, _, Value>(
      "textDocument/hover",
      json!({
        "textDocument": {
          "uri": "file:///a/file.ts"
        },
        "position": {
          "line": 0,
          "character": 24
        }
      }),
    )
    .unwrap();
  assert!(maybe_res.is_some());
  assert!(maybe_err.is_none());
  assert_eq!(
    json!(maybe_res.unwrap()),
    json!({
      "contents": {
        "kind": "markdown",
        "value": "**Resolved Dependency**\n\n**Code**: http&#8203;://127.0.0.1:4545/xTypeScriptTypes.js\n\n**Types**: http&#8203;://127.0.0.1:4545/xTypeScriptTypes.d.ts\n"
      },
      "range": {
        "start": {
          "line": 0,
          "character": 19
        },
        "end": {
          "line": 0,
          "character": 62
        }
      }
    })
  );
  shutdown(&mut client);
}

#[test]
fn lsp_hover_jsdoc_symbol_link() {
  let mut client = init("initialize_params.json");
  did_open(
    &mut client,
    json!({
      "textDocument": {
        "uri": "file:///a/b.ts",
        "languageId": "typescript",
        "version": 1,
        "text": "export function hello() {}\n"
      }
    }),
  );
  did_open(
    &mut client,
    json!({
      "textDocument": {
        "uri": "file:///a/file.ts",
        "languageId": "typescript",
        "version": 1,
        "text": "import { hello } from \"./b.ts\";\n\nhello();\n\nconst b = \"b\";\n\n/** JSDoc {@link hello} and {@linkcode b} */\nfunction a() {}\n"
      }
    }),
  );
  let (maybe_res, maybe_err) = client
    .write_request::<_, _, Value>(
      "textDocument/hover",
      json!({
        "textDocument": {
          "uri": "file:///a/file.ts"
        },
        "position": {
          "line": 7,
          "character": 10
        }
      }),
    )
    .unwrap();
  assert!(maybe_err.is_none());
  assert_eq!(
    maybe_res,
    Some(json!({
      "contents": [
        {
          "language": "typescript",
          "value": "function a(): void"
        },
        "JSDoc [hello](file:///a/b.ts#L1,1) and [`b`](file:///a/file.ts#L5,7)"
      ],
      "range": {
        "start": {
          "line": 7,
          "character": 9
        },
        "end": {
          "line": 7,
          "character": 10
        }
      }
    }))
  );
  shutdown(&mut client);
}

#[test]
fn lsp_goto_type_definition() {
  let mut client = init("initialize_params.json");
  did_open(
    &mut client,
    json!({
      "textDocument": {
        "uri": "file:///a/file.ts",
        "languageId": "typescript",
        "version": 1,
        "text": "interface A {\n  a: string;\n}\n\nexport class B implements A {\n  a = \"a\";\n  log() {\n    console.log(this.a);\n  }\n}\n\nconst b = new B();\nb;\n",
      }
    }),
  );
  let (maybe_res, maybe_error) = client
    .write_request::<_, _, Value>(
      "textDocument/typeDefinition",
      json!({
        "textDocument": {
          "uri": "file:///a/file.ts"
        },
        "position": {
          "line": 12,
          "character": 1
        }
      }),
    )
    .unwrap();
  assert!(maybe_error.is_none());
  assert_eq!(
    maybe_res,
    Some(json!([
      {
        "targetUri": "file:///a/file.ts",
        "targetRange": {
          "start": {
            "line": 4,
            "character": 0
          },
          "end": {
            "line": 9,
            "character": 1
          }
        },
        "targetSelectionRange": {
          "start": {
            "line": 4,
            "character": 13
          },
          "end": {
            "line": 4,
            "character": 14
          }
        }
      }
    ]))
  );
  shutdown(&mut client);
}

#[test]
fn lsp_call_hierarchy() {
  let mut client = init("initialize_params.json");
  did_open(
    &mut client,
    json!({
      "textDocument": {
        "uri": "file:///a/file.ts",
        "languageId": "typescript",
        "version": 1,
        "text": "function foo() {\n  return false;\n}\n\nclass Bar {\n  baz() {\n    return foo();\n  }\n}\n\nfunction main() {\n  const bar = new Bar();\n  bar.baz();\n}\n\nmain();"
      }
    }),
  );
  let (maybe_res, maybe_error) = client
    .write_request(
      "textDocument/prepareCallHierarchy",
      json!({
        "textDocument": {
          "uri": "file:///a/file.ts"
        },
        "position": {
          "line": 5,
          "character": 3
        }
      }),
    )
    .unwrap();
  assert!(maybe_error.is_none());
  assert_eq!(
    maybe_res,
    Some(load_fixture("prepare_call_hierarchy_response.json"))
  );
  let (maybe_res, maybe_error) = client
    .write_request(
      "callHierarchy/incomingCalls",
      load_fixture("incoming_calls_params.json"),
    )
    .unwrap();
  assert!(maybe_error.is_none());
  assert_eq!(
    maybe_res,
    Some(load_fixture("incoming_calls_response.json"))
  );
  let (maybe_res, maybe_error) = client
    .write_request(
      "callHierarchy/outgoingCalls",
      load_fixture("outgoing_calls_params.json"),
    )
    .unwrap();
  assert!(maybe_error.is_none());
  assert_eq!(
    maybe_res,
    Some(load_fixture("outgoing_calls_response.json"))
  );
  shutdown(&mut client);
}

#[test]
<<<<<<< HEAD
fn lsp_format_mbc() {
  let mut client = init("initialize_params.json");
  did_open(
    &mut client,
    json!({
      "textDocument": {
        "uri": "file:///a/file.ts",
        "languageId": "typescript",
        "version": 1,
        "text": "const bar = '👍🇺🇸😃'\nconsole.log('hello deno')\n"
      }
    }),
  );
  let (maybe_res, maybe_err) = client
    .write_request(
      "textDocument/formatting",
      json!({
        "textDocument": {
          "uri": "file:///a/file.ts"
        },
        "options": {
          "tabSize": 2,
          "insertSpaces": true
        }
      }),
    )
    .unwrap();
  assert!(maybe_err.is_none());
  assert_eq!(
    maybe_res,
    Some(json!(load_fixture("formatting_mbc_response.json")))
  );
  shutdown(&mut client);
}

#[test]
fn lsp_format_exclude_with_config() {
  let temp_dir = TempDir::new();
  let mut params: lsp::InitializeParams =
    serde_json::from_value(load_fixture("initialize_params.json")).unwrap();
  let deno_fmt_jsonc =
    serde_json::to_vec_pretty(&load_fixture("deno.fmt.exclude.jsonc")).unwrap();
  fs::write(temp_dir.path().join("deno.fmt.jsonc"), deno_fmt_jsonc).unwrap();

  params.root_uri = Some(Url::from_file_path(temp_dir.path()).unwrap());
  if let Some(Value::Object(mut map)) = params.initialization_options {
    map.insert("config".to_string(), json!("./deno.fmt.jsonc"));
    params.initialization_options = Some(Value::Object(map));
  }

  let deno_exe = deno_exe_path();
  let mut client = LspClient::new(&deno_exe, false).unwrap();
  client
    .write_request::<_, _, Value>("initialize", params)
    .unwrap();

  let file_uri =
    ModuleSpecifier::from_file_path(temp_dir.path().join("ignored.ts"))
      .unwrap()
      .to_string();
  did_open(
    &mut client,
    json!({
      "textDocument": {
        "uri": file_uri,
        "languageId": "typescript",
        "version": 1,
        "text": "function   myFunc(){}"
      }
    }),
  );
  let (maybe_res, maybe_err) = client
    .write_request(
      "textDocument/formatting",
      json!({
        "textDocument": {
          "uri": file_uri
        },
        "options": {
          "tabSize": 2,
          "insertSpaces": true
        }
      }),
    )
    .unwrap();
  assert!(maybe_err.is_none());
  assert_eq!(maybe_res, Some(json!(null)));
  shutdown(&mut client);
}

#[test]
fn lsp_format_exclude_default_config() {
  let temp_dir = TempDir::new();
  let workspace_root = temp_dir.path().canonicalize().unwrap();
  let mut params: lsp::InitializeParams =
    serde_json::from_value(load_fixture("initialize_params.json")).unwrap();
  let deno_jsonc =
    serde_json::to_vec_pretty(&load_fixture("deno.fmt.exclude.jsonc")).unwrap();
  fs::write(workspace_root.join("deno.jsonc"), deno_jsonc).unwrap();

  params.root_uri = Some(Url::from_file_path(workspace_root.clone()).unwrap());

  let deno_exe = deno_exe_path();
  let mut client = LspClient::new(&deno_exe, false).unwrap();
  client
    .write_request::<_, _, Value>("initialize", params)
    .unwrap();

  let file_uri =
    ModuleSpecifier::from_file_path(workspace_root.join("ignored.ts"))
      .unwrap()
      .to_string();
  did_open(
    &mut client,
    json!({
      "textDocument": {
        "uri": file_uri,
        "languageId": "typescript",
        "version": 1,
        "text": "function   myFunc(){}"
      }
    }),
  );
  let (maybe_res, maybe_err) = client
    .write_request(
      "textDocument/formatting",
      json!({
        "textDocument": {
          "uri": file_uri
        },
        "options": {
          "tabSize": 2,
          "insertSpaces": true
        }
      }),
    )
    .unwrap();
  assert!(maybe_err.is_none());
  assert_eq!(maybe_res, Some(json!(null)));
  shutdown(&mut client);
}

#[test]
=======
>>>>>>> d069360c
fn lsp_large_doc_changes() {
  let mut client = init("initialize_params.json");
  did_open(&mut client, load_fixture("did_open_params_large.json"));
  client
    .write_notification(
      "textDocument/didChange",
      json!({
        "textDocument": {
          "uri": "file:///a/file.ts",
          "version": 2
        },
        "contentChanges": [
          {
            "range": {
              "start": {
                "line": 444,
                "character": 11
              },
              "end": {
                "line": 444,
                "character": 14
              }
            },
            "text": "+++"
          }
        ]
      }),
    )
    .unwrap();
  client
    .write_notification(
      "textDocument/didChange",
      json!({
        "textDocument": {
          "uri": "file:///a/file.ts",
          "version": 2
        },
        "contentChanges": [
          {
            "range": {
              "start": {
                "line": 445,
                "character": 4
              },
              "end": {
                "line": 445,
                "character": 4
              }
            },
            "text": "// "
          }
        ]
      }),
    )
    .unwrap();
  client
    .write_notification(
      "textDocument/didChange",
      json!({
        "textDocument": {
          "uri": "file:///a/file.ts",
          "version": 2
        },
        "contentChanges": [
          {
            "range": {
              "start": {
                "line": 477,
                "character": 4
              },
              "end": {
                "line": 477,
                "character": 9
              }
            },
            "text": "error"
          }
        ]
      }),
    )
    .unwrap();
  let (maybe_res, maybe_err) = client
    .write_request::<_, _, Value>(
      "textDocument/hover",
      json!({
        "textDocument": {
          "uri": "file:///a/file.ts"
        },
        "position": {
          "line": 421,
          "character": 30
        }
      }),
    )
    .unwrap();
  assert!(maybe_res.is_some());
  assert!(maybe_err.is_none());
  let (maybe_res, maybe_err) = client
    .write_request::<_, _, Value>(
      "textDocument/hover",
      json!({
        "textDocument": {
          "uri": "file:///a/file.ts"
        },
        "position": {
          "line": 444,
          "character": 6
        }
      }),
    )
    .unwrap();
  assert!(maybe_res.is_some());
  assert!(maybe_err.is_none());
  let (maybe_res, maybe_err) = client
    .write_request::<_, _, Value>(
      "textDocument/hover",
      json!({
        "textDocument": {
          "uri": "file:///a/file.ts"
        },
        "position": {
          "line": 461,
          "character": 34
        }
      }),
    )
    .unwrap();
  assert!(maybe_res.is_some());
  assert!(maybe_err.is_none());
  shutdown(&mut client);

  assert!(client.duration().as_millis() <= 15000);
}

#[test]
fn lsp_document_symbol() {
  let mut client = init("initialize_params.json");
  did_open(&mut client, load_fixture("did_open_params_doc_symbol.json"));
  let (maybe_res, maybe_err) = client
    .write_request(
      "textDocument/documentSymbol",
      json!({
        "textDocument": {
          "uri": "file:///a/file.ts"
        }
      }),
    )
    .unwrap();
  assert!(maybe_err.is_none());
  assert_eq!(
    maybe_res,
    Some(load_fixture("document_symbol_response.json"))
  );
  shutdown(&mut client);
}

#[test]
fn lsp_folding_range() {
  let mut client = init("initialize_params.json");
  did_open(
    &mut client,
    json!({
      "textDocument": {
        "uri": "file:///a/file.ts",
        "languageId": "typescript",
        "version": 1,
        "text": "// #region 1\n/*\n * Some comment\n */\nclass Foo {\n  bar(a, b) {\n    if (a === b) {\n      return true;\n    }\n    return false;\n  }\n}\n// #endregion"
      }
    }),
  );
  let (maybe_res, maybe_err) = client
    .write_request(
      "textDocument/foldingRange",
      json!({
        "textDocument": {
          "uri": "file:///a/file.ts"
        }
      }),
    )
    .unwrap();
  assert!(maybe_err.is_none());
  assert_eq!(
    maybe_res,
    Some(json!([
      {
        "startLine": 0,
        "endLine": 12,
        "kind": "region"
      },
      {
        "startLine": 1,
        "endLine": 3,
        "kind": "comment"
      },
      {
        "startLine": 4,
        "endLine": 10
      },
      {
        "startLine": 5,
        "endLine": 9
      },
      {
        "startLine": 6,
        "endLine": 7
      }
    ]))
  );
  shutdown(&mut client);
}

#[test]
fn lsp_rename() {
  let mut client = init("initialize_params.json");
  did_open(
    &mut client,
    json!({
      "textDocument": {
        "uri": "file:///a/file.ts",
        "languageId": "typescript",
        "version": 1,
        // this should not rename in comments and strings
        "text": "let variable = 'a'; // variable\nconsole.log(variable);\n\"variable\";\n"
      }
    }),
  );
  let (maybe_res, maybe_err) = client
    .write_request(
      "textDocument/rename",
      json!({
        "textDocument": {
          "uri": "file:///a/file.ts"
        },
        "position": {
          "line": 0,
          "character": 4
        },
        "newName": "variable_modified"
      }),
    )
    .unwrap();
  assert!(maybe_err.is_none());
  assert_eq!(maybe_res, Some(load_fixture("rename_response.json")));
  shutdown(&mut client);
}

#[test]
fn lsp_selection_range() {
  let mut client = init("initialize_params.json");
  did_open(
    &mut client,
    json!({
      "textDocument": {
        "uri": "file:///a/file.ts",
        "languageId": "typescript",
        "version": 1,
        "text": "class Foo {\n  bar(a, b) {\n    if (a === b) {\n      return true;\n    }\n    return false;\n  }\n}"
      }
    }),
  );
  let (maybe_res, maybe_err) = client
    .write_request(
      "textDocument/selectionRange",
      json!({
        "textDocument": {
          "uri": "file:///a/file.ts"
        },
        "positions": [
          {
            "line": 2,
            "character": 8
          }
        ]
      }),
    )
    .unwrap();
  assert!(maybe_err.is_none());
  assert_eq!(
    maybe_res,
    Some(load_fixture("selection_range_response.json"))
  );
  shutdown(&mut client);
}

#[test]
fn lsp_semantic_tokens() {
  let mut client = init("initialize_params.json");
  did_open(
    &mut client,
    load_fixture("did_open_params_semantic_tokens.json"),
  );
  let (maybe_res, maybe_err) = client
    .write_request(
      "textDocument/semanticTokens/full",
      json!({
        "textDocument": {
          "uri": "file:///a/file.ts"
        }
      }),
    )
    .unwrap();
  assert!(maybe_err.is_none());
  assert_eq!(
    maybe_res,
    Some(json!({
      "data": [
        0, 5, 6, 1, 1, 0, 9, 6, 8, 9, 0, 8, 6, 8, 9, 2, 15, 3, 10, 5, 0, 4, 1,
        6, 1, 0, 12, 7, 2, 16, 1, 8, 1, 7, 41, 0, 4, 1, 6, 0, 0, 2, 5, 11, 16,
        1, 9, 1, 7, 40, 3, 10, 4, 2, 1, 1, 11, 1, 9, 9, 1, 2, 3, 11, 1, 3, 6, 3,
        0, 1, 0, 15, 4, 2, 0, 1, 30, 1, 6, 9, 1, 2, 3, 11,1, 1, 9, 9, 9, 3, 0,
        16, 3, 0, 0, 1, 17, 12, 11, 3, 0, 24, 3, 0, 0, 0, 4, 9, 9, 2
      ]
    }))
  );
  let (maybe_res, maybe_err) = client
    .write_request(
      "textDocument/semanticTokens/range",
      json!({
        "textDocument": {
          "uri": "file:///a/file.ts"
        },
        "range": {
          "start": {
            "line": 0,
            "character": 0
          },
          "end": {
            "line": 6,
            "character": 0
          }
        }
      }),
    )
    .unwrap();
  assert!(maybe_err.is_none());
  assert_eq!(
    maybe_res,
    Some(json!({
      "data": [
        0, 5, 6, 1, 1, 0, 9, 6, 8, 9, 0, 8, 6, 8, 9, 2, 15, 3, 10, 5, 0, 4, 1,
        6, 1, 0, 12, 7, 2, 16, 1, 8, 1, 7, 41, 0, 4, 1, 6, 0, 0, 2, 5, 11, 16,
        1, 9, 1, 7, 40
      ]
    }))
  );
  shutdown(&mut client);
}

#[test]
fn lsp_code_lens() {
  let mut client = init("initialize_params.json");
  did_open(
    &mut client,
    json!({
      "textDocument": {
        "uri": "file:///a/file.ts",
        "languageId": "typescript",
        "version": 1,
        "text": "class A {\n  a = \"a\";\n\n  b() {\n    console.log(this.a);\n  }\n\n  c() {\n    this.a = \"c\";\n  }\n}\n\nconst a = new A();\na.b();\n"
      }
    }),
  );
  let (maybe_res, maybe_err) = client
    .write_request(
      "textDocument/codeLens",
      json!({
        "textDocument": {
          "uri": "file:///a/file.ts"
        }
      }),
    )
    .unwrap();
  assert!(maybe_err.is_none());
  assert_eq!(maybe_res, Some(load_fixture("code_lens_response.json")));
  let (maybe_res, maybe_err) = client
    .write_request(
      "codeLens/resolve",
      json!({
        "range": {
          "start": {
            "line": 0,
            "character": 6
          },
          "end": {
            "line": 0,
            "character": 7
          }
        },
        "data": {
          "specifier": "file:///a/file.ts",
          "source": "references"
        }
      }),
    )
    .unwrap();
  assert!(maybe_err.is_none());
  assert_eq!(
    maybe_res,
    Some(load_fixture("code_lens_resolve_response.json"))
  );
  shutdown(&mut client);
}

#[test]
fn lsp_code_lens_impl() {
  let mut client = init("initialize_params.json");
  did_open(
    &mut client,
    json!({
      "textDocument": {
        "uri": "file:///a/file.ts",
        "languageId": "typescript",
        "version": 1,
        "text": "interface A {\n  b(): void;\n}\n\nclass B implements A {\n  b() {\n    console.log(\"b\");\n  }\n}\n\ninterface C {\n  c: string;\n}\n"
      }
    }),
  );
  let (maybe_res, maybe_err) = client
    .write_request(
      "textDocument/codeLens",
      json!({
        "textDocument": {
          "uri": "file:///a/file.ts"
        }
      }),
    )
    .unwrap();
  assert!(maybe_err.is_none());
  assert_eq!(
    maybe_res,
    Some(load_fixture("code_lens_response_impl.json"))
  );
  let (maybe_res, maybe_err) = client
    .write_request(
      "codeLens/resolve",
      json!({
        "range": {
          "start": {
            "line": 0,
            "character": 10
          },
          "end": {
            "line": 0,
            "character": 11
          }
        },
        "data": {
          "specifier": "file:///a/file.ts",
          "source": "implementations"
        }
      }),
    )
    .unwrap();
  assert!(maybe_err.is_none());
  assert_eq!(
    maybe_res,
    Some(load_fixture("code_lens_resolve_response_impl.json"))
  );
  let (maybe_res, maybe_err) = client
    .write_request::<_, _, Value>(
      "codeLens/resolve",
      json!({
        "range": {
          "start": {
            "line": 10,
            "character": 10
          },
          "end": {
            "line": 10,
            "character": 11
          }
        },
        "data": {
          "specifier": "file:///a/file.ts",
          "source": "implementations"
        }
      }),
    )
    .unwrap();
  assert!(maybe_err.is_none());
  assert_eq!(
    maybe_res,
    Some(json!({
      "range": {
        "start": {
          "line": 10,
          "character": 10
        },
        "end": {
          "line": 10,
          "character": 11
        }
      },
      "command": {
        "title": "0 implementations",
        "command": ""
      }
    }))
  );
  shutdown(&mut client);
}

#[test]
fn lsp_code_lens_test() {
  let mut client = init("initialize_params_code_lens_test.json");
  did_open(
    &mut client,
    load_fixture("did_open_params_test_code_lens.json"),
  );
  let (maybe_res, maybe_err) = client
    .write_request(
      "textDocument/codeLens",
      json!({
        "textDocument": {
          "uri": "file:///a/file.ts"
        }
      }),
    )
    .unwrap();
  assert!(maybe_err.is_none());
  assert_eq!(
    maybe_res,
    Some(load_fixture("code_lens_response_test.json"))
  );
  shutdown(&mut client);
}

#[test]
fn lsp_code_lens_test_disabled() {
  let mut client = init("initialize_params_code_lens_test_disabled.json");
  client
    .write_notification(
      "textDocument/didOpen",
      load_fixture("did_open_params_test_code_lens.json"),
    )
    .unwrap();

  let (id, method, _) = client.read_request::<Value>().unwrap();
  assert_eq!(method, "workspace/configuration");
  client
    .write_response(
      id,
      json!([{
        "enable": true,
        "codeLens": {
          "test": false
        }
      }]),
    )
    .unwrap();

  let (method, _) = client.read_notification::<Value>().unwrap();
  assert_eq!(method, "textDocument/publishDiagnostics");
  let (method, _) = client.read_notification::<Value>().unwrap();
  assert_eq!(method, "textDocument/publishDiagnostics");
  let (method, _) = client.read_notification::<Value>().unwrap();
  assert_eq!(method, "textDocument/publishDiagnostics");
  let (maybe_res, maybe_err) = client
    .write_request(
      "textDocument/codeLens",
      json!({
        "textDocument": {
          "uri": "file:///a/file.ts"
        }
      }),
    )
    .unwrap();
  assert!(maybe_err.is_none());
  assert_eq!(maybe_res, Some(json!([])));
  shutdown(&mut client);
}

#[test]
fn lsp_code_lens_non_doc_nav_tree() {
  let mut client = init("initialize_params.json");
  did_open(
    &mut client,
    json!({
      "textDocument": {
        "uri": "file:///a/file.ts",
        "languageId": "typescript",
        "version": 1,
        "text": "console.log(Date.now());\n"
      }
    }),
  );
  let (maybe_res, maybe_err) = client
    .write_request::<_, _, Value>(
      "textDocument/references",
      json!({
        "textDocument": {
          "uri": "file:///a/file.ts"
        },
        "position": {
          "line": 0,
          "character": 3
        },
        "context": {
          "includeDeclaration": true
        }
      }),
    )
    .unwrap();
  assert!(maybe_err.is_none());
  assert!(maybe_res.is_some());
  let (maybe_res, maybe_err) = client
    .write_request::<_, _, Value>(
      "deno/virtualTextDocument",
      json!({
        "textDocument": {
          "uri": "deno:asset/lib.deno.shared_globals.d.ts"
        }
      }),
    )
    .unwrap();
  assert!(maybe_err.is_none());
  assert!(maybe_res.is_some());
  let (maybe_res, maybe_err) = client
    .write_request::<_, _, Vec<lsp::CodeLens>>(
      "textDocument/codeLens",
      json!({
        "textDocument": {
          "uri": "deno:asset/lib.deno.shared_globals.d.ts"
        }
      }),
    )
    .unwrap();
  assert!(maybe_err.is_none());
  assert!(maybe_res.is_some());
  let res = maybe_res.unwrap();
  assert!(res.len() > 50);
  let (maybe_res, maybe_err) = client
    .write_request::<_, _, lsp::CodeLens>(
      "codeLens/resolve",
      json!({
        "range": {
          "start": {
            "line": 416,
            "character": 12
          },
          "end": {
            "line": 416,
            "character": 19
          }
        },
        "data": {
          "specifier": "asset:///lib.deno.shared_globals.d.ts",
          "source": "references"
        }
      }),
    )
    .unwrap();
  assert!(maybe_err.is_none());
  assert!(maybe_res.is_some());
  shutdown(&mut client);
}

#[test]
fn lsp_nav_tree_updates() {
  let mut client = init("initialize_params.json");
  did_open(
    &mut client,
    json!({
      "textDocument": {
        "uri": "file:///a/file.ts",
        "languageId": "typescript",
        "version": 1,
        "text": "interface A {\n  b(): void;\n}\n\nclass B implements A {\n  b() {\n    console.log(\"b\");\n  }\n}\n\ninterface C {\n  c: string;\n}\n"
      }
    }),
  );
  let (maybe_res, maybe_err) = client
    .write_request(
      "textDocument/codeLens",
      json!({
        "textDocument": {
          "uri": "file:///a/file.ts"
        }
      }),
    )
    .unwrap();
  assert!(maybe_err.is_none());
  assert_eq!(
    maybe_res,
    Some(load_fixture("code_lens_response_impl.json"))
  );
  client
    .write_notification(
      "textDocument/didChange",
      json!({
        "textDocument": {
          "uri": "file:///a/file.ts",
          "version": 2
        },
        "contentChanges": [
          {
            "range": {
              "start": {
                "line": 10,
                "character": 0
              },
              "end": {
                "line": 13,
                "character": 0
              }
            },
            "text": ""
          }
        ]
      }),
    )
    .unwrap();
  let (maybe_res, maybe_err) = client
    .write_request(
      "textDocument/codeLens",
      json!({
        "textDocument": {
          "uri": "file:///a/file.ts"
        }
      }),
    )
    .unwrap();
  assert!(maybe_err.is_none());
  assert_eq!(
    maybe_res,
    Some(load_fixture("code_lens_response_changed.json"))
  );
  shutdown(&mut client);
}

#[test]
fn lsp_signature_help() {
  let mut client = init("initialize_params.json");
  did_open(
    &mut client,
    json!({
      "textDocument": {
        "uri": "file:///a/file.ts",
        "languageId": "typescript",
        "version": 1,
        "text": "/**\n * Adds two numbers.\n * @param a This is a first number.\n * @param b This is a second number.\n */\nfunction add(a: number, b: number) {\n  return a + b;\n}\n\nadd("
      }
    }),
  );
  let (maybe_res, maybe_err) = client
    .write_request(
      "textDocument/signatureHelp",
      json!({
        "textDocument": {
          "uri": "file:///a/file.ts"
        },
        "position": {
          "character": 4,
          "line": 9
        },
        "context": {
          "triggerKind": 2,
          "triggerCharacter": "(",
          "isRetrigger": false
        }
      }),
    )
    .unwrap();
  assert!(maybe_err.is_none());
  assert_eq!(
    maybe_res,
    Some(json!({
      "signatures": [
        {
          "label": "add(a: number, b: number): number",
          "documentation": {
            "kind": "markdown",
            "value": "Adds two numbers."
          },
          "parameters": [
            {
              "label": "a: number",
              "documentation": {
                "kind": "markdown",
                "value": "This is a first number."
              }
            },
            {
              "label": "b: number",
              "documentation": {
                "kind": "markdown",
                "value": "This is a second number."
              }
            }
          ]
        }
      ],
      "activeSignature": 0,
      "activeParameter": 0
    }))
  );
  client
    .write_notification(
      "textDocument/didChange",
      json!({
        "textDocument": {
          "uri": "file:///a/file.ts",
          "version": 2
        },
        "contentChanges": [
          {
            "range": {
              "start": {
                "line": 9,
                "character": 4
              },
              "end": {
                "line": 9,
                "character": 4
              }
            },
            "text": "123, "
          }
        ]
      }),
    )
    .unwrap();
  let (maybe_res, maybe_err) = client
    .write_request(
      "textDocument/signatureHelp",
      json!({
        "textDocument": {
          "uri": "file:///a/file.ts"
        },
        "position": {
          "character": 8,
          "line": 9
        }
      }),
    )
    .unwrap();
  assert!(maybe_err.is_none());
  assert_eq!(
    maybe_res,
    Some(json!({
      "signatures": [
        {
          "label": "add(a: number, b: number): number",
          "documentation": {
            "kind": "markdown",
            "value": "Adds two numbers."
          },
          "parameters": [
            {
              "label": "a: number",
              "documentation": {
                "kind": "markdown",
                "value": "This is a first number."
              }
            },
            {
              "label": "b: number",
              "documentation": {
                "kind": "markdown",
                "value": "This is a second number."
              }
            }
          ]
        }
      ],
      "activeSignature": 0,
      "activeParameter": 1
    }))
  );
  shutdown(&mut client);
}

#[test]
fn lsp_code_actions() {
  let mut client = init("initialize_params.json");
  did_open(
    &mut client,
    json!({
      "textDocument": {
        "uri": "file:///a/file.ts",
        "languageId": "typescript",
        "version": 1,
        "text": "export function a(): void {\n  await Promise.resolve(\"a\");\n}\n\nexport function b(): void {\n  await Promise.resolve(\"b\");\n}\n"
      }
    }),
  );
  let (maybe_res, maybe_err) = client
    .write_request(
      "textDocument/codeAction",
      load_fixture("code_action_params.json"),
    )
    .unwrap();
  assert!(maybe_err.is_none());
  assert_eq!(maybe_res, Some(load_fixture("code_action_response.json")));
  let (maybe_res, maybe_err) = client
    .write_request(
      "codeAction/resolve",
      load_fixture("code_action_resolve_params.json"),
    )
    .unwrap();
  assert!(maybe_err.is_none());
  assert_eq!(
    maybe_res,
    Some(load_fixture("code_action_resolve_response.json"))
  );
  shutdown(&mut client);
}

#[test]
fn lsp_code_actions_deno_cache() {
  let mut session = TestSession::from_file("initialize_params.json");
  let diagnostics = session.did_open(json!({
    "textDocument": {
      "uri": "file:///a/file.ts",
      "languageId": "typescript",
      "version": 1,
      "text": "import * as a from \"https://deno.land/x/a/mod.ts\";\n\nconsole.log(a);\n"
    }
  }));
  assert_eq!(
    diagnostics.with_source("deno"),
    load_fixture_as("diagnostics_deno_deps.json")
  );

  let (maybe_res, maybe_err) = session
    .client
    .write_request(
      "textDocument/codeAction",
      load_fixture("code_action_params_cache.json"),
    )
    .unwrap();
  assert!(maybe_err.is_none());
  assert_eq!(
    maybe_res,
    Some(load_fixture("code_action_response_cache.json"))
  );
  session.shutdown_and_exit();
}

#[test]
fn lsp_code_actions_imports() {
  let mut session = TestSession::from_file("initialize_params.json");
  session.did_open(json!({
    "textDocument": {
      "uri": "file:///a/file00.ts",
      "languageId": "typescript",
      "version": 1,
      "text": "export const abc = \"abc\";\nexport const def = \"def\";\n"
    }
  }));
  session.did_open(json!({
    "textDocument": {
      "uri": "file:///a/file01.ts",
      "languageId": "typescript",
      "version": 1,
      "text": "\nconsole.log(abc);\nconsole.log(def)\n"
    }
  }));

  let (maybe_res, maybe_err) = session
    .client
    .write_request(
      "textDocument/codeAction",
      load_fixture("code_action_params_imports.json"),
    )
    .unwrap();
  assert!(maybe_err.is_none());
  assert_eq!(
    maybe_res,
    Some(load_fixture("code_action_response_imports.json"))
  );
  let (maybe_res, maybe_err) = session
    .client
    .write_request(
      "codeAction/resolve",
      load_fixture("code_action_resolve_params_imports.json"),
    )
    .unwrap();
  assert!(maybe_err.is_none());
  assert_eq!(
    maybe_res,
    Some(load_fixture("code_action_resolve_response_imports.json"))
  );

  session.shutdown_and_exit();
}

#[test]
fn lsp_code_actions_refactor() {
  let mut client = init("initialize_params.json");
  did_open(
    &mut client,
    json!({
      "textDocument": {
        "uri": "file:///a/file.ts",
        "languageId": "typescript",
        "version": 1,
        "text": "var x: { a?: number; b?: string } = {};\n"
      }
    }),
  );
  let (maybe_res, maybe_err) = client
    .write_request(
      "textDocument/codeAction",
      load_fixture("code_action_params_refactor.json"),
    )
    .unwrap();
  assert!(maybe_err.is_none());
  assert_eq!(
    maybe_res,
    Some(load_fixture("code_action_response_refactor.json"))
  );
  let (maybe_res, maybe_err) = client
    .write_request(
      "codeAction/resolve",
      load_fixture("code_action_resolve_params_refactor.json"),
    )
    .unwrap();
  assert!(maybe_err.is_none());
  assert_eq!(
    maybe_res,
    Some(load_fixture("code_action_resolve_response_refactor.json"))
  );
  shutdown(&mut client);
}

#[test]
fn lsp_code_actions_refactor_no_disabled_support() {
  let mut client = init("initialize_params_ca_no_disabled.json");
  did_open(
    &mut client,
    json!({
      "textDocument": {
        "uri": "file:///a/file.ts",
        "languageId": "typescript",
        "version": 1,
        "text": "interface A {\n  a: string;\n}\n\ninterface B {\n  b: string;\n}\n\nclass AB implements A, B {\n  a = \"a\";\n  b = \"b\";\n}\n\nnew AB().a;\n"
      }
    }),
  );
  let (maybe_res, maybe_err) = client
    .write_request(
      "textDocument/codeAction",
      json!({
        "textDocument": {
          "uri": "file:///a/file.ts"
        },
        "range": {
          "start": {
            "line": 0,
            "character": 0
          },
          "end": {
            "line": 14,
            "character": 0
          }
        },
        "context": {
          "diagnostics": [],
          "only": [
            "refactor"
          ]
        }
      }),
    )
    .unwrap();
  assert!(maybe_err.is_none());
  assert_eq!(
    maybe_res,
    Some(load_fixture("code_action_response_no_disabled.json"))
  );
  shutdown(&mut client);
}

#[test]
fn lsp_code_actions_deadlock() {
  let mut client = init("initialize_params.json");
  client
    .write_notification(
      "textDocument/didOpen",
      load_fixture("did_open_params_large.json"),
    )
    .unwrap();
  let (id, method, _) = client.read_request::<Value>().unwrap();
  assert_eq!(method, "workspace/configuration");
  client
    .write_response(id, json!([{ "enable": true }]))
    .unwrap();
  let (maybe_res, maybe_err) = client
    .write_request::<_, _, Value>(
      "textDocument/semanticTokens/full",
      json!({
        "textDocument": {
          "uri": "file:///a/file.ts"
        }
      }),
    )
    .unwrap();
  assert!(maybe_err.is_none());
  assert!(maybe_res.is_some());
  read_diagnostics(&mut client);
  client
    .write_notification(
      "textDocument/didChange",
      json!({
        "textDocument": {
          "uri": "file:///a/file.ts",
          "version": 2
        },
        "contentChanges": [
          {
            "range": {
              "start": {
                "line": 444,
                "character": 11
              },
              "end": {
                "line": 444,
                "character": 14
              }
            },
            "text": "+++"
          }
        ]
      }),
    )
    .unwrap();
  client
    .write_notification(
      "textDocument/didChange",
      json!({
        "textDocument": {
          "uri": "file:///a/file.ts",
          "version": 2
        },
        "contentChanges": [
          {
            "range": {
              "start": {
                "line": 445,
                "character": 4
              },
              "end": {
                "line": 445,
                "character": 4
              }
            },
            "text": "// "
          }
        ]
      }),
    )
    .unwrap();
  client
    .write_notification(
      "textDocument/didChange",
      json!({
        "textDocument": {
          "uri": "file:///a/file.ts",
          "version": 2
        },
        "contentChanges": [
          {
            "range": {
              "start": {
                "line": 477,
                "character": 4
              },
              "end": {
                "line": 477,
                "character": 9
              }
            },
            "text": "error"
          }
        ]
      }),
    )
    .unwrap();
  // diagnostics only trigger after changes have elapsed in a separate thread,
  // so we need to delay the next messages a little bit to attempt to create a
  // potential for a deadlock with the codeAction
  std::thread::sleep(std::time::Duration::from_millis(50));
  let (maybe_res, maybe_err) = client
    .write_request::<_, _, Value>(
      "textDocument/hover",
      json!({
        "textDocument": {
          "uri": "file:///a/file.ts",
        },
        "position": {
          "line": 609,
          "character": 33,
        }
      }),
    )
    .unwrap();
  assert!(maybe_err.is_none());
  assert!(maybe_res.is_some());
  let (maybe_res, maybe_err) = client
    .write_request::<_, _, Value>(
      "textDocument/codeAction",
      load_fixture("code_action_params_deadlock.json"),
    )
    .unwrap();
  assert!(maybe_err.is_none());
  assert!(maybe_res.is_some());

  read_diagnostics(&mut client);

  shutdown(&mut client);
}

#[test]
fn lsp_completions() {
  let mut client = init("initialize_params.json");
  did_open(
    &mut client,
    json!({
      "textDocument": {
        "uri": "file:///a/file.ts",
        "languageId": "typescript",
        "version": 1,
        "text": "Deno."
      }
    }),
  );
  let (maybe_res, maybe_err) = client
    .write_request(
      "textDocument/completion",
      json!({
        "textDocument": {
          "uri": "file:///a/file.ts"
        },
        "position": {
          "line": 0,
          "character": 5
        },
        "context": {
          "triggerKind": 2,
          "triggerCharacter": "."
        }
      }),
    )
    .unwrap();
  assert!(maybe_err.is_none());
  if let Some(lsp::CompletionResponse::List(list)) = maybe_res {
    assert!(!list.is_incomplete);
    assert!(list.items.len() > 90);
  } else {
    panic!("unexpected response");
  }
  let (maybe_res, maybe_err) = client
    .write_request(
      "completionItem/resolve",
      load_fixture("completion_resolve_params.json"),
    )
    .unwrap();
  assert!(maybe_err.is_none());
  assert_eq!(
    maybe_res,
    Some(load_fixture("completion_resolve_response.json"))
  );
  shutdown(&mut client);
}

#[test]
fn lsp_completions_optional() {
  let mut client = init("initialize_params.json");
  did_open(
    &mut client,
    json!({
      "textDocument": {
        "uri": "file:///a/file.ts",
        "languageId": "typescript",
        "version": 1,
        "text": "interface A {\n  b?: string;\n}\n\nconst o: A = {};\n\nfunction c(s: string) {}\n\nc(o.)"
      }
    }),
  );
  let (maybe_res, maybe_err) = client
    .write_request(
      "textDocument/completion",
      load_fixture("completion_request_params_optional.json"),
    )
    .unwrap();
  assert!(maybe_err.is_none());
  assert_eq!(
    maybe_res,
    Some(json!({
      "isIncomplete": false,
      "items": [
        {
          "label": "b?",
          "kind": 5,
          "sortText": "11",
          "filterText": "b",
          "insertText": "b",
          "data": {
            "tsc": {
              "specifier": "file:///a/file.ts",
              "position": 79,
              "name": "b",
              "useCodeSnippet": false
            }
          }
        }
      ]
    }))
  );
  let (maybe_res, maybe_err) = client
    .write_request(
      "completionItem/resolve",
      load_fixture("completion_resolve_params_optional.json"),
    )
    .unwrap();
  assert!(maybe_err.is_none());
  assert_eq!(
    maybe_res,
    Some(json!({
      "label": "b?",
      "kind": 5,
      "detail": "(property) A.b?: string | undefined",
      "documentation": {
        "kind": "markdown",
        "value": ""
      },
      "sortText": "1",
      "filterText": "b",
      "insertText": "b"
    }))
  );
  shutdown(&mut client);
}

#[test]
fn lsp_completions_registry() {
  let _g = http_server();
  let mut client = init("initialize_params_registry.json");
  did_open(
    &mut client,
    json!({
      "textDocument": {
        "uri": "file:///a/file.ts",
        "languageId": "typescript",
        "version": 1,
        "text": "import * as a from \"http://localhost:4545/x/a@\""
      }
    }),
  );
  let (maybe_res, maybe_err) = client
    .write_request(
      "textDocument/completion",
      json!({
        "textDocument": {
          "uri": "file:///a/file.ts"
        },
        "position": {
          "line": 0,
          "character": 46
        },
        "context": {
          "triggerKind": 2,
          "triggerCharacter": "@"
        }
      }),
    )
    .unwrap();
  assert!(maybe_err.is_none());
  if let Some(lsp::CompletionResponse::List(list)) = maybe_res {
    assert!(!list.is_incomplete);
    assert_eq!(list.items.len(), 3);
  } else {
    panic!("unexpected response");
  }
  let (maybe_res, maybe_err) = client
    .write_request(
      "completionItem/resolve",
      load_fixture("completion_resolve_params_registry.json"),
    )
    .unwrap();
  assert!(maybe_err.is_none());
  assert_eq!(
    maybe_res,
    Some(load_fixture("completion_resolve_response_registry.json"))
  );
  shutdown(&mut client);
}

#[test]
fn lsp_completions_registry_empty() {
  let _g = http_server();
  let mut client = init("initialize_params_registry.json");
  did_open(
    &mut client,
    json!({
      "textDocument": {
        "uri": "file:///a/file.ts",
        "languageId": "typescript",
        "version": 1,
        "text": "import * as a from \"\""
      }
    }),
  );
  let (maybe_res, maybe_err) = client
    .write_request(
      "textDocument/completion",
      json!({
        "textDocument": {
          "uri": "file:///a/file.ts"
        },
        "position": {
          "line": 0,
          "character": 20
        },
        "context": {
          "triggerKind": 2,
          "triggerCharacter": "\""
        }
      }),
    )
    .unwrap();
  assert!(maybe_err.is_none());
  assert_eq!(
    maybe_res,
    Some(load_fixture("completion_request_response_empty.json"))
  );
  shutdown(&mut client);
}

#[test]
fn lsp_auto_discover_registry() {
  let _g = http_server();
  let mut client = init("initialize_params.json");
  did_open(
    &mut client,
    json!({
      "textDocument": {
        "uri": "file:///a/file.ts",
        "languageId": "typescript",
        "version": 1,
        "text": "import * as a from \"http://localhost:4545/x/a@\""
      }
    }),
  );
  let (maybe_res, maybe_err) = client
    .write_request::<_, _, Value>(
      "textDocument/completion",
      json!({
        "textDocument": {
          "uri": "file:///a/file.ts"
        },
        "position": {
          "line": 0,
          "character": 46
        },
        "context": {
          "triggerKind": 2,
          "triggerCharacter": "@"
        }
      }),
    )
    .unwrap();
  assert!(maybe_err.is_none());
  assert!(maybe_res.is_some());
  let (method, maybe_res) = client.read_notification().unwrap();
  assert_eq!(method, "deno/registryState");
  assert_eq!(
    maybe_res,
    Some(json!({
      "origin": "http://localhost:4545",
      "suggestions": true,
    }))
  );
  shutdown(&mut client);
}

#[test]
fn lsp_cache_location() {
  let _g = http_server();
  let temp_dir = TempDir::new();
  let mut params: lsp::InitializeParams =
    serde_json::from_value(load_fixture("initialize_params_registry.json"))
      .unwrap();

  params.root_uri = Some(Url::from_file_path(temp_dir.path()).unwrap());
  if let Some(Value::Object(mut map)) = params.initialization_options {
    map.insert("cache".to_string(), json!(".cache"));
    params.initialization_options = Some(Value::Object(map));
  }

  let deno_exe = deno_exe_path();
  let mut client = LspClient::new(&deno_exe, false).unwrap();
  client
    .write_request::<_, _, Value>("initialize", params)
    .unwrap();
  client.write_notification("initialized", json!({})).unwrap();
  let mut session = TestSession::from_client(client);

  session.did_open(json!({
    "textDocument": {
      "uri": "file:///a/file_01.ts",
      "languageId": "typescript",
      "version": 1,
      "text": "export const a = \"a\";\n",
    }
  }));
  let diagnostics =
    session.did_open(load_fixture("did_open_params_import_hover.json"));
  assert_eq!(diagnostics.viewed().len(), 7);
  let (maybe_res, maybe_err) = session
    .client
    .write_request::<_, _, Value>(
      "deno/cache",
      json!({
        "referrer": {
          "uri": "file:///a/file.ts",
        },
        "uris": [],
      }),
    )
    .unwrap();
  assert!(maybe_err.is_none());
  assert!(maybe_res.is_some());
  let (maybe_res, maybe_err) = session
    .client
    .write_request(
      "textDocument/hover",
      json!({
        "textDocument": {
          "uri": "file:///a/file.ts",
        },
        "position": {
          "line": 0,
          "character": 28
        }
      }),
    )
    .unwrap();
  assert!(maybe_err.is_none());
  assert_eq!(
    maybe_res,
    Some(json!({
      "contents": {
        "kind": "markdown",
        "value": "**Resolved Dependency**\n\n**Code**: http&#8203;://127.0.0.1:4545/xTypeScriptTypes.js\n"
      },
      "range": {
        "start": {
          "line": 0,
          "character": 19
        },
        "end":{
          "line": 0,
          "character": 62
        }
      }
    }))
  );
  let (maybe_res, maybe_err) = session
    .client
    .write_request::<_, _, Value>(
      "textDocument/hover",
      json!({
        "textDocument": {
          "uri": "file:///a/file.ts",
        },
        "position": {
          "line": 7,
          "character": 28
        }
      }),
    )
    .unwrap();
  assert!(maybe_err.is_none());
  assert_eq!(
    maybe_res,
    Some(json!({
      "contents": {
        "kind": "markdown",
        "value": "**Resolved Dependency**\n\n**Code**: http&#8203;://localhost:4545/x/a/mod.ts\n\n\n---\n\n**a**\n\nmod.ts"
      },
      "range": {
        "start": {
          "line": 7,
          "character": 19
        },
        "end": {
          "line": 7,
          "character": 53
        }
      }
    }))
  );
  let cache_path = temp_dir.path().join(".cache");
  assert!(cache_path.is_dir());
  assert!(cache_path.join("gen").is_dir());
  session.shutdown_and_exit();
}

/// Sets the TLS root certificate on startup, which allows the LSP to connect to
/// the custom signed test server and be able to retrieve the registry config
/// and cache files.
#[test]
fn lsp_tls_cert() {
  let _g = http_server();
  let mut params: lsp::InitializeParams =
    serde_json::from_value(load_fixture("initialize_params_tls_cert.json"))
      .unwrap();

  params.root_uri = Some(Url::from_file_path(testdata_path()).unwrap());

  let deno_exe = deno_exe_path();
  let mut client = LspClient::new(&deno_exe, false).unwrap();
  client
    .write_request::<_, _, Value>("initialize", params)
    .unwrap();
  client.write_notification("initialized", json!({})).unwrap();
  let mut session = TestSession::from_client(client);

  session.did_open(json!({
    "textDocument": {
      "uri": "file:///a/file_01.ts",
      "languageId": "typescript",
      "version": 1,
      "text": "export const a = \"a\";\n",
    }
  }));
  let diagnostics =
    session.did_open(load_fixture("did_open_params_tls_cert.json"));
  let diagnostics = diagnostics.viewed();
  assert_eq!(diagnostics.len(), 7);
  let (maybe_res, maybe_err) = session
    .client
    .write_request::<_, _, Value>(
      "deno/cache",
      json!({
        "referrer": {
          "uri": "file:///a/file.ts",
        },
        "uris": [],
      }),
    )
    .unwrap();
  assert!(maybe_err.is_none());
  assert!(maybe_res.is_some());
  let (maybe_res, maybe_err) = session
    .client
    .write_request(
      "textDocument/hover",
      json!({
        "textDocument": {
          "uri": "file:///a/file.ts",
        },
        "position": {
          "line": 0,
          "character": 28
        }
      }),
    )
    .unwrap();
  assert!(maybe_err.is_none());
  assert_eq!(
    maybe_res,
    Some(json!({
      "contents": {
        "kind": "markdown",
        "value": "**Resolved Dependency**\n\n**Code**: https&#8203;://localhost:5545/xTypeScriptTypes.js\n"
      },
      "range": {
        "start": {
          "line": 0,
          "character": 19
        },
        "end":{
          "line": 0,
          "character": 63
        }
      }
    }))
  );
  let (maybe_res, maybe_err) = session
    .client
    .write_request::<_, _, Value>(
      "textDocument/hover",
      json!({
        "textDocument": {
          "uri": "file:///a/file.ts",
        },
        "position": {
          "line": 7,
          "character": 28
        }
      }),
    )
    .unwrap();
  assert!(maybe_err.is_none());
  assert_eq!(
    maybe_res,
    Some(json!({
      "contents": {
        "kind": "markdown",
        "value": "**Resolved Dependency**\n\n**Code**: http&#8203;://localhost:4545/x/a/mod.ts\n\n\n---\n\n**a**\n\nmod.ts"
      },
      "range": {
        "start": {
          "line": 7,
          "character": 19
        },
        "end": {
          "line": 7,
          "character": 53
        }
      }
    }))
  );
  session.shutdown_and_exit();
}

#[test]
fn lsp_diagnostics_warn_redirect() {
  let _g = http_server();
  let mut client = init("initialize_params.json");
  did_open(
    &mut client,
    json!({
      "textDocument": {
        "uri": "file:///a/file.ts",
        "languageId": "typescript",
        "version": 1,
        "text": "import * as a from \"http://127.0.0.1:4545/x_deno_warning.js\";\n\nconsole.log(a)\n",
      },
    }),
  );
  let (maybe_res, maybe_err) = client
    .write_request::<_, _, Value>(
      "deno/cache",
      json!({
        "referrer": {
          "uri": "file:///a/file.ts",
        },
        "uris": [
          {
            "uri": "http://127.0.0.1:4545/x_deno_warning.js",
          }
        ],
      }),
    )
    .unwrap();
  assert!(maybe_err.is_none());
  assert!(maybe_res.is_some());
  let diagnostics = read_diagnostics(&mut client);
  assert_eq!(
    diagnostics.with_source("deno"),
    lsp::PublishDiagnosticsParams {
      uri: Url::parse("file:///a/file.ts").unwrap(),
      diagnostics: vec![
        lsp::Diagnostic {
          range: lsp::Range {
            start: lsp::Position {
              line: 0,
              character: 19
            },
            end: lsp::Position {
              line: 0,
              character: 60
            }
          },
          severity: Some(lsp::DiagnosticSeverity::WARNING),
          code: Some(lsp::NumberOrString::String("deno-warn".to_string())),
          source: Some("deno".to_string()),
          message: "foobar".to_string(),
          ..Default::default()
        },
        lsp::Diagnostic {
          range: lsp::Range {
            start: lsp::Position {
              line: 0,
              character: 19
            },
            end: lsp::Position {
              line: 0,
              character: 60
            }
          },
          severity: Some(lsp::DiagnosticSeverity::INFORMATION),
          code: Some(lsp::NumberOrString::String("redirect".to_string())),
          source: Some("deno".to_string()),
          message: "The import of \"http://127.0.0.1:4545/x_deno_warning.js\" was redirected to \"http://127.0.0.1:4545/x_deno_warning_redirect.js\".".to_string(),
          data: Some(json!({"specifier": "http://127.0.0.1:4545/x_deno_warning.js", "redirect": "http://127.0.0.1:4545/x_deno_warning_redirect.js"})),
          ..Default::default()
        }
      ],
      version: Some(1),
    }
  );
  shutdown(&mut client);
}

#[test]
fn lsp_redirect_quick_fix() {
  let _g = http_server();
  let mut client = init("initialize_params.json");
  did_open(
    &mut client,
    json!({
      "textDocument": {
        "uri": "file:///a/file.ts",
        "languageId": "typescript",
        "version": 1,
        "text": "import * as a from \"http://127.0.0.1:4545/x_deno_warning.js\";\n\nconsole.log(a)\n",
      },
    }),
  );
  let (maybe_res, maybe_err) = client
    .write_request::<_, _, Value>(
      "deno/cache",
      json!({
        "referrer": {
          "uri": "file:///a/file.ts",
        },
        "uris": [
          {
            "uri": "http://127.0.0.1:4545/x_deno_warning.js",
          }
        ],
      }),
    )
    .unwrap();
  assert!(maybe_err.is_none());
  assert!(maybe_res.is_some());
  let diagnostics = read_diagnostics(&mut client)
    .with_source("deno")
    .diagnostics;
  let (maybe_res, maybe_err) = client
    .write_request(
      "textDocument/codeAction",
      json!(json!({
        "textDocument": {
          "uri": "file:///a/file.ts"
        },
        "range": {
          "start": {
            "line": 0,
            "character": 19
          },
          "end": {
            "line": 0,
            "character": 60
          }
        },
        "context": {
          "diagnostics": diagnostics,
          "only": [
            "quickfix"
          ]
        }
      })),
    )
    .unwrap();
  assert!(maybe_err.is_none());
  assert_eq!(
    maybe_res,
    Some(load_fixture("code_action_redirect_response.json"))
  );
  shutdown(&mut client);
}

#[test]
fn lsp_diagnostics_deprecated() {
  let mut client = init("initialize_params.json");
  let diagnostics = did_open(
    &mut client,
    json!({
      "textDocument": {
        "uri": "file:///a/file.ts",
        "languageId": "typescript",
        "version": 1,
        "text": "/** @deprecated */\nexport const a = \"a\";\n\na;\n",
      },
    }),
  );
  assert_eq!(
    json!(diagnostics),
    json!([
      {
        "uri": "file:///a/file.ts",
        "diagnostics": [],
        "version": 1
      },
      {
        "uri": "file:///a/file.ts",
        "diagnostics": [],
        "version": 1
      },
      {
        "uri": "file:///a/file.ts",
        "diagnostics": [
          {
            "range": {
              "start": {
                "line": 3,
                "character": 0
              },
              "end": {
                "line": 3,
                "character": 1
              }
            },
            "severity": 4,
            "code": 6385,
            "source": "deno-ts",
            "message": "'a' is deprecated.",
            "relatedInformation": [],
            "tags": [
              2
            ]
          }
        ],
        "version": 1
      }
    ])
  );
  shutdown(&mut client);
}

#[test]
fn lsp_diagnostics_deno_types() {
  let mut client = init("initialize_params.json");
  client
    .write_notification(
      "textDocument/didOpen",
      load_fixture("did_open_params_deno_types.json"),
    )
    .unwrap();
  let (id, method, _) = client.read_request::<Value>().unwrap();
  assert_eq!(method, "workspace/configuration");
  client
    .write_response(id, json!([{ "enable": true }]))
    .unwrap();
  let (maybe_res, maybe_err) = client
    .write_request::<_, _, Value>(
      "textDocument/documentSymbol",
      json!({
        "textDocument": {
          "uri": "file:///a/file.ts"
        }
      }),
    )
    .unwrap();
  assert!(maybe_res.is_some());
  assert!(maybe_err.is_none());
  let diagnostics = read_diagnostics(&mut client);
  assert_eq!(diagnostics.viewed().len(), 5);
  shutdown(&mut client);
}

#[test]
fn lsp_diagnostics_refresh_dependents() {
  let mut session = TestSession::from_file("initialize_params.json");
  session.did_open(json!({
    "textDocument": {
      "uri": "file:///a/file_00.ts",
      "languageId": "typescript",
      "version": 1,
      "text": "export const a = \"a\";\n",
    },
  }));
  session.did_open(json!({
    "textDocument": {
      "uri": "file:///a/file_01.ts",
      "languageId": "typescript",
      "version": 1,
      "text": "export * from \"./file_00.ts\";\n",
    },
  }));
  let diagnostics = session.did_open(json!({
    "textDocument": {
      "uri": "file:///a/file_02.ts",
      "languageId": "typescript",
      "version": 1,
      "text": "import { a, b } from \"./file_01.ts\";\n\nconsole.log(a, b);\n"
    }
  }));
  assert_eq!(
    json!(diagnostics.with_file_and_source("file:///a/file_02.ts", "deno-ts")),
    json!({
      "uri": "file:///a/file_02.ts",
      "diagnostics": [
        {
          "range": {
            "start": {
              "line": 0,
              "character": 12
            },
            "end": {
              "line": 0,
              "character": 13
            }
          },
          "severity": 1,
          "code": 2305,
          "source": "deno-ts",
          "message": "Module '\"./file_01.ts\"' has no exported member 'b'."
        }
      ],
      "version": 1
    })
  );

  // fix the code causing the diagnostic
  session
    .client
    .write_notification(
      "textDocument/didChange",
      json!({
        "textDocument": {
          "uri": "file:///a/file_00.ts",
          "version": 2
        },
        "contentChanges": [
          {
            "range": {
              "start": {
                "line": 1,
                "character": 0
              },
              "end": {
                "line": 1,
                "character": 0
              }
            },
            "text": "export const b = \"b\";\n"
          }
        ]
      }),
    )
    .unwrap();
  let diagnostics = session.read_diagnostics();
  assert_eq!(diagnostics.viewed().len(), 0); // no diagnostics now

  session.shutdown_and_exit();
  assert_eq!(session.client.queue_len(), 0);
}

#[derive(Deserialize)]
#[serde(rename_all = "camelCase")]
pub struct PerformanceAverage {
  pub name: String,
  pub count: u32,
  pub average_duration: u32,
}

#[derive(Deserialize)]
#[serde(rename_all = "camelCase")]
struct PerformanceAverages {
  averages: Vec<PerformanceAverage>,
}

#[test]
fn lsp_performance() {
  let mut client = init("initialize_params.json");
  did_open(
    &mut client,
    json!({
      "textDocument": {
        "uri": "file:///a/file.ts",
        "languageId": "typescript",
        "version": 1,
        "text": "console.log(Deno.args);\n"
      }
    }),
  );
  let (maybe_res, maybe_err) = client
    .write_request::<_, _, Value>(
      "textDocument/hover",
      json!({
        "textDocument": {
          "uri": "file:///a/file.ts"
        },
        "position": {
          "line": 0,
          "character": 19
        }
      }),
    )
    .unwrap();
  assert!(maybe_err.is_none());
  assert!(maybe_res.is_some());
  let (maybe_res, maybe_err) = client
    .write_request::<_, _, PerformanceAverages>("deno/performance", json!({}))
    .unwrap();
  assert!(maybe_err.is_none());
  if let Some(res) = maybe_res {
    assert_eq!(res.averages.len(), 14);
  } else {
    panic!("unexpected result");
  }
  shutdown(&mut client);
}

#[test]
fn lsp_format_no_changes() {
  let mut client = init("initialize_params.json");
  did_open(
    &mut client,
    json!({
      "textDocument": {
        "uri": "file:///a/file.ts",
        "languageId": "typescript",
        "version": 1,
        "text": "console;\n"
      }
    }),
  );
  let (maybe_res, maybe_err) = client
    .write_request(
      "textDocument/formatting",
      json!({
        "textDocument": {
          "uri": "file:///a/file.ts"
        },
        "options": {
          "tabSize": 2,
          "insertSpaces": true
        }
      }),
    )
    .unwrap();
  assert!(maybe_err.is_none());
  assert_eq!(maybe_res, Some(json!(null)));
  client.assert_no_notification("window/showMessage");
  shutdown(&mut client);
}

#[test]
fn lsp_format_error() {
  let mut client = init("initialize_params.json");
  did_open(
    &mut client,
    json!({
      "textDocument": {
        "uri": "file:///a/file.ts",
        "languageId": "typescript",
        "version": 1,
        "text": "console test test\n"
      }
    }),
  );
  let (maybe_res, maybe_err) = client
    .write_request(
      "textDocument/formatting",
      json!({
        "textDocument": {
          "uri": "file:///a/file.ts"
        },
        "options": {
          "tabSize": 2,
          "insertSpaces": true
        }
      }),
    )
    .unwrap();
  assert!(maybe_err.is_none());
  assert_eq!(maybe_res, Some(json!(null)));
  shutdown(&mut client);
}

#[test]
fn lsp_format_mbc() {
  let mut client = init("initialize_params.json");
  did_open(
    &mut client,
    json!({
      "textDocument": {
        "uri": "file:///a/file.ts",
        "languageId": "typescript",
        "version": 1,
        "text": "const bar = '👍🇺🇸😃'\nconsole.log('hello deno')\n"
      }
    }),
  );
  let (maybe_res, maybe_err) = client
    .write_request(
      "textDocument/formatting",
      json!({
        "textDocument": {
          "uri": "file:///a/file.ts"
        },
        "options": {
          "tabSize": 2,
          "insertSpaces": true
        }
      }),
    )
    .unwrap();
  assert!(maybe_err.is_none());
  assert_eq!(
    maybe_res,
    Some(json!(load_fixture("formatting_mbc_response.json")))
  );
  shutdown(&mut client);
}

#[test]
fn lsp_format_exclude_with_config() {
  let temp_dir = TempDir::new().unwrap();
  let mut params: lsp::InitializeParams =
    serde_json::from_value(load_fixture("initialize_params.json")).unwrap();
  let deno_fmt_jsonc =
    serde_json::to_vec_pretty(&load_fixture("deno.fmt.exclude.jsonc")).unwrap();
  fs::write(temp_dir.path().join("deno.fmt.jsonc"), deno_fmt_jsonc).unwrap();

  params.root_uri = Some(Url::from_file_path(temp_dir.path()).unwrap());
  if let Some(Value::Object(mut map)) = params.initialization_options {
    map.insert("config".to_string(), json!("./deno.fmt.jsonc"));
    params.initialization_options = Some(Value::Object(map));
  }

  let deno_exe = deno_exe_path();
  let mut client = LspClient::new(&deno_exe, false).unwrap();
  client
    .write_request::<_, _, Value>("initialize", params)
    .unwrap();

  let file_uri =
    ModuleSpecifier::from_file_path(temp_dir.path().join("ignored.ts"))
      .unwrap()
      .to_string();
  did_open(
    &mut client,
    json!({
      "textDocument": {
        "uri": file_uri,
        "languageId": "typescript",
        "version": 1,
        "text": "function   myFunc(){}"
      }
    }),
  );
  let (maybe_res, maybe_err) = client
    .write_request(
      "textDocument/formatting",
      json!({
        "textDocument": {
          "uri": file_uri
        },
        "options": {
          "tabSize": 2,
          "insertSpaces": true
        }
      }),
    )
    .unwrap();
  assert!(maybe_err.is_none());
  assert_eq!(maybe_res, Some(json!(null)));
  shutdown(&mut client);
}

#[test]
fn lsp_format_exclude_default_config() {
  let temp_dir = TempDir::new().unwrap();
  let workspace_root = temp_dir.path().canonicalize().unwrap();
  let mut params: lsp::InitializeParams =
    serde_json::from_value(load_fixture("initialize_params.json")).unwrap();
  let deno_jsonc =
    serde_json::to_vec_pretty(&load_fixture("deno.fmt.exclude.jsonc")).unwrap();
  fs::write(workspace_root.join("deno.jsonc"), deno_jsonc).unwrap();

  params.root_uri = Some(Url::from_file_path(workspace_root.clone()).unwrap());

  let deno_exe = deno_exe_path();
  let mut client = LspClient::new(&deno_exe, false).unwrap();
  client
    .write_request::<_, _, Value>("initialize", params)
    .unwrap();

  let file_uri =
    ModuleSpecifier::from_file_path(workspace_root.join("ignored.ts"))
      .unwrap()
      .to_string();
  did_open(
    &mut client,
    json!({
      "textDocument": {
        "uri": file_uri,
        "languageId": "typescript",
        "version": 1,
        "text": "function   myFunc(){}"
      }
    }),
  );
  let (maybe_res, maybe_err) = client
    .write_request(
      "textDocument/formatting",
      json!({
        "textDocument": {
          "uri": file_uri
        },
        "options": {
          "tabSize": 2,
          "insertSpaces": true
        }
      }),
    )
    .unwrap();
  assert!(maybe_err.is_none());
  assert_eq!(maybe_res, Some(json!(null)));
  shutdown(&mut client);
}

#[test]
fn lsp_format_json() {
  let mut client = init("initialize_params.json");
  client
    .write_notification(
      "textDocument/didOpen",
      json!({
        "textDocument": {
          "uri": "file:///a/file.json",
          "languageId": "json",
          "version": 1,
          "text": "{\"key\":\"value\"}"
        }
      }),
    )
    .unwrap();

  let (maybe_res, maybe_err) = client
    .write_request::<_, _, Value>(
      "textDocument/formatting",
      json!({
          "textDocument": {
            "uri": "file:///a/file.json"
          },
          "options": {
            "tabSize": 2,
            "insertSpaces": true
          }
      }),
    )
    .unwrap();

  assert!(maybe_err.is_none());
  assert_eq!(
    maybe_res,
    Some(json!([
      {
        "range": {
          "start": {
            "line": 0,
            "character": 1
          },
          "end": {
            "line": 0,
            "character": 1
          }
        },
        "newText": " "
      },
      {
        "range": {
          "start": { "line": 0, "character": 7 },
          "end": { "line": 0, "character": 7 }
        },
        "newText": " "
      },
      {
        "range": {
          "start": { "line": 0, "character": 14 },
          "end": { "line": 0, "character": 15 }
        },
        "newText": " }\n"
      }
    ]))
  );
  shutdown(&mut client);
}

#[test]
fn lsp_json_no_diagnostics() {
  let mut client = init("initialize_params.json");
  client
    .write_notification(
      "textDocument/didOpen",
      json!({
        "textDocument": {
          "uri": "file:///a/file.json",
          "languageId": "json",
          "version": 1,
          "text": "{\"key\":\"value\"}"
        }
      }),
    )
    .unwrap();

  let (maybe_res, maybe_err) = client
    .write_request(
      "textDocument/semanticTokens/full",
      json!({
        "textDocument": {
          "uri": "file:///a/file.json"
        }
      }),
    )
    .unwrap();
  assert!(maybe_err.is_none());
  assert_eq!(maybe_res, Some(json!(null)));

  let (maybe_res, maybe_err) = client
    .write_request::<_, _, Value>(
      "textDocument/hover",
      json!({
        "textDocument": {
          "uri": "file:///a/file.json"
        },
        "position": {
          "line": 0,
          "character": 3
        }
      }),
    )
    .unwrap();
  assert!(maybe_err.is_none());
  assert_eq!(maybe_res, Some(json!(null)));

  shutdown(&mut client);
}

#[test]
fn lsp_format_markdown() {
  let mut client = init("initialize_params.json");
  client
    .write_notification(
      "textDocument/didOpen",
      json!({
        "textDocument": {
          "uri": "file:///a/file.md",
          "languageId": "markdown",
          "version": 1,
          "text": "#   Hello World"
        }
      }),
    )
    .unwrap();

  let (maybe_res, maybe_err) = client
    .write_request::<_, _, Value>(
      "textDocument/formatting",
      json!({
        "textDocument": {
          "uri": "file:///a/file.md"
        },
        "options": {
          "tabSize": 2,
          "insertSpaces": true
        }
      }),
    )
    .unwrap();

  assert!(maybe_err.is_none());
  assert_eq!(
    maybe_res,
    Some(json!([
      {
        "range": {
          "start": { "line": 0, "character": 1 },
          "end": { "line": 0, "character": 3 }
        },
        "newText": ""
      },
      {
        "range": {
          "start": { "line": 0, "character": 15 },
          "end": { "line": 0, "character": 15 }
        },
        "newText": "\n"
      }
    ]))
  );
  shutdown(&mut client);
}

#[test]
fn lsp_format_with_config() {
  let temp_dir = TempDir::new();
  let mut params: lsp::InitializeParams =
    serde_json::from_value(load_fixture("initialize_params.json")).unwrap();
  let deno_fmt_jsonc =
    serde_json::to_vec_pretty(&load_fixture("deno.fmt.jsonc")).unwrap();
  fs::write(temp_dir.path().join("deno.fmt.jsonc"), deno_fmt_jsonc).unwrap();

  params.root_uri = Some(Url::from_file_path(temp_dir.path()).unwrap());
  if let Some(Value::Object(mut map)) = params.initialization_options {
    map.insert("config".to_string(), json!("./deno.fmt.jsonc"));
    params.initialization_options = Some(Value::Object(map));
  }

  let deno_exe = deno_exe_path();
  let mut client = LspClient::new(&deno_exe, false).unwrap();
  client
    .write_request::<_, _, Value>("initialize", params)
    .unwrap();

  client
    .write_notification(
      "textDocument/didOpen",
      json!({
        "textDocument": {
          "uri": "file:///a/file.ts",
          "languageId": "typescript",
          "version": 1,
          "text": "export async function someVeryLongFunctionName() {\nconst response = fetch(\"http://localhost:4545/some/non/existent/path.json\");\nconsole.log(response.text());\nconsole.log(\"finished!\")\n}"
        }
      }),
    )
    .unwrap();

  // The options below should be ignored in favor of configuration from config file.
  let (maybe_res, maybe_err) = client
    .write_request::<_, _, Value>(
      "textDocument/formatting",
      json!({
        "textDocument": {
          "uri": "file:///a/file.ts"
        },
        "options": {
          "tabSize": 2,
          "insertSpaces": true
        }
      }),
    )
    .unwrap();

  assert!(maybe_err.is_none());
  assert_eq!(
    maybe_res,
    Some(json!([{
        "range": {
          "start": {
            "line": 1,
            "character": 0
          },
          "end": {
            "line": 1,
            "character": 0
          }
        },
        "newText": "\t"
      },
      {
        "range": {
          "start": {
            "line": 1,
            "character": 23
          },
          "end": {
            "line": 1,
            "character": 24
          }
        },
        "newText": "\n\t\t'"
      },
      {
        "range": {
          "start": {
            "line": 1,
            "character": 73
          },
          "end": {
            "line": 1,
            "character": 74
          }
        },
        "newText": "',\n\t"
      },
      {
        "range": {
          "start": {
            "line": 2,
            "character": 0
          },
          "end": {
            "line": 2,
            "character": 0
          }
        },
        "newText": "\t"
      },
      {
        "range": {
          "start": {
            "line": 3,
            "character": 0
          },
          "end": {
            "line": 3,
            "character": 0
          }
        },
        "newText": "\t"
      },
      {
        "range": {
          "start": {
            "line": 3,
            "character": 12
          },
          "end": {
            "line": 3,
            "character": 13
          }
        },
        "newText": "'"
      },
      {
        "range": {
          "start": {
            "line": 3,
            "character": 22
          },
          "end": {
            "line": 3,
            "character": 24
          }
        },
        "newText": "');"
      },
      {
        "range": {
          "start": {
            "line": 4,
            "character": 1
          },
          "end": {
            "line": 4,
            "character": 1
          }
        },
        "newText": "\n"
      }]
    ))
  );
  shutdown(&mut client);
}

#[test]
fn lsp_markdown_no_diagnostics() {
  let mut client = init("initialize_params.json");
  client
    .write_notification(
      "textDocument/didOpen",
      json!({
        "textDocument": {
          "uri": "file:///a/file.md",
          "languageId": "markdown",
          "version": 1,
          "text": "# Hello World"
        }
      }),
    )
    .unwrap();

  let (maybe_res, maybe_err) = client
    .write_request(
      "textDocument/semanticTokens/full",
      json!({
        "textDocument": {
          "uri": "file:///a/file.md"
        }
      }),
    )
    .unwrap();
  assert!(maybe_err.is_none());
  assert_eq!(maybe_res, Some(json!(null)));

  let (maybe_res, maybe_err) = client
    .write_request::<_, _, Value>(
      "textDocument/hover",
      json!({
        "textDocument": {
          "uri": "file:///a/file.md"
        },
        "position": {
          "line": 0,
          "character": 3
        }
      }),
    )
    .unwrap();
  assert!(maybe_err.is_none());
  assert_eq!(maybe_res, Some(json!(null)));

  shutdown(&mut client);
}

#[test]
fn lsp_configuration_did_change() {
  let _g = http_server();
  let mut client = init("initialize_params_did_config_change.json");
  did_open(
    &mut client,
    json!({
      "textDocument": {
        "uri": "file:///a/file.ts",
        "languageId": "typescript",
        "version": 1,
        "text": "import * as a from \"http://localhost:4545/x/a@\""
      }
    }),
  );
  client
    .write_notification(
      "workspace/didChangeConfiguration",
      json!({
        "settings": {}
      }),
    )
    .unwrap();
  let (id, method, _) = client.read_request::<Value>().unwrap();
  assert_eq!(method, "workspace/configuration");
  client
    .write_response(
      id,
      json!([{
        "enable": true,
        "codeLens": {
          "implementations": true,
          "references": true
        },
        "importMap": null,
        "lint": true,
        "suggest": {
          "autoImports": true,
          "completeFunctionCalls": false,
          "names": true,
          "paths": true,
          "imports": {
            "hosts": {
              "http://localhost:4545/": true
            }
          }
        },
        "unstable": false
      }]),
    )
    .unwrap();
  let (maybe_res, maybe_err) = client
    .write_request(
      "textDocument/completion",
      json!({
        "textDocument": {
          "uri": "file:///a/file.ts"
        },
        "position": {
          "line": 0,
          "character": 46
        },
        "context": {
          "triggerKind": 2,
          "triggerCharacter": "@"
        }
      }),
    )
    .unwrap();
  assert!(maybe_err.is_none());
  if let Some(lsp::CompletionResponse::List(list)) = maybe_res {
    assert!(!list.is_incomplete);
    assert_eq!(list.items.len(), 3);
  } else {
    panic!("unexpected response");
  }
  let (maybe_res, maybe_err) = client
    .write_request(
      "completionItem/resolve",
      load_fixture("completion_resolve_params_registry.json"),
    )
    .unwrap();
  assert!(maybe_err.is_none());
  assert_eq!(
    maybe_res,
    Some(load_fixture("completion_resolve_response_registry.json"))
  );
  shutdown(&mut client);
}

#[test]
fn lsp_workspace_symbol() {
  let mut client = init("initialize_params.json");
  did_open(
    &mut client,
    json!({
      "textDocument": {
        "uri": "file:///a/file.ts",
        "languageId": "typescript",
        "version": 1,
        "text": "export class A {\n  fieldA: string;\n  fieldB: string;\n}\n",
      }
    }),
  );
  did_open(
    &mut client,
    json!({
      "textDocument": {
        "uri": "file:///a/file_01.ts",
        "languageId": "typescript",
        "version": 1,
        "text": "export class B {\n  fieldC: string;\n  fieldD: string;\n}\n",
      }
    }),
  );
  let (maybe_res, maybe_err) = client
    .write_request(
      "workspace/symbol",
      json!({
        "query": "field"
      }),
    )
    .unwrap();
  assert!(maybe_err.is_none());
  assert_eq!(
    maybe_res,
    Some(json!([
      {
        "name": "fieldA",
        "kind": 8,
        "location": {
          "uri": "file:///a/file.ts",
          "range": {
            "start": {
              "line": 1,
              "character": 2
            },
            "end": {
              "line": 1,
              "character": 17
            }
          }
        },
        "containerName": "A"
      },
      {
        "name": "fieldB",
        "kind": 8,
        "location": {
          "uri": "file:///a/file.ts",
          "range": {
            "start": {
              "line": 2,
              "character": 2
            },
            "end": {
              "line": 2,
              "character": 17
            }
          }
        },
        "containerName": "A"
      },
      {
        "name": "fieldC",
        "kind": 8,
        "location": {
          "uri": "file:///a/file_01.ts",
          "range": {
            "start": {
              "line": 1,
              "character": 2
            },
            "end": {
              "line": 1,
              "character": 17
            }
          }
        },
        "containerName": "B"
      },
      {
        "name": "fieldD",
        "kind": 8,
        "location": {
          "uri": "file:///a/file_01.ts",
          "range": {
            "start": {
              "line": 2,
              "character": 2
            },
            "end": {
              "line": 2,
              "character": 17
            }
          }
        },
        "containerName": "B"
      }
    ]))
  );
  shutdown(&mut client);
}

#[test]
fn lsp_code_actions_ignore_lint() {
  let mut client = init("initialize_params.json");
  did_open(
    &mut client,
    json!({
      "textDocument": {
        "uri": "file:///a/file.ts",
        "languageId": "typescript",
        "version": 1,
        "text": "let message = 'Hello, Deno!';\nconsole.log(message);\n"
      }
    }),
  );
  let (maybe_res, maybe_err) = client
    .write_request(
      "textDocument/codeAction",
      load_fixture("code_action_ignore_lint_params.json"),
    )
    .unwrap();
  assert!(maybe_err.is_none());
  assert_eq!(
    maybe_res,
    Some(load_fixture("code_action_ignore_lint_response.json"))
  );
  shutdown(&mut client);
}

/// This test exercises updating an existing deno-lint-ignore-file comment.
#[test]
fn lsp_code_actions_update_ignore_lint() {
  let mut client = init("initialize_params.json");
  did_open(
    &mut client,
    json!({
      "textDocument": {
        "uri": "file:///a/file.ts",
        "languageId": "typescript",
        "version": 1,
        "text":
"#!/usr/bin/env -S deno run
// deno-lint-ignore-file camelcase
let snake_case = 'Hello, Deno!';
console.log(snake_case);
",
      }
    }),
  );
  let (maybe_res, maybe_err) = client
    .write_request(
      "textDocument/codeAction",
      load_fixture("code_action_update_ignore_lint_params.json"),
    )
    .unwrap();
  assert!(maybe_err.is_none());
  assert_eq!(
    maybe_res,
    Some(load_fixture("code_action_update_ignore_lint_response.json"))
  );
  shutdown(&mut client);
}

#[test]
fn lsp_lint_with_config() {
  let temp_dir = TempDir::new();
  let mut params: lsp::InitializeParams =
    serde_json::from_value(load_fixture("initialize_params.json")).unwrap();
  let deno_lint_jsonc =
    serde_json::to_vec_pretty(&load_fixture("deno.lint.jsonc")).unwrap();
  fs::write(temp_dir.path().join("deno.lint.jsonc"), deno_lint_jsonc).unwrap();

  params.root_uri = Some(Url::from_file_path(temp_dir.path()).unwrap());
  if let Some(Value::Object(mut map)) = params.initialization_options {
    map.insert("config".to_string(), json!("./deno.lint.jsonc"));
    params.initialization_options = Some(Value::Object(map));
  }

  let deno_exe = deno_exe_path();
  let mut client = LspClient::new(&deno_exe, false).unwrap();
  client
    .write_request::<_, _, Value>("initialize", params)
    .unwrap();
  let mut session = TestSession::from_client(client);

  let diagnostics = session.did_open(load_fixture("did_open_lint.json"));
  let diagnostics = diagnostics.viewed();
  assert_eq!(diagnostics.len(), 1);
  assert_eq!(
    diagnostics[0].code,
    Some(lsp::NumberOrString::String("ban-untagged-todo".to_string()))
  );
  session.shutdown_and_exit();
}

#[test]
fn lsp_lint_exclude_with_config() {
  let temp_dir = TempDir::new();
  let mut params: lsp::InitializeParams =
    serde_json::from_value(load_fixture("initialize_params.json")).unwrap();
  let deno_lint_jsonc =
    serde_json::to_vec_pretty(&load_fixture("deno.lint.exclude.jsonc"))
      .unwrap();
  fs::write(temp_dir.path().join("deno.lint.jsonc"), deno_lint_jsonc).unwrap();

  params.root_uri = Some(Url::from_file_path(temp_dir.path()).unwrap());
  if let Some(Value::Object(mut map)) = params.initialization_options {
    map.insert("config".to_string(), json!("./deno.lint.jsonc"));
    params.initialization_options = Some(Value::Object(map));
  }

  let deno_exe = deno_exe_path();
  let mut client = LspClient::new(&deno_exe, false).unwrap();
  client
    .write_request::<_, _, Value>("initialize", params)
    .unwrap();

  let diagnostics = did_open(
    &mut client,
    json!({
      "textDocument": {
        "uri": ModuleSpecifier::from_file_path(temp_dir.path().join("ignored.ts")).unwrap().to_string(),
        "languageId": "typescript",
        "version": 1,
        "text": "// TODO: fixme\nexport async function non_camel_case() {\nconsole.log(\"finished!\")\n}"
      }
    }),
  );
  let diagnostics = diagnostics
    .into_iter()
    .flat_map(|x| x.diagnostics)
    .collect::<Vec<_>>();
  assert_eq!(diagnostics, Vec::new());
  shutdown(&mut client);
}

#[test]
fn lsp_jsx_import_source_pragma() {
  let _g = http_server();
  let mut client = init("initialize_params.json");
  did_open(
    &mut client,
    json!({
      "textDocument": {
        "uri": "file:///a/file.tsx",
        "languageId": "typescriptreact",
        "version": 1,
        "text":
"/** @jsxImportSource http://localhost:4545/jsx */

function A() {
  return \"hello\";
}

export function B() {
  return <A></A>;
}
",
      }
    }),
  );
  let (maybe_res, maybe_err) = client
    .write_request::<_, _, Value>(
      "deno/cache",
      json!({
        "referrer": {
          "uri": "file:///a/file.tsx",
        },
        "uris": [
          {
            "uri": "http://127.0.0.1:4545/jsx/jsx-runtime",
          }
        ],
      }),
    )
    .unwrap();
  assert!(maybe_err.is_none());
  assert!(maybe_res.is_some());
  let (maybe_res, maybe_err) = client
    .write_request::<_, _, Value>(
      "textDocument/hover",
      json!({
        "textDocument": {
          "uri": "file:///a/file.tsx"
        },
        "position": {
          "line": 0,
          "character": 25
        }
      }),
    )
    .unwrap();
  assert!(maybe_err.is_none());
  assert_eq!(
    maybe_res,
    Some(json!({
      "contents": {
        "kind": "markdown",
        "value": "**Resolved Dependency**\n\n**Code**: http&#8203;://localhost:4545/jsx/jsx-runtime\n",
      },
      "range": {
        "start": {
          "line": 0,
          "character": 21
        },
        "end": {
          "line": 0,
          "character": 46
        }
      }
    }))
  );
  shutdown(&mut client);
}

#[derive(Debug, Clone, Deserialize, PartialEq)]
#[serde(rename_all = "camelCase")]
struct TestData {
  id: String,
  label: String,
  steps: Option<Vec<TestData>>,
  range: Option<lsp::Range>,
}

#[derive(Debug, Deserialize, PartialEq)]
#[serde(rename_all = "camelCase")]
enum TestModuleNotificationKind {
  Insert,
  Replace,
}

#[derive(Debug, Deserialize)]
#[serde(rename_all = "camelCase")]
struct TestModuleNotificationParams {
  text_document: lsp::TextDocumentIdentifier,
  kind: TestModuleNotificationKind,
  label: String,
  tests: Vec<TestData>,
}

#[derive(Debug, Deserialize)]
#[serde(rename_all = "camelCase")]
struct EnqueuedTestModule {
  text_document: lsp::TextDocumentIdentifier,
  ids: Vec<String>,
}

#[derive(Debug, Deserialize)]
#[serde(rename_all = "camelCase")]
struct TestRunResponseParams {
  enqueued: Vec<EnqueuedTestModule>,
}

#[test]
fn lsp_testing_api() {
  let mut params: lsp::InitializeParams =
    serde_json::from_value(load_fixture("initialize_params.json")).unwrap();
  let temp_dir = TempDir::new();

  let root_specifier =
    ensure_directory_specifier(Url::from_file_path(temp_dir.path()).unwrap());

  let module_path = temp_dir.path().join("./test.ts");
  let specifier = ModuleSpecifier::from_file_path(&module_path).unwrap();
  let contents = r#"
Deno.test({
  name: "test a",
  fn() {
    console.log("test a");
  }
});
"#;
  fs::write(&module_path, &contents).unwrap();
  fs::write(temp_dir.path().join("./deno.jsonc"), r#"{}"#).unwrap();

  params.root_uri = Some(root_specifier);

  let deno_exe = deno_exe_path();
  let mut client = LspClient::new(&deno_exe, false).unwrap();
  client
    .write_request::<_, _, Value>("initialize", params)
    .unwrap();

  client.write_notification("initialized", json!({})).unwrap();

  client
    .write_notification(
      "textDocument/didOpen",
      json!({
        "textDocument": {
          "uri": specifier,
          "languageId": "typescript",
          "version": 1,
          "text": contents,
        }
      }),
    )
    .unwrap();

  handle_configuration_request(
    &mut client,
    json!([{
      "enable": true,
      "codeLens": {
        "test": true
      }
    }]),
  );

  for _ in 0..4 {
    let result = client.read_notification::<Value>();
    assert!(result.is_ok());
    let (method, notification) = result.unwrap();
    if method.as_str() == "deno/testModule" {
      let params: TestModuleNotificationParams =
        serde_json::from_value(notification.unwrap()).unwrap();
      assert_eq!(params.text_document.uri, specifier);
      assert_eq!(params.kind, TestModuleNotificationKind::Replace);
      assert_eq!(params.label, "test.ts");
      assert_eq!(params.tests.len(), 1);
      let test = &params.tests[0];
      assert_eq!(test.label, "test a");
      assert!(test.steps.is_none());
      assert_eq!(
        test.range,
        Some(lsp::Range {
          start: lsp::Position {
            line: 1,
            character: 5,
          },
          end: lsp::Position {
            line: 1,
            character: 9,
          }
        })
      );
    }
  }

  let (maybe_res, maybe_err) = client
    .write_request::<_, _, TestRunResponseParams>(
      "deno/testRun",
      json!({
        "id": 1,
        "kind": "run",
      }),
    )
    .unwrap();
  assert!(maybe_err.is_none());
  assert!(maybe_res.is_some());
  let res = maybe_res.unwrap();
  assert_eq!(res.enqueued.len(), 1);
  assert_eq!(res.enqueued[0].text_document.uri, specifier);
  assert_eq!(res.enqueued[0].ids.len(), 1);
  let id = res.enqueued[0].ids[0].clone();

  let res = client.read_notification::<Value>();
  assert!(res.is_ok());
  let (method, notification) = res.unwrap();
  assert_eq!(method, "deno/testRunProgress");
  assert_eq!(
    notification,
    Some(json!({
      "id": 1,
      "message": {
        "type": "started",
        "test": {
          "textDocument": {
            "uri": specifier,
          },
          "id": id,
        },
      }
    }))
  );

  let res = client.read_notification::<Value>();
  assert!(res.is_ok());
  let (method, notification) = res.unwrap();
  assert_eq!(method, "deno/testRunProgress");
  assert_eq!(
    notification,
    Some(json!({
      "id": 1,
      "message": {
        "type": "output",
        "value": "test a\r\n",
        "test": {
          "textDocument": {
            "uri": specifier,
          },
          "id": id,
        },
      }
    }))
  );

  let res = client.read_notification::<Value>();
  assert!(res.is_ok());
  let (method, notification) = res.unwrap();
  assert_eq!(method, "deno/testRunProgress");
  let notification = notification.unwrap();
  let obj = notification.as_object().unwrap();
  assert_eq!(obj.get("id"), Some(&json!(1)));
  let message = obj.get("message").unwrap().as_object().unwrap();
  match message.get("type").and_then(|v| v.as_str()) {
    Some("passed") => {
      assert_eq!(
        message.get("test"),
        Some(&json!({
          "textDocument": {
            "uri": specifier
          },
          "id": id,
        }))
      );
      assert!(message.contains_key("duration"));

      let res = client.read_notification::<Value>();
      assert!(res.is_ok());
      let (method, notification) = res.unwrap();
      assert_eq!(method, "deno/testRunProgress");
      assert_eq!(
        notification,
        Some(json!({
          "id": 1,
          "message": {
            "type": "end",
          }
        }))
      );
    }
    // sometimes on windows, the messages come out of order, but it actually is
    // working, so if we do get the end before the passed, we will simply let
    // the test pass
    Some("end") => (),
    _ => panic!("unexpected message {}", json!(notification)),
  }

  shutdown(&mut client);
}<|MERGE_RESOLUTION|>--- conflicted
+++ resolved
@@ -2190,152 +2190,6 @@
 }
 
 #[test]
-<<<<<<< HEAD
-fn lsp_format_mbc() {
-  let mut client = init("initialize_params.json");
-  did_open(
-    &mut client,
-    json!({
-      "textDocument": {
-        "uri": "file:///a/file.ts",
-        "languageId": "typescript",
-        "version": 1,
-        "text": "const bar = '👍🇺🇸😃'\nconsole.log('hello deno')\n"
-      }
-    }),
-  );
-  let (maybe_res, maybe_err) = client
-    .write_request(
-      "textDocument/formatting",
-      json!({
-        "textDocument": {
-          "uri": "file:///a/file.ts"
-        },
-        "options": {
-          "tabSize": 2,
-          "insertSpaces": true
-        }
-      }),
-    )
-    .unwrap();
-  assert!(maybe_err.is_none());
-  assert_eq!(
-    maybe_res,
-    Some(json!(load_fixture("formatting_mbc_response.json")))
-  );
-  shutdown(&mut client);
-}
-
-#[test]
-fn lsp_format_exclude_with_config() {
-  let temp_dir = TempDir::new();
-  let mut params: lsp::InitializeParams =
-    serde_json::from_value(load_fixture("initialize_params.json")).unwrap();
-  let deno_fmt_jsonc =
-    serde_json::to_vec_pretty(&load_fixture("deno.fmt.exclude.jsonc")).unwrap();
-  fs::write(temp_dir.path().join("deno.fmt.jsonc"), deno_fmt_jsonc).unwrap();
-
-  params.root_uri = Some(Url::from_file_path(temp_dir.path()).unwrap());
-  if let Some(Value::Object(mut map)) = params.initialization_options {
-    map.insert("config".to_string(), json!("./deno.fmt.jsonc"));
-    params.initialization_options = Some(Value::Object(map));
-  }
-
-  let deno_exe = deno_exe_path();
-  let mut client = LspClient::new(&deno_exe, false).unwrap();
-  client
-    .write_request::<_, _, Value>("initialize", params)
-    .unwrap();
-
-  let file_uri =
-    ModuleSpecifier::from_file_path(temp_dir.path().join("ignored.ts"))
-      .unwrap()
-      .to_string();
-  did_open(
-    &mut client,
-    json!({
-      "textDocument": {
-        "uri": file_uri,
-        "languageId": "typescript",
-        "version": 1,
-        "text": "function   myFunc(){}"
-      }
-    }),
-  );
-  let (maybe_res, maybe_err) = client
-    .write_request(
-      "textDocument/formatting",
-      json!({
-        "textDocument": {
-          "uri": file_uri
-        },
-        "options": {
-          "tabSize": 2,
-          "insertSpaces": true
-        }
-      }),
-    )
-    .unwrap();
-  assert!(maybe_err.is_none());
-  assert_eq!(maybe_res, Some(json!(null)));
-  shutdown(&mut client);
-}
-
-#[test]
-fn lsp_format_exclude_default_config() {
-  let temp_dir = TempDir::new();
-  let workspace_root = temp_dir.path().canonicalize().unwrap();
-  let mut params: lsp::InitializeParams =
-    serde_json::from_value(load_fixture("initialize_params.json")).unwrap();
-  let deno_jsonc =
-    serde_json::to_vec_pretty(&load_fixture("deno.fmt.exclude.jsonc")).unwrap();
-  fs::write(workspace_root.join("deno.jsonc"), deno_jsonc).unwrap();
-
-  params.root_uri = Some(Url::from_file_path(workspace_root.clone()).unwrap());
-
-  let deno_exe = deno_exe_path();
-  let mut client = LspClient::new(&deno_exe, false).unwrap();
-  client
-    .write_request::<_, _, Value>("initialize", params)
-    .unwrap();
-
-  let file_uri =
-    ModuleSpecifier::from_file_path(workspace_root.join("ignored.ts"))
-      .unwrap()
-      .to_string();
-  did_open(
-    &mut client,
-    json!({
-      "textDocument": {
-        "uri": file_uri,
-        "languageId": "typescript",
-        "version": 1,
-        "text": "function   myFunc(){}"
-      }
-    }),
-  );
-  let (maybe_res, maybe_err) = client
-    .write_request(
-      "textDocument/formatting",
-      json!({
-        "textDocument": {
-          "uri": file_uri
-        },
-        "options": {
-          "tabSize": 2,
-          "insertSpaces": true
-        }
-      }),
-    )
-    .unwrap();
-  assert!(maybe_err.is_none());
-  assert_eq!(maybe_res, Some(json!(null)));
-  shutdown(&mut client);
-}
-
-#[test]
-=======
->>>>>>> d069360c
 fn lsp_large_doc_changes() {
   let mut client = init("initialize_params.json");
   did_open(&mut client, load_fixture("did_open_params_large.json"));
