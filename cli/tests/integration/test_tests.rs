// Copyright 2018-2021 the Deno authors. All rights reserved. MIT license.

use crate::itest;
use test_util as util;

#[test]
fn no_color() {
  let (out, _) = util::run_and_collect_output(
    false,
    "test test/no_color.ts",
    None,
    Some(vec![("NO_COLOR".to_owned(), "true".to_owned())]),
    false,
  );
  // ANSI escape codes should be stripped.
  assert!(out.contains("test success ... ok"));
  assert!(out.contains("test fail ... FAILED"));
  assert!(out.contains("test ignored ... ignored"));
  assert!(out.contains("test result: FAILED. 1 passed; 1 failed; 1 ignored; 0 measured; 0 filtered out"));
}

itest!(pass {
  args: "test test/pass.ts",
  exit_code: 0,
  output: "test/pass.out",
});

itest!(ignore {
  args: "test test/ignore.ts",
  exit_code: 0,
  output: "test/ignore.out",
});

itest!(fail {
  args: "test test/fail.ts",
  exit_code: 1,
  output: "test/fail.out",
});

itest!(doc {
  args: "test --doc --allow-all test/doc.ts",
  exit_code: 1,
  output: "test/doc.out",
});

itest!(quiet {
  args: "test --quiet test/quiet.ts",
  exit_code: 0,
  output: "test/quiet.out",
});

itest!(fail_fast {
  args: "test --fail-fast test/fail_fast.ts",
  exit_code: 1,
  output: "test/fail_fast.out",
});

itest!(only {
  args: "test test/only.ts",
  exit_code: 1,
  output: "test/only.out",
});

itest!(no_check {
  args: "test --no-check test/no_check.ts",
  exit_code: 1,
  output: "test/no_check.out",
});

itest!(no_run {
  args: "test --unstable --no-run test/no_run.ts",
  output: "test/no_run.out",
  exit_code: 1,
});

itest!(allow_all {
  args: "test --unstable --allow-all test/allow_all.ts",
  exit_code: 0,
  output: "test/allow_all.out",
});

itest!(allow_none {
  args: "test --unstable test/allow_none.ts",
  exit_code: 1,
  output: "test/allow_none.out",
});

itest!(exit_sanitizer {
  args: "test test/exit_sanitizer.ts",
  output: "test/exit_sanitizer.out",
  exit_code: 1,
});

<<<<<<< HEAD
itest!(quiet {
  args: "test --quiet test/quiet_test.ts",
  exit_code: 1,
  output: "test/quiet_test.out",
=======
itest!(finally_timeout {
  args: "test test/finally_timeout.ts",
  exit_code: 1,
  output: "test/finally_timeout.out",
>>>>>>> a0c0daac
});

itest!(unresolved_promise {
  args: "test test/unresolved_promise.ts",
  exit_code: 1,
  output: "test/unresolved_promise.out",
});

itest!(unhandled_rejection {
  args: "test test/unhandled_rejection.ts",
  exit_code: 1,
  output: "test/unhandled_rejection.out",
});<|MERGE_RESOLUTION|>--- conflicted
+++ resolved
@@ -91,17 +91,10 @@
   exit_code: 1,
 });
 
-<<<<<<< HEAD
-itest!(quiet {
-  args: "test --quiet test/quiet_test.ts",
-  exit_code: 1,
-  output: "test/quiet_test.out",
-=======
 itest!(finally_timeout {
   args: "test test/finally_timeout.ts",
   exit_code: 1,
   output: "test/finally_timeout.out",
->>>>>>> a0c0daac
 });
 
 itest!(unresolved_promise {
