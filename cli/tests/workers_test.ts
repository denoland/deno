// Copyright 2018-2020 the Deno authors. All rights reserved. MIT license.

// Requires to be run with `--allow-net` flag

// FIXME(bartlomieju): this file is an integration test only because
// workers are leaking ops at the moment - `worker.terminate()` is not
// yet implemented. Once it gets implemented this file should be
// again moved to `cli/js/` as an unit test file.

import { assert, assertEquals } from "../../std/testing/asserts.ts";

export interface ResolvableMethods<T> {
  resolve: (value?: T | PromiseLike<T>) => void;
  // eslint-disable-next-line @typescript-eslint/no-explicit-any
  reject: (reason?: any) => void;
}

export type Resolvable<T> = Promise<T> & ResolvableMethods<T>;

export function createResolvable<T>(): Resolvable<T> {
  let methods: ResolvableMethods<T>;
  const promise = new Promise<T>((resolve, reject): void => {
    methods = { resolve, reject };
  });
  // TypeScript doesn't know that the Promise callback occurs synchronously
  // therefore use of not null assertion (`!`)
  return Object.assign(promise, methods!) as Resolvable<T>;
}

Deno.test({
  name: "worker terminate",
  fn: async function (): Promise<void> {
    const promise = createResolvable();

    const jsWorker = new Worker("../tests/subdir/test_worker.js", {
      type: "module",
      name: "jsWorker",
    });
    const tsWorker = new Worker("../tests/subdir/test_worker.ts", {
      type: "module",
      name: "tsWorker",
    });

    tsWorker.onmessage = (e): void => {
      assertEquals(e.data, "Hello World");
      promise.resolve();
    };

    jsWorker.onmessage = (e): void => {
      assertEquals(e.data, "Hello World");
      tsWorker.postMessage("Hello World");
    };

    jsWorker.onerror = (e: Event): void => {
      e.preventDefault();
      jsWorker.postMessage("Hello World");
    };

    jsWorker.postMessage("Hello World");
    await promise;
    tsWorker.terminate();
    jsWorker.terminate();
  },
});

Deno.test({
  name: "worker nested",
  fn: async function (): Promise<void> {
    const promise = createResolvable();

    const nestedWorker = new Worker("../tests/subdir/nested_worker.js", {
      type: "module",
      name: "nested",
    });

    nestedWorker.onmessage = (e): void => {
      assert(e.data.type !== "error");
      promise.resolve();
    };

    nestedWorker.postMessage("Hello World");
    await promise;
    nestedWorker.terminate();
  },
});

Deno.test({
  name: "worker throws when executing",
  fn: async function (): Promise<void> {
    const promise = createResolvable();
    const throwingWorker = new Worker("../tests/subdir/throwing_worker.js", {
      type: "module",
    });

    // eslint-disable-next-line @typescript-eslint/no-explicit-any
    throwingWorker.onerror = (e: any): void => {
      e.preventDefault();
      assert(/Uncaught Error: Thrown error/.test(e.message));
      promise.resolve();
    };

    await promise;
    throwingWorker.terminate();
  },
});

Deno.test({
  name: "worker fetch API",
  fn: async function (): Promise<void> {
    const promise = createResolvable();

    const fetchingWorker = new Worker("../tests/subdir/fetching_worker.js", {
      type: "module",
    });

    // eslint-disable-next-line @typescript-eslint/no-explicit-any
    fetchingWorker.onerror = (e: any): void => {
      e.preventDefault();
      promise.reject(e.message);
    };

    // Defer promise.resolve() to allow worker to shut down
    fetchingWorker.onmessage = (e): void => {
      assert(e.data === "Done!");
      promise.resolve();
    };

    await promise;
    fetchingWorker.terminate();
  },
});

Deno.test({
  name: "worker terminate busy loop",
  fn: async function (): Promise<void> {
    const promise = createResolvable();

    const busyWorker = new Worker("../tests/subdir/busy_worker.js", {
      type: "module",
    });

    let testResult = 0;

    busyWorker.onmessage = (e): void => {
      testResult = e.data;
      if (testResult >= 10000) {
        busyWorker.terminate();
        busyWorker.onmessage = (_e): void => {
          throw new Error("unreachable");
        };
        setTimeout(() => {
          assertEquals(testResult, 10000);
          promise.resolve();
        }, 100);
      }
    };

    busyWorker.postMessage("ping");
    await promise;
  },
});

<<<<<<< HEAD
  // eslint-disable-next-line @typescript-eslint/no-explicit-any
  fetchingWorker.onerror = (e: any): void => {
    e.preventDefault();
    promise.reject(e.message);
  };

  // Defer promise.resolve() to allow worker to shut down
  fetchingWorker.onmessage = (e): void => {
    assert(e.data === "Done!");
    promise.resolve();
  };

  await promise;
});

Deno.test(async function workerIsEventListener(): Promise<void> {
  let messageHandlersCalled = 0;
  let errorHandlersCalled = 0;

  const promise = createResolvable();

  const worker = new Worker("../tests/subdir/event_worker.js", {
    type: "module"
  });

  worker.onmessage = (_e: Event): void => {
    messageHandlersCalled++;
  };
  worker.addEventListener("message", (_e: Event) => {
    messageHandlersCalled++;
  });
  worker.addEventListener("message", (_e: Event) => {
    messageHandlersCalled++;
  });

  worker.onerror = (e): void => {
    errorHandlersCalled++;
    e.preventDefault();
  };
  worker.addEventListener("error", (_e: Event) => {
    errorHandlersCalled++;
  });
  worker.addEventListener("error", (_e: Event) => {
    errorHandlersCalled++;
    promise.resolve();
  });

  worker.postMessage("ping");
  worker.postMessage("boom");

  await promise;
  assertEquals(messageHandlersCalled, 3);
  assertEquals(errorHandlersCalled, 3);
=======
Deno.test({
  name: "worker race condition",
  fn: async function (): Promise<void> {
    // See issue for details
    // https://github.com/denoland/deno/issues/4080
    const promise = createResolvable();

    const racyWorker = new Worker("../tests/subdir/racy_worker.js", {
      type: "module",
    });

    racyWorker.onmessage = (e): void => {
      assertEquals(e.data.buf.length, 999999);
      racyWorker.onmessage = (_e): void => {
        throw new Error("unreachable");
      };
      setTimeout(() => {
        promise.resolve();
      }, 100);
    };

    await promise;
  },
>>>>>>> e23f33de
});<|MERGE_RESOLUTION|>--- conflicted
+++ resolved
@@ -160,61 +160,6 @@
   },
 });
 
-<<<<<<< HEAD
-  // eslint-disable-next-line @typescript-eslint/no-explicit-any
-  fetchingWorker.onerror = (e: any): void => {
-    e.preventDefault();
-    promise.reject(e.message);
-  };
-
-  // Defer promise.resolve() to allow worker to shut down
-  fetchingWorker.onmessage = (e): void => {
-    assert(e.data === "Done!");
-    promise.resolve();
-  };
-
-  await promise;
-});
-
-Deno.test(async function workerIsEventListener(): Promise<void> {
-  let messageHandlersCalled = 0;
-  let errorHandlersCalled = 0;
-
-  const promise = createResolvable();
-
-  const worker = new Worker("../tests/subdir/event_worker.js", {
-    type: "module"
-  });
-
-  worker.onmessage = (_e: Event): void => {
-    messageHandlersCalled++;
-  };
-  worker.addEventListener("message", (_e: Event) => {
-    messageHandlersCalled++;
-  });
-  worker.addEventListener("message", (_e: Event) => {
-    messageHandlersCalled++;
-  });
-
-  worker.onerror = (e): void => {
-    errorHandlersCalled++;
-    e.preventDefault();
-  };
-  worker.addEventListener("error", (_e: Event) => {
-    errorHandlersCalled++;
-  });
-  worker.addEventListener("error", (_e: Event) => {
-    errorHandlersCalled++;
-    promise.resolve();
-  });
-
-  worker.postMessage("ping");
-  worker.postMessage("boom");
-
-  await promise;
-  assertEquals(messageHandlersCalled, 3);
-  assertEquals(errorHandlersCalled, 3);
-=======
 Deno.test({
   name: "worker race condition",
   fn: async function (): Promise<void> {
@@ -238,5 +183,44 @@
 
     await promise;
   },
->>>>>>> e23f33de
+});
+
+Deno.test(async function workerIsEventListener(): Promise<void> {
+  let messageHandlersCalled = 0;
+  let errorHandlersCalled = 0;
+
+  const promise = createResolvable();
+
+  const worker = new Worker("../tests/subdir/event_worker.js", {
+    type: "module"
+  });
+
+  worker.onmessage = (_e: Event): void => {
+    messageHandlersCalled++;
+  };
+  worker.addEventListener("message", (_e: Event) => {
+    messageHandlersCalled++;
+  });
+  worker.addEventListener("message", (_e: Event) => {
+    messageHandlersCalled++;
+  });
+
+  worker.onerror = (e): void => {
+    errorHandlersCalled++;
+    e.preventDefault();
+  };
+  worker.addEventListener("error", (_e: Event) => {
+    errorHandlersCalled++;
+  });
+  worker.addEventListener("error", (_e: Event) => {
+    errorHandlersCalled++;
+    promise.resolve();
+  });
+
+  worker.postMessage("ping");
+  worker.postMessage("boom");
+
+  await promise;
+  assertEquals(messageHandlersCalled, 3);
+  assertEquals(errorHandlersCalled, 3);
 });