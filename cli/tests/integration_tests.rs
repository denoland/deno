--- conflicted
+++ resolved
@@ -3112,16 +3112,6 @@
     output: "088_dynamic_import_already_evaluating.ts.out",
   });
 
-<<<<<<< HEAD
-  itest!(_089_cache_worker {
-    args: "cache --worker --reload workers/deno_worker.ts",
-    output_str: Some("[WILDCARD]"),
-  });
-
-  itest!(_090_bundle_worker {
-    args: "bundle --worker --reload workers/deno_worker.ts",
-    output_str: Some("[WILDCARD]"),
-=======
   itest!(_089_run_allow_list {
     args: "run --allow-run=cat 089_run_allow_list.ts",
     output: "089_run_allow_list.ts.out",
@@ -3155,6 +3145,16 @@
     exit_code: 1,
   });
 
+  itest!(_089_cache_worker {
+    args: "cache --worker --reload workers/deno_worker.ts",
+    output_str: Some("[WILDCARD]"),
+  });
+
+  itest!(_090_bundle_worker {
+    args: "bundle --worker --reload workers/deno_worker.ts",
+    output_str: Some("[WILDCARD]"),
+  });
+
   itest!(dynamic_import_permissions_remote_remote {
     args: "run --quiet --reload --allow-net=localhost:4545 dynamic_import/permissions_remote_remote.ts",
     output: "dynamic_import/permissions_remote_remote.ts.out",
@@ -3188,7 +3188,6 @@
     output: "dynamic_import/permissions_blob_local.ts.out",
     http_server: true,
     exit_code: 1,
->>>>>>> 3b220c64
   });
 
   itest!(js_import_detect {
