// Copyright 2018-2021 the Deno authors. All rights reserved. MIT license.

// Requires to be run with `--allow-net` flag

import {
  assert,
  assertEquals,
  assertThrows,
} from "../../../test_util/std/testing/asserts.ts";
import { deferred } from "../../../test_util/std/async/deferred.ts";
import { fromFileUrl } from "../../../test_util/std/path/mod.ts";

Deno.test({
  name: "worker terminate",
  fn: async function (): Promise<void> {
    const promise = deferred();

    const jsWorker = new Worker(
      new URL("test_worker.js", import.meta.url).href,
      { type: "module" },
    );
    const tsWorker = new Worker(
      new URL("test_worker.ts", import.meta.url).href,
      { type: "module", name: "tsWorker" },
    );

    tsWorker.onmessage = (e): void => {
      assertEquals(e.data, "Hello World");
      promise.resolve();
    };

    jsWorker.onmessage = (e): void => {
      assertEquals(e.data, "Hello World");
      tsWorker.postMessage("Hello World");
    };

    jsWorker.onerror = (e: Event): void => {
      e.preventDefault();
      jsWorker.postMessage("Hello World");
    };

    jsWorker.postMessage("Hello World");
    await promise;
    tsWorker.terminate();
    jsWorker.terminate();
  },
});

Deno.test({
  name: "worker from data url",
  async fn() {
    const promise = deferred();
    const tsWorker = new Worker(
      "data:application/typescript;base64,aWYgKHNlbGYubmFtZSAhPT0gInRzV29ya2VyIikgewogIHRocm93IEVycm9yKGBJbnZhbGlkIHdvcmtlciBuYW1lOiAke3NlbGYubmFtZX0sIGV4cGVjdGVkIHRzV29ya2VyYCk7Cn0KCm9ubWVzc2FnZSA9IGZ1bmN0aW9uIChlKTogdm9pZCB7CiAgcG9zdE1lc3NhZ2UoZS5kYXRhKTsKICBjbG9zZSgpOwp9Owo=",
      { type: "module", name: "tsWorker" },
    );

    tsWorker.onmessage = (e): void => {
      assertEquals(e.data, "Hello World");
      promise.resolve();
    };

    tsWorker.postMessage("Hello World");

    await promise;
    tsWorker.terminate();
  },
});

Deno.test({
  name: "worker nested",
  fn: async function (): Promise<void> {
    const promise = deferred();

    const nestedWorker = new Worker(
      new URL("nested_worker.js", import.meta.url).href,
      { type: "module", name: "nested" },
    );

    nestedWorker.onmessage = (e): void => {
      assert(e.data.type !== "error");
      promise.resolve();
    };

    nestedWorker.postMessage("Hello World");
    await promise;
    nestedWorker.terminate();
  },
});

Deno.test({
  name: "worker throws when executing",
  fn: async function (): Promise<void> {
    const promise = deferred();
    const throwingWorker = new Worker(
      new URL("throwing_worker.js", import.meta.url).href,
      { type: "module" },
    );

    // deno-lint-ignore no-explicit-any
    throwingWorker.onerror = (e: any): void => {
      e.preventDefault();
      assert(/Uncaught Error: Thrown error/.test(e.message));
      promise.resolve();
    };

    await promise;
    throwingWorker.terminate();
  },
});

Deno.test({
  name: "worker globals",
  fn: async function (): Promise<void> {
    const promise = deferred();
    const workerOptions: WorkerOptions = { type: "module" };
    const w = new Worker(
      new URL("worker_globals.ts", import.meta.url).href,
      workerOptions,
    );
    w.onmessage = (e): void => {
      assertEquals(e.data, "true, true, true, true");
      promise.resolve();
    };
    w.postMessage("Hello, world!");
    await promise;
    w.terminate();
  },
});

Deno.test({
  name: "worker fetch API",
  fn: async function (): Promise<void> {
    const promise = deferred();

    const fetchingWorker = new Worker(
      new URL("fetching_worker.js", import.meta.url).href,
      { type: "module" },
    );

    // deno-lint-ignore no-explicit-any
    fetchingWorker.onerror = (e: any): void => {
      e.preventDefault();
      promise.reject(e.message);
    };

    // Defer promise.resolve() to allow worker to shut down
    fetchingWorker.onmessage = (e): void => {
      assert(e.data === "Done!");
      promise.resolve();
    };

    await promise;
    fetchingWorker.terminate();
  },
});

Deno.test({
  name: "worker terminate busy loop",
  fn: async function (): Promise<void> {
    const promise = deferred();

    const busyWorker = new Worker(
      new URL("busy_worker.js", import.meta.url),
      { type: "module" },
    );

    let testResult = 0;

    busyWorker.onmessage = (e): void => {
      testResult = e.data;
      if (testResult >= 10000) {
        busyWorker.terminate();
        busyWorker.onmessage = (_e): void => {
          throw new Error("unreachable");
        };
        setTimeout(() => {
          assertEquals(testResult, 10000);
          promise.resolve();
        }, 100);
      }
    };

    busyWorker.postMessage("ping");
    await promise;
  },
});

Deno.test({
  name: "worker race condition",
  fn: async function (): Promise<void> {
    // See issue for details
    // https://github.com/denoland/deno/issues/4080
    const promise = deferred();

    const racyWorker = new Worker(
      new URL("racy_worker.js", import.meta.url),
      { type: "module" },
    );

    racyWorker.onmessage = (_e): void => {
      setTimeout(() => {
        promise.resolve();
      }, 100);
    };

    racyWorker.postMessage("START");
    await promise;
  },
});

Deno.test({
  name: "worker is event listener",
  fn: async function (): Promise<void> {
    let messageHandlersCalled = 0;
    let errorHandlersCalled = 0;

    const promise1 = deferred();
    const promise2 = deferred();

    const worker = new Worker(
      new URL("event_worker.js", import.meta.url),
      { type: "module" },
    );

    worker.onmessage = (_e: Event): void => {
      messageHandlersCalled++;
    };
    worker.addEventListener("message", (_e: Event) => {
      messageHandlersCalled++;
    });
    worker.addEventListener("message", (_e: Event) => {
      messageHandlersCalled++;
      promise1.resolve();
    });

    worker.onerror = (e): void => {
      errorHandlersCalled++;
      e.preventDefault();
    };
    worker.addEventListener("error", (_e: Event) => {
      errorHandlersCalled++;
    });
    worker.addEventListener("error", (_e: Event) => {
      errorHandlersCalled++;
      promise2.resolve();
    });

    worker.postMessage("ping");
    await promise1;
    assertEquals(messageHandlersCalled, 3);

    worker.postMessage("boom");
    await promise2;
    assertEquals(errorHandlersCalled, 3);
    worker.terminate();
  },
});

Deno.test({
  name: "worker scope is event listener",
  fn: async function (): Promise<void> {
    const promise1 = deferred();

    const worker = new Worker(
      new URL("event_worker_scope.js", import.meta.url),
      { type: "module" },
    );

    worker.onmessage = (e: MessageEvent): void => {
      const { messageHandlersCalled, errorHandlersCalled } = e.data;
      assertEquals(messageHandlersCalled, 4);
      assertEquals(errorHandlersCalled, 4);
      promise1.resolve();
    };

    worker.onerror = (_e): void => {
      throw new Error("unreachable");
    };

    worker.postMessage("boom");
    worker.postMessage("ping");
    await promise1;
    worker.terminate();
  },
});

Deno.test({
  name: "worker with Deno namespace",
  fn: async function (): Promise<void> {
    const promise = deferred();
    const promise2 = deferred();

    const regularWorker = new Worker(
      new URL("non_deno_worker.js", import.meta.url),
      { type: "module" },
    );
    const denoWorker = new Worker(
      new URL("deno_worker.ts", import.meta.url),
      {
        type: "module",
        deno: {
          namespace: true,
          permissions: "inherit",
        },
      },
    );

    regularWorker.onmessage = (e): void => {
      assertEquals(e.data, "Hello World");
      regularWorker.terminate();
      promise.resolve();
    };

    denoWorker.onmessage = (e): void => {
      assertEquals(e.data, "Hello World");
      denoWorker.terminate();
      promise2.resolve();
    };

    regularWorker.postMessage("Hello World");
    await promise;
    denoWorker.postMessage("Hello World");
    await promise2;
  },
});

Deno.test({
  name: "worker with crypto in scope",
  fn: async function (): Promise<void> {
    const promise = deferred();
    const w = new Worker(
      new URL("worker_crypto.js", import.meta.url).href,
      { type: "module" },
    );
    w.onmessage = (e): void => {
      assertEquals(e.data, true);
      promise.resolve();
    };
    w.postMessage(null);
    await promise;
    w.terminate();
  },
});

Deno.test({
  name: "Worker event handler order",
  fn: async function (): Promise<void> {
    const promise = deferred();
    const w = new Worker(
      new URL("test_worker.ts", import.meta.url).href,
      { type: "module", name: "tsWorker" },
    );
    const arr: number[] = [];
    w.addEventListener("message", () => arr.push(1));
    w.onmessage = (_e): void => {
      arr.push(2);
    };
    w.addEventListener("message", () => arr.push(3));
    w.addEventListener("message", () => {
      assertEquals(arr, [1, 2, 3]);
      promise.resolve();
    });
    w.postMessage("Hello World");
    await promise;
    w.terminate();
  },
});

Deno.test({
  name: "Worker immediate close",
  fn: async function (): Promise<void> {
    const promise = deferred();
    const w = new Worker(
      new URL("./immediately_close_worker.js", import.meta.url).href,
      { type: "module" },
    );
    setTimeout(() => {
      promise.resolve();
    }, 1000);
    await promise;
    w.terminate();
  },
});

Deno.test({
  name: "Worker post undefined",
  fn: async function (): Promise<void> {
    const promise = deferred();
    const worker = new Worker(
      new URL("./post_undefined.ts", import.meta.url).href,
      { type: "module" },
    );

    const handleWorkerMessage = (e: MessageEvent): void => {
      console.log("main <- worker:", e.data);
      worker.terminate();
      promise.resolve();
    };

    worker.addEventListener("messageerror", () => console.log("message error"));
    worker.addEventListener("error", () => console.log("error"));
    worker.addEventListener("message", handleWorkerMessage);

    console.log("\npost from parent");
    worker.postMessage(undefined);
    await promise;
  },
});

Deno.test("Worker inherits permissions", async function () {
  const promise = deferred();
  const worker = new Worker(
    new URL("./read_check_worker.js", import.meta.url).href,
    {
      type: "module",
      deno: {
        namespace: true,
        permissions: "inherit",
      },
    },
  );

  worker.onmessage = ({ data: hasPermission }) => {
    assert(hasPermission);
    promise.resolve();
  };

  worker.postMessage(null);

  await promise;
  worker.terminate();
});

Deno.test("Worker limit children permissions", async function () {
  const promise = deferred();
  const worker = new Worker(
    new URL("./read_check_worker.js", import.meta.url).href,
    {
      type: "module",
      deno: {
        namespace: true,
        permissions: {
          read: false,
        },
      },
    },
  );

  worker.onmessage = ({ data: hasPermission }) => {
    assert(!hasPermission);
    promise.resolve();
  };

  worker.postMessage(null);

  await promise;
  worker.terminate();
});

Deno.test("Worker limit children permissions granularly", async function () {
  const promise = deferred();
  const worker = new Worker(
    new URL("./read_check_granular_worker.js", import.meta.url).href,
    {
      type: "module",
      deno: {
        namespace: true,
        permissions: {
          read: [
            new URL("./read_check_worker.js", import.meta.url),
          ],
        },
      },
    },
  );

  //Routes are relative to the spawned worker location
  const routes = [
    {
      permission: false,
      path: fromFileUrl(
        new URL("read_check_granular_worker.js", import.meta.url),
      ),
    },
    {
      permission: true,
      path: fromFileUrl(new URL("read_check_worker.js", import.meta.url)),
    },
  ];

  let checked = 0;
  worker.onmessage = ({ data }) => {
    checked++;
    assertEquals(data.hasPermission, routes[data.index].permission);
    routes.shift();
    if (checked === routes.length) {
      promise.resolve();
    }
  };

  routes.forEach(({ path }, index) =>
    worker.postMessage({
      index,
      path,
    })
  );

  await promise;
  worker.terminate();
});

Deno.test("Nested worker limit children permissions", async function () {
  const promise = deferred();

  /** This worker has read permissions but doesn't grant them to its children */
  const worker = new Worker(
    new URL("./parent_read_check_worker.js", import.meta.url).href,
    {
      type: "module",
      deno: {
        namespace: true,
        permissions: "inherit",
      },
    },
  );

  worker.onmessage = ({ data }) => {
    assert(data.parentHasPermission);
    assert(!data.childHasPermission);
    promise.resolve();
  };

  worker.postMessage(null);

  await promise;
  worker.terminate();
});

Deno.test("Nested worker limit children permissions granularly", async function () {
  const promise = deferred();

  /** This worker has read permissions but doesn't grant them to its children */
  const worker = new Worker(
    new URL("./parent_read_check_granular_worker.js", import.meta.url)
      .href,
    {
      type: "module",
      deno: {
        namespace: true,
        permissions: {
          read: [
            new URL("./read_check_granular_worker.js", import.meta.url),
          ],
        },
      },
    },
  );

  //Routes are relative to the spawned worker location
  const routes = [
    {
      childHasPermission: false,
      parentHasPermission: true,
      path: fromFileUrl(
        new URL("read_check_granular_worker.js", import.meta.url),
      ),
    },
    {
      childHasPermission: false,
      parentHasPermission: false,
      path: fromFileUrl(new URL("read_check_worker.js", import.meta.url)),
    },
  ];

  let checked = 0;
  worker.onmessage = ({ data }) => {
    checked++;
    assertEquals(
      data.childHasPermission,
      routes[data.index].childHasPermission,
    );
    assertEquals(
      data.parentHasPermission,
      routes[data.index].parentHasPermission,
    );
    if (checked === routes.length) {
      promise.resolve();
    }
  };

  // Index needed cause requests will be handled asynchronously
  routes.forEach(({ path }, index) =>
    worker.postMessage({
      index,
      path,
    })
  );

  await promise;
  worker.terminate();
});

// This test relies on env permissions not being granted on main thread
Deno.test("Worker initialization throws on worker permissions greater than parent thread permissions", function () {
  assertThrows(
    () => {
      const worker = new Worker(
        new URL("./deno_worker.ts", import.meta.url).href,
        {
          type: "module",
          deno: {
            namespace: true,
            permissions: {
              env: true,
            },
          },
        },
      );
      worker.terminate();
    },
    Deno.errors.PermissionDenied,
    "Can't escalate parent thread permissions",
  );
});

Deno.test("Worker with disabled permissions", async function () {
  const promise = deferred();

  const worker = new Worker(
    new URL("./no_permissions_worker.js", import.meta.url).href,
    {
      type: "module",
      deno: {
        namespace: true,
        permissions: "none",
      },
    },
  );

  worker.onmessage = ({ data: sandboxed }) => {
    assert(sandboxed);
    promise.resolve();
  };

  worker.postMessage(null);
  await promise;
  worker.terminate();
});

Deno.test({
  name: "worker location",
  fn: async function (): Promise<void> {
    const promise = deferred();
    const workerModuleHref =
      new URL("worker_location.ts", import.meta.url).href;
    const w = new Worker(workerModuleHref, { type: "module" });
    w.onmessage = (e): void => {
      assertEquals(e.data, `${workerModuleHref}, true`);
      promise.resolve();
    };
    w.postMessage("Hello, world!");
    await promise;
    w.terminate();
  },
});

Deno.test({
  name: "worker with relative specifier",
  fn: async function (): Promise<void> {
    assertEquals(location.href, "http://127.0.0.1:4545/cli/tests/");
    const promise = deferred();
    const w = new Worker(
      "./workers/test_worker.ts",
      { type: "module", name: "tsWorker" },
    );
    w.onmessage = (e): void => {
      assertEquals(e.data, "Hello, world!");
      promise.resolve();
    };
    w.postMessage("Hello, world!");
    await promise;
    w.terminate();
  },
});

Deno.test({
  name: "Worker with top-level-await",
  fn: async function (): Promise<void> {
    const result = deferred();
    const worker = new Worker(
      new URL("worker_with_top_level_await.ts", import.meta.url).href,
      { type: "module" },
    );
    worker.onmessage = (e): void => {
      if (e.data == "ready") {
        worker.postMessage("trigger worker handler");
      } else if (e.data == "triggered worker handler") {
        result.resolve();
      } else {
        result.reject(new Error("Handler didn't run during top-level delay."));
      }
    };
    await result;
    worker.terminate();
  },
});

Deno.test({
  name: "Worker with native HTTP",
  fn: async function () {
    const result = deferred();
    const worker = new Worker(
      new URL(
        "./http_worker.js",
        import.meta.url,
      ).href,
      {
        type: "module",
        deno: {
          namespace: true,
          permissions: "inherit",
        },
      },
    );
    worker.onmessage = () => {
      result.resolve();
    };
    await result;

    assert(worker);
    const response = await fetch("http://localhost:4500");
    assert(await response.arrayBuffer());
    worker.terminate();
  },
});

Deno.test({
  name: "structured cloning postMessage",
  fn: async function (): Promise<void> {
    const result = deferred();
    const worker = new Worker(
      new URL("worker_structured_cloning.ts", import.meta.url).href,
      { type: "module" },
    );

    worker.onmessage = (e): void => {
      // self field should reference itself (circular ref)
      const value = e.data.self.self.self;

      // fields a and b refer to the same array
      assertEquals(value.a, ["a", true, 432]);
      assertEquals(value.a, ["a", true, 432]);
      value.b[0] = "b";
      value.a[2] += 5;
      assertEquals(value.a, ["b", true, 437]);
      assertEquals(value.b, ["b", true, 437]);

      const len = value.c.size;
      value.c.add(1); // This value is already in the set.
      value.c.add(2);
      assertEquals(len + 1, value.c.size);

      result.resolve();
    };

    worker.postMessage("START");
    await result;
    worker.terminate();
  },
});

Deno.test({
<<<<<<< HEAD
  name: "worker SharedArrayBuffer",
  fn: async function (): Promise<void> {
    const promise = deferred();
    const workerOptions: WorkerOptions = { type: "module" };
    const w = new Worker(
      new URL("shared_array_buffer.ts", import.meta.url).href,
      workerOptions,
    );
    const sab1 = new SharedArrayBuffer(1);
    const sab2 = new SharedArrayBuffer(1);
    const bytes1 = new Uint8Array(sab1);
    const bytes2 = new Uint8Array(sab2);
    assertEquals(bytes1[0], 0);
    assertEquals(bytes2[0], 0);
    w.onmessage = (): void => {
      w.postMessage([sab1, sab2]);
      w.onmessage = (): void => {
        assertEquals(bytes1[0], 1);
        assertEquals(bytes2[0], 2);
        promise.resolve();
      };
    };
    await promise;
    w.terminate();
  },
=======
  name: "worker with relative specifier",
  fn: async function (): Promise<void> {
    assertEquals(location.href, "http://127.0.0.1:4545/cli/tests/");
    const promise = deferred();
    const w = new Worker(
      "./workers/test_worker.ts",
      { type: "module", name: "tsWorker" },
    );
    w.onmessage = (e): void => {
      assertEquals(e.data, "Hello, world!");
      promise.resolve();
    };
    w.postMessage("Hello, world!");
    await promise;
    w.terminate();
  },
});

Deno.test({
  name: "Send MessagePorts from / to workers",
  fn: async function (): Promise<void> {
    const result = deferred();
    const worker = new Worker(
      new URL("message_port.ts", import.meta.url).href,
      { type: "module" },
    );

    const channel = new MessageChannel();

    worker.onmessage = (e) => {
      assertEquals(e.data, "1");
      assertEquals(e.ports.length, 1);
      const port1 = e.ports[0];
      port1.onmessage = (e) => {
        assertEquals(e.data, true);
        port1.close();
        worker.postMessage("3", [channel.port1]);
      };
      port1.postMessage("2");
    };

    channel.port2.onmessage = (e) => {
      assertEquals(e.data, true);
      channel.port2.close();
      result.resolve();
    };

    await result;
    worker.terminate();
  },
>>>>>>> 672a88f2
});<|MERGE_RESOLUTION|>--- conflicted
+++ resolved
@@ -771,7 +771,25 @@
 });
 
 Deno.test({
-<<<<<<< HEAD
+  name: "worker with relative specifier",
+  fn: async function (): Promise<void> {
+    assertEquals(location.href, "http://127.0.0.1:4545/cli/tests/");
+    const promise = deferred();
+    const w = new Worker(
+      "./workers/test_worker.ts",
+      { type: "module", name: "tsWorker" },
+    );
+    w.onmessage = (e): void => {
+      assertEquals(e.data, "Hello, world!");
+      promise.resolve();
+    };
+    w.postMessage("Hello, world!");
+    await promise;
+    w.terminate();
+  },
+});
+
+Deno.test({
   name: "worker SharedArrayBuffer",
   fn: async function (): Promise<void> {
     const promise = deferred();
@@ -797,23 +815,6 @@
     await promise;
     w.terminate();
   },
-=======
-  name: "worker with relative specifier",
-  fn: async function (): Promise<void> {
-    assertEquals(location.href, "http://127.0.0.1:4545/cli/tests/");
-    const promise = deferred();
-    const w = new Worker(
-      "./workers/test_worker.ts",
-      { type: "module", name: "tsWorker" },
-    );
-    w.onmessage = (e): void => {
-      assertEquals(e.data, "Hello, world!");
-      promise.resolve();
-    };
-    w.postMessage("Hello, world!");
-    await promise;
-    w.terminate();
-  },
 });
 
 Deno.test({
@@ -848,5 +849,4 @@
     await result;
     worker.terminate();
   },
->>>>>>> 672a88f2
 });