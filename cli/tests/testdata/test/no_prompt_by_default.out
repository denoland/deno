<<<<<<< HEAD
running 1 test from test/no_prompt_by_default.ts
=======
Check [WILDCARD]/no_prompt_by_default.ts
running 1 test from ./test/no_prompt_by_default.ts
>>>>>>> 9c5928b5
no prompt ... FAILED ([WILDCARD]ms)

failures:

./test/no_prompt_by_default.ts > no prompt
PermissionDenied: Requires read access to "./some_file.txt", run again with the --allow-read flag
[WILDCARD]

failures:

	./test/no_prompt_by_default.ts
	no prompt

test result: FAILED. 0 passed; 1 failed; 0 ignored; 0 measured; 0 filtered out ([WILDCARD]ms)

error: Test failed<|MERGE_RESOLUTION|>--- conflicted
+++ resolved
@@ -1,9 +1,4 @@
-<<<<<<< HEAD
-running 1 test from test/no_prompt_by_default.ts
-=======
-Check [WILDCARD]/no_prompt_by_default.ts
 running 1 test from ./test/no_prompt_by_default.ts
->>>>>>> 9c5928b5
 no prompt ... FAILED ([WILDCARD]ms)
 
 failures:
