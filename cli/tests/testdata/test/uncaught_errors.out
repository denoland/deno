--- conflicted
+++ resolved
@@ -54,10 +54,6 @@
 bar 3 => ./test/uncaught_errors_2.ts:6:6
 ./test/uncaught_errors_3.ts (uncaught error)
 
-<<<<<<< HEAD
-test result: FAILED. 2 passed; 6 failed; 0 ignored; 0 measured; 0 filtered out ([WILDCARD])
-=======
-FAILED | 2 passed | 5 failed ([WILDCARD])
->>>>>>> 60869c25
+FAILED | 2 passed | 6 failed ([WILDCARD])
 
 error: Test failed