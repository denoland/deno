--- conflicted
+++ resolved
@@ -471,7 +471,6 @@
     exit_code: 1,
   });
 
-<<<<<<< HEAD
   itest!(ts_without_extension {
     args: "bundle --ext ts file_extensions/ts_without_extension",
     output: "bundle/file_extensions/ts_without_extension.out",
@@ -480,10 +479,10 @@
   itest!(js_without_extension {
     args: "bundle --ext js file_extensions/js_without_extension",
     output: "bundle/file_extensions/js_without_extension.out",
-=======
+  });
+
   itest!(bundle_shebang_file {
     args: "bundle subdir/shebang_file.js",
     output: "bundle/shebang_file.bundle.out",
->>>>>>> 319f6074
   });
 }