## Permissions

<!-- TODO(lucacasonato): what are permissions -->

<!-- TODO(lucacasonato): description of all permissions -->

### Permissions whitelist

Deno also allows you to control the granularity of permissions with whitelists.

This example restricts file system access by whitelisting only the `/usr`
directory:

```shell
$ deno run --allow-read=/usr https://deno.land/std/examples/cat.ts /etc/passwd
error: Uncaught PermissionDenied: read access to "/etc/passwd", run again with the --allow-read flag
► $deno$/dispatch_json.ts:40:11
    at DenoError ($deno$/errors.ts:20:5)
    ...
```

Try it out again with the correct permissions by whitelisting `/etc` instead:

```shell
$ deno run --allow-read=/etc https://deno.land/std/examples/cat.ts /etc/passwd
```

`--allow-write` works the same as `--allow-read`.

<<<<<<< HEAD
### Network access:

_fetch.ts_:
=======
This example restricts network access by whitelisting the allowed hosts:
>>>>>>> 93c21646

```ts
const result = await fetch("https://deno.land/");
```

This is an example on how to whitelist hosts/urls:

```shell
$ deno run --allow-net=deno.land https://deno.land/std/examples/curl.ts https://deno.land/ fetch.ts
```

Allow net calls to any host/url:

```shell
$ deno run --allow-net fetch.ts
```<|MERGE_RESOLUTION|>--- conflicted
+++ resolved
@@ -27,13 +27,8 @@
 
 `--allow-write` works the same as `--allow-read`.
 
-<<<<<<< HEAD
-### Network access:
 
 _fetch.ts_:
-=======
-This example restricts network access by whitelisting the allowed hosts:
->>>>>>> 93c21646
 
 ```ts
 const result = await fetch("https://deno.land/");
