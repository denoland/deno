--- conflicted
+++ resolved
@@ -18,11 +18,8 @@
 pub use deno_node;
 pub use deno_os;
 pub use deno_permissions;
-<<<<<<< HEAD
 pub use deno_process;
-=======
 pub use deno_telemetry;
->>>>>>> 05dc6993
 pub use deno_terminal::colors;
 pub use deno_tls;
 pub use deno_url;
