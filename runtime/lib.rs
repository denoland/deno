--- conflicted
+++ resolved
@@ -100,29 +100,29 @@
     id: 7,
   },
   UnstableGranularFlag {
-<<<<<<< HEAD
     name: "node-globals",
     help_text: "Expose Node globals everywhere",
     show_in_help: true,
-=======
+    id: 8,
+  },
+  UnstableGranularFlag {
     name: "otel",
     help_text: "Enable unstable OpenTelemetry features",
     show_in_help: false,
->>>>>>> cb107a76
-    id: 8,
+    id: 9,
   },
   // TODO(bartlomieju): consider removing it
   UnstableGranularFlag {
     name: ops::process::UNSTABLE_FEATURE_NAME,
     help_text: "Enable unstable process APIs",
     show_in_help: false,
-    id: 9,
+    id: 10,
   },
   UnstableGranularFlag {
     name: "temporal",
     help_text: "Enable unstable Temporal API",
     show_in_help: true,
-    id: 10,
+    id: 11,
   },
   UnstableGranularFlag {
     name: "unsafe-proto",
@@ -130,19 +130,19 @@
     show_in_help: true,
     // This number is used directly in the JS code. Search
     // for "unstableIds" to see where it's used.
-    id: 11,
+    id: 12,
   },
   UnstableGranularFlag {
     name: deno_webgpu::UNSTABLE_FEATURE_NAME,
     help_text: "Enable unstable `WebGPU` APIs",
     show_in_help: true,
-    id: 12,
+    id: 13,
   },
   UnstableGranularFlag {
     name: ops::worker_host::UNSTABLE_FEATURE_NAME,
     help_text: "Enable unstable Web Worker APIs",
     show_in_help: true,
-    id: 13,
+    id: 14,
   },
 ];
 
