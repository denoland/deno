// Copyright 2018-2025 the Deno authors. MIT license.

use std::io::Write;
use std::path::PathBuf;
use std::rc::Rc;
use std::sync::Arc;

use deno_core::snapshot::*;
use deno_core::v8;
use deno_core::Extension;
use deno_http::DefaultHttpPropertyExtractor;
use deno_resolver::npm::DenoInNpmPackageChecker;
use deno_resolver::npm::NpmResolver;

use crate::ops;
use crate::ops::bootstrap::SnapshotOptions;
use crate::shared::runtime;
<<<<<<< HEAD

#[derive(Clone)]
struct Permissions;

impl deno_websocket::WebSocketPermissions for Permissions {
  fn check_net_url(
    &mut self,
    _url: &deno_core::url::Url,
    _api_name: &str,
  ) -> Result<(), PermissionCheckError> {
    unreachable!("snapshotting!")
  }
}

impl deno_web::TimersPermission for Permissions {
  fn allow_hrtime(&mut self) -> bool {
    unreachable!("snapshotting!")
  }
}

impl deno_fetch::FetchPermissions for Permissions {
  fn check_net_url(
    &mut self,
    _url: &deno_core::url::Url,
    _api_name: &str,
  ) -> Result<(), PermissionCheckError> {
    unreachable!("snapshotting!")
  }

  fn check_read<'a>(
    &mut self,
    _resolved: bool,
    _p: &'a Path,
    _api_name: &str,
  ) -> Result<Cow<'a, Path>, FsError> {
    unreachable!("snapshotting!")
  }
}

impl deno_ffi::FfiPermissions for Permissions {
  fn check_partial_no_path(&mut self) -> Result<(), PermissionCheckError> {
    unreachable!("snapshotting!")
  }

  fn check_partial_with_path(
    &mut self,
    _path: &str,
  ) -> Result<PathBuf, PermissionCheckError> {
    unreachable!("snapshotting!")
  }
}

impl deno_napi::NapiPermissions for Permissions {
  fn check(&mut self, _path: &str) -> Result<PathBuf, PermissionCheckError> {
    unreachable!("snapshotting!")
  }
}

impl deno_node::NodePermissions for Permissions {
  fn check_net_url(
    &mut self,
    _url: &deno_core::url::Url,
    _api_name: &str,
  ) -> Result<(), PermissionCheckError> {
    unreachable!("snapshotting!")
  }
  fn check_net(
    &mut self,
    _host: (&str, Option<u16>),
    _api_name: &str,
  ) -> Result<(), PermissionCheckError> {
    unreachable!("snapshotting!")
  }
  fn check_read_path<'a>(
    &mut self,
    _path: &'a Path,
  ) -> Result<Cow<'a, Path>, PermissionCheckError> {
    unreachable!("snapshotting!")
  }
  fn check_read_with_api_name(
    &mut self,
    _p: &str,
    _api_name: Option<&str>,
  ) -> Result<PathBuf, PermissionCheckError> {
    unreachable!("snapshotting!")
  }
  fn query_read_all(&mut self) -> bool {
    unreachable!("snapshotting!")
  }
  fn check_write_with_api_name(
    &mut self,
    _p: &str,
    _api_name: Option<&str>,
  ) -> Result<PathBuf, PermissionCheckError> {
    unreachable!("snapshotting!")
  }
  fn check_sys(
    &mut self,
    _kind: &str,
    _api_name: &str,
  ) -> Result<(), PermissionCheckError> {
    unreachable!("snapshotting!")
  }
}

impl deno_net::NetPermissions for Permissions {
  fn check_net<T: AsRef<str>>(
    &mut self,
    _host: &(T, Option<u16>),
    _api_name: &str,
  ) -> Result<(), PermissionCheckError> {
    unreachable!("snapshotting!")
  }

  fn check_read(
    &mut self,
    _p: &str,
    _api_name: &str,
  ) -> Result<PathBuf, PermissionCheckError> {
    unreachable!("snapshotting!")
  }

  fn check_write(
    &mut self,
    _p: &str,
    _api_name: &str,
  ) -> Result<PathBuf, PermissionCheckError> {
    unreachable!("snapshotting!")
  }

  fn check_write_path<'a>(
    &mut self,
    _p: &'a Path,
    _api_name: &str,
  ) -> Result<Cow<'a, Path>, PermissionCheckError> {
    unreachable!("snapshotting!")
  }
}

impl deno_fs::FsPermissions for Permissions {
  fn check_open<'a>(
    &mut self,
    _resolved: bool,
    _read: bool,
    _write: bool,
    _path: &'a Path,
    _api_name: &str,
  ) -> Result<Cow<'a, Path>, FsError> {
    unreachable!("snapshotting!")
  }

  fn check_read(
    &mut self,
    _path: &str,
    _api_name: &str,
  ) -> Result<PathBuf, PermissionCheckError> {
    unreachable!("snapshotting!")
  }

  fn check_read_all(
    &mut self,
    _api_name: &str,
  ) -> Result<(), PermissionCheckError> {
    unreachable!("snapshotting!")
  }

  fn check_read_blind(
    &mut self,
    _path: &Path,
    _display: &str,
    _api_name: &str,
  ) -> Result<(), PermissionCheckError> {
    unreachable!("snapshotting!")
  }

  fn check_write(
    &mut self,
    _path: &str,
    _api_name: &str,
  ) -> Result<PathBuf, PermissionCheckError> {
    unreachable!("snapshotting!")
  }

  fn check_write_partial(
    &mut self,
    _path: &str,
    _api_name: &str,
  ) -> Result<PathBuf, PermissionCheckError> {
    unreachable!("snapshotting!")
  }

  fn check_write_all(
    &mut self,
    _api_name: &str,
  ) -> Result<(), PermissionCheckError> {
    unreachable!("snapshotting!")
  }

  fn check_write_blind(
    &mut self,
    _path: &Path,
    _display: &str,
    _api_name: &str,
  ) -> Result<(), PermissionCheckError> {
    unreachable!("snapshotting!")
  }

  fn check_read_path<'a>(
    &mut self,
    _path: &'a Path,
    _api_name: &str,
  ) -> Result<Cow<'a, Path>, PermissionCheckError> {
    unreachable!("snapshotting!")
  }

  fn check_write_path<'a>(
    &mut self,
    _path: &'a Path,
    _api_name: &str,
  ) -> Result<Cow<'a, Path>, PermissionCheckError> {
    unreachable!("snapshotting!")
  }
}

impl deno_kv::sqlite::SqliteDbHandlerPermissions for Permissions {
  fn check_read(
    &mut self,
    _path: &str,
    _api_name: &str,
  ) -> Result<PathBuf, PermissionCheckError> {
    unreachable!("snapshotting!")
  }

  fn check_write<'a>(
    &mut self,
    _path: &'a Path,
    _api_name: &str,
  ) -> Result<Cow<'a, Path>, PermissionCheckError> {
    unreachable!("snapshotting!")
  }
}
=======
use crate::snapshot_info::Permissions;
>>>>>>> d29f9f99

pub fn create_runtime_snapshot(
  snapshot_path: PathBuf,
  snapshot_options: SnapshotOptions,
  // NOTE: For embedders that wish to add additional extensions to the snapshot
  custom_extensions: Vec<Extension>,
) {
  // NOTE(bartlomieju): ordering is important here, keep it in sync with
  // `runtime/worker.rs`, `runtime/web_worker.rs`, `runtime/snapshot_info.rs`
  // and `runtime/snapshot.rs`!
  let fs = std::sync::Arc::new(deno_fs::RealFs);
  let mut extensions: Vec<Extension> = vec![
    deno_telemetry::deno_telemetry::init_ops_and_esm(),
    deno_webidl::deno_webidl::init_ops_and_esm(),
    deno_console::deno_console::init_ops_and_esm(),
    deno_url::deno_url::init_ops_and_esm(),
    deno_web::deno_web::init_ops_and_esm::<Permissions>(
      Default::default(),
      Default::default(),
    ),
    deno_webgpu::deno_webgpu::init_ops_and_esm(),
    deno_canvas::deno_canvas::init_ops_and_esm(),
    deno_fetch::deno_fetch::init_ops_and_esm::<Permissions>(Default::default()),
    deno_cache::deno_cache::init_ops_and_esm(None),
    deno_websocket::deno_websocket::init_ops_and_esm::<Permissions>(
      "".to_owned(),
      None,
      None,
    ),
    deno_webstorage::deno_webstorage::init_ops_and_esm(None),
    deno_crypto::deno_crypto::init_ops_and_esm(None),
    deno_broadcast_channel::deno_broadcast_channel::init_ops_and_esm(
      deno_broadcast_channel::InMemoryBroadcastChannel::default(),
    ),
    deno_ffi::deno_ffi::init_ops_and_esm::<Permissions>(),
    deno_net::deno_net::init_ops_and_esm::<Permissions>(None, None),
    deno_tls::deno_tls::init_ops_and_esm(),
    deno_kv::deno_kv::init_ops_and_esm(
      deno_kv::sqlite::SqliteDbHandler::<Permissions>::new(None, None),
      deno_kv::KvConfig::builder().build(),
    ),
    deno_cron::deno_cron::init_ops_and_esm(
      deno_cron::local::LocalCronHandler::new(),
    ),
    deno_napi::deno_napi::init_ops_and_esm::<Permissions>(),
    deno_http::deno_http::init_ops_and_esm::<DefaultHttpPropertyExtractor>(
      deno_http::Options::default(),
    ),
    deno_io::deno_io::init_ops_and_esm(Default::default()),
    deno_fs::deno_fs::init_ops_and_esm::<Permissions>(fs.clone()),
    deno_os::deno_os::init_ops_and_esm(Default::default()),
    deno_process::deno_process::init_ops_and_esm(Default::default()),
    deno_node::deno_node::init_ops_and_esm::<
      Permissions,
      DenoInNpmPackageChecker,
      NpmResolver<sys_traits::impls::RealSys>,
      sys_traits::impls::RealSys,
    >(None, fs.clone()),
    runtime::init_ops_and_esm(),
    ops::runtime::deno_runtime::init_ops("deno:runtime".parse().unwrap()),
    ops::worker_host::deno_worker_host::init_ops(
      Arc::new(|_| unreachable!("not used in snapshot.")),
      None,
    ),
    ops::fs_events::deno_fs_events::init_ops(),
    ops::permissions::deno_permissions::init_ops(),
    ops::tty::deno_tty::init_ops(),
    ops::http::deno_http_runtime::init_ops(),
    ops::bootstrap::deno_bootstrap::init_ops(Some(snapshot_options)),
    ops::web_worker::deno_web_worker::init_ops(),
  ];
  extensions.extend(custom_extensions);

  let output = create_snapshot(
    CreateSnapshotOptions {
      cargo_manifest_dir: env!("CARGO_MANIFEST_DIR"),
      startup_snapshot: None,
      extensions,
      extension_transpiler: Some(Rc::new(|specifier, source| {
        crate::transpile::maybe_transpile_source(specifier, source)
      })),
      with_runtime_cb: Some(Box::new(|rt| {
        let isolate = rt.v8_isolate();
        let scope = &mut v8::HandleScope::new(isolate);

        let tmpl = deno_node::init_global_template(
          scope,
          deno_node::ContextInitMode::ForSnapshot,
        );
        let ctx = deno_node::create_v8_context(
          scope,
          tmpl,
          deno_node::ContextInitMode::ForSnapshot,
          std::ptr::null_mut(),
        );
        assert_eq!(scope.add_context(ctx), deno_node::VM_CONTEXT_INDEX);
      })),
      skip_op_registration: false,
    },
    None,
  )
  .unwrap();
  let mut snapshot = std::fs::File::create(snapshot_path).unwrap();
  snapshot.write_all(&output.output).unwrap();

  #[allow(clippy::print_stdout)]
  for path in output.files_loaded_during_snapshot {
    println!("cargo:rerun-if-changed={}", path.display());
  }
}<|MERGE_RESOLUTION|>--- conflicted
+++ resolved
@@ -15,251 +15,7 @@
 use crate::ops;
 use crate::ops::bootstrap::SnapshotOptions;
 use crate::shared::runtime;
-<<<<<<< HEAD
-
-#[derive(Clone)]
-struct Permissions;
-
-impl deno_websocket::WebSocketPermissions for Permissions {
-  fn check_net_url(
-    &mut self,
-    _url: &deno_core::url::Url,
-    _api_name: &str,
-  ) -> Result<(), PermissionCheckError> {
-    unreachable!("snapshotting!")
-  }
-}
-
-impl deno_web::TimersPermission for Permissions {
-  fn allow_hrtime(&mut self) -> bool {
-    unreachable!("snapshotting!")
-  }
-}
-
-impl deno_fetch::FetchPermissions for Permissions {
-  fn check_net_url(
-    &mut self,
-    _url: &deno_core::url::Url,
-    _api_name: &str,
-  ) -> Result<(), PermissionCheckError> {
-    unreachable!("snapshotting!")
-  }
-
-  fn check_read<'a>(
-    &mut self,
-    _resolved: bool,
-    _p: &'a Path,
-    _api_name: &str,
-  ) -> Result<Cow<'a, Path>, FsError> {
-    unreachable!("snapshotting!")
-  }
-}
-
-impl deno_ffi::FfiPermissions for Permissions {
-  fn check_partial_no_path(&mut self) -> Result<(), PermissionCheckError> {
-    unreachable!("snapshotting!")
-  }
-
-  fn check_partial_with_path(
-    &mut self,
-    _path: &str,
-  ) -> Result<PathBuf, PermissionCheckError> {
-    unreachable!("snapshotting!")
-  }
-}
-
-impl deno_napi::NapiPermissions for Permissions {
-  fn check(&mut self, _path: &str) -> Result<PathBuf, PermissionCheckError> {
-    unreachable!("snapshotting!")
-  }
-}
-
-impl deno_node::NodePermissions for Permissions {
-  fn check_net_url(
-    &mut self,
-    _url: &deno_core::url::Url,
-    _api_name: &str,
-  ) -> Result<(), PermissionCheckError> {
-    unreachable!("snapshotting!")
-  }
-  fn check_net(
-    &mut self,
-    _host: (&str, Option<u16>),
-    _api_name: &str,
-  ) -> Result<(), PermissionCheckError> {
-    unreachable!("snapshotting!")
-  }
-  fn check_read_path<'a>(
-    &mut self,
-    _path: &'a Path,
-  ) -> Result<Cow<'a, Path>, PermissionCheckError> {
-    unreachable!("snapshotting!")
-  }
-  fn check_read_with_api_name(
-    &mut self,
-    _p: &str,
-    _api_name: Option<&str>,
-  ) -> Result<PathBuf, PermissionCheckError> {
-    unreachable!("snapshotting!")
-  }
-  fn query_read_all(&mut self) -> bool {
-    unreachable!("snapshotting!")
-  }
-  fn check_write_with_api_name(
-    &mut self,
-    _p: &str,
-    _api_name: Option<&str>,
-  ) -> Result<PathBuf, PermissionCheckError> {
-    unreachable!("snapshotting!")
-  }
-  fn check_sys(
-    &mut self,
-    _kind: &str,
-    _api_name: &str,
-  ) -> Result<(), PermissionCheckError> {
-    unreachable!("snapshotting!")
-  }
-}
-
-impl deno_net::NetPermissions for Permissions {
-  fn check_net<T: AsRef<str>>(
-    &mut self,
-    _host: &(T, Option<u16>),
-    _api_name: &str,
-  ) -> Result<(), PermissionCheckError> {
-    unreachable!("snapshotting!")
-  }
-
-  fn check_read(
-    &mut self,
-    _p: &str,
-    _api_name: &str,
-  ) -> Result<PathBuf, PermissionCheckError> {
-    unreachable!("snapshotting!")
-  }
-
-  fn check_write(
-    &mut self,
-    _p: &str,
-    _api_name: &str,
-  ) -> Result<PathBuf, PermissionCheckError> {
-    unreachable!("snapshotting!")
-  }
-
-  fn check_write_path<'a>(
-    &mut self,
-    _p: &'a Path,
-    _api_name: &str,
-  ) -> Result<Cow<'a, Path>, PermissionCheckError> {
-    unreachable!("snapshotting!")
-  }
-}
-
-impl deno_fs::FsPermissions for Permissions {
-  fn check_open<'a>(
-    &mut self,
-    _resolved: bool,
-    _read: bool,
-    _write: bool,
-    _path: &'a Path,
-    _api_name: &str,
-  ) -> Result<Cow<'a, Path>, FsError> {
-    unreachable!("snapshotting!")
-  }
-
-  fn check_read(
-    &mut self,
-    _path: &str,
-    _api_name: &str,
-  ) -> Result<PathBuf, PermissionCheckError> {
-    unreachable!("snapshotting!")
-  }
-
-  fn check_read_all(
-    &mut self,
-    _api_name: &str,
-  ) -> Result<(), PermissionCheckError> {
-    unreachable!("snapshotting!")
-  }
-
-  fn check_read_blind(
-    &mut self,
-    _path: &Path,
-    _display: &str,
-    _api_name: &str,
-  ) -> Result<(), PermissionCheckError> {
-    unreachable!("snapshotting!")
-  }
-
-  fn check_write(
-    &mut self,
-    _path: &str,
-    _api_name: &str,
-  ) -> Result<PathBuf, PermissionCheckError> {
-    unreachable!("snapshotting!")
-  }
-
-  fn check_write_partial(
-    &mut self,
-    _path: &str,
-    _api_name: &str,
-  ) -> Result<PathBuf, PermissionCheckError> {
-    unreachable!("snapshotting!")
-  }
-
-  fn check_write_all(
-    &mut self,
-    _api_name: &str,
-  ) -> Result<(), PermissionCheckError> {
-    unreachable!("snapshotting!")
-  }
-
-  fn check_write_blind(
-    &mut self,
-    _path: &Path,
-    _display: &str,
-    _api_name: &str,
-  ) -> Result<(), PermissionCheckError> {
-    unreachable!("snapshotting!")
-  }
-
-  fn check_read_path<'a>(
-    &mut self,
-    _path: &'a Path,
-    _api_name: &str,
-  ) -> Result<Cow<'a, Path>, PermissionCheckError> {
-    unreachable!("snapshotting!")
-  }
-
-  fn check_write_path<'a>(
-    &mut self,
-    _path: &'a Path,
-    _api_name: &str,
-  ) -> Result<Cow<'a, Path>, PermissionCheckError> {
-    unreachable!("snapshotting!")
-  }
-}
-
-impl deno_kv::sqlite::SqliteDbHandlerPermissions for Permissions {
-  fn check_read(
-    &mut self,
-    _path: &str,
-    _api_name: &str,
-  ) -> Result<PathBuf, PermissionCheckError> {
-    unreachable!("snapshotting!")
-  }
-
-  fn check_write<'a>(
-    &mut self,
-    _path: &'a Path,
-    _api_name: &str,
-  ) -> Result<Cow<'a, Path>, PermissionCheckError> {
-    unreachable!("snapshotting!")
-  }
-}
-=======
 use crate::snapshot_info::Permissions;
->>>>>>> d29f9f99
 
 pub fn create_runtime_snapshot(
   snapshot_path: PathBuf,
