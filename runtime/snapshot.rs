// Copyright 2018-2025 the Deno authors. MIT license.

use std::io::Write;
use std::path::PathBuf;
use std::rc::Rc;

use deno_core::snapshot::*;
use deno_core::v8;
use deno_core::Extension;
use deno_resolver::npm::DenoInNpmPackageChecker;
use deno_resolver::npm::NpmResolver;

use crate::ops;
use crate::ops::bootstrap::SnapshotOptions;
use crate::shared::runtime;
use crate::snapshot_info::Permissions;

pub fn create_runtime_snapshot(
  snapshot_path: PathBuf,
  snapshot_options: SnapshotOptions,
  // NOTE: For embedders that wish to add additional extensions to the snapshot
  custom_extensions: Vec<Extension>,
) {
  // NOTE(bartlomieju): ordering is important here, keep it in sync with
  // `runtime/worker.rs`, `runtime/web_worker.rs`, `runtime/snapshot_info.rs`
  // and `runtime/snapshot.rs`!
  let mut extensions: Vec<Extension> = vec![
<<<<<<< HEAD
    deno_telemetry::deno_telemetry::init(),
    deno_webidl::deno_webidl::init(),
    deno_console::deno_console::init(),
    deno_url::deno_url::init(),
    deno_web::deno_web::init::<Permissions>(
      Default::default(),
      Default::default(),
    ),
    deno_webgpu::deno_webgpu::init(),
    deno_canvas::deno_canvas::init(),
    deno_fetch::deno_fetch::init::<Permissions>(Default::default()),
    deno_geometry::deno_geometry::init(false),
    deno_cache::deno_cache::init(None),
    deno_websocket::deno_websocket::init::<Permissions>(
      "".to_owned(),
      None,
      None,
    ),
    deno_webstorage::deno_webstorage::init(None),
    deno_crypto::deno_crypto::init(None),
    deno_broadcast_channel::deno_broadcast_channel::init(
      deno_broadcast_channel::InMemoryBroadcastChannel::default(),
    ),
    deno_ffi::deno_ffi::init::<Permissions>(None),
    deno_net::deno_net::init::<Permissions>(None, None),
    deno_tls::deno_tls::init(),
    deno_kv::deno_kv::init(
      deno_kv::sqlite::SqliteDbHandler::<Permissions>::new(None, None),
      deno_kv::KvConfig::builder().build(),
=======
    deno_telemetry::deno_telemetry::lazy_init(),
    deno_webidl::deno_webidl::lazy_init(),
    deno_console::deno_console::lazy_init(),
    deno_url::deno_url::lazy_init(),
    deno_web::deno_web::lazy_init::<Permissions>(),
    deno_webgpu::deno_webgpu::lazy_init(),
    deno_canvas::deno_canvas::lazy_init(),
    deno_fetch::deno_fetch::lazy_init::<Permissions>(),
    deno_cache::deno_cache::lazy_init(),
    deno_websocket::deno_websocket::lazy_init::<Permissions>(),
    deno_webstorage::deno_webstorage::lazy_init(),
    deno_crypto::deno_crypto::lazy_init(),
    deno_broadcast_channel::deno_broadcast_channel::lazy_init::<
      deno_broadcast_channel::InMemoryBroadcastChannel,
    >(),
    deno_ffi::deno_ffi::lazy_init::<Permissions>(),
    deno_net::deno_net::lazy_init::<Permissions>(),
    deno_tls::deno_tls::lazy_init(),
    deno_kv::deno_kv::lazy_init::<deno_kv::sqlite::SqliteDbHandler<Permissions>>(
>>>>>>> 69e032c5
    ),
    deno_cron::deno_cron::init(deno_cron::local::LocalCronHandler::new()),
    deno_napi::deno_napi::lazy_init::<Permissions>(),
    deno_http::deno_http::lazy_init(),
    deno_io::deno_io::lazy_init(),
    deno_fs::deno_fs::lazy_init::<Permissions>(),
    deno_os::deno_os::lazy_init(),
    deno_process::deno_process::lazy_init(),
    deno_node::deno_node::lazy_init::<
      Permissions,
      DenoInNpmPackageChecker,
      NpmResolver<sys_traits::impls::RealSys>,
      sys_traits::impls::RealSys,
    >(),
    ops::runtime::deno_runtime::lazy_init(),
    ops::worker_host::deno_worker_host::lazy_init(),
    ops::fs_events::deno_fs_events::lazy_init(),
    ops::permissions::deno_permissions::lazy_init(),
    ops::tty::deno_tty::lazy_init(),
    ops::http::deno_http_runtime::lazy_init(),
    ops::bootstrap::deno_bootstrap::init(Some(snapshot_options), false),
    runtime::lazy_init(),
    ops::web_worker::deno_web_worker::lazy_init(),
  ];
  extensions.extend(custom_extensions);

  let output = create_snapshot(
    CreateSnapshotOptions {
      cargo_manifest_dir: env!("CARGO_MANIFEST_DIR"),
      startup_snapshot: None,
      extensions,
      extension_transpiler: Some(Rc::new(|specifier, source| {
        crate::transpile::maybe_transpile_source(specifier, source)
      })),
      with_runtime_cb: Some(Box::new(|rt| {
        let isolate = rt.v8_isolate();
        let scope = &mut v8::HandleScope::new(isolate);

        let tmpl = deno_node::init_global_template(
          scope,
          deno_node::ContextInitMode::ForSnapshot,
        );
        let ctx = deno_node::create_v8_context(
          scope,
          tmpl,
          deno_node::ContextInitMode::ForSnapshot,
          std::ptr::null_mut(),
        );
        assert_eq!(scope.add_context(ctx), deno_node::VM_CONTEXT_INDEX);
      })),
      skip_op_registration: false,
    },
    None,
  )
  .unwrap();
  let mut snapshot = std::fs::File::create(snapshot_path).unwrap();
  snapshot.write_all(&output.output).unwrap();

  #[allow(clippy::print_stdout)]
  for path in output.files_loaded_during_snapshot {
    println!("cargo:rerun-if-changed={}", path.display());
  }
}<|MERGE_RESOLUTION|>--- conflicted
+++ resolved
@@ -25,43 +25,13 @@
   // `runtime/worker.rs`, `runtime/web_worker.rs`, `runtime/snapshot_info.rs`
   // and `runtime/snapshot.rs`!
   let mut extensions: Vec<Extension> = vec![
-<<<<<<< HEAD
-    deno_telemetry::deno_telemetry::init(),
-    deno_webidl::deno_webidl::init(),
-    deno_console::deno_console::init(),
-    deno_url::deno_url::init(),
-    deno_web::deno_web::init::<Permissions>(
-      Default::default(),
-      Default::default(),
-    ),
-    deno_webgpu::deno_webgpu::init(),
-    deno_canvas::deno_canvas::init(),
-    deno_fetch::deno_fetch::init::<Permissions>(Default::default()),
-    deno_geometry::deno_geometry::init(false),
-    deno_cache::deno_cache::init(None),
-    deno_websocket::deno_websocket::init::<Permissions>(
-      "".to_owned(),
-      None,
-      None,
-    ),
-    deno_webstorage::deno_webstorage::init(None),
-    deno_crypto::deno_crypto::init(None),
-    deno_broadcast_channel::deno_broadcast_channel::init(
-      deno_broadcast_channel::InMemoryBroadcastChannel::default(),
-    ),
-    deno_ffi::deno_ffi::init::<Permissions>(None),
-    deno_net::deno_net::init::<Permissions>(None, None),
-    deno_tls::deno_tls::init(),
-    deno_kv::deno_kv::init(
-      deno_kv::sqlite::SqliteDbHandler::<Permissions>::new(None, None),
-      deno_kv::KvConfig::builder().build(),
-=======
     deno_telemetry::deno_telemetry::lazy_init(),
     deno_webidl::deno_webidl::lazy_init(),
     deno_console::deno_console::lazy_init(),
     deno_url::deno_url::lazy_init(),
     deno_web::deno_web::lazy_init::<Permissions>(),
     deno_webgpu::deno_webgpu::lazy_init(),
+    deno_geometry::deno_geometry::lazy_init(),
     deno_canvas::deno_canvas::lazy_init(),
     deno_fetch::deno_fetch::lazy_init::<Permissions>(),
     deno_cache::deno_cache::lazy_init(),
@@ -75,7 +45,6 @@
     deno_net::deno_net::lazy_init::<Permissions>(),
     deno_tls::deno_tls::lazy_init(),
     deno_kv::deno_kv::lazy_init::<deno_kv::sqlite::SqliteDbHandler<Permissions>>(
->>>>>>> 69e032c5
     ),
     deno_cron::deno_cron::init(deno_cron::local::LocalCronHandler::new()),
     deno_napi::deno_napi::lazy_init::<Permissions>(),
