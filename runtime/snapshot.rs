--- conflicted
+++ resolved
@@ -35,20 +35,12 @@
       Default::default(),
       Default::default(),
     ),
-<<<<<<< HEAD
-    deno_webgpu::deno_webgpu::init_ops_and_esm(),
-    deno_canvas::deno_canvas::init_ops_and_esm(),
-    deno_fetch::deno_fetch::init_ops_and_esm::<Permissions>(Default::default()),
-    deno_geometry::deno_geometry::init_ops_and_esm(false),
-    deno_cache::deno_cache::init_ops_and_esm(None),
-    deno_websocket::deno_websocket::init_ops_and_esm::<Permissions>(
-=======
     deno_webgpu::deno_webgpu::init(),
     deno_canvas::deno_canvas::init(),
     deno_fetch::deno_fetch::init::<Permissions>(Default::default()),
+    deno_geometry::deno_geometry::init(false),
     deno_cache::deno_cache::init(None),
     deno_websocket::deno_websocket::init::<Permissions>(
->>>>>>> d1f79695
       "".to_owned(),
       None,
       None,
