// Copyright 2018-2024 the Deno authors. All rights reserved. MIT license.

use crate::ops;
use crate::ops::bootstrap::SnapshotOptions;
use crate::shared::maybe_transpile_source;
use crate::shared::runtime;
use deno_cache::SqliteBackedCache;
use deno_core::error::AnyError;
use deno_core::snapshot::*;
use deno_core::v8;
use deno_core::Extension;
use deno_http::DefaultHttpPropertyExtractor;
use std::path::Path;
use std::path::PathBuf;
use std::sync::Arc;

#[derive(Clone)]
struct Permissions;

impl deno_fetch::FetchPermissions for Permissions {
  fn check_net_url(
    &mut self,
    _url: &deno_core::url::Url,
    _api_name: &str,
  ) -> Result<(), deno_core::error::AnyError> {
    unreachable!("snapshotting!")
  }

  fn check_read(
    &mut self,
    _p: &Path,
    _api_name: &str,
  ) -> Result<(), deno_core::error::AnyError> {
    unreachable!("snapshotting!")
  }
}

impl deno_websocket::WebSocketPermissions for Permissions {
  fn check_net_url(
    &mut self,
    _url: &deno_core::url::Url,
    _api_name: &str,
  ) -> Result<(), deno_core::error::AnyError> {
    unreachable!("snapshotting!")
  }
}

impl deno_web::TimersPermission for Permissions {
  fn allow_hrtime(&mut self) -> bool {
    unreachable!("snapshotting!")
  }
}

impl deno_ffi::FfiPermissions for Permissions {
  fn check_partial(
    &mut self,
    _path: Option<&Path>,
  ) -> Result<(), deno_core::error::AnyError> {
    unreachable!("snapshotting!")
  }
}

impl deno_napi::NapiPermissions for Permissions {
  fn check(
    &mut self,
    _path: Option<&Path>,
  ) -> Result<(), deno_core::error::AnyError> {
    unreachable!("snapshotting!")
  }
}

impl deno_node::NodePermissions for Permissions {
  fn check_net_url(
    &mut self,
    _url: &deno_core::url::Url,
    _api_name: &str,
  ) -> Result<(), deno_core::error::AnyError> {
    unreachable!("snapshotting!")
  }
  fn check_read_with_api_name(
    &self,
    _p: &Path,
    _api_name: Option<&str>,
  ) -> Result<(), deno_core::error::AnyError> {
    unreachable!("snapshotting!")
  }
  fn check_write_with_api_name(
    &self,
    _p: &Path,
    _api_name: Option<&str>,
  ) -> Result<(), deno_core::error::AnyError> {
    unreachable!("snapshotting!")
  }
  fn check_sys(
    &self,
    _kind: &str,
    _api_name: &str,
  ) -> Result<(), deno_core::error::AnyError> {
    unreachable!("snapshotting!")
  }
}

impl deno_net::NetPermissions for Permissions {
  fn check_net<T: AsRef<str>>(
    &mut self,
    _host: &(T, Option<u16>),
    _api_name: &str,
  ) -> Result<(), deno_core::error::AnyError> {
    unreachable!("snapshotting!")
  }

  fn check_read(
    &mut self,
    _p: &Path,
    _api_name: &str,
  ) -> Result<(), deno_core::error::AnyError> {
    unreachable!("snapshotting!")
  }

  fn check_write(
    &mut self,
    _p: &Path,
    _api_name: &str,
  ) -> Result<(), deno_core::error::AnyError> {
    unreachable!("snapshotting!")
  }
}

impl deno_fs::FsPermissions for Permissions {
  fn check_read(
    &mut self,
    _path: &Path,
    _api_name: &str,
  ) -> Result<(), AnyError> {
    unreachable!("snapshotting!")
  }

  fn check_read_all(&mut self, _api_name: &str) -> Result<(), AnyError> {
    unreachable!("snapshotting!")
  }

  fn check_read_blind(
    &mut self,
    _path: &Path,
    _display: &str,
    _api_name: &str,
  ) -> Result<(), AnyError> {
    unreachable!("snapshotting!")
  }

  fn check_write(
    &mut self,
    _path: &Path,
    _api_name: &str,
  ) -> Result<(), AnyError> {
    unreachable!("snapshotting!")
  }

  fn check_write_partial(
    &mut self,
    _path: &Path,
    _api_name: &str,
  ) -> Result<(), AnyError> {
    unreachable!("snapshotting!")
  }

  fn check_write_all(&mut self, _api_name: &str) -> Result<(), AnyError> {
    unreachable!("snapshotting!")
  }

  fn check_write_blind(
    &mut self,
    _path: &Path,
    _display: &str,
    _api_name: &str,
  ) -> Result<(), AnyError> {
    unreachable!("snapshotting!")
  }
}

impl deno_kv::sqlite::SqliteDbHandlerPermissions for Permissions {
  fn check_read(
    &mut self,
    _path: &Path,
    _api_name: &str,
  ) -> Result<(), AnyError> {
    unreachable!("snapshotting!")
  }

  fn check_write(
    &mut self,
    _path: &Path,
    _api_name: &str,
  ) -> Result<(), AnyError> {
    unreachable!("snapshotting!")
  }
}

pub fn create_runtime_snapshot(
  snapshot_path: PathBuf,
  snapshot_options: SnapshotOptions,
  warmup_script: Option<&'static str>,
) {
  // NOTE(bartlomieju): ordering is important here, keep it in sync with
  // `runtime/worker.rs`, `runtime/web_worker.rs` and `runtime/snapshot.rs`!
  let fs = std::sync::Arc::new(deno_fs::RealFs);
  let mut extensions: Vec<Extension> = vec![
    deno_webidl::deno_webidl::init_ops_and_esm(),
    deno_console::deno_console::init_ops_and_esm(),
    deno_url::deno_url::init_ops_and_esm(),
    deno_web::deno_web::init_ops_and_esm::<Permissions>(
      Default::default(),
      Default::default(),
    ),
    deno_webgpu::deno_webgpu::init_ops_and_esm(),
    deno_canvas::deno_canvas::init_ops_and_esm(),
    deno_fetch::deno_fetch::init_ops_and_esm::<Permissions>(Default::default()),
    deno_cache::deno_cache::init_ops_and_esm::<SqliteBackedCache>(None),
    deno_websocket::deno_websocket::init_ops_and_esm::<Permissions>(
      "".to_owned(),
      None,
      None,
    ),
    deno_webstorage::deno_webstorage::init_ops_and_esm(None),
    deno_crypto::deno_crypto::init_ops_and_esm(None),
    deno_broadcast_channel::deno_broadcast_channel::init_ops_and_esm(
      deno_broadcast_channel::InMemoryBroadcastChannel::default(),
    ),
    deno_ffi::deno_ffi::init_ops_and_esm::<Permissions>(),
    deno_net::deno_net::init_ops_and_esm::<Permissions>(None, None),
    deno_tls::deno_tls::init_ops_and_esm(),
    deno_kv::deno_kv::init_ops_and_esm(deno_kv::sqlite::SqliteDbHandler::<
      Permissions,
    >::new(None, None)),
    deno_cron::deno_cron::init_ops_and_esm(
      deno_cron::local::LocalCronHandler::new(),
    ),
    deno_napi::deno_napi::init_ops_and_esm::<Permissions>(),
    deno_http::deno_http::init_ops_and_esm::<DefaultHttpPropertyExtractor>(),
    deno_io::deno_io::init_ops_and_esm(Default::default()),
    deno_fs::deno_fs::init_ops_and_esm::<Permissions>(fs.clone()),
    deno_node::deno_node::init_ops_and_esm::<Permissions>(None, fs),
    runtime::init_ops_and_esm(),
    ops::runtime::deno_runtime::init_ops("deno:runtime".parse().unwrap()),
    ops::worker_host::deno_worker_host::init_ops(
      Arc::new(|_| unreachable!("not used in snapshot.")),
      None,
    ),
    ops::fs_events::deno_fs_events::init_ops(),
    ops::os::deno_os::init_ops(Default::default()),
    ops::permissions::deno_permissions::init_ops(),
    ops::process::deno_process::init_ops(),
    ops::signal::deno_signal::init_ops(),
    ops::tty::deno_tty::init_ops(),
    ops::http::deno_http_runtime::init_ops(),
    ops::bootstrap::deno_bootstrap::init_ops(Some(snapshot_options)),
    ops::web_worker::deno_web_worker::init_ops(),
  ];

  for extension in &mut extensions {
    for source in extension.esm_files.to_mut() {
      maybe_transpile_source(source).unwrap();
    }
    for source in extension.js_files.to_mut() {
      maybe_transpile_source(source).unwrap();
    }
  }

  let output = create_snapshot(
    CreateSnapshotOptions {
      cargo_manifest_dir: env!("CARGO_MANIFEST_DIR"),
<<<<<<< HEAD
      snapshot_path,
      startup_snapshot: None,
      extensions,
      compression_cb: None,
=======
      startup_snapshot: None,
      extensions,
      serializer: Box::new(SnapshotFileSerializer::new(
        std::fs::File::create(snapshot_path).unwrap(),
      )),
>>>>>>> 123653a0
      with_runtime_cb: Some(Box::new(|rt| {
        let isolate = rt.v8_isolate();
        let scope = &mut v8::HandleScope::new(isolate);

        let ctx = v8::Context::new(scope);
        assert_eq!(scope.add_context(ctx), deno_node::VM_CONTEXT_INDEX);
      })),
      skip_op_registration: false,
    },
<<<<<<< HEAD
    warmup_script,
  );
=======
    None,
  )
  .unwrap();
>>>>>>> 123653a0
  for path in output.files_loaded_during_snapshot {
    println!("cargo:rerun-if-changed={}", path.display());
  }
}<|MERGE_RESOLUTION|>--- conflicted
+++ resolved
@@ -269,18 +269,11 @@
   let output = create_snapshot(
     CreateSnapshotOptions {
       cargo_manifest_dir: env!("CARGO_MANIFEST_DIR"),
-<<<<<<< HEAD
-      snapshot_path,
-      startup_snapshot: None,
-      extensions,
-      compression_cb: None,
-=======
       startup_snapshot: None,
       extensions,
       serializer: Box::new(SnapshotFileSerializer::new(
         std::fs::File::create(snapshot_path).unwrap(),
       )),
->>>>>>> 123653a0
       with_runtime_cb: Some(Box::new(|rt| {
         let isolate = rt.v8_isolate();
         let scope = &mut v8::HandleScope::new(isolate);
@@ -290,14 +283,9 @@
       })),
       skip_op_registration: false,
     },
-<<<<<<< HEAD
     warmup_script,
-  );
-=======
-    None,
   )
   .unwrap();
->>>>>>> 123653a0
   for path in output.files_loaded_during_snapshot {
     println!("cargo:rerun-if-changed={}", path.display());
   }
