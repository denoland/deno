// Copyright 2018-2021 the Deno authors. All rights reserved. MIT license.
"use strict";

((window) => {
  const core = window.Deno.core;
  const { parsePermissions } = window.__bootstrap.worker;
  const { setExitHandler } = window.__bootstrap.os;
  const { Console, inspectArgs } = window.__bootstrap.console;
  const { metrics } = window.__bootstrap.metrics;
  const { assert } = window.__bootstrap.util;
  const {
    ArrayPrototypeFilter,
    ArrayPrototypePush,
    DateNow,
    JSONStringify,
    Promise,
    TypeError,
    StringPrototypeStartsWith,
    StringPrototypeEndsWith,
    StringPrototypeIncludes,
    StringPrototypeSlice,
    RegExp,
    RegExpPrototypeTest,
  } = window.__bootstrap.primordials;

  // Wrap test function in additional assertion that makes sure
  // the test case does not leak async "ops" - ie. number of async
  // completed ops after the test is the same as number of dispatched
  // ops. Note that "unref" ops are ignored since in nature that are
  // optional.
  function assertOps(fn) {
    return async function asyncOpSanitizer() {
      const pre = metrics();
      try {
        await fn();
      } finally {
        // Defer until next event loop turn - that way timeouts and intervals
        // cleared can actually be removed from resource table, otherwise
        // false positives may occur (https://github.com/denoland/deno/issues/4591)
        await new Promise((resolve) => setTimeout(resolve, 0));
      }

      const post = metrics();
      // We're checking diff because one might spawn HTTP server in the background
      // that will be a pending async op before test starts.
      const dispatchedDiff = post.opsDispatchedAsync - pre.opsDispatchedAsync;
      const completedDiff = post.opsCompletedAsync - pre.opsCompletedAsync;
      assert(
        dispatchedDiff === completedDiff,
        `Test case is leaking async ops.
Before:
  - dispatched: ${pre.opsDispatchedAsync}
  - completed: ${pre.opsCompletedAsync}
After:
  - dispatched: ${post.opsDispatchedAsync}
  - completed: ${post.opsCompletedAsync}

Make sure to await all promises returned from Deno APIs before
finishing test case.`,
      );
    };
  }

  // Wrap test function in additional assertion that makes sure
  // the test case does not "leak" resources - ie. resource table after
  // the test has exactly the same contents as before the test.
  function assertResources(
    fn,
  ) {
    return async function resourceSanitizer() {
      const pre = core.resources();
      await fn();
      const post = core.resources();

      const preStr = JSONStringify(pre, null, 2);
      const postStr = JSONStringify(post, null, 2);
      const msg = `Test case is leaking resources.
Before: ${preStr}
After: ${postStr}

Make sure to close all open resource handles returned from Deno APIs before
finishing test case.`;
      assert(preStr === postStr, msg);
    };
  }

  // Wrap test function in additional assertion that makes sure
  // that the test case does not accidentally exit prematurely.
  function assertExit(fn) {
    return async function exitSanitizer() {
      setExitHandler((exitCode) => {
        assert(
          false,
          `Test case attempted to exit with exit code: ${exitCode}`,
        );
      });

      try {
        await fn();
      } catch (err) {
        throw err;
      } finally {
        setExitHandler(null);
      }
    };
  }

  const tests = [];

  // Main test function provided by Deno, as you can see it merely
  // creates a new object with "name" and "fn" fields.
  function test(
    t,
    fn,
  ) {
    let testDef;
    const defaults = {
      ignore: false,
      only: false,
      sanitizeOps: true,
      sanitizeResources: true,
      sanitizeExit: true,
      permissions: null,
    };

    if (typeof t === "string") {
      if (!fn || typeof fn != "function") {
        throw new TypeError("Missing test function");
      }
      if (!t) {
        throw new TypeError("The test name can't be empty");
      }
      testDef = { fn: fn, name: t, ...defaults };
    } else {
      if (!t.fn) {
        throw new TypeError("Missing test function");
      }
      if (!t.name) {
        throw new TypeError("The test name can't be empty");
      }
      testDef = { ...defaults, ...t };
    }

    if (testDef.sanitizeOps) {
      testDef.fn = assertOps(testDef.fn);
    }

    if (testDef.sanitizeResources) {
      testDef.fn = assertResources(testDef.fn);
    }

    if (testDef.sanitizeExit) {
      testDef.fn = assertExit(testDef.fn);
    }

    ArrayPrototypePush(tests, testDef);
  }

<<<<<<< HEAD
=======
  function postTestMessage(kind, data) {
    return core.opSync("op_post_test_message", { message: { kind, data } });
  }

  function createTestFilter(filter) {
    return (def) => {
      if (filter) {
        if (
          StringPrototypeStartsWith(filter, "/") &&
          StringPrototypeEndsWith(filter, "/")
        ) {
          const regex = new RegExp(
            StringPrototypeSlice(filter, 1, filter.length - 1),
          );
          return RegExpPrototypeTest(regex, def.name);
        }

        return StringPrototypeIncludes(def.name, filter);
      }

      return true;
    };
  }

  function pledgeTestPermissions(permissions) {
    return core.opSync(
      "op_pledge_test_permissions",
      parsePermissions(permissions),
    );
  }

  function restoreTestPermissions(token) {
    core.opSync("op_restore_test_permissions", token);
  }

  async function runTest({ ignore, fn, permissions }) {
    if (ignore) {
      return "ignored";
    }

    let token = null;

    try {
      if (permissions) {
        token = pledgeTestPermissions(permissions);
      }
      await fn();

      return "ok";
    } catch (error) {
      return { "failed": inspectArgs([error]) };
    } finally {
      if (token) {
        restoreTestPermissions(token);
      }
    }
  }

  async function runTests({
    disableLog = false,
    filter = null,
    shuffle = null,
  } = {}) {
    const originalConsole = globalThis.console;
    if (disableLog) {
      globalThis.console = new Console(() => {});
    }

    const only = ArrayPrototypeFilter(tests, (test) => test.only);
    const pending = ArrayPrototypeFilter(
      (only.length > 0 ? only : tests),
      createTestFilter(filter),
    );
    postTestMessage("plan", {
      filtered: tests.length - pending.length,
      pending: pending.length,
      only: only.length > 0,
    });

    if (shuffle !== null) {
      // http://en.wikipedia.org/wiki/Linear_congruential_generator
      const nextInt = (function (state) {
        const m = 0x80000000;
        const a = 1103515245;
        const c = 12345;

        return function (max) {
          return state = ((a * state + c) % m) % max;
        };
      }(shuffle));

      for (let i = pending.length - 1; i > 0; i--) {
        const j = nextInt(i);
        [pending[i], pending[j]] = [pending[j], pending[i]];
      }
    }

    for (const test of pending) {
      const {
        name,
      } = test;

      const earlier = DateNow();

      postTestMessage("wait", {
        name,
      });

      const result = await runTest(test);
      const duration = DateNow() - earlier;

      postTestMessage("result", {
        name,
        result,
        duration,
      });
    }

    if (disableLog) {
      globalThis.console = originalConsole;
    }
  }

>>>>>>> d9c43f7f
  window.__bootstrap.internals = {
    ...window.__bootstrap.internals ?? {},
    tests,
  };

  window.__bootstrap.testing = {
    test,
  };
})(this);<|MERGE_RESOLUTION|>--- conflicted
+++ resolved
@@ -3,24 +3,14 @@
 
 ((window) => {
   const core = window.Deno.core;
-  const { parsePermissions } = window.__bootstrap.worker;
   const { setExitHandler } = window.__bootstrap.os;
-  const { Console, inspectArgs } = window.__bootstrap.console;
   const { metrics } = window.__bootstrap.metrics;
   const { assert } = window.__bootstrap.util;
   const {
-    ArrayPrototypeFilter,
     ArrayPrototypePush,
-    DateNow,
     JSONStringify,
     Promise,
     TypeError,
-    StringPrototypeStartsWith,
-    StringPrototypeEndsWith,
-    StringPrototypeIncludes,
-    StringPrototypeSlice,
-    RegExp,
-    RegExpPrototypeTest,
   } = window.__bootstrap.primordials;
 
   // Wrap test function in additional assertion that makes sure
@@ -156,132 +146,6 @@
     ArrayPrototypePush(tests, testDef);
   }
 
-<<<<<<< HEAD
-=======
-  function postTestMessage(kind, data) {
-    return core.opSync("op_post_test_message", { message: { kind, data } });
-  }
-
-  function createTestFilter(filter) {
-    return (def) => {
-      if (filter) {
-        if (
-          StringPrototypeStartsWith(filter, "/") &&
-          StringPrototypeEndsWith(filter, "/")
-        ) {
-          const regex = new RegExp(
-            StringPrototypeSlice(filter, 1, filter.length - 1),
-          );
-          return RegExpPrototypeTest(regex, def.name);
-        }
-
-        return StringPrototypeIncludes(def.name, filter);
-      }
-
-      return true;
-    };
-  }
-
-  function pledgeTestPermissions(permissions) {
-    return core.opSync(
-      "op_pledge_test_permissions",
-      parsePermissions(permissions),
-    );
-  }
-
-  function restoreTestPermissions(token) {
-    core.opSync("op_restore_test_permissions", token);
-  }
-
-  async function runTest({ ignore, fn, permissions }) {
-    if (ignore) {
-      return "ignored";
-    }
-
-    let token = null;
-
-    try {
-      if (permissions) {
-        token = pledgeTestPermissions(permissions);
-      }
-      await fn();
-
-      return "ok";
-    } catch (error) {
-      return { "failed": inspectArgs([error]) };
-    } finally {
-      if (token) {
-        restoreTestPermissions(token);
-      }
-    }
-  }
-
-  async function runTests({
-    disableLog = false,
-    filter = null,
-    shuffle = null,
-  } = {}) {
-    const originalConsole = globalThis.console;
-    if (disableLog) {
-      globalThis.console = new Console(() => {});
-    }
-
-    const only = ArrayPrototypeFilter(tests, (test) => test.only);
-    const pending = ArrayPrototypeFilter(
-      (only.length > 0 ? only : tests),
-      createTestFilter(filter),
-    );
-    postTestMessage("plan", {
-      filtered: tests.length - pending.length,
-      pending: pending.length,
-      only: only.length > 0,
-    });
-
-    if (shuffle !== null) {
-      // http://en.wikipedia.org/wiki/Linear_congruential_generator
-      const nextInt = (function (state) {
-        const m = 0x80000000;
-        const a = 1103515245;
-        const c = 12345;
-
-        return function (max) {
-          return state = ((a * state + c) % m) % max;
-        };
-      }(shuffle));
-
-      for (let i = pending.length - 1; i > 0; i--) {
-        const j = nextInt(i);
-        [pending[i], pending[j]] = [pending[j], pending[i]];
-      }
-    }
-
-    for (const test of pending) {
-      const {
-        name,
-      } = test;
-
-      const earlier = DateNow();
-
-      postTestMessage("wait", {
-        name,
-      });
-
-      const result = await runTest(test);
-      const duration = DateNow() - earlier;
-
-      postTestMessage("result", {
-        name,
-        result,
-        duration,
-      });
-    }
-
-    if (disableLog) {
-      globalThis.console = originalConsole;
-    }
-  }
-
->>>>>>> d9c43f7f
   window.__bootstrap.internals = {
     ...window.__bootstrap.internals ?? {},
     tests,
