--- conflicted
+++ resolved
@@ -30,26 +30,8 @@
     if (options?.signal) {
       options.signal[abortSignal.remove](abortHandler);
 
-<<<<<<< HEAD
-    try {
-      const read = await core.opAsync(
-        "op_readfile_async",
-        pathFromURL(path),
-        cancelRid,
-      );
-      return read;
-    } finally {
-      if (options?.signal) {
-        options.signal[abortSignal.remove](abortHandler);
-
-        // always throw the abort error when aborted
-        options.signal.throwIfAborted();
-        core.tryClose(cancelRid);
-      }
-=======
       // always throw the abort error when aborted
       options.signal.throwIfAborted();
->>>>>>> 0164959d
     }
   }
 }
@@ -79,26 +61,8 @@
     if (options?.signal) {
       options.signal[abortSignal.remove](abortHandler);
 
-<<<<<<< HEAD
-    try {
-      const read = await core.opAsync(
-        "op_readfile_text_async",
-        pathFromURL(path),
-        cancelRid,
-      );
-      return read;
-    } finally {
-      if (options?.signal) {
-        options.signal[abortSignal.remove](abortHandler);
-
-        // always throw the abort error when aborted
-        options.signal.throwIfAborted();
-        core.tryClose(cancelRid);
-      }
-=======
       // always throw the abort error when aborted
       options.signal.throwIfAborted();
->>>>>>> 0164959d
     }
   }
 }
