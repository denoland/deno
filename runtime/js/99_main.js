// deno-lint-ignore-file no-deprecated-deno-api
// Copyright 2018-2024 the Deno authors. All rights reserved. MIT license.

// Remove Intl.v8BreakIterator because it is a non-standard API.
delete Intl.v8BreakIterator;

import { core, internals, primordials } from "ext:core/mod.js";
const ops = core.ops;
import {
  op_bootstrap_args,
  op_bootstrap_is_stderr_tty,
  op_bootstrap_is_stdout_tty,
  op_bootstrap_no_color,
  op_bootstrap_pid,
  op_main_module,
  op_ppid,
  op_set_format_exception_callback,
  op_snapshot_options,
  op_worker_close,
  op_worker_get_type,
  op_worker_post_message,
  op_worker_recv_message,
  op_worker_sync_fetch,
} from "ext:core/ops";
const {
  ArrayPrototypeFilter,
  ArrayPrototypeIncludes,
  ArrayPrototypeMap,
  DateNow,
  Error,
  ErrorPrototype,
  FunctionPrototypeBind,
  FunctionPrototypeCall,
  ObjectAssign,
  ObjectDefineProperties,
  ObjectDefineProperty,
  ObjectHasOwn,
  ObjectKeys,
  ObjectPrototypeIsPrototypeOf,
  ObjectSetPrototypeOf,
  ObjectValues,
  PromisePrototypeThen,
  PromiseResolve,
  StringPrototypePadEnd,
  Symbol,
  SymbolIterator,
  TypeError,
} = primordials;
const {
  isNativeError,
} = core;
import { registerDeclarativeServer } from "ext:deno_http/00_serve.ts";
import * as event from "ext:deno_web/02_event.js";
import * as location from "ext:deno_web/12_location.js";
import * as version from "ext:runtime/01_version.ts";
import * as os from "ext:runtime/30_os.js";
import * as timers from "ext:deno_web/02_timers.js";
import {
  getDefaultInspectOptions,
  getStderrNoColor,
  inspectArgs,
  quoteString,
  setNoColorFns,
} from "ext:deno_console/01_console.js";
import * as performance from "ext:deno_web/15_performance.js";
import * as url from "ext:deno_url/00_url.js";
import * as fetch from "ext:deno_fetch/26_fetch.js";
import * as messagePort from "ext:deno_web/13_message_port.js";
import {
  denoNs,
  denoNsUnstable,
  denoNsUnstableById,
  unstableIds,
} from "ext:runtime/90_deno_ns.js";
import { errors } from "ext:runtime/01_errors.js";
import * as webidl from "ext:deno_webidl/00_webidl.js";
import { DOMException } from "ext:deno_web/01_dom_exception.js";
import {
  unstableForWindowOrWorkerGlobalScope,
  windowOrWorkerGlobalScope,
} from "ext:runtime/98_global_scope_shared.js";
import {
  mainRuntimeGlobalProperties,
  memoizeLazy,
} from "ext:runtime/98_global_scope_window.js";
import {
  workerRuntimeGlobalProperties,
} from "ext:runtime/98_global_scope_worker.js";
import { SymbolDispose, SymbolMetadata } from "ext:deno_web/00_infra.js";
// deno-lint-ignore prefer-primordials
if (Symbol.metadata) {
  throw "V8 supports Symbol.metadata now, no need to shim it!";
}
ObjectDefineProperties(Symbol, {
  dispose: {
    value: SymbolDispose,
    enumerable: false,
    writable: false,
    configurable: false,
  },
  metadata: {
    value: SymbolMetadata,
    enumerable: false,
    writable: false,
    configurable: false,
  },
});

let windowIsClosing = false;
let globalThis_;

// TODO(2.0): remove once all deprecated APIs are removed.
function warnOnDeprecatedApi() {}

function windowClose() {
  if (!windowIsClosing) {
    windowIsClosing = true;
    // Push a macrotask to exit after a promise resolve.
    // This is not perfect, but should be fine for first pass.
    PromisePrototypeThen(
      PromiseResolve(),
      () =>
        FunctionPrototypeCall(timers.setTimeout, null, () => {
          // This should be fine, since only Window/MainWorker has .close()
          os.exit(0);
        }, 0),
    );
  }
}

function workerClose() {
  if (isClosing) {
    return;
  }

  isClosing = true;
  op_worker_close();
}

function postMessage(message, transferOrOptions = { __proto__: null }) {
  const prefix =
    "Failed to execute 'postMessage' on 'DedicatedWorkerGlobalScope'";
  webidl.requiredArguments(arguments.length, 1, prefix);
  message = webidl.converters.any(message);
  let options;
  if (
    webidl.type(transferOrOptions) === "Object" &&
    transferOrOptions !== undefined &&
    transferOrOptions[SymbolIterator] !== undefined
  ) {
    const transfer = webidl.converters["sequence<object>"](
      transferOrOptions,
      prefix,
      "Argument 2",
    );
    options = { transfer };
  } else {
    options = webidl.converters.StructuredSerializeOptions(
      transferOrOptions,
      prefix,
      "Argument 2",
    );
  }
  const { transfer } = options;
  const data = messagePort.serializeJsMessageData(message, transfer);
  op_worker_post_message(data);
}

let isClosing = false;
let globalDispatchEvent;

function hasMessageEventListener() {
  return event.listenerCount(globalThis, "message") > 0 ||
    messagePort.messageEventListenerCount > 0;
}

async function pollForMessages() {
  if (!globalDispatchEvent) {
    globalDispatchEvent = FunctionPrototypeBind(
      globalThis.dispatchEvent,
      globalThis,
    );
  }
  while (!isClosing) {
    const recvMessage = op_worker_recv_message();
    if (globalThis[messagePort.unrefPollForMessages] === true) {
      core.unrefOpPromise(recvMessage);
    }
    const data = await recvMessage;
    // const data = await op_worker_recv_message();
    if (data === null) break;
    const v = messagePort.deserializeJsMessageData(data);
    const message = v[0];
    const transferables = v[1];

    const msgEvent = new event.MessageEvent("message", {
      cancelable: false,
      data: message,
      ports: ArrayPrototypeFilter(
        transferables,
        (t) =>
          ObjectPrototypeIsPrototypeOf(messagePort.MessagePortPrototype, t),
      ),
    });
    event.setIsTrusted(msgEvent, true);

    try {
      globalDispatchEvent(msgEvent);
    } catch (e) {
      const errorEvent = new event.ErrorEvent("error", {
        cancelable: true,
        message: e.message,
        lineno: e.lineNumber ? e.lineNumber + 1 : undefined,
        colno: e.columnNumber ? e.columnNumber + 1 : undefined,
        filename: e.fileName,
        error: e,
      });

      event.setIsTrusted(errorEvent, true);
      globalDispatchEvent(errorEvent);
      if (!errorEvent.defaultPrevented) {
        throw e;
      }
    }
  }
}

let loadedMainWorkerScript = false;

function importScripts(...urls) {
  if (op_worker_get_type() === "module") {
    throw new TypeError("Can't import scripts in a module worker.");
  }

  const baseUrl = location.getLocationHref();
  const parsedUrls = ArrayPrototypeMap(urls, (scriptUrl) => {
    try {
      return new url.URL(scriptUrl, baseUrl ?? undefined).href;
    } catch {
      throw new DOMException(
        "Failed to parse URL.",
        "SyntaxError",
      );
    }
  });

  // A classic worker's main script has looser MIME type checks than any
  // imported scripts, so we use `loadedMainWorkerScript` to distinguish them.
  // TODO(andreubotella) Refactor worker creation so the main script isn't
  // loaded with `importScripts()`.
  const scripts = op_worker_sync_fetch(
    parsedUrls,
    !loadedMainWorkerScript,
  );
  loadedMainWorkerScript = true;

  for (let i = 0; i < scripts.length; ++i) {
    const { url, script } = scripts[i];
    const err = core.evalContext(script, url)[1];
    if (err !== null) {
      throw err.thrown;
    }
  }
}

const opArgs = memoizeLazy(() => op_bootstrap_args());
const opPid = memoizeLazy(() => op_bootstrap_pid());
setNoColorFns(
  () => op_bootstrap_no_color() || !op_bootstrap_is_stdout_tty(),
  () => op_bootstrap_no_color() || !op_bootstrap_is_stderr_tty(),
);

function formatException(error) {
  if (
    isNativeError(error) ||
    ObjectPrototypeIsPrototypeOf(ErrorPrototype, error)
  ) {
    return null;
  } else if (typeof error == "string") {
    return `Uncaught ${
      inspectArgs([quoteString(error, getDefaultInspectOptions())], {
        colors: !getStderrNoColor(),
      })
    }`;
  } else {
    return `Uncaught ${inspectArgs([error], { colors: !getStderrNoColor() })}`;
  }
}

core.registerErrorClass("NotFound", errors.NotFound);
core.registerErrorClass("ConnectionRefused", errors.ConnectionRefused);
core.registerErrorClass("ConnectionReset", errors.ConnectionReset);
core.registerErrorClass("ConnectionAborted", errors.ConnectionAborted);
core.registerErrorClass("NotConnected", errors.NotConnected);
core.registerErrorClass("AddrInUse", errors.AddrInUse);
core.registerErrorClass("AddrNotAvailable", errors.AddrNotAvailable);
core.registerErrorClass("BrokenPipe", errors.BrokenPipe);
core.registerErrorClass("AlreadyExists", errors.AlreadyExists);
core.registerErrorClass("InvalidData", errors.InvalidData);
core.registerErrorClass("TimedOut", errors.TimedOut);
core.registerErrorClass("WouldBlock", errors.WouldBlock);
core.registerErrorClass("WriteZero", errors.WriteZero);
core.registerErrorClass("UnexpectedEof", errors.UnexpectedEof);
core.registerErrorClass("Http", errors.Http);
core.registerErrorClass("Busy", errors.Busy);
core.registerErrorClass("NotSupported", errors.NotSupported);
core.registerErrorClass("FilesystemLoop", errors.FilesystemLoop);
core.registerErrorClass("IsADirectory", errors.IsADirectory);
core.registerErrorClass("NetworkUnreachable", errors.NetworkUnreachable);
core.registerErrorClass("NotADirectory", errors.NotADirectory);
core.registerErrorBuilder(
  "DOMExceptionOperationError",
  function DOMExceptionOperationError(msg) {
    return new DOMException(msg, "OperationError");
  },
);
core.registerErrorBuilder(
  "DOMExceptionQuotaExceededError",
  function DOMExceptionQuotaExceededError(msg) {
    return new DOMException(msg, "QuotaExceededError");
  },
);
core.registerErrorBuilder(
  "DOMExceptionNotSupportedError",
  function DOMExceptionNotSupportedError(msg) {
    return new DOMException(msg, "NotSupported");
  },
);
core.registerErrorBuilder(
  "DOMExceptionNetworkError",
  function DOMExceptionNetworkError(msg) {
    return new DOMException(msg, "NetworkError");
  },
);
core.registerErrorBuilder(
  "DOMExceptionAbortError",
  function DOMExceptionAbortError(msg) {
    return new DOMException(msg, "AbortError");
  },
);
core.registerErrorBuilder(
  "DOMExceptionInvalidCharacterError",
  function DOMExceptionInvalidCharacterError(msg) {
    return new DOMException(msg, "InvalidCharacterError");
  },
);
core.registerErrorBuilder(
  "DOMExceptionDataError",
  function DOMExceptionDataError(msg) {
    return new DOMException(msg, "DataError");
  },
);

function runtimeStart(
  denoVersion,
  v8Version,
  tsVersion,
  target,
) {
  core.setWasmStreamingCallback(fetch.handleWasmStreaming);
  core.setReportExceptionCallback(event.reportException);
  op_set_format_exception_callback(formatException);
  version.setVersions(
    denoVersion,
    v8Version,
    tsVersion,
  );
  core.setBuildInfo(target);
}

core.setUnhandledPromiseRejectionHandler(processUnhandledPromiseRejection);
core.setHandledPromiseRejectionHandler(processRejectionHandled);

// Notification that the core received an unhandled promise rejection that is about to
// terminate the runtime. If we can handle it, attempt to do so.
function processUnhandledPromiseRejection(promise, reason) {
  const rejectionEvent = new event.PromiseRejectionEvent(
    "unhandledrejection",
    {
      cancelable: true,
      promise,
      reason,
    },
  );

  // Note that the handler may throw, causing a recursive "error" event
  globalThis_.dispatchEvent(rejectionEvent);

  // If event was not yet prevented, try handing it off to Node compat layer
  // (if it was initialized)
  if (
    !rejectionEvent.defaultPrevented &&
    typeof internals.nodeProcessUnhandledRejectionCallback !== "undefined"
  ) {
    internals.nodeProcessUnhandledRejectionCallback(rejectionEvent);
  }

  // If event was not prevented (or "unhandledrejection" listeners didn't
  // throw) we will let Rust side handle it.
  if (rejectionEvent.defaultPrevented) {
    return true;
  }

  return false;
}

function processRejectionHandled(promise, reason) {
  const rejectionHandledEvent = new event.PromiseRejectionEvent(
    "rejectionhandled",
    { promise, reason },
  );

  // Note that the handler may throw, causing a recursive "error" event
  globalThis_.dispatchEvent(rejectionHandledEvent);

  if (typeof internals.nodeProcessRejectionHandledCallback !== "undefined") {
    internals.nodeProcessRejectionHandledCallback(rejectionHandledEvent);
  }
}

function dispatchLoadEvent() {
  globalThis_.dispatchEvent(new Event("load"));
}

function dispatchBeforeUnloadEvent() {
  return globalThis_.dispatchEvent(
    new Event("beforeunload", { cancelable: true }),
  );
}

function dispatchUnloadEvent() {
  globalThis_.dispatchEvent(new Event("unload"));
}

let hasBootstrapped = false;
// Set up global properties shared by main and worker runtime.
ObjectDefineProperties(globalThis, windowOrWorkerGlobalScope);

// Set up global properties shared by main and worker runtime that are exposed
// by unstable features if those are enabled.
function exposeUnstableFeaturesForWindowOrWorkerGlobalScope(options) {
  const { unstableFlag, unstableFeatures } = options;
  if (unstableFlag) {
    const all = ObjectValues(unstableForWindowOrWorkerGlobalScope);
    for (let i = 0; i <= all.length; i++) {
      const props = all[i];
      ObjectDefineProperties(globalThis, { ...props });
    }
  } else {
    const featureIds = ArrayPrototypeMap(
      ObjectKeys(
        unstableForWindowOrWorkerGlobalScope,
      ),
      (k) => k | 0,
    );

    for (let i = 0; i <= featureIds.length; i++) {
      const featureId = featureIds[i];
      if (ArrayPrototypeIncludes(unstableFeatures, featureId)) {
        const props = unstableForWindowOrWorkerGlobalScope[featureId];
        ObjectDefineProperties(globalThis, { ...props });
      }
    }
  }
}

// NOTE(bartlomieju): remove all the ops that have already been imported using
// "virtual op module" (`ext:core/ops`).
const NOT_IMPORTED_OPS = [
  // Related to `Deno.bench()` API
  "op_bench_now",
  "op_dispatch_bench_event",
  "op_register_bench",
  "op_bench_get_origin",

  // Related to `Deno.jupyter` API
  "op_jupyter_broadcast",
  "op_jupyter_input",

  // Related to `Deno.test()` API
  "op_test_event_step_result_failed",
  "op_test_event_step_result_ignored",
  "op_test_event_step_result_ok",
  "op_test_event_step_wait",
  "op_test_op_sanitizer_collect",
  "op_test_op_sanitizer_finish",
  "op_test_op_sanitizer_get_async_message",
  "op_test_op_sanitizer_report",
  "op_restore_test_permissions",
  "op_register_test_step",
  "op_register_test",
  "op_test_get_origin",
  "op_pledge_test_permissions",

  // TODO(bartlomieju): used in various integration tests - figure out a way
  // to not depend on them.
  "op_set_exit_code",
  "op_napi_open",
  "op_npm_process_state",
];

function removeImportedOps() {
  const allOpNames = ObjectKeys(ops);
  for (let i = 0; i < allOpNames.length; i++) {
    const opName = allOpNames[i];
    if (!ArrayPrototypeIncludes(NOT_IMPORTED_OPS, opName)) {
      delete ops[opName];
    }
  }
}

// FIXME(bartlomieju): temporarily add whole `Deno.core` to
// `Deno[Deno.internal]` namespace. It should be removed and only necessary
// methods should be left there.
ObjectAssign(internals, { core, warnOnDeprecatedApi });
const internalSymbol = Symbol("Deno.internal");
const finalDenoNs = {
  internal: internalSymbol,
  [internalSymbol]: internals,
  ...denoNs,
  // Deno.test and Deno.bench are noops here, but kept for compatibility; so
  // that they don't cause errors when used outside of `deno test`/`deno bench`
  // contexts.
  test: () => {},
  bench: () => {},
};

ObjectDefineProperties(finalDenoNs, {
  pid: core.propGetterOnly(opPid),
  // `ppid` should not be memoized.
  // https://github.com/denoland/deno/issues/23004
  ppid: core.propGetterOnly(() => op_ppid()),
  noColor: core.propGetterOnly(() => op_bootstrap_no_color()),
  args: core.propGetterOnly(opArgs),
  mainModule: core.propGetterOnly(() => op_main_module()),
  exitCode: {
    get() {
      return os.getExitCode();
    },
    set(value) {
      os.setExitCode(value);
    },
  },
});

const {
  tsVersion,
  v8Version,
  target,
} = op_snapshot_options();

const executionModes = {
  none: 0,
  worker: 1,
  run: 2,
  repl: 3,
  eval: 4,
  test: 5,
  bench: 6,
  serve: 7,
  jupyter: 8,
};

function bootstrapMainRuntime(runtimeOptions, warmup = false) {
  if (!warmup) {
    if (hasBootstrapped) {
      throw new Error("Worker runtime already bootstrapped");
    }

    const {
      0: denoVersion,
      1: location_,
      2: unstableFlag,
      3: unstableFeatures,
      4: inspectFlag,
      6: hasNodeModulesDir,
      7: argv0,
      8: nodeDebug,
      9: future,
      10: mode,
      11: servePort,
      12: serveHost,
      13: serveIsMain,
      14: serveWorkerCount,
    } = runtimeOptions;

    if (mode === executionModes.serve) {
      if (serveIsMain && serveWorkerCount) {
        // deno-lint-ignore no-console
        const origLog = console.log;
        // deno-lint-ignore no-console
        const origError = console.error;
        const prefix = `[serve-worker-0 ]`;
        // deno-lint-ignore no-console
        console.log = (...args) => {
          return origLog(prefix, ...new primordials.SafeArrayIterator(args));
        };
        // deno-lint-ignore no-console
        console.error = (...args) => {
          return origError(prefix, ...new primordials.SafeArrayIterator(args));
        };
      } else if (serveWorkerCount !== null) {
        // deno-lint-ignore no-console
        const origLog = console.log;
        // deno-lint-ignore no-console
        const origError = console.error;
        const base = `serve-worker-${serveWorkerCount + 1}`;
        // 15 = "serve-worker-nn".length, assuming
        // serveWorkerCount < 100
        const prefix = `[${StringPrototypePadEnd(base, 15, " ")}]`;
        // deno-lint-ignore no-console
        console.log = (...args) => {
          return origLog(prefix, ...new primordials.SafeArrayIterator(args));
        };
        // deno-lint-ignore no-console
        console.error = (...args) => {
          return origError(prefix, ...new primordials.SafeArrayIterator(args));
        };
      }
    }

    if (mode === executionModes.run || mode === executionModes.serve) {
      let serve = undefined;
      core.addMainModuleHandler((main) => {
        if (ObjectHasOwn(main, "default")) {
          try {
            serve = registerDeclarativeServer(main.default);
          } catch (e) {
            if (mode === executionModes.serve) {
              throw e;
            }
          }
        }

        if (mode === executionModes.serve && !serve) {
          if (serveIsMain) {
            // Only error if main worker
            // deno-lint-ignore no-console
            console.error(
              `%cerror: %cdeno serve requires %cexport default { fetch }%c in the main module, did you mean to run \"deno run\"?`,
              "color: yellow;",
              "color: inherit;",
              "font-weight: bold;",
              "font-weight: normal;",
            );
          }
          return;
        }

        if (serve) {
          if (mode === executionModes.run) {
            // deno-lint-ignore no-console
            console.error(
              `%cwarning: %cDetected %cexport default { fetch }%c, did you mean to run \"deno serve\"?`,
              "color: yellow;",
              "color: inherit;",
              "font-weight: bold;",
              "font-weight: normal;",
            );
          }
          if (mode === executionModes.serve) {
            serve({ servePort, serveHost, serveIsMain, serveWorkerCount });
          }
        }
      });
    }

    // TODO(iuioiua): remove in Deno v2. This allows us to dynamically delete
    // class properties within constructors for classes that are not defined
    // within the Deno namespace.
    internals.future = future;

    removeImportedOps();

    performance.setTimeOrigin(DateNow());
    globalThis_ = globalThis;

    // Remove bootstrapping data from the global scope
    delete globalThis.__bootstrap;
    delete globalThis.bootstrap;
    hasBootstrapped = true;

    // If the `--location` flag isn't set, make `globalThis.location` `undefined` and
    // writable, so that they can mock it themselves if they like. If the flag was
    // set, define `globalThis.location`, using the provided value.
    if (location_ == null) {
      mainRuntimeGlobalProperties.location = {
        writable: true,
      };
    } else {
      location.setLocationHref(location_);
    }

    exposeUnstableFeaturesForWindowOrWorkerGlobalScope({
      unstableFlag,
      unstableFeatures,
    });
    ObjectDefineProperties(globalThis, mainRuntimeGlobalProperties);
    ObjectDefineProperties(globalThis, {
      // TODO(bartlomieju): in the future we might want to change the
      // behavior of setting `name` to actually update the process name.
      // Empty string matches what browsers do.
      name: core.propWritable(""),
      close: core.propWritable(windowClose),
      closed: core.propGetterOnly(() => windowIsClosing),
    });
    ObjectSetPrototypeOf(globalThis, Window.prototype);

    if (inspectFlag) {
      const consoleFromDeno = globalThis.console;
      core.wrapConsole(consoleFromDeno, core.v8Console);
    }

    event.defineEventHandler(globalThis, "error");
    event.defineEventHandler(globalThis, "load");
    event.defineEventHandler(globalThis, "beforeunload");
    event.defineEventHandler(globalThis, "unload");

    runtimeStart(
      denoVersion,
      v8Version,
      tsVersion,
      target,
    );

    // TODO(bartlomieju): deprecate --unstable
    if (unstableFlag) {
      ObjectAssign(finalDenoNs, denoNsUnstable);
      // TODO(bartlomieju): this is not ideal, but because we use `ObjectAssign`
      // above any properties that are defined elsewhere using `Object.defineProperty`
      // are lost.
      let jupyterNs = undefined;
      ObjectDefineProperty(finalDenoNs, "jupyter", {
        get() {
          if (jupyterNs) {
            return jupyterNs;
          }
          throw new Error(
            "Deno.jupyter is only available in `deno jupyter` subcommand.",
          );
        },
        set(val) {
          jupyterNs = val;
        },
      });
    } else {
      for (let i = 0; i <= unstableFeatures.length; i++) {
        const id = unstableFeatures[i];
        ObjectAssign(finalDenoNs, denoNsUnstableById[id]);
      }
    }

    if (!ArrayPrototypeIncludes(unstableFeatures, unstableIds.unsafeProto)) {
      // Removes the `__proto__` for security reasons.
      // https://tc39.es/ecma262/#sec-get-object.prototype.__proto__
      delete Object.prototype.__proto__;
    }

    if (!ArrayPrototypeIncludes(unstableFeatures, unstableIds.temporal)) {
      // Removes the `Temporal` API.
      delete globalThis.Temporal;
      delete globalThis.Date.prototype.toTemporalInstant;
    } else {
      // Removes the obsoleted `Temporal` API.
      // https://github.com/tc39/proposal-temporal/pull/2895
      // https://github.com/tc39/proposal-temporal/pull/2914
      if (typeof Temporal.Instant.fromEpochSeconds === "undefined") {
        throw "V8 removes obsoleted Temporal API now, no need to delete them!";
      }
      delete Temporal.Instant.fromEpochSeconds;
      delete Temporal.Instant.fromEpochMicroseconds;
      delete Temporal.Instant.prototype.epochSeconds;
      delete Temporal.Instant.prototype.epochMicroseconds;
      delete Temporal.PlainDateTime.prototype.withPlainDate;
      delete Temporal.PlainDateTime.prototype.toPlainYearMonth;
      delete Temporal.PlainDateTime.prototype.toPlainMonthDay;
      delete Temporal.PlainTime.prototype.toPlainDateTime;
      delete Temporal.PlainTime.prototype.toZonedDateTime;
      delete Temporal.TimeZone.prototype.getNextTransition;
      delete Temporal.TimeZone.prototype.getPreviousTransition;
      delete Temporal.ZonedDateTime.prototype.withPlainDate;
      delete Temporal.ZonedDateTime.prototype.toPlainYearMonth;
      delete Temporal.ZonedDateTime.prototype.toPlainMonthDay;
      delete Temporal.Now.zonedDateTime;
      delete Temporal.Now.plainDateTime;
      delete Temporal.Now.plainDate;
    }

    // Setup `Deno` global - we're actually overriding already existing global
    // `Deno` with `Deno` namespace from "./deno.ts".
    ObjectDefineProperty(globalThis, "Deno", core.propReadOnly(finalDenoNs));

    if (nodeBootstrap) {
      nodeBootstrap({
        usesLocalNodeModulesDir: hasNodeModulesDir,
        runningOnMainThread: true,
        argv0,
        nodeDebug,
      });
    }
    if (future) {
      delete globalThis.window;
      delete Deno.Buffer;
      delete Deno.File;
      delete Deno.ftruncate;
      delete Deno.ftruncateSync;
      delete Deno.FsFile.prototype.rid;
      delete Deno.funlock;
      delete Deno.funlockSync;
      delete Deno.readAll;
      delete Deno.readAllSync;
      delete Deno.read;
      delete Deno.readSync;
      delete Deno.seek;
      delete Deno.seekSync;
<<<<<<< HEAD
      delete Deno.writeAll;
      delete Deno.writeAllSync;
=======
      delete Deno.write;
      delete Deno.writeSync;
>>>>>>> ac33fc28
    }
  } else {
    // Warmup
  }
}

function bootstrapWorkerRuntime(
  runtimeOptions,
  name,
  internalName,
  workerId,
  maybeWorkerMetadata,
  warmup = false,
) {
  if (!warmup) {
    if (hasBootstrapped) {
      throw new Error("Worker runtime already bootstrapped");
    }

    const {
      0: denoVersion,
      1: location_,
      2: unstableFlag,
      3: unstableFeatures,
      5: enableTestingFeaturesFlag,
      6: hasNodeModulesDir,
      7: argv0,
      8: nodeDebug,
      9: future,
    } = runtimeOptions;

    // TODO(iuioiua): remove in Deno v2. This allows us to dynamically delete
    // class properties within constructors for classes that are not defined
    // within the Deno namespace.
    internals.future = future;

    performance.setTimeOrigin(DateNow());
    globalThis_ = globalThis;

    // Remove bootstrapping data from the global scope
    delete globalThis.__bootstrap;
    delete globalThis.bootstrap;
    hasBootstrapped = true;

    exposeUnstableFeaturesForWindowOrWorkerGlobalScope({
      unstableFlag,
      unstableFeatures,
    });
    ObjectDefineProperties(globalThis, workerRuntimeGlobalProperties);
    ObjectDefineProperties(globalThis, {
      name: core.propWritable(name),
      // TODO(bartlomieju): should be readonly?
      close: core.propNonEnumerable(workerClose),
      postMessage: core.propWritable(postMessage),
    });
    if (enableTestingFeaturesFlag) {
      ObjectDefineProperty(
        globalThis,
        "importScripts",
        core.propWritable(importScripts),
      );
    }
    ObjectSetPrototypeOf(globalThis, DedicatedWorkerGlobalScope.prototype);

    const consoleFromDeno = globalThis.console;
    core.wrapConsole(consoleFromDeno, core.v8Console);

    event.defineEventHandler(self, "message");
    event.defineEventHandler(self, "error", undefined, true);

    // `Deno.exit()` is an alias to `self.close()`. Setting and exit
    // code using an op in worker context is a no-op.
    os.setExitHandler((_exitCode) => {
      workerClose();
    });

    runtimeStart(
      denoVersion,
      v8Version,
      tsVersion,
      target,
      internalName ?? name,
    );

    location.setLocationHref(location_);

    globalThis.pollForMessages = pollForMessages;
    globalThis.hasMessageEventListener = hasMessageEventListener;

    // TODO(bartlomieju): deprecate --unstable
    if (unstableFlag) {
      ObjectAssign(finalDenoNs, denoNsUnstable);
    } else {
      for (let i = 0; i <= unstableFeatures.length; i++) {
        const id = unstableFeatures[i];
        ObjectAssign(finalDenoNs, denoNsUnstableById[id]);
      }
    }

    // Not available in workers
    delete finalDenoNs.mainModule;

    if (!ArrayPrototypeIncludes(unstableFeatures, unstableIds.unsafeProto)) {
      // Removes the `__proto__` for security reasons.
      // https://tc39.es/ecma262/#sec-get-object.prototype.__proto__
      delete Object.prototype.__proto__;
    }

    if (!ArrayPrototypeIncludes(unstableFeatures, unstableIds.temporal)) {
      // Removes the `Temporal` API.
      delete globalThis.Temporal;
      delete globalThis.Date.prototype.toTemporalInstant;
    } else {
      // Removes the obsoleted `Temporal` API.
      // https://github.com/tc39/proposal-temporal/pull/2895
      // https://github.com/tc39/proposal-temporal/pull/2914
      if (typeof Temporal.Instant.fromEpochSeconds === "undefined") {
        throw "V8 removes obsoleted Temporal API now, no need to delete them!";
      }
      delete Temporal.Instant.fromEpochSeconds;
      delete Temporal.Instant.fromEpochMicroseconds;
      delete Temporal.Instant.prototype.epochSeconds;
      delete Temporal.Instant.prototype.epochMicroseconds;
      delete Temporal.PlainDateTime.prototype.withPlainDate;
      delete Temporal.PlainDateTime.prototype.toPlainYearMonth;
      delete Temporal.PlainDateTime.prototype.toPlainMonthDay;
      delete Temporal.PlainTime.prototype.toPlainDateTime;
      delete Temporal.PlainTime.prototype.toZonedDateTime;
      delete Temporal.TimeZone.prototype.getNextTransition;
      delete Temporal.TimeZone.prototype.getPreviousTransition;
      delete Temporal.ZonedDateTime.prototype.withPlainDate;
      delete Temporal.ZonedDateTime.prototype.toPlainYearMonth;
      delete Temporal.ZonedDateTime.prototype.toPlainMonthDay;
      delete Temporal.Now.zonedDateTime;
      delete Temporal.Now.plainDateTime;
      delete Temporal.Now.plainDate;
    }

    // Setup `Deno` global - we're actually overriding already existing global
    // `Deno` with `Deno` namespace from "./deno.ts".
    ObjectDefineProperty(globalThis, "Deno", core.propReadOnly(finalDenoNs));

    const workerMetadata = maybeWorkerMetadata
      ? messagePort.deserializeJsMessageData(maybeWorkerMetadata)
      : undefined;

    if (nodeBootstrap) {
      nodeBootstrap({
        usesLocalNodeModulesDir: hasNodeModulesDir,
        runningOnMainThread: false,
        argv0,
        workerId,
        maybeWorkerMetadata: workerMetadata,
        nodeDebug,
      });
    }

    if (future) {
      delete Deno.Buffer;
      delete Deno.File;
      delete Deno.ftruncate;
      delete Deno.ftruncateSync;
      delete Deno.FsFile.prototype.rid;
      delete Deno.funlock;
      delete Deno.funlockSync;
      delete Deno.readAll;
      delete Deno.readAllSync;
      delete Deno.read;
      delete Deno.readSync;
      delete Deno.seek;
      delete Deno.seekSync;
<<<<<<< HEAD
      delete Deno.writeAll;
      delete Deno.writeAllSync;
=======
      delete Deno.write;
      delete Deno.writeSync;
>>>>>>> ac33fc28
    }
  } else {
    // Warmup
    return;
  }
}

const nodeBootstrap = globalThis.nodeBootstrap;
delete globalThis.nodeBootstrap;
const dispatchProcessExitEvent = internals.dispatchProcessExitEvent;
delete internals.dispatchProcessExitEvent;
const dispatchProcessBeforeExitEvent = internals.dispatchProcessBeforeExitEvent;
delete internals.dispatchProcessBeforeExitEvent;

globalThis.bootstrap = {
  mainRuntime: bootstrapMainRuntime,
  workerRuntime: bootstrapWorkerRuntime,
  dispatchLoadEvent,
  dispatchUnloadEvent,
  dispatchBeforeUnloadEvent,
  dispatchProcessExitEvent,
  dispatchProcessBeforeExitEvent,
};

event.setEventTargetData(globalThis);
event.saveGlobalThisReference(globalThis);
event.defineEventHandler(globalThis, "unhandledrejection");

// Nothing listens to this, but it warms up the code paths for event dispatch
(new event.EventTarget()).dispatchEvent(new Event("warmup"));

removeImportedOps();

// Run the warmup path through node and runtime/worker bootstrap functions
bootstrapMainRuntime(undefined, true);
bootstrapWorkerRuntime(
  undefined,
  undefined,
  undefined,
  undefined,
  undefined,
  true,
);
nodeBootstrap({ warmup: true });<|MERGE_RESOLUTION|>--- conflicted
+++ resolved
@@ -813,13 +813,6 @@
       delete Deno.readSync;
       delete Deno.seek;
       delete Deno.seekSync;
-<<<<<<< HEAD
-      delete Deno.writeAll;
-      delete Deno.writeAllSync;
-=======
-      delete Deno.write;
-      delete Deno.writeSync;
->>>>>>> ac33fc28
     }
   } else {
     // Warmup
@@ -991,13 +984,6 @@
       delete Deno.readSync;
       delete Deno.seek;
       delete Deno.seekSync;
-<<<<<<< HEAD
-      delete Deno.writeAll;
-      delete Deno.writeAllSync;
-=======
-      delete Deno.write;
-      delete Deno.writeSync;
->>>>>>> ac33fc28
     }
   } else {
     // Warmup
