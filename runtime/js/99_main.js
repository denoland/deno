// deno-lint-ignore-file no-deprecated-deno-api
// Copyright 2018-2024 the Deno authors. All rights reserved. MIT license.

// Remove Intl.v8BreakIterator because it is a non-standard API.
delete Intl.v8BreakIterator;

import { core, internals, primordials } from "ext:core/mod.js";
const ops = core.ops;
import {
  op_bootstrap_args,
  op_bootstrap_is_stderr_tty,
  op_bootstrap_is_stdout_tty,
  op_bootstrap_no_color,
  op_bootstrap_pid,
  op_main_module,
  op_ppid,
  op_set_format_exception_callback,
  op_snapshot_options,
  op_worker_close,
  op_worker_get_type,
  op_worker_post_message,
  op_worker_recv_message,
  op_worker_sync_fetch,
} from "ext:core/ops";
const {
  ArrayPrototypeFilter,
  ArrayPrototypeIncludes,
  ArrayPrototypeMap,
  DateNow,
  Error,
  ErrorPrototype,
  FunctionPrototypeBind,
  FunctionPrototypeCall,
  ObjectAssign,
  ObjectDefineProperties,
  ObjectDefineProperty,
  ObjectHasOwn,
  ObjectKeys,
  ObjectPrototypeIsPrototypeOf,
  ObjectSetPrototypeOf,
  ObjectValues,
  PromisePrototypeThen,
  PromiseResolve,
  StringPrototypePadEnd,
  Symbol,
  SymbolIterator,
  TypeError,
} = primordials;
const {
  isNativeError,
} = core;
import { registerDeclarativeServer } from "ext:deno_http/00_serve.ts";
import * as event from "ext:deno_web/02_event.js";
import * as location from "ext:deno_web/12_location.js";
import * as version from "ext:runtime/01_version.ts";
import * as os from "ext:runtime/30_os.js";
import * as timers from "ext:deno_web/02_timers.js";
import {
  customInspect,
  getDefaultInspectOptions,
  getStderrNoColor,
  inspectArgs,
  quoteString,
  setNoColorFns,
} from "ext:deno_console/01_console.js";
import * as performance from "ext:deno_web/15_performance.js";
import * as url from "ext:deno_url/00_url.js";
import * as fetch from "ext:deno_fetch/26_fetch.js";
import * as messagePort from "ext:deno_web/13_message_port.js";
import {
  denoNs,
  denoNsUnstable,
  denoNsUnstableById,
  unstableIds,
} from "ext:runtime/90_deno_ns.js";
import { errors } from "ext:runtime/01_errors.js";
import * as webidl from "ext:deno_webidl/00_webidl.js";
import { DOMException } from "ext:deno_web/01_dom_exception.js";
import {
  unstableForWindowOrWorkerGlobalScope,
  windowOrWorkerGlobalScope,
} from "ext:runtime/98_global_scope_shared.js";
import {
  mainRuntimeGlobalProperties,
  memoizeLazy,
} from "ext:runtime/98_global_scope_window.js";
import {
  workerRuntimeGlobalProperties,
} from "ext:runtime/98_global_scope_worker.js";
import { SymbolDispose, SymbolMetadata } from "ext:deno_web/00_infra.js";
// deno-lint-ignore prefer-primordials
if (Symbol.metadata) {
  throw "V8 supports Symbol.metadata now, no need to shim it!";
}
ObjectDefineProperties(Symbol, {
  dispose: {
    value: SymbolDispose,
    enumerable: false,
    writable: false,
    configurable: false,
  },
  metadata: {
    value: SymbolMetadata,
    enumerable: false,
    writable: false,
    configurable: false,
  },
});

let windowIsClosing = false;
let globalThis_;

// TODO(2.0): remove once all deprecated APIs are removed.
function warnOnDeprecatedApi() {}

function windowClose() {
  if (!windowIsClosing) {
    windowIsClosing = true;
    // Push a macrotask to exit after a promise resolve.
    // This is not perfect, but should be fine for first pass.
    PromisePrototypeThen(
      PromiseResolve(),
      () =>
        FunctionPrototypeCall(timers.setTimeout, null, () => {
          // This should be fine, since only Window/MainWorker has .close()
          os.exit(0);
        }, 0),
    );
  }
}

function workerClose() {
  if (isClosing) {
    return;
  }

  isClosing = true;
  op_worker_close();
}

function postMessage(message, transferOrOptions = { __proto__: null }) {
  const prefix =
    "Failed to execute 'postMessage' on 'DedicatedWorkerGlobalScope'";
  webidl.requiredArguments(arguments.length, 1, prefix);
  message = webidl.converters.any(message);
  let options;
  if (
    webidl.type(transferOrOptions) === "Object" &&
    transferOrOptions !== undefined &&
    transferOrOptions[SymbolIterator] !== undefined
  ) {
    const transfer = webidl.converters["sequence<object>"](
      transferOrOptions,
      prefix,
      "Argument 2",
    );
    options = { transfer };
  } else {
    options = webidl.converters.StructuredSerializeOptions(
      transferOrOptions,
      prefix,
      "Argument 2",
    );
  }
  const { transfer } = options;
  const data = messagePort.serializeJsMessageData(message, transfer);
  op_worker_post_message(data);
}

let isClosing = false;
let globalDispatchEvent;

function hasMessageEventListener() {
  return event.listenerCount(globalThis, "message") > 0 ||
    messagePort.messageEventListenerCount > 0;
}

async function pollForMessages() {
  if (!globalDispatchEvent) {
    globalDispatchEvent = FunctionPrototypeBind(
      globalThis.dispatchEvent,
      globalThis,
    );
  }
  while (!isClosing) {
    const recvMessage = op_worker_recv_message();
    if (globalThis[messagePort.unrefPollForMessages] === true) {
      core.unrefOpPromise(recvMessage);
    }
    const data = await recvMessage;
    // const data = await op_worker_recv_message();
    if (data === null) break;
    const v = messagePort.deserializeJsMessageData(data);
    const message = v[0];
    const transferables = v[1];

    const msgEvent = new event.MessageEvent("message", {
      cancelable: false,
      data: message,
      ports: ArrayPrototypeFilter(
        transferables,
        (t) =>
          ObjectPrototypeIsPrototypeOf(messagePort.MessagePortPrototype, t),
      ),
    });
    event.setIsTrusted(msgEvent, true);

    try {
      globalDispatchEvent(msgEvent);
    } catch (e) {
      const errorEvent = new event.ErrorEvent("error", {
        cancelable: true,
        message: e.message,
        lineno: e.lineNumber ? e.lineNumber + 1 : undefined,
        colno: e.columnNumber ? e.columnNumber + 1 : undefined,
        filename: e.fileName,
        error: e,
      });

      event.setIsTrusted(errorEvent, true);
      globalDispatchEvent(errorEvent);
      if (!errorEvent.defaultPrevented) {
        throw e;
      }
    }
  }
}

let loadedMainWorkerScript = false;

function importScripts(...urls) {
  if (op_worker_get_type() === "module") {
    throw new TypeError("Can't import scripts in a module worker.");
  }

  const baseUrl = location.getLocationHref();
  const parsedUrls = ArrayPrototypeMap(urls, (scriptUrl) => {
    try {
      return new url.URL(scriptUrl, baseUrl ?? undefined).href;
    } catch {
      throw new DOMException(
        "Failed to parse URL.",
        "SyntaxError",
      );
    }
  });

  // A classic worker's main script has looser MIME type checks than any
  // imported scripts, so we use `loadedMainWorkerScript` to distinguish them.
  // TODO(andreubotella) Refactor worker creation so the main script isn't
  // loaded with `importScripts()`.
  const scripts = op_worker_sync_fetch(
    parsedUrls,
    !loadedMainWorkerScript,
  );
  loadedMainWorkerScript = true;

  for (let i = 0; i < scripts.length; ++i) {
    const { url, script } = scripts[i];
    const err = core.evalContext(script, url)[1];
    if (err !== null) {
      throw err.thrown;
    }
  }
}

const opArgs = memoizeLazy(() => op_bootstrap_args());
const opPid = memoizeLazy(() => op_bootstrap_pid());
setNoColorFns(
  () => op_bootstrap_no_color() || !op_bootstrap_is_stdout_tty(),
  () => op_bootstrap_no_color() || !op_bootstrap_is_stderr_tty(),
);

function formatException(error) {
  if (
    isNativeError(error) ||
    ObjectPrototypeIsPrototypeOf(ErrorPrototype, error)
  ) {
    return null;
  } else if (typeof error == "string") {
    return `Uncaught ${
      inspectArgs([quoteString(error, getDefaultInspectOptions())], {
        colors: !getStderrNoColor(),
      })
    }`;
  } else {
    return `Uncaught ${inspectArgs([error], { colors: !getStderrNoColor() })}`;
  }
}

core.registerErrorClass("NotFound", errors.NotFound);
core.registerErrorClass("ConnectionRefused", errors.ConnectionRefused);
core.registerErrorClass("ConnectionReset", errors.ConnectionReset);
core.registerErrorClass("ConnectionAborted", errors.ConnectionAborted);
core.registerErrorClass("NotConnected", errors.NotConnected);
core.registerErrorClass("AddrInUse", errors.AddrInUse);
core.registerErrorClass("AddrNotAvailable", errors.AddrNotAvailable);
core.registerErrorClass("BrokenPipe", errors.BrokenPipe);
core.registerErrorClass("AlreadyExists", errors.AlreadyExists);
core.registerErrorClass("InvalidData", errors.InvalidData);
core.registerErrorClass("TimedOut", errors.TimedOut);
core.registerErrorClass("WouldBlock", errors.WouldBlock);
core.registerErrorClass("WriteZero", errors.WriteZero);
core.registerErrorClass("UnexpectedEof", errors.UnexpectedEof);
core.registerErrorClass("Http", errors.Http);
core.registerErrorClass("Busy", errors.Busy);
core.registerErrorClass("NotSupported", errors.NotSupported);
core.registerErrorClass("FilesystemLoop", errors.FilesystemLoop);
core.registerErrorClass("IsADirectory", errors.IsADirectory);
core.registerErrorClass("NetworkUnreachable", errors.NetworkUnreachable);
core.registerErrorClass("NotADirectory", errors.NotADirectory);
core.registerErrorBuilder(
  "DOMExceptionOperationError",
  function DOMExceptionOperationError(msg) {
    return new DOMException(msg, "OperationError");
  },
);
core.registerErrorBuilder(
  "DOMExceptionQuotaExceededError",
  function DOMExceptionQuotaExceededError(msg) {
    return new DOMException(msg, "QuotaExceededError");
  },
);
core.registerErrorBuilder(
  "DOMExceptionNotSupportedError",
  function DOMExceptionNotSupportedError(msg) {
    return new DOMException(msg, "NotSupported");
  },
);
core.registerErrorBuilder(
  "DOMExceptionNetworkError",
  function DOMExceptionNetworkError(msg) {
    return new DOMException(msg, "NetworkError");
  },
);
core.registerErrorBuilder(
  "DOMExceptionAbortError",
  function DOMExceptionAbortError(msg) {
    return new DOMException(msg, "AbortError");
  },
);
core.registerErrorBuilder(
  "DOMExceptionInvalidCharacterError",
  function DOMExceptionInvalidCharacterError(msg) {
    return new DOMException(msg, "InvalidCharacterError");
  },
);
core.registerErrorBuilder(
  "DOMExceptionDataError",
  function DOMExceptionDataError(msg) {
    return new DOMException(msg, "DataError");
  },
);

function runtimeStart(
  denoVersion,
  v8Version,
  tsVersion,
  target,
) {
  core.setWasmStreamingCallback(fetch.handleWasmStreaming);
  core.setReportExceptionCallback(event.reportException);
  op_set_format_exception_callback(formatException);
  version.setVersions(
    denoVersion,
    v8Version,
    tsVersion,
  );
  core.setBuildInfo(target);
}

core.setUnhandledPromiseRejectionHandler(processUnhandledPromiseRejection);
core.setHandledPromiseRejectionHandler(processRejectionHandled);

// Notification that the core received an unhandled promise rejection that is about to
// terminate the runtime. If we can handle it, attempt to do so.
function processUnhandledPromiseRejection(promise, reason) {
  const rejectionEvent = new event.PromiseRejectionEvent(
    "unhandledrejection",
    {
      cancelable: true,
      promise,
      reason,
    },
  );

  // Note that the handler may throw, causing a recursive "error" event
  globalThis_.dispatchEvent(rejectionEvent);

  // If event was not yet prevented, try handing it off to Node compat layer
  // (if it was initialized)
  if (
    !rejectionEvent.defaultPrevented &&
    typeof internals.nodeProcessUnhandledRejectionCallback !== "undefined"
  ) {
    internals.nodeProcessUnhandledRejectionCallback(rejectionEvent);
  }

  // If event was not prevented (or "unhandledrejection" listeners didn't
  // throw) we will let Rust side handle it.
  if (rejectionEvent.defaultPrevented) {
    return true;
  }

  return false;
}

function processRejectionHandled(promise, reason) {
  const rejectionHandledEvent = new event.PromiseRejectionEvent(
    "rejectionhandled",
    { promise, reason },
  );

  // Note that the handler may throw, causing a recursive "error" event
  globalThis_.dispatchEvent(rejectionHandledEvent);

  if (typeof internals.nodeProcessRejectionHandledCallback !== "undefined") {
    internals.nodeProcessRejectionHandledCallback(rejectionHandledEvent);
  }
}

function dispatchLoadEvent() {
  globalThis_.dispatchEvent(new Event("load"));
}

function dispatchBeforeUnloadEvent() {
  return globalThis_.dispatchEvent(
    new Event("beforeunload", { cancelable: true }),
  );
}

function dispatchUnloadEvent() {
  globalThis_.dispatchEvent(new Event("unload"));
}

let hasBootstrapped = false;
// Set up global properties shared by main and worker runtime.
ObjectDefineProperties(globalThis, windowOrWorkerGlobalScope);

// Set up global properties shared by main and worker runtime that are exposed
// by unstable features if those are enabled.
function exposeUnstableFeaturesForWindowOrWorkerGlobalScope(options) {
  const { unstableFlag, unstableFeatures } = options;
  if (unstableFlag) {
    const all = ObjectValues(unstableForWindowOrWorkerGlobalScope);
    for (let i = 0; i <= all.length; i++) {
      const props = all[i];
      ObjectDefineProperties(globalThis, { ...props });
    }
  } else {
    const featureIds = ArrayPrototypeMap(
      ObjectKeys(
        unstableForWindowOrWorkerGlobalScope,
      ),
      (k) => k | 0,
    );

    for (let i = 0; i <= featureIds.length; i++) {
      const featureId = featureIds[i];
      if (ArrayPrototypeIncludes(unstableFeatures, featureId)) {
        const props = unstableForWindowOrWorkerGlobalScope[featureId];
        ObjectDefineProperties(globalThis, { ...props });
      }
    }
  }
}

// NOTE(bartlomieju): remove all the ops that have already been imported using
// "virtual op module" (`ext:core/ops`).
const NOT_IMPORTED_OPS = [
  // Related to `Deno.bench()` API
  "op_bench_now",
  "op_dispatch_bench_event",
  "op_register_bench",
  "op_bench_get_origin",

  // Related to `Deno.jupyter` API
  "op_jupyter_broadcast",
  "op_jupyter_input",

  // Related to `Deno.test()` API
  "op_test_event_step_result_failed",
  "op_test_event_step_result_ignored",
  "op_test_event_step_result_ok",
  "op_test_event_step_wait",
  "op_test_op_sanitizer_collect",
  "op_test_op_sanitizer_finish",
  "op_test_op_sanitizer_get_async_message",
  "op_test_op_sanitizer_report",
  "op_restore_test_permissions",
  "op_register_test_step",
  "op_register_test",
  "op_test_get_origin",
  "op_pledge_test_permissions",

  // TODO(bartlomieju): used in various integration tests - figure out a way
  // to not depend on them.
  "op_set_exit_code",
  "op_napi_open",
  "op_npm_process_state",
];

function removeImportedOps() {
  const allOpNames = ObjectKeys(ops);
  for (let i = 0; i < allOpNames.length; i++) {
    const opName = allOpNames[i];
    if (!ArrayPrototypeIncludes(NOT_IMPORTED_OPS, opName)) {
      delete ops[opName];
    }
  }
}

// FIXME(bartlomieju): temporarily add whole `Deno.core` to
// `Deno[Deno.internal]` namespace. It should be removed and only necessary
// methods should be left there.
ObjectAssign(internals, { core, warnOnDeprecatedApi });
const internalSymbol = Symbol("Deno.internal");
const finalDenoNs = {
  internal: internalSymbol,
  [internalSymbol]: internals,
  ...denoNs,
  // Deno.test and Deno.bench are noops here, but kept for compatibility; so
  // that they don't cause errors when used outside of `deno test`/`deno bench`
  // contexts.
  test: () => {},
  bench: () => {},
};

ObjectDefineProperties(finalDenoNs, {
  pid: core.propGetterOnly(opPid),
  // `ppid` should not be memoized.
  // https://github.com/denoland/deno/issues/23004
  ppid: core.propGetterOnly(() => op_ppid()),
  noColor: core.propGetterOnly(() => op_bootstrap_no_color()),
  args: core.propGetterOnly(opArgs),
  mainModule: core.propGetterOnly(() => op_main_module()),
  // TODO(kt3k): Remove this export at v2
  // See https://github.com/denoland/deno/issues/9294
  customInspect: {
    get() {
      warnOnDeprecatedApi(
        "Deno.customInspect",
        new Error().stack,
        'Use `Symbol.for("Deno.customInspect")` instead.',
      );
      return internals.future ? undefined : customInspect;
    },
  },
  exitCode: {
    get() {
      return os.getExitCode();
    },
    set(value) {
      os.setExitCode(value);
    },
  },
});

const {
  tsVersion,
  v8Version,
  target,
} = op_snapshot_options();

const executionModes = {
  none: 0,
  worker: 1,
  run: 2,
  repl: 3,
  eval: 4,
  test: 5,
  bench: 6,
  serve: 7,
  jupyter: 8,
};

function bootstrapMainRuntime(runtimeOptions, warmup = false) {
  if (!warmup) {
    if (hasBootstrapped) {
      throw new Error("Worker runtime already bootstrapped");
    }

    const {
      0: denoVersion,
      1: location_,
      2: unstableFlag,
      3: unstableFeatures,
      4: inspectFlag,
      6: hasNodeModulesDir,
      7: argv0,
      8: nodeDebug,
      9: future,
      10: mode,
      11: servePort,
      12: serveHost,
      13: serveIsMain,
      14: serveWorkerCount,
    } = runtimeOptions;

    if (mode === executionModes.serve) {
      if (serveIsMain && serveWorkerCount) {
        // deno-lint-ignore no-console
        const origLog = console.log;
        // deno-lint-ignore no-console
        const origError = console.error;
        const prefix = `[serve-worker-0 ]`;
        // deno-lint-ignore no-console
        console.log = (...args) => {
          return origLog(prefix, ...new primordials.SafeArrayIterator(args));
        };
        // deno-lint-ignore no-console
        console.error = (...args) => {
          return origError(prefix, ...new primordials.SafeArrayIterator(args));
        };
      } else if (serveWorkerCount !== null) {
        // deno-lint-ignore no-console
        const origLog = console.log;
        // deno-lint-ignore no-console
        const origError = console.error;
        const base = `serve-worker-${serveWorkerCount + 1}`;
        // 15 = "serve-worker-nn".length, assuming
        // serveWorkerCount < 100
        const prefix = `[${StringPrototypePadEnd(base, 15, " ")}]`;
        // deno-lint-ignore no-console
        console.log = (...args) => {
          return origLog(prefix, ...new primordials.SafeArrayIterator(args));
        };
        // deno-lint-ignore no-console
        console.error = (...args) => {
          return origError(prefix, ...new primordials.SafeArrayIterator(args));
        };
      }
    }

    if (mode === executionModes.run || mode === executionModes.serve) {
      let serve = undefined;
      core.addMainModuleHandler((main) => {
        if (ObjectHasOwn(main, "default")) {
          try {
            serve = registerDeclarativeServer(main.default);
          } catch (e) {
            if (mode === executionModes.serve) {
              throw e;
            }
          }
        }

        if (mode === executionModes.serve && !serve) {
          if (serveIsMain) {
            // Only error if main worker
            // deno-lint-ignore no-console
            console.error(
              `%cerror: %cdeno serve requires %cexport default { fetch }%c in the main module, did you mean to run \"deno run\"?`,
              "color: yellow;",
              "color: inherit;",
              "font-weight: bold;",
              "font-weight: normal;",
            );
          }
          return;
        }

        if (serve) {
          if (mode === executionModes.run) {
            // deno-lint-ignore no-console
            console.error(
              `%cwarning: %cDetected %cexport default { fetch }%c, did you mean to run \"deno serve\"?`,
              "color: yellow;",
              "color: inherit;",
              "font-weight: bold;",
              "font-weight: normal;",
            );
          }
          if (mode === executionModes.serve) {
            serve({ servePort, serveHost, serveIsMain, serveWorkerCount });
          }
        }
      });
    }

    // TODO(iuioiua): remove in Deno v2. This allows us to dynamically delete
    // class properties within constructors for classes that are not defined
    // within the Deno namespace.
    internals.future = future;

    removeImportedOps();

    performance.setTimeOrigin(DateNow());
    globalThis_ = globalThis;

    // Remove bootstrapping data from the global scope
    delete globalThis.__bootstrap;
    delete globalThis.bootstrap;
    hasBootstrapped = true;

    // If the `--location` flag isn't set, make `globalThis.location` `undefined` and
    // writable, so that they can mock it themselves if they like. If the flag was
    // set, define `globalThis.location`, using the provided value.
    if (location_ == null) {
      mainRuntimeGlobalProperties.location = {
        writable: true,
      };
    } else {
      location.setLocationHref(location_);
    }

    exposeUnstableFeaturesForWindowOrWorkerGlobalScope({
      unstableFlag,
      unstableFeatures,
    });
    ObjectDefineProperties(globalThis, mainRuntimeGlobalProperties);
    ObjectDefineProperties(globalThis, {
      // TODO(bartlomieju): in the future we might want to change the
      // behavior of setting `name` to actually update the process name.
      // Empty string matches what browsers do.
      name: core.propWritable(""),
      close: core.propWritable(windowClose),
      closed: core.propGetterOnly(() => windowIsClosing),
    });
    ObjectSetPrototypeOf(globalThis, Window.prototype);

    if (inspectFlag) {
      const consoleFromDeno = globalThis.console;
      core.wrapConsole(consoleFromDeno, core.v8Console);
    }

    event.defineEventHandler(globalThis, "error");
    event.defineEventHandler(globalThis, "load");
    event.defineEventHandler(globalThis, "beforeunload");
    event.defineEventHandler(globalThis, "unload");

    runtimeStart(
      denoVersion,
      v8Version,
      tsVersion,
      target,
    );

    // TODO(bartlomieju): deprecate --unstable
    if (unstableFlag) {
      ObjectAssign(finalDenoNs, denoNsUnstable);
      // TODO(bartlomieju): this is not ideal, but because we use `ObjectAssign`
      // above any properties that are defined elsewhere using `Object.defineProperty`
      // are lost.
      let jupyterNs = undefined;
      ObjectDefineProperty(finalDenoNs, "jupyter", {
        get() {
          if (jupyterNs) {
            return jupyterNs;
          }
          throw new Error(
            "Deno.jupyter is only available in `deno jupyter` subcommand.",
          );
        },
        set(val) {
          jupyterNs = val;
        },
      });
    } else {
      for (let i = 0; i <= unstableFeatures.length; i++) {
        const id = unstableFeatures[i];
        ObjectAssign(finalDenoNs, denoNsUnstableById[id]);
      }
    }

    if (!ArrayPrototypeIncludes(unstableFeatures, unstableIds.unsafeProto)) {
      // Removes the `__proto__` for security reasons.
      // https://tc39.es/ecma262/#sec-get-object.prototype.__proto__
      delete Object.prototype.__proto__;
    }

    if (!ArrayPrototypeIncludes(unstableFeatures, unstableIds.temporal)) {
      // Removes the `Temporal` API.
      delete globalThis.Temporal;
      delete globalThis.Date.prototype.toTemporalInstant;
    } else {
      // Removes the obsoleted `Temporal` API.
      // https://github.com/tc39/proposal-temporal/pull/2895
      // https://github.com/tc39/proposal-temporal/pull/2914
      if (typeof Temporal.Instant.fromEpochSeconds === "undefined") {
        throw "V8 removes obsoleted Temporal API now, no need to delete them!";
      }
      delete Temporal.Instant.fromEpochSeconds;
      delete Temporal.Instant.fromEpochMicroseconds;
      delete Temporal.Instant.prototype.epochSeconds;
      delete Temporal.Instant.prototype.epochMicroseconds;
      delete Temporal.PlainDateTime.prototype.withPlainDate;
      delete Temporal.PlainDateTime.prototype.toPlainYearMonth;
      delete Temporal.PlainDateTime.prototype.toPlainMonthDay;
      delete Temporal.PlainTime.prototype.toPlainDateTime;
      delete Temporal.PlainTime.prototype.toZonedDateTime;
      delete Temporal.TimeZone.prototype.getNextTransition;
      delete Temporal.TimeZone.prototype.getPreviousTransition;
      delete Temporal.ZonedDateTime.prototype.withPlainDate;
      delete Temporal.ZonedDateTime.prototype.toPlainYearMonth;
      delete Temporal.ZonedDateTime.prototype.toPlainMonthDay;
      delete Temporal.Now.zonedDateTime;
      delete Temporal.Now.plainDateTime;
      delete Temporal.Now.plainDate;
    }

    // Setup `Deno` global - we're actually overriding already existing global
    // `Deno` with `Deno` namespace from "./deno.ts".
    ObjectDefineProperty(globalThis, "Deno", core.propReadOnly(finalDenoNs));

    if (nodeBootstrap) {
      nodeBootstrap({
        usesLocalNodeModulesDir: hasNodeModulesDir,
        runningOnMainThread: true,
        argv0,
        nodeDebug,
      });
    }
    if (future) {
      delete globalThis.window;
      delete Deno.Buffer;
<<<<<<< HEAD
      delete Deno.close;
=======
      delete Deno.copy;
>>>>>>> 25975253
      delete Deno.File;
      delete Deno.fstat;
      delete Deno.fstatSync;
      delete Deno.ftruncate;
      delete Deno.ftruncateSync;
      delete Deno.flock;
      delete Deno.flockSync;
      delete Deno.FsFile.prototype.rid;
      delete Deno.funlock;
      delete Deno.funlockSync;
      delete Deno.iter;
      delete Deno.iterSync;
      delete Deno.readAll;
      delete Deno.readAllSync;
      delete Deno.read;
      delete Deno.readSync;
      delete Deno.seek;
      delete Deno.seekSync;
      delete Deno.writeAll;
      delete Deno.writeAllSync;
      delete Deno.write;
      delete Deno.writeSync;
    }
  } else {
    // Warmup
  }
}

function bootstrapWorkerRuntime(
  runtimeOptions,
  name,
  internalName,
  workerId,
  maybeWorkerMetadata,
  warmup = false,
) {
  if (!warmup) {
    if (hasBootstrapped) {
      throw new Error("Worker runtime already bootstrapped");
    }

    const {
      0: denoVersion,
      1: location_,
      2: unstableFlag,
      3: unstableFeatures,
      5: enableTestingFeaturesFlag,
      6: hasNodeModulesDir,
      7: argv0,
      8: nodeDebug,
      9: future,
    } = runtimeOptions;

    // TODO(iuioiua): remove in Deno v2. This allows us to dynamically delete
    // class properties within constructors for classes that are not defined
    // within the Deno namespace.
    internals.future = future;

    performance.setTimeOrigin(DateNow());
    globalThis_ = globalThis;

    // Remove bootstrapping data from the global scope
    delete globalThis.__bootstrap;
    delete globalThis.bootstrap;
    hasBootstrapped = true;

    exposeUnstableFeaturesForWindowOrWorkerGlobalScope({
      unstableFlag,
      unstableFeatures,
    });
    ObjectDefineProperties(globalThis, workerRuntimeGlobalProperties);
    ObjectDefineProperties(globalThis, {
      name: core.propWritable(name),
      // TODO(bartlomieju): should be readonly?
      close: core.propNonEnumerable(workerClose),
      postMessage: core.propWritable(postMessage),
    });
    if (enableTestingFeaturesFlag) {
      ObjectDefineProperty(
        globalThis,
        "importScripts",
        core.propWritable(importScripts),
      );
    }
    ObjectSetPrototypeOf(globalThis, DedicatedWorkerGlobalScope.prototype);

    const consoleFromDeno = globalThis.console;
    core.wrapConsole(consoleFromDeno, core.v8Console);

    event.defineEventHandler(self, "message");
    event.defineEventHandler(self, "error", undefined, true);

    // `Deno.exit()` is an alias to `self.close()`. Setting and exit
    // code using an op in worker context is a no-op.
    os.setExitHandler((_exitCode) => {
      workerClose();
    });

    runtimeStart(
      denoVersion,
      v8Version,
      tsVersion,
      target,
      internalName ?? name,
    );

    location.setLocationHref(location_);

    globalThis.pollForMessages = pollForMessages;
    globalThis.hasMessageEventListener = hasMessageEventListener;

    // TODO(bartlomieju): deprecate --unstable
    if (unstableFlag) {
      ObjectAssign(finalDenoNs, denoNsUnstable);
    } else {
      for (let i = 0; i <= unstableFeatures.length; i++) {
        const id = unstableFeatures[i];
        ObjectAssign(finalDenoNs, denoNsUnstableById[id]);
      }
    }

    // Not available in workers
    delete finalDenoNs.mainModule;

    if (!ArrayPrototypeIncludes(unstableFeatures, unstableIds.unsafeProto)) {
      // Removes the `__proto__` for security reasons.
      // https://tc39.es/ecma262/#sec-get-object.prototype.__proto__
      delete Object.prototype.__proto__;
    }

    if (!ArrayPrototypeIncludes(unstableFeatures, unstableIds.temporal)) {
      // Removes the `Temporal` API.
      delete globalThis.Temporal;
      delete globalThis.Date.prototype.toTemporalInstant;
    } else {
      // Removes the obsoleted `Temporal` API.
      // https://github.com/tc39/proposal-temporal/pull/2895
      // https://github.com/tc39/proposal-temporal/pull/2914
      if (typeof Temporal.Instant.fromEpochSeconds === "undefined") {
        throw "V8 removes obsoleted Temporal API now, no need to delete them!";
      }
      delete Temporal.Instant.fromEpochSeconds;
      delete Temporal.Instant.fromEpochMicroseconds;
      delete Temporal.Instant.prototype.epochSeconds;
      delete Temporal.Instant.prototype.epochMicroseconds;
      delete Temporal.PlainDateTime.prototype.withPlainDate;
      delete Temporal.PlainDateTime.prototype.toPlainYearMonth;
      delete Temporal.PlainDateTime.prototype.toPlainMonthDay;
      delete Temporal.PlainTime.prototype.toPlainDateTime;
      delete Temporal.PlainTime.prototype.toZonedDateTime;
      delete Temporal.TimeZone.prototype.getNextTransition;
      delete Temporal.TimeZone.prototype.getPreviousTransition;
      delete Temporal.ZonedDateTime.prototype.withPlainDate;
      delete Temporal.ZonedDateTime.prototype.toPlainYearMonth;
      delete Temporal.ZonedDateTime.prototype.toPlainMonthDay;
      delete Temporal.Now.zonedDateTime;
      delete Temporal.Now.plainDateTime;
      delete Temporal.Now.plainDate;
    }

    // Setup `Deno` global - we're actually overriding already existing global
    // `Deno` with `Deno` namespace from "./deno.ts".
    ObjectDefineProperty(globalThis, "Deno", core.propReadOnly(finalDenoNs));

    const workerMetadata = maybeWorkerMetadata
      ? messagePort.deserializeJsMessageData(maybeWorkerMetadata)
      : undefined;

    if (nodeBootstrap) {
      nodeBootstrap({
        usesLocalNodeModulesDir: hasNodeModulesDir,
        runningOnMainThread: false,
        argv0,
        workerId,
        maybeWorkerMetadata: workerMetadata,
        nodeDebug,
      });
    }

    if (future) {
      delete Deno.Buffer;
<<<<<<< HEAD
      delete Deno.close;
=======
      delete Deno.copy;
>>>>>>> 25975253
      delete Deno.File;
      delete Deno.fstat;
      delete Deno.fstatSync;
      delete Deno.ftruncate;
      delete Deno.ftruncateSync;
      delete Deno.flock;
      delete Deno.flockSync;
      delete Deno.FsFile.prototype.rid;
      delete Deno.funlock;
      delete Deno.funlockSync;
      delete Deno.iter;
      delete Deno.iterSync;
      delete Deno.readAll;
      delete Deno.readAllSync;
      delete Deno.read;
      delete Deno.readSync;
      delete Deno.seek;
      delete Deno.seekSync;
      delete Deno.writeAll;
      delete Deno.writeAllSync;
      delete Deno.write;
      delete Deno.writeSync;
    }
  } else {
    // Warmup
    return;
  }
}

const nodeBootstrap = globalThis.nodeBootstrap;
delete globalThis.nodeBootstrap;
const dispatchProcessExitEvent = internals.dispatchProcessExitEvent;
delete internals.dispatchProcessExitEvent;
const dispatchProcessBeforeExitEvent = internals.dispatchProcessBeforeExitEvent;
delete internals.dispatchProcessBeforeExitEvent;

globalThis.bootstrap = {
  mainRuntime: bootstrapMainRuntime,
  workerRuntime: bootstrapWorkerRuntime,
  dispatchLoadEvent,
  dispatchUnloadEvent,
  dispatchBeforeUnloadEvent,
  dispatchProcessExitEvent,
  dispatchProcessBeforeExitEvent,
};

event.setEventTargetData(globalThis);
event.saveGlobalThisReference(globalThis);
event.defineEventHandler(globalThis, "unhandledrejection");

// Nothing listens to this, but it warms up the code paths for event dispatch
(new event.EventTarget()).dispatchEvent(new Event("warmup"));

removeImportedOps();

// Run the warmup path through node and runtime/worker bootstrap functions
bootstrapMainRuntime(undefined, true);
bootstrapWorkerRuntime(
  undefined,
  undefined,
  undefined,
  undefined,
  undefined,
  true,
);
nodeBootstrap({ warmup: true });<|MERGE_RESOLUTION|>--- conflicted
+++ resolved
@@ -814,11 +814,6 @@
     if (future) {
       delete globalThis.window;
       delete Deno.Buffer;
-<<<<<<< HEAD
-      delete Deno.close;
-=======
-      delete Deno.copy;
->>>>>>> 25975253
       delete Deno.File;
       delete Deno.fstat;
       delete Deno.fstatSync;
@@ -1000,11 +995,6 @@
 
     if (future) {
       delete Deno.Buffer;
-<<<<<<< HEAD
-      delete Deno.close;
-=======
-      delete Deno.copy;
->>>>>>> 25975253
       delete Deno.File;
       delete Deno.fstat;
       delete Deno.fstatSync;
