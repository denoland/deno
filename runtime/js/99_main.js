--- conflicted
+++ resolved
@@ -681,23 +681,6 @@
       throw new Error("Worker runtime already bootstrapped");
     }
 
-<<<<<<< HEAD
-    const {
-      args,
-      location: locationHref,
-      locale,
-      noColor,
-      isTty,
-      pid,
-      ppid,
-      unstableFlag,
-      cpuCount,
-      inspectFlag,
-      userAgent: userAgentInfo,
-    } = runtimeOptions;
-
-=======
->>>>>>> 7c3df66b
     performance.setTimeOrigin(DateNow());
     const consoleFromV8 = window.console;
     const wrapConsole = window.__bootstrap.console.wrapConsole;
@@ -752,16 +735,9 @@
 
     runtimeStart(runtimeOptions);
 
-<<<<<<< HEAD
-    colors.setNoColor(noColor || !isTty);
-    numCpus = cpuCount;
-    language = locale;
-    userAgent = userAgentInfo;
-    registerErrors();
-=======
     numCpus = runtimeOptions.cpuCount;
     userAgent = runtimeOptions.userAgent;
->>>>>>> 7c3df66b
+    language = runtimeOptions.locale;
 
     const internalSymbol = Symbol("Deno.internal");
 
@@ -850,6 +826,7 @@
 
     location.setLocationHref(runtimeOptions.location);
     numCpus = runtimeOptions.cpuCount;
+    language = runtimeOptions.locale;
 
     globalThis.pollForMessages = pollForMessages;
 
