// Copyright 2018-2025 the Deno authors. MIT license.

// Remove Intl.v8BreakIterator because it is a non-standard API.
delete Intl.v8BreakIterator;

import * as internalConsole from "ext:deno_web/01_console.js";
import { core, internals, primordials } from "ext:core/mod.js";
const ops = core.ops;
import {
  op_bootstrap_args,
  op_bootstrap_is_from_unconfigured_runtime,
  op_bootstrap_no_color,
  op_bootstrap_pid,
  op_bootstrap_stderr_no_color,
  op_bootstrap_stdout_no_color,
  op_get_ext_import_meta_proto,
  op_internal_log,
  op_main_module,
  op_ppid,
  op_set_format_exception_callback,
  op_snapshot_options,
  op_worker_close,
  op_worker_get_type,
  op_worker_post_message,
  op_worker_recv_message,
  op_worker_sync_fetch,
} from "ext:core/ops";
const {
  ArrayPrototypeFilter,
  ArrayPrototypeIncludes,
  ArrayPrototypeMap,
  Error,
  ErrorPrototype,
  FunctionPrototypeBind,
  FunctionPrototypeCall,
  ObjectAssign,
  ObjectDefineProperties,
  ObjectDefineProperty,
  ObjectHasOwn,
  ObjectKeys,
  ObjectPrototypeIsPrototypeOf,
  ObjectSetPrototypeOf,
  PromisePrototypeThen,
  PromiseResolve,
  StringPrototypePadEnd,
  Symbol,
  SymbolDispose,
  SymbolIterator,
  TypeError,
} = primordials;
const {
  isNativeError,
} = core;
import { registerDeclarativeServer } from "ext:deno_http/00_serve.ts";
import * as event from "ext:deno_web/02_event.js";
import * as location from "ext:deno_web/12_location.js";
import * as version from "ext:runtime/01_version.ts";
import * as os from "ext:deno_os/30_os.js";
import * as timers from "ext:deno_web/02_timers.js";
import {
  getConsoleInspectOptions,
  getDefaultInspectOptions,
  getStderrNoColor,
  inspectArgs,
  quoteString,
  setNoColorFns,
} from "ext:deno_web/01_console.js";
import * as performance from "ext:deno_web/15_performance.js";
import * as url from "ext:deno_web/00_url.js";
import * as fetch from "ext:deno_fetch/26_fetch.js";
import * as messagePort from "ext:deno_web/13_message_port.js";
import {
  denoNs,
  denoNsUnstableById,
  unstableIds,
} from "ext:runtime/90_deno_ns.js";
import { errors } from "ext:runtime/01_errors.js";
import * as webidl from "ext:deno_webidl/00_webidl.js";
import { DOMException } from "ext:deno_web/01_dom_exception.js";
import {
  unstableForWindowOrWorkerGlobalScope,
  windowOrWorkerGlobalScope,
} from "ext:runtime/98_global_scope_shared.js";
import {
  mainRuntimeGlobalProperties,
  memoizeLazy,
} from "ext:runtime/98_global_scope_window.js";
import {
  workerRuntimeGlobalProperties,
} from "ext:runtime/98_global_scope_worker.js";
import { SymbolMetadata } from "ext:deno_web/00_infra.js";
import { bootstrap as bootstrapOtel } from "ext:deno_telemetry/telemetry.ts";
import { nodeGlobals } from "ext:deno_node/00_globals.js";

// deno-lint-ignore prefer-primordials
if (Symbol.metadata) {
  throw "V8 supports Symbol.metadata now, no need to shim it";
}

ObjectDefineProperties(Symbol, {
  dispose: {
    __proto__: null,
    value: SymbolDispose,
    enumerable: false,
    writable: false,
    configurable: false,
  },
  metadata: {
    __proto__: null,
    value: SymbolMetadata,
    enumerable: false,
    writable: false,
    configurable: false,
  },
});

internals.isFromUnconfiguredRuntime = op_bootstrap_is_from_unconfigured_runtime;

// https://docs.rs/log/latest/log/enum.Level.html
const LOG_LEVELS = {
  error: 1,
  warn: 2,
  info: 3,
  debug: 4,
  trace: 5,
};

op_get_ext_import_meta_proto().log = function internalLog(levelStr, ...args) {
  const level = LOG_LEVELS[levelStr];
  const message = inspectArgs(
    args,
    getConsoleInspectOptions(getStderrNoColor()),
  );
  op_internal_log(this.url, level, message);
};

let windowIsClosing = false;
let globalThis_;

function windowClose() {
  if (!windowIsClosing) {
    windowIsClosing = true;
    // Push a macrotask to exit after a promise resolve.
    // This is not perfect, but should be fine for first pass.
    PromisePrototypeThen(
      PromiseResolve(),
      () =>
        FunctionPrototypeCall(timers.setTimeout, null, () => {
          // This should be fine, since only Window/MainWorker has .close()
          os.exit(0);
        }, 0),
    );
  }
}

function workerClose() {
  if (isClosing) {
    return;
  }

  isClosing = true;
  op_worker_close();
}

function postMessage(message, transferOrOptions = { __proto__: null }) {
  const prefix =
    "Failed to execute 'postMessage' on 'DedicatedWorkerGlobalScope'";
  webidl.requiredArguments(arguments.length, 1, prefix);
  message = webidl.converters.any(message);
  let options;
  if (
    webidl.type(transferOrOptions) === "Object" &&
    transferOrOptions !== undefined &&
    transferOrOptions[SymbolIterator] !== undefined
  ) {
    const transfer = webidl.converters["sequence<object>"](
      transferOrOptions,
      prefix,
      "Argument 2",
    );
    options = { transfer };
  } else {
    options = webidl.converters.StructuredSerializeOptions(
      transferOrOptions,
      prefix,
      "Argument 2",
    );
  }
  const { transfer } = options;
  const data = messagePort.serializeJsMessageData(message, transfer);
  op_worker_post_message(data);
}

let isClosing = false;
let globalDispatchEvent;
let closeOnIdle;

function hasMessageEventListener() {
  // the function name is kind of a misnomer, but we want to behave
  // as if we have message event listeners if a node message port is explicitly
  // refed (and the inverse as well)
  return (event.listenerCount(globalThis, "message") > 0 &&
    !globalThis[messagePort.unrefParentPort]) ||
    messagePort.refedMessagePortsCount > 0;
}

async function pollForMessages() {
  if (!globalDispatchEvent) {
    globalDispatchEvent = FunctionPrototypeBind(
      globalThis.dispatchEvent,
      globalThis,
    );
  }
  while (!isClosing) {
    const recvMessage = op_worker_recv_message();
    // In a Node.js worker, unref() the op promise to prevent it from
    // keeping the event loop alive. This avoids the need to explicitly
    // call self.close() or worker.terminate().
    if (closeOnIdle) {
      core.unrefOpPromise(recvMessage);
    }
    const data = await recvMessage;
    // const data = await op_worker_recv_message();
    if (data === null) break;
    const v = messagePort.deserializeJsMessageData(data);
    const message = v[0];
    const transferables = v[1];

    const msgEvent = new event.MessageEvent("message", {
      cancelable: false,
      data: message,
      ports: ArrayPrototypeFilter(
        transferables,
        (t) =>
          ObjectPrototypeIsPrototypeOf(messagePort.MessagePortPrototype, t),
      ),
    });
    event.setIsTrusted(msgEvent, true);

    try {
      globalDispatchEvent(msgEvent);
    } catch (e) {
      const errorEvent = new event.ErrorEvent("error", {
        cancelable: true,
        message: e.message,
        lineno: e.lineNumber ? e.lineNumber + 1 : undefined,
        colno: e.columnNumber ? e.columnNumber + 1 : undefined,
        filename: e.fileName,
        error: e,
      });

      event.setIsTrusted(errorEvent, true);
      globalDispatchEvent(errorEvent);
      if (!errorEvent.defaultPrevented) {
        throw e;
      }
    }
  }
}

let loadedMainWorkerScript = false;

function importScripts(...urls) {
  if (op_worker_get_type() !== "classic") {
    throw new TypeError("Cannot import scripts in a module worker");
  }

  const baseUrl = location.getLocationHref();
  const parsedUrls = ArrayPrototypeMap(urls, (scriptUrl) => {
    try {
      return new url.URL(scriptUrl, baseUrl ?? undefined).href;
    } catch {
      throw new DOMException(
        `Failed to parse URL: ${scriptUrl}`,
        "SyntaxError",
      );
    }
  });

  // A classic worker's main script has looser MIME type checks than any
  // imported scripts, so we use `loadedMainWorkerScript` to distinguish them.
  // TODO(andreubotella) Refactor worker creation so the main script isn't
  // loaded with `importScripts()`.
  const scripts = op_worker_sync_fetch(
    parsedUrls,
    !loadedMainWorkerScript,
  );
  loadedMainWorkerScript = true;

  for (let i = 0; i < scripts.length; ++i) {
    const { url, script } = scripts[i];
    const err = core.evalContext(script, url)[1];
    if (err !== null) {
      throw err.thrown;
    }
  }
}

const opArgs = memoizeLazy(() => op_bootstrap_args());
const opPid = memoizeLazy(() => op_bootstrap_pid());
setNoColorFns(
  () => op_bootstrap_stdout_no_color(),
  () => op_bootstrap_stderr_no_color(),
);

function formatException(error) {
  if (
    isNativeError(error) ||
    ObjectPrototypeIsPrototypeOf(ErrorPrototype, error)
  ) {
    return null;
  } else if (typeof error == "string") {
    return `Uncaught ${
      inspectArgs([quoteString(error, getDefaultInspectOptions())], {
        colors: !getStderrNoColor(),
      })
    }`;
  } else {
    return `Uncaught ${inspectArgs([error], { colors: !getStderrNoColor() })}`;
  }
}

core.registerErrorClass("NotFound", errors.NotFound);
core.registerErrorClass("ConnectionRefused", errors.ConnectionRefused);
core.registerErrorClass("ConnectionReset", errors.ConnectionReset);
core.registerErrorClass("ConnectionAborted", errors.ConnectionAborted);
core.registerErrorClass("NotConnected", errors.NotConnected);
core.registerErrorClass("AddrInUse", errors.AddrInUse);
core.registerErrorClass("AddrNotAvailable", errors.AddrNotAvailable);
core.registerErrorClass("BrokenPipe", errors.BrokenPipe);
core.registerErrorClass("PermissionDenied", errors.PermissionDenied);
core.registerErrorClass("AlreadyExists", errors.AlreadyExists);
core.registerErrorClass("InvalidData", errors.InvalidData);
core.registerErrorClass("TimedOut", errors.TimedOut);
core.registerErrorClass("WouldBlock", errors.WouldBlock);
core.registerErrorClass("WriteZero", errors.WriteZero);
core.registerErrorClass("UnexpectedEof", errors.UnexpectedEof);
core.registerErrorClass("Http", errors.Http);
core.registerErrorClass("Busy", errors.Busy);
core.registerErrorClass("NotSupported", errors.NotSupported);
core.registerErrorClass("FilesystemLoop", errors.FilesystemLoop);
core.registerErrorClass("IsADirectory", errors.IsADirectory);
core.registerErrorClass("NetworkUnreachable", errors.NetworkUnreachable);
core.registerErrorClass("NotADirectory", errors.NotADirectory);
core.registerErrorBuilder(
  "DOMExceptionOperationError",
  function DOMExceptionOperationError(msg) {
    return new DOMException(msg, "OperationError");
  },
);
core.registerErrorBuilder(
  "DOMExceptionQuotaExceededError",
  function DOMExceptionQuotaExceededError(msg) {
    return new DOMException(msg, "QuotaExceededError");
  },
);
core.registerErrorBuilder(
  "DOMExceptionNotSupportedError",
  function DOMExceptionNotSupportedError(msg) {
    return new DOMException(msg, "NotSupported");
  },
);
core.registerErrorBuilder(
  "DOMExceptionNetworkError",
  function DOMExceptionNetworkError(msg) {
    return new DOMException(msg, "NetworkError");
  },
);
core.registerErrorBuilder(
  "DOMExceptionAbortError",
  function DOMExceptionAbortError(msg) {
    return new DOMException(msg, "AbortError");
  },
);
core.registerErrorBuilder(
  "DOMExceptionInvalidCharacterError",
  function DOMExceptionInvalidCharacterError(msg) {
    return new DOMException(msg, "InvalidCharacterError");
  },
);
core.registerErrorBuilder(
  "DOMExceptionDataError",
  function DOMExceptionDataError(msg) {
    return new DOMException(msg, "DataError");
  },
);
core.registerErrorBuilder(
  "DOMExceptionInvalidStateError",
  function DOMExceptionInvalidStateError(msg) {
    return new DOMException(msg, "InvalidStateError");
  },
);

function runtimeStart(
  denoVersion,
  v8Version,
  tsVersion,
  target,
) {
  core.setWasmStreamingCallback(fetch.handleWasmStreaming);
  core.setReportExceptionCallback(event.reportException);
  op_set_format_exception_callback(formatException);
  version.setVersions(
    denoVersion,
    v8Version,
    tsVersion,
  );
  core.setBuildInfo(target);
}

core.setUnhandledPromiseRejectionHandler(processUnhandledPromiseRejection);
core.setHandledPromiseRejectionHandler(processRejectionHandled);

// Notification that the core received an unhandled promise rejection that is about to
// terminate the runtime. If we can handle it, attempt to do so.
function processUnhandledPromiseRejection(promise, reason) {
  const rejectionEvent = new event.PromiseRejectionEvent(
    "unhandledrejection",
    {
      cancelable: true,
      promise,
      reason,
    },
  );

  // Note that the handler may throw, causing a recursive "error" event
  globalThis_.dispatchEvent(rejectionEvent);

  // If event was not yet prevented, try handing it off to Node compat layer
  // (if it was initialized)
  if (
    !rejectionEvent.defaultPrevented &&
    typeof internals.nodeProcessUnhandledRejectionCallback !== "undefined"
  ) {
    internals.nodeProcessUnhandledRejectionCallback(rejectionEvent);
  }

  // If event was not prevented (or "unhandledrejection" listeners didn't
  // throw) we will let Rust side handle it.
  if (rejectionEvent.defaultPrevented) {
    return true;
  }

  return false;
}

function processRejectionHandled(promise, reason) {
  const rejectionHandledEvent = new event.PromiseRejectionEvent(
    "rejectionhandled",
    { promise, reason },
  );

  // Note that the handler may throw, causing a recursive "error" event
  globalThis_.dispatchEvent(rejectionHandledEvent);

  if (typeof internals.nodeProcessRejectionHandledCallback !== "undefined") {
    internals.nodeProcessRejectionHandledCallback(rejectionHandledEvent);
  }
}

function dispatchLoadEvent() {
  globalThis_.dispatchEvent(new event.Event("load"));
}

function dispatchBeforeUnloadEvent() {
  return globalThis_.dispatchEvent(
    new event.Event("beforeunload", { cancelable: true }),
  );
}

function dispatchUnloadEvent() {
  globalThis_.dispatchEvent(new event.Event("unload"));
}

let hasBootstrapped = false;
// Set up global properties shared by main and worker runtime.
ObjectDefineProperties(globalThis, windowOrWorkerGlobalScope);

// Set up global properties shared by main and worker runtime that are exposed
// by unstable features if those are enabled.
function exposeUnstableFeaturesForWindowOrWorkerGlobalScope(unstableFeatures) {
  const featureIds = ArrayPrototypeMap(
    ObjectKeys(
      unstableForWindowOrWorkerGlobalScope,
    ),
    (k) => k | 0,
  );

  for (let i = 0; i <= featureIds.length; i++) {
    const featureId = featureIds[i];
    if (ArrayPrototypeIncludes(unstableFeatures, featureId)) {
      const props = unstableForWindowOrWorkerGlobalScope[featureId];
      ObjectDefineProperties(globalThis, { ...props });
    }
  }
}

// NOTE(bartlomieju): remove all the ops that have already been imported using
// "virtual op module" (`ext:core/ops`).
const NOT_IMPORTED_OPS = [
  // Related to `Deno.bench()` API
  "op_bench_now",
  "op_dispatch_bench_event",
  "op_register_bench",
  "op_bench_get_origin",

  // Related to `Deno.jupyter` API
  "op_jupyter_broadcast",
  "op_jupyter_input",
  "op_jupyter_create_png_from_texture",
  "op_jupyter_get_buffer",
  // Used in jupyter API
  "op_base64_encode",

  // Used in the lint API
  "op_lint_report",
  "op_lint_get_source",
  "op_lint_create_serialized_ast",
  "op_is_cancelled",

  // Related to `Deno.test()` API
  "op_test_event_step_result_failed",
  "op_test_event_step_result_ignored",
  "op_test_event_step_result_ok",
  "op_test_event_step_wait",
  "op_test_op_sanitizer_collect",
  "op_test_op_sanitizer_finish",
  "op_test_op_sanitizer_get_async_message",
  "op_test_op_sanitizer_report",
  "op_restore_test_permissions",
  "op_register_test_step",
  "op_register_test_hook",
  "op_register_test",
  "op_test_get_origin",
  "op_pledge_test_permissions",

  // TODO(bartlomieju): used in various integration tests - figure out a way
  // to not depend on them.
  "op_set_exit_code",
  "op_napi_open",

  // deno deploy subcommand
  "op_deploy_token_get",
  "op_deploy_token_set",
  "op_deploy_token_delete",
];

function removeImportedOps() {
  const allOpNames = ObjectKeys(ops);
  for (let i = 0; i < allOpNames.length; i++) {
    const opName = allOpNames[i];
    if (!ArrayPrototypeIncludes(NOT_IMPORTED_OPS, opName)) {
      delete ops[opName];
    }
  }
}

// FIXME(bartlomieju): temporarily add whole `Deno.core` to
// `Deno[Deno.internal]` namespace. It should be removed and only necessary
// methods should be left there.
ObjectAssign(internals, { core, nodeGlobals: { ...nodeGlobals } });
const internalSymbol = Symbol("Deno.internal");
const finalDenoNs = {
  internal: internalSymbol,
  [internalSymbol]: internals,
  ...denoNs,
  // Deno.test, Deno.bench, Deno.lint are noops here, but kept for compatibility; so
  // that they don't cause errors when used outside of `deno test`/`deno bench`/`deno lint`
  // contexts.
  test: () => {},
  bench: () => {},
  lint: {
    runPlugin: () => {
      throw new Error(
        "`Deno.lint.runPlugin` is only available in `deno test` subcommand.",
      );
    },
  },
};

ObjectDefineProperties(finalDenoNs, {
  pid: core.propGetterOnly(opPid),
  // `ppid` should not be memoized.
  // https://github.com/denoland/deno/issues/23004
  ppid: core.propGetterOnly(() => op_ppid()),
  noColor: core.propGetterOnly(() => op_bootstrap_no_color()),
  args: core.propGetterOnly(opArgs),
  mainModule: core.propGetterOnly(() => op_main_module()),
  exitCode: {
    __proto__: null,
    get() {
      return os.getExitCode();
    },
    set(value) {
      os.setExitCode(value);
    },
  },
});

const {
  tsVersion,
  v8Version,
  target,
} = op_snapshot_options();

const executionModes = {
  none: 0,
  worker: 1,
  run: 2,
  repl: 3,
  eval: 4,
  test: 5,
  bench: 6,
  serve: 7,
  jupyter: 8,
};

function bootstrapMainRuntime(runtimeOptions, warmup = false) {
  if (!warmup) {
    if (hasBootstrapped) {
      throw new Error("Worker runtime already bootstrapped");
    }

    const {
      0: denoVersion,
      1: location_,
      2: unstableFeatures,
      3: inspectFlag,
      5: hasNodeModulesDir,
      6: argv0,
      7: nodeDebug,
      8: mode,
      9: servePort,
      10: serveHost,
      11: serveIsMain,
      12: serveWorkerCountOrIndex,
      13: otelConfig,
      15: standalone,
      16: autoServe,
    } = runtimeOptions;

    denoNs.build.standalone = standalone;

    let serveIsMain_ = serveIsMain;
    let serveWorkerCountOrIndex_ = serveWorkerCountOrIndex;
    if (autoServe) {
      serveIsMain_ = true;
      serveWorkerCountOrIndex_ = 0;
    }

    if (mode === executionModes.serve || autoServe) {
      const hasMultipleThreads = serveIsMain_
        ? serveWorkerCountOrIndex_ > 0 // count > 0
        : true;
      if (hasMultipleThreads) {
        const serveLogIndex = serveIsMain_ ? 0 : (serveWorkerCountOrIndex_ + 1);
        const base = `serve-worker-${serveLogIndex}`;
        // 15 = "serve-worker-nn".length, assuming
        // serveWorkerCount < 100
        const prefix = `[${StringPrototypePadEnd(base, 15, " ")}]`;
        // deno-lint-ignore no-global-assign
        console = new internalConsole.Console((msg, level) =>
          core.print(`${prefix} ` + msg, level > 1)
        );
      }
    }

    if (mode === executionModes.run || mode === executionModes.serve) {
      let serve = undefined;
      core.addMainModuleHandler((main) => {
        if (ObjectHasOwn(main, "default")) {
          try {
            serve = registerDeclarativeServer(main.default);
          } catch (e) {
            if (mode === executionModes.serve || autoServe) {
              throw e;
            }
          }
        }

        if (mode === executionModes.serve && !serve) {
          if (serveIsMain_) {
            // Only error if main worker
            import.meta.log(
              "error",
              `%cerror: %cdeno serve requires %cexport default { fetch }%c in the main module, did you mean to run \"deno run\"?`,
              "color: yellow;",
              "color: inherit;",
              "font-weight: bold;",
              "font-weight: normal;",
            );
          }
          return;
        }

        if (serve) {
          if (mode === executionModes.run && !autoServe) {
            import.meta.log(
              "error",
              `%cwarning: %cDetected %cexport default { fetch }%c, did you mean to run \"deno serve\"?`,
              "color: yellow;",
              "color: inherit;",
              "font-weight: bold;",
              "font-weight: normal;",
            );
          }
          if (mode === executionModes.serve || autoServe) {
            serve({
              servePort,
              serveHost,
              workerCountWhenMain: serveIsMain_
                ? serveWorkerCountOrIndex_
                : undefined,
            });
          }
        }
      });
    }

    removeImportedOps();

    performance.setTimeOrigin();
    event.setEventTargetData(performance.performance);
    globalThis_ = globalThis;

    // Remove bootstrapping data from the global scope
    delete globalThis.__bootstrap;
    delete globalThis.bootstrap;
    hasBootstrapped = true;

    // If the `--location` flag isn't set, make `globalThis.location` `undefined` and
    // writable, so that they can mock it themselves if they like. If the flag was
    // set, define `globalThis.location`, using the provided value.
    if (location_ == null) {
      mainRuntimeGlobalProperties.location = {
        writable: true,
        configurable: true,
      };
    } else {
      location.setLocationHref(location_);
    }

    ObjectDefineProperties(globalThis, mainRuntimeGlobalProperties);
    ObjectDefineProperties(globalThis, {
      // TODO(bartlomieju): in the future we might want to change the
      // behavior of setting `name` to actually update the process name.
      // Empty string matches what browsers do.
      name: core.propWritable(""),
      close: core.propWritable(windowClose),
      closed: core.propGetterOnly(() => windowIsClosing),
    });
    exposeUnstableFeaturesForWindowOrWorkerGlobalScope(unstableFeatures);
    ObjectSetPrototypeOf(globalThis, Window.prototype);

    bootstrapOtel(otelConfig);

    if (inspectFlag) {
      core.wrapConsole(globalThis.console, core.v8Console);
    }

    event.setEventTargetData(globalThis);
    event.defineEventHandler(globalThis, "error");
    event.defineEventHandler(globalThis, "load");
    event.defineEventHandler(globalThis, "beforeunload");
    event.defineEventHandler(globalThis, "unload");

    runtimeStart(
      denoVersion,
      v8Version,
      tsVersion,
      target,
    );

    // TODO(bartlomieju): this is not ideal, but because we use `ObjectAssign`
    // above any properties that are defined elsewhere using `Object.defineProperty`
    // are lost.
    let jupyterNs = undefined;
    ObjectDefineProperty(finalDenoNs, "jupyter", {
      __proto__: null,
      get() {
        if (jupyterNs) {
          return jupyterNs;
        }
        throw new Error(
          "Deno.jupyter is only available in `deno jupyter` subcommand",
        );
      },
      set(val) {
        jupyterNs = val;
      },
    });

    for (let i = 0; i <= unstableFeatures.length; i++) {
      const id = unstableFeatures[i];
      ObjectAssign(finalDenoNs, denoNsUnstableById[id]);
    }

    if (!ArrayPrototypeIncludes(unstableFeatures, unstableIds.unsafeProto)) {
      // Removes the `__proto__` for security reasons.
      // https://tc39.es/ecma262/#sec-get-object.prototype.__proto__
      delete Object.prototype.__proto__;
    }

    if (!ArrayPrototypeIncludes(unstableFeatures, unstableIds.temporal)) {
      // Removes the `Temporal` API.
      delete globalThis.Temporal;
      delete globalThis.Date.prototype.toTemporalInstant;
    }

    // Setup `Deno` global - we're actually overriding already existing global
    // `Deno` with `Deno` namespace from "./deno.ts".
    ObjectDefineProperty(globalThis, "Deno", core.propReadOnly(finalDenoNs));

    if (nodeBootstrap) {
      nodeBootstrap({
        usesLocalNodeModulesDir: hasNodeModulesDir,
        runningOnMainThread: true,
        argv0,
        nodeDebug,
      });
    }
  } else {
    // Warmup
  }
}

function bootstrapWorkerRuntime(
  runtimeOptions,
  name,
  internalName,
  workerId,
  workerType,
  maybeWorkerMetadata,
  warmup = false,
) {
  if (!warmup) {
    if (hasBootstrapped) {
      throw new Error("Worker runtime already bootstrapped");
    }

    const {
      0: denoVersion,
      1: location_,
      2: unstableFeatures,
      4: enableTestingFeaturesFlag,
      5: hasNodeModulesDir,
      6: argv0,
      7: nodeDebug,
      13: otelConfig,
      15: standalone,
    } = runtimeOptions;

    denoNs.build.standalone = standalone;

    closeOnIdle = runtimeOptions[14];

    performance.setTimeOrigin();
    event.setEventTargetData(performance.performance);
    globalThis_ = globalThis;

    // Remove bootstrapping data from the global scope
    delete globalThis.__bootstrap;
    delete globalThis.bootstrap;
    hasBootstrapped = true;

    if (workerType === "node") {
      delete workerRuntimeGlobalProperties["WorkerGlobalScope"];
      delete workerRuntimeGlobalProperties["self"];
    }
    ObjectDefineProperties(globalThis, workerRuntimeGlobalProperties);
    ObjectDefineProperties(globalThis, {
      name: core.propWritable(name),
      // TODO(bartlomieju): should be readonly?
      close: core.propNonEnumerable(workerClose),
      postMessage: core.propWritable(postMessage),
    });
    if (enableTestingFeaturesFlag) {
      ObjectDefineProperty(
        globalThis,
        "importScripts",
        core.propWritable(importScripts),
      );
    }
    exposeUnstableFeaturesForWindowOrWorkerGlobalScope(unstableFeatures);
    ObjectSetPrototypeOf(globalThis, DedicatedWorkerGlobalScope.prototype);

    bootstrapOtel(otelConfig);

    core.wrapConsole(globalThis.console, core.v8Console);

    event.setEventTargetData(globalThis);
    event.defineEventHandler(globalThis, "message");
    event.defineEventHandler(globalThis, "error", undefined, true);

    // `Deno.exit()` is an alias to `self.close()`. Setting and exit
    // code using an op in worker context is a no-op.
    os.setExitHandler((_exitCode) => {
      workerClose();
    });

    runtimeStart(
      denoVersion,
      v8Version,
      tsVersion,
      target,
      internalName ?? name,
    );

    location.setLocationHref(location_);

    globalThis.pollForMessages = pollForMessages;
    globalThis.hasMessageEventListener = hasMessageEventListener;

    for (let i = 0; i <= unstableFeatures.length; i++) {
      const id = unstableFeatures[i];
      ObjectAssign(finalDenoNs, denoNsUnstableById[id]);
    }

    // Not available in workers
    const moduleSpecifier = finalDenoNs.mainModule;
    delete finalDenoNs.mainModule;

    if (!ArrayPrototypeIncludes(unstableFeatures, unstableIds.unsafeProto)) {
      // Removes the `__proto__` for security reasons.
      // https://tc39.es/ecma262/#sec-get-object.prototype.__proto__
      delete Object.prototype.__proto__;
    }

    if (!ArrayPrototypeIncludes(unstableFeatures, unstableIds.temporal)) {
      // Removes the `Temporal` API.
      delete globalThis.Temporal;
      delete globalThis.Date.prototype.toTemporalInstant;
    }

    // Setup `Deno` global - we're actually overriding already existing global
    // `Deno` with `Deno` namespace from "./deno.ts".
    ObjectDefineProperty(globalThis, "Deno", core.propReadOnly(finalDenoNs));

    const workerMetadata = maybeWorkerMetadata
      ? messagePort.deserializeJsMessageData(maybeWorkerMetadata)
      : undefined;

    if (nodeBootstrap) {
      nodeBootstrap({
        usesLocalNodeModulesDir: hasNodeModulesDir,
        runningOnMainThread: false,
        argv0,
        workerId,
        maybeWorkerMetadata: workerMetadata,
        nodeDebug,
        moduleSpecifier: workerType === "node" ? moduleSpecifier : null,
      });
    }
  } else {
    // Warmup
    return;
  }
}

const nodeBootstrap = globalThis.nodeBootstrap;
delete globalThis.nodeBootstrap;
const dispatchProcessExitEvent = internals.dispatchProcessExitEvent;
delete internals.dispatchProcessExitEvent;
const dispatchProcessBeforeExitEvent = internals.dispatchProcessBeforeExitEvent;
delete internals.dispatchProcessBeforeExitEvent;

globalThis.bootstrap = {
  mainRuntime: bootstrapMainRuntime,
  workerRuntime: bootstrapWorkerRuntime,
  dispatchLoadEvent,
  dispatchUnloadEvent,
  dispatchBeforeUnloadEvent,
  dispatchProcessExitEvent,
  dispatchProcessBeforeExitEvent,
};

event.defineEventHandler(globalThis, "unhandledrejection");

<<<<<<< HEAD
=======
// Nothing listens to this, but it warms up the code paths for event dispatch
(new event.EventTarget()).dispatchEvent(new event.Event("warmup"));

>>>>>>> ce1d4514
removeImportedOps();

// Run the warmup path through node and runtime/worker bootstrap functions
bootstrapMainRuntime(undefined, true);
bootstrapWorkerRuntime(
  undefined,
  undefined,
  undefined,
  undefined,
  undefined,
  undefined,
  true,
);
nodeBootstrap({ warmup: true });<|MERGE_RESOLUTION|>--- conflicted
+++ resolved
@@ -976,12 +976,6 @@
 
 event.defineEventHandler(globalThis, "unhandledrejection");
 
-<<<<<<< HEAD
-=======
-// Nothing listens to this, but it warms up the code paths for event dispatch
-(new event.EventTarget()).dispatchEvent(new event.Event("warmup"));
-
->>>>>>> ce1d4514
 removeImportedOps();
 
 // Run the warmup path through node and runtime/worker bootstrap functions
