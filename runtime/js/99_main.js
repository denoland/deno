--- conflicted
+++ resolved
@@ -281,38 +281,6 @@
 let globalDispatchEvent;
 let closeOnIdle;
 
-<<<<<<< HEAD
-function createPollForMessages(workerName) {
-  return async function pollForMessages() {
-    if (!globalDispatchEvent) {
-      globalDispatchEvent = FunctionPrototypeBind(
-        globalThis.dispatchEvent,
-        globalThis,
-      );
-    }
-    while (!isClosing) {
-      const op = op_worker_recv_message();
-      // In a Node.js worker, unref() the op promise to prevent it from
-      // keeping the event loop alive. This avoids the need to explicitly
-      // call self.close() or worker.terminate().
-      if (workerName === "$DENO_STD_NODE_WORKER_THREAD") {
-        core.unrefOpPromise(op);
-      }
-      const data = await op;
-      if (data === null) break;
-      const v = messagePort.deserializeJsMessageData(data);
-      const message = v[0];
-      const transferables = v[1];
-
-      const msgEvent = new event.MessageEvent("message", {
-        cancelable: false,
-        data: message,
-        ports: ArrayPrototypeFilter(
-          transferables,
-          (t) =>
-            ObjectPrototypeIsPrototypeOf(messagePort.MessagePortPrototype, t),
-        ),
-=======
 async function pollForMessages() {
   if (!globalDispatchEvent) {
     globalDispatchEvent = FunctionPrototypeBind(
@@ -355,30 +323,15 @@
         colno: e.columnNumber ? e.columnNumber + 1 : undefined,
         filename: e.fileName,
         error: e,
->>>>>>> 13b7d5a9
       });
-      event.setIsTrusted(msgEvent, true);
-
-      try {
-        globalDispatchEvent(msgEvent);
-      } catch (e) {
-        const errorEvent = new event.ErrorEvent("error", {
-          cancelable: true,
-          message: e.message,
-          lineno: e.lineNumber ? e.lineNumber + 1 : undefined,
-          colno: e.columnNumber ? e.columnNumber + 1 : undefined,
-          filename: e.fileName,
-          error: e,
-        });
-
-        event.setIsTrusted(errorEvent, true);
-        globalDispatchEvent(errorEvent);
-        if (!errorEvent.defaultPrevented) {
-          throw e;
-        }
+
+      event.setIsTrusted(errorEvent, true);
+      globalDispatchEvent(errorEvent);
+      if (!errorEvent.defaultPrevented) {
+        throw e;
       }
     }
-  };
+  }
 }
 
 let loadedMainWorkerScript = false;
@@ -852,7 +805,7 @@
     7: shouldDisableDeprecatedApiWarning,
     8: shouldUseVerboseDeprecatedApiWarning,
     9: _future,
-    10: closeOnIdle_
+    10: closeOnIdle_,
   } = runtimeOptions;
 
   deprecatedApiWarningDisabled = shouldDisableDeprecatedApiWarning;
@@ -914,12 +867,8 @@
 
   location.setLocationHref(location_);
 
-<<<<<<< HEAD
-  globalThis.pollForMessages = createPollForMessages(name);
-=======
   closeOnIdle = closeOnIdle_;
   globalThis.pollForMessages = pollForMessages;
->>>>>>> 13b7d5a9
 
   // TODO(bartlomieju): deprecate --unstable
   if (unstableFlag) {
