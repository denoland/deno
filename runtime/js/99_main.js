// deno-lint-ignore-file no-deprecated-deno-api
// Copyright 2018-2024 the Deno authors. All rights reserved. MIT license.

// Remove Intl.v8BreakIterator because it is a non-standard API.
delete Intl.v8BreakIterator;

import { core, internals, primordials } from "ext:core/mod.js";
const ops = core.ops;
import {
  op_bootstrap_args,
  op_bootstrap_is_stderr_tty,
  op_bootstrap_is_stdout_tty,
  op_bootstrap_no_color,
  op_bootstrap_pid,
  op_main_module,
  op_ppid,
  op_set_format_exception_callback,
  op_snapshot_options,
  op_worker_close,
  op_worker_get_type,
  op_worker_post_message,
  op_worker_recv_message,
  op_worker_sync_fetch,
} from "ext:core/ops";
const {
  ArrayPrototypeFilter,
  ArrayPrototypeIncludes,
  ArrayPrototypeMap,
  DateNow,
  Error,
  ErrorPrototype,
  FunctionPrototypeBind,
  FunctionPrototypeCall,
  ObjectAssign,
  ObjectDefineProperties,
  ObjectDefineProperty,
  ObjectHasOwn,
  ObjectKeys,
  ObjectPrototypeIsPrototypeOf,
  ObjectSetPrototypeOf,
  ObjectValues,
  PromisePrototypeThen,
  PromiseResolve,
  StringPrototypePadEnd,
  Symbol,
  SymbolIterator,
  TypeError,
} = primordials;
const {
  isNativeError,
} = core;
import { registerDeclarativeServer } from "ext:deno_http/00_serve.ts";
import * as event from "ext:deno_web/02_event.js";
import * as location from "ext:deno_web/12_location.js";
import * as version from "ext:runtime/01_version.ts";
import * as os from "ext:runtime/30_os.js";
import * as timers from "ext:deno_web/02_timers.js";
import {
  getDefaultInspectOptions,
  getStderrNoColor,
  inspectArgs,
  quoteString,
  setNoColorFns,
} from "ext:deno_console/01_console.js";
import * as performance from "ext:deno_web/15_performance.js";
import * as url from "ext:deno_url/00_url.js";
import * as fetch from "ext:deno_fetch/26_fetch.js";
import * as messagePort from "ext:deno_web/13_message_port.js";
import {
  denoNs,
  denoNsUnstable,
  denoNsUnstableById,
  unstableIds,
} from "ext:runtime/90_deno_ns.js";
import { errors } from "ext:runtime/01_errors.js";
import * as webidl from "ext:deno_webidl/00_webidl.js";
import { DOMException } from "ext:deno_web/01_dom_exception.js";
import {
  unstableForWindowOrWorkerGlobalScope,
  windowOrWorkerGlobalScope,
} from "ext:runtime/98_global_scope_shared.js";
import {
  mainRuntimeGlobalProperties,
  memoizeLazy,
} from "ext:runtime/98_global_scope_window.js";
import {
  workerRuntimeGlobalProperties,
} from "ext:runtime/98_global_scope_worker.js";
import { SymbolDispose, SymbolMetadata } from "ext:deno_web/00_infra.js";
// deno-lint-ignore prefer-primordials
if (Symbol.metadata) {
  throw "V8 supports Symbol.metadata now, no need to shim it!";
}
ObjectDefineProperties(Symbol, {
  dispose: {
    value: SymbolDispose,
    enumerable: false,
    writable: false,
    configurable: false,
  },
  metadata: {
    value: SymbolMetadata,
    enumerable: false,
    writable: false,
    configurable: false,
  },
});

let windowIsClosing = false;
let globalThis_;

// TODO(2.0): remove once all deprecated APIs are removed.
function warnOnDeprecatedApi() {}

function windowClose() {
  if (!windowIsClosing) {
    windowIsClosing = true;
    // Push a macrotask to exit after a promise resolve.
    // This is not perfect, but should be fine for first pass.
    PromisePrototypeThen(
      PromiseResolve(),
      () =>
        FunctionPrototypeCall(timers.setTimeout, null, () => {
          // This should be fine, since only Window/MainWorker has .close()
          os.exit(0);
        }, 0),
    );
  }
}

function workerClose() {
  if (isClosing) {
    return;
  }

  isClosing = true;
  op_worker_close();
}

function postMessage(message, transferOrOptions = { __proto__: null }) {
  const prefix =
    "Failed to execute 'postMessage' on 'DedicatedWorkerGlobalScope'";
  webidl.requiredArguments(arguments.length, 1, prefix);
  message = webidl.converters.any(message);
  let options;
  if (
    webidl.type(transferOrOptions) === "Object" &&
    transferOrOptions !== undefined &&
    transferOrOptions[SymbolIterator] !== undefined
  ) {
    const transfer = webidl.converters["sequence<object>"](
      transferOrOptions,
      prefix,
      "Argument 2",
    );
    options = { transfer };
  } else {
    options = webidl.converters.StructuredSerializeOptions(
      transferOrOptions,
      prefix,
      "Argument 2",
    );
  }
  const { transfer } = options;
  const data = messagePort.serializeJsMessageData(message, transfer);
  op_worker_post_message(data);
}

let isClosing = false;
let globalDispatchEvent;

function hasMessageEventListener() {
  return event.listenerCount(globalThis, "message") > 0 ||
    messagePort.messageEventListenerCount > 0;
}

async function pollForMessages() {
  if (!globalDispatchEvent) {
    globalDispatchEvent = FunctionPrototypeBind(
      globalThis.dispatchEvent,
      globalThis,
    );
  }
  while (!isClosing) {
    const recvMessage = op_worker_recv_message();
    if (globalThis[messagePort.unrefPollForMessages] === true) {
      core.unrefOpPromise(recvMessage);
    }
    const data = await recvMessage;
    // const data = await op_worker_recv_message();
    if (data === null) break;
    const v = messagePort.deserializeJsMessageData(data);
    const message = v[0];
    const transferables = v[1];

    const msgEvent = new event.MessageEvent("message", {
      cancelable: false,
      data: message,
      ports: ArrayPrototypeFilter(
        transferables,
        (t) =>
          ObjectPrototypeIsPrototypeOf(messagePort.MessagePortPrototype, t),
      ),
    });
    event.setIsTrusted(msgEvent, true);

    try {
      globalDispatchEvent(msgEvent);
    } catch (e) {
      const errorEvent = new event.ErrorEvent("error", {
        cancelable: true,
        message: e.message,
        lineno: e.lineNumber ? e.lineNumber + 1 : undefined,
        colno: e.columnNumber ? e.columnNumber + 1 : undefined,
        filename: e.fileName,
        error: e,
      });

      event.setIsTrusted(errorEvent, true);
      globalDispatchEvent(errorEvent);
      if (!errorEvent.defaultPrevented) {
        throw e;
      }
    }
  }
}

let loadedMainWorkerScript = false;

function importScripts(...urls) {
  if (op_worker_get_type() === "module") {
    throw new TypeError("Can't import scripts in a module worker.");
  }

  const baseUrl = location.getLocationHref();
  const parsedUrls = ArrayPrototypeMap(urls, (scriptUrl) => {
    try {
      return new url.URL(scriptUrl, baseUrl ?? undefined).href;
    } catch {
      throw new DOMException(
        "Failed to parse URL.",
        "SyntaxError",
      );
    }
  });

  // A classic worker's main script has looser MIME type checks than any
  // imported scripts, so we use `loadedMainWorkerScript` to distinguish them.
  // TODO(andreubotella) Refactor worker creation so the main script isn't
  // loaded with `importScripts()`.
  const scripts = op_worker_sync_fetch(
    parsedUrls,
    !loadedMainWorkerScript,
  );
  loadedMainWorkerScript = true;

  for (let i = 0; i < scripts.length; ++i) {
    const { url, script } = scripts[i];
    const err = core.evalContext(script, url)[1];
    if (err !== null) {
      throw err.thrown;
    }
  }
}

const opArgs = memoizeLazy(() => op_bootstrap_args());
const opPid = memoizeLazy(() => op_bootstrap_pid());
setNoColorFns(
  () => op_bootstrap_no_color() || !op_bootstrap_is_stdout_tty(),
  () => op_bootstrap_no_color() || !op_bootstrap_is_stderr_tty(),
);

function formatException(error) {
  if (
    isNativeError(error) ||
    ObjectPrototypeIsPrototypeOf(ErrorPrototype, error)
  ) {
    return null;
  } else if (typeof error == "string") {
    return `Uncaught ${
      inspectArgs([quoteString(error, getDefaultInspectOptions())], {
        colors: !getStderrNoColor(),
      })
    }`;
  } else {
    return `Uncaught ${inspectArgs([error], { colors: !getStderrNoColor() })}`;
  }
}

core.registerErrorClass("NotFound", errors.NotFound);
core.registerErrorClass("ConnectionRefused", errors.ConnectionRefused);
core.registerErrorClass("ConnectionReset", errors.ConnectionReset);
core.registerErrorClass("ConnectionAborted", errors.ConnectionAborted);
core.registerErrorClass("NotConnected", errors.NotConnected);
core.registerErrorClass("AddrInUse", errors.AddrInUse);
core.registerErrorClass("AddrNotAvailable", errors.AddrNotAvailable);
core.registerErrorClass("BrokenPipe", errors.BrokenPipe);
core.registerErrorClass("AlreadyExists", errors.AlreadyExists);
core.registerErrorClass("InvalidData", errors.InvalidData);
core.registerErrorClass("TimedOut", errors.TimedOut);
core.registerErrorClass("WouldBlock", errors.WouldBlock);
core.registerErrorClass("WriteZero", errors.WriteZero);
core.registerErrorClass("UnexpectedEof", errors.UnexpectedEof);
core.registerErrorClass("Http", errors.Http);
core.registerErrorClass("Busy", errors.Busy);
core.registerErrorClass("NotSupported", errors.NotSupported);
core.registerErrorClass("FilesystemLoop", errors.FilesystemLoop);
core.registerErrorClass("IsADirectory", errors.IsADirectory);
core.registerErrorClass("NetworkUnreachable", errors.NetworkUnreachable);
core.registerErrorClass("NotADirectory", errors.NotADirectory);
core.registerErrorBuilder(
  "DOMExceptionOperationError",
  function DOMExceptionOperationError(msg) {
    return new DOMException(msg, "OperationError");
  },
);
core.registerErrorBuilder(
  "DOMExceptionQuotaExceededError",
  function DOMExceptionQuotaExceededError(msg) {
    return new DOMException(msg, "QuotaExceededError");
  },
);
core.registerErrorBuilder(
  "DOMExceptionNotSupportedError",
  function DOMExceptionNotSupportedError(msg) {
    return new DOMException(msg, "NotSupported");
  },
);
core.registerErrorBuilder(
  "DOMExceptionNetworkError",
  function DOMExceptionNetworkError(msg) {
    return new DOMException(msg, "NetworkError");
  },
);
core.registerErrorBuilder(
  "DOMExceptionAbortError",
  function DOMExceptionAbortError(msg) {
    return new DOMException(msg, "AbortError");
  },
);
core.registerErrorBuilder(
  "DOMExceptionInvalidCharacterError",
  function DOMExceptionInvalidCharacterError(msg) {
    return new DOMException(msg, "InvalidCharacterError");
  },
);
core.registerErrorBuilder(
  "DOMExceptionDataError",
  function DOMExceptionDataError(msg) {
    return new DOMException(msg, "DataError");
  },
);

function runtimeStart(
  denoVersion,
  v8Version,
  tsVersion,
  target,
) {
  core.setWasmStreamingCallback(fetch.handleWasmStreaming);
  core.setReportExceptionCallback(event.reportException);
  op_set_format_exception_callback(formatException);
  version.setVersions(
    denoVersion,
    v8Version,
    tsVersion,
  );
  core.setBuildInfo(target);
}

core.setUnhandledPromiseRejectionHandler(processUnhandledPromiseRejection);
core.setHandledPromiseRejectionHandler(processRejectionHandled);

// Notification that the core received an unhandled promise rejection that is about to
// terminate the runtime. If we can handle it, attempt to do so.
function processUnhandledPromiseRejection(promise, reason) {
  const rejectionEvent = new event.PromiseRejectionEvent(
    "unhandledrejection",
    {
      cancelable: true,
      promise,
      reason,
    },
  );

  // Note that the handler may throw, causing a recursive "error" event
  globalThis_.dispatchEvent(rejectionEvent);

  // If event was not yet prevented, try handing it off to Node compat layer
  // (if it was initialized)
  if (
    !rejectionEvent.defaultPrevented &&
    typeof internals.nodeProcessUnhandledRejectionCallback !== "undefined"
  ) {
    internals.nodeProcessUnhandledRejectionCallback(rejectionEvent);
  }

  // If event was not prevented (or "unhandledrejection" listeners didn't
  // throw) we will let Rust side handle it.
  if (rejectionEvent.defaultPrevented) {
    return true;
  }

  return false;
}

function processRejectionHandled(promise, reason) {
  const rejectionHandledEvent = new event.PromiseRejectionEvent(
    "rejectionhandled",
    { promise, reason },
  );

  // Note that the handler may throw, causing a recursive "error" event
  globalThis_.dispatchEvent(rejectionHandledEvent);

  if (typeof internals.nodeProcessRejectionHandledCallback !== "undefined") {
    internals.nodeProcessRejectionHandledCallback(rejectionHandledEvent);
  }
}

function dispatchLoadEvent() {
  globalThis_.dispatchEvent(new Event("load"));
}

function dispatchBeforeUnloadEvent() {
  return globalThis_.dispatchEvent(
    new Event("beforeunload", { cancelable: true }),
  );
}

function dispatchUnloadEvent() {
  globalThis_.dispatchEvent(new Event("unload"));
}

let hasBootstrapped = false;
// Set up global properties shared by main and worker runtime.
ObjectDefineProperties(globalThis, windowOrWorkerGlobalScope);

// Set up global properties shared by main and worker runtime that are exposed
// by unstable features if those are enabled.
function exposeUnstableFeaturesForWindowOrWorkerGlobalScope(options) {
  const { unstableFlag, unstableFeatures } = options;
  if (unstableFlag) {
    const all = ObjectValues(unstableForWindowOrWorkerGlobalScope);
    for (let i = 0; i <= all.length; i++) {
      const props = all[i];
      ObjectDefineProperties(globalThis, { ...props });
    }
  } else {
    const featureIds = ArrayPrototypeMap(
      ObjectKeys(
        unstableForWindowOrWorkerGlobalScope,
      ),
      (k) => k | 0,
    );

    for (let i = 0; i <= featureIds.length; i++) {
      const featureId = featureIds[i];
      if (ArrayPrototypeIncludes(unstableFeatures, featureId)) {
        const props = unstableForWindowOrWorkerGlobalScope[featureId];
        ObjectDefineProperties(globalThis, { ...props });
      }
    }
  }
}

// NOTE(bartlomieju): remove all the ops that have already been imported using
// "virtual op module" (`ext:core/ops`).
const NOT_IMPORTED_OPS = [
  // Related to `Deno.bench()` API
  "op_bench_now",
  "op_dispatch_bench_event",
  "op_register_bench",
  "op_bench_get_origin",

  // Related to `Deno.jupyter` API
  "op_jupyter_broadcast",
  "op_jupyter_input",

  // Related to `Deno.test()` API
  "op_test_event_step_result_failed",
  "op_test_event_step_result_ignored",
  "op_test_event_step_result_ok",
  "op_test_event_step_wait",
  "op_test_op_sanitizer_collect",
  "op_test_op_sanitizer_finish",
  "op_test_op_sanitizer_get_async_message",
  "op_test_op_sanitizer_report",
  "op_restore_test_permissions",
  "op_register_test_step",
  "op_register_test",
  "op_test_get_origin",
  "op_pledge_test_permissions",

  // TODO(bartlomieju): used in various integration tests - figure out a way
  // to not depend on them.
  "op_set_exit_code",
  "op_napi_open",
  "op_npm_process_state",
];

function removeImportedOps() {
  const allOpNames = ObjectKeys(ops);
  for (let i = 0; i < allOpNames.length; i++) {
    const opName = allOpNames[i];
    if (!ArrayPrototypeIncludes(NOT_IMPORTED_OPS, opName)) {
      delete ops[opName];
    }
  }
}

// FIXME(bartlomieju): temporarily add whole `Deno.core` to
// `Deno[Deno.internal]` namespace. It should be removed and only necessary
// methods should be left there.
ObjectAssign(internals, { core, warnOnDeprecatedApi });
const internalSymbol = Symbol("Deno.internal");
const finalDenoNs = {
  internal: internalSymbol,
  [internalSymbol]: internals,
  ...denoNs,
  // Deno.test and Deno.bench are noops here, but kept for compatibility; so
  // that they don't cause errors when used outside of `deno test`/`deno bench`
  // contexts.
  test: () => {},
  bench: () => {},
};

ObjectDefineProperties(finalDenoNs, {
  pid: core.propGetterOnly(opPid),
  // `ppid` should not be memoized.
  // https://github.com/denoland/deno/issues/23004
  ppid: core.propGetterOnly(() => op_ppid()),
  noColor: core.propGetterOnly(() => op_bootstrap_no_color()),
  args: core.propGetterOnly(opArgs),
  mainModule: core.propGetterOnly(() => op_main_module()),
  exitCode: {
    get() {
      return os.getExitCode();
    },
    set(value) {
      os.setExitCode(value);
    },
  },
});

const {
  tsVersion,
  v8Version,
  target,
} = op_snapshot_options();

const executionModes = {
  none: 0,
  worker: 1,
  run: 2,
  repl: 3,
  eval: 4,
  test: 5,
  bench: 6,
  serve: 7,
  jupyter: 8,
};

function bootstrapMainRuntime(runtimeOptions, warmup = false) {
  if (!warmup) {
    if (hasBootstrapped) {
      throw new Error("Worker runtime already bootstrapped");
    }

    const {
      0: denoVersion,
      1: location_,
      2: unstableFlag,
      3: unstableFeatures,
      4: inspectFlag,
      6: hasNodeModulesDir,
      7: argv0,
      8: nodeDebug,
      9: future,
      10: mode,
      11: servePort,
      12: serveHost,
      13: serveIsMain,
      14: serveWorkerCount,
    } = runtimeOptions;

    if (mode === executionModes.serve) {
      if (serveIsMain && serveWorkerCount) {
        // deno-lint-ignore no-console
        const origLog = console.log;
        // deno-lint-ignore no-console
        const origError = console.error;
        const prefix = `[serve-worker-0 ]`;
        // deno-lint-ignore no-console
        console.log = (...args) => {
          return origLog(prefix, ...new primordials.SafeArrayIterator(args));
        };
        // deno-lint-ignore no-console
        console.error = (...args) => {
          return origError(prefix, ...new primordials.SafeArrayIterator(args));
        };
      } else if (serveWorkerCount !== null) {
        // deno-lint-ignore no-console
        const origLog = console.log;
        // deno-lint-ignore no-console
        const origError = console.error;
        const base = `serve-worker-${serveWorkerCount + 1}`;
        // 15 = "serve-worker-nn".length, assuming
        // serveWorkerCount < 100
        const prefix = `[${StringPrototypePadEnd(base, 15, " ")}]`;
        // deno-lint-ignore no-console
        console.log = (...args) => {
          return origLog(prefix, ...new primordials.SafeArrayIterator(args));
        };
        // deno-lint-ignore no-console
        console.error = (...args) => {
          return origError(prefix, ...new primordials.SafeArrayIterator(args));
        };
      }
    }

    if (mode === executionModes.run || mode === executionModes.serve) {
      let serve = undefined;
      core.addMainModuleHandler((main) => {
        if (ObjectHasOwn(main, "default")) {
          try {
            serve = registerDeclarativeServer(main.default);
          } catch (e) {
            if (mode === executionModes.serve) {
              throw e;
            }
          }
        }

        if (mode === executionModes.serve && !serve) {
          if (serveIsMain) {
            // Only error if main worker
            // deno-lint-ignore no-console
            console.error(
              `%cerror: %cdeno serve requires %cexport default { fetch }%c in the main module, did you mean to run \"deno run\"?`,
              "color: yellow;",
              "color: inherit;",
              "font-weight: bold;",
              "font-weight: normal;",
            );
          }
          return;
        }

        if (serve) {
          if (mode === executionModes.run) {
            // deno-lint-ignore no-console
            console.error(
              `%cwarning: %cDetected %cexport default { fetch }%c, did you mean to run \"deno serve\"?`,
              "color: yellow;",
              "color: inherit;",
              "font-weight: bold;",
              "font-weight: normal;",
            );
          }
          if (mode === executionModes.serve) {
            serve({ servePort, serveHost, serveIsMain, serveWorkerCount });
          }
        }
      });
    }

    // TODO(iuioiua): remove in Deno v2. This allows us to dynamically delete
    // class properties within constructors for classes that are not defined
    // within the Deno namespace.
    internals.future = future;

    removeImportedOps();

    performance.setTimeOrigin(DateNow());
    globalThis_ = globalThis;

    // Remove bootstrapping data from the global scope
    delete globalThis.__bootstrap;
    delete globalThis.bootstrap;
    hasBootstrapped = true;

    // If the `--location` flag isn't set, make `globalThis.location` `undefined` and
    // writable, so that they can mock it themselves if they like. If the flag was
    // set, define `globalThis.location`, using the provided value.
    if (location_ == null) {
      mainRuntimeGlobalProperties.location = {
        writable: true,
      };
    } else {
      location.setLocationHref(location_);
    }

    exposeUnstableFeaturesForWindowOrWorkerGlobalScope({
      unstableFlag,
      unstableFeatures,
    });
    ObjectDefineProperties(globalThis, mainRuntimeGlobalProperties);
    ObjectDefineProperties(globalThis, {
      // TODO(bartlomieju): in the future we might want to change the
      // behavior of setting `name` to actually update the process name.
      // Empty string matches what browsers do.
      name: core.propWritable(""),
      close: core.propWritable(windowClose),
      closed: core.propGetterOnly(() => windowIsClosing),
    });
    ObjectSetPrototypeOf(globalThis, Window.prototype);

    if (inspectFlag) {
      const consoleFromDeno = globalThis.console;
      core.wrapConsole(consoleFromDeno, core.v8Console);
    }

    event.defineEventHandler(globalThis, "error");
    event.defineEventHandler(globalThis, "load");
    event.defineEventHandler(globalThis, "beforeunload");
    event.defineEventHandler(globalThis, "unload");

    runtimeStart(
      denoVersion,
      v8Version,
      tsVersion,
      target,
    );

    // TODO(bartlomieju): deprecate --unstable
    if (unstableFlag) {
      ObjectAssign(finalDenoNs, denoNsUnstable);
      // TODO(bartlomieju): this is not ideal, but because we use `ObjectAssign`
      // above any properties that are defined elsewhere using `Object.defineProperty`
      // are lost.
      let jupyterNs = undefined;
      ObjectDefineProperty(finalDenoNs, "jupyter", {
        get() {
          if (jupyterNs) {
            return jupyterNs;
          }
          throw new Error(
            "Deno.jupyter is only available in `deno jupyter` subcommand.",
          );
        },
        set(val) {
          jupyterNs = val;
        },
      });
    } else {
      for (let i = 0; i <= unstableFeatures.length; i++) {
        const id = unstableFeatures[i];
        ObjectAssign(finalDenoNs, denoNsUnstableById[id]);
      }
    }

    if (!ArrayPrototypeIncludes(unstableFeatures, unstableIds.unsafeProto)) {
      // Removes the `__proto__` for security reasons.
      // https://tc39.es/ecma262/#sec-get-object.prototype.__proto__
      delete Object.prototype.__proto__;
    }

    if (!ArrayPrototypeIncludes(unstableFeatures, unstableIds.temporal)) {
      // Removes the `Temporal` API.
      delete globalThis.Temporal;
      delete globalThis.Date.prototype.toTemporalInstant;
    } else {
      // Removes the obsoleted `Temporal` API.
      // https://github.com/tc39/proposal-temporal/pull/2895
      // https://github.com/tc39/proposal-temporal/pull/2914
      if (typeof Temporal.Instant.fromEpochSeconds === "undefined") {
        throw "V8 removes obsoleted Temporal API now, no need to delete them!";
      }
      delete Temporal.Instant.fromEpochSeconds;
      delete Temporal.Instant.fromEpochMicroseconds;
      delete Temporal.Instant.prototype.epochSeconds;
      delete Temporal.Instant.prototype.epochMicroseconds;
      delete Temporal.PlainDateTime.prototype.withPlainDate;
      delete Temporal.PlainDateTime.prototype.toPlainYearMonth;
      delete Temporal.PlainDateTime.prototype.toPlainMonthDay;
      delete Temporal.PlainTime.prototype.toPlainDateTime;
      delete Temporal.PlainTime.prototype.toZonedDateTime;
      delete Temporal.TimeZone.prototype.getNextTransition;
      delete Temporal.TimeZone.prototype.getPreviousTransition;
      delete Temporal.ZonedDateTime.prototype.withPlainDate;
      delete Temporal.ZonedDateTime.prototype.toPlainYearMonth;
      delete Temporal.ZonedDateTime.prototype.toPlainMonthDay;
      delete Temporal.Now.zonedDateTime;
      delete Temporal.Now.plainDateTime;
      delete Temporal.Now.plainDate;
    }

    // Setup `Deno` global - we're actually overriding already existing global
    // `Deno` with `Deno` namespace from "./deno.ts".
    ObjectDefineProperty(globalThis, "Deno", core.propReadOnly(finalDenoNs));

    if (nodeBootstrap) {
      nodeBootstrap({
        usesLocalNodeModulesDir: hasNodeModulesDir,
        runningOnMainThread: true,
        argv0,
        nodeDebug,
      });
    }
    if (future) {
      delete globalThis.window;
      delete Deno.Buffer;
      delete Deno.File;
<<<<<<< HEAD
      delete Deno.fstat;
      delete Deno.fstatSync;
=======
      delete Deno.ftruncate;
      delete Deno.ftruncateSync;
>>>>>>> ac33fc28
      delete Deno.FsFile.prototype.rid;
      delete Deno.funlock;
      delete Deno.funlockSync;
      delete Deno.readAll;
      delete Deno.readAllSync;
      delete Deno.read;
      delete Deno.readSync;
      delete Deno.seek;
      delete Deno.seekSync;
      delete Deno.write;
      delete Deno.writeSync;
    }
  } else {
    // Warmup
  }
}

function bootstrapWorkerRuntime(
  runtimeOptions,
  name,
  internalName,
  workerId,
  maybeWorkerMetadata,
  warmup = false,
) {
  if (!warmup) {
    if (hasBootstrapped) {
      throw new Error("Worker runtime already bootstrapped");
    }

    const {
      0: denoVersion,
      1: location_,
      2: unstableFlag,
      3: unstableFeatures,
      5: enableTestingFeaturesFlag,
      6: hasNodeModulesDir,
      7: argv0,
      8: nodeDebug,
      9: future,
    } = runtimeOptions;

    // TODO(iuioiua): remove in Deno v2. This allows us to dynamically delete
    // class properties within constructors for classes that are not defined
    // within the Deno namespace.
    internals.future = future;

    performance.setTimeOrigin(DateNow());
    globalThis_ = globalThis;

    // Remove bootstrapping data from the global scope
    delete globalThis.__bootstrap;
    delete globalThis.bootstrap;
    hasBootstrapped = true;

    exposeUnstableFeaturesForWindowOrWorkerGlobalScope({
      unstableFlag,
      unstableFeatures,
    });
    ObjectDefineProperties(globalThis, workerRuntimeGlobalProperties);
    ObjectDefineProperties(globalThis, {
      name: core.propWritable(name),
      // TODO(bartlomieju): should be readonly?
      close: core.propNonEnumerable(workerClose),
      postMessage: core.propWritable(postMessage),
    });
    if (enableTestingFeaturesFlag) {
      ObjectDefineProperty(
        globalThis,
        "importScripts",
        core.propWritable(importScripts),
      );
    }
    ObjectSetPrototypeOf(globalThis, DedicatedWorkerGlobalScope.prototype);

    const consoleFromDeno = globalThis.console;
    core.wrapConsole(consoleFromDeno, core.v8Console);

    event.defineEventHandler(self, "message");
    event.defineEventHandler(self, "error", undefined, true);

    // `Deno.exit()` is an alias to `self.close()`. Setting and exit
    // code using an op in worker context is a no-op.
    os.setExitHandler((_exitCode) => {
      workerClose();
    });

    runtimeStart(
      denoVersion,
      v8Version,
      tsVersion,
      target,
      internalName ?? name,
    );

    location.setLocationHref(location_);

    globalThis.pollForMessages = pollForMessages;
    globalThis.hasMessageEventListener = hasMessageEventListener;

    // TODO(bartlomieju): deprecate --unstable
    if (unstableFlag) {
      ObjectAssign(finalDenoNs, denoNsUnstable);
    } else {
      for (let i = 0; i <= unstableFeatures.length; i++) {
        const id = unstableFeatures[i];
        ObjectAssign(finalDenoNs, denoNsUnstableById[id]);
      }
    }

    // Not available in workers
    delete finalDenoNs.mainModule;

    if (!ArrayPrototypeIncludes(unstableFeatures, unstableIds.unsafeProto)) {
      // Removes the `__proto__` for security reasons.
      // https://tc39.es/ecma262/#sec-get-object.prototype.__proto__
      delete Object.prototype.__proto__;
    }

    if (!ArrayPrototypeIncludes(unstableFeatures, unstableIds.temporal)) {
      // Removes the `Temporal` API.
      delete globalThis.Temporal;
      delete globalThis.Date.prototype.toTemporalInstant;
    } else {
      // Removes the obsoleted `Temporal` API.
      // https://github.com/tc39/proposal-temporal/pull/2895
      // https://github.com/tc39/proposal-temporal/pull/2914
      if (typeof Temporal.Instant.fromEpochSeconds === "undefined") {
        throw "V8 removes obsoleted Temporal API now, no need to delete them!";
      }
      delete Temporal.Instant.fromEpochSeconds;
      delete Temporal.Instant.fromEpochMicroseconds;
      delete Temporal.Instant.prototype.epochSeconds;
      delete Temporal.Instant.prototype.epochMicroseconds;
      delete Temporal.PlainDateTime.prototype.withPlainDate;
      delete Temporal.PlainDateTime.prototype.toPlainYearMonth;
      delete Temporal.PlainDateTime.prototype.toPlainMonthDay;
      delete Temporal.PlainTime.prototype.toPlainDateTime;
      delete Temporal.PlainTime.prototype.toZonedDateTime;
      delete Temporal.TimeZone.prototype.getNextTransition;
      delete Temporal.TimeZone.prototype.getPreviousTransition;
      delete Temporal.ZonedDateTime.prototype.withPlainDate;
      delete Temporal.ZonedDateTime.prototype.toPlainYearMonth;
      delete Temporal.ZonedDateTime.prototype.toPlainMonthDay;
      delete Temporal.Now.zonedDateTime;
      delete Temporal.Now.plainDateTime;
      delete Temporal.Now.plainDate;
    }

    // Setup `Deno` global - we're actually overriding already existing global
    // `Deno` with `Deno` namespace from "./deno.ts".
    ObjectDefineProperty(globalThis, "Deno", core.propReadOnly(finalDenoNs));

    const workerMetadata = maybeWorkerMetadata
      ? messagePort.deserializeJsMessageData(maybeWorkerMetadata)
      : undefined;

    if (nodeBootstrap) {
      nodeBootstrap({
        usesLocalNodeModulesDir: hasNodeModulesDir,
        runningOnMainThread: false,
        argv0,
        workerId,
        maybeWorkerMetadata: workerMetadata,
        nodeDebug,
      });
    }

    if (future) {
      delete Deno.Buffer;
      delete Deno.File;
<<<<<<< HEAD
      delete Deno.fstat;
      delete Deno.fstatSync;
=======
      delete Deno.ftruncate;
      delete Deno.ftruncateSync;
>>>>>>> ac33fc28
      delete Deno.FsFile.prototype.rid;
      delete Deno.funlock;
      delete Deno.funlockSync;
      delete Deno.readAll;
      delete Deno.readAllSync;
      delete Deno.read;
      delete Deno.readSync;
      delete Deno.seek;
      delete Deno.seekSync;
      delete Deno.write;
      delete Deno.writeSync;
    }
  } else {
    // Warmup
    return;
  }
}

const nodeBootstrap = globalThis.nodeBootstrap;
delete globalThis.nodeBootstrap;
const dispatchProcessExitEvent = internals.dispatchProcessExitEvent;
delete internals.dispatchProcessExitEvent;
const dispatchProcessBeforeExitEvent = internals.dispatchProcessBeforeExitEvent;
delete internals.dispatchProcessBeforeExitEvent;

globalThis.bootstrap = {
  mainRuntime: bootstrapMainRuntime,
  workerRuntime: bootstrapWorkerRuntime,
  dispatchLoadEvent,
  dispatchUnloadEvent,
  dispatchBeforeUnloadEvent,
  dispatchProcessExitEvent,
  dispatchProcessBeforeExitEvent,
};

event.setEventTargetData(globalThis);
event.saveGlobalThisReference(globalThis);
event.defineEventHandler(globalThis, "unhandledrejection");

// Nothing listens to this, but it warms up the code paths for event dispatch
(new event.EventTarget()).dispatchEvent(new Event("warmup"));

removeImportedOps();

// Run the warmup path through node and runtime/worker bootstrap functions
bootstrapMainRuntime(undefined, true);
bootstrapWorkerRuntime(
  undefined,
  undefined,
  undefined,
  undefined,
  undefined,
  true,
);
nodeBootstrap({ warmup: true });<|MERGE_RESOLUTION|>--- conflicted
+++ resolved
@@ -802,13 +802,6 @@
       delete globalThis.window;
       delete Deno.Buffer;
       delete Deno.File;
-<<<<<<< HEAD
-      delete Deno.fstat;
-      delete Deno.fstatSync;
-=======
-      delete Deno.ftruncate;
-      delete Deno.ftruncateSync;
->>>>>>> ac33fc28
       delete Deno.FsFile.prototype.rid;
       delete Deno.funlock;
       delete Deno.funlockSync;
@@ -980,13 +973,6 @@
     if (future) {
       delete Deno.Buffer;
       delete Deno.File;
-<<<<<<< HEAD
-      delete Deno.fstat;
-      delete Deno.fstatSync;
-=======
-      delete Deno.ftruncate;
-      delete Deno.ftruncateSync;
->>>>>>> ac33fc28
       delete Deno.FsFile.prototype.rid;
       delete Deno.funlock;
       delete Deno.funlockSync;
