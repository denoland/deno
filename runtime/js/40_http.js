--- conflicted
+++ resolved
@@ -95,14 +95,6 @@
     );
   }
 
-<<<<<<< HEAD
-  function respond(responseSenderRid, resp, zeroCopyBuf) {
-    return Deno.core.opSync("op_http_response", [
-      responseSenderRid,
-      resp.status ?? 200,
-      flatEntries(resp.headers ?? {}),
-    ], zeroCopyBuf);
-=======
   /** IMPORTANT: Equivalent to `Array.from(headers).flat()` but more performant.
    * Please preserve. */
   function flattenHeaders(headers) {
@@ -111,7 +103,6 @@
       array.push(pair[0], pair[1]);
     }
     return array;
->>>>>>> a2050464
   }
 
   function createRespondWith(responseSenderRid, connRid) {
