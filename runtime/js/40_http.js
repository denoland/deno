// Copyright 2018-2024 the Deno authors. All rights reserved. MIT license.
import { core, internals } from "ext:core/mod.js";
const {
  op_http_start,
} = core.ensureFastOps();

import { HttpConn } from "ext:deno_http/01_http.js";

function serveHttp(conn) {
<<<<<<< HEAD
  internals.warnOnDeprecatedApi("Deno.serveHttp()", (new Error()).stack);
=======
  internals.warnOnDeprecatedApi(
    "Deno.serveHttp()",
    new Error().stack,
    "Use `Deno.serve()` instead.",
  );
>>>>>>> 13d5c642
  const rid = op_http_start(conn.rid);
  return new HttpConn(rid, conn.remoteAddr, conn.localAddr);
}

export { serveHttp };<|MERGE_RESOLUTION|>--- conflicted
+++ resolved
@@ -7,15 +7,10 @@
 import { HttpConn } from "ext:deno_http/01_http.js";
 
 function serveHttp(conn) {
-<<<<<<< HEAD
-  internals.warnOnDeprecatedApi("Deno.serveHttp()", (new Error()).stack);
-=======
   internals.warnOnDeprecatedApi(
     "Deno.serveHttp()",
     new Error().stack,
     "Use `Deno.serve()` instead.",
-  );
->>>>>>> 13d5c642
   const rid = op_http_start(conn.rid);
   return new HttpConn(rid, conn.remoteAddr, conn.localAddr);
 }
