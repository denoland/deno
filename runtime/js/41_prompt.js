--- conflicted
+++ resolved
@@ -1,14 +1,9 @@
 // Copyright 2018-2023 the Deno authors. All rights reserved. MIT license.
-<<<<<<< HEAD
-const core = globalThis.Deno.core;
+import { core, primordials } from "ext:core/mod.js";
 const ops = core.ops;
-=======
-import { core, primordials } from "ext:core/mod.js";
->>>>>>> 3724d44d
 import { isatty } from "ext:runtime/40_tty.js";
 import { stdin } from "ext:deno_io/12_io.js";
 import { getNoColor } from "ext:deno_console/01_console.js";
-const primordials = globalThis.__bootstrap.primordials;
 const { Uint8Array, StringFromCodePoint } = primordials;
 
 const ESC = "\x1b";
