--- conflicted
+++ resolved
@@ -144,16 +144,13 @@
   http: 5,
   kv: 6,
   net: 7,
-<<<<<<< HEAD
   nodeGlobals: 8,
-=======
-  otel: 8,
->>>>>>> cb107a76
-  process: 9,
-  temporal: 10,
-  unsafeProto: 11,
-  webgpu: 12,
-  workerOptions: 13,
+  otel: 9,
+  process: 10,
+  temporal: 11,
+  unsafeProto: 12,
+  webgpu: 13,
+  workerOptions: 14,
 };
 
 const denoNsUnstableById = { __proto__: null };
