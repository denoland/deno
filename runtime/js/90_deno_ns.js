// Copyright 2018-2025 the Deno authors. MIT license.

import { core, primordials } from "ext:core/mod.js";
import {
  op_net_listen_udp,
  op_net_listen_unixpacket,
  op_runtime_cpu_usage,
  op_runtime_memory_usage,
} from "ext:core/ops";

import * as timers from "ext:deno_web/02_timers.js";
import * as httpClient from "ext:deno_fetch/22_http_client.js";
import * as console from "ext:deno_console/01_console.js";
import * as ffi from "ext:deno_ffi/00_ffi.js";
import * as net from "ext:deno_net/01_net.js";
import * as tls from "ext:deno_net/02_tls.js";
import * as serve from "ext:deno_http/00_serve.ts";
import * as http from "ext:deno_http/01_http.js";
import * as websocket from "ext:deno_http/02_websocket.ts";
import * as errors from "ext:runtime/01_errors.js";
import * as version from "ext:runtime/01_version.ts";
import * as permissions from "ext:runtime/10_permissions.js";
import * as io from "ext:deno_io/12_io.js";
import * as fs from "ext:deno_fs/30_fs.js";
import * as os from "ext:deno_os/30_os.js";
import * as fsEvents from "ext:runtime/40_fs_events.js";
import * as process from "ext:deno_process/40_process.js";
import * as signals from "ext:deno_os/40_signals.js";
import * as tty from "ext:runtime/40_tty.js";
import * as kv from "ext:deno_kv/01_db.ts";
import * as cron from "ext:deno_cron/01_cron.ts";
import * as webgpuSurface from "ext:deno_webgpu/02_surface.js";
import * as telemetry from "ext:deno_telemetry/telemetry.ts";
<<<<<<< HEAD
import { unstableIds } from "ext:deno_flags/flags.js";
=======
import { loadWebGPU } from "ext:deno_webgpu/00_init.js";
>>>>>>> 66185e0d

const { ObjectDefineProperties } = primordials;

const loadQuic = core.createLazyLoader("ext:deno_net/03_quic.js");
const loadWebTransport = core.createLazyLoader("ext:deno_web/webtransport.js");

const denoNs = {
  Process: process.Process,
  run: process.run,
  isatty: tty.isatty,
  writeFileSync: fs.writeFileSync,
  writeFile: fs.writeFile,
  writeTextFileSync: fs.writeTextFileSync,
  writeTextFile: fs.writeTextFile,
  readTextFile: fs.readTextFile,
  readTextFileSync: fs.readTextFileSync,
  readFile: fs.readFile,
  readFileSync: fs.readFileSync,
  watchFs: fsEvents.watchFs,
  chmodSync: fs.chmodSync,
  chmod: fs.chmod,
  chown: fs.chown,
  chownSync: fs.chownSync,
  copyFileSync: fs.copyFileSync,
  cwd: fs.cwd,
  makeTempDirSync: fs.makeTempDirSync,
  makeTempDir: fs.makeTempDir,
  makeTempFileSync: fs.makeTempFileSync,
  makeTempFile: fs.makeTempFile,
  cpuUsage: () => {
    const { 0: system, 1: user } = op_runtime_cpu_usage();
    return { system, user };
  },
  memoryUsage: () => {
    const { 0: rss, 1: heapTotal, 2: heapUsed, 3: external } =
      op_runtime_memory_usage();
    return { rss, heapTotal, heapUsed, external };
  },
  mkdirSync: fs.mkdirSync,
  mkdir: fs.mkdir,
  chdir: fs.chdir,
  copyFile: fs.copyFile,
  readDirSync: fs.readDirSync,
  readDir: fs.readDir,
  readLinkSync: fs.readLinkSync,
  readLink: fs.readLink,
  realPathSync: fs.realPathSync,
  realPath: fs.realPath,
  removeSync: fs.removeSync,
  remove: fs.remove,
  renameSync: fs.renameSync,
  rename: fs.rename,
  version: version.version,
  build: core.build,
  statSync: fs.statSync,
  lstatSync: fs.lstatSync,
  stat: fs.stat,
  lstat: fs.lstat,
  truncateSync: fs.truncateSync,
  truncate: fs.truncate,
  errors: errors.errors,
  inspect: console.inspect,
  env: os.env,
  exit: os.exit,
  execPath: os.execPath,
  SeekMode: io.SeekMode,
  FsFile: fs.FsFile,
  open: fs.open,
  openSync: fs.openSync,
  create: fs.create,
  createSync: fs.createSync,
  stdin: io.stdin,
  stdout: io.stdout,
  stderr: io.stderr,
  connect: net.connect,
  listen: net.listen,
  loadavg: os.loadavg,
  connectTls: tls.connectTls,
  listenTls: tls.listenTls,
  startTls: tls.startTls,
  symlink: fs.symlink,
  symlinkSync: fs.symlinkSync,
  link: fs.link,
  linkSync: fs.linkSync,
  permissions: permissions.permissions,
  Permissions: permissions.Permissions,
  PermissionStatus: permissions.PermissionStatus,
  serveHttp: http.serveHttp,
  serve: serve.serve,
  resolveDns: net.resolveDns,
  upgradeWebSocket: websocket.upgradeWebSocket,
  utime: fs.utime,
  utimeSync: fs.utimeSync,
  kill: process.kill,
  addSignalListener: signals.addSignalListener,
  removeSignalListener: signals.removeSignalListener,
  refTimer: timers.refTimer,
  unrefTimer: timers.unrefTimer,
  osRelease: os.osRelease,
  osUptime: os.osUptime,
  hostname: os.hostname,
  systemMemoryInfo: os.systemMemoryInfo,
  networkInterfaces: os.networkInterfaces,
  consoleSize: tty.consoleSize,
  gid: os.gid,
  uid: os.uid,
  Command: process.Command,
  ChildProcess: process.ChildProcess,
  dlopen: ffi.dlopen,
  UnsafeCallback: ffi.UnsafeCallback,
  UnsafePointer: ffi.UnsafePointer,
  UnsafePointerView: ffi.UnsafePointerView,
  UnsafeFnPointer: ffi.UnsafeFnPointer,
  umask: fs.umask,
  HttpClient: httpClient.HttpClient,
  createHttpClient: httpClient.createHttpClient,
};

const denoNsUnstableById = { __proto__: null };

// denoNsUnstableById[unstableIds.broadcastChannel] = { __proto__: null }

denoNsUnstableById[unstableIds.cron] = {
  cron: cron.cron,
};

denoNsUnstableById[unstableIds.kv] = {
  openKv: kv.openKv,
  AtomicOperation: kv.AtomicOperation,
  Kv: kv.Kv,
  KvU64: kv.KvU64,
  KvListIterator: kv.KvListIterator,
};

denoNsUnstableById[unstableIds.net] = {
  listenDatagram: net.createListenDatagram(
    op_net_listen_udp,
    op_net_listen_unixpacket,
  ),
};

ObjectDefineProperties(denoNsUnstableById[unstableIds.net], {
  connectQuic: core.propWritableLazyLoaded((q) => q.connectQuic, loadQuic),
  QuicEndpoint: core.propWritableLazyLoaded((q) => q.QuicEndpoint, loadQuic),
  QuicBidirectionalStream: core.propWritableLazyLoaded(
    (q) => q.QuicBidirectionalStream,
    loadQuic,
  ),
  QuicConn: core.propWritableLazyLoaded((q) => q.QuicConn, loadQuic),
  QuicListener: core.propWritableLazyLoaded((q) => q.QuicListener, loadQuic),
  QuicReceiveStream: core.propWritableLazyLoaded(
    (q) => q.QuicReceiveStream,
    loadQuic,
  ),
  QuicSendStream: core.propWritableLazyLoaded(
    (q) => q.QuicSendStream,
    loadQuic,
  ),
  QuicIncoming: core.propWritableLazyLoaded((q) => q.QuicIncoming, loadQuic),
  upgradeWebTransport: core.propWritableLazyLoaded(
    (wt) => wt.upgradeWebTransport,
    loadWebTransport,
  ),
});

// denoNsUnstableById[unstableIds.unsafeProto] = { __proto__: null }

denoNsUnstableById[unstableIds.webgpu] = {
  UnsafeWindowSurface: webgpuSurface.UnsafeWindowSurface,
};
ObjectDefineProperties(denoNsUnstableById[unstableIds.webgpu], {
  webgpu: core.propWritableLazyLoaded(
    (webgpu) => webgpu.denoNsWebGPU,
    loadWebGPU,
  ),
});

// denoNsUnstableById[unstableIds.workerOptions] = { __proto__: null }

denoNsUnstableById[unstableIds.otel] = {
  telemetry: telemetry.telemetry,
};

export { denoNs, denoNsUnstableById, unstableIds };<|MERGE_RESOLUTION|>--- conflicted
+++ resolved
@@ -31,11 +31,8 @@
 import * as cron from "ext:deno_cron/01_cron.ts";
 import * as webgpuSurface from "ext:deno_webgpu/02_surface.js";
 import * as telemetry from "ext:deno_telemetry/telemetry.ts";
-<<<<<<< HEAD
 import { unstableIds } from "ext:deno_flags/flags.js";
-=======
 import { loadWebGPU } from "ext:deno_webgpu/00_init.js";
->>>>>>> 66185e0d
 
 const { ObjectDefineProperties } = primordials;
 
