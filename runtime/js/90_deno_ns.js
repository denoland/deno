--- conflicted
+++ resolved
@@ -98,13 +98,6 @@
   connectTls: tls.connectTls,
   listenTls: tls.listenTls,
   startTls: tls.startTls,
-<<<<<<< HEAD
-  fdatasyncSync: fs.fdatasyncSync,
-  fdatasync: fs.fdatasync,
-=======
-  fsyncSync: fs.fsyncSync,
-  fsync: fs.fsync,
->>>>>>> aadcf334
   symlink: fs.symlink,
   symlinkSync: fs.symlinkSync,
   link: fs.link,
