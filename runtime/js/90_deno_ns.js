--- conflicted
+++ resolved
@@ -121,22 +121,13 @@
     unrefTimer: __bootstrap.timers.unrefTimer,
     osRelease: __bootstrap.os.osRelease,
     hostname: __bootstrap.os.hostname,
-<<<<<<< HEAD
     systemMemoryInfo: __bootstrap.os.systemMemoryInfo,
-=======
     networkInterfaces: __bootstrap.os.networkInterfaces,
->>>>>>> f9468068
     consoleSize: __bootstrap.tty.consoleSize,
   };
 
   __bootstrap.denoNsUnstable = {
     DiagnosticCategory: __bootstrap.diagnostics.DiagnosticCategory,
-<<<<<<< HEAD
-    osRelease: __bootstrap.os.osRelease,
-    networkInterfaces: __bootstrap.os.networkInterfaces,
-=======
-    systemMemoryInfo: __bootstrap.os.systemMemoryInfo,
->>>>>>> f9468068
     gid: __bootstrap.os.gid,
     uid: __bootstrap.os.uid,
     listenDatagram: __bootstrap.net.listenDatagram,
