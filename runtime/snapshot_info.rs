--- conflicted
+++ resolved
@@ -278,20 +278,12 @@
       Default::default(),
       Default::default(),
     ),
-<<<<<<< HEAD
-    deno_webgpu::deno_webgpu::init_ops(),
-    deno_canvas::deno_canvas::init_ops(),
-    deno_fetch::deno_fetch::init_ops::<Permissions>(Default::default()),
-    deno_geometry::deno_geometry::init_ops(false),
-    deno_cache::deno_cache::init_ops(None),
-    deno_websocket::deno_websocket::init_ops::<Permissions>(
-=======
     deno_webgpu::deno_webgpu::init(),
     deno_canvas::deno_canvas::init(),
     deno_fetch::deno_fetch::init::<Permissions>(Default::default()),
+    deno_geometry::deno_geometry::init(false),
     deno_cache::deno_cache::init(None),
     deno_websocket::deno_websocket::init::<Permissions>(
->>>>>>> d1f79695
       "".to_owned(),
       None,
       None,
