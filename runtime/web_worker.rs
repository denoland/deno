// Copyright 2018-2021 the Deno authors. All rights reserved. MIT license.
use crate::colors;
use crate::inspector::DenoInspector;
use crate::inspector::InspectorServer;
use crate::js;
use crate::metrics;
use crate::ops;
use crate::permissions::Permissions;
use crate::tokio_util::create_basic_runtime;
use deno_core::error::AnyError;
use deno_core::error::Context as ErrorContext;
use deno_core::futures::channel::mpsc;
use deno_core::futures::future::poll_fn;
use deno_core::futures::future::FutureExt;
use deno_core::futures::stream::StreamExt;
use deno_core::futures::task::AtomicWaker;
use deno_core::serde_json;
use deno_core::serde_json::json;
use deno_core::url::Url;
use deno_core::v8;
use deno_core::Extension;
use deno_core::GetErrorClassFn;
use deno_core::JsErrorCreateFn;
use deno_core::JsRuntime;
use deno_core::ModuleLoader;
use deno_core::ModuleSpecifier;
use deno_core::RuntimeOptions;
use deno_file::BlobUrlStore;
use log::debug;
use std::env;
use std::rc::Rc;
use std::sync::atomic::AtomicBool;
use std::sync::atomic::Ordering;
use std::sync::Arc;
use std::task::Context;
use std::task::Poll;
use tokio::sync::Mutex as AsyncMutex;

/// Events that are sent to host from child
/// worker.
pub enum WorkerEvent {
  Message(Box<[u8]>),
  Error(AnyError),
  TerminalError(AnyError),
}

pub struct WorkerChannelsInternal {
  pub sender: mpsc::Sender<WorkerEvent>,
  pub receiver: mpsc::Receiver<Box<[u8]>>,
}

/// Wrapper for `WorkerHandle` that adds functionality
/// for terminating workers.
///
/// This struct is used by host as well as worker itself.
///
/// Host uses it to communicate with worker and terminate it,
/// while worker uses it only to finish execution on `self.close()`.
#[derive(Clone)]
pub struct WebWorkerHandle {
  pub sender: mpsc::Sender<Box<[u8]>>,
  pub receiver: Arc<AsyncMutex<mpsc::Receiver<WorkerEvent>>>,
  terminate_tx: mpsc::Sender<()>,
  terminated: Arc<AtomicBool>,
  isolate_handle: v8::IsolateHandle,
}

impl WebWorkerHandle {
  /// Post message to worker as a host.
  pub fn post_message(&self, buf: Box<[u8]>) -> Result<(), AnyError> {
    let mut sender = self.sender.clone();
    // If the channel is closed,
    // the worker must have terminated but the termination message has not yet been recieved.
    //
    // Therefore just treat it as if the worker has terminated and return.
    if sender.is_closed() {
      self.terminated.store(true, Ordering::SeqCst);
      return Ok(());
    }
    sender.try_send(buf)?;
    Ok(())
  }

  /// Get the event with lock.
  /// Return error if more than one listener tries to get event
  pub async fn get_event(&self) -> Result<Option<WorkerEvent>, AnyError> {
    let mut receiver = self.receiver.try_lock()?;
    Ok(receiver.next().await)
  }

  pub fn terminate(&self) {
    // This function can be called multiple times by whomever holds
    // the handle. However only a single "termination" should occur so
    // we need a guard here.
    let already_terminated = self.terminated.swap(true, Ordering::SeqCst);

    if !already_terminated {
      self.isolate_handle.terminate_execution();
      let mut sender = self.terminate_tx.clone();
      // This call should be infallible hence the `expect`.
      // This might change in the future.
      sender.try_send(()).expect("Failed to terminate");
    }
  }
}

fn create_channels(
  isolate_handle: v8::IsolateHandle,
  terminate_tx: mpsc::Sender<()>,
) -> (WorkerChannelsInternal, WebWorkerHandle) {
  let (in_tx, in_rx) = mpsc::channel::<Box<[u8]>>(1);
  let (out_tx, out_rx) = mpsc::channel::<WorkerEvent>(1);
  let internal_channels = WorkerChannelsInternal {
    sender: out_tx,
    receiver: in_rx,
  };
  let external_channels = WebWorkerHandle {
    sender: in_tx,
    receiver: Arc::new(AsyncMutex::new(out_rx)),
    terminated: Arc::new(AtomicBool::new(false)),
    terminate_tx,
    isolate_handle,
  };
  (internal_channels, external_channels)
}

/// This struct is an implementation of `Worker` Web API
///
/// Each `WebWorker` is either a child of `MainWorker` or other
/// `WebWorker`.
pub struct WebWorker {
  id: u32,
  inspector: Option<Box<DenoInspector>>,
  // Following fields are pub because they are accessed
  // when creating a new WebWorker instance.
  pub(crate) internal_channels: WorkerChannelsInternal,
  pub js_runtime: JsRuntime,
  pub name: String,
  waker: AtomicWaker,
  event_loop_idle: bool,
  terminate_rx: mpsc::Receiver<()>,
  handle: WebWorkerHandle,
  pub use_deno_namespace: bool,
  pub main_module: ModuleSpecifier,
}

pub struct WebWorkerOptions {
  /// Sets `Deno.args` in JS runtime.
  pub args: Vec<String>,
  pub debug_flag: bool,
  pub unstable: bool,
  pub ca_data: Option<Vec<u8>>,
  pub user_agent: String,
  pub seed: Option<u64>,
  pub module_loader: Rc<dyn ModuleLoader>,
  pub create_web_worker_cb: Arc<ops::worker_host::CreateWebWorkerCb>,
  pub js_error_create_fn: Option<Rc<JsErrorCreateFn>>,
  pub use_deno_namespace: bool,
  pub attach_inspector: bool,
  pub maybe_inspector_server: Option<Arc<InspectorServer>>,
  pub apply_source_maps: bool,
  /// Sets `Deno.version.deno` in JS runtime.
  pub runtime_version: String,
  /// Sets `Deno.version.typescript` in JS runtime.
  pub ts_version: String,
  /// Sets `Deno.noColor` in JS runtime.
  pub no_color: bool,
  pub get_error_class_fn: Option<GetErrorClassFn>,
  pub blob_url_store: BlobUrlStore,
}

impl WebWorker {
  pub fn from_options(
    name: String,
    permissions: Permissions,
    main_module: ModuleSpecifier,
    worker_id: u32,
    options: &WebWorkerOptions,
  ) -> Self {
    let extensions: Vec<Extension> = vec![
      // Web APIs
      deno_webidl::init(),
      deno_console::init(),
      deno_url::init(),
      deno_web::init(),
      deno_fetch::init::<Permissions>(
        options.user_agent.clone(),
        options.ca_data.clone(),
      ),
      deno_websocket::init::<Permissions>(
        options.user_agent.clone(),
        options.ca_data.clone(),
      ),
      deno_crypto::init(options.seed),
      deno_webgpu::init(options.unstable),
      // Metrics
      metrics::init(),
    ];

    let mut js_runtime = JsRuntime::new(RuntimeOptions {
      module_loader: Some(options.module_loader.clone()),
      startup_snapshot: Some(js::deno_isolate_init()),
      js_error_create_fn: options.js_error_create_fn.clone(),
      get_error_class_fn: options.get_error_class_fn,
      extensions,
      ..Default::default()
    });

    let inspector = if options.attach_inspector {
      Some(DenoInspector::new(
        &mut js_runtime,
        options.maybe_inspector_server.clone(),
      ))
    } else {
      None
    };

    let (terminate_tx, terminate_rx) = mpsc::channel::<()>(1);
    let isolate_handle = js_runtime.v8_isolate().thread_safe_handle();
    let (internal_channels, handle) =
      create_channels(isolate_handle, terminate_tx);

    let mut worker = Self {
      id: worker_id,
      inspector,
      internal_channels,
      js_runtime,
      name,
      waker: AtomicWaker::new(),
      event_loop_idle: false,
      terminate_rx,
      handle,
      use_deno_namespace: options.use_deno_namespace,
      main_module: main_module.clone(),
    };

    {
      let handle = worker.thread_safe_handle();
      let sender = worker.internal_channels.sender.clone();
      let js_runtime = &mut worker.js_runtime;
      // All ops registered in this function depend on these
      {
        let op_state = js_runtime.op_state();
        let mut op_state = op_state.borrow_mut();
        op_state.put::<Permissions>(permissions);
        op_state.put(ops::UnstableChecker {
          unstable: options.unstable,
        });
      }

      js_runtime.init_extension_ops().unwrap();

      ops::web_worker::init(js_runtime, sender.clone(), handle);
<<<<<<< HEAD
      ops::runtime::init(js_runtime, main_module);
=======
      ops::runtime::init(js_runtime, main_module.clone());
      ops::fetch::init(
        js_runtime,
        options.user_agent.clone(),
        options.ca_data.clone(),
      );
>>>>>>> 3b78f6c4
      ops::timers::init(js_runtime);
      ops::worker_host::init(
        js_runtime,
        Some(sender),
        options.create_web_worker_cb.clone(),
      );
<<<<<<< HEAD
      ops::reg_json_sync(js_runtime, "op_close", deno_core::op_close);
      ops::reg_json_sync(js_runtime, "op_resources", deno_core::op_resources);
=======
      ops::reg_sync(js_runtime, "op_close", deno_core::op_close);
      ops::reg_sync(js_runtime, "op_resources", deno_core::op_resources);
      ops::url::init(js_runtime);
      ops::file::init(
        js_runtime,
        options.blob_url_store.clone(),
        Some(main_module),
      );
>>>>>>> 3b78f6c4
      ops::io::init(js_runtime);

      if options.use_deno_namespace {
        ops::fs_events::init(js_runtime);
        ops::fs::init(js_runtime);
        ops::net::init(js_runtime);
        ops::os::init(js_runtime);
        ops::http::init(js_runtime);
        ops::permissions::init(js_runtime);
        ops::plugin::init(js_runtime);
        ops::process::init(js_runtime);
        ops::signal::init(js_runtime);
        ops::tls::init(js_runtime);
        ops::tty::init(js_runtime);

        let op_state = js_runtime.op_state();
        let mut op_state = op_state.borrow_mut();
        let t = &mut op_state.resource_table;
        let (stdin, stdout, stderr) = ops::io::get_stdio();
        if let Some(stream) = stdin {
          t.add(stream);
        }
        if let Some(stream) = stdout {
          t.add(stream);
        }
        if let Some(stream) = stderr {
          t.add(stream);
        }
      }

      worker
    }
  }

  pub fn bootstrap(&mut self, options: &WebWorkerOptions) {
    let runtime_options = json!({
      "args": options.args,
      "applySourceMaps": options.apply_source_maps,
      "debugFlag": options.debug_flag,
      "denoVersion": options.runtime_version,
      "noColor": options.no_color,
      "pid": std::process::id(),
      "ppid": ops::runtime::ppid(),
      "target": env!("TARGET"),
      "tsVersion": options.ts_version,
      "unstableFlag": options.unstable,
      "v8Version": deno_core::v8_version(),
      "location": self.main_module,
    });

    let runtime_options_str =
      serde_json::to_string_pretty(&runtime_options).unwrap();

    // Instead of using name for log we use `worker-${id}` because
    // WebWorkers can have empty string as name.
    let script = format!(
      "bootstrap.workerRuntime({}, \"{}\", {}, \"worker-{}\")",
      runtime_options_str, self.name, options.use_deno_namespace, self.id
    );
    self
      .execute(&script)
      .expect("Failed to execute worker bootstrap script");
  }

  /// Same as execute2() but the filename defaults to "$CWD/__anonymous__".
  pub fn execute(&mut self, js_source: &str) -> Result<(), AnyError> {
    let path = env::current_dir()
      .context("Failed to get current working directory")?
      .join("__anonymous__");
    let url = Url::from_file_path(path).unwrap();
    self.js_runtime.execute(url.as_str(), js_source)
  }

  /// Loads, instantiates and executes specified JavaScript module.
  pub async fn execute_module(
    &mut self,
    module_specifier: &ModuleSpecifier,
  ) -> Result<(), AnyError> {
    let id = self.js_runtime.load_module(module_specifier, None).await?;

    let mut receiver = self.js_runtime.mod_evaluate(id);
    tokio::select! {
      maybe_result = receiver.next() => {
        debug!("received worker module evaluate {:#?}", maybe_result);
        // If `None` is returned it means that runtime was destroyed before
        // evaluation was complete. This can happen in Web Worker when `self.close()`
        // is called at top level.
        let result = maybe_result.unwrap_or(Ok(()));
        return result;
      }

      event_loop_result = self.run_event_loop() => {
        if self.has_been_terminated() {
          return Ok(());
        }
        event_loop_result?;
        let maybe_result = receiver.next().await;
        let result = maybe_result.unwrap_or(Ok(()));
        return result;
      }
    }
  }

  /// Returns a way to communicate with the Worker from other threads.
  pub fn thread_safe_handle(&self) -> WebWorkerHandle {
    self.handle.clone()
  }

  pub fn has_been_terminated(&self) -> bool {
    self.handle.terminated.load(Ordering::SeqCst)
  }

  pub fn poll_event_loop(
    &mut self,
    cx: &mut Context,
  ) -> Poll<Result<(), AnyError>> {
    if self.has_been_terminated() {
      return Poll::Ready(Ok(()));
    }

    if !self.event_loop_idle {
      let poll_result = {
        // We always poll the inspector if it exists.
        let _ = self.inspector.as_mut().map(|i| i.poll_unpin(cx));
        self.waker.register(cx.waker());
        self.js_runtime.poll_event_loop(cx)
      };

      if let Poll::Ready(r) = poll_result {
        if self.has_been_terminated() {
          return Poll::Ready(Ok(()));
        }

        if let Err(e) = r {
          print_worker_error(e.to_string(), &self.name);
          let mut sender = self.internal_channels.sender.clone();
          sender
            .try_send(WorkerEvent::Error(e))
            .expect("Failed to post message to host");
        }
        self.event_loop_idle = true;
      }
    }

    if let Poll::Ready(r) = self.terminate_rx.poll_next_unpin(cx) {
      // terminate_rx should never be closed
      assert!(r.is_some());
      return Poll::Ready(Ok(()));
    }

    let maybe_msg_poll_result =
      self.internal_channels.receiver.poll_next_unpin(cx);

    if let Poll::Ready(maybe_msg) = maybe_msg_poll_result {
      let msg =
        maybe_msg.expect("Received `None` instead of message in worker");
      let msg = String::from_utf8(msg.to_vec()).unwrap();
      let script = format!("workerMessageRecvCallback({})", msg);

      // TODO(bartlomieju): set proper script name like "deno:runtime/web_worker.js"
      // so it's dimmed in stack trace instead of using "__anonymous__"
      if let Err(e) = self.execute(&script) {
        // If execution was terminated during message callback then
        // just ignore it
        if self.has_been_terminated() {
          return Poll::Ready(Ok(()));
        }

        // Otherwise forward error to host
        let mut sender = self.internal_channels.sender.clone();
        sender
          .try_send(WorkerEvent::Error(e))
          .expect("Failed to post message to host");
      }

      // Let event loop be polled again
      self.event_loop_idle = false;
      self.waker.wake();
    }

    Poll::Pending
  }

  pub async fn run_event_loop(&mut self) -> Result<(), AnyError> {
    poll_fn(|cx| self.poll_event_loop(cx)).await
  }
}

impl Drop for WebWorker {
  fn drop(&mut self) {
    // The Isolate object must outlive the Inspector object, but this is
    // currently not enforced by the type system.
    self.inspector.take();
  }
}

fn print_worker_error(error_str: String, name: &str) {
  eprintln!(
    "{}: Uncaught (in worker \"{}\") {}",
    colors::red_bold("error"),
    name,
    error_str.trim_start_matches("Uncaught "),
  );
}

/// This function should be called from a thread dedicated to this worker.
// TODO(bartlomieju): check if order of actions is aligned to Worker spec
pub fn run_web_worker(
  mut worker: WebWorker,
  specifier: ModuleSpecifier,
  maybe_source_code: Option<String>,
) -> Result<(), AnyError> {
  let name = worker.name.to_string();

  let rt = create_basic_runtime();

  // TODO(bartlomieju): run following block using "select!"
  // with terminate

  // Execute provided source code immediately
  let result = if let Some(source_code) = maybe_source_code {
    worker.execute(&source_code)
  } else {
    // TODO(bartlomieju): add "type": "classic", ie. ability to load
    // script instead of module
    let load_future = worker.execute_module(&specifier).boxed_local();

    rt.block_on(load_future)
  };

  let mut sender = worker.internal_channels.sender.clone();

  // If sender is closed it means that worker has already been closed from
  // within using "globalThis.close()"
  if sender.is_closed() {
    return Ok(());
  }

  if let Err(e) = result {
    print_worker_error(e.to_string(), &name);
    sender
      .try_send(WorkerEvent::TerminalError(e))
      .expect("Failed to post message to host");

    // Failure to execute script is a terminal error, bye, bye.
    return Ok(());
  }

  let result = rt.block_on(worker.run_event_loop());
  debug!("Worker thread shuts down {}", &name);
  result
}

#[cfg(test)]
mod tests {
  use super::*;
  use crate::tokio_util;
  use deno_core::serde_json::json;

  fn create_test_web_worker() -> WebWorker {
    let main_module = deno_core::resolve_url_or_path("./hello.js").unwrap();
    let module_loader = Rc::new(deno_core::NoopModuleLoader);
    let create_web_worker_cb = Arc::new(|_| unreachable!());

    let options = WebWorkerOptions {
      args: vec![],
      apply_source_maps: false,
      debug_flag: false,
      unstable: false,
      ca_data: None,
      user_agent: "x".to_string(),
      seed: None,
      module_loader,
      create_web_worker_cb,
      js_error_create_fn: None,
      use_deno_namespace: false,
      attach_inspector: false,
      maybe_inspector_server: None,
      runtime_version: "x".to_string(),
      ts_version: "x".to_string(),
      no_color: true,
      get_error_class_fn: None,
      blob_url_store: BlobUrlStore::default(),
    };

    let mut worker = WebWorker::from_options(
      "TEST".to_string(),
      Permissions::allow_all(),
      main_module,
      1,
      &options,
    );
    worker.bootstrap(&options);
    worker
  }

  #[tokio::test]
  async fn test_worker_messages() {
    let (handle_sender, handle_receiver) =
      std::sync::mpsc::sync_channel::<WebWorkerHandle>(1);

    let join_handle = std::thread::spawn(move || {
      let mut worker = create_test_web_worker();
      let source = r#"
          onmessage = function(e) {
            console.log("msg from main script", e.data);
            if (e.data == "exit") {
              return close();
            } else {
              console.assert(e.data === "hi");
            }
            postMessage([1, 2, 3]);
            console.log("after postMessage");
          }
          "#;
      worker.execute(source).unwrap();
      let handle = worker.thread_safe_handle();
      handle_sender.send(handle).unwrap();
      let r = tokio_util::run_basic(worker.run_event_loop());
      assert!(r.is_ok())
    });

    let mut handle = handle_receiver.recv().unwrap();

    let msg = json!("hi").to_string().into_boxed_str().into_boxed_bytes();
    let r = handle.post_message(msg.clone());
    assert!(r.is_ok());

    let maybe_msg = handle.get_event().await.unwrap();
    assert!(maybe_msg.is_some());

    let r = handle.post_message(msg.clone());
    assert!(r.is_ok());

    let maybe_msg = handle.get_event().await.unwrap();
    assert!(maybe_msg.is_some());
    match maybe_msg {
      Some(WorkerEvent::Message(buf)) => {
        assert_eq!(*buf, *b"[1,2,3]");
      }
      _ => unreachable!(),
    }

    let msg = json!("exit")
      .to_string()
      .into_boxed_str()
      .into_boxed_bytes();
    let r = handle.post_message(msg);
    assert!(r.is_ok());
    let event = handle.get_event().await.unwrap();
    assert!(event.is_none());
    handle.sender.close_channel();
    join_handle.join().expect("Failed to join worker thread");
  }

  #[tokio::test]
  async fn removed_from_resource_table_on_close() {
    let (handle_sender, handle_receiver) =
      std::sync::mpsc::sync_channel::<WebWorkerHandle>(1);

    let join_handle = std::thread::spawn(move || {
      let mut worker = create_test_web_worker();
      worker.execute("onmessage = () => { close(); }").unwrap();
      let handle = worker.thread_safe_handle();
      handle_sender.send(handle).unwrap();
      let r = tokio_util::run_basic(worker.run_event_loop());
      assert!(r.is_ok())
    });

    let mut handle = handle_receiver.recv().unwrap();

    let msg = json!("hi").to_string().into_boxed_str().into_boxed_bytes();
    let r = handle.post_message(msg.clone());
    assert!(r.is_ok());
    let event = handle.get_event().await.unwrap();
    assert!(event.is_none());
    handle.sender.close_channel();

    join_handle.join().expect("Failed to join worker thread");
  }
}<|MERGE_RESOLUTION|>--- conflicted
+++ resolved
@@ -251,26 +251,18 @@
       js_runtime.init_extension_ops().unwrap();
 
       ops::web_worker::init(js_runtime, sender.clone(), handle);
-<<<<<<< HEAD
-      ops::runtime::init(js_runtime, main_module);
-=======
       ops::runtime::init(js_runtime, main_module.clone());
       ops::fetch::init(
         js_runtime,
         options.user_agent.clone(),
         options.ca_data.clone(),
       );
->>>>>>> 3b78f6c4
       ops::timers::init(js_runtime);
       ops::worker_host::init(
         js_runtime,
         Some(sender),
         options.create_web_worker_cb.clone(),
       );
-<<<<<<< HEAD
-      ops::reg_json_sync(js_runtime, "op_close", deno_core::op_close);
-      ops::reg_json_sync(js_runtime, "op_resources", deno_core::op_resources);
-=======
       ops::reg_sync(js_runtime, "op_close", deno_core::op_close);
       ops::reg_sync(js_runtime, "op_resources", deno_core::op_resources);
       ops::url::init(js_runtime);
@@ -279,7 +271,6 @@
         options.blob_url_store.clone(),
         Some(main_module),
       );
->>>>>>> 3b78f6c4
       ops::io::init(js_runtime);
 
       if options.use_deno_namespace {
