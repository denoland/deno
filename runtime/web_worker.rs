// Copyright 2018-2021 the Deno authors. All rights reserved. MIT license.
use crate::colors;
use crate::inspector_server::InspectorServer;
use crate::js;
use crate::metrics;
use crate::ops;
use crate::permissions::Permissions;
use crate::tokio_util::create_basic_runtime;
use deno_broadcast_channel::InMemoryBroadcastChannel;
use deno_core::error::AnyError;
use deno_core::error::JsError;
use deno_core::futures::channel::mpsc;
use deno_core::futures::future::poll_fn;
use deno_core::futures::future::FutureExt;
use deno_core::futures::stream::StreamExt;
use deno_core::located_script_name;
use deno_core::serde::Deserialize;
use deno_core::serde::Serialize;
use deno_core::serde_json;
use deno_core::serde_json::json;
use deno_core::v8;
use deno_core::CancelHandle;
use deno_core::Extension;
use deno_core::GetErrorClassFn;
use deno_core::JsErrorCreateFn;
use deno_core::JsRuntime;
use deno_core::ModuleId;
use deno_core::ModuleLoader;
use deno_core::ModuleSpecifier;
use deno_core::RuntimeOptions;
use deno_core::SharedArrayBufferStore;
use deno_tls::rustls::RootCertStore;
use deno_web::create_entangled_message_port;
use deno_web::BlobStore;
use deno_web::MessagePort;
use log::debug;
use std::cell::RefCell;
use std::env;
use std::fmt;
use std::rc::Rc;
use std::sync::atomic::AtomicBool;
use std::sync::atomic::Ordering;
use std::sync::Arc;
use std::task::Context;
use std::task::Poll;

#[derive(
  Debug, Default, Copy, Clone, PartialEq, Eq, Hash, Serialize, Deserialize,
)]
pub struct WorkerId(u32);
impl fmt::Display for WorkerId {
  fn fmt(&self, f: &mut fmt::Formatter<'_>) -> fmt::Result {
    write!(f, "worker-{}", self.0)
  }
}
impl WorkerId {
  pub fn next(&self) -> Option<WorkerId> {
    self.0.checked_add(1).map(WorkerId)
  }
}

/// Events that are sent to host from child
/// worker.
pub enum WorkerControlEvent {
  Error(AnyError),
  TerminalError(AnyError),
  Close,
}

use deno_core::serde::Serializer;

impl Serialize for WorkerControlEvent {
  fn serialize<S>(&self, serializer: S) -> Result<S::Ok, S::Error>
  where
    S: Serializer,
  {
    let type_id = match &self {
      WorkerControlEvent::TerminalError(_) => 1_i32,
      WorkerControlEvent::Error(_) => 2_i32,
      WorkerControlEvent::Close => 3_i32,
    };

    match self {
      WorkerControlEvent::TerminalError(error)
      | WorkerControlEvent::Error(error) => {
        let value = match error.downcast_ref::<JsError>() {
          Some(js_error) => json!({
            "message": js_error.message,
            "fileName": js_error.script_resource_name,
            "lineNumber": js_error.line_number,
            "columnNumber": js_error.start_column,
          }),
          None => json!({
            "message": error.to_string(),
          }),
        };

        Serialize::serialize(&(type_id, value), serializer)
      }
      _ => Serialize::serialize(&(type_id, ()), serializer),
    }
  }
}

// Channels used for communication with worker's parent
#[derive(Clone)]
pub struct WebWorkerInternalHandle {
  sender: mpsc::Sender<WorkerControlEvent>,
  pub port: Rc<MessagePort>,
  pub cancel: Rc<CancelHandle>,
  terminated: Arc<AtomicBool>,
  isolate_handle: v8::IsolateHandle,
}

impl WebWorkerInternalHandle {
  /// Post WorkerEvent to parent as a worker
  pub fn post_event(&self, event: WorkerControlEvent) -> Result<(), AnyError> {
    let mut sender = self.sender.clone();
    // If the channel is closed,
    // the worker must have terminated but the termination message has not yet been received.
    //
    // Therefore just treat it as if the worker has terminated and return.
    if sender.is_closed() {
      self.terminated.store(true, Ordering::SeqCst);
      return Ok(());
    }
    sender.try_send(event)?;
    Ok(())
  }

  /// Check if this worker is terminated or being terminated
  pub fn is_terminated(&self) -> bool {
    self.terminated.load(Ordering::SeqCst)
  }

  /// Terminate the worker
  /// This function will set terminated to true, terminate the isolate and close the message channel
  pub fn terminate(&mut self) {
    self.cancel.cancel();

    // This function can be called multiple times by whomever holds
    // the handle. However only a single "termination" should occur so
    // we need a guard here.
    let already_terminated = self.terminated.swap(true, Ordering::SeqCst);

    if !already_terminated {
      // Stop javascript execution
      self.isolate_handle.terminate_execution();
    }

    // Wake parent by closing the channel
    self.sender.close_channel();
  }
}

pub struct SendableWebWorkerHandle {
  port: MessagePort,
  receiver: mpsc::Receiver<WorkerControlEvent>,
  terminated: Arc<AtomicBool>,
  isolate_handle: v8::IsolateHandle,
}

impl From<SendableWebWorkerHandle> for WebWorkerHandle {
  fn from(handle: SendableWebWorkerHandle) -> Self {
    WebWorkerHandle {
      receiver: Rc::new(RefCell::new(handle.receiver)),
      port: Rc::new(handle.port),
      terminated: handle.terminated,
      isolate_handle: handle.isolate_handle,
    }
  }
}

/// This is the handle to the web worker that the parent thread uses to
/// communicate with the worker. It is created from a `SendableWebWorkerHandle`
/// which is sent to the parent thread from the worker thread where it is
/// created. The reason for this seperation is that the handle first needs to be
/// `Send` when transferring between threads, and then must be `Clone` when it
/// has arrived on the parent thread. It can not be both at once without large
/// amounts of Arc<Mutex> and other fun stuff.
#[derive(Clone)]
pub struct WebWorkerHandle {
  pub port: Rc<MessagePort>,
  receiver: Rc<RefCell<mpsc::Receiver<WorkerControlEvent>>>,
  terminated: Arc<AtomicBool>,
  isolate_handle: v8::IsolateHandle,
}

impl WebWorkerHandle {
  /// Get the WorkerEvent with lock
  /// Return error if more than one listener tries to get event
  pub async fn get_control_event(
    &self,
  ) -> Result<Option<WorkerControlEvent>, AnyError> {
    let mut receiver = self.receiver.borrow_mut();
    Ok(receiver.next().await)
  }

  /// Terminate the worker
  /// This function will set terminated to true, terminate the isolate and close the message channel
  pub fn terminate(self) {
    // This function can be called multiple times by whomever holds
    // the handle. However only a single "termination" should occur so
    // we need a guard here.
    let already_terminated = self.terminated.swap(true, Ordering::SeqCst);

    if !already_terminated {
      // Stop javascript execution
      self.isolate_handle.terminate_execution();
    }

    self.port.disentangle();
  }
}

fn create_handles(
  isolate_handle: v8::IsolateHandle,
) -> (WebWorkerInternalHandle, SendableWebWorkerHandle) {
  let (parent_port, worker_port) = create_entangled_message_port();
  let (ctrl_tx, ctrl_rx) = mpsc::channel::<WorkerControlEvent>(1);
  let terminated = Arc::new(AtomicBool::new(false));
  let internal_handle = WebWorkerInternalHandle {
    sender: ctrl_tx,
    port: Rc::new(parent_port),
    terminated: terminated.clone(),
    isolate_handle: isolate_handle.clone(),
    cancel: CancelHandle::new_rc(),
  };
  let external_handle = SendableWebWorkerHandle {
    receiver: ctrl_rx,
    port: worker_port,
    terminated,
    isolate_handle,
  };
  (internal_handle, external_handle)
}

/// This struct is an implementation of `Worker` Web API
///
/// Each `WebWorker` is either a child of `MainWorker` or other
/// `WebWorker`.
pub struct WebWorker {
  id: WorkerId,
  pub js_runtime: JsRuntime,
  pub name: String,
  internal_handle: WebWorkerInternalHandle,
  pub use_deno_namespace: bool,
  pub main_module: ModuleSpecifier,
}

pub struct WebWorkerOptions {
  /// Sets `Deno.args` in JS runtime.
  pub args: Vec<String>,
  pub debug_flag: bool,
  pub unstable: bool,
<<<<<<< HEAD
  pub ca_data: Option<Vec<u8>>,
  pub allow_insecure_certificates: Option<Vec<String>>,
=======
  pub root_cert_store: Option<RootCertStore>,
>>>>>>> 02c74fb7
  pub user_agent: String,
  pub seed: Option<u64>,
  pub module_loader: Rc<dyn ModuleLoader>,
  pub create_web_worker_cb: Arc<ops::worker_host::CreateWebWorkerCb>,
  pub js_error_create_fn: Option<Rc<JsErrorCreateFn>>,
  pub use_deno_namespace: bool,
  pub maybe_inspector_server: Option<Arc<InspectorServer>>,
  pub apply_source_maps: bool,
  /// Sets `Deno.version.deno` in JS runtime.
  pub runtime_version: String,
  /// Sets `Deno.version.typescript` in JS runtime.
  pub ts_version: String,
  /// Sets `Deno.noColor` in JS runtime.
  pub no_color: bool,
  pub get_error_class_fn: Option<GetErrorClassFn>,
  pub blob_store: BlobStore,
  pub broadcast_channel: InMemoryBroadcastChannel,
  pub shared_array_buffer_store: Option<SharedArrayBufferStore>,
  pub cpu_count: usize,
}

impl WebWorker {
  pub fn from_options(
    name: String,
    permissions: Permissions,
    main_module: ModuleSpecifier,
    worker_id: WorkerId,
    options: &WebWorkerOptions,
  ) -> (Self, SendableWebWorkerHandle) {
    // Permissions: many ops depend on this
    let unstable = options.unstable;
    let perm_ext = Extension::builder()
      .state(move |state| {
        state.put::<Permissions>(permissions.clone());
        state.put(ops::UnstableChecker { unstable });
        Ok(())
      })
      .build();

    let mut extensions: Vec<Extension> = vec![
      // Web APIs
      deno_webidl::init(),
      deno_console::init(),
      deno_url::init(),
      deno_web::init(options.blob_store.clone(), Some(main_module.clone())),
      deno_fetch::init::<Permissions>(
        options.user_agent.clone(),
        options.root_cert_store.clone(),
        None,
        None,
        options.allow_insecure_certificates.clone(),
      ),
      deno_websocket::init::<Permissions>(
        options.user_agent.clone(),
<<<<<<< HEAD
        options.ca_data.clone(),
        options.allow_insecure_certificates.clone(),
=======
        options.root_cert_store.clone(),
>>>>>>> 02c74fb7
      ),
      deno_broadcast_channel::init(
        options.broadcast_channel.clone(),
        options.unstable,
      ),
      deno_crypto::init(options.seed),
      deno_webgpu::init(options.unstable),
      deno_timers::init::<Permissions>(),
      // ffi
      deno_ffi::init::<Permissions>(options.unstable),
      // Metrics
      metrics::init(),
      // Permissions ext (worker specific state)
      perm_ext,
    ];

    // Runtime ops that are always initialized for WebWorkers
    let runtime_exts = vec![
      ops::web_worker::init(),
      ops::runtime::init(main_module.clone()),
      ops::worker_host::init(options.create_web_worker_cb.clone()),
      ops::io::init(),
    ];

    // Extensions providing Deno.* features
    let deno_ns_exts = if options.use_deno_namespace {
      vec![
        ops::fs_events::init(),
        ops::fs::init(),
        deno_tls::init(),
        deno_net::init::<Permissions>(
          options.root_cert_store.clone(),
          options.unstable,
          options.allow_insecure_certificates.clone(),
        ),
        ops::os::init(),
        ops::permissions::init(),
        ops::process::init(),
        ops::signal::init(),
        ops::tty::init(),
        deno_http::init(),
        ops::http::init(),
        ops::io::init_stdio(),
      ]
    } else {
      vec![]
    };

    // Append exts
    extensions.extend(runtime_exts);
    extensions.extend(deno_ns_exts); // May be empty

    let mut js_runtime = JsRuntime::new(RuntimeOptions {
      module_loader: Some(options.module_loader.clone()),
      startup_snapshot: Some(js::deno_isolate_init()),
      js_error_create_fn: options.js_error_create_fn.clone(),
      get_error_class_fn: options.get_error_class_fn,
      shared_array_buffer_store: options.shared_array_buffer_store.clone(),
      extensions,
      ..Default::default()
    });

    if let Some(server) = options.maybe_inspector_server.clone() {
      let inspector = js_runtime.inspector();
      let session_sender = inspector.get_session_sender();
      let deregister_rx = inspector.add_deregister_handler();
      server.register_inspector(
        session_sender,
        deregister_rx,
        main_module.to_string(),
      );
    }

    let (internal_handle, external_handle) = {
      let handle = js_runtime.v8_isolate().thread_safe_handle();
      let (internal_handle, external_handle) = create_handles(handle);
      let op_state = js_runtime.op_state();
      let mut op_state = op_state.borrow_mut();
      op_state.put(internal_handle.clone());
      (internal_handle, external_handle)
    };

    (
      Self {
        id: worker_id,
        js_runtime,
        name,
        internal_handle,
        use_deno_namespace: options.use_deno_namespace,
        main_module,
      },
      external_handle,
    )
  }

  pub fn bootstrap(&mut self, options: &WebWorkerOptions) {
    let runtime_options = json!({
      "args": options.args,
      "applySourceMaps": options.apply_source_maps,
      "debugFlag": options.debug_flag,
      "denoVersion": options.runtime_version,
      "noColor": options.no_color,
      "pid": std::process::id(),
      "ppid": ops::runtime::ppid(),
      "target": env!("TARGET"),
      "tsVersion": options.ts_version,
      "unstableFlag": options.unstable,
      "v8Version": deno_core::v8_version(),
      "location": self.main_module,
      "cpuCount": options.cpu_count,
    });

    let runtime_options_str =
      serde_json::to_string_pretty(&runtime_options).unwrap();

    // Instead of using name for log we use `worker-${id}` because
    // WebWorkers can have empty string as name.
    let script = format!(
      "bootstrap.workerRuntime({}, \"{}\", {}, \"{}\")",
      runtime_options_str, self.name, options.use_deno_namespace, self.id
    );
    self
      .execute_script(&located_script_name!(), &script)
      .expect("Failed to execute worker bootstrap script");
  }

  /// See [JsRuntime::execute_script](deno_core::JsRuntime::execute_script)
  pub fn execute_script(
    &mut self,
    name: &str,
    source_code: &str,
  ) -> Result<(), AnyError> {
    self.js_runtime.execute_script(name, source_code)?;
    Ok(())
  }

  /// Loads and instantiates specified JavaScript module.
  pub async fn preload_module(
    &mut self,
    module_specifier: &ModuleSpecifier,
  ) -> Result<ModuleId, AnyError> {
    self.js_runtime.load_module(module_specifier, None).await
  }

  /// Loads, instantiates and executes specified JavaScript module.
  pub async fn execute_module(
    &mut self,
    module_specifier: &ModuleSpecifier,
  ) -> Result<(), AnyError> {
    let id = self.preload_module(module_specifier).await?;

    let mut receiver = self.js_runtime.mod_evaluate(id);
    tokio::select! {
      maybe_result = &mut receiver => {
        debug!("received worker module evaluate {:#?}", maybe_result);
        // If `None` is returned it means that runtime was destroyed before
        // evaluation was complete. This can happen in Web Worker when `self.close()`
        // is called at top level.
        maybe_result.unwrap_or(Ok(()))
      }

      event_loop_result = self.run_event_loop(false) => {
        if self.internal_handle.is_terminated() {
           return Ok(());
        }
        event_loop_result?;
        let maybe_result = receiver.await;
        maybe_result.unwrap_or(Ok(()))
      }
    }
  }

  pub fn poll_event_loop(
    &mut self,
    cx: &mut Context,
    wait_for_inspector: bool,
  ) -> Poll<Result<(), AnyError>> {
    // If awakened because we are terminating, just return Ok
    if self.internal_handle.is_terminated() {
      return Poll::Ready(Ok(()));
    }

    match self.js_runtime.poll_event_loop(cx, wait_for_inspector) {
      Poll::Ready(r) => {
        // If js ended because we are terminating, just return Ok
        if self.internal_handle.is_terminated() {
          return Poll::Ready(Ok(()));
        }

        // In case of an error, pass to parent without terminating worker
        if let Err(e) = r {
          print_worker_error(e.to_string(), &self.name);
          let handle = self.internal_handle.clone();
          handle
            .post_event(WorkerControlEvent::Error(e))
            .expect("Failed to post message to host");

          return Poll::Pending;
        }

        panic!(
          "coding error: either js is polling or the worker is terminated"
        );
      }
      Poll::Pending => Poll::Pending,
    }
  }

  pub async fn run_event_loop(
    &mut self,
    wait_for_inspector: bool,
  ) -> Result<(), AnyError> {
    poll_fn(|cx| self.poll_event_loop(cx, wait_for_inspector)).await
  }
}

fn print_worker_error(error_str: String, name: &str) {
  eprintln!(
    "{}: Uncaught (in worker \"{}\") {}",
    colors::red_bold("error"),
    name,
    error_str.trim_start_matches("Uncaught "),
  );
}

/// This function should be called from a thread dedicated to this worker.
// TODO(bartlomieju): check if order of actions is aligned to Worker spec
pub fn run_web_worker(
  mut worker: WebWorker,
  specifier: ModuleSpecifier,
  maybe_source_code: Option<String>,
) -> Result<(), AnyError> {
  let name = worker.name.to_string();

  let rt = create_basic_runtime();

  // TODO(bartlomieju): run following block using "select!"
  // with terminate

  // Execute provided source code immediately
  let result = if let Some(source_code) = maybe_source_code {
    worker.execute_script(&located_script_name!(), &source_code)
  } else {
    // TODO(bartlomieju): add "type": "classic", ie. ability to load
    // script instead of module
    let load_future = worker.execute_module(&specifier).boxed_local();

    rt.block_on(load_future)
  };

  let internal_handle = worker.internal_handle.clone();

  // If sender is closed it means that worker has already been closed from
  // within using "globalThis.close()"
  if internal_handle.is_terminated() {
    return Ok(());
  }

  if let Err(e) = result {
    print_worker_error(e.to_string(), &name);
    internal_handle
      .post_event(WorkerControlEvent::TerminalError(e))
      .expect("Failed to post message to host");

    // Failure to execute script is a terminal error, bye, bye.
    return Ok(());
  }

  let result = rt.block_on(worker.run_event_loop(true));
  debug!("Worker thread shuts down {}", &name);
  result
}<|MERGE_RESOLUTION|>--- conflicted
+++ resolved
@@ -253,12 +253,8 @@
   pub args: Vec<String>,
   pub debug_flag: bool,
   pub unstable: bool,
-<<<<<<< HEAD
-  pub ca_data: Option<Vec<u8>>,
   pub allow_insecure_certificates: Option<Vec<String>>,
-=======
   pub root_cert_store: Option<RootCertStore>,
->>>>>>> 02c74fb7
   pub user_agent: String,
   pub seed: Option<u64>,
   pub module_loader: Rc<dyn ModuleLoader>,
@@ -313,12 +309,8 @@
       ),
       deno_websocket::init::<Permissions>(
         options.user_agent.clone(),
-<<<<<<< HEAD
-        options.ca_data.clone(),
+        options.root_cert_store.clone(),
         options.allow_insecure_certificates.clone(),
-=======
-        options.root_cert_store.clone(),
->>>>>>> 02c74fb7
       ),
       deno_broadcast_channel::init(
         options.broadcast_channel.clone(),
