// Copyright 2018-2025 the Deno authors. MIT license.

use std::cell::RefCell;
use std::fmt;
use std::rc::Rc;
use std::sync::atomic::AtomicBool;
use std::sync::atomic::AtomicU32;
use std::sync::atomic::Ordering;
use std::sync::Arc;
use std::task::Context;
use std::task::Poll;

use deno_broadcast_channel::InMemoryBroadcastChannel;
use deno_cache::CacheImpl;
use deno_cache::CreateCache;
use deno_cache::SqliteBackedCache;
use deno_core::error::CoreError;
use deno_core::futures::channel::mpsc;
use deno_core::futures::future::poll_fn;
use deno_core::futures::stream::StreamExt;
use deno_core::futures::task::AtomicWaker;
use deno_core::located_script_name;
use deno_core::serde::Deserialize;
use deno_core::serde::Serialize;
use deno_core::serde_json::json;
use deno_core::v8;
use deno_core::CancelHandle;
use deno_core::CompiledWasmModuleStore;
use deno_core::DetachedBuffer;
use deno_core::Extension;
use deno_core::JsRuntime;
use deno_core::ModuleCodeString;
use deno_core::ModuleId;
use deno_core::ModuleLoader;
use deno_core::ModuleSpecifier;
use deno_core::PollEventLoopOptions;
use deno_core::RuntimeOptions;
use deno_core::SharedArrayBufferStore;
use deno_cron::local::LocalCronHandler;
use deno_fs::FileSystem;
use deno_io::Stdio;
use deno_kv::dynamic::MultiBackendDbHandler;
use deno_napi::DenoRtNativeAddonLoaderRc;
use deno_node::ExtNodeSys;
use deno_node::NodeExtInitServices;
use deno_permissions::PermissionsContainer;
use deno_process::NpmProcessStateProviderRc;
use deno_terminal::colors;
use deno_tls::RootCertStoreProvider;
use deno_tls::TlsKeys;
use deno_web::create_entangled_message_port;
use deno_web::serialize_transferables;
use deno_web::BlobStore;
use deno_web::JsMessageData;
use deno_web::MessagePort;
use deno_web::Transferable;
use log::debug;
use node_resolver::InNpmPackageChecker;
use node_resolver::NpmPackageFolderResolver;

use crate::inspector_server::InspectorServer;
use crate::ops;
use crate::shared::runtime;
use crate::worker::create_op_metrics;
use crate::worker::import_meta_resolve_callback;
use crate::worker::validate_import_attributes_callback;
use crate::worker::FormatJsErrorFn;
#[cfg(target_os = "linux")]
use crate::worker::MEMORY_TRIM_HANDLER_ENABLED;
#[cfg(target_os = "linux")]
use crate::worker::SIGUSR2_RX;
use crate::BootstrapOptions;
use crate::FeatureChecker;

pub struct WorkerMetadata {
  pub buffer: DetachedBuffer,
  pub transferables: Vec<Transferable>,
}

static WORKER_ID_COUNTER: AtomicU32 = AtomicU32::new(1);

#[derive(Debug, Copy, Clone, PartialEq, Eq, Hash, Serialize, Deserialize)]
pub struct WorkerId(u32);
impl WorkerId {
  pub fn new() -> WorkerId {
    let id = WORKER_ID_COUNTER.fetch_add(1, Ordering::SeqCst);
    WorkerId(id)
  }
}
impl fmt::Display for WorkerId {
  fn fmt(&self, f: &mut fmt::Formatter<'_>) -> fmt::Result {
    write!(f, "worker-{}", self.0)
  }
}
impl Default for WorkerId {
  fn default() -> Self {
    Self::new()
  }
}

#[derive(Debug, Copy, Clone, PartialEq, Eq, Serialize, Deserialize)]
#[serde(rename_all = "lowercase")]
pub enum WebWorkerType {
  Classic,
  Module,
}

/// Events that are sent to host from child
/// worker.
pub enum WorkerControlEvent {
  TerminalError(CoreError),
  Close,
}

use deno_core::serde::Serializer;

impl Serialize for WorkerControlEvent {
  fn serialize<S>(&self, serializer: S) -> Result<S::Ok, S::Error>
  where
    S: Serializer,
  {
    let type_id = match &self {
      WorkerControlEvent::TerminalError(_) => 1_i32,
      WorkerControlEvent::Close => 3_i32,
    };

    match self {
      WorkerControlEvent::TerminalError(error) => {
        let value = match error {
          CoreError::Js(js_error) => {
            let frame = js_error.frames.iter().find(|f| match &f.file_name {
              Some(s) => !s.trim_start_matches('[').starts_with("ext:"),
              None => false,
            });
            json!({
              "message": js_error.exception_message,
              "fileName": frame.map(|f| f.file_name.as_ref()),
              "lineNumber": frame.map(|f| f.line_number.as_ref()),
              "columnNumber": frame.map(|f| f.column_number.as_ref()),
            })
          }
          _ => json!({
            "message": error.to_string(),
          }),
        };

        Serialize::serialize(&(type_id, value), serializer)
      }
      _ => Serialize::serialize(&(type_id, ()), serializer),
    }
  }
}

// Channels used for communication with worker's parent
#[derive(Clone)]
pub struct WebWorkerInternalHandle {
  sender: mpsc::Sender<WorkerControlEvent>,
  pub port: Rc<MessagePort>,
  pub cancel: Rc<CancelHandle>,
  termination_signal: Arc<AtomicBool>,
  has_terminated: Arc<AtomicBool>,
  terminate_waker: Arc<AtomicWaker>,
  isolate_handle: v8::IsolateHandle,
  pub name: String,
  pub worker_type: WebWorkerType,
}

impl WebWorkerInternalHandle {
  /// Post WorkerEvent to parent as a worker
  pub fn post_event(
    &self,
    event: WorkerControlEvent,
  ) -> Result<(), mpsc::TrySendError<WorkerControlEvent>> {
    let mut sender = self.sender.clone();
    // If the channel is closed,
    // the worker must have terminated but the termination message has not yet been received.
    //
    // Therefore just treat it as if the worker has terminated and return.
    if sender.is_closed() {
      self.has_terminated.store(true, Ordering::SeqCst);
      return Ok(());
    }
    sender.try_send(event)
  }

  /// Check if this worker is terminated or being terminated
  pub fn is_terminated(&self) -> bool {
    self.has_terminated.load(Ordering::SeqCst)
  }

  /// Check if this worker must terminate (because the termination signal is
  /// set), and terminates it if so. Returns whether the worker is terminated or
  /// being terminated, as with [`Self::is_terminated()`].
  pub fn terminate_if_needed(&mut self) -> bool {
    let has_terminated = self.is_terminated();

    if !has_terminated && self.termination_signal.load(Ordering::SeqCst) {
      self.terminate();
      return true;
    }

    has_terminated
  }

  /// Terminate the worker
  /// This function will set terminated to true, terminate the isolate and close the message channel
  pub fn terminate(&mut self) {
    self.cancel.cancel();
    self.terminate_waker.wake();

    // This function can be called multiple times by whomever holds
    // the handle. However only a single "termination" should occur so
    // we need a guard here.
    let already_terminated = self.has_terminated.swap(true, Ordering::SeqCst);

    if !already_terminated {
      // Stop javascript execution
      self.isolate_handle.terminate_execution();
    }

    // Wake parent by closing the channel
    self.sender.close_channel();
  }
}

pub struct SendableWebWorkerHandle {
  port: MessagePort,
  receiver: mpsc::Receiver<WorkerControlEvent>,
  termination_signal: Arc<AtomicBool>,
  has_terminated: Arc<AtomicBool>,
  terminate_waker: Arc<AtomicWaker>,
  isolate_handle: v8::IsolateHandle,
}

impl From<SendableWebWorkerHandle> for WebWorkerHandle {
  fn from(handle: SendableWebWorkerHandle) -> Self {
    WebWorkerHandle {
      receiver: Rc::new(RefCell::new(handle.receiver)),
      port: Rc::new(handle.port),
      termination_signal: handle.termination_signal,
      has_terminated: handle.has_terminated,
      terminate_waker: handle.terminate_waker,
      isolate_handle: handle.isolate_handle,
    }
  }
}

/// This is the handle to the web worker that the parent thread uses to
/// communicate with the worker. It is created from a `SendableWebWorkerHandle`
/// which is sent to the parent thread from the worker thread where it is
/// created. The reason for this separation is that the handle first needs to be
/// `Send` when transferring between threads, and then must be `Clone` when it
/// has arrived on the parent thread. It can not be both at once without large
/// amounts of Arc<Mutex> and other fun stuff.
#[derive(Clone)]
pub struct WebWorkerHandle {
  pub port: Rc<MessagePort>,
  receiver: Rc<RefCell<mpsc::Receiver<WorkerControlEvent>>>,
  termination_signal: Arc<AtomicBool>,
  has_terminated: Arc<AtomicBool>,
  terminate_waker: Arc<AtomicWaker>,
  isolate_handle: v8::IsolateHandle,
}

impl WebWorkerHandle {
  /// Get the WorkerEvent with lock
  /// Return error if more than one listener tries to get event
  #[allow(clippy::await_holding_refcell_ref)] // TODO(ry) remove!
  pub async fn get_control_event(&self) -> Option<WorkerControlEvent> {
    let mut receiver = self.receiver.borrow_mut();
    receiver.next().await
  }

  /// Terminate the worker
  /// This function will set the termination signal, close the message channel,
  /// and schedule to terminate the isolate after two seconds.
  pub fn terminate(self) {
    use std::thread::sleep;
    use std::thread::spawn;
    use std::time::Duration;

    let schedule_termination =
      !self.termination_signal.swap(true, Ordering::SeqCst);

    self.port.disentangle();

    if schedule_termination && !self.has_terminated.load(Ordering::SeqCst) {
      // Wake up the worker's event loop so it can terminate.
      self.terminate_waker.wake();

      let has_terminated = self.has_terminated.clone();

      // Schedule to terminate the isolate's execution.
      spawn(move || {
        sleep(Duration::from_secs(2));

        // A worker's isolate can only be terminated once, so we need a guard
        // here.
        let already_terminated = has_terminated.swap(true, Ordering::SeqCst);

        if !already_terminated {
          // Stop javascript execution
          self.isolate_handle.terminate_execution();
        }
      });
    }
  }
}

fn create_handles(
  isolate_handle: v8::IsolateHandle,
  name: String,
  worker_type: WebWorkerType,
) -> (WebWorkerInternalHandle, SendableWebWorkerHandle) {
  let (parent_port, worker_port) = create_entangled_message_port();
  let (ctrl_tx, ctrl_rx) = mpsc::channel::<WorkerControlEvent>(1);
  let termination_signal = Arc::new(AtomicBool::new(false));
  let has_terminated = Arc::new(AtomicBool::new(false));
  let terminate_waker = Arc::new(AtomicWaker::new());
  let internal_handle = WebWorkerInternalHandle {
    name,
    port: Rc::new(parent_port),
    termination_signal: termination_signal.clone(),
    has_terminated: has_terminated.clone(),
    terminate_waker: terminate_waker.clone(),
    isolate_handle: isolate_handle.clone(),
    cancel: CancelHandle::new_rc(),
    sender: ctrl_tx,
    worker_type,
  };
  let external_handle = SendableWebWorkerHandle {
    receiver: ctrl_rx,
    port: worker_port,
    termination_signal,
    has_terminated,
    terminate_waker,
    isolate_handle,
  };
  (internal_handle, external_handle)
}

pub struct WebWorkerServiceOptions<
  TInNpmPackageChecker: InNpmPackageChecker + 'static,
  TNpmPackageFolderResolver: NpmPackageFolderResolver + 'static,
  TExtNodeSys: ExtNodeSys + 'static,
> {
  pub blob_store: Arc<BlobStore>,
  pub broadcast_channel: InMemoryBroadcastChannel,
  pub deno_rt_native_addon_loader: Option<DenoRtNativeAddonLoaderRc>,
  pub compiled_wasm_module_store: Option<CompiledWasmModuleStore>,
  pub feature_checker: Arc<FeatureChecker>,
  pub fs: Arc<dyn FileSystem>,
  pub maybe_inspector_server: Option<Arc<InspectorServer>>,
  pub module_loader: Rc<dyn ModuleLoader>,
  pub node_services: Option<
    NodeExtInitServices<
      TInNpmPackageChecker,
      TNpmPackageFolderResolver,
      TExtNodeSys,
    >,
  >,
  pub npm_process_state_provider: Option<NpmProcessStateProviderRc>,
  pub permissions: PermissionsContainer,
  pub root_cert_store_provider: Option<Arc<dyn RootCertStoreProvider>>,
  pub shared_array_buffer_store: Option<SharedArrayBufferStore>,
}

pub struct WebWorkerOptions {
  pub name: String,
  pub main_module: ModuleSpecifier,
  pub worker_id: WorkerId,
  pub bootstrap: BootstrapOptions,
  pub extensions: Vec<Extension>,
  pub startup_snapshot: Option<&'static [u8]>,
  pub unsafely_ignore_certificate_errors: Option<Vec<String>>,
  /// Optional isolate creation parameters, such as heap limits.
  pub create_params: Option<v8::CreateParams>,
  pub seed: Option<u64>,
  pub create_web_worker_cb: Arc<ops::worker_host::CreateWebWorkerCb>,
  pub format_js_error_fn: Option<Arc<FormatJsErrorFn>>,
  pub worker_type: WebWorkerType,
  pub cache_storage_dir: Option<std::path::PathBuf>,
  pub stdio: Stdio,
  pub strace_ops: Option<Vec<String>>,
  pub close_on_idle: bool,
  pub maybe_worker_metadata: Option<WorkerMetadata>,
  pub enable_stack_trace_arg_in_ops: bool,
}

/// This struct is an implementation of `Worker` Web API
///
/// Each `WebWorker` is either a child of `MainWorker` or other
/// `WebWorker`.
pub struct WebWorker {
  id: WorkerId,
  pub js_runtime: JsRuntime,
  pub name: String,
  close_on_idle: bool,
  internal_handle: WebWorkerInternalHandle,
  pub worker_type: WebWorkerType,
  pub main_module: ModuleSpecifier,
  poll_for_messages_fn: Option<v8::Global<v8::Value>>,
  has_message_event_listener_fn: Option<v8::Global<v8::Value>>,
  bootstrap_fn_global: Option<v8::Global<v8::Function>>,
  // Consumed when `bootstrap_fn` is called
  maybe_worker_metadata: Option<WorkerMetadata>,
  memory_trim_handle: Option<tokio::task::JoinHandle<()>>,
}

impl Drop for WebWorker {
  fn drop(&mut self) {
    // clean up the package.json thread local cache
    node_resolver::PackageJsonThreadLocalCache::clear();

    if let Some(memory_trim_handle) = self.memory_trim_handle.take() {
      memory_trim_handle.abort();
    }
  }
}

impl WebWorker {
  pub fn bootstrap_from_options<
    TInNpmPackageChecker: InNpmPackageChecker + 'static,
    TNpmPackageFolderResolver: NpmPackageFolderResolver + 'static,
    TExtNodeSys: ExtNodeSys + 'static,
  >(
    services: WebWorkerServiceOptions<
      TInNpmPackageChecker,
      TNpmPackageFolderResolver,
      TExtNodeSys,
    >,
    options: WebWorkerOptions,
  ) -> (Self, SendableWebWorkerHandle) {
    let (mut worker, handle, bootstrap_options) =
      Self::from_options(services, options);
    worker.bootstrap(&bootstrap_options);
    (worker, handle)
  }

  fn from_options<
    TInNpmPackageChecker: InNpmPackageChecker + 'static,
    TNpmPackageFolderResolver: NpmPackageFolderResolver + 'static,
    TExtNodeSys: ExtNodeSys + 'static,
  >(
    services: WebWorkerServiceOptions<
      TInNpmPackageChecker,
      TNpmPackageFolderResolver,
      TExtNodeSys,
    >,
    mut options: WebWorkerOptions,
  ) -> (Self, SendableWebWorkerHandle, BootstrapOptions) {
    // Permissions: many ops depend on this
    let enable_testing_features = options.bootstrap.enable_testing_features;

    fn create_cache_inner(options: &WebWorkerOptions) -> Option<CreateCache> {
      if let Ok(var) = std::env::var("DENO_CACHE_LSC_ENDPOINT") {
        let elems: Vec<_> = var.split(",").collect();
        if elems.len() == 2 {
          let endpoint = elems[0];
          let token = elems[1];
          use deno_cache::CacheShard;

          let shard =
            Rc::new(CacheShard::new(endpoint.to_string(), token.to_string()));
          let create_cache_fn = move || {
            let x = deno_cache::LscBackend::default();
            x.set_shard(shard.clone());

            Ok(CacheImpl::Lsc(x))
          };
          #[allow(clippy::arc_with_non_send_sync)]
          return Some(CreateCache(Arc::new(create_cache_fn)));
        }
      }

      if let Some(storage_dir) = &options.cache_storage_dir {
        let storage_dir = storage_dir.clone();
        let create_cache_fn = move || {
          let s = SqliteBackedCache::new(storage_dir.clone())?;
          Ok(CacheImpl::Sqlite(s))
        };
        return Some(CreateCache(Arc::new(create_cache_fn)));
      }

      None
    }
    let create_cache = create_cache_inner(&options);

    // NOTE(bartlomieju): ordering is important here, keep it in sync with
    // `runtime/worker.rs`, `runtime/web_worker.rs`, `runtime/snapshot_info.rs`
    // and `runtime/snapshot.rs`!
    let mut extensions = vec![
      deno_telemetry::deno_telemetry::init(),
      // Web APIs
      deno_webidl::deno_webidl::init(),
      deno_console::deno_console::init(),
      deno_url::deno_url::init(),
      deno_web::deno_web::init::<PermissionsContainer>(
        services.blob_store,
        Some(options.main_module.clone()),
      ),
<<<<<<< HEAD
      deno_webgpu::deno_webgpu::init_ops_and_esm(),
      deno_canvas::deno_canvas::init_ops_and_esm(
        std::collections::HashMap::from([
          (
            String::from(deno_canvas::bitmaprenderer::CONTEXT_ID),
            deno_canvas::bitmaprenderer::create as _,
          ),
          (
            String::from(deno_webgpu::canvas::CONTEXT_ID),
            deno_webgpu::canvas::create as _,
          )
        ]),
      ),
      deno_fetch::deno_fetch::init_ops_and_esm::<PermissionsContainer>(
=======
      deno_webgpu::deno_webgpu::init(),
      deno_canvas::deno_canvas::init(),
      deno_fetch::deno_fetch::init::<PermissionsContainer>(
>>>>>>> 97b84669
        deno_fetch::Options {
          user_agent: options.bootstrap.user_agent.clone(),
          root_cert_store_provider: services.root_cert_store_provider.clone(),
          unsafely_ignore_certificate_errors: options
            .unsafely_ignore_certificate_errors
            .clone(),
          file_fetch_handler: Rc::new(deno_fetch::FsFetchHandler),
          ..Default::default()
        },
      ),
      deno_cache::deno_cache::init(create_cache),
      deno_websocket::deno_websocket::init::<PermissionsContainer>(
        options.bootstrap.user_agent.clone(),
        services.root_cert_store_provider.clone(),
        options.unsafely_ignore_certificate_errors.clone(),
      ),
      deno_webstorage::deno_webstorage::init(None).disable(),
      deno_crypto::deno_crypto::init(options.seed),
      deno_broadcast_channel::deno_broadcast_channel::init(
        services.broadcast_channel,
      ),
      deno_ffi::deno_ffi::init::<PermissionsContainer>(
        services.deno_rt_native_addon_loader.clone(),
      ),
      deno_net::deno_net::init::<PermissionsContainer>(
        services.root_cert_store_provider.clone(),
        options.unsafely_ignore_certificate_errors.clone(),
      ),
      deno_tls::deno_tls::init(),
      deno_kv::deno_kv::init(
        MultiBackendDbHandler::remote_or_sqlite::<PermissionsContainer>(
          None,
          options.seed,
          deno_kv::remote::HttpOptions {
            user_agent: options.bootstrap.user_agent.clone(),
            root_cert_store_provider: services.root_cert_store_provider,
            unsafely_ignore_certificate_errors: options
              .unsafely_ignore_certificate_errors
              .clone(),
            client_cert_chain_and_key: TlsKeys::Null,
            proxy: None,
          },
        ),
        deno_kv::KvConfig::builder().build(),
      ),
      deno_cron::deno_cron::init(LocalCronHandler::new()),
      deno_napi::deno_napi::init::<PermissionsContainer>(
        services.deno_rt_native_addon_loader.clone(),
      ),
      deno_http::deno_http::init(deno_http::Options {
        no_legacy_abort: options.bootstrap.no_legacy_abort,
        ..Default::default()
      }),
      deno_io::deno_io::init(Some(options.stdio)),
      deno_fs::deno_fs::init::<PermissionsContainer>(services.fs.clone()),
      deno_os::deno_os::init(None),
      deno_process::deno_process::init(services.npm_process_state_provider),
      deno_node::deno_node::init::<
        PermissionsContainer,
        TInNpmPackageChecker,
        TNpmPackageFolderResolver,
        TExtNodeSys,
      >(services.node_services, services.fs),
      // Runtime ops that are always initialized for WebWorkers
      ops::runtime::deno_runtime::init(options.main_module.clone()),
      ops::worker_host::deno_worker_host::init(
        options.create_web_worker_cb,
        options.format_js_error_fn,
      ),
      ops::fs_events::deno_fs_events::init(),
      ops::permissions::deno_permissions::init(),
      ops::tty::deno_tty::init(),
      ops::http::deno_http_runtime::init(),
      ops::bootstrap::deno_bootstrap::init(
        options.startup_snapshot.and_then(|_| Default::default()),
        false,
      ),
      runtime::init(),
      ops::web_worker::deno_web_worker::init(),
    ];

    #[cfg(feature = "hmr")]
    assert!(
      cfg!(not(feature = "only_snapshotted_js_sources")),
      "'hmr' is incompatible with 'only_snapshotted_js_sources'."
    );

    for extension in &mut extensions {
      if options.startup_snapshot.is_some() {
        extension.js_files = std::borrow::Cow::Borrowed(&[]);
        extension.esm_files = std::borrow::Cow::Borrowed(&[]);
        extension.esm_entry_point = None;
      }
    }

    extensions.extend(std::mem::take(&mut options.extensions));

    #[cfg(feature = "only_snapshotted_js_sources")]
    options.startup_snapshot.as_ref().expect("A user snapshot was not provided, even though 'only_snapshotted_js_sources' is used.");

    // Get our op metrics
    let (op_summary_metrics, op_metrics_factory_fn) = create_op_metrics(
      options.bootstrap.enable_op_summary_metrics,
      options.strace_ops,
    );

    let mut js_runtime = JsRuntime::new(RuntimeOptions {
      module_loader: Some(services.module_loader),
      startup_snapshot: options.startup_snapshot,
      create_params: options.create_params,
      shared_array_buffer_store: services.shared_array_buffer_store,
      compiled_wasm_module_store: services.compiled_wasm_module_store,
      extensions,
      #[cfg(feature = "transpile")]
      extension_transpiler: Some(Rc::new(|specifier, source| {
        crate::transpile::maybe_transpile_source(specifier, source)
      })),
      #[cfg(not(feature = "transpile"))]
      extension_transpiler: None,
      inspector: true,
      op_metrics_factory_fn,
      import_meta_resolve_callback: Some(Box::new(
        import_meta_resolve_callback,
      )),
      validate_import_attributes_cb: Some(Box::new(
        validate_import_attributes_callback,
      )),
      import_assertions_support: deno_core::ImportAssertionsSupport::Error,
      maybe_op_stack_trace_callback: if options.enable_stack_trace_arg_in_ops {
        Some(Box::new(|stack| {
          deno_permissions::prompter::set_current_stacktrace(stack)
        }))
      } else {
        None
      },
      ..Default::default()
    });

    if let Some(op_summary_metrics) = op_summary_metrics {
      js_runtime.op_state().borrow_mut().put(op_summary_metrics);
    }

    {
      let state = js_runtime.op_state();
      let mut state = state.borrow_mut();

      state.put::<PermissionsContainer>(services.permissions);
      state.put(ops::TestingFeaturesEnabled(enable_testing_features));
      state.put(services.feature_checker);

      // Put inspector handle into the op state so we can put a breakpoint when
      // executing a CJS entrypoint.
      state.put(js_runtime.inspector());
    }

    if let Some(server) = services.maybe_inspector_server {
      server.register_inspector(
        options.main_module.to_string(),
        &mut js_runtime,
        false,
      );
    }

    let (internal_handle, external_handle) = {
      let handle = js_runtime.v8_isolate().thread_safe_handle();
      let (internal_handle, external_handle) =
        create_handles(handle, options.name.clone(), options.worker_type);
      let op_state = js_runtime.op_state();
      let mut op_state = op_state.borrow_mut();
      op_state.put(internal_handle.clone());
      (internal_handle, external_handle)
    };

    let bootstrap_fn_global = {
      let context = js_runtime.main_context();
      let scope = &mut js_runtime.handle_scope();
      let context_local = v8::Local::new(scope, context);
      let global_obj = context_local.global(scope);
      let bootstrap_str =
        v8::String::new_external_onebyte_static(scope, b"bootstrap").unwrap();
      let bootstrap_ns: v8::Local<v8::Object> = global_obj
        .get(scope, bootstrap_str.into())
        .unwrap()
        .try_into()
        .unwrap();
      let main_runtime_str =
        v8::String::new_external_onebyte_static(scope, b"workerRuntime")
          .unwrap();
      let bootstrap_fn =
        bootstrap_ns.get(scope, main_runtime_str.into()).unwrap();
      let bootstrap_fn =
        v8::Local::<v8::Function>::try_from(bootstrap_fn).unwrap();
      v8::Global::new(scope, bootstrap_fn)
    };

    (
      Self {
        id: options.worker_id,
        js_runtime,
        name: options.name,
        internal_handle,
        worker_type: options.worker_type,
        main_module: options.main_module,
        poll_for_messages_fn: None,
        has_message_event_listener_fn: None,
        bootstrap_fn_global: Some(bootstrap_fn_global),
        close_on_idle: options.close_on_idle,
        maybe_worker_metadata: options.maybe_worker_metadata,
        memory_trim_handle: None,
      },
      external_handle,
      options.bootstrap,
    )
  }

  pub fn bootstrap(&mut self, options: &BootstrapOptions) {
    let op_state = self.js_runtime.op_state();
    op_state.borrow_mut().put(options.clone());
    // Instead of using name for log we use `worker-${id}` because
    // WebWorkers can have empty string as name.
    {
      let scope = &mut self.js_runtime.handle_scope();
      let args = options.as_v8(scope);
      let bootstrap_fn = self.bootstrap_fn_global.take().unwrap();
      let bootstrap_fn = v8::Local::new(scope, bootstrap_fn);
      let undefined = v8::undefined(scope);
      let mut worker_data: v8::Local<v8::Value> = v8::undefined(scope).into();
      if let Some(data) = self.maybe_worker_metadata.take() {
        let js_transferables = serialize_transferables(
          &mut op_state.borrow_mut(),
          data.transferables,
        );
        let js_message_data = JsMessageData {
          data: data.buffer,
          transferables: js_transferables,
        };
        worker_data =
          deno_core::serde_v8::to_v8(scope, js_message_data).unwrap();
      }
      let name_str: v8::Local<v8::Value> =
        v8::String::new(scope, &self.name).unwrap().into();
      let id_str: v8::Local<v8::Value> =
        v8::String::new(scope, &format!("{}", self.id))
          .unwrap()
          .into();
      let id: v8::Local<v8::Value> =
        v8::Integer::new(scope, self.id.0 as i32).into();
      bootstrap_fn
        .call(
          scope,
          undefined.into(),
          &[args, name_str, id_str, id, worker_data],
        )
        .unwrap();

      let context = scope.get_current_context();
      let global = context.global(scope);
      let poll_for_messages_str =
        v8::String::new_external_onebyte_static(scope, b"pollForMessages")
          .unwrap();
      let poll_for_messages_fn = global
        .get(scope, poll_for_messages_str.into())
        .expect("get globalThis.pollForMessages");
      global.delete(scope, poll_for_messages_str.into());
      self.poll_for_messages_fn =
        Some(v8::Global::new(scope, poll_for_messages_fn));

      let has_message_event_listener_str =
        v8::String::new_external_onebyte_static(
          scope,
          b"hasMessageEventListener",
        )
        .unwrap();
      let has_message_event_listener_fn = global
        .get(scope, has_message_event_listener_str.into())
        .expect("get globalThis.hasMessageEventListener");
      global.delete(scope, has_message_event_listener_str.into());
      self.has_message_event_listener_fn =
        Some(v8::Global::new(scope, has_message_event_listener_fn));
    }
  }

  #[cfg(not(target_os = "linux"))]
  pub fn setup_memory_trim_handler(&mut self) {
    // Noop
  }

  /// Sets up a handler that responds to SIGUSR2 signals by trimming unused
  /// memory and notifying V8 of low memory conditions.
  /// Note that this must be called within a tokio runtime.
  /// Calling this method multiple times will be a no-op.
  #[cfg(target_os = "linux")]
  pub fn setup_memory_trim_handler(&mut self) {
    if self.memory_trim_handle.is_some() {
      return;
    }

    if !*MEMORY_TRIM_HANDLER_ENABLED {
      return;
    }

    let mut sigusr2_rx = SIGUSR2_RX.clone();

    let spawner = self
      .js_runtime
      .op_state()
      .borrow()
      .borrow::<deno_core::V8CrossThreadTaskSpawner>()
      .clone();

    let memory_trim_handle = tokio::spawn(async move {
      loop {
        if sigusr2_rx.changed().await.is_err() {
          break;
        }

        spawner.spawn(move |isolate| {
          isolate.low_memory_notification();
        });
      }
    });

    self.memory_trim_handle = Some(memory_trim_handle);
  }

  /// See [JsRuntime::execute_script](deno_core::JsRuntime::execute_script)
  pub fn execute_script(
    &mut self,
    name: &'static str,
    source_code: ModuleCodeString,
  ) -> Result<(), CoreError> {
    self.js_runtime.execute_script(name, source_code)?;
    Ok(())
  }

  /// Loads and instantiates specified JavaScript module as "main" module.
  pub async fn preload_main_module(
    &mut self,
    module_specifier: &ModuleSpecifier,
  ) -> Result<ModuleId, CoreError> {
    self.js_runtime.load_main_es_module(module_specifier).await
  }

  /// Loads and instantiates specified JavaScript module as "side" module.
  pub async fn preload_side_module(
    &mut self,
    module_specifier: &ModuleSpecifier,
  ) -> Result<ModuleId, CoreError> {
    self.js_runtime.load_side_es_module(module_specifier).await
  }

  /// Loads, instantiates and executes specified JavaScript module.
  ///
  /// This method assumes that worker can't be terminated when executing
  /// side module code.
  pub async fn execute_side_module(
    &mut self,
    module_specifier: &ModuleSpecifier,
  ) -> Result<(), CoreError> {
    let id = self.preload_side_module(module_specifier).await?;
    let mut receiver = self.js_runtime.mod_evaluate(id);
    tokio::select! {
      biased;

      maybe_result = &mut receiver => {
        debug!("received module evaluate {:#?}", maybe_result);
        maybe_result
      }

      event_loop_result = self.js_runtime.run_event_loop(PollEventLoopOptions::default()) => {
        event_loop_result?;
        receiver.await
      }
    }
  }

  /// Loads, instantiates and executes specified JavaScript module.
  ///
  /// This module will have "import.meta.main" equal to true.
  pub async fn execute_main_module(
    &mut self,
    id: ModuleId,
  ) -> Result<(), CoreError> {
    let mut receiver = self.js_runtime.mod_evaluate(id);
    let poll_options = PollEventLoopOptions::default();

    tokio::select! {
      biased;

      maybe_result = &mut receiver => {
        debug!("received worker module evaluate {:#?}", maybe_result);
        maybe_result
      }

      event_loop_result = self.run_event_loop(poll_options) => {
        if self.internal_handle.is_terminated() {
           return Ok(());
        }
        event_loop_result?;
        receiver.await
      }
    }
  }

  fn poll_event_loop(
    &mut self,
    cx: &mut Context,
    poll_options: PollEventLoopOptions,
  ) -> Poll<Result<(), CoreError>> {
    // If awakened because we are terminating, just return Ok
    if self.internal_handle.terminate_if_needed() {
      return Poll::Ready(Ok(()));
    }

    self.internal_handle.terminate_waker.register(cx.waker());

    match self.js_runtime.poll_event_loop(cx, poll_options) {
      Poll::Ready(r) => {
        // If js ended because we are terminating, just return Ok
        if self.internal_handle.terminate_if_needed() {
          return Poll::Ready(Ok(()));
        }

        if let Err(e) = r {
          return Poll::Ready(Err(e));
        }

        if self.close_on_idle {
          if self.has_message_event_listener() {
            return Poll::Pending;
          }
          return Poll::Ready(Ok(()));
        }

        // TODO(mmastrac): we don't want to test this w/classic workers because
        // WPT triggers a failure here. This is only exposed via --enable-testing-features-do-not-use.
        if self.worker_type == WebWorkerType::Module {
          panic!(
            "coding error: either js is polling or the worker is terminated"
          );
        } else {
          log::error!("classic worker terminated unexpectedly");
          Poll::Ready(Ok(()))
        }
      }
      Poll::Pending => Poll::Pending,
    }
  }

  pub async fn run_event_loop(
    &mut self,
    poll_options: PollEventLoopOptions,
  ) -> Result<(), CoreError> {
    poll_fn(|cx| self.poll_event_loop(cx, poll_options)).await
  }

  // Starts polling for messages from worker host from JavaScript.
  fn start_polling_for_messages(&mut self) {
    let poll_for_messages_fn = self.poll_for_messages_fn.take().unwrap();
    let scope = &mut self.js_runtime.handle_scope();
    let poll_for_messages =
      v8::Local::<v8::Value>::new(scope, poll_for_messages_fn);
    let fn_ = v8::Local::<v8::Function>::try_from(poll_for_messages).unwrap();
    let undefined = v8::undefined(scope);
    // This call may return `None` if worker is terminated.
    fn_.call(scope, undefined.into(), &[]);
  }

  fn has_message_event_listener(&mut self) -> bool {
    let has_message_event_listener_fn =
      self.has_message_event_listener_fn.as_ref().unwrap();
    let scope = &mut self.js_runtime.handle_scope();
    let has_message_event_listener =
      v8::Local::<v8::Value>::new(scope, has_message_event_listener_fn);
    let fn_ =
      v8::Local::<v8::Function>::try_from(has_message_event_listener).unwrap();
    let undefined = v8::undefined(scope);
    // This call may return `None` if worker is terminated.
    match fn_.call(scope, undefined.into(), &[]) {
      Some(result) => result.is_true(),
      None => false,
    }
  }
}

fn print_worker_error(
  error: &CoreError,
  name: &str,
  format_js_error_fn: Option<&FormatJsErrorFn>,
) {
  let error_str = match format_js_error_fn {
    Some(format_js_error_fn) => match error {
      CoreError::Js(js_error) => format_js_error_fn(js_error),
      _ => error.to_string(),
    },
    None => error.to_string(),
  };
  log::error!(
    "{}: Uncaught (in worker \"{}\") {}",
    colors::red_bold("error"),
    name,
    error_str.trim_start_matches("Uncaught "),
  );
}

/// This function should be called from a thread dedicated to this worker.
// TODO(bartlomieju): check if order of actions is aligned to Worker spec
// TODO(bartlomieju): run following block using "select!"
// with terminate
pub async fn run_web_worker(
  mut worker: WebWorker,
  specifier: ModuleSpecifier,
  mut maybe_source_code: Option<String>,
  format_js_error_fn: Option<Arc<FormatJsErrorFn>>,
) -> Result<(), CoreError> {
  worker.setup_memory_trim_handler();

  let name = worker.name.to_string();
  let internal_handle = worker.internal_handle.clone();

  // Execute provided source code immediately
  let result = if let Some(source_code) = maybe_source_code.take() {
    let r = worker.execute_script(located_script_name!(), source_code.into());
    worker.start_polling_for_messages();
    r
  } else {
    // TODO(bartlomieju): add "type": "classic", ie. ability to load
    // script instead of module
    match worker.preload_main_module(&specifier).await {
      Ok(id) => {
        worker.start_polling_for_messages();
        worker.execute_main_module(id).await
      }
      Err(e) => Err(e),
    }
  };

  // If sender is closed it means that worker has already been closed from
  // within using "globalThis.close()"
  if internal_handle.is_terminated() {
    return Ok(());
  }

  let result = if result.is_ok() {
    worker
      .run_event_loop(PollEventLoopOptions {
        wait_for_inspector: true,
        ..Default::default()
      })
      .await
  } else {
    result
  };

  if let Err(e) = result {
    print_worker_error(&e, &name, format_js_error_fn.as_deref());
    internal_handle
      .post_event(WorkerControlEvent::TerminalError(e))
      .expect("Failed to post message to host");

    // Failure to execute script is a terminal error, bye, bye.
    return Ok(());
  }

  debug!("Worker thread shuts down {}", &name);
  result
}<|MERGE_RESOLUTION|>--- conflicted
+++ resolved
@@ -499,26 +499,18 @@
         services.blob_store,
         Some(options.main_module.clone()),
       ),
-<<<<<<< HEAD
-      deno_webgpu::deno_webgpu::init_ops_and_esm(),
-      deno_canvas::deno_canvas::init_ops_and_esm(
-        std::collections::HashMap::from([
-          (
-            String::from(deno_canvas::bitmaprenderer::CONTEXT_ID),
-            deno_canvas::bitmaprenderer::create as _,
-          ),
-          (
-            String::from(deno_webgpu::canvas::CONTEXT_ID),
-            deno_webgpu::canvas::create as _,
-          )
-        ]),
-      ),
-      deno_fetch::deno_fetch::init_ops_and_esm::<PermissionsContainer>(
-=======
       deno_webgpu::deno_webgpu::init(),
-      deno_canvas::deno_canvas::init(),
+      deno_canvas::deno_canvas::init(std::collections::HashMap::from([
+        (
+          String::from(deno_canvas::bitmaprenderer::CONTEXT_ID),
+          deno_canvas::bitmaprenderer::create as _,
+        ),
+        (
+          String::from(deno_webgpu::canvas::CONTEXT_ID),
+          deno_webgpu::canvas::create as _,
+        ),
+      ])),
       deno_fetch::deno_fetch::init::<PermissionsContainer>(
->>>>>>> 97b84669
         deno_fetch::Options {
           user_agent: options.bootstrap.user_agent.clone(),
           root_cert_store_provider: services.root_cert_store_provider.clone(),
