// Copyright 2018-2025 the Deno authors. MIT license.

use std::cell::RefCell;
use std::fmt;
use std::rc::Rc;
use std::sync::atomic::AtomicBool;
use std::sync::atomic::AtomicU32;
use std::sync::atomic::Ordering;
use std::sync::Arc;
use std::task::Context;
use std::task::Poll;

use deno_broadcast_channel::InMemoryBroadcastChannel;
use deno_cache::CacheImpl;
use deno_cache::CreateCache;
use deno_cache::SqliteBackedCache;
use deno_core::error::CoreError;
use deno_core::futures::channel::mpsc;
use deno_core::futures::future::poll_fn;
use deno_core::futures::stream::StreamExt;
use deno_core::futures::task::AtomicWaker;
use deno_core::located_script_name;
use deno_core::serde::Deserialize;
use deno_core::serde::Serialize;
use deno_core::serde_json::json;
use deno_core::v8;
use deno_core::CancelHandle;
use deno_core::CompiledWasmModuleStore;
use deno_core::DetachedBuffer;
use deno_core::Extension;
use deno_core::FeatureChecker;
use deno_core::JsRuntime;
use deno_core::ModuleCodeString;
use deno_core::ModuleId;
use deno_core::ModuleLoader;
use deno_core::ModuleSpecifier;
use deno_core::PollEventLoopOptions;
use deno_core::RuntimeOptions;
use deno_core::SharedArrayBufferStore;
use deno_cron::local::LocalCronHandler;
use deno_fs::FileSystem;
use deno_http::DefaultHttpPropertyExtractor;
use deno_io::Stdio;
use deno_kv::dynamic::MultiBackendDbHandler;
use deno_node::ExtNodeSys;
use deno_node::NodeExtInitServices;
use deno_permissions::PermissionsContainer;
use deno_process::NpmProcessStateProviderRc;
use deno_terminal::colors;
use deno_tls::RootCertStoreProvider;
use deno_tls::TlsKeys;
use deno_web::create_entangled_message_port;
use deno_web::serialize_transferables;
use deno_web::BlobStore;
use deno_web::JsMessageData;
use deno_web::MessagePort;
use deno_web::Transferable;
use log::debug;
use node_resolver::InNpmPackageChecker;
use node_resolver::NpmPackageFolderResolver;

use crate::inspector_server::InspectorServer;
use crate::ops;
use crate::shared::runtime;
use crate::tokio_util::create_and_run_current_thread;
use crate::worker::create_op_metrics;
use crate::worker::import_meta_resolve_callback;
use crate::worker::validate_import_attributes_callback;
use crate::worker::FormatJsErrorFn;
use crate::BootstrapOptions;

pub struct WorkerMetadata {
  pub buffer: DetachedBuffer,
  pub transferables: Vec<Transferable>,
}

static WORKER_ID_COUNTER: AtomicU32 = AtomicU32::new(1);

#[derive(Debug, Copy, Clone, PartialEq, Eq, Hash, Serialize, Deserialize)]
pub struct WorkerId(u32);
impl WorkerId {
  pub fn new() -> WorkerId {
    let id = WORKER_ID_COUNTER.fetch_add(1, Ordering::SeqCst);
    WorkerId(id)
  }
}
impl fmt::Display for WorkerId {
  fn fmt(&self, f: &mut fmt::Formatter<'_>) -> fmt::Result {
    write!(f, "worker-{}", self.0)
  }
}
impl Default for WorkerId {
  fn default() -> Self {
    Self::new()
  }
}

#[derive(Debug, Copy, Clone, PartialEq, Eq, Serialize, Deserialize)]
#[serde(rename_all = "lowercase")]
pub enum WebWorkerType {
  Classic,
  Module,
}

/// Events that are sent to host from child
/// worker.
pub enum WorkerControlEvent {
  TerminalError(CoreError),
  Close,
}

use deno_core::serde::Serializer;

impl Serialize for WorkerControlEvent {
  fn serialize<S>(&self, serializer: S) -> Result<S::Ok, S::Error>
  where
    S: Serializer,
  {
    let type_id = match &self {
      WorkerControlEvent::TerminalError(_) => 1_i32,
      WorkerControlEvent::Close => 3_i32,
    };

    match self {
      WorkerControlEvent::TerminalError(error) => {
        let value = match error {
          CoreError::Js(js_error) => {
            let frame = js_error.frames.iter().find(|f| match &f.file_name {
              Some(s) => !s.trim_start_matches('[').starts_with("ext:"),
              None => false,
            });
            json!({
              "message": js_error.exception_message,
              "fileName": frame.map(|f| f.file_name.as_ref()),
              "lineNumber": frame.map(|f| f.line_number.as_ref()),
              "columnNumber": frame.map(|f| f.column_number.as_ref()),
            })
          }
          _ => json!({
            "message": error.to_string(),
          }),
        };

        Serialize::serialize(&(type_id, value), serializer)
      }
      _ => Serialize::serialize(&(type_id, ()), serializer),
    }
  }
}

// Channels used for communication with worker's parent
#[derive(Clone)]
pub struct WebWorkerInternalHandle {
  sender: mpsc::Sender<WorkerControlEvent>,
  pub port: Rc<MessagePort>,
  pub cancel: Rc<CancelHandle>,
  termination_signal: Arc<AtomicBool>,
  has_terminated: Arc<AtomicBool>,
  terminate_waker: Arc<AtomicWaker>,
  isolate_handle: v8::IsolateHandle,
  pub name: String,
  pub worker_type: WebWorkerType,
}

impl WebWorkerInternalHandle {
  /// Post WorkerEvent to parent as a worker
  pub fn post_event(
    &self,
    event: WorkerControlEvent,
  ) -> Result<(), mpsc::TrySendError<WorkerControlEvent>> {
    let mut sender = self.sender.clone();
    // If the channel is closed,
    // the worker must have terminated but the termination message has not yet been received.
    //
    // Therefore just treat it as if the worker has terminated and return.
    if sender.is_closed() {
      self.has_terminated.store(true, Ordering::SeqCst);
      return Ok(());
    }
    sender.try_send(event)
  }

  /// Check if this worker is terminated or being terminated
  pub fn is_terminated(&self) -> bool {
    self.has_terminated.load(Ordering::SeqCst)
  }

  /// Check if this worker must terminate (because the termination signal is
  /// set), and terminates it if so. Returns whether the worker is terminated or
  /// being terminated, as with [`Self::is_terminated()`].
  pub fn terminate_if_needed(&mut self) -> bool {
    let has_terminated = self.is_terminated();

    if !has_terminated && self.termination_signal.load(Ordering::SeqCst) {
      self.terminate();
      return true;
    }

    has_terminated
  }

  /// Terminate the worker
  /// This function will set terminated to true, terminate the isolate and close the message channel
  pub fn terminate(&mut self) {
    self.cancel.cancel();
    self.terminate_waker.wake();

    // This function can be called multiple times by whomever holds
    // the handle. However only a single "termination" should occur so
    // we need a guard here.
    let already_terminated = self.has_terminated.swap(true, Ordering::SeqCst);

    if !already_terminated {
      // Stop javascript execution
      self.isolate_handle.terminate_execution();
    }

    // Wake parent by closing the channel
    self.sender.close_channel();
  }
}

pub struct SendableWebWorkerHandle {
  port: MessagePort,
  receiver: mpsc::Receiver<WorkerControlEvent>,
  termination_signal: Arc<AtomicBool>,
  has_terminated: Arc<AtomicBool>,
  terminate_waker: Arc<AtomicWaker>,
  isolate_handle: v8::IsolateHandle,
}

impl From<SendableWebWorkerHandle> for WebWorkerHandle {
  fn from(handle: SendableWebWorkerHandle) -> Self {
    WebWorkerHandle {
      receiver: Rc::new(RefCell::new(handle.receiver)),
      port: Rc::new(handle.port),
      termination_signal: handle.termination_signal,
      has_terminated: handle.has_terminated,
      terminate_waker: handle.terminate_waker,
      isolate_handle: handle.isolate_handle,
    }
  }
}

/// This is the handle to the web worker that the parent thread uses to
/// communicate with the worker. It is created from a `SendableWebWorkerHandle`
/// which is sent to the parent thread from the worker thread where it is
/// created. The reason for this separation is that the handle first needs to be
/// `Send` when transferring between threads, and then must be `Clone` when it
/// has arrived on the parent thread. It can not be both at once without large
/// amounts of Arc<Mutex> and other fun stuff.
#[derive(Clone)]
pub struct WebWorkerHandle {
  pub port: Rc<MessagePort>,
  receiver: Rc<RefCell<mpsc::Receiver<WorkerControlEvent>>>,
  termination_signal: Arc<AtomicBool>,
  has_terminated: Arc<AtomicBool>,
  terminate_waker: Arc<AtomicWaker>,
  isolate_handle: v8::IsolateHandle,
}

impl WebWorkerHandle {
  /// Get the WorkerEvent with lock
  /// Return error if more than one listener tries to get event
  #[allow(clippy::await_holding_refcell_ref)] // TODO(ry) remove!
  pub async fn get_control_event(&self) -> Option<WorkerControlEvent> {
    let mut receiver = self.receiver.borrow_mut();
    receiver.next().await
  }

  /// Terminate the worker
  /// This function will set the termination signal, close the message channel,
  /// and schedule to terminate the isolate after two seconds.
  pub fn terminate(self) {
    use std::thread::sleep;
    use std::thread::spawn;
    use std::time::Duration;

    let schedule_termination =
      !self.termination_signal.swap(true, Ordering::SeqCst);

    self.port.disentangle();

    if schedule_termination && !self.has_terminated.load(Ordering::SeqCst) {
      // Wake up the worker's event loop so it can terminate.
      self.terminate_waker.wake();

      let has_terminated = self.has_terminated.clone();

      // Schedule to terminate the isolate's execution.
      spawn(move || {
        sleep(Duration::from_secs(2));

        // A worker's isolate can only be terminated once, so we need a guard
        // here.
        let already_terminated = has_terminated.swap(true, Ordering::SeqCst);

        if !already_terminated {
          // Stop javascript execution
          self.isolate_handle.terminate_execution();
        }
      });
    }
  }
}

fn create_handles(
  isolate_handle: v8::IsolateHandle,
  name: String,
  worker_type: WebWorkerType,
) -> (WebWorkerInternalHandle, SendableWebWorkerHandle) {
  let (parent_port, worker_port) = create_entangled_message_port();
  let (ctrl_tx, ctrl_rx) = mpsc::channel::<WorkerControlEvent>(1);
  let termination_signal = Arc::new(AtomicBool::new(false));
  let has_terminated = Arc::new(AtomicBool::new(false));
  let terminate_waker = Arc::new(AtomicWaker::new());
  let internal_handle = WebWorkerInternalHandle {
    name,
    port: Rc::new(parent_port),
    termination_signal: termination_signal.clone(),
    has_terminated: has_terminated.clone(),
    terminate_waker: terminate_waker.clone(),
    isolate_handle: isolate_handle.clone(),
    cancel: CancelHandle::new_rc(),
    sender: ctrl_tx,
    worker_type,
  };
  let external_handle = SendableWebWorkerHandle {
    receiver: ctrl_rx,
    port: worker_port,
    termination_signal,
    has_terminated,
    terminate_waker,
    isolate_handle,
  };
  (internal_handle, external_handle)
}

pub struct WebWorkerServiceOptions<
  TInNpmPackageChecker: InNpmPackageChecker + 'static,
  TNpmPackageFolderResolver: NpmPackageFolderResolver + 'static,
  TExtNodeSys: ExtNodeSys + 'static,
> {
  pub blob_store: Arc<BlobStore>,
  pub broadcast_channel: InMemoryBroadcastChannel,
  pub compiled_wasm_module_store: Option<CompiledWasmModuleStore>,
  pub feature_checker: Arc<FeatureChecker>,
  pub fs: Arc<dyn FileSystem>,
  pub maybe_inspector_server: Option<Arc<InspectorServer>>,
  pub module_loader: Rc<dyn ModuleLoader>,
  pub node_services: Option<
    NodeExtInitServices<
      TInNpmPackageChecker,
      TNpmPackageFolderResolver,
      TExtNodeSys,
    >,
  >,
  pub npm_process_state_provider: Option<NpmProcessStateProviderRc>,
  pub permissions: PermissionsContainer,
  pub root_cert_store_provider: Option<Arc<dyn RootCertStoreProvider>>,
  pub shared_array_buffer_store: Option<SharedArrayBufferStore>,
}

pub struct WebWorkerOptions {
  pub name: String,
  pub main_module: ModuleSpecifier,
  pub worker_id: WorkerId,
  pub bootstrap: BootstrapOptions,
  pub extensions: Vec<Extension>,
  pub startup_snapshot: Option<&'static [u8]>,
  pub unsafely_ignore_certificate_errors: Option<Vec<String>>,
  /// Optional isolate creation parameters, such as heap limits.
  pub create_params: Option<v8::CreateParams>,
  pub seed: Option<u64>,
  pub create_web_worker_cb: Arc<ops::worker_host::CreateWebWorkerCb>,
  pub format_js_error_fn: Option<Arc<FormatJsErrorFn>>,
  pub worker_type: WebWorkerType,
  pub cache_storage_dir: Option<std::path::PathBuf>,
  pub stdio: Stdio,
  pub strace_ops: Option<Vec<String>>,
  pub close_on_idle: bool,
  pub maybe_worker_metadata: Option<WorkerMetadata>,
  pub enable_stack_trace_arg_in_ops: bool,
}

/// This struct is an implementation of `Worker` Web API
///
/// Each `WebWorker` is either a child of `MainWorker` or other
/// `WebWorker`.
pub struct WebWorker {
  id: WorkerId,
  pub js_runtime: JsRuntime,
  pub name: String,
  close_on_idle: bool,
  internal_handle: WebWorkerInternalHandle,
  pub worker_type: WebWorkerType,
  pub main_module: ModuleSpecifier,
  poll_for_messages_fn: Option<v8::Global<v8::Value>>,
  has_message_event_listener_fn: Option<v8::Global<v8::Value>>,
  bootstrap_fn_global: Option<v8::Global<v8::Function>>,
  // Consumed when `bootstrap_fn` is called
  maybe_worker_metadata: Option<WorkerMetadata>,
}

impl Drop for WebWorker {
  fn drop(&mut self) {
    // clean up the package.json thread local cache
    node_resolver::PackageJsonThreadLocalCache::clear();
  }
}

impl WebWorker {
  pub fn bootstrap_from_options<
    TInNpmPackageChecker: InNpmPackageChecker + 'static,
    TNpmPackageFolderResolver: NpmPackageFolderResolver + 'static,
    TExtNodeSys: ExtNodeSys + 'static,
  >(
    services: WebWorkerServiceOptions<
      TInNpmPackageChecker,
      TNpmPackageFolderResolver,
      TExtNodeSys,
    >,
    options: WebWorkerOptions,
  ) -> (Self, SendableWebWorkerHandle) {
    let (mut worker, handle, bootstrap_options) =
      Self::from_options(services, options);
    worker.bootstrap(&bootstrap_options);
    (worker, handle)
  }

  fn from_options<
    TInNpmPackageChecker: InNpmPackageChecker + 'static,
    TNpmPackageFolderResolver: NpmPackageFolderResolver + 'static,
    TExtNodeSys: ExtNodeSys + 'static,
  >(
    services: WebWorkerServiceOptions<
      TInNpmPackageChecker,
      TNpmPackageFolderResolver,
      TExtNodeSys,
    >,
    mut options: WebWorkerOptions,
  ) -> (Self, SendableWebWorkerHandle, BootstrapOptions) {
    deno_core::extension!(deno_permissions_web_worker,
      options = {
        permissions: PermissionsContainer,
        enable_testing_features: bool,
      },
      state = |state, options| {
        state.put::<PermissionsContainer>(options.permissions);
        state.put(ops::TestingFeaturesEnabled(options.enable_testing_features));
      },
    );

    // Permissions: many ops depend on this
    let enable_testing_features = options.bootstrap.enable_testing_features;

    fn create_cache_inner(options: &WebWorkerOptions) -> Option<CreateCache> {
      if let Ok(var) = std::env::var("DENO_CACHE_LSC_ENDPOINT") {
        let elems: Vec<_> = var.split(",").collect();
        if elems.len() == 2 {
          let endpoint = elems[0];
          let token = elems[1];
          use deno_cache::CacheShard;

          let shard =
            Rc::new(CacheShard::new(endpoint.to_string(), token.to_string()));
          let create_cache_fn = move || {
            let x = deno_cache::LscBackend::default();
            x.set_shard(shard.clone());

            Ok(CacheImpl::Lsc(x))
          };
          #[allow(clippy::arc_with_non_send_sync)]
          return Some(CreateCache(Arc::new(create_cache_fn)));
        }
      }

      if let Some(storage_dir) = &options.cache_storage_dir {
        let storage_dir = storage_dir.clone();
        let create_cache_fn = move || {
          let s = SqliteBackedCache::new(storage_dir.clone())?;
          Ok(CacheImpl::Sqlite(s))
        };
        return Some(CreateCache(Arc::new(create_cache_fn)));
      }

      None
    }
    let create_cache = create_cache_inner(&options);

    // NOTE(bartlomieju): ordering is important here, keep it in sync with
    // `runtime/worker.rs` and `runtime/snapshot.rs`!

    let mut extensions = vec![
      deno_telemetry::deno_telemetry::init_ops_and_esm(),
      // Web APIs
      deno_webidl::deno_webidl::init_ops_and_esm(),
      deno_console::deno_console::init_ops_and_esm(),
      deno_url::deno_url::init_ops_and_esm(),
      deno_web::deno_web::init_ops_and_esm::<PermissionsContainer>(
        services.blob_store,
        Some(options.main_module.clone()),
      ),
      deno_webgpu::deno_webgpu::init_ops_and_esm(),
      deno_canvas::deno_canvas::init_ops_and_esm(),
      deno_fetch::deno_fetch::init_ops_and_esm::<PermissionsContainer>(
        deno_fetch::Options {
          user_agent: options.bootstrap.user_agent.clone(),
          root_cert_store_provider: services.root_cert_store_provider.clone(),
          unsafely_ignore_certificate_errors: options
            .unsafely_ignore_certificate_errors
            .clone(),
          file_fetch_handler: Rc::new(deno_fetch::FsFetchHandler),
          ..Default::default()
        },
      ),
<<<<<<< HEAD
      deno_geometry::deno_geometry::init_ops_and_esm(),
      deno_cache::deno_cache::init_ops_and_esm::<SqliteBackedCache>(
        create_cache,
      ),
=======
      deno_cache::deno_cache::init_ops_and_esm(create_cache),
>>>>>>> b39ae6f0
      deno_websocket::deno_websocket::init_ops_and_esm::<PermissionsContainer>(
        options.bootstrap.user_agent.clone(),
        services.root_cert_store_provider.clone(),
        options.unsafely_ignore_certificate_errors.clone(),
      ),
      deno_webstorage::deno_webstorage::init_ops_and_esm(None).disable(),
      deno_crypto::deno_crypto::init_ops_and_esm(options.seed),
      deno_broadcast_channel::deno_broadcast_channel::init_ops_and_esm(
        services.broadcast_channel,
      ),
      deno_ffi::deno_ffi::init_ops_and_esm::<PermissionsContainer>(),
      deno_net::deno_net::init_ops_and_esm::<PermissionsContainer>(
        services.root_cert_store_provider.clone(),
        options.unsafely_ignore_certificate_errors.clone(),
      ),
      deno_tls::deno_tls::init_ops_and_esm(),
      deno_kv::deno_kv::init_ops_and_esm(
        MultiBackendDbHandler::remote_or_sqlite::<PermissionsContainer>(
          None,
          options.seed,
          deno_kv::remote::HttpOptions {
            user_agent: options.bootstrap.user_agent.clone(),
            root_cert_store_provider: services.root_cert_store_provider,
            unsafely_ignore_certificate_errors: options
              .unsafely_ignore_certificate_errors
              .clone(),
            client_cert_chain_and_key: TlsKeys::Null,
            proxy: None,
          },
        ),
        deno_kv::KvConfig::builder().build(),
      ),
      deno_cron::deno_cron::init_ops_and_esm(LocalCronHandler::new()),
      deno_napi::deno_napi::init_ops_and_esm::<PermissionsContainer>(),
      deno_http::deno_http::init_ops_and_esm::<DefaultHttpPropertyExtractor>(
        deno_http::Options::default(),
      ),
      deno_io::deno_io::init_ops_and_esm(Some(options.stdio)),
      deno_fs::deno_fs::init_ops_and_esm::<PermissionsContainer>(
        services.fs.clone(),
      ),
      deno_os::deno_os_worker::init_ops_and_esm(),
      deno_process::deno_process::init_ops_and_esm(
        services.npm_process_state_provider,
      ),
      deno_node::deno_node::init_ops_and_esm::<
        PermissionsContainer,
        TInNpmPackageChecker,
        TNpmPackageFolderResolver,
        TExtNodeSys,
      >(services.node_services, services.fs),
      // Runtime ops that are always initialized for WebWorkers
      ops::runtime::deno_runtime::init_ops_and_esm(options.main_module.clone()),
      ops::worker_host::deno_worker_host::init_ops_and_esm(
        options.create_web_worker_cb,
        options.format_js_error_fn,
      ),
      ops::fs_events::deno_fs_events::init_ops_and_esm(),
      ops::permissions::deno_permissions::init_ops_and_esm(),
      ops::tty::deno_tty::init_ops_and_esm(),
      ops::http::deno_http_runtime::init_ops_and_esm(),
      ops::bootstrap::deno_bootstrap::init_ops_and_esm(
        if options.startup_snapshot.is_some() {
          None
        } else {
          Some(Default::default())
        },
      ),
      deno_permissions_web_worker::init_ops_and_esm(
        services.permissions,
        enable_testing_features,
      ),
      runtime::init_ops_and_esm(),
      ops::web_worker::deno_web_worker::init_ops_and_esm(),
    ];

    #[cfg(feature = "hmr")]
    assert!(
      cfg!(not(feature = "only_snapshotted_js_sources")),
      "'hmr' is incompatible with 'only_snapshotted_js_sources'."
    );

    for extension in &mut extensions {
      if options.startup_snapshot.is_some() {
        extension.js_files = std::borrow::Cow::Borrowed(&[]);
        extension.esm_files = std::borrow::Cow::Borrowed(&[]);
        extension.esm_entry_point = None;
      }
    }

    extensions.extend(std::mem::take(&mut options.extensions));

    #[cfg(feature = "only_snapshotted_js_sources")]
    options.startup_snapshot.as_ref().expect("A user snapshot was not provided, even though 'only_snapshotted_js_sources' is used.");

    // Get our op metrics
    let (op_summary_metrics, op_metrics_factory_fn) = create_op_metrics(
      options.bootstrap.enable_op_summary_metrics,
      options.strace_ops,
    );

    let mut js_runtime = JsRuntime::new(RuntimeOptions {
      module_loader: Some(services.module_loader),
      startup_snapshot: options.startup_snapshot,
      create_params: options.create_params,
      shared_array_buffer_store: services.shared_array_buffer_store,
      compiled_wasm_module_store: services.compiled_wasm_module_store,
      extensions,
      #[cfg(feature = "transpile")]
      extension_transpiler: Some(Rc::new(|specifier, source| {
        crate::transpile::maybe_transpile_source(specifier, source)
      })),
      #[cfg(not(feature = "transpile"))]
      extension_transpiler: None,
      inspector: true,
      feature_checker: Some(services.feature_checker),
      op_metrics_factory_fn,
      import_meta_resolve_callback: Some(Box::new(
        import_meta_resolve_callback,
      )),
      validate_import_attributes_cb: Some(Box::new(
        validate_import_attributes_callback,
      )),
      import_assertions_support: deno_core::ImportAssertionsSupport::Error,
      maybe_op_stack_trace_callback: if options.enable_stack_trace_arg_in_ops {
        Some(Box::new(|stack| {
          deno_permissions::prompter::set_current_stacktrace(stack)
        }))
      } else {
        None
      },
      ..Default::default()
    });

    if let Some(op_summary_metrics) = op_summary_metrics {
      js_runtime.op_state().borrow_mut().put(op_summary_metrics);
    }

    // Put inspector handle into the op state so we can put a breakpoint when
    // executing a CJS entrypoint.
    let op_state = js_runtime.op_state();
    let inspector = js_runtime.inspector();
    op_state.borrow_mut().put(inspector);

    if let Some(server) = services.maybe_inspector_server {
      server.register_inspector(
        options.main_module.to_string(),
        &mut js_runtime,
        false,
      );
    }

    let (internal_handle, external_handle) = {
      let handle = js_runtime.v8_isolate().thread_safe_handle();
      let (internal_handle, external_handle) =
        create_handles(handle, options.name.clone(), options.worker_type);
      let op_state = js_runtime.op_state();
      let mut op_state = op_state.borrow_mut();
      op_state.put(internal_handle.clone());
      (internal_handle, external_handle)
    };

    let bootstrap_fn_global = {
      let context = js_runtime.main_context();
      let scope = &mut js_runtime.handle_scope();
      let context_local = v8::Local::new(scope, context);
      let global_obj = context_local.global(scope);
      let bootstrap_str =
        v8::String::new_external_onebyte_static(scope, b"bootstrap").unwrap();
      let bootstrap_ns: v8::Local<v8::Object> = global_obj
        .get(scope, bootstrap_str.into())
        .unwrap()
        .try_into()
        .unwrap();
      let main_runtime_str =
        v8::String::new_external_onebyte_static(scope, b"workerRuntime")
          .unwrap();
      let bootstrap_fn =
        bootstrap_ns.get(scope, main_runtime_str.into()).unwrap();
      let bootstrap_fn =
        v8::Local::<v8::Function>::try_from(bootstrap_fn).unwrap();
      v8::Global::new(scope, bootstrap_fn)
    };

    (
      Self {
        id: options.worker_id,
        js_runtime,
        name: options.name,
        internal_handle,
        worker_type: options.worker_type,
        main_module: options.main_module,
        poll_for_messages_fn: None,
        has_message_event_listener_fn: None,
        bootstrap_fn_global: Some(bootstrap_fn_global),
        close_on_idle: options.close_on_idle,
        maybe_worker_metadata: options.maybe_worker_metadata,
      },
      external_handle,
      options.bootstrap,
    )
  }

  pub fn bootstrap(&mut self, options: &BootstrapOptions) {
    let op_state = self.js_runtime.op_state();
    op_state.borrow_mut().put(options.clone());
    // Instead of using name for log we use `worker-${id}` because
    // WebWorkers can have empty string as name.
    {
      let scope = &mut self.js_runtime.handle_scope();
      let args = options.as_v8(scope);
      let bootstrap_fn = self.bootstrap_fn_global.take().unwrap();
      let bootstrap_fn = v8::Local::new(scope, bootstrap_fn);
      let undefined = v8::undefined(scope);
      let mut worker_data: v8::Local<v8::Value> = v8::undefined(scope).into();
      if let Some(data) = self.maybe_worker_metadata.take() {
        let js_transferables = serialize_transferables(
          &mut op_state.borrow_mut(),
          data.transferables,
        );
        let js_message_data = JsMessageData {
          data: data.buffer,
          transferables: js_transferables,
        };
        worker_data =
          deno_core::serde_v8::to_v8(scope, js_message_data).unwrap();
      }
      let name_str: v8::Local<v8::Value> =
        v8::String::new(scope, &self.name).unwrap().into();
      let id_str: v8::Local<v8::Value> =
        v8::String::new(scope, &format!("{}", self.id))
          .unwrap()
          .into();
      let id: v8::Local<v8::Value> =
        v8::Integer::new(scope, self.id.0 as i32).into();
      bootstrap_fn
        .call(
          scope,
          undefined.into(),
          &[args, name_str, id_str, id, worker_data],
        )
        .unwrap();

      let context = scope.get_current_context();
      let global = context.global(scope);
      let poll_for_messages_str =
        v8::String::new_external_onebyte_static(scope, b"pollForMessages")
          .unwrap();
      let poll_for_messages_fn = global
        .get(scope, poll_for_messages_str.into())
        .expect("get globalThis.pollForMessages");
      global.delete(scope, poll_for_messages_str.into());
      self.poll_for_messages_fn =
        Some(v8::Global::new(scope, poll_for_messages_fn));

      let has_message_event_listener_str =
        v8::String::new_external_onebyte_static(
          scope,
          b"hasMessageEventListener",
        )
        .unwrap();
      let has_message_event_listener_fn = global
        .get(scope, has_message_event_listener_str.into())
        .expect("get globalThis.hasMessageEventListener");
      global.delete(scope, has_message_event_listener_str.into());
      self.has_message_event_listener_fn =
        Some(v8::Global::new(scope, has_message_event_listener_fn));
    }
  }

  /// See [JsRuntime::execute_script](deno_core::JsRuntime::execute_script)
  pub fn execute_script(
    &mut self,
    name: &'static str,
    source_code: ModuleCodeString,
  ) -> Result<(), CoreError> {
    self.js_runtime.execute_script(name, source_code)?;
    Ok(())
  }

  /// Loads and instantiates specified JavaScript module as "main" module.
  pub async fn preload_main_module(
    &mut self,
    module_specifier: &ModuleSpecifier,
  ) -> Result<ModuleId, CoreError> {
    self.js_runtime.load_main_es_module(module_specifier).await
  }

  /// Loads and instantiates specified JavaScript module as "side" module.
  pub async fn preload_side_module(
    &mut self,
    module_specifier: &ModuleSpecifier,
  ) -> Result<ModuleId, CoreError> {
    self.js_runtime.load_side_es_module(module_specifier).await
  }

  /// Loads, instantiates and executes specified JavaScript module.
  ///
  /// This method assumes that worker can't be terminated when executing
  /// side module code.
  pub async fn execute_side_module(
    &mut self,
    module_specifier: &ModuleSpecifier,
  ) -> Result<(), CoreError> {
    let id = self.preload_side_module(module_specifier).await?;
    let mut receiver = self.js_runtime.mod_evaluate(id);
    tokio::select! {
      biased;

      maybe_result = &mut receiver => {
        debug!("received module evaluate {:#?}", maybe_result);
        maybe_result
      }

      event_loop_result = self.js_runtime.run_event_loop(PollEventLoopOptions::default()) => {
        event_loop_result?;
        receiver.await
      }
    }
  }

  /// Loads, instantiates and executes specified JavaScript module.
  ///
  /// This module will have "import.meta.main" equal to true.
  pub async fn execute_main_module(
    &mut self,
    id: ModuleId,
  ) -> Result<(), CoreError> {
    let mut receiver = self.js_runtime.mod_evaluate(id);
    let poll_options = PollEventLoopOptions::default();

    tokio::select! {
      biased;

      maybe_result = &mut receiver => {
        debug!("received worker module evaluate {:#?}", maybe_result);
        maybe_result
      }

      event_loop_result = self.run_event_loop(poll_options) => {
        if self.internal_handle.is_terminated() {
           return Ok(());
        }
        event_loop_result?;
        receiver.await
      }
    }
  }

  fn poll_event_loop(
    &mut self,
    cx: &mut Context,
    poll_options: PollEventLoopOptions,
  ) -> Poll<Result<(), CoreError>> {
    // If awakened because we are terminating, just return Ok
    if self.internal_handle.terminate_if_needed() {
      return Poll::Ready(Ok(()));
    }

    self.internal_handle.terminate_waker.register(cx.waker());

    match self.js_runtime.poll_event_loop(cx, poll_options) {
      Poll::Ready(r) => {
        // If js ended because we are terminating, just return Ok
        if self.internal_handle.terminate_if_needed() {
          return Poll::Ready(Ok(()));
        }

        if let Err(e) = r {
          return Poll::Ready(Err(e));
        }

        if self.close_on_idle {
          if self.has_message_event_listener() {
            return Poll::Pending;
          }
          return Poll::Ready(Ok(()));
        }

        // TODO(mmastrac): we don't want to test this w/classic workers because
        // WPT triggers a failure here. This is only exposed via --enable-testing-features-do-not-use.
        if self.worker_type == WebWorkerType::Module {
          panic!(
            "coding error: either js is polling or the worker is terminated"
          );
        } else {
          log::error!("classic worker terminated unexpectedly");
          Poll::Ready(Ok(()))
        }
      }
      Poll::Pending => Poll::Pending,
    }
  }

  pub async fn run_event_loop(
    &mut self,
    poll_options: PollEventLoopOptions,
  ) -> Result<(), CoreError> {
    poll_fn(|cx| self.poll_event_loop(cx, poll_options)).await
  }

  // Starts polling for messages from worker host from JavaScript.
  fn start_polling_for_messages(&mut self) {
    let poll_for_messages_fn = self.poll_for_messages_fn.take().unwrap();
    let scope = &mut self.js_runtime.handle_scope();
    let poll_for_messages =
      v8::Local::<v8::Value>::new(scope, poll_for_messages_fn);
    let fn_ = v8::Local::<v8::Function>::try_from(poll_for_messages).unwrap();
    let undefined = v8::undefined(scope);
    // This call may return `None` if worker is terminated.
    fn_.call(scope, undefined.into(), &[]);
  }

  fn has_message_event_listener(&mut self) -> bool {
    let has_message_event_listener_fn =
      self.has_message_event_listener_fn.as_ref().unwrap();
    let scope = &mut self.js_runtime.handle_scope();
    let has_message_event_listener =
      v8::Local::<v8::Value>::new(scope, has_message_event_listener_fn);
    let fn_ =
      v8::Local::<v8::Function>::try_from(has_message_event_listener).unwrap();
    let undefined = v8::undefined(scope);
    // This call may return `None` if worker is terminated.
    match fn_.call(scope, undefined.into(), &[]) {
      Some(result) => result.is_true(),
      None => false,
    }
  }
}

fn print_worker_error(
  error: &CoreError,
  name: &str,
  format_js_error_fn: Option<&FormatJsErrorFn>,
) {
  let error_str = match format_js_error_fn {
    Some(format_js_error_fn) => match error {
      CoreError::Js(js_error) => format_js_error_fn(js_error),
      _ => error.to_string(),
    },
    None => error.to_string(),
  };
  log::error!(
    "{}: Uncaught (in worker \"{}\") {}",
    colors::red_bold("error"),
    name,
    error_str.trim_start_matches("Uncaught "),
  );
}

/// This function should be called from a thread dedicated to this worker.
// TODO(bartlomieju): check if order of actions is aligned to Worker spec
pub fn run_web_worker(
  mut worker: WebWorker,
  specifier: ModuleSpecifier,
  mut maybe_source_code: Option<String>,
  format_js_error_fn: Option<Arc<FormatJsErrorFn>>,
) -> Result<(), CoreError> {
  let name = worker.name.to_string();

  // TODO(bartlomieju): run following block using "select!"
  // with terminate

  let fut = async move {
    let internal_handle = worker.internal_handle.clone();

    // Execute provided source code immediately
    let result = if let Some(source_code) = maybe_source_code.take() {
      let r = worker.execute_script(located_script_name!(), source_code.into());
      worker.start_polling_for_messages();
      r
    } else {
      // TODO(bartlomieju): add "type": "classic", ie. ability to load
      // script instead of module
      match worker.preload_main_module(&specifier).await {
        Ok(id) => {
          worker.start_polling_for_messages();
          worker.execute_main_module(id).await
        }
        Err(e) => Err(e),
      }
    };

    // If sender is closed it means that worker has already been closed from
    // within using "globalThis.close()"
    if internal_handle.is_terminated() {
      return Ok(());
    }

    let result = if result.is_ok() {
      worker
        .run_event_loop(PollEventLoopOptions {
          wait_for_inspector: true,
          ..Default::default()
        })
        .await
    } else {
      result
    };

    if let Err(e) = result {
      print_worker_error(&e, &name, format_js_error_fn.as_deref());
      internal_handle
        .post_event(WorkerControlEvent::TerminalError(e))
        .expect("Failed to post message to host");

      // Failure to execute script is a terminal error, bye, bye.
      return Ok(());
    }

    debug!("Worker thread shuts down {}", &name);
    result
  };
  create_and_run_current_thread(fut)
}<|MERGE_RESOLUTION|>--- conflicted
+++ resolved
@@ -514,14 +514,8 @@
           ..Default::default()
         },
       ),
-<<<<<<< HEAD
       deno_geometry::deno_geometry::init_ops_and_esm(),
-      deno_cache::deno_cache::init_ops_and_esm::<SqliteBackedCache>(
-        create_cache,
-      ),
-=======
       deno_cache::deno_cache::init_ops_and_esm(create_cache),
->>>>>>> b39ae6f0
       deno_websocket::deno_websocket::init_ops_and_esm::<PermissionsContainer>(
         options.bootstrap.user_agent.clone(),
         services.root_cert_store_provider.clone(),
