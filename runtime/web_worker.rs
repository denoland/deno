--- conflicted
+++ resolved
@@ -528,20 +528,13 @@
       deno_fs::deno_fs::init_ops_and_esm::<PermissionsContainer>(
         services.fs.clone(),
       ),
-<<<<<<< HEAD
       deno_os::deno_os_worker::init_ops_and_esm(),
-      deno_node::deno_node::init_ops_and_esm::<PermissionsContainer, TExtNodeSys>(
-        services.node_services,
-        services.fs,
-      ),
-=======
       deno_node::deno_node::init_ops_and_esm::<
         PermissionsContainer,
         TInNpmPackageChecker,
         TNpmPackageFolderResolver,
         TExtNodeSys,
       >(services.node_services, services.fs),
->>>>>>> 0b033140
       // Runtime ops that are always initialized for WebWorkers
       ops::runtime::deno_runtime::init_ops_and_esm(options.main_module.clone()),
       ops::worker_host::deno_worker_host::init_ops_and_esm(
