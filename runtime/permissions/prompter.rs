// Copyright 2018-2025 the Deno authors. MIT license.

use std::fmt::Write;
use std::io::BufRead;
use std::io::IsTerminal;
use std::io::StderrLock;
use std::io::StdinLock;
use std::io::Write as IoWrite;

use deno_terminal::colors;
use once_cell::sync::Lazy;
use parking_lot::Mutex;

use crate::is_standalone;

/// Helper function to make control characters visible so users can see the underlying filename.
fn escape_control_characters(s: &str) -> std::borrow::Cow<str> {
  if !s.contains(|c: char| c.is_ascii_control() || c.is_control()) {
    return std::borrow::Cow::Borrowed(s);
  }
  let mut output = String::with_capacity(s.len() * 2);
  for c in s.chars() {
    match c {
      c if c.is_ascii_control() => output.push_str(
        &colors::white_bold_on_red(c.escape_debug().to_string()).to_string(),
      ),
      c if c.is_control() => output.push_str(
        &colors::white_bold_on_red(c.escape_debug().to_string()).to_string(),
      ),
      c => output.push(c),
    }
  }
  output.into()
}

pub const PERMISSION_EMOJI: &str = "⚠️";

// 10kB of permission prompting should be enough for anyone
const MAX_PERMISSION_PROMPT_LENGTH: usize = 10 * 1024;

#[derive(Debug, Eq, PartialEq)]
pub enum PromptResponse {
  Allow,
  Deny,
  AllowAll,
}

static PERMISSION_PROMPTER: Lazy<Mutex<Box<dyn PermissionPrompter>>> =
  Lazy::new(|| Mutex::new(Box::new(TtyPrompter)));

static MAYBE_BEFORE_PROMPT_CALLBACK: Lazy<Mutex<Option<PromptCallback>>> =
  Lazy::new(|| Mutex::new(None));

static MAYBE_AFTER_PROMPT_CALLBACK: Lazy<Mutex<Option<PromptCallback>>> =
  Lazy::new(|| Mutex::new(None));

<<<<<<< HEAD
static MAYBE_CURRENT_STACKTRACE: Lazy<Mutex<Option<GetStackFn>>> =
  Lazy::new(|| Mutex::new(None));

pub fn set_current_stacktrace(get_stack: GetStackFn) {
=======
static MAYBE_CURRENT_STACKTRACE: Lazy<Mutex<Option<GetFormattedStackFn>>> =
  Lazy::new(|| Mutex::new(None));

pub fn set_current_stacktrace(get_stack: GetFormattedStackFn) {
>>>>>>> e3bf5ee5
  *MAYBE_CURRENT_STACKTRACE.lock() = Some(get_stack);
}

pub fn permission_prompt(
  message: &str,
  flag: &str,
  api_name: Option<&str>,
  is_unary: bool,
) -> PromptResponse {
  if let Some(before_callback) = MAYBE_BEFORE_PROMPT_CALLBACK.lock().as_mut() {
    before_callback();
  }
  let stack = MAYBE_CURRENT_STACKTRACE.lock().take();
  let r = PERMISSION_PROMPTER
    .lock()
    .prompt(message, flag, api_name, is_unary, stack);
  if let Some(after_callback) = MAYBE_AFTER_PROMPT_CALLBACK.lock().as_mut() {
    after_callback();
  }
  r
}

pub fn set_prompt_callbacks(
  before_callback: PromptCallback,
  after_callback: PromptCallback,
) {
  *MAYBE_BEFORE_PROMPT_CALLBACK.lock() = Some(before_callback);
  *MAYBE_AFTER_PROMPT_CALLBACK.lock() = Some(after_callback);
}

pub fn set_prompter(prompter: Box<dyn PermissionPrompter>) {
  *PERMISSION_PROMPTER.lock() = prompter;
}

pub type PromptCallback = Box<dyn FnMut() + Send + Sync>;

<<<<<<< HEAD
pub type GetStackFn = Box<dyn FnOnce() -> Vec<String> + Send + Sync>;
=======
pub type GetFormattedStackFn = Box<dyn FnOnce() -> Vec<String> + Send + Sync>;
>>>>>>> e3bf5ee5

pub trait PermissionPrompter: Send + Sync {
  fn prompt(
    &mut self,
    message: &str,
    name: &str,
    api_name: Option<&str>,
    is_unary: bool,
<<<<<<< HEAD
    get_stack: Option<GetStackFn>,
=======
    get_stack: Option<GetFormattedStackFn>,
>>>>>>> e3bf5ee5
  ) -> PromptResponse;
}

pub struct TtyPrompter;

#[cfg(unix)]
fn clear_stdin(
  _stdin_lock: &mut StdinLock,
  _stderr_lock: &mut StderrLock,
) -> Result<(), std::io::Error> {
  use std::mem::MaybeUninit;

  const STDIN_FD: i32 = 0;

  // SAFETY: use libc to flush stdin
  unsafe {
    // Create fd_set for select
    let mut raw_fd_set = MaybeUninit::<libc::fd_set>::uninit();
    libc::FD_ZERO(raw_fd_set.as_mut_ptr());
    libc::FD_SET(STDIN_FD, raw_fd_set.as_mut_ptr());

    loop {
      let r = libc::tcflush(STDIN_FD, libc::TCIFLUSH);
      if r != 0 {
        return Err(std::io::Error::other("clear_stdin failed (tcflush)"));
      }

      // Initialize timeout for select to be 100ms
      let mut timeout = libc::timeval {
        tv_sec: 0,
        tv_usec: 100_000,
      };

      // Call select with the stdin file descriptor set
      let r = libc::select(
        STDIN_FD + 1, // nfds should be set to the highest-numbered file descriptor in any of the three sets, plus 1.
        raw_fd_set.as_mut_ptr(),
        std::ptr::null_mut(),
        std::ptr::null_mut(),
        &mut timeout,
      );

      // Check if select returned an error
      if r < 0 {
        return Err(std::io::Error::other("clear_stdin failed (select)"));
      }

      // Check if select returned due to timeout (stdin is quiescent)
      if r == 0 {
        break; // Break out of the loop as stdin is quiescent
      }

      // If select returned due to data available on stdin, clear it by looping around to flush
    }
  }

  Ok(())
}

#[cfg(not(unix))]
fn clear_stdin(
  stdin_lock: &mut StdinLock,
  stderr_lock: &mut StderrLock,
) -> Result<(), std::io::Error> {
  use winapi::shared::minwindef::TRUE;
  use winapi::shared::minwindef::UINT;
  use winapi::shared::minwindef::WORD;
  use winapi::shared::ntdef::WCHAR;
  use winapi::um::processenv::GetStdHandle;
  use winapi::um::winbase::STD_INPUT_HANDLE;
  use winapi::um::wincon::FlushConsoleInputBuffer;
  use winapi::um::wincon::PeekConsoleInputW;
  use winapi::um::wincon::WriteConsoleInputW;
  use winapi::um::wincontypes::INPUT_RECORD;
  use winapi::um::wincontypes::KEY_EVENT;
  use winapi::um::winnt::HANDLE;
  use winapi::um::winuser::MapVirtualKeyW;
  use winapi::um::winuser::MAPVK_VK_TO_VSC;
  use winapi::um::winuser::VK_RETURN;

  // SAFETY: winapi calls
  unsafe {
    let stdin = GetStdHandle(STD_INPUT_HANDLE);
    // emulate an enter key press to clear any line buffered console characters
    emulate_enter_key_press(stdin)?;
    // read the buffered line or enter key press
    read_stdin_line(stdin_lock)?;
    // check if our emulated key press was executed
    if is_input_buffer_empty(stdin)? {
      // if so, move the cursor up to prevent a blank line
      move_cursor_up(stderr_lock)?;
    } else {
      // the emulated key press is still pending, so a buffered line was read
      // and we can flush the emulated key press
      flush_input_buffer(stdin)?;
    }
  }

  return Ok(());

  unsafe fn flush_input_buffer(stdin: HANDLE) -> Result<(), std::io::Error> {
    let success = FlushConsoleInputBuffer(stdin);
    if success != TRUE {
      return Err(std::io::Error::other(format!(
        "Could not flush the console input buffer: {}",
        std::io::Error::last_os_error()
      )));
    }
    Ok(())
  }

  unsafe fn emulate_enter_key_press(
    stdin: HANDLE,
  ) -> Result<(), std::io::Error> {
    // https://github.com/libuv/libuv/blob/a39009a5a9252a566ca0704d02df8dabc4ce328f/src/win/tty.c#L1121-L1131
    let mut input_record: INPUT_RECORD = std::mem::zeroed();
    input_record.EventType = KEY_EVENT;
    input_record.Event.KeyEvent_mut().bKeyDown = TRUE;
    input_record.Event.KeyEvent_mut().wRepeatCount = 1;
    input_record.Event.KeyEvent_mut().wVirtualKeyCode = VK_RETURN as WORD;
    input_record.Event.KeyEvent_mut().wVirtualScanCode =
      MapVirtualKeyW(VK_RETURN as UINT, MAPVK_VK_TO_VSC) as WORD;
    *input_record.Event.KeyEvent_mut().uChar.UnicodeChar_mut() = '\r' as WCHAR;

    let mut record_written = 0;
    let success =
      WriteConsoleInputW(stdin, &input_record, 1, &mut record_written);
    if success != TRUE {
      return Err(std::io::Error::other(format!(
        "Could not emulate enter key press: {}",
        std::io::Error::last_os_error()
      )));
    }
    Ok(())
  }

  unsafe fn is_input_buffer_empty(
    stdin: HANDLE,
  ) -> Result<bool, std::io::Error> {
    let mut buffer = Vec::with_capacity(1);
    let mut events_read = 0;
    let success =
      PeekConsoleInputW(stdin, buffer.as_mut_ptr(), 1, &mut events_read);
    if success != TRUE {
      return Err(std::io::Error::other(format!(
        "Could not peek the console input buffer: {}",
        std::io::Error::last_os_error()
      )));
    }
    Ok(events_read == 0)
  }

  fn move_cursor_up(
    stderr_lock: &mut StderrLock,
  ) -> Result<(), std::io::Error> {
    write!(stderr_lock, "\x1B[1A")
  }

  fn read_stdin_line(stdin_lock: &mut StdinLock) -> Result<(), std::io::Error> {
    let mut input = String::new();
    stdin_lock.read_line(&mut input)?;
    Ok(())
  }
}

// Clear n-lines in terminal and move cursor to the beginning of the line.
fn clear_n_lines(stderr_lock: &mut StderrLock, n: usize) {
  write!(stderr_lock, "\x1B[{n}A\x1B[0J").unwrap();
}

#[cfg(unix)]
fn get_stdin_metadata() -> std::io::Result<std::fs::Metadata> {
  use std::os::fd::FromRawFd;
  use std::os::fd::IntoRawFd;

  // SAFETY: we don't know if fd 0 is valid but metadata() will return an error in this case (bad file descriptor)
  // and we can panic.
  unsafe {
    let stdin = std::fs::File::from_raw_fd(0);
    let metadata = stdin.metadata().unwrap();
    let _ = stdin.into_raw_fd();
    Ok(metadata)
  }
}

impl PermissionPrompter for TtyPrompter {
  fn prompt(
    &mut self,
    message: &str,
    name: &str,
    api_name: Option<&str>,
    is_unary: bool,
<<<<<<< HEAD
    get_stack: Option<GetStackFn>,
=======
    get_stack: Option<GetFormattedStackFn>,
>>>>>>> e3bf5ee5
  ) -> PromptResponse {
    if !std::io::stdin().is_terminal() || !std::io::stderr().is_terminal() {
      return PromptResponse::Deny;
    };

    #[allow(clippy::print_stderr)]
    if message.len() > MAX_PERMISSION_PROMPT_LENGTH {
      eprintln!("❌ Permission prompt length ({} bytes) was larger than the configured maximum length ({} bytes): denying request.", message.len(), MAX_PERMISSION_PROMPT_LENGTH);
      eprintln!("❌ WARNING: This may indicate that code is trying to bypass or hide permission check requests.");
      eprintln!("❌ Run again with --allow-{name} to bypass this check if this is really what you want to do.");
      return PromptResponse::Deny;
    }

    #[cfg(unix)]
    let metadata_before = get_stdin_metadata().unwrap();

    // Lock stdio streams, so no other output is written while the prompt is
    // displayed.
    let stdout_lock = std::io::stdout().lock();
    let mut stderr_lock = std::io::stderr().lock();
    let mut stdin_lock = std::io::stdin().lock();

    // For security reasons we must consume everything in stdin so that previously
    // buffered data cannot affect the prompt.
    #[allow(clippy::print_stderr)]
    if let Err(err) = clear_stdin(&mut stdin_lock, &mut stderr_lock) {
      eprintln!("Error clearing stdin for permission prompt. {err:#}");
      return PromptResponse::Deny; // don't grant permission if this fails
    }

    let message = escape_control_characters(message);
    let name = escape_control_characters(name);
    let api_name = api_name.map(escape_control_characters);

    // print to stderr so that if stdout is piped this is still displayed.
    let opts: String = if is_unary {
      format!("[y/n/A] (y = yes, allow; n = no, deny; A = allow all {name} permissions)")
    } else {
      "[y/n] (y = yes, allow; n = no, deny)".to_string()
    };

    // output everything in one shot to make the tests more reliable
    let stack_lines_count = {
      let mut output = String::new();
      write!(&mut output, "┏ {PERMISSION_EMOJI}  ").unwrap();
      write!(&mut output, "{}", colors::bold("Deno requests ")).unwrap();
      write!(&mut output, "{}", colors::bold(message.clone())).unwrap();
      writeln!(&mut output, "{}", colors::bold(".")).unwrap();
      if let Some(api_name) = api_name.clone() {
        writeln!(
          &mut output,
          "┠─ Requested by `{}` API.",
          colors::bold(api_name)
        )
        .unwrap();
      }
      let stack_lines_count = if let Some(get_stack) = get_stack {
        let stack = get_stack();
        let len = stack.len();
        for (idx, frame) in stack.into_iter().enumerate() {
          writeln!(
            &mut output,
            "┃  {} {}",
            colors::gray(if idx != len - 1 { "├─" } else { "└─" }),
            colors::gray(frame),
          )
          .unwrap();
        }
        len
      } else {
        writeln!(
          &mut output,
          "┠─ To see a stack trace for this prompt, set the DENO_TRACE_PERMISSIONS environmental variable.",
        ).unwrap();
        1
      };
      let msg = format!(
        "Learn more at: {}",
        colors::cyan_with_underline(&format!(
          "https://docs.deno.com/go/--allow-{}",
          name
        ))
      );
      writeln!(&mut output, "┠─ {}", colors::italic(&msg)).unwrap();
      let msg = if is_standalone() {
        format!("Specify the required permissions during compile time using `deno compile --allow-{name}`.")
      } else {
        format!("Run again with --allow-{name} to bypass this prompt.")
      };
      writeln!(&mut output, "┠─ {}", colors::italic(&msg)).unwrap();
      write!(&mut output, "┗ {}", colors::bold("Allow?")).unwrap();
      write!(&mut output, " {opts} > ").unwrap();

      stderr_lock.write_all(output.as_bytes()).unwrap();

      stack_lines_count
    };

    let value = loop {
      // Clear stdin each time we loop around in case the user accidentally pasted
      // multiple lines or otherwise did something silly to generate a torrent of
      // input. This doesn't work on Windows because `clear_stdin` has other side-effects.
      #[allow(clippy::print_stderr)]
      #[cfg(unix)]
      if let Err(err) = clear_stdin(&mut stdin_lock, &mut stderr_lock) {
        eprintln!("Error clearing stdin for permission prompt. {err:#}");
        return PromptResponse::Deny; // don't grant permission if this fails
      }

      let mut input = String::new();
      let result = stdin_lock.read_line(&mut input);
      let input = input.trim_end_matches(['\r', '\n']);
      if result.is_err() || input.len() != 1 {
        break PromptResponse::Deny;
      };

      let clear_n = if api_name.is_some() { 5 } else { 4 } + stack_lines_count;

      match input.as_bytes()[0] as char {
        'y' | 'Y' => {
          clear_n_lines(&mut stderr_lock, clear_n);
          let msg = format!("Granted {message}.");
          writeln!(stderr_lock, "✅ {}", colors::bold(&msg)).unwrap();
          break PromptResponse::Allow;
        }
        'n' | 'N' | '\x1b' => {
          clear_n_lines(&mut stderr_lock, clear_n);
          let msg = format!("Denied {message}.");
          writeln!(stderr_lock, "❌ {}", colors::bold(&msg)).unwrap();
          break PromptResponse::Deny;
        }
        'A' if is_unary => {
          clear_n_lines(&mut stderr_lock, clear_n);
          let msg = format!("Granted all {name} access.");
          writeln!(stderr_lock, "✅ {}", colors::bold(&msg)).unwrap();
          break PromptResponse::AllowAll;
        }
        _ => {
          // If we don't get a recognized option try again.
          clear_n_lines(&mut stderr_lock, 1);
          write!(
            stderr_lock,
            "┗ {} {opts} > ",
            colors::bold("Unrecognized option. Allow?")
          )
          .unwrap();
        }
      };
    };

    drop(stdout_lock);
    drop(stderr_lock);
    drop(stdin_lock);

    // Ensure that stdin has not changed from the beginning to the end of the prompt. We consider
    // it sufficient to check a subset of stat calls. We do not consider the likelihood of a stdin
    // swap attack on Windows to be high enough to add this check for that platform. These checks will
    // terminate the runtime as they indicate something nefarious is going on.
    #[cfg(unix)]
    {
      use std::os::unix::fs::MetadataExt;
      let metadata_after = get_stdin_metadata().unwrap();

      assert_eq!(metadata_before.dev(), metadata_after.dev());
      assert_eq!(metadata_before.ino(), metadata_after.ino());
      assert_eq!(metadata_before.rdev(), metadata_after.rdev());
      assert_eq!(metadata_before.uid(), metadata_after.uid());
      assert_eq!(metadata_before.gid(), metadata_after.gid());
      assert_eq!(metadata_before.mode(), metadata_after.mode());
    }

    // Ensure that stdin and stderr are still terminals before we yield the response.
    assert!(std::io::stdin().is_terminal() && std::io::stderr().is_terminal());

    value
  }
}

#[cfg(test)]
pub mod tests {
  use std::sync::atomic::AtomicBool;
  use std::sync::atomic::Ordering;

  use super::*;

  pub struct TestPrompter;

  impl PermissionPrompter for TestPrompter {
    fn prompt(
      &mut self,
      _message: &str,
      _name: &str,
      _api_name: Option<&str>,
      _is_unary: bool,
<<<<<<< HEAD
      _get_stack: Option<GetStackFn>,
=======
      _get_stack: Option<GetFormattedStackFn>,
>>>>>>> e3bf5ee5
    ) -> PromptResponse {
      if STUB_PROMPT_VALUE.load(Ordering::SeqCst) {
        PromptResponse::Allow
      } else {
        PromptResponse::Deny
      }
    }
  }

  static STUB_PROMPT_VALUE: AtomicBool = AtomicBool::new(true);

  pub static PERMISSION_PROMPT_STUB_VALUE_SETTER: Lazy<
    Mutex<PermissionPromptStubValueSetter>,
  > = Lazy::new(|| Mutex::new(PermissionPromptStubValueSetter));

  pub struct PermissionPromptStubValueSetter;

  impl PermissionPromptStubValueSetter {
    pub fn set(&self, value: bool) {
      STUB_PROMPT_VALUE.store(value, Ordering::SeqCst);
    }
  }
}<|MERGE_RESOLUTION|>--- conflicted
+++ resolved
@@ -54,17 +54,10 @@
 static MAYBE_AFTER_PROMPT_CALLBACK: Lazy<Mutex<Option<PromptCallback>>> =
   Lazy::new(|| Mutex::new(None));
 
-<<<<<<< HEAD
-static MAYBE_CURRENT_STACKTRACE: Lazy<Mutex<Option<GetStackFn>>> =
-  Lazy::new(|| Mutex::new(None));
-
-pub fn set_current_stacktrace(get_stack: GetStackFn) {
-=======
 static MAYBE_CURRENT_STACKTRACE: Lazy<Mutex<Option<GetFormattedStackFn>>> =
   Lazy::new(|| Mutex::new(None));
 
 pub fn set_current_stacktrace(get_stack: GetFormattedStackFn) {
->>>>>>> e3bf5ee5
   *MAYBE_CURRENT_STACKTRACE.lock() = Some(get_stack);
 }
 
@@ -101,11 +94,7 @@
 
 pub type PromptCallback = Box<dyn FnMut() + Send + Sync>;
 
-<<<<<<< HEAD
-pub type GetStackFn = Box<dyn FnOnce() -> Vec<String> + Send + Sync>;
-=======
 pub type GetFormattedStackFn = Box<dyn FnOnce() -> Vec<String> + Send + Sync>;
->>>>>>> e3bf5ee5
 
 pub trait PermissionPrompter: Send + Sync {
   fn prompt(
@@ -114,11 +103,7 @@
     name: &str,
     api_name: Option<&str>,
     is_unary: bool,
-<<<<<<< HEAD
-    get_stack: Option<GetStackFn>,
-=======
     get_stack: Option<GetFormattedStackFn>,
->>>>>>> e3bf5ee5
   ) -> PromptResponse;
 }
 
@@ -311,11 +296,7 @@
     name: &str,
     api_name: Option<&str>,
     is_unary: bool,
-<<<<<<< HEAD
-    get_stack: Option<GetStackFn>,
-=======
     get_stack: Option<GetFormattedStackFn>,
->>>>>>> e3bf5ee5
   ) -> PromptResponse {
     if !std::io::stdin().is_terminal() || !std::io::stderr().is_terminal() {
       return PromptResponse::Deny;
@@ -510,11 +491,7 @@
       _name: &str,
       _api_name: Option<&str>,
       _is_unary: bool,
-<<<<<<< HEAD
-      _get_stack: Option<GetStackFn>,
-=======
       _get_stack: Option<GetFormattedStackFn>,
->>>>>>> e3bf5ee5
     ) -> PromptResponse {
       if STUB_PROMPT_VALUE.load(Ordering::SeqCst) {
         PromptResponse::Allow
