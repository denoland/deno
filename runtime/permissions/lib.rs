--- conflicted
+++ resolved
@@ -25,10 +25,6 @@
 use serde::Deserialize;
 use serde::Deserializer;
 use serde::Serialize;
-<<<<<<< HEAD
-use serde_json;
-=======
->>>>>>> c7af651d
 use url::Url;
 
 pub mod prompter;
