// Copyright 2018-2024 the Deno authors. All rights reserved. MIT license.

use deno_core::anyhow::Context;
use deno_core::error::custom_error;
use deno_core::error::type_error;
use deno_core::error::uri_error;
use deno_core::error::AnyError;
use deno_core::normalize_path;
use deno_core::parking_lot::Mutex;
use deno_core::serde::de;
use deno_core::serde::Deserialize;
use deno_core::serde::Deserializer;
use deno_core::serde::Serialize;
use deno_core::serde_json;
use deno_core::url;
use deno_core::url::Url;
use deno_core::ModuleSpecifier;
use deno_terminal::colors;
use fqdn::fqdn;
use fqdn::FQDN;
use once_cell::sync::Lazy;
use std::borrow::Cow;
use std::collections::HashSet;
use std::ffi::OsStr;
use std::fmt;
use std::fmt::Debug;
use std::hash::Hash;
use std::path::Path;
use std::path::PathBuf;
use std::str::FromStr;
use std::string::ToString;
use std::sync::Arc;
use which::which;

pub mod prompter;
use prompter::permission_prompt;
use prompter::PromptResponse;
use prompter::PERMISSION_EMOJI;

pub use prompter::set_prompt_callbacks;
pub use prompter::PromptCallback;

/// Fast exit from permission check routines if this permission
/// is in the "fully-granted" state.
macro_rules! skip_check_if_is_permission_fully_granted {
  ($this:ident) => {
    if $this.is_allow_all() {
      return Ok(());
    }
  };
}

#[inline]
fn resolve_from_cwd(path: &Path) -> Result<PathBuf, AnyError> {
  if path.is_absolute() {
    Ok(normalize_path(path))
  } else {
    #[allow(clippy::disallowed_methods)]
    let cwd = std::env::current_dir()
      .context("Failed to get current working directory")?;
    Ok(normalize_path(cwd.join(path)))
  }
}

static DEBUG_LOG_ENABLED: Lazy<bool> =
  Lazy::new(|| log::log_enabled!(log::Level::Debug));

/// Quadri-state value for storing permission state
#[derive(
  Eq, PartialEq, Default, Debug, Clone, Copy, Deserialize, PartialOrd,
)]
pub enum PermissionState {
  Granted = 0,
  GrantedPartial = 1,
  #[default]
  Prompt = 2,
  Denied = 3,
}

/// `AllowPartial` prescribes how to treat a permission which is partially
/// denied due to a `--deny-*` flag affecting a subscope of the queried
/// permission.
///
/// `TreatAsGranted` is used in place of `TreatAsPartialGranted` when we don't
/// want to wastefully check for partial denials when, say, checking read
/// access for a file.
#[derive(Debug, Eq, PartialEq)]
#[allow(clippy::enum_variant_names)]
enum AllowPartial {
  TreatAsGranted,
  TreatAsDenied,
  TreatAsPartialGranted,
}

impl From<bool> for AllowPartial {
  fn from(value: bool) -> Self {
    if value {
      Self::TreatAsGranted
    } else {
      Self::TreatAsDenied
    }
  }
}

impl PermissionState {
  #[inline(always)]
  fn log_perm_access(name: &str, info: impl FnOnce() -> Option<String>) {
    // Eliminates log overhead (when logging is disabled),
    // log_enabled!(Debug) check in a hot path still has overhead
    // TODO(AaronO): generalize or upstream this optimization
    if *DEBUG_LOG_ENABLED {
      log::debug!(
        "{}",
        colors::bold(&format!(
          "{}️  Granted {}",
          PERMISSION_EMOJI,
          Self::fmt_access(name, info)
        ))
      );
    }
  }

  fn fmt_access(name: &str, info: impl FnOnce() -> Option<String>) -> String {
    format!(
      "{} access{}",
      name,
      info()
        .map(|info| { format!(" to {info}") })
        .unwrap_or_default(),
    )
  }

  fn error(name: &str, info: impl FnOnce() -> Option<String>) -> AnyError {
    custom_error(
      "PermissionDenied",
      format!(
        "Requires {}, run again with the --allow-{} flag",
        Self::fmt_access(name, info),
        name
      ),
    )
  }

  /// Check the permission state. bool is whether a prompt was issued.
  #[inline]
  fn check(
    self,
    name: &str,
    api_name: Option<&str>,
    info: Option<&str>,
    prompt: bool,
  ) -> (Result<(), AnyError>, bool, bool) {
    self.check2(name, api_name, || info.map(|s| s.to_string()), prompt)
  }

  #[inline]
  fn check2(
    self,
    name: &str,
    api_name: Option<&str>,
    info: impl Fn() -> Option<String>,
    prompt: bool,
  ) -> (Result<(), AnyError>, bool, bool) {
    match self {
      PermissionState::Granted => {
        Self::log_perm_access(name, info);
        (Ok(()), false, false)
      }
      PermissionState::Prompt if prompt => {
        let msg = format!(
          "{} access{}",
          name,
          info()
            .map(|info| { format!(" to {info}") })
            .unwrap_or_default(),
        );
        match permission_prompt(&msg, name, api_name, true) {
          PromptResponse::Allow => {
            Self::log_perm_access(name, info);
            (Ok(()), true, false)
          }
          PromptResponse::AllowAll => {
            Self::log_perm_access(name, info);
            (Ok(()), true, true)
          }
          PromptResponse::Deny => (Err(Self::error(name, info)), true, false),
        }
      }
      _ => (Err(Self::error(name, info)), false, false),
    }
  }
}

impl fmt::Display for PermissionState {
  fn fmt(&self, f: &mut fmt::Formatter<'_>) -> fmt::Result {
    match self {
      PermissionState::Granted => f.pad("granted"),
      PermissionState::GrantedPartial => f.pad("granted-partial"),
      PermissionState::Prompt => f.pad("prompt"),
      PermissionState::Denied => f.pad("denied"),
    }
  }
}

#[derive(Clone, Debug, Eq, PartialEq)]
pub struct UnitPermission {
  pub name: &'static str,
  pub description: &'static str,
  pub state: PermissionState,
  pub prompt: bool,
}

impl UnitPermission {
  pub fn query(&self) -> PermissionState {
    self.state
  }

  pub fn request(&mut self) -> PermissionState {
    if self.state == PermissionState::Prompt {
      if PromptResponse::Allow
        == permission_prompt(
          &format!("access to {}", self.description),
          self.name,
          Some("Deno.permissions.query()"),
          false,
        )
      {
        self.state = PermissionState::Granted;
      } else {
        self.state = PermissionState::Denied;
      }
    }
    self.state
  }

  pub fn revoke(&mut self) -> PermissionState {
    if self.state == PermissionState::Granted {
      self.state = PermissionState::Prompt;
    }
    self.state
  }

  pub fn check(&mut self) -> Result<(), AnyError> {
    let (result, prompted, _is_allow_all) =
      self.state.check(self.name, None, None, self.prompt);
    if prompted {
      if result.is_ok() {
        self.state = PermissionState::Granted;
      } else {
        self.state = PermissionState::Denied;
      }
    }
    result
  }

  fn create_child_permissions(
    &mut self,
    flag: ChildUnitPermissionArg,
  ) -> Result<Self, AnyError> {
    let mut perm = self.clone();
    match flag {
      ChildUnitPermissionArg::Inherit => {
        // copy
      }
      ChildUnitPermissionArg::Granted => {
        if self.check().is_err() {
          return Err(escalation_error());
        }
        perm.state = PermissionState::Granted;
      }
      ChildUnitPermissionArg::NotGranted => {
        perm.state = PermissionState::Prompt;
      }
    }
    if self.state == PermissionState::Denied {
      perm.state = PermissionState::Denied;
    }
    Ok(perm)
  }
}

/// A normalized environment variable name. On Windows this will
/// be uppercase and on other platforms it will stay as-is.
#[derive(Clone, Eq, PartialEq, Hash, Debug)]
struct EnvVarName {
  inner: String,
}

impl EnvVarName {
  pub fn new(env: impl AsRef<str>) -> Self {
    Self {
      inner: if cfg!(windows) {
        env.as_ref().to_uppercase()
      } else {
        env.as_ref().to_string()
      },
    }
  }
}

impl AsRef<str> for EnvVarName {
  fn as_ref(&self) -> &str {
    self.inner.as_str()
  }
}

pub trait Descriptor: Eq + Clone + Hash {
  type Arg: From<String>;

  /// Parse this descriptor from a list of Self::Arg, which may have been converted from
  /// command-line strings.
  fn parse(list: &Option<Vec<Self::Arg>>) -> Result<HashSet<Self>, AnyError>;

  /// Generic check function to check this descriptor against a `UnaryPermission`.
  fn check_in_permission(
    &self,
    perm: &mut UnaryPermission<Self>,
    api_name: Option<&str>,
  ) -> Result<(), AnyError>;

  fn flag_name() -> &'static str;
  fn name(&self) -> Cow<str>;
  // By default, specifies no-stronger-than relationship.
  // As this is not strict, it's only true when descriptors are the same.
  fn stronger_than(&self, other: &Self) -> bool {
    self == other
  }
  fn aliases(&self) -> Vec<Self> {
    vec![]
  }
}

#[derive(Clone, Debug, Eq, PartialEq)]
pub struct UnaryPermission<T: Descriptor + Hash> {
  granted_global: bool,
  granted_list: HashSet<T>,
  flag_denied_global: bool,
  flag_denied_list: HashSet<T>,
  prompt_denied_global: bool,
  prompt_denied_list: HashSet<T>,
  prompt: bool,
}

impl<T: Descriptor + Hash> Default for UnaryPermission<T> {
  fn default() -> Self {
    UnaryPermission {
      granted_global: Default::default(),
      granted_list: Default::default(),
      flag_denied_global: Default::default(),
      flag_denied_list: Default::default(),
      prompt_denied_global: Default::default(),
      prompt_denied_list: Default::default(),
      prompt: Default::default(),
    }
  }
}

impl<T: Descriptor + Hash> UnaryPermission<T> {
  pub fn allow_all() -> Self {
    Self {
      granted_global: true,
      ..Default::default()
    }
  }

  pub fn is_allow_all(&self) -> bool {
    self.granted_global
      && self.flag_denied_list.is_empty()
      && self.prompt_denied_list.is_empty()
  }

  pub fn check_all_api(
    &mut self,
    api_name: Option<&str>,
  ) -> Result<(), AnyError> {
    skip_check_if_is_permission_fully_granted!(self);
    self.check_desc(None, false, api_name, || None)
  }

  fn check_desc(
    &mut self,
    desc: Option<&T>,
    assert_non_partial: bool,
    api_name: Option<&str>,
    get_display_name: impl Fn() -> Option<String>,
  ) -> Result<(), AnyError> {
    skip_check_if_is_permission_fully_granted!(self);
    let (result, prompted, is_allow_all) = self
      .query_desc(desc, AllowPartial::from(!assert_non_partial))
      .check2(
        T::flag_name(),
        api_name,
        || match get_display_name() {
          Some(display_name) => Some(display_name),
          None => desc.map(|d| format!("\"{}\"", d.name())),
        },
        self.prompt,
      );
    if prompted {
      if result.is_ok() {
        if is_allow_all {
          self.insert_granted(None);
        } else {
          self.insert_granted(desc.cloned());
        }
      } else {
        self.insert_prompt_denied(desc.cloned());
      }
    }
    result
  }

  fn query_desc(
    &self,
    desc: Option<&T>,
    allow_partial: AllowPartial,
  ) -> PermissionState {
    let aliases = desc.map_or(vec![], T::aliases);
    for desc in [desc]
      .into_iter()
      .chain(aliases.iter().map(Some).collect::<Vec<_>>())
    {
      let state = if self.is_flag_denied(desc) || self.is_prompt_denied(desc) {
        PermissionState::Denied
      } else if self.is_granted(desc) {
        match allow_partial {
          AllowPartial::TreatAsGranted => PermissionState::Granted,
          AllowPartial::TreatAsDenied => {
            if self.is_partial_flag_denied(desc) {
              PermissionState::Denied
            } else {
              PermissionState::Granted
            }
          }
          AllowPartial::TreatAsPartialGranted => {
            if self.is_partial_flag_denied(desc) {
              PermissionState::GrantedPartial
            } else {
              PermissionState::Granted
            }
          }
        }
      } else if matches!(allow_partial, AllowPartial::TreatAsDenied)
        && self.is_partial_flag_denied(desc)
      {
        PermissionState::Denied
      } else {
        PermissionState::Prompt
      };
      if state != PermissionState::Prompt {
        return state;
      }
    }
    PermissionState::Prompt
  }

  fn request_desc(
    &mut self,
    desc: Option<&T>,
    get_display_name: impl Fn() -> Option<String>,
  ) -> PermissionState {
    let state = self.query_desc(desc, AllowPartial::TreatAsPartialGranted);
    if state == PermissionState::Granted {
      self.insert_granted(desc.cloned());
      return state;
    }
    if state != PermissionState::Prompt {
      return state;
    }
    let mut message = String::with_capacity(40);
    message.push_str(&format!("{} access", T::flag_name()));
    match get_display_name() {
      Some(display_name) => {
        message.push_str(&format!(" to \"{}\"", display_name))
      }
      None => {
        if let Some(desc) = desc {
          message.push_str(&format!(" to \"{}\"", desc.name()));
        }
      }
    }
    match permission_prompt(
      &message,
      T::flag_name(),
      Some("Deno.permissions.request()"),
      true,
    ) {
      PromptResponse::Allow => {
        self.insert_granted(desc.cloned());
        PermissionState::Granted
      }
      PromptResponse::Deny => {
        self.insert_prompt_denied(desc.cloned());
        PermissionState::Denied
      }
      PromptResponse::AllowAll => {
        self.insert_granted(None);
        PermissionState::Granted
      }
    }
  }

  fn revoke_desc(&mut self, desc: Option<&T>) -> PermissionState {
    match desc {
      Some(desc) => {
        self.granted_list.retain(|v| !v.stronger_than(desc));
        for alias in desc.aliases() {
          self.granted_list.retain(|v| !v.stronger_than(&alias));
        }
      }
      None => {
        self.granted_global = false;
        // Revoke global is a special case where the entire granted list is
        // cleared. It's inconsistent with the granular case where only
        // descriptors stronger than the revoked one are purged.
        self.granted_list.clear();
      }
    }
    self.query_desc(desc, AllowPartial::TreatAsPartialGranted)
  }

  fn is_granted(&self, desc: Option<&T>) -> bool {
    Self::list_contains(desc, self.granted_global, &self.granted_list)
  }

  fn is_flag_denied(&self, desc: Option<&T>) -> bool {
    Self::list_contains(desc, self.flag_denied_global, &self.flag_denied_list)
  }

  fn is_prompt_denied(&self, desc: Option<&T>) -> bool {
    match desc {
      Some(desc) => self
        .prompt_denied_list
        .iter()
        .any(|v| desc.stronger_than(v)),
      None => self.prompt_denied_global || !self.prompt_denied_list.is_empty(),
    }
  }

  fn is_partial_flag_denied(&self, desc: Option<&T>) -> bool {
    match desc {
      None => !self.flag_denied_list.is_empty(),
      Some(desc) => self.flag_denied_list.iter().any(|v| desc.stronger_than(v)),
    }
  }

  fn list_contains(
    desc: Option<&T>,
    list_global: bool,
    list: &HashSet<T>,
  ) -> bool {
    match desc {
      Some(desc) => list_global || list.iter().any(|v| v.stronger_than(desc)),
      None => list_global,
    }
  }

  fn insert_granted(&mut self, desc: Option<T>) {
    Self::list_insert(desc, &mut self.granted_global, &mut self.granted_list);
  }

  fn insert_prompt_denied(&mut self, desc: Option<T>) {
    Self::list_insert(
      desc,
      &mut self.prompt_denied_global,
      &mut self.prompt_denied_list,
    );
  }

  fn list_insert(
    desc: Option<T>,
    list_global: &mut bool,
    list: &mut HashSet<T>,
  ) {
    match desc {
      Some(desc) => {
        let aliases = desc.aliases();
        list.insert(desc);
        for alias in aliases {
          list.insert(alias);
        }
      }
      None => *list_global = true,
    }
  }

  fn create_child_permissions(
    &mut self,
    flag: ChildUnaryPermissionArg,
  ) -> Result<UnaryPermission<T>, AnyError> {
    let mut perms = Self::default();

    match flag {
      ChildUnaryPermissionArg::Inherit => {
        perms = self.clone();
      }
      ChildUnaryPermissionArg::Granted => {
        if self.check_all_api(None).is_err() {
          return Err(escalation_error());
        }
        perms.granted_global = true;
      }
      ChildUnaryPermissionArg::NotGranted => {}
      ChildUnaryPermissionArg::GrantedList(granted_list) => {
        let granted: Vec<T::Arg> =
          granted_list.into_iter().map(From::from).collect();
        perms.granted_list = T::parse(&Some(granted))?;
        if !perms
          .granted_list
          .iter()
          .all(|desc| desc.check_in_permission(self, None).is_ok())
        {
          return Err(escalation_error());
        }
      }
    }
    perms.flag_denied_global = self.flag_denied_global;
    perms.flag_denied_list = self.flag_denied_list.clone();
    perms.prompt_denied_global = self.prompt_denied_global;
    perms.prompt_denied_list = self.prompt_denied_list.clone();
    perms.prompt = self.prompt;

    Ok(perms)
  }
}

#[derive(Clone, Eq, PartialEq, Hash, Debug)]
pub struct ReadDescriptor(pub PathBuf);

impl Descriptor for ReadDescriptor {
  type Arg = PathBuf;

  fn check_in_permission(
    &self,
    perm: &mut UnaryPermission<Self>,
    api_name: Option<&str>,
  ) -> Result<(), AnyError> {
    skip_check_if_is_permission_fully_granted!(perm);
    perm.check_desc(Some(self), true, api_name, || None)
  }

  fn parse(args: &Option<Vec<Self::Arg>>) -> Result<HashSet<Self>, AnyError> {
    parse_path_list(args, ReadDescriptor)
  }

  fn flag_name() -> &'static str {
    "read"
  }

  fn name(&self) -> Cow<str> {
    Cow::from(self.0.display().to_string())
  }

  fn stronger_than(&self, other: &Self) -> bool {
    other.0.starts_with(&self.0)
  }
}

#[derive(Clone, Eq, PartialEq, Hash, Debug)]
pub struct WriteDescriptor(pub PathBuf);

impl Descriptor for WriteDescriptor {
  type Arg = PathBuf;

  fn check_in_permission(
    &self,
    perm: &mut UnaryPermission<Self>,
    api_name: Option<&str>,
  ) -> Result<(), AnyError> {
    skip_check_if_is_permission_fully_granted!(perm);
    perm.check_desc(Some(self), true, api_name, || None)
  }

  fn parse(args: &Option<Vec<Self::Arg>>) -> Result<HashSet<Self>, AnyError> {
    parse_path_list(args, WriteDescriptor)
  }

  fn flag_name() -> &'static str {
    "write"
  }

  fn name(&self) -> Cow<str> {
    Cow::from(self.0.display().to_string())
  }

  fn stronger_than(&self, other: &Self) -> bool {
    other.0.starts_with(&self.0)
  }
}

#[derive(Clone, Eq, PartialEq, Hash, Debug)]
pub struct NetDescriptor(pub FQDN, pub Option<u16>);

impl NetDescriptor {
  fn new<T: AsRef<str>>(host: &&(T, Option<u16>)) -> Self {
    NetDescriptor(fqdn!(host.0.as_ref()), host.1)
  }
}

impl Descriptor for NetDescriptor {
  type Arg = String;

  fn check_in_permission(
    &self,
    perm: &mut UnaryPermission<Self>,
    api_name: Option<&str>,
  ) -> Result<(), AnyError> {
    skip_check_if_is_permission_fully_granted!(perm);
    perm.check_desc(Some(self), false, api_name, || None)
  }

  fn parse(args: &Option<Vec<Self::Arg>>) -> Result<HashSet<Self>, AnyError> {
    parse_net_list(args)
  }

  fn flag_name() -> &'static str {
    "net"
  }

  fn name(&self) -> Cow<str> {
    Cow::from(format!("{}", self))
  }

  fn stronger_than(&self, other: &Self) -> bool {
    self.0 == other.0 && (self.1.is_none() || self.1 == other.1)
  }
}

impl FromStr for NetDescriptor {
  type Err = AnyError;

  fn from_str(s: &str) -> Result<Self, Self::Err> {
    // Set the scheme to `unknown` to parse the URL, as we really don't know
    // what the scheme is. We only using Url::parse to parse the host and port
    // and don't care about the scheme.
    let url = url::Url::parse(&format!("unknown://{s}"))?;
    let hostname = url
      .host_str()
      .ok_or(url::ParseError::EmptyHost)?
      .to_string();

    Ok(NetDescriptor(fqdn!(&hostname), url.port()))
  }
}

impl fmt::Display for NetDescriptor {
  fn fmt(&self, f: &mut fmt::Formatter<'_>) -> fmt::Result {
    f.write_str(&match self.1 {
      None => self.0.to_string(),
      Some(port) => format!("{}:{}", self.0, port),
    })
  }
}

#[derive(Clone, Eq, PartialEq, Hash, Debug)]
pub struct EnvDescriptor(EnvVarName);

impl EnvDescriptor {
  pub fn new(env: impl AsRef<str>) -> Self {
    Self(EnvVarName::new(env))
  }
}

impl Descriptor for EnvDescriptor {
  type Arg = String;

  fn check_in_permission(
    &self,
    perm: &mut UnaryPermission<Self>,
    api_name: Option<&str>,
  ) -> Result<(), AnyError> {
    skip_check_if_is_permission_fully_granted!(perm);
    perm.check_desc(Some(self), false, api_name, || None)
  }

  fn parse(list: &Option<Vec<Self::Arg>>) -> Result<HashSet<Self>, AnyError> {
    parse_env_list(list)
  }

  fn flag_name() -> &'static str {
    "env"
  }

  fn name(&self) -> Cow<str> {
    Cow::from(self.0.as_ref())
  }
}

impl AsRef<str> for EnvDescriptor {
  fn as_ref(&self) -> &str {
    self.0.as_ref()
  }
}

#[derive(Clone, Eq, PartialEq, Hash, Debug)]
pub enum RunDescriptor {
  /// Warning: You may want to construct with `RunDescriptor::from()` for case
  /// handling.
  Name(String),
  /// Warning: You may want to construct with `RunDescriptor::from()` for case
  /// handling.
  Path(PathBuf),
}

impl Descriptor for RunDescriptor {
  type Arg = String;

  fn check_in_permission(
    &self,
    perm: &mut UnaryPermission<Self>,
    api_name: Option<&str>,
  ) -> Result<(), AnyError> {
    skip_check_if_is_permission_fully_granted!(perm);
    perm.check_desc(Some(self), false, api_name, || None)
  }

  fn parse(args: &Option<Vec<Self::Arg>>) -> Result<HashSet<Self>, AnyError> {
    parse_run_list(args)
  }

  fn flag_name() -> &'static str {
    "run"
  }

  fn name(&self) -> Cow<str> {
    Cow::from(self.to_string())
  }

  fn aliases(&self) -> Vec<Self> {
    match self {
      RunDescriptor::Name(name) => match which(name) {
        Ok(path) => vec![RunDescriptor::Path(path)],
        Err(_) => vec![],
      },
      RunDescriptor::Path(_) => vec![],
    }
  }
}

impl From<String> for RunDescriptor {
  fn from(s: String) -> Self {
    #[cfg(windows)]
    let s = s.to_lowercase();
    let is_path = s.contains('/');
    #[cfg(windows)]
    let is_path = is_path || s.contains('\\') || Path::new(&s).is_absolute();
    if is_path {
      Self::Path(resolve_from_cwd(Path::new(&s)).unwrap())
    } else {
      Self::Name(s)
    }
  }
}

impl From<PathBuf> for RunDescriptor {
  fn from(p: PathBuf) -> Self {
    #[cfg(windows)]
    let p = PathBuf::from(p.to_string_lossy().to_string().to_lowercase());
    if p.is_absolute() {
      Self::Path(p)
    } else {
      Self::Path(resolve_from_cwd(&p).unwrap())
    }
  }
}

impl ToString for RunDescriptor {
  fn to_string(&self) -> String {
    match self {
      RunDescriptor::Name(s) => s.clone(),
      RunDescriptor::Path(p) => p.to_string_lossy().to_string(),
    }
  }
}

impl AsRef<Path> for RunDescriptor {
  fn as_ref(&self) -> &Path {
    match self {
      RunDescriptor::Name(s) => s.as_ref(),
      RunDescriptor::Path(s) => s.as_ref(),
    }
  }
}

#[derive(Clone, Eq, PartialEq, Hash, Debug)]
pub struct SysDescriptor(pub String);

impl Descriptor for SysDescriptor {
  type Arg = String;

  fn check_in_permission(
    &self,
    perm: &mut UnaryPermission<Self>,
    api_name: Option<&str>,
  ) -> Result<(), AnyError> {
    skip_check_if_is_permission_fully_granted!(perm);
    perm.check_desc(Some(self), false, api_name, || None)
  }

  fn parse(list: &Option<Vec<Self::Arg>>) -> Result<HashSet<Self>, AnyError> {
    parse_sys_list(list)
  }

  fn flag_name() -> &'static str {
    "sys"
  }

  fn name(&self) -> Cow<str> {
    Cow::from(self.0.to_string())
  }
}

pub fn parse_sys_kind(kind: &str) -> Result<&str, AnyError> {
  match kind {
    "hostname" | "osRelease" | "osUptime" | "loadavg" | "networkInterfaces"
    | "systemMemoryInfo" | "uid" | "gid" | "cpus" => Ok(kind),
    _ => Err(type_error(format!("unknown system info kind \"{kind}\""))),
  }
}

#[derive(Clone, Eq, PartialEq, Hash, Debug)]
pub struct FfiDescriptor(pub PathBuf);

impl Descriptor for FfiDescriptor {
  type Arg = PathBuf;

  fn check_in_permission(
    &self,
    perm: &mut UnaryPermission<Self>,
    api_name: Option<&str>,
  ) -> Result<(), AnyError> {
    skip_check_if_is_permission_fully_granted!(perm);
    perm.check_desc(Some(self), true, api_name, || None)
  }

  fn parse(list: &Option<Vec<Self::Arg>>) -> Result<HashSet<Self>, AnyError> {
    parse_path_list(list, FfiDescriptor)
  }

  fn flag_name() -> &'static str {
    "ffi"
  }

  fn name(&self) -> Cow<str> {
    Cow::from(self.0.display().to_string())
  }

  fn stronger_than(&self, other: &Self) -> bool {
    other.0.starts_with(&self.0)
  }
}

impl UnaryPermission<ReadDescriptor> {
  pub fn query(&self, path: Option<&Path>) -> PermissionState {
    self.query_desc(
      path
        .map(|p| ReadDescriptor(resolve_from_cwd(p).unwrap()))
        .as_ref(),
      AllowPartial::TreatAsPartialGranted,
    )
  }

  pub fn request(&mut self, path: Option<&Path>) -> PermissionState {
    self.request_desc(
      path
        .map(|p| ReadDescriptor(resolve_from_cwd(p).unwrap()))
        .as_ref(),
      || Some(path?.display().to_string()),
    )
  }

  pub fn revoke(&mut self, path: Option<&Path>) -> PermissionState {
    self.revoke_desc(
      path
        .map(|p| ReadDescriptor(resolve_from_cwd(p).unwrap()))
        .as_ref(),
    )
  }

  pub fn check(
    &mut self,
    path: &Path,
    api_name: Option<&str>,
  ) -> Result<(), AnyError> {
    skip_check_if_is_permission_fully_granted!(self);
    self.check_desc(
      Some(&ReadDescriptor(resolve_from_cwd(path)?)),
      true,
      api_name,
      || Some(format!("\"{}\"", path.display())),
    )
  }

  #[inline]
  pub fn check_partial(
    &mut self,
    path: &Path,
    api_name: Option<&str>,
  ) -> Result<(), AnyError> {
    skip_check_if_is_permission_fully_granted!(self);
    let desc = ReadDescriptor(resolve_from_cwd(path)?);
    self.check_desc(Some(&desc), false, api_name, || {
      Some(format!("\"{}\"", path.display()))
    })
  }

  /// As `check()`, but permission error messages will anonymize the path
  /// by replacing it with the given `display`.
  pub fn check_blind(
    &mut self,
    path: &Path,
    display: &str,
    api_name: &str,
  ) -> Result<(), AnyError> {
    skip_check_if_is_permission_fully_granted!(self);
    let desc = ReadDescriptor(resolve_from_cwd(path)?);
    self.check_desc(Some(&desc), false, Some(api_name), || {
      Some(format!("<{display}>"))
    })
  }

  pub fn check_all(&mut self, api_name: Option<&str>) -> Result<(), AnyError> {
    skip_check_if_is_permission_fully_granted!(self);
    self.check_desc(None, false, api_name, || None)
  }
}

impl UnaryPermission<WriteDescriptor> {
  pub fn query(&self, path: Option<&Path>) -> PermissionState {
    self.query_desc(
      path
        .map(|p| WriteDescriptor(resolve_from_cwd(p).unwrap()))
        .as_ref(),
      AllowPartial::TreatAsPartialGranted,
    )
  }

  pub fn request(&mut self, path: Option<&Path>) -> PermissionState {
    self.request_desc(
      path
        .map(|p| WriteDescriptor(resolve_from_cwd(p).unwrap()))
        .as_ref(),
      || Some(path?.display().to_string()),
    )
  }

  pub fn revoke(&mut self, path: Option<&Path>) -> PermissionState {
    self.revoke_desc(
      path
        .map(|p| WriteDescriptor(resolve_from_cwd(p).unwrap()))
        .as_ref(),
    )
  }

  pub fn check(
    &mut self,
    path: &Path,
    api_name: Option<&str>,
  ) -> Result<(), AnyError> {
    skip_check_if_is_permission_fully_granted!(self);
    self.check_desc(
      Some(&WriteDescriptor(resolve_from_cwd(path)?)),
      true,
      api_name,
      || Some(format!("\"{}\"", path.display())),
    )
  }

  #[inline]
  pub fn check_partial(
    &mut self,
    path: &Path,
    api_name: Option<&str>,
  ) -> Result<(), AnyError> {
    skip_check_if_is_permission_fully_granted!(self);
    self.check_desc(
      Some(&WriteDescriptor(resolve_from_cwd(path)?)),
      false,
      api_name,
      || Some(format!("\"{}\"", path.display())),
    )
  }

  /// As `check()`, but permission error messages will anonymize the path
  /// by replacing it with the given `display`.
  pub fn check_blind(
    &mut self,
    path: &Path,
    display: &str,
    api_name: &str,
  ) -> Result<(), AnyError> {
    skip_check_if_is_permission_fully_granted!(self);
    let desc = WriteDescriptor(resolve_from_cwd(path)?);
    self.check_desc(Some(&desc), false, Some(api_name), || {
      Some(format!("<{display}>"))
    })
  }

  pub fn check_all(&mut self, api_name: Option<&str>) -> Result<(), AnyError> {
    skip_check_if_is_permission_fully_granted!(self);
    self.check_desc(None, false, api_name, || None)
  }
}

impl UnaryPermission<NetDescriptor> {
  pub fn query<T: AsRef<str>>(
    &self,
    host: Option<&(T, Option<u16>)>,
  ) -> PermissionState {
    self.query_desc(
      host.map(|h| NetDescriptor::new(&h)).as_ref(),
      AllowPartial::TreatAsPartialGranted,
    )
  }

  pub fn request<T: AsRef<str>>(
    &mut self,
    host: Option<&(T, Option<u16>)>,
  ) -> PermissionState {
    self.request_desc(host.map(|h| NetDescriptor::new(&h)).as_ref(), || None)
  }

  pub fn revoke<T: AsRef<str>>(
    &mut self,
    host: Option<&(T, Option<u16>)>,
  ) -> PermissionState {
    self.revoke_desc(host.map(|h| NetDescriptor::new(&h)).as_ref())
  }

  pub fn check<T: AsRef<str>>(
    &mut self,
    host: &(T, Option<u16>),
    api_name: Option<&str>,
  ) -> Result<(), AnyError> {
    skip_check_if_is_permission_fully_granted!(self);
    self.check_desc(Some(&NetDescriptor::new(&host)), false, api_name, || None)
  }

  pub fn check_url(
    &mut self,
    url: &url::Url,
    api_name: Option<&str>,
  ) -> Result<(), AnyError> {
    skip_check_if_is_permission_fully_granted!(self);
    let hostname = url
      .host_str()
      .ok_or_else(|| uri_error("Missing host"))?
      .to_string();
    let host = &(&hostname, url.port_or_known_default());
    let display_host = match url.port() {
      None => hostname.clone(),
      Some(port) => format!("{hostname}:{port}"),
    };
    self.check_desc(Some(&NetDescriptor::new(&host)), false, api_name, || {
      Some(format!("\"{}\"", display_host))
    })
  }

  pub fn check_all(&mut self) -> Result<(), AnyError> {
    skip_check_if_is_permission_fully_granted!(self);
    self.check_desc(None, false, None, || None)
  }
}

impl UnaryPermission<EnvDescriptor> {
  pub fn query(&self, env: Option<&str>) -> PermissionState {
    self.query_desc(
      env.map(EnvDescriptor::new).as_ref(),
      AllowPartial::TreatAsPartialGranted,
    )
  }

  pub fn request(&mut self, env: Option<&str>) -> PermissionState {
    self.request_desc(env.map(EnvDescriptor::new).as_ref(), || None)
  }

  pub fn revoke(&mut self, env: Option<&str>) -> PermissionState {
    self.revoke_desc(env.map(EnvDescriptor::new).as_ref())
  }

  pub fn check(
    &mut self,
    env: &str,
    api_name: Option<&str>,
  ) -> Result<(), AnyError> {
    skip_check_if_is_permission_fully_granted!(self);
    self.check_desc(Some(&EnvDescriptor::new(env)), false, api_name, || None)
  }

  pub fn check_all(&mut self) -> Result<(), AnyError> {
    skip_check_if_is_permission_fully_granted!(self);
    self.check_desc(None, false, None, || None)
  }
}

impl UnaryPermission<SysDescriptor> {
  pub fn query(&self, kind: Option<&str>) -> PermissionState {
    self.query_desc(
      kind.map(|k| SysDescriptor(k.to_string())).as_ref(),
      AllowPartial::TreatAsPartialGranted,
    )
  }

  pub fn request(&mut self, kind: Option<&str>) -> PermissionState {
    self
      .request_desc(kind.map(|k| SysDescriptor(k.to_string())).as_ref(), || {
        None
      })
  }

  pub fn revoke(&mut self, kind: Option<&str>) -> PermissionState {
    self.revoke_desc(kind.map(|k| SysDescriptor(k.to_string())).as_ref())
  }

  pub fn check(
    &mut self,
    kind: &str,
    api_name: Option<&str>,
  ) -> Result<(), AnyError> {
    skip_check_if_is_permission_fully_granted!(self);
    self.check_desc(
      Some(&SysDescriptor(kind.to_string())),
      false,
      api_name,
      || None,
    )
  }

  pub fn check_all(&mut self) -> Result<(), AnyError> {
    skip_check_if_is_permission_fully_granted!(self);
    self.check_desc(None, false, None, || None)
  }
}

impl UnaryPermission<RunDescriptor> {
  pub fn query(&self, cmd: Option<&str>) -> PermissionState {
    self.query_desc(
      cmd.map(|c| RunDescriptor::from(c.to_string())).as_ref(),
      AllowPartial::TreatAsPartialGranted,
    )
  }

  pub fn request(&mut self, cmd: Option<&str>) -> PermissionState {
    self.request_desc(
      cmd.map(|c| RunDescriptor::from(c.to_string())).as_ref(),
      || Some(cmd?.to_string()),
    )
  }

  pub fn revoke(&mut self, cmd: Option<&str>) -> PermissionState {
    self.revoke_desc(cmd.map(|c| RunDescriptor::from(c.to_string())).as_ref())
  }

  pub fn check(
    &mut self,
    cmd: &str,
    api_name: Option<&str>,
  ) -> Result<(), AnyError> {
    skip_check_if_is_permission_fully_granted!(self);
    self.check_desc(
      Some(&RunDescriptor::from(cmd.to_string())),
      false,
      api_name,
      || Some(format!("\"{}\"", cmd)),
    )
  }

  pub fn check_all(&mut self, api_name: Option<&str>) -> Result<(), AnyError> {
    skip_check_if_is_permission_fully_granted!(self);
    self.check_desc(None, false, api_name, || None)
  }
}

impl UnaryPermission<FfiDescriptor> {
  pub fn query(&self, path: Option<&Path>) -> PermissionState {
    self.query_desc(
      path
        .map(|p| FfiDescriptor(resolve_from_cwd(p).unwrap()))
        .as_ref(),
      AllowPartial::TreatAsPartialGranted,
    )
  }

  pub fn request(&mut self, path: Option<&Path>) -> PermissionState {
    self.request_desc(
      path
        .map(|p| FfiDescriptor(resolve_from_cwd(p).unwrap()))
        .as_ref(),
      || Some(path?.display().to_string()),
    )
  }

  pub fn revoke(&mut self, path: Option<&Path>) -> PermissionState {
    self.revoke_desc(
      path
        .map(|p| FfiDescriptor(resolve_from_cwd(p).unwrap()))
        .as_ref(),
    )
  }

  pub fn check(
    &mut self,
    path: &Path,
    api_name: Option<&str>,
  ) -> Result<(), AnyError> {
    skip_check_if_is_permission_fully_granted!(self);
    self.check_desc(
      Some(&FfiDescriptor(resolve_from_cwd(path)?)),
      true,
      api_name,
      || Some(format!("\"{}\"", path.display())),
    )
  }

  pub fn check_partial(&mut self, path: Option<&Path>) -> Result<(), AnyError> {
    skip_check_if_is_permission_fully_granted!(self);
    let desc = match path {
      Some(path) => Some(FfiDescriptor(resolve_from_cwd(path)?)),
      None => None,
    };
    self.check_desc(desc.as_ref(), false, None, || {
      Some(format!("\"{}\"", path?.display()))
    })
  }

  pub fn check_all(&mut self) -> Result<(), AnyError> {
    skip_check_if_is_permission_fully_granted!(self);
    self.check_desc(None, false, Some("all"), || None)
  }
}

#[derive(Clone, Debug, Eq, PartialEq)]
pub struct Permissions {
  pub read: UnaryPermission<ReadDescriptor>,
  pub write: UnaryPermission<WriteDescriptor>,
  pub net: UnaryPermission<NetDescriptor>,
  pub env: UnaryPermission<EnvDescriptor>,
  pub sys: UnaryPermission<SysDescriptor>,
  pub run: UnaryPermission<RunDescriptor>,
  pub ffi: UnaryPermission<FfiDescriptor>,
  pub all: UnitPermission,
  pub hrtime: UnitPermission,
}

#[derive(Clone, Debug, Eq, PartialEq, Default, Serialize, Deserialize)]
pub struct PermissionsOptions {
  pub allow_all: bool,
  pub allow_env: Option<Vec<String>>,
  pub deny_env: Option<Vec<String>>,
  pub allow_hrtime: bool,
  pub deny_hrtime: bool,
  pub allow_net: Option<Vec<String>>,
  pub deny_net: Option<Vec<String>>,
  pub allow_ffi: Option<Vec<PathBuf>>,
  pub deny_ffi: Option<Vec<PathBuf>>,
  pub allow_read: Option<Vec<PathBuf>>,
  pub deny_read: Option<Vec<PathBuf>>,
  pub allow_run: Option<Vec<String>>,
  pub deny_run: Option<Vec<String>>,
  pub allow_sys: Option<Vec<String>>,
  pub deny_sys: Option<Vec<String>>,
  pub allow_write: Option<Vec<PathBuf>>,
  pub deny_write: Option<Vec<PathBuf>>,
  pub prompt: bool,
}

impl Permissions {
  pub fn new_unary<T>(
    allow_list: &Option<Vec<T::Arg>>,
    deny_list: &Option<Vec<T::Arg>>,
    prompt: bool,
  ) -> Result<UnaryPermission<T>, AnyError>
  where
    T: Descriptor + Hash,
  {
    Ok(UnaryPermission::<T> {
      granted_global: global_from_option(allow_list),
      granted_list: T::parse(allow_list)?,
      flag_denied_global: global_from_option(deny_list),
      flag_denied_list: T::parse(deny_list)?,
      prompt,
      ..Default::default()
    })
  }

  pub const fn new_hrtime(
    allow_state: bool,
    deny_state: bool,
  ) -> UnitPermission {
    unit_permission_from_flag_bools(
      allow_state,
      deny_state,
      "hrtime",
      "high precision time",
      false, // never prompt for hrtime
    )
  }

  pub const fn new_all(allow_state: bool) -> UnitPermission {
    unit_permission_from_flag_bools(
      allow_state,
      false,
      "all",
      "all",
      false, // never prompt for all
    )
  }

  pub fn from_options(opts: &PermissionsOptions) -> Result<Self, AnyError> {
    Ok(Self {
      read: Permissions::new_unary(
        &opts.allow_read,
        &opts.deny_read,
        opts.prompt,
      )?,
      write: Permissions::new_unary(
        &opts.allow_write,
        &opts.deny_write,
        opts.prompt,
      )?,
      net: Permissions::new_unary(
        &opts.allow_net,
        &opts.deny_net,
        opts.prompt,
      )?,
      env: Permissions::new_unary(
        &opts.allow_env,
        &opts.deny_env,
        opts.prompt,
      )?,
      sys: Permissions::new_unary(
        &opts.allow_sys,
        &opts.deny_sys,
        opts.prompt,
      )?,
      run: Permissions::new_unary(
        &opts.allow_run,
        &opts.deny_run,
        opts.prompt,
      )?,
      ffi: Permissions::new_unary(
        &opts.allow_ffi,
        &opts.deny_ffi,
        opts.prompt,
      )?,
      all: Permissions::new_all(opts.allow_all),
      hrtime: Permissions::new_hrtime(opts.allow_hrtime, opts.deny_hrtime),
    })
  }

  /// Create a set of permissions that explicitly allow everything.
  pub fn allow_all() -> Self {
    Self {
      read: UnaryPermission::allow_all(),
      write: UnaryPermission::allow_all(),
      net: UnaryPermission::allow_all(),
      env: UnaryPermission::allow_all(),
      sys: UnaryPermission::allow_all(),
      run: UnaryPermission::allow_all(),
      ffi: UnaryPermission::allow_all(),
      all: Permissions::new_all(true),
      hrtime: Permissions::new_hrtime(true, false),
    }
  }

  /// Create a set of permissions that enable nothing, but will allow prompting.
  pub fn none_with_prompt() -> Self {
    Self::none(true)
  }

  /// Create a set of permissions that enable nothing, and will not allow prompting.
  pub fn none_without_prompt() -> Self {
    Self::none(false)
  }

  fn none(prompt: bool) -> Self {
    Self {
      read: Permissions::new_unary(&None, &None, prompt).unwrap(),
      write: Permissions::new_unary(&None, &None, prompt).unwrap(),
      net: Permissions::new_unary(&None, &None, prompt).unwrap(),
      env: Permissions::new_unary(&None, &None, prompt).unwrap(),
      sys: Permissions::new_unary(&None, &None, prompt).unwrap(),
      run: Permissions::new_unary(&None, &None, prompt).unwrap(),
      ffi: Permissions::new_unary(&None, &None, prompt).unwrap(),
      all: Permissions::new_all(false),
      hrtime: Permissions::new_hrtime(false, false),
    }
  }

  /// A helper function that determines if the module specifier is a local or
  /// remote, and performs a read or net check for the specifier.
  pub fn check_specifier(
    &mut self,
    specifier: &ModuleSpecifier,
  ) -> Result<(), AnyError> {
    match specifier.scheme() {
      "file" => match specifier.to_file_path() {
        Ok(path) => self.read.check(&path, Some("import()")),
        Err(_) => Err(uri_error(format!(
          "Invalid file path.\n  Specifier: {specifier}"
        ))),
      },
      "data" => Ok(()),
      "blob" => Ok(()),
      _ => self.net.check_url(specifier, Some("import()")),
    }
  }
}

/// Wrapper struct for `Permissions` that can be shared across threads.
///
/// We need a way to have internal mutability for permissions as they might get
/// passed to a future that will prompt the user for permission (and in such
/// case might need to be mutated). Also for the Web Worker API we need a way
/// to send permissions to a new thread.
#[derive(Clone, Debug)]
pub struct PermissionsContainer(pub Arc<Mutex<Permissions>>);

impl PermissionsContainer {
  pub fn new(perms: Permissions) -> Self {
    Self(Arc::new(Mutex::new(perms)))
  }

  #[inline(always)]
  pub fn allow_hrtime(&mut self) -> bool {
    self.0.lock().hrtime.check().is_ok()
  }

  pub fn allow_all() -> Self {
    Self::new(Permissions::allow_all())
  }

  #[inline(always)]
  pub fn check_specifier(
    &self,
    specifier: &ModuleSpecifier,
  ) -> Result<(), AnyError> {
    self.0.lock().check_specifier(specifier)
  }

  #[inline(always)]
  pub fn check_read(
    &mut self,
    path: &Path,
    api_name: &str,
  ) -> Result<(), AnyError> {
    self.0.lock().read.check(path, Some(api_name))
  }

  #[inline(always)]
  pub fn check_read_with_api_name(
    &self,
    path: &Path,
    api_name: Option<&str>,
  ) -> Result<(), AnyError> {
    self.0.lock().read.check(path, api_name)
  }

  #[inline(always)]
  pub fn check_read_blind(
    &mut self,
    path: &Path,
    display: &str,
    api_name: &str,
  ) -> Result<(), AnyError> {
    self.0.lock().read.check_blind(path, display, api_name)
  }

  #[inline(always)]
  pub fn check_read_all(&mut self, api_name: &str) -> Result<(), AnyError> {
    self.0.lock().read.check_all(Some(api_name))
  }

  #[inline(always)]
  pub fn check_write(
    &mut self,
    path: &Path,
    api_name: &str,
  ) -> Result<(), AnyError> {
    self.0.lock().write.check(path, Some(api_name))
  }

  #[inline(always)]
  pub fn check_write_with_api_name(
    &self,
    path: &Path,
    api_name: Option<&str>,
  ) -> Result<(), AnyError> {
    self.0.lock().write.check(path, api_name)
  }

  #[inline(always)]
  pub fn check_write_all(&mut self, api_name: &str) -> Result<(), AnyError> {
    self.0.lock().write.check_all(Some(api_name))
  }

  #[inline(always)]
  pub fn check_write_blind(
    &mut self,
    path: &Path,
    display: &str,
    api_name: &str,
  ) -> Result<(), AnyError> {
    self.0.lock().write.check_blind(path, display, api_name)
  }

  #[inline(always)]
  pub fn check_write_partial(
    &mut self,
    path: &Path,
    api_name: &str,
  ) -> Result<(), AnyError> {
    self.0.lock().write.check_partial(path, Some(api_name))
  }

  #[inline(always)]
  pub fn check_run(
    &mut self,
    cmd: &str,
    api_name: &str,
  ) -> Result<(), AnyError> {
    self.0.lock().run.check(cmd, Some(api_name))
  }

  #[inline(always)]
  pub fn check_run_all(&mut self, api_name: &str) -> Result<(), AnyError> {
    self.0.lock().run.check_all(Some(api_name))
  }

  #[inline(always)]
  pub fn check_sys(&self, kind: &str, api_name: &str) -> Result<(), AnyError> {
    self.0.lock().sys.check(kind, Some(api_name))
  }

  #[inline(always)]
  pub fn check_env(&mut self, var: &str) -> Result<(), AnyError> {
    self.0.lock().env.check(var, None)
  }

  #[inline(always)]
  pub fn check_env_all(&mut self) -> Result<(), AnyError> {
    self.0.lock().env.check_all()
  }

  #[inline(always)]
  pub fn check_sys_all(&mut self) -> Result<(), AnyError> {
    self.0.lock().sys.check_all()
  }

  #[inline(always)]
  pub fn check_ffi_all(&mut self) -> Result<(), AnyError> {
    self.0.lock().ffi.check_all()
  }

  /// This checks to see if the allow-all flag was passed, not whether all
  /// permissions are enabled!
  #[inline(always)]
  pub fn check_was_allow_all_flag_passed(&mut self) -> Result<(), AnyError> {
    self.0.lock().all.check()
  }

  /// Checks special file access, returning the failed permission type if
  /// not successful.
  pub fn check_special_file(
    &mut self,
    path: &Path,
    _api_name: &str,
  ) -> Result<(), &'static str> {
    let error_all = |_| "all";

    // Safe files with no major additional side-effects. While there's a small risk of someone
    // draining system entropy by just reading one of these files constantly, that's not really
    // something we worry about as they already have --allow-read to /dev.
    if cfg!(unix)
      && (path == OsStr::new("/dev/random")
        || path == OsStr::new("/dev/urandom")
        || path == OsStr::new("/dev/zero")
        || path == OsStr::new("/dev/null"))
    {
      return Ok(());
    }

    if cfg!(target_os = "linux") {
      if path.starts_with("/dev")
        || path.starts_with("/proc")
        || path.starts_with("/sys")
      {
        if path.ends_with("/environ") {
          self.check_env_all().map_err(|_| "env")?;
        } else {
          self.check_was_allow_all_flag_passed().map_err(error_all)?;
        }
      }
      if path.starts_with("/etc") {
        self.check_was_allow_all_flag_passed().map_err(error_all)?;
      }
    } else if cfg!(unix) {
      if path.starts_with("/dev") {
        self.check_was_allow_all_flag_passed().map_err(error_all)?;
      }
      if path.starts_with("/etc") {
        self.check_was_allow_all_flag_passed().map_err(error_all)?;
      }
      if path.starts_with("/private/etc") {
        self.check_was_allow_all_flag_passed().map_err(error_all)?;
      }
    } else if cfg!(target_os = "windows") {
      fn is_normalized_windows_drive_path(path: &Path) -> bool {
        let s = path.as_os_str().as_encoded_bytes();
<<<<<<< HEAD
        if s.len() < 7 {
          false
        } else {
          if s.starts_with(br#"\\?\"#) {
            s[4].is_ascii_alphabetic() && s[5] == b':' && s[6] == b'\\'
          } else {
            false
          }
=======
        // \\?\X:\
        if s.len() < 7 {
          false
        } else if s.starts_with(br#"\\?\"#) {
          s[4].is_ascii_alphabetic() && s[5] == b':' && s[6] == b'\\'
        } else {
          false
>>>>>>> 806bf4f4
        }
      }

      // If this is a normalized drive path, accept it
      if !is_normalized_windows_drive_path(path) {
        self.check_was_allow_all_flag_passed().map_err(error_all)?;
      }
    } else {
      unimplemented!()
    }
    Ok(())
  }

  #[inline(always)]
  pub fn check_net_url(
    &mut self,
    url: &Url,
    api_name: &str,
  ) -> Result<(), AnyError> {
    self.0.lock().net.check_url(url, Some(api_name))
  }

  #[inline(always)]
  pub fn check_net<T: AsRef<str>>(
    &mut self,
    host: &(T, Option<u16>),
    api_name: &str,
  ) -> Result<(), AnyError> {
    self.0.lock().net.check(host, Some(api_name))
  }

  #[inline(always)]
  pub fn check_ffi(&mut self, path: Option<&Path>) -> Result<(), AnyError> {
    self.0.lock().ffi.check(path.unwrap(), None)
  }

  #[inline(always)]
  pub fn check_ffi_partial(
    &mut self,
    path: Option<&Path>,
  ) -> Result<(), AnyError> {
    self.0.lock().ffi.check_partial(path)
  }
}

const fn unit_permission_from_flag_bools(
  allow_flag: bool,
  deny_flag: bool,
  name: &'static str,
  description: &'static str,
  prompt: bool,
) -> UnitPermission {
  UnitPermission {
    name,
    description,
    state: if deny_flag {
      PermissionState::Denied
    } else if allow_flag {
      PermissionState::Granted
    } else {
      PermissionState::Prompt
    },
    prompt,
  }
}

fn global_from_option<T>(flag: &Option<Vec<T>>) -> bool {
  matches!(flag, Some(v) if v.is_empty())
}

fn parse_net_list(
  list: &Option<Vec<String>>,
) -> Result<HashSet<NetDescriptor>, AnyError> {
  if let Some(v) = list {
    v.iter()
      .map(|x| NetDescriptor::from_str(x))
      .collect::<Result<HashSet<NetDescriptor>, AnyError>>()
  } else {
    Ok(HashSet::new())
  }
}

fn parse_env_list(
  list: &Option<Vec<String>>,
) -> Result<HashSet<EnvDescriptor>, AnyError> {
  if let Some(v) = list {
    v.iter()
      .map(|x| {
        if x.is_empty() {
          Err(AnyError::msg("Empty path is not allowed"))
        } else {
          Ok(EnvDescriptor::new(x))
        }
      })
      .collect()
  } else {
    Ok(HashSet::new())
  }
}

fn parse_path_list<T: Descriptor + Hash>(
  list: &Option<Vec<PathBuf>>,
  f: fn(PathBuf) -> T,
) -> Result<HashSet<T>, AnyError> {
  if let Some(v) = list {
    v.iter()
      .map(|raw_path| {
        if raw_path.as_os_str().is_empty() {
          Err(AnyError::msg("Empty path is not allowed"))
        } else {
          resolve_from_cwd(Path::new(&raw_path)).map(f)
        }
      })
      .collect()
  } else {
    Ok(HashSet::new())
  }
}

fn parse_sys_list(
  list: &Option<Vec<String>>,
) -> Result<HashSet<SysDescriptor>, AnyError> {
  if let Some(v) = list {
    v.iter()
      .map(|x| {
        if x.is_empty() {
          Err(AnyError::msg("empty"))
        } else {
          Ok(SysDescriptor(x.to_string()))
        }
      })
      .collect()
  } else {
    Ok(HashSet::new())
  }
}

fn parse_run_list(
  list: &Option<Vec<String>>,
) -> Result<HashSet<RunDescriptor>, AnyError> {
  let mut result = HashSet::new();
  if let Some(v) = list {
    for s in v {
      if s.is_empty() {
        return Err(AnyError::msg("Empty path is not allowed"));
      } else {
        let desc = RunDescriptor::from(s.to_string());
        let aliases = desc.aliases();
        result.insert(desc);
        result.extend(aliases);
      }
    }
  }
  Ok(result)
}

fn escalation_error() -> AnyError {
  custom_error(
    "PermissionDenied",
    "Can't escalate parent thread permissions",
  )
}

#[derive(Debug, Eq, PartialEq)]
pub enum ChildUnitPermissionArg {
  Inherit,
  Granted,
  NotGranted,
}

impl<'de> Deserialize<'de> for ChildUnitPermissionArg {
  fn deserialize<D>(deserializer: D) -> Result<Self, D::Error>
  where
    D: Deserializer<'de>,
  {
    struct ChildUnitPermissionArgVisitor;
    impl<'de> de::Visitor<'de> for ChildUnitPermissionArgVisitor {
      type Value = ChildUnitPermissionArg;

      fn expecting(&self, formatter: &mut fmt::Formatter) -> fmt::Result {
        formatter.write_str("\"inherit\" or boolean")
      }

      fn visit_unit<E>(self) -> Result<ChildUnitPermissionArg, E>
      where
        E: de::Error,
      {
        Ok(ChildUnitPermissionArg::NotGranted)
      }

      fn visit_str<E>(self, v: &str) -> Result<ChildUnitPermissionArg, E>
      where
        E: de::Error,
      {
        if v == "inherit" {
          Ok(ChildUnitPermissionArg::Inherit)
        } else {
          Err(de::Error::invalid_value(de::Unexpected::Str(v), &self))
        }
      }

      fn visit_bool<E>(self, v: bool) -> Result<ChildUnitPermissionArg, E>
      where
        E: de::Error,
      {
        match v {
          true => Ok(ChildUnitPermissionArg::Granted),
          false => Ok(ChildUnitPermissionArg::NotGranted),
        }
      }
    }
    deserializer.deserialize_any(ChildUnitPermissionArgVisitor)
  }
}

#[derive(Debug, Eq, PartialEq)]
pub enum ChildUnaryPermissionArg {
  Inherit,
  Granted,
  NotGranted,
  GrantedList(Vec<String>),
}

impl<'de> Deserialize<'de> for ChildUnaryPermissionArg {
  fn deserialize<D>(deserializer: D) -> Result<Self, D::Error>
  where
    D: Deserializer<'de>,
  {
    struct ChildUnaryPermissionArgVisitor;
    impl<'de> de::Visitor<'de> for ChildUnaryPermissionArgVisitor {
      type Value = ChildUnaryPermissionArg;

      fn expecting(&self, formatter: &mut fmt::Formatter) -> fmt::Result {
        formatter.write_str("\"inherit\" or boolean or string[]")
      }

      fn visit_unit<E>(self) -> Result<ChildUnaryPermissionArg, E>
      where
        E: de::Error,
      {
        Ok(ChildUnaryPermissionArg::NotGranted)
      }

      fn visit_str<E>(self, v: &str) -> Result<ChildUnaryPermissionArg, E>
      where
        E: de::Error,
      {
        if v == "inherit" {
          Ok(ChildUnaryPermissionArg::Inherit)
        } else {
          Err(de::Error::invalid_value(de::Unexpected::Str(v), &self))
        }
      }

      fn visit_bool<E>(self, v: bool) -> Result<ChildUnaryPermissionArg, E>
      where
        E: de::Error,
      {
        match v {
          true => Ok(ChildUnaryPermissionArg::Granted),
          false => Ok(ChildUnaryPermissionArg::NotGranted),
        }
      }

      fn visit_seq<V>(
        self,
        mut v: V,
      ) -> Result<ChildUnaryPermissionArg, V::Error>
      where
        V: de::SeqAccess<'de>,
      {
        let mut granted_list = vec![];
        while let Some(value) = v.next_element::<String>()? {
          granted_list.push(value);
        }
        Ok(ChildUnaryPermissionArg::GrantedList(granted_list))
      }
    }
    deserializer.deserialize_any(ChildUnaryPermissionArgVisitor)
  }
}

/// Directly deserializable from JS worker and test permission options.
#[derive(Debug, Eq, PartialEq)]
pub struct ChildPermissionsArg {
  env: ChildUnaryPermissionArg,
  hrtime: ChildUnitPermissionArg,
  net: ChildUnaryPermissionArg,
  ffi: ChildUnaryPermissionArg,
  read: ChildUnaryPermissionArg,
  run: ChildUnaryPermissionArg,
  sys: ChildUnaryPermissionArg,
  write: ChildUnaryPermissionArg,
}

impl ChildPermissionsArg {
  pub fn inherit() -> Self {
    ChildPermissionsArg {
      env: ChildUnaryPermissionArg::Inherit,
      hrtime: ChildUnitPermissionArg::Inherit,
      net: ChildUnaryPermissionArg::Inherit,
      ffi: ChildUnaryPermissionArg::Inherit,
      read: ChildUnaryPermissionArg::Inherit,
      run: ChildUnaryPermissionArg::Inherit,
      sys: ChildUnaryPermissionArg::Inherit,
      write: ChildUnaryPermissionArg::Inherit,
    }
  }

  pub fn none() -> Self {
    ChildPermissionsArg {
      env: ChildUnaryPermissionArg::NotGranted,
      hrtime: ChildUnitPermissionArg::NotGranted,
      net: ChildUnaryPermissionArg::NotGranted,
      ffi: ChildUnaryPermissionArg::NotGranted,
      read: ChildUnaryPermissionArg::NotGranted,
      run: ChildUnaryPermissionArg::NotGranted,
      sys: ChildUnaryPermissionArg::NotGranted,
      write: ChildUnaryPermissionArg::NotGranted,
    }
  }
}

impl<'de> Deserialize<'de> for ChildPermissionsArg {
  fn deserialize<D>(deserializer: D) -> Result<Self, D::Error>
  where
    D: Deserializer<'de>,
  {
    struct ChildPermissionsArgVisitor;
    impl<'de> de::Visitor<'de> for ChildPermissionsArgVisitor {
      type Value = ChildPermissionsArg;

      fn expecting(&self, formatter: &mut fmt::Formatter) -> fmt::Result {
        formatter.write_str("\"inherit\" or \"none\" or object")
      }

      fn visit_unit<E>(self) -> Result<ChildPermissionsArg, E>
      where
        E: de::Error,
      {
        Ok(ChildPermissionsArg::inherit())
      }

      fn visit_str<E>(self, v: &str) -> Result<ChildPermissionsArg, E>
      where
        E: de::Error,
      {
        if v == "inherit" {
          Ok(ChildPermissionsArg::inherit())
        } else if v == "none" {
          Ok(ChildPermissionsArg::none())
        } else {
          Err(de::Error::invalid_value(de::Unexpected::Str(v), &self))
        }
      }

      fn visit_map<V>(self, mut v: V) -> Result<ChildPermissionsArg, V::Error>
      where
        V: de::MapAccess<'de>,
      {
        let mut child_permissions_arg = ChildPermissionsArg::none();
        while let Some((key, value)) =
          v.next_entry::<String, serde_json::Value>()?
        {
          if key == "env" {
            let arg = serde_json::from_value::<ChildUnaryPermissionArg>(value);
            child_permissions_arg.env = arg.map_err(|e| {
              de::Error::custom(format!("(deno.permissions.env) {e}"))
            })?;
          } else if key == "hrtime" {
            let arg = serde_json::from_value::<ChildUnitPermissionArg>(value);
            child_permissions_arg.hrtime = arg.map_err(|e| {
              de::Error::custom(format!("(deno.permissions.hrtime) {e}"))
            })?;
          } else if key == "net" {
            let arg = serde_json::from_value::<ChildUnaryPermissionArg>(value);
            child_permissions_arg.net = arg.map_err(|e| {
              de::Error::custom(format!("(deno.permissions.net) {e}"))
            })?;
          } else if key == "ffi" {
            let arg = serde_json::from_value::<ChildUnaryPermissionArg>(value);
            child_permissions_arg.ffi = arg.map_err(|e| {
              de::Error::custom(format!("(deno.permissions.ffi) {e}"))
            })?;
          } else if key == "read" {
            let arg = serde_json::from_value::<ChildUnaryPermissionArg>(value);
            child_permissions_arg.read = arg.map_err(|e| {
              de::Error::custom(format!("(deno.permissions.read) {e}"))
            })?;
          } else if key == "run" {
            let arg = serde_json::from_value::<ChildUnaryPermissionArg>(value);
            child_permissions_arg.run = arg.map_err(|e| {
              de::Error::custom(format!("(deno.permissions.run) {e}"))
            })?;
          } else if key == "sys" {
            let arg = serde_json::from_value::<ChildUnaryPermissionArg>(value);
            child_permissions_arg.sys = arg.map_err(|e| {
              de::Error::custom(format!("(deno.permissions.sys) {e}"))
            })?;
          } else if key == "write" {
            let arg = serde_json::from_value::<ChildUnaryPermissionArg>(value);
            child_permissions_arg.write = arg.map_err(|e| {
              de::Error::custom(format!("(deno.permissions.write) {e}"))
            })?;
          } else {
            return Err(de::Error::custom("unknown permission name"));
          }
        }
        Ok(child_permissions_arg)
      }
    }
    deserializer.deserialize_any(ChildPermissionsArgVisitor)
  }
}

pub fn create_child_permissions(
  main_perms: &mut Permissions,
  child_permissions_arg: ChildPermissionsArg,
) -> Result<Permissions, AnyError> {
  let mut worker_perms = Permissions::none_without_prompt();
  worker_perms.read = main_perms
    .read
    .create_child_permissions(child_permissions_arg.read)?;
  worker_perms.write = main_perms
    .write
    .create_child_permissions(child_permissions_arg.write)?;
  worker_perms.net = main_perms
    .net
    .create_child_permissions(child_permissions_arg.net)?;
  worker_perms.env = main_perms
    .env
    .create_child_permissions(child_permissions_arg.env)?;
  worker_perms.sys = main_perms
    .sys
    .create_child_permissions(child_permissions_arg.sys)?;
  worker_perms.run = main_perms
    .run
    .create_child_permissions(child_permissions_arg.run)?;
  worker_perms.ffi = main_perms
    .ffi
    .create_child_permissions(child_permissions_arg.ffi)?;
  worker_perms.hrtime = main_perms
    .hrtime
    .create_child_permissions(child_permissions_arg.hrtime)?;
  worker_perms.all = main_perms
    .all
    .create_child_permissions(ChildUnitPermissionArg::Inherit)?;

  Ok(worker_perms)
}

#[cfg(test)]
mod tests {
  use super::*;
  use deno_core::serde_json::json;
  use prompter::tests::*;

  // Creates vector of strings, Vec<String>
  macro_rules! svec {
      ($($x:expr),*) => (vec![$($x.to_string()),*]);
  }

  #[test]
  fn check_paths() {
    set_prompter(Box::new(TestPrompter));
    let allowlist = vec![
      PathBuf::from("/a/specific/dir/name"),
      PathBuf::from("/a/specific"),
      PathBuf::from("/b/c"),
    ];

    let mut perms = Permissions::from_options(&PermissionsOptions {
      allow_read: Some(allowlist.clone()),
      allow_write: Some(allowlist.clone()),
      allow_ffi: Some(allowlist),
      ..Default::default()
    })
    .unwrap();

    // Inside of /a/specific and /a/specific/dir/name
    assert!(perms
      .read
      .check(Path::new("/a/specific/dir/name"), None)
      .is_ok());
    assert!(perms
      .write
      .check(Path::new("/a/specific/dir/name"), None)
      .is_ok());
    assert!(perms
      .ffi
      .check(Path::new("/a/specific/dir/name"), None)
      .is_ok());

    // Inside of /a/specific but outside of /a/specific/dir/name
    assert!(perms.read.check(Path::new("/a/specific/dir"), None).is_ok());
    assert!(perms
      .write
      .check(Path::new("/a/specific/dir"), None)
      .is_ok());
    assert!(perms.ffi.check(Path::new("/a/specific/dir"), None).is_ok());

    // Inside of /a/specific and /a/specific/dir/name
    assert!(perms
      .read
      .check(Path::new("/a/specific/dir/name/inner"), None)
      .is_ok());
    assert!(perms
      .write
      .check(Path::new("/a/specific/dir/name/inner"), None)
      .is_ok());
    assert!(perms
      .ffi
      .check(Path::new("/a/specific/dir/name/inner"), None)
      .is_ok());

    // Inside of /a/specific but outside of /a/specific/dir/name
    assert!(perms
      .read
      .check(Path::new("/a/specific/other/dir"), None)
      .is_ok());
    assert!(perms
      .write
      .check(Path::new("/a/specific/other/dir"), None)
      .is_ok());
    assert!(perms
      .ffi
      .check(Path::new("/a/specific/other/dir"), None)
      .is_ok());

    // Exact match with /b/c
    assert!(perms.read.check(Path::new("/b/c"), None).is_ok());
    assert!(perms.write.check(Path::new("/b/c"), None).is_ok());
    assert!(perms.ffi.check(Path::new("/b/c"), None).is_ok());

    // Sub path within /b/c
    assert!(perms.read.check(Path::new("/b/c/sub/path"), None).is_ok());
    assert!(perms.write.check(Path::new("/b/c/sub/path"), None).is_ok());
    assert!(perms.ffi.check(Path::new("/b/c/sub/path"), None).is_ok());

    // Sub path within /b/c, needs normalizing
    assert!(perms
      .read
      .check(Path::new("/b/c/sub/path/../path/."), None)
      .is_ok());
    assert!(perms
      .write
      .check(Path::new("/b/c/sub/path/../path/."), None)
      .is_ok());
    assert!(perms
      .ffi
      .check(Path::new("/b/c/sub/path/../path/."), None)
      .is_ok());

    // Inside of /b but outside of /b/c
    assert!(perms.read.check(Path::new("/b/e"), None).is_err());
    assert!(perms.write.check(Path::new("/b/e"), None).is_err());
    assert!(perms.ffi.check(Path::new("/b/e"), None).is_err());

    // Inside of /a but outside of /a/specific
    assert!(perms.read.check(Path::new("/a/b"), None).is_err());
    assert!(perms.write.check(Path::new("/a/b"), None).is_err());
    assert!(perms.ffi.check(Path::new("/a/b"), None).is_err());
  }

  #[test]
  fn test_check_net_with_values() {
    set_prompter(Box::new(TestPrompter));
    let mut perms = Permissions::from_options(&PermissionsOptions {
      allow_net: Some(svec![
        "localhost",
        "deno.land",
        "github.com:3000",
        "127.0.0.1",
        "172.16.0.2:8000",
        "www.github.com:443",
        "80.example.com:80",
        "443.example.com:443"
      ]),
      ..Default::default()
    })
    .unwrap();

    let domain_tests = vec![
      ("localhost", 1234, true),
      ("deno.land", 0, true),
      ("deno.land", 3000, true),
      ("deno.lands", 0, false),
      ("deno.lands", 3000, false),
      ("github.com", 3000, true),
      ("github.com", 0, false),
      ("github.com", 2000, false),
      ("github.net", 3000, false),
      ("127.0.0.1", 0, true),
      ("127.0.0.1", 3000, true),
      ("127.0.0.2", 0, false),
      ("127.0.0.2", 3000, false),
      ("172.16.0.2", 8000, true),
      ("172.16.0.2", 0, false),
      ("172.16.0.2", 6000, false),
      ("172.16.0.1", 8000, false),
      ("443.example.com", 444, false),
      ("80.example.com", 81, false),
      ("80.example.com", 80, true),
      // Just some random hosts that should err
      ("somedomain", 0, false),
      ("192.168.0.1", 0, false),
    ];

    for (host, port, is_ok) in domain_tests {
      assert_eq!(
        is_ok,
        perms.net.check(&(host, Some(port)), None).is_ok(),
        "{}:{}",
        host,
        port,
      );
    }
  }

  #[test]
  fn test_check_net_only_flag() {
    set_prompter(Box::new(TestPrompter));
    let mut perms = Permissions::from_options(&PermissionsOptions {
      allow_net: Some(svec![]), // this means `--allow-net` is present without values following `=` sign
      ..Default::default()
    })
    .unwrap();

    let domain_tests = vec![
      ("localhost", 1234),
      ("deno.land", 0),
      ("deno.land", 3000),
      ("deno.lands", 0),
      ("deno.lands", 3000),
      ("github.com", 3000),
      ("github.com", 0),
      ("github.com", 2000),
      ("github.net", 3000),
      ("127.0.0.1", 0),
      ("127.0.0.1", 3000),
      ("127.0.0.2", 0),
      ("127.0.0.2", 3000),
      ("172.16.0.2", 8000),
      ("172.16.0.2", 0),
      ("172.16.0.2", 6000),
      ("172.16.0.1", 8000),
      ("somedomain", 0),
      ("192.168.0.1", 0),
    ];

    for (host, port) in domain_tests {
      assert!(perms.net.check(&(host, Some(port)), None).is_ok());
    }
  }

  #[test]
  fn test_check_net_no_flag() {
    set_prompter(Box::new(TestPrompter));
    let mut perms = Permissions::from_options(&PermissionsOptions {
      allow_net: None,
      ..Default::default()
    })
    .unwrap();

    let domain_tests = vec![
      ("localhost", 1234),
      ("deno.land", 0),
      ("deno.land", 3000),
      ("deno.lands", 0),
      ("deno.lands", 3000),
      ("github.com", 3000),
      ("github.com", 0),
      ("github.com", 2000),
      ("github.net", 3000),
      ("127.0.0.1", 0),
      ("127.0.0.1", 3000),
      ("127.0.0.2", 0),
      ("127.0.0.2", 3000),
      ("172.16.0.2", 8000),
      ("172.16.0.2", 0),
      ("172.16.0.2", 6000),
      ("172.16.0.1", 8000),
      ("somedomain", 0),
      ("192.168.0.1", 0),
    ];

    for (host, port) in domain_tests {
      assert!(perms.net.check(&(host, Some(port)), None).is_err());
    }
  }

  #[test]
  fn test_check_net_url() {
    let mut perms = Permissions::from_options(&PermissionsOptions {
      allow_net: Some(svec![
        "localhost",
        "deno.land",
        "github.com:3000",
        "127.0.0.1",
        "172.16.0.2:8000",
        "www.github.com:443"
      ]),
      ..Default::default()
    })
    .unwrap();

    let url_tests = vec![
      // Any protocol + port for localhost should be ok, since we don't specify
      ("http://localhost", true),
      ("https://localhost", true),
      ("https://localhost:4443", true),
      ("tcp://localhost:5000", true),
      ("udp://localhost:6000", true),
      // Correct domain + any port and protocol should be ok incorrect shouldn't
      ("https://deno.land/std/example/welcome.ts", true),
      ("https://deno.land:3000/std/example/welcome.ts", true),
      ("https://deno.lands/std/example/welcome.ts", false),
      ("https://deno.lands:3000/std/example/welcome.ts", false),
      // Correct domain + port should be ok all other combinations should err
      ("https://github.com:3000/denoland/deno", true),
      ("https://github.com/denoland/deno", false),
      ("https://github.com:2000/denoland/deno", false),
      ("https://github.net:3000/denoland/deno", false),
      // Correct ipv4 address + any port should be ok others should err
      ("tcp://127.0.0.1", true),
      ("https://127.0.0.1", true),
      ("tcp://127.0.0.1:3000", true),
      ("https://127.0.0.1:3000", true),
      ("tcp://127.0.0.2", false),
      ("https://127.0.0.2", false),
      ("tcp://127.0.0.2:3000", false),
      ("https://127.0.0.2:3000", false),
      // Correct address + port should be ok all other combinations should err
      ("tcp://172.16.0.2:8000", true),
      ("https://172.16.0.2:8000", true),
      ("tcp://172.16.0.2", false),
      ("https://172.16.0.2", false),
      ("tcp://172.16.0.2:6000", false),
      ("https://172.16.0.2:6000", false),
      ("tcp://172.16.0.1:8000", false),
      ("https://172.16.0.1:8000", false),
      // Testing issue #6531 (Network permissions check doesn't account for well-known default ports) so we dont regress
      ("https://www.github.com:443/robots.txt", true),
    ];

    for (url_str, is_ok) in url_tests {
      let u = url::Url::parse(url_str).unwrap();
      assert_eq!(is_ok, perms.net.check_url(&u, None).is_ok(), "{}", u);
    }
  }

  #[test]
  fn check_specifiers() {
    set_prompter(Box::new(TestPrompter));
    let read_allowlist = if cfg!(target_os = "windows") {
      vec![PathBuf::from("C:\\a")]
    } else {
      vec![PathBuf::from("/a")]
    };
    let mut perms = Permissions::from_options(&PermissionsOptions {
      allow_read: Some(read_allowlist),
      allow_net: Some(svec!["localhost"]),
      ..Default::default()
    })
    .unwrap();

    let mut fixtures = vec![
      (
        ModuleSpecifier::parse("http://localhost:4545/mod.ts").unwrap(),
        true,
      ),
      (
        ModuleSpecifier::parse("http://deno.land/x/mod.ts").unwrap(),
        false,
      ),
      (
        ModuleSpecifier::parse("data:text/plain,Hello%2C%20Deno!").unwrap(),
        true,
      ),
    ];

    if cfg!(target_os = "windows") {
      fixtures
        .push((ModuleSpecifier::parse("file:///C:/a/mod.ts").unwrap(), true));
      fixtures.push((
        ModuleSpecifier::parse("file:///C:/b/mod.ts").unwrap(),
        false,
      ));
    } else {
      fixtures
        .push((ModuleSpecifier::parse("file:///a/mod.ts").unwrap(), true));
      fixtures
        .push((ModuleSpecifier::parse("file:///b/mod.ts").unwrap(), false));
    }

    for (specifier, expected) in fixtures {
      assert_eq!(
        perms.check_specifier(&specifier).is_ok(),
        expected,
        "{}",
        specifier,
      );
    }
  }

  #[test]
  fn check_invalid_specifiers() {
    set_prompter(Box::new(TestPrompter));
    let mut perms = Permissions::allow_all();

    let mut test_cases = vec![];

    if cfg!(target_os = "windows") {
      test_cases.push("file://");
      test_cases.push("file:///");
    } else {
      test_cases.push("file://remotehost/");
    }

    for url in test_cases {
      assert!(perms
        .check_specifier(&ModuleSpecifier::parse(url).unwrap())
        .is_err());
    }
  }

  #[test]
  fn test_query() {
    set_prompter(Box::new(TestPrompter));
    let perms1 = Permissions::allow_all();
    let perms2 = Permissions {
      read: Permissions::new_unary(
        &Some(vec![PathBuf::from("/foo")]),
        &None,
        false,
      )
      .unwrap(),
      write: Permissions::new_unary(
        &Some(vec![PathBuf::from("/foo")]),
        &None,
        false,
      )
      .unwrap(),
      ffi: Permissions::new_unary(
        &Some(vec![PathBuf::from("/foo")]),
        &None,
        false,
      )
      .unwrap(),
      net: Permissions::new_unary(&Some(svec!["127.0.0.1:8000"]), &None, false)
        .unwrap(),
      env: Permissions::new_unary(&Some(svec!["HOME"]), &None, false).unwrap(),
      sys: Permissions::new_unary(&Some(svec!["hostname"]), &None, false)
        .unwrap(),
      run: Permissions::new_unary(&Some(svec!["deno"]), &None, false).unwrap(),
      all: Permissions::new_all(false),
      hrtime: Permissions::new_hrtime(false, false),
    };
    let perms3 = Permissions {
      read: Permissions::new_unary(
        &None,
        &Some(vec![PathBuf::from("/foo")]),
        false,
      )
      .unwrap(),
      write: Permissions::new_unary(
        &None,
        &Some(vec![PathBuf::from("/foo")]),
        false,
      )
      .unwrap(),
      ffi: Permissions::new_unary(
        &None,
        &Some(vec![PathBuf::from("/foo")]),
        false,
      )
      .unwrap(),
      net: Permissions::new_unary(&None, &Some(svec!["127.0.0.1:8000"]), false)
        .unwrap(),
      env: Permissions::new_unary(&None, &Some(svec!["HOME"]), false).unwrap(),
      sys: Permissions::new_unary(&None, &Some(svec!["hostname"]), false)
        .unwrap(),
      run: Permissions::new_unary(&None, &Some(svec!["deno"]), false).unwrap(),
      all: Permissions::new_all(false),
      hrtime: Permissions::new_hrtime(false, true),
    };
    let perms4 = Permissions {
      read: Permissions::new_unary(
        &Some(vec![]),
        &Some(vec![PathBuf::from("/foo")]),
        false,
      )
      .unwrap(),
      write: Permissions::new_unary(
        &Some(vec![]),
        &Some(vec![PathBuf::from("/foo")]),
        false,
      )
      .unwrap(),
      ffi: Permissions::new_unary(
        &Some(vec![]),
        &Some(vec![PathBuf::from("/foo")]),
        false,
      )
      .unwrap(),
      net: Permissions::new_unary(
        &Some(vec![]),
        &Some(svec!["127.0.0.1:8000"]),
        false,
      )
      .unwrap(),
      env: Permissions::new_unary(&Some(vec![]), &Some(svec!["HOME"]), false)
        .unwrap(),
      sys: Permissions::new_unary(
        &Some(vec![]),
        &Some(svec!["hostname"]),
        false,
      )
      .unwrap(),
      run: Permissions::new_unary(&Some(vec![]), &Some(svec!["deno"]), false)
        .unwrap(),
      all: Permissions::new_all(false),
      hrtime: Permissions::new_hrtime(true, true),
    };
    #[rustfmt::skip]
    {
      assert_eq!(perms1.read.query(None), PermissionState::Granted);
      assert_eq!(perms1.read.query(Some(Path::new("/foo"))), PermissionState::Granted);
      assert_eq!(perms2.read.query(None), PermissionState::Prompt);
      assert_eq!(perms2.read.query(Some(Path::new("/foo"))), PermissionState::Granted);
      assert_eq!(perms2.read.query(Some(Path::new("/foo/bar"))), PermissionState::Granted);
      assert_eq!(perms3.read.query(None), PermissionState::Prompt);
      assert_eq!(perms3.read.query(Some(Path::new("/foo"))), PermissionState::Denied);
      assert_eq!(perms3.read.query(Some(Path::new("/foo/bar"))), PermissionState::Denied);
      assert_eq!(perms4.read.query(None), PermissionState::GrantedPartial);
      assert_eq!(perms4.read.query(Some(Path::new("/foo"))), PermissionState::Denied);
      assert_eq!(perms4.read.query(Some(Path::new("/foo/bar"))), PermissionState::Denied);
      assert_eq!(perms4.read.query(Some(Path::new("/bar"))), PermissionState::Granted);
      assert_eq!(perms1.write.query(None), PermissionState::Granted);
      assert_eq!(perms1.write.query(Some(Path::new("/foo"))), PermissionState::Granted);
      assert_eq!(perms2.write.query(None), PermissionState::Prompt);
      assert_eq!(perms2.write.query(Some(Path::new("/foo"))), PermissionState::Granted);
      assert_eq!(perms2.write.query(Some(Path::new("/foo/bar"))), PermissionState::Granted);
      assert_eq!(perms3.write.query(None), PermissionState::Prompt);
      assert_eq!(perms3.write.query(Some(Path::new("/foo"))), PermissionState::Denied);
      assert_eq!(perms3.write.query(Some(Path::new("/foo/bar"))), PermissionState::Denied);
      assert_eq!(perms4.write.query(None), PermissionState::GrantedPartial);
      assert_eq!(perms4.write.query(Some(Path::new("/foo"))), PermissionState::Denied);
      assert_eq!(perms4.write.query(Some(Path::new("/foo/bar"))), PermissionState::Denied);
      assert_eq!(perms4.write.query(Some(Path::new("/bar"))), PermissionState::Granted);
      assert_eq!(perms1.ffi.query(None), PermissionState::Granted);
      assert_eq!(perms1.ffi.query(Some(Path::new("/foo"))), PermissionState::Granted);
      assert_eq!(perms2.ffi.query(None), PermissionState::Prompt);
      assert_eq!(perms2.ffi.query(Some(Path::new("/foo"))), PermissionState::Granted);
      assert_eq!(perms2.ffi.query(Some(Path::new("/foo/bar"))), PermissionState::Granted);
      assert_eq!(perms3.ffi.query(None), PermissionState::Prompt);
      assert_eq!(perms3.ffi.query(Some(Path::new("/foo"))), PermissionState::Denied);
      assert_eq!(perms3.ffi.query(Some(Path::new("/foo/bar"))), PermissionState::Denied);
      assert_eq!(perms4.ffi.query(None), PermissionState::GrantedPartial);
      assert_eq!(perms4.ffi.query(Some(Path::new("/foo"))), PermissionState::Denied);
      assert_eq!(perms4.ffi.query(Some(Path::new("/foo/bar"))), PermissionState::Denied);
      assert_eq!(perms4.ffi.query(Some(Path::new("/bar"))), PermissionState::Granted);
      assert_eq!(perms1.net.query::<&str>(None), PermissionState::Granted);
      assert_eq!(perms1.net.query(Some(&("127.0.0.1", None))), PermissionState::Granted);
      assert_eq!(perms2.net.query::<&str>(None), PermissionState::Prompt);
      assert_eq!(perms2.net.query(Some(&("127.0.0.1", Some(8000)))), PermissionState::Granted);
      assert_eq!(perms3.net.query::<&str>(None), PermissionState::Prompt);
      assert_eq!(perms3.net.query(Some(&("127.0.0.1", Some(8000)))), PermissionState::Denied);
      assert_eq!(perms4.net.query::<&str>(None), PermissionState::GrantedPartial);
      assert_eq!(perms4.net.query(Some(&("127.0.0.1", Some(8000)))), PermissionState::Denied);
      assert_eq!(perms4.net.query(Some(&("192.168.0.1", Some(8000)))), PermissionState::Granted);
      assert_eq!(perms1.env.query(None), PermissionState::Granted);
      assert_eq!(perms1.env.query(Some("HOME")), PermissionState::Granted);
      assert_eq!(perms2.env.query(None), PermissionState::Prompt);
      assert_eq!(perms2.env.query(Some("HOME")), PermissionState::Granted);
      assert_eq!(perms3.env.query(None), PermissionState::Prompt);
      assert_eq!(perms3.env.query(Some("HOME")), PermissionState::Denied);
      assert_eq!(perms4.env.query(None), PermissionState::GrantedPartial);
      assert_eq!(perms4.env.query(Some("HOME")), PermissionState::Denied);
      assert_eq!(perms4.env.query(Some("AWAY")), PermissionState::Granted);
      assert_eq!(perms1.sys.query(None), PermissionState::Granted);
      assert_eq!(perms1.sys.query(Some("HOME")), PermissionState::Granted);
      assert_eq!(perms2.sys.query(None), PermissionState::Prompt);
      assert_eq!(perms2.sys.query(Some("hostname")), PermissionState::Granted);
      assert_eq!(perms3.sys.query(None), PermissionState::Prompt);
      assert_eq!(perms3.sys.query(Some("hostname")), PermissionState::Denied);
      assert_eq!(perms4.sys.query(None), PermissionState::GrantedPartial);
      assert_eq!(perms4.sys.query(Some("hostname")), PermissionState::Denied);
      assert_eq!(perms4.sys.query(Some("uid")), PermissionState::Granted);
      assert_eq!(perms1.run.query(None), PermissionState::Granted);
      assert_eq!(perms1.run.query(Some("deno")), PermissionState::Granted);
      assert_eq!(perms2.run.query(None), PermissionState::Prompt);
      assert_eq!(perms2.run.query(Some("deno")), PermissionState::Granted);
      assert_eq!(perms3.run.query(None), PermissionState::Prompt);
      assert_eq!(perms3.run.query(Some("deno")), PermissionState::Denied);
      assert_eq!(perms4.run.query(None), PermissionState::GrantedPartial);
      assert_eq!(perms4.run.query(Some("deno")), PermissionState::Denied);
      assert_eq!(perms4.run.query(Some("node")), PermissionState::Granted);
      assert_eq!(perms1.hrtime.query(), PermissionState::Granted);
      assert_eq!(perms2.hrtime.query(), PermissionState::Prompt);
      assert_eq!(perms3.hrtime.query(), PermissionState::Denied);
      assert_eq!(perms4.hrtime.query(), PermissionState::Denied);
    };
  }

  #[test]
  fn test_request() {
    set_prompter(Box::new(TestPrompter));
    let mut perms: Permissions = Permissions::none_without_prompt();
    #[rustfmt::skip]
    {
      let prompt_value = PERMISSION_PROMPT_STUB_VALUE_SETTER.lock();
      prompt_value.set(true);
      assert_eq!(perms.read.request(Some(Path::new("/foo"))), PermissionState::Granted);
      assert_eq!(perms.read.query(None), PermissionState::Prompt);
      prompt_value.set(false);
      assert_eq!(perms.read.request(Some(Path::new("/foo/bar"))), PermissionState::Granted);
      prompt_value.set(false);
      assert_eq!(perms.write.request(Some(Path::new("/foo"))), PermissionState::Denied);
      assert_eq!(perms.write.query(Some(Path::new("/foo/bar"))), PermissionState::Prompt);
      prompt_value.set(true);
      assert_eq!(perms.write.request(None), PermissionState::Denied);
      prompt_value.set(false);
      assert_eq!(perms.ffi.request(Some(Path::new("/foo"))), PermissionState::Denied);
      assert_eq!(perms.ffi.query(Some(Path::new("/foo/bar"))), PermissionState::Prompt);
      prompt_value.set(true);
      assert_eq!(perms.ffi.request(None), PermissionState::Denied);
      prompt_value.set(true);
      assert_eq!(perms.net.request(Some(&("127.0.0.1", None))), PermissionState::Granted);
      prompt_value.set(false);
      assert_eq!(perms.net.request(Some(&("127.0.0.1", Some(8000)))), PermissionState::Granted);
      prompt_value.set(true);
      assert_eq!(perms.env.request(Some("HOME")), PermissionState::Granted);
      assert_eq!(perms.env.query(None), PermissionState::Prompt);
      prompt_value.set(false);
      assert_eq!(perms.env.request(Some("HOME")), PermissionState::Granted);
      prompt_value.set(true);
      assert_eq!(perms.sys.request(Some("hostname")), PermissionState::Granted);
      assert_eq!(perms.sys.query(None), PermissionState::Prompt);
      prompt_value.set(false);
      assert_eq!(perms.sys.request(Some("hostname")), PermissionState::Granted);
      prompt_value.set(true);
      assert_eq!(perms.run.request(Some("deno")), PermissionState::Granted);
      assert_eq!(perms.run.query(None), PermissionState::Prompt);
      prompt_value.set(false);
      assert_eq!(perms.run.request(Some("deno")), PermissionState::Granted);
      prompt_value.set(false);
      assert_eq!(perms.hrtime.request(), PermissionState::Denied);
      prompt_value.set(true);
      assert_eq!(perms.hrtime.request(), PermissionState::Denied);
    };
  }

  #[test]
  fn test_revoke() {
    set_prompter(Box::new(TestPrompter));
    let mut perms = Permissions {
      read: Permissions::new_unary(
        &Some(vec![PathBuf::from("/foo"), PathBuf::from("/foo/baz")]),
        &None,
        false,
      )
      .unwrap(),
      write: Permissions::new_unary(
        &Some(vec![PathBuf::from("/foo"), PathBuf::from("/foo/baz")]),
        &None,
        false,
      )
      .unwrap(),
      ffi: Permissions::new_unary(
        &Some(vec![PathBuf::from("/foo"), PathBuf::from("/foo/baz")]),
        &None,
        false,
      )
      .unwrap(),
      net: Permissions::new_unary(
        &Some(svec!["127.0.0.1", "127.0.0.1:8000"]),
        &None,
        false,
      )
      .unwrap(),
      env: Permissions::new_unary(&Some(svec!["HOME"]), &None, false).unwrap(),
      sys: Permissions::new_unary(&Some(svec!["hostname"]), &None, false)
        .unwrap(),
      run: Permissions::new_unary(&Some(svec!["deno"]), &None, false).unwrap(),
      all: Permissions::new_all(false),
      hrtime: Permissions::new_hrtime(false, true),
    };
    #[rustfmt::skip]
    {
      assert_eq!(perms.read.revoke(Some(Path::new("/foo/bar"))), PermissionState::Prompt);
      assert_eq!(perms.read.query(Some(Path::new("/foo"))), PermissionState::Prompt);
      assert_eq!(perms.read.query(Some(Path::new("/foo/baz"))), PermissionState::Granted);
      assert_eq!(perms.write.revoke(Some(Path::new("/foo/bar"))), PermissionState::Prompt);
      assert_eq!(perms.write.query(Some(Path::new("/foo"))), PermissionState::Prompt);
      assert_eq!(perms.write.query(Some(Path::new("/foo/baz"))), PermissionState::Granted);
      assert_eq!(perms.ffi.revoke(Some(Path::new("/foo/bar"))), PermissionState::Prompt);
      assert_eq!(perms.ffi.query(Some(Path::new("/foo"))), PermissionState::Prompt);
      assert_eq!(perms.ffi.query(Some(Path::new("/foo/baz"))), PermissionState::Granted);
      assert_eq!(perms.net.revoke(Some(&("127.0.0.1", Some(9000)))), PermissionState::Prompt);
      assert_eq!(perms.net.query(Some(&("127.0.0.1", None))), PermissionState::Prompt);
      assert_eq!(perms.net.query(Some(&("127.0.0.1", Some(8000)))), PermissionState::Granted);
      assert_eq!(perms.env.revoke(Some("HOME")), PermissionState::Prompt);
      assert_eq!(perms.env.revoke(Some("hostname")), PermissionState::Prompt);
      assert_eq!(perms.run.revoke(Some("deno")), PermissionState::Prompt);
      assert_eq!(perms.hrtime.revoke(), PermissionState::Denied);
    };
  }

  #[test]
  fn test_check() {
    set_prompter(Box::new(TestPrompter));
    let mut perms = Permissions::none_with_prompt();
    let prompt_value = PERMISSION_PROMPT_STUB_VALUE_SETTER.lock();

    prompt_value.set(true);
    assert!(perms.read.check(Path::new("/foo"), None).is_ok());
    prompt_value.set(false);
    assert!(perms.read.check(Path::new("/foo"), None).is_ok());
    assert!(perms.read.check(Path::new("/bar"), None).is_err());

    prompt_value.set(true);
    assert!(perms.write.check(Path::new("/foo"), None).is_ok());
    prompt_value.set(false);
    assert!(perms.write.check(Path::new("/foo"), None).is_ok());
    assert!(perms.write.check(Path::new("/bar"), None).is_err());

    prompt_value.set(true);
    assert!(perms.ffi.check(Path::new("/foo"), None).is_ok());
    prompt_value.set(false);
    assert!(perms.ffi.check(Path::new("/foo"), None).is_ok());
    assert!(perms.ffi.check(Path::new("/bar"), None).is_err());

    prompt_value.set(true);
    assert!(perms.net.check(&("127.0.0.1", Some(8000)), None).is_ok());
    prompt_value.set(false);
    assert!(perms.net.check(&("127.0.0.1", Some(8000)), None).is_ok());
    assert!(perms.net.check(&("127.0.0.1", Some(8001)), None).is_err());
    assert!(perms.net.check(&("127.0.0.1", None), None).is_err());
    assert!(perms.net.check(&("deno.land", Some(8000)), None).is_err());
    assert!(perms.net.check(&("deno.land", None), None).is_err());

    prompt_value.set(true);
    assert!(perms.run.check("cat", None).is_ok());
    prompt_value.set(false);
    assert!(perms.run.check("cat", None).is_ok());
    assert!(perms.run.check("ls", None).is_err());

    prompt_value.set(true);
    assert!(perms.env.check("HOME", None).is_ok());
    prompt_value.set(false);
    assert!(perms.env.check("HOME", None).is_ok());
    assert!(perms.env.check("PATH", None).is_err());

    prompt_value.set(true);
    assert!(perms.env.check("hostname", None).is_ok());
    prompt_value.set(false);
    assert!(perms.env.check("hostname", None).is_ok());
    assert!(perms.env.check("osRelease", None).is_err());

    assert!(perms.hrtime.check().is_err());
  }

  #[test]
  fn test_check_fail() {
    set_prompter(Box::new(TestPrompter));
    let mut perms = Permissions::none_with_prompt();
    let prompt_value = PERMISSION_PROMPT_STUB_VALUE_SETTER.lock();

    prompt_value.set(false);
    assert!(perms.read.check(Path::new("/foo"), None).is_err());
    prompt_value.set(true);
    assert!(perms.read.check(Path::new("/foo"), None).is_err());
    assert!(perms.read.check(Path::new("/bar"), None).is_ok());
    prompt_value.set(false);
    assert!(perms.read.check(Path::new("/bar"), None).is_ok());

    prompt_value.set(false);
    assert!(perms.write.check(Path::new("/foo"), None).is_err());
    prompt_value.set(true);
    assert!(perms.write.check(Path::new("/foo"), None).is_err());
    assert!(perms.write.check(Path::new("/bar"), None).is_ok());
    prompt_value.set(false);
    assert!(perms.write.check(Path::new("/bar"), None).is_ok());

    prompt_value.set(false);
    assert!(perms.ffi.check(Path::new("/foo"), None).is_err());
    prompt_value.set(true);
    assert!(perms.ffi.check(Path::new("/foo"), None).is_err());
    assert!(perms.ffi.check(Path::new("/bar"), None).is_ok());
    prompt_value.set(false);
    assert!(perms.ffi.check(Path::new("/bar"), None).is_ok());

    prompt_value.set(false);
    assert!(perms.net.check(&("127.0.0.1", Some(8000)), None).is_err());
    prompt_value.set(true);
    assert!(perms.net.check(&("127.0.0.1", Some(8000)), None).is_err());
    assert!(perms.net.check(&("127.0.0.1", Some(8001)), None).is_ok());
    assert!(perms.net.check(&("deno.land", Some(8000)), None).is_ok());
    prompt_value.set(false);
    assert!(perms.net.check(&("127.0.0.1", Some(8001)), None).is_ok());
    assert!(perms.net.check(&("deno.land", Some(8000)), None).is_ok());

    prompt_value.set(false);
    assert!(perms.run.check("cat", None).is_err());
    prompt_value.set(true);
    assert!(perms.run.check("cat", None).is_err());
    assert!(perms.run.check("ls", None).is_ok());
    prompt_value.set(false);
    assert!(perms.run.check("ls", None).is_ok());

    prompt_value.set(false);
    assert!(perms.env.check("HOME", None).is_err());
    prompt_value.set(true);
    assert!(perms.env.check("HOME", None).is_err());
    assert!(perms.env.check("PATH", None).is_ok());
    prompt_value.set(false);
    assert!(perms.env.check("PATH", None).is_ok());

    prompt_value.set(false);
    assert!(perms.sys.check("hostname", None).is_err());
    prompt_value.set(true);
    assert!(perms.sys.check("hostname", None).is_err());
    assert!(perms.sys.check("osRelease", None).is_ok());
    prompt_value.set(false);
    assert!(perms.sys.check("osRelease", None).is_ok());

    prompt_value.set(false);
    assert!(perms.hrtime.check().is_err());
    prompt_value.set(true);
    assert!(perms.hrtime.check().is_err());
  }

  #[test]
  #[cfg(windows)]
  fn test_env_windows() {
    set_prompter(Box::new(TestPrompter));
    let prompt_value = PERMISSION_PROMPT_STUB_VALUE_SETTER.lock();
    let mut perms = Permissions::allow_all();
    perms.env = UnaryPermission {
      granted_global: false,
      ..Permissions::new_unary(&Some(svec!["HOME"]), &None, false).unwrap()
    };

    prompt_value.set(true);
    assert!(perms.env.check("HOME", None).is_ok());
    prompt_value.set(false);
    assert!(perms.env.check("HOME", None).is_ok());
    assert!(perms.env.check("hOmE", None).is_ok());

    assert_eq!(perms.env.revoke(Some("HomE")), PermissionState::Prompt);
  }

  #[test]
  fn test_check_partial_denied() {
    let mut perms = Permissions {
      read: Permissions::new_unary(
        &Some(vec![]),
        &Some(vec![PathBuf::from("/foo/bar")]),
        false,
      )
      .unwrap(),
      write: Permissions::new_unary(
        &Some(vec![]),
        &Some(vec![PathBuf::from("/foo/bar")]),
        false,
      )
      .unwrap(),
      ..Permissions::none_without_prompt()
    };

    perms.read.check_partial(Path::new("/foo"), None).unwrap();
    assert!(perms.read.check(Path::new("/foo"), None).is_err());

    perms.write.check_partial(Path::new("/foo"), None).unwrap();
    assert!(perms.write.check(Path::new("/foo"), None).is_err());
  }

  #[test]
  fn test_net_fully_qualified_domain_name() {
    let mut perms = Permissions {
      net: Permissions::new_unary(
        &Some(vec!["allowed.domain".to_string(), "1.1.1.1".to_string()]),
        &Some(vec!["denied.domain".to_string(), "2.2.2.2".to_string()]),
        false,
      )
      .unwrap(),
      ..Permissions::none_without_prompt()
    };

    perms.net.check(&("allowed.domain.", None), None).unwrap();
    perms.net.check(&("1.1.1.1.", None), None).unwrap();
    assert!(perms.net.check(&("denied.domain.", None), None).is_err());
    assert!(perms.net.check(&("2.2.2.2.", None), None).is_err());
  }

  #[test]
  fn test_deserialize_child_permissions_arg() {
    set_prompter(Box::new(TestPrompter));
    assert_eq!(
      ChildPermissionsArg::inherit(),
      ChildPermissionsArg {
        env: ChildUnaryPermissionArg::Inherit,
        hrtime: ChildUnitPermissionArg::Inherit,
        net: ChildUnaryPermissionArg::Inherit,
        ffi: ChildUnaryPermissionArg::Inherit,
        read: ChildUnaryPermissionArg::Inherit,
        run: ChildUnaryPermissionArg::Inherit,
        sys: ChildUnaryPermissionArg::Inherit,
        write: ChildUnaryPermissionArg::Inherit,
      }
    );
    assert_eq!(
      ChildPermissionsArg::none(),
      ChildPermissionsArg {
        env: ChildUnaryPermissionArg::NotGranted,
        hrtime: ChildUnitPermissionArg::NotGranted,
        net: ChildUnaryPermissionArg::NotGranted,
        ffi: ChildUnaryPermissionArg::NotGranted,
        read: ChildUnaryPermissionArg::NotGranted,
        run: ChildUnaryPermissionArg::NotGranted,
        sys: ChildUnaryPermissionArg::NotGranted,
        write: ChildUnaryPermissionArg::NotGranted,
      }
    );
    assert_eq!(
      serde_json::from_value::<ChildPermissionsArg>(json!("inherit")).unwrap(),
      ChildPermissionsArg::inherit()
    );
    assert_eq!(
      serde_json::from_value::<ChildPermissionsArg>(json!("none")).unwrap(),
      ChildPermissionsArg::none()
    );
    assert_eq!(
      serde_json::from_value::<ChildPermissionsArg>(json!({})).unwrap(),
      ChildPermissionsArg::none()
    );
    assert_eq!(
      serde_json::from_value::<ChildPermissionsArg>(json!({
        "env": ["foo", "bar"],
      }))
      .unwrap(),
      ChildPermissionsArg {
        env: ChildUnaryPermissionArg::GrantedList(svec!["foo", "bar"]),
        ..ChildPermissionsArg::none()
      }
    );
    assert_eq!(
      serde_json::from_value::<ChildPermissionsArg>(json!({
        "hrtime": true,
      }))
      .unwrap(),
      ChildPermissionsArg {
        hrtime: ChildUnitPermissionArg::Granted,
        ..ChildPermissionsArg::none()
      }
    );
    assert_eq!(
      serde_json::from_value::<ChildPermissionsArg>(json!({
        "hrtime": false,
      }))
      .unwrap(),
      ChildPermissionsArg {
        hrtime: ChildUnitPermissionArg::NotGranted,
        ..ChildPermissionsArg::none()
      }
    );
    assert_eq!(
      serde_json::from_value::<ChildPermissionsArg>(json!({
        "env": true,
        "net": true,
        "ffi": true,
        "read": true,
        "run": true,
        "sys": true,
        "write": true,
      }))
      .unwrap(),
      ChildPermissionsArg {
        env: ChildUnaryPermissionArg::Granted,
        net: ChildUnaryPermissionArg::Granted,
        ffi: ChildUnaryPermissionArg::Granted,
        read: ChildUnaryPermissionArg::Granted,
        run: ChildUnaryPermissionArg::Granted,
        sys: ChildUnaryPermissionArg::Granted,
        write: ChildUnaryPermissionArg::Granted,
        ..ChildPermissionsArg::none()
      }
    );
    assert_eq!(
      serde_json::from_value::<ChildPermissionsArg>(json!({
        "env": false,
        "net": false,
        "ffi": false,
        "read": false,
        "run": false,
        "sys": false,
        "write": false,
      }))
      .unwrap(),
      ChildPermissionsArg {
        env: ChildUnaryPermissionArg::NotGranted,
        net: ChildUnaryPermissionArg::NotGranted,
        ffi: ChildUnaryPermissionArg::NotGranted,
        read: ChildUnaryPermissionArg::NotGranted,
        run: ChildUnaryPermissionArg::NotGranted,
        sys: ChildUnaryPermissionArg::NotGranted,
        write: ChildUnaryPermissionArg::NotGranted,
        ..ChildPermissionsArg::none()
      }
    );
    assert_eq!(
      serde_json::from_value::<ChildPermissionsArg>(json!({
        "env": ["foo", "bar"],
        "net": ["foo", "bar:8000"],
        "ffi": ["foo", "file:///bar/baz"],
        "read": ["foo", "file:///bar/baz"],
        "run": ["foo", "file:///bar/baz", "./qux"],
        "sys": ["hostname", "osRelease"],
        "write": ["foo", "file:///bar/baz"],
      }))
      .unwrap(),
      ChildPermissionsArg {
        env: ChildUnaryPermissionArg::GrantedList(svec!["foo", "bar"]),
        net: ChildUnaryPermissionArg::GrantedList(svec!["foo", "bar:8000"]),
        ffi: ChildUnaryPermissionArg::GrantedList(svec![
          "foo",
          "file:///bar/baz"
        ]),
        read: ChildUnaryPermissionArg::GrantedList(svec![
          "foo",
          "file:///bar/baz"
        ]),
        run: ChildUnaryPermissionArg::GrantedList(svec![
          "foo",
          "file:///bar/baz",
          "./qux"
        ]),
        sys: ChildUnaryPermissionArg::GrantedList(svec![
          "hostname",
          "osRelease"
        ]),
        write: ChildUnaryPermissionArg::GrantedList(svec![
          "foo",
          "file:///bar/baz"
        ]),
        ..ChildPermissionsArg::none()
      }
    );
  }

  #[test]
  fn test_create_child_permissions() {
    set_prompter(Box::new(TestPrompter));
    let mut main_perms = Permissions {
      env: Permissions::new_unary(&Some(vec![]), &None, false).unwrap(),
      hrtime: Permissions::new_hrtime(true, false),
      net: Permissions::new_unary(&Some(svec!["foo", "bar"]), &None, false)
        .unwrap(),
      ..Permissions::none_without_prompt()
    };
    assert_eq!(
      create_child_permissions(
        &mut main_perms.clone(),
        ChildPermissionsArg {
          env: ChildUnaryPermissionArg::Inherit,
          hrtime: ChildUnitPermissionArg::NotGranted,
          net: ChildUnaryPermissionArg::GrantedList(svec!["foo"]),
          ffi: ChildUnaryPermissionArg::NotGranted,
          ..ChildPermissionsArg::none()
        }
      )
      .unwrap(),
      Permissions {
        env: Permissions::new_unary(&Some(vec![]), &None, false).unwrap(),
        net: Permissions::new_unary(&Some(svec!["foo"]), &None, false).unwrap(),
        ..Permissions::none_without_prompt()
      }
    );
    assert!(create_child_permissions(
      &mut main_perms.clone(),
      ChildPermissionsArg {
        net: ChildUnaryPermissionArg::Granted,
        ..ChildPermissionsArg::none()
      }
    )
    .is_err());
    assert!(create_child_permissions(
      &mut main_perms.clone(),
      ChildPermissionsArg {
        net: ChildUnaryPermissionArg::GrantedList(svec!["foo", "bar", "baz"]),
        ..ChildPermissionsArg::none()
      }
    )
    .is_err());
    assert!(create_child_permissions(
      &mut main_perms,
      ChildPermissionsArg {
        ffi: ChildUnaryPermissionArg::GrantedList(svec!["foo"]),
        ..ChildPermissionsArg::none()
      }
    )
    .is_err());
  }

  #[test]
  fn test_create_child_permissions_with_prompt() {
    set_prompter(Box::new(TestPrompter));
    let prompt_value = PERMISSION_PROMPT_STUB_VALUE_SETTER.lock();
    let mut main_perms = Permissions::from_options(&PermissionsOptions {
      prompt: true,
      ..Default::default()
    })
    .unwrap();
    prompt_value.set(true);
    let worker_perms = create_child_permissions(
      &mut main_perms,
      ChildPermissionsArg {
        read: ChildUnaryPermissionArg::Granted,
        run: ChildUnaryPermissionArg::GrantedList(svec!["foo", "bar"]),
        ..ChildPermissionsArg::none()
      },
    )
    .unwrap();
    assert_eq!(main_perms, worker_perms);
    assert_eq!(
      main_perms.run.granted_list,
      HashSet::from([
        RunDescriptor::Name("bar".to_owned()),
        RunDescriptor::Name("foo".to_owned())
      ])
    );
  }

  #[test]
  fn test_create_child_permissions_with_inherited_denied_list() {
    set_prompter(Box::new(TestPrompter));
    let prompt_value = PERMISSION_PROMPT_STUB_VALUE_SETTER.lock();
    let mut main_perms = Permissions::from_options(&PermissionsOptions {
      prompt: true,
      ..Default::default()
    })
    .unwrap();
    prompt_value.set(false);
    assert!(main_perms.write.check(&PathBuf::from("foo"), None).is_err());
    let worker_perms = create_child_permissions(
      &mut main_perms.clone(),
      ChildPermissionsArg::none(),
    )
    .unwrap();
    assert_eq!(
      worker_perms.write.flag_denied_list,
      main_perms.write.flag_denied_list
    );
  }

  #[test]
  fn test_handle_empty_value() {
    set_prompter(Box::new(TestPrompter));

    assert!(Permissions::new_unary::<ReadDescriptor>(
      &Some(vec![Default::default()]),
      &None,
      false
    )
    .is_err());
    assert!(Permissions::new_unary::<EnvDescriptor>(
      &Some(vec![Default::default()]),
      &None,
      false
    )
    .is_err());
    assert!(Permissions::new_unary::<NetDescriptor>(
      &Some(vec![Default::default()]),
      &None,
      false
    )
    .is_err());
  }
}<|MERGE_RESOLUTION|>--- conflicted
+++ resolved
@@ -1707,16 +1707,6 @@
     } else if cfg!(target_os = "windows") {
       fn is_normalized_windows_drive_path(path: &Path) -> bool {
         let s = path.as_os_str().as_encoded_bytes();
-<<<<<<< HEAD
-        if s.len() < 7 {
-          false
-        } else {
-          if s.starts_with(br#"\\?\"#) {
-            s[4].is_ascii_alphabetic() && s[5] == b':' && s[6] == b'\\'
-          } else {
-            false
-          }
-=======
         // \\?\X:\
         if s.len() < 7 {
           false
@@ -1724,7 +1714,6 @@
           s[4].is_ascii_alphabetic() && s[5] == b':' && s[6] == b'\\'
         } else {
           false
->>>>>>> 806bf4f4
         }
       }
 
