// Copyright 2018-2024 the Deno authors. All rights reserved. MIT license.

use deno_core::anyhow::bail;
use deno_core::anyhow::Context;
use deno_core::error::custom_error;
use deno_core::error::type_error;
use deno_core::error::uri_error;
use deno_core::error::AnyError;
use deno_core::normalize_path;
use deno_core::parking_lot::Mutex;
use deno_core::serde::de;
use deno_core::serde::Deserialize;
use deno_core::serde::Deserializer;
use deno_core::serde::Serialize;
use deno_core::serde_json;
use deno_core::unsync::sync::AtomicFlag;
use deno_core::url;
use deno_core::url::Url;
use deno_core::ModuleSpecifier;
use deno_terminal::colors;
use fqdn::FQDN;
use once_cell::sync::Lazy;
use std::borrow::Cow;
use std::collections::HashSet;
use std::ffi::OsStr;
use std::fmt;
use std::fmt::Debug;
use std::hash::Hash;
use std::net::IpAddr;
use std::net::Ipv6Addr;
use std::path::Path;
use std::path::PathBuf;
use std::string::ToString;
use std::sync::Arc;

pub mod prompter;
use prompter::permission_prompt;
use prompter::PromptResponse;
use prompter::PERMISSION_EMOJI;

pub use prompter::set_prompt_callbacks;
pub use prompter::PromptCallback;

/// Fast exit from permission check routines if this permission
/// is in the "fully-granted" state.
macro_rules! skip_check_if_is_permission_fully_granted {
  ($this:ident) => {
    if $this.is_allow_all() {
      return Ok(());
    }
  };
}

#[inline]
fn resolve_from_known_cwd(path: &Path, cwd: &Path) -> PathBuf {
  if path.is_absolute() {
    normalize_path(path)
  } else {
    normalize_path(cwd.join(path))
  }
}

static DEBUG_LOG_ENABLED: Lazy<bool> =
  Lazy::new(|| log::log_enabled!(log::Level::Debug));

/// Quadri-state value for storing permission state
#[derive(
  Eq, PartialEq, Default, Debug, Clone, Copy, Deserialize, PartialOrd,
)]
pub enum PermissionState {
  Granted = 0,
  GrantedPartial = 1,
  #[default]
  Prompt = 2,
  Denied = 3,
}

/// `AllowPartial` prescribes how to treat a permission which is partially
/// denied due to a `--deny-*` flag affecting a subscope of the queried
/// permission.
///
/// `TreatAsGranted` is used in place of `TreatAsPartialGranted` when we don't
/// want to wastefully check for partial denials when, say, checking read
/// access for a file.
#[derive(Debug, Eq, PartialEq)]
#[allow(clippy::enum_variant_names)]
enum AllowPartial {
  TreatAsGranted,
  TreatAsDenied,
  TreatAsPartialGranted,
}

impl From<bool> for AllowPartial {
  fn from(value: bool) -> Self {
    if value {
      Self::TreatAsGranted
    } else {
      Self::TreatAsDenied
    }
  }
}

impl PermissionState {
  #[inline(always)]
  fn log_perm_access(name: &str, info: impl FnOnce() -> Option<String>) {
    // Eliminates log overhead (when logging is disabled),
    // log_enabled!(Debug) check in a hot path still has overhead
    // TODO(AaronO): generalize or upstream this optimization
    if *DEBUG_LOG_ENABLED {
      log::debug!(
        "{}",
        colors::bold(&format!(
          "{}️  Granted {}",
          PERMISSION_EMOJI,
          Self::fmt_access(name, info)
        ))
      );
    }
  }

  fn fmt_access(name: &str, info: impl FnOnce() -> Option<String>) -> String {
    format!(
      "{} access{}",
      name,
      info()
        .map(|info| { format!(" to {info}") })
        .unwrap_or_default(),
    )
  }

  fn error(name: &str, info: impl FnOnce() -> Option<String>) -> AnyError {
    let msg = if is_standalone() {
      format!(
        "Requires {}, specify the required permissions during compilation using `deno compile --allow-{}`",
        Self::fmt_access(name, info),
        name
      )
    } else {
      format!(
        "Requires {}, run again with the --allow-{} flag",
        Self::fmt_access(name, info),
        name
      )
    };
    custom_error("NotCapable", msg)
  }

  /// Check the permission state. bool is whether a prompt was issued.
  #[inline]
  fn check(
    self,
    name: &str,
    api_name: Option<&str>,
    info: Option<&str>,
    prompt: bool,
  ) -> (Result<(), AnyError>, bool, bool) {
    self.check2(name, api_name, || info.map(|s| s.to_string()), prompt)
  }

  #[inline]
  fn check2(
    self,
    name: &str,
    api_name: Option<&str>,
    info: impl Fn() -> Option<String>,
    prompt: bool,
  ) -> (Result<(), AnyError>, bool, bool) {
    match self {
      PermissionState::Granted => {
        Self::log_perm_access(name, info);
        (Ok(()), false, false)
      }
      PermissionState::Prompt if prompt => {
        let msg = format!(
          "{} access{}",
          name,
          info()
            .map(|info| { format!(" to {info}") })
            .unwrap_or_default(),
        );
        match permission_prompt(&msg, name, api_name, true) {
          PromptResponse::Allow => {
            Self::log_perm_access(name, info);
            (Ok(()), true, false)
          }
          PromptResponse::AllowAll => {
            Self::log_perm_access(name, info);
            (Ok(()), true, true)
          }
          PromptResponse::Deny => (Err(Self::error(name, info)), true, false),
        }
      }
      _ => (Err(Self::error(name, info)), false, false),
    }
  }
}

impl fmt::Display for PermissionState {
  fn fmt(&self, f: &mut fmt::Formatter<'_>) -> fmt::Result {
    match self {
      PermissionState::Granted => f.pad("granted"),
      PermissionState::GrantedPartial => f.pad("granted-partial"),
      PermissionState::Prompt => f.pad("prompt"),
      PermissionState::Denied => f.pad("denied"),
    }
  }
}

#[derive(Clone, Debug, Eq, PartialEq)]
pub struct UnitPermission {
  pub name: &'static str,
  pub description: &'static str,
  pub state: PermissionState,
  pub prompt: bool,
}

impl UnitPermission {
  pub fn query(&self) -> PermissionState {
    self.state
  }

  pub fn request(&mut self) -> PermissionState {
    if self.state == PermissionState::Prompt {
      if PromptResponse::Allow
        == permission_prompt(
          &format!("access to {}", self.description),
          self.name,
          Some("Deno.permissions.query()"),
          false,
        )
      {
        self.state = PermissionState::Granted;
      } else {
        self.state = PermissionState::Denied;
      }
    }
    self.state
  }

  pub fn revoke(&mut self) -> PermissionState {
    if self.state == PermissionState::Granted {
      self.state = PermissionState::Prompt;
    }
    self.state
  }

  pub fn check(&mut self) -> Result<(), AnyError> {
    let (result, prompted, _is_allow_all) =
      self.state.check(self.name, None, None, self.prompt);
    if prompted {
      if result.is_ok() {
        self.state = PermissionState::Granted;
      } else {
        self.state = PermissionState::Denied;
      }
    }
    result
  }

  fn create_child_permissions(
    &mut self,
    flag: ChildUnitPermissionArg,
  ) -> Result<Self, AnyError> {
    let mut perm = self.clone();
    match flag {
      ChildUnitPermissionArg::Inherit => {
        // copy
      }
      ChildUnitPermissionArg::Granted => {
        if self.check().is_err() {
          return Err(escalation_error());
        }
        perm.state = PermissionState::Granted;
      }
      ChildUnitPermissionArg::NotGranted => {
        perm.state = PermissionState::Prompt;
      }
    }
    if self.state == PermissionState::Denied {
      perm.state = PermissionState::Denied;
    }
    Ok(perm)
  }
}

/// A normalized environment variable name. On Windows this will
/// be uppercase and on other platforms it will stay as-is.
#[derive(Clone, Eq, PartialEq, Hash, Debug)]
struct EnvVarName {
  inner: String,
}

impl EnvVarName {
  pub fn new(env: impl AsRef<str>) -> Self {
    Self {
      inner: if cfg!(windows) {
        env.as_ref().to_uppercase()
      } else {
        env.as_ref().to_string()
      },
    }
  }
}

impl AsRef<str> for EnvVarName {
  fn as_ref(&self) -> &str {
    self.inner.as_str()
  }
}

pub trait QueryDescriptor: Debug {
  type AllowDesc: Debug + Eq + Clone + Hash;
  type DenyDesc: Debug + Eq + Clone + Hash;

  fn flag_name() -> &'static str;
  fn display_name(&self) -> Cow<str>;

  fn from_allow(allow: &Self::AllowDesc) -> Self;

  fn as_allow(&self) -> Option<Self::AllowDesc>;
  fn as_deny(&self) -> Self::DenyDesc;

  /// Generic check function to check this descriptor against a `UnaryPermission`.
  fn check_in_permission(
    &self,
    perm: &mut UnaryPermission<Self>,
    api_name: Option<&str>,
  ) -> Result<(), AnyError>;

  fn matches_allow(&self, other: &Self::AllowDesc) -> bool;
  fn matches_deny(&self, other: &Self::DenyDesc) -> bool;

  /// Gets if this query descriptor should revoke the provided allow descriptor.
  fn revokes(&self, other: &Self::AllowDesc) -> bool;
  fn stronger_than_deny(&self, other: &Self::DenyDesc) -> bool;
  fn overlaps_deny(&self, other: &Self::DenyDesc) -> bool;
}

fn format_display_name(display_name: Cow<str>) -> String {
  if display_name.starts_with('<') && display_name.ends_with('>') {
    display_name.into_owned()
  } else {
    format!("\"{}\"", display_name)
  }
}

#[derive(Debug, Eq, PartialEq)]
pub struct UnaryPermission<TQuery: QueryDescriptor + ?Sized> {
  granted_global: bool,
  granted_list: HashSet<TQuery::AllowDesc>,
  flag_denied_global: bool,
  flag_denied_list: HashSet<TQuery::DenyDesc>,
  prompt_denied_global: bool,
  prompt_denied_list: HashSet<TQuery::DenyDesc>,
  prompt: bool,
}

impl<TQuery: QueryDescriptor> Default for UnaryPermission<TQuery> {
  fn default() -> Self {
    UnaryPermission {
      granted_global: Default::default(),
      granted_list: Default::default(),
      flag_denied_global: Default::default(),
      flag_denied_list: Default::default(),
      prompt_denied_global: Default::default(),
      prompt_denied_list: Default::default(),
      prompt: Default::default(),
    }
  }
}

impl<TQuery: QueryDescriptor> Clone for UnaryPermission<TQuery> {
  fn clone(&self) -> Self {
    Self {
      granted_global: self.granted_global,
      granted_list: self.granted_list.clone(),
      flag_denied_global: self.flag_denied_global,
      flag_denied_list: self.flag_denied_list.clone(),
      prompt_denied_global: self.prompt_denied_global,
      prompt_denied_list: self.prompt_denied_list.clone(),
      prompt: self.prompt,
    }
  }
}

impl<TQuery: QueryDescriptor> UnaryPermission<TQuery> {
  pub fn allow_all() -> Self {
    Self {
      granted_global: true,
      ..Default::default()
    }
  }

  pub fn is_allow_all(&self) -> bool {
    self.granted_global
      && self.flag_denied_list.is_empty()
      && self.prompt_denied_list.is_empty()
  }

  pub fn check_all_api(
    &mut self,
    api_name: Option<&str>,
  ) -> Result<(), AnyError> {
    skip_check_if_is_permission_fully_granted!(self);
    self.check_desc(None, false, api_name)
  }

  fn check_desc(
    &mut self,
    desc: Option<&TQuery>,
    assert_non_partial: bool,
    api_name: Option<&str>,
  ) -> Result<(), AnyError> {
    let (result, prompted, is_allow_all) = self
      .query_desc(desc, AllowPartial::from(!assert_non_partial))
      .check2(
        TQuery::flag_name(),
        api_name,
        || desc.map(|d| format_display_name(d.display_name())),
        self.prompt,
      );
    if prompted {
      if result.is_ok() {
        if is_allow_all {
          self.insert_granted(None);
        } else {
          self.insert_granted(desc);
        }
      } else {
        self.insert_prompt_denied(desc.map(|d| d.as_deny()));
      }
    }
    result
  }

  fn query_desc(
    &self,
    desc: Option<&TQuery>,
    allow_partial: AllowPartial,
  ) -> PermissionState {
    if self.is_flag_denied(desc) || self.is_prompt_denied(desc) {
      PermissionState::Denied
    } else if self.is_granted(desc) {
      match allow_partial {
        AllowPartial::TreatAsGranted => PermissionState::Granted,
        AllowPartial::TreatAsDenied => {
          if self.is_partial_flag_denied(desc) {
            PermissionState::Denied
          } else {
            PermissionState::Granted
          }
        }
        AllowPartial::TreatAsPartialGranted => {
          if self.is_partial_flag_denied(desc) {
            PermissionState::GrantedPartial
          } else {
            PermissionState::Granted
          }
        }
      }
    } else if matches!(allow_partial, AllowPartial::TreatAsDenied)
      && self.is_partial_flag_denied(desc)
    {
      PermissionState::Denied
    } else {
      PermissionState::Prompt
    }
  }

  fn request_desc(&mut self, desc: Option<&TQuery>) -> PermissionState {
    let state = self.query_desc(desc, AllowPartial::TreatAsPartialGranted);
    if state == PermissionState::Granted {
      self.insert_granted(desc);
      return state;
    }
    if state != PermissionState::Prompt {
      return state;
    }
    let mut message = String::with_capacity(40);
    message.push_str(&format!("{} access", TQuery::flag_name()));
    if let Some(desc) = desc {
      message
        .push_str(&format!(" to {}", format_display_name(desc.display_name())));
    }
    match permission_prompt(
      &message,
      TQuery::flag_name(),
      Some("Deno.permissions.request()"),
      true,
    ) {
      PromptResponse::Allow => {
        self.insert_granted(desc);
        PermissionState::Granted
      }
      PromptResponse::Deny => {
        self.insert_prompt_denied(desc.map(|d| d.as_deny()));
        PermissionState::Denied
      }
      PromptResponse::AllowAll => {
        self.insert_granted(None);
        PermissionState::Granted
      }
    }
  }

  fn revoke_desc(&mut self, desc: Option<&TQuery>) -> PermissionState {
    match desc {
      Some(desc) => {
        self.granted_list.retain(|v| !desc.revokes(v));
      }
      None => {
        self.granted_global = false;
        // Revoke global is a special case where the entire granted list is
        // cleared. It's inconsistent with the granular case where only
        // descriptors stronger than the revoked one are purged.
        self.granted_list.clear();
      }
    }
    self.query_desc(desc, AllowPartial::TreatAsPartialGranted)
  }

  fn is_granted(&self, query: Option<&TQuery>) -> bool {
    match query {
      Some(query) => {
        self.granted_global
          || self.granted_list.iter().any(|v| query.matches_allow(v))
      }
      None => self.granted_global,
    }
  }

  fn is_flag_denied(&self, query: Option<&TQuery>) -> bool {
    match query {
      Some(query) => {
        self.flag_denied_global
          || self.flag_denied_list.iter().any(|v| query.matches_deny(v))
      }
      None => self.flag_denied_global,
    }
  }

  fn is_prompt_denied(&self, query: Option<&TQuery>) -> bool {
    match query {
      Some(query) => self
        .prompt_denied_list
        .iter()
        .any(|v| query.stronger_than_deny(v)),
      None => self.prompt_denied_global || !self.prompt_denied_list.is_empty(),
    }
  }

  fn is_partial_flag_denied(&self, query: Option<&TQuery>) -> bool {
    match query {
      None => !self.flag_denied_list.is_empty(),
      Some(query) => {
        self.flag_denied_list.iter().any(|v| query.overlaps_deny(v))
      }
    }
  }

  fn insert_granted(&mut self, query: Option<&TQuery>) -> bool {
    let desc = match query.map(|q| q.as_allow()) {
      Some(Some(allow_desc)) => Some(allow_desc),
      Some(None) => {
        // the user was prompted for this descriptor in order to not
        // expose anything about the system to the program, but the
        // descriptor wasn't valid so no permission was raised
        return false;
      }
      None => None,
    };
    Self::list_insert(desc, &mut self.granted_global, &mut self.granted_list);
    true
  }

  fn insert_prompt_denied(&mut self, desc: Option<TQuery::DenyDesc>) {
    Self::list_insert(
      desc,
      &mut self.prompt_denied_global,
      &mut self.prompt_denied_list,
    );
  }

  fn list_insert<T: Hash + Eq>(
    desc: Option<T>,
    list_global: &mut bool,
    list: &mut HashSet<T>,
  ) {
    match desc {
      Some(desc) => {
        list.insert(desc);
      }
      None => *list_global = true,
    }
  }

  fn create_child_permissions(
    &mut self,
    flag: ChildUnaryPermissionArg,
    parse: impl Fn(&str) -> Result<Option<TQuery::AllowDesc>, AnyError>,
  ) -> Result<UnaryPermission<TQuery>, AnyError> {
    let mut perms = Self::default();

    match flag {
      ChildUnaryPermissionArg::Inherit => {
        perms.clone_from(self);
      }
      ChildUnaryPermissionArg::Granted => {
        if self.check_all_api(None).is_err() {
          return Err(escalation_error());
        }
        perms.granted_global = true;
      }
      ChildUnaryPermissionArg::NotGranted => {}
      ChildUnaryPermissionArg::GrantedList(granted_list) => {
        perms.granted_list = granted_list
          .iter()
          .filter_map(|i| parse(i).transpose())
          .collect::<Result<_, _>>()?;
        if !perms.granted_list.iter().all(|desc| {
          TQuery::from_allow(desc)
            .check_in_permission(self, None)
            .is_ok()
        }) {
          return Err(escalation_error());
        }
      }
    }
    perms.flag_denied_global = self.flag_denied_global;
    perms.prompt_denied_global = self.prompt_denied_global;
    perms.prompt = self.prompt;
    perms.flag_denied_list.clone_from(&self.flag_denied_list);
    perms
      .prompt_denied_list
      .clone_from(&self.prompt_denied_list);

    Ok(perms)
  }
}

#[derive(Clone, Eq, PartialEq, Hash, Debug)]
pub struct PathQueryDescriptor {
  pub requested: String,
  pub resolved: PathBuf,
}

impl PathQueryDescriptor {
  pub fn into_ffi(self) -> FfiQueryDescriptor {
    FfiQueryDescriptor(self)
  }

  pub fn into_read(self) -> ReadQueryDescriptor {
    ReadQueryDescriptor(self)
  }

  pub fn into_write(self) -> WriteQueryDescriptor {
    WriteQueryDescriptor(self)
  }
}

#[derive(Clone, Eq, PartialEq, Hash, Debug)]
pub struct ReadQueryDescriptor(pub PathQueryDescriptor);

impl QueryDescriptor for ReadQueryDescriptor {
  type AllowDesc = ReadDescriptor;
  type DenyDesc = ReadDescriptor;

  fn flag_name() -> &'static str {
    "read"
  }

  fn display_name(&self) -> Cow<str> {
    Cow::Borrowed(self.0.requested.as_str())
  }

  fn from_allow(allow: &Self::AllowDesc) -> Self {
    PathQueryDescriptor {
      requested: allow.0.to_string_lossy().into_owned(),
      resolved: allow.0.clone(),
    }
    .into_read()
  }

  fn as_allow(&self) -> Option<Self::AllowDesc> {
    Some(ReadDescriptor(self.0.resolved.clone()))
  }

  fn as_deny(&self) -> Self::DenyDesc {
    ReadDescriptor(self.0.resolved.clone())
  }

  fn check_in_permission(
    &self,
    perm: &mut UnaryPermission<Self>,
    api_name: Option<&str>,
  ) -> Result<(), AnyError> {
    skip_check_if_is_permission_fully_granted!(perm);
    perm.check_desc(Some(self), true, api_name)
  }

  fn matches_allow(&self, other: &Self::AllowDesc) -> bool {
    self.0.resolved.starts_with(&other.0)
  }

  fn matches_deny(&self, other: &Self::DenyDesc) -> bool {
    self.0.resolved.starts_with(&other.0)
  }

  fn revokes(&self, other: &Self::AllowDesc) -> bool {
    self.matches_allow(other)
  }

  fn stronger_than_deny(&self, other: &Self::DenyDesc) -> bool {
    other.0.starts_with(&self.0.resolved)
  }

  fn overlaps_deny(&self, other: &Self::DenyDesc) -> bool {
    self.stronger_than_deny(other)
  }
}

#[derive(Clone, Eq, PartialEq, Hash, Debug)]
pub struct ReadDescriptor(pub PathBuf);

#[derive(Clone, Eq, PartialEq, Hash, Debug)]
pub struct WriteQueryDescriptor(pub PathQueryDescriptor);

impl QueryDescriptor for WriteQueryDescriptor {
  type AllowDesc = WriteDescriptor;
  type DenyDesc = WriteDescriptor;

  fn flag_name() -> &'static str {
    "write"
  }

  fn display_name(&self) -> Cow<str> {
    Cow::Borrowed(&self.0.requested)
  }

  fn from_allow(allow: &Self::AllowDesc) -> Self {
    WriteQueryDescriptor(PathQueryDescriptor {
      requested: allow.0.to_string_lossy().into_owned(),
      resolved: allow.0.clone(),
    })
  }

  fn as_allow(&self) -> Option<Self::AllowDesc> {
    Some(WriteDescriptor(self.0.resolved.clone()))
  }

  fn as_deny(&self) -> Self::DenyDesc {
    WriteDescriptor(self.0.resolved.clone())
  }

  fn check_in_permission(
    &self,
    perm: &mut UnaryPermission<Self>,
    api_name: Option<&str>,
  ) -> Result<(), AnyError> {
    skip_check_if_is_permission_fully_granted!(perm);
    perm.check_desc(Some(self), true, api_name)
  }

  fn matches_allow(&self, other: &Self::AllowDesc) -> bool {
    self.0.resolved.starts_with(&other.0)
  }

  fn matches_deny(&self, other: &Self::DenyDesc) -> bool {
    self.0.resolved.starts_with(&other.0)
  }

  fn revokes(&self, other: &Self::AllowDesc) -> bool {
    self.matches_allow(other)
  }

  fn stronger_than_deny(&self, other: &Self::DenyDesc) -> bool {
    other.0.starts_with(&self.0.resolved)
  }

  fn overlaps_deny(&self, other: &Self::DenyDesc) -> bool {
    self.stronger_than_deny(other)
  }
}

#[derive(Clone, Eq, PartialEq, Hash, Debug)]
pub struct WriteDescriptor(pub PathBuf);

#[derive(Clone, Eq, PartialEq, Hash, Debug)]
pub enum Host {
  Fqdn(FQDN),
  Ip(IpAddr),
}

impl Host {
  // TODO(bartlomieju): rewrite to not use `AnyError` but a specific error implementations
  fn parse(s: &str) -> Result<Self, AnyError> {
    if s.starts_with('[') && s.ends_with(']') {
      let ip = s[1..s.len() - 1]
        .parse::<Ipv6Addr>()
        .map_err(|_| uri_error(format!("invalid IPv6 address: '{s}'")))?;
      return Ok(Host::Ip(IpAddr::V6(ip)));
    }
    let (without_trailing_dot, has_trailing_dot) =
      s.strip_suffix('.').map_or((s, false), |s| (s, true));
    if let Ok(ip) = without_trailing_dot.parse::<IpAddr>() {
      if has_trailing_dot {
        return Err(uri_error(format!(
          "invalid host: '{without_trailing_dot}'"
        )));
      }
      Ok(Host::Ip(ip))
    } else {
      let lower = if s.chars().all(|c| c.is_ascii_lowercase()) {
        Cow::Borrowed(s)
      } else {
        Cow::Owned(s.to_ascii_lowercase())
      };
      let fqdn = {
        use std::str::FromStr;
        FQDN::from_str(&lower)
          .with_context(|| format!("invalid host: '{s}'"))?
      };
      if fqdn.is_root() {
        return Err(uri_error(format!("invalid empty host: '{s}'")));
      }
      Ok(Host::Fqdn(fqdn))
    }
  }

  #[cfg(test)]
  #[track_caller]
  fn must_parse(s: &str) -> Self {
    Self::parse(s).unwrap()
  }
}

#[derive(Clone, Eq, PartialEq, Hash, Debug)]
pub struct NetDescriptor(pub Host, pub Option<u16>);

impl QueryDescriptor for NetDescriptor {
  type AllowDesc = NetDescriptor;
  type DenyDesc = NetDescriptor;

  fn flag_name() -> &'static str {
    "net"
  }

  fn display_name(&self) -> Cow<str> {
    Cow::from(format!("{}", self))
  }

  fn from_allow(allow: &Self::AllowDesc) -> Self {
    allow.clone()
  }

  fn as_allow(&self) -> Option<Self::AllowDesc> {
    Some(self.clone())
  }

  fn as_deny(&self) -> Self::DenyDesc {
    self.clone()
  }

  fn check_in_permission(
    &self,
    perm: &mut UnaryPermission<Self>,
    api_name: Option<&str>,
  ) -> Result<(), AnyError> {
    skip_check_if_is_permission_fully_granted!(perm);
    perm.check_desc(Some(self), false, api_name)
  }

  fn matches_allow(&self, other: &Self::AllowDesc) -> bool {
    self.0 == other.0 && (other.1.is_none() || self.1 == other.1)
  }

  fn matches_deny(&self, other: &Self::DenyDesc) -> bool {
    self.0 == other.0 && (other.1.is_none() || self.1 == other.1)
  }

  fn revokes(&self, other: &Self::AllowDesc) -> bool {
    self.matches_allow(other)
  }

  fn stronger_than_deny(&self, other: &Self::DenyDesc) -> bool {
    self.matches_deny(other)
  }

  fn overlaps_deny(&self, _other: &Self::DenyDesc) -> bool {
    false
  }
}

// TODO(bartlomieju): rewrite to not use `AnyError` but a specific error implementations
impl NetDescriptor {
  pub fn parse(hostname: &str) -> Result<Self, AnyError> {
    // If this is a IPv6 address enclosed in square brackets, parse it as such.
    if hostname.starts_with('[') {
      if let Some((ip, after)) = hostname.split_once(']') {
        let ip = ip[1..].parse::<Ipv6Addr>().map_err(|_| {
          uri_error(format!("invalid IPv6 address in '{hostname}': '{ip}'"))
        })?;
        let port = if let Some(port) = after.strip_prefix(':') {
          let port = port.parse::<u16>().map_err(|_| {
            uri_error(format!("invalid port in '{hostname}': '{port}'"))
          })?;
          Some(port)
        } else if after.is_empty() {
          None
        } else {
          return Err(uri_error(format!("invalid host: '{hostname}'")));
        };
        return Ok(NetDescriptor(Host::Ip(IpAddr::V6(ip)), port));
      } else {
        return Err(uri_error(format!("invalid host: '{hostname}'")));
      }
    }

    // Otherwise it is an IPv4 address or a FQDN with an optional port.
    let (host, port) = match hostname.split_once(':') {
      Some((_, "")) => {
        return Err(uri_error(format!("invalid empty port in '{hostname}'")));
      }
      Some((host, port)) => (host, port),
      None => (hostname, ""),
    };
    let host = Host::parse(host)?;

    let port = if port.is_empty() {
      None
    } else {
      let port = port.parse::<u16>().map_err(|_| {
        // If the user forgot to enclose an IPv6 address in square brackets, we
        // should give them a hint. There are always at least two colons in an
        // IPv6 address, so this heuristic finds likely a bare IPv6 address.
        if port.contains(':') {
          uri_error(format!(
            "ipv6 addresses must be enclosed in square brackets: '{hostname}'"
          ))
        } else {
          uri_error(format!("invalid port in '{hostname}': '{port}'"))
        }
      })?;
      Some(port)
    };

    Ok(NetDescriptor(host, port))
  }
}

impl fmt::Display for NetDescriptor {
  fn fmt(&self, f: &mut fmt::Formatter<'_>) -> fmt::Result {
    match &self.0 {
      Host::Fqdn(fqdn) => write!(f, "{fqdn}"),
      Host::Ip(IpAddr::V4(ip)) => write!(f, "{ip}"),
      Host::Ip(IpAddr::V6(ip)) => write!(f, "[{ip}]"),
    }?;
    if let Some(port) = self.1 {
      write!(f, ":{}", port)?;
    }
    Ok(())
  }
}

#[derive(Clone, Eq, PartialEq, Hash, Debug)]
pub struct EnvDescriptor(EnvVarName);

impl EnvDescriptor {
  pub fn new(env: impl AsRef<str>) -> Self {
    Self(EnvVarName::new(env))
  }
}

impl QueryDescriptor for EnvDescriptor {
  type AllowDesc = EnvDescriptor;
  type DenyDesc = EnvDescriptor;

  fn flag_name() -> &'static str {
    "env"
  }

  fn display_name(&self) -> Cow<str> {
    Cow::from(self.0.as_ref())
  }

  fn from_allow(allow: &Self::AllowDesc) -> Self {
    allow.clone()
  }

  fn as_allow(&self) -> Option<Self::AllowDesc> {
    Some(self.clone())
  }

  fn as_deny(&self) -> Self::DenyDesc {
    self.clone()
  }

  fn check_in_permission(
    &self,
    perm: &mut UnaryPermission<Self>,
    api_name: Option<&str>,
  ) -> Result<(), AnyError> {
    skip_check_if_is_permission_fully_granted!(perm);
    perm.check_desc(Some(self), false, api_name)
  }

  fn matches_allow(&self, other: &Self::AllowDesc) -> bool {
    self == other
  }

  fn matches_deny(&self, other: &Self::DenyDesc) -> bool {
    self == other
  }

  fn revokes(&self, other: &Self::AllowDesc) -> bool {
    self == other
  }

  fn stronger_than_deny(&self, other: &Self::DenyDesc) -> bool {
    self == other
  }

  fn overlaps_deny(&self, _other: &Self::DenyDesc) -> bool {
    false
  }
}

impl AsRef<str> for EnvDescriptor {
  fn as_ref(&self) -> &str {
    self.0.as_ref()
  }
}

#[derive(Clone, Eq, PartialEq, Hash, Debug, Serialize, Deserialize)]
pub enum RunQueryDescriptor {
  Path {
    requested: String,
    resolved: PathBuf,
  },
  /// This variant won't actually grant permissions because the path of
  /// the executable is unresolved. It's mostly used so that prompts and
  /// everything works the same way as when the command is resolved,
  /// meaning that a script can't tell
  /// if a command is resolved or not based on how long something
  /// takes to ask for permissions.
  Name(String),
}

impl RunQueryDescriptor {
  pub fn parse(requested: &str) -> Result<RunQueryDescriptor, AnyError> {
    if is_path(requested) {
      let path = PathBuf::from(requested);
      let resolved = if path.is_absolute() {
        normalize_path(path)
      } else {
        let cwd = std::env::current_dir().context("failed resolving cwd")?;
        normalize_path(cwd.join(path))
      };
      Ok(RunQueryDescriptor::Path {
        requested: requested.to_string(),
        resolved,
      })
    } else {
      match which::which(requested) {
        Ok(resolved) => Ok(RunQueryDescriptor::Path {
          requested: requested.to_string(),
          resolved,
        }),
        Err(_) => Ok(RunQueryDescriptor::Name(requested.to_string())),
      }
    }
  }
}

impl QueryDescriptor for RunQueryDescriptor {
  type AllowDesc = AllowRunDescriptor;
  type DenyDesc = DenyRunDescriptor;

  fn flag_name() -> &'static str {
    "run"
  }

  fn display_name(&self) -> Cow<str> {
    match self {
      RunQueryDescriptor::Path { requested, .. } => Cow::Borrowed(requested),
      RunQueryDescriptor::Name(name) => Cow::Borrowed(name),
    }
  }

  fn from_allow(allow: &Self::AllowDesc) -> Self {
    RunQueryDescriptor::Path {
      requested: allow.0.to_string_lossy().into_owned(),
      resolved: allow.0.clone(),
    }
  }

  fn as_allow(&self) -> Option<Self::AllowDesc> {
    match self {
      RunQueryDescriptor::Path { resolved, .. } => {
        Some(AllowRunDescriptor(resolved.clone()))
      }
      RunQueryDescriptor::Name(_) => None,
    }
  }

  fn as_deny(&self) -> Self::DenyDesc {
    match self {
      RunQueryDescriptor::Path {
        resolved,
        requested,
      } => {
        if requested.contains('/')
          || (cfg!(windows) && requested.contains("\\"))
        {
          DenyRunDescriptor::Path(resolved.clone())
        } else {
          DenyRunDescriptor::Name(requested.clone())
        }
      }
      RunQueryDescriptor::Name(name) => DenyRunDescriptor::Name(name.clone()),
    }
  }

  fn check_in_permission(
    &self,
    perm: &mut UnaryPermission<Self>,
    api_name: Option<&str>,
  ) -> Result<(), AnyError> {
    skip_check_if_is_permission_fully_granted!(perm);
    perm.check_desc(Some(self), false, api_name)
  }

  fn matches_allow(&self, other: &Self::AllowDesc) -> bool {
    match self {
      RunQueryDescriptor::Path { resolved, .. } => *resolved == other.0,
      RunQueryDescriptor::Name(_) => false,
    }
  }

  fn matches_deny(&self, other: &Self::DenyDesc) -> bool {
    match other {
      DenyRunDescriptor::Name(deny_desc) => match self {
        RunQueryDescriptor::Path { resolved, .. } => {
          denies_run_name(deny_desc, resolved)
        }
        RunQueryDescriptor::Name(query) => query == deny_desc,
      },
      DenyRunDescriptor::Path(deny_desc) => match self {
        RunQueryDescriptor::Path { resolved, .. } => {
          resolved.starts_with(deny_desc)
        }
        RunQueryDescriptor::Name(query) => denies_run_name(query, deny_desc),
      },
    }
  }

  fn revokes(&self, other: &Self::AllowDesc) -> bool {
    match self {
      RunQueryDescriptor::Path {
        resolved,
        requested,
      } => {
        if *resolved == other.0 {
          return true;
        }
        if is_path(requested) {
          false
        } else {
          denies_run_name(requested, &other.0)
        }
      }
      RunQueryDescriptor::Name(query) => denies_run_name(query, &other.0),
    }
  }

  fn stronger_than_deny(&self, other: &Self::DenyDesc) -> bool {
    self.matches_deny(other)
  }

  fn overlaps_deny(&self, _other: &Self::DenyDesc) -> bool {
    false
  }
}

pub enum RunDescriptorArg {
  Name(String),
  Path(PathBuf),
}

pub enum AllowRunDescriptorParseResult {
  /// An error occured getting the descriptor that should
  /// be surfaced as a warning when launching deno, but should
  /// be ignored when creating a worker.
  Unresolved(Box<which::Error>),
  Descriptor(AllowRunDescriptor),
}

#[derive(Debug, Clone, Hash, Eq, PartialEq)]
pub struct AllowRunDescriptor(pub PathBuf);

impl AllowRunDescriptor {
  pub fn parse(
    text: &str,
    cwd: &Path,
  ) -> Result<AllowRunDescriptorParseResult, which::Error> {
    let is_path = is_path(text);
    // todo(dsherret): canonicalize in #25458
    let path = if is_path {
      resolve_from_known_cwd(Path::new(text), cwd)
    } else {
      match which::which_in(text, std::env::var_os("PATH"), cwd) {
        Ok(path) => path,
        Err(err) => match err {
          which::Error::BadAbsolutePath | which::Error::BadRelativePath => {
            return Err(err);
          }
          which::Error::CannotFindBinaryPath
          | which::Error::CannotGetCurrentDir
          | which::Error::CannotCanonicalize => {
            return Ok(AllowRunDescriptorParseResult::Unresolved(Box::new(err)))
          }
        },
      }
    };
    Ok(AllowRunDescriptorParseResult::Descriptor(
      AllowRunDescriptor(path),
    ))
  }
}

#[derive(Clone, Eq, PartialEq, Hash, Debug)]
pub enum DenyRunDescriptor {
  /// Warning: You may want to construct with `RunDescriptor::from()` for case
  /// handling.
  Name(String),
  /// Warning: You may want to construct with `RunDescriptor::from()` for case
  /// handling.
  Path(PathBuf),
}

impl DenyRunDescriptor {
  pub fn parse(text: &str, cwd: &Path) -> Self {
    if text.contains('/') || cfg!(windows) && text.contains('\\') {
      let path = resolve_from_known_cwd(Path::new(&text), cwd);
      DenyRunDescriptor::Path(path)
    } else {
      DenyRunDescriptor::Name(text.to_string())
    }
  }
}

fn is_path(text: &str) -> bool {
  if cfg!(windows) {
    text.contains('/') || text.contains('\\') || Path::new(text).is_absolute()
  } else {
    text.contains('/')
  }
}

fn denies_run_name(name: &str, cmd_path: &Path) -> bool {
  let Some(file_stem) = cmd_path.file_stem() else {
    return false;
  };
  let Some(file_stem) = file_stem.to_str() else {
    return false;
  };
  if file_stem.len() < name.len() {
    return false;
  }
  let (prefix, suffix) = file_stem.split_at(name.len());
  if !prefix.eq_ignore_ascii_case(name) {
    return false;
  }
  // be broad and consider anything like `deno.something` as matching deny perms
  suffix.is_empty() || suffix.starts_with('.')
}

#[derive(Clone, Eq, PartialEq, Hash, Debug)]
pub struct SysDescriptor(pub String);

impl QueryDescriptor for SysDescriptor {
  type AllowDesc = SysDescriptor;
  type DenyDesc = SysDescriptor;

  fn flag_name() -> &'static str {
    "sys"
  }

  fn display_name(&self) -> Cow<str> {
    Cow::from(self.0.to_string())
  }

  fn from_allow(allow: &Self::AllowDesc) -> Self {
    allow.clone()
  }

  fn as_allow(&self) -> Option<Self::AllowDesc> {
    Some(self.clone())
  }

  fn as_deny(&self) -> Self::DenyDesc {
    self.clone()
  }

  fn check_in_permission(
    &self,
    perm: &mut UnaryPermission<Self>,
    api_name: Option<&str>,
  ) -> Result<(), AnyError> {
    skip_check_if_is_permission_fully_granted!(perm);
    perm.check_desc(Some(self), false, api_name)
  }

  fn matches_allow(&self, other: &Self::AllowDesc) -> bool {
    self == other
  }

  fn matches_deny(&self, other: &Self::DenyDesc) -> bool {
    self == other
  }

  fn revokes(&self, other: &Self::AllowDesc) -> bool {
    self == other
  }

  fn stronger_than_deny(&self, other: &Self::DenyDesc) -> bool {
    self == other
  }

  fn overlaps_deny(&self, _other: &Self::DenyDesc) -> bool {
    false
  }
}

pub fn parse_sys_kind(kind: &str) -> Result<&str, AnyError> {
  match kind {
    "hostname" | "osRelease" | "osUptime" | "loadavg" | "networkInterfaces"
    | "systemMemoryInfo" | "uid" | "gid" | "cpus" | "homedir" | "getegid"
    | "username" | "statfs" | "getPriority" | "setPriority" => Ok(kind),
    _ => Err(type_error(format!("unknown system info kind \"{kind}\""))),
  }
}

#[derive(Clone, Eq, PartialEq, Hash, Debug)]
pub struct FfiQueryDescriptor(pub PathQueryDescriptor);

impl QueryDescriptor for FfiQueryDescriptor {
  type AllowDesc = FfiDescriptor;
  type DenyDesc = FfiDescriptor;

  fn flag_name() -> &'static str {
    "ffi"
  }

  fn display_name(&self) -> Cow<str> {
    Cow::Borrowed(&self.0.requested)
  }

  fn from_allow(allow: &Self::AllowDesc) -> Self {
    PathQueryDescriptor {
      requested: allow.0.to_string_lossy().into_owned(),
      resolved: allow.0.clone(),
    }
    .into_ffi()
  }

  fn as_allow(&self) -> Option<Self::AllowDesc> {
    Some(FfiDescriptor(self.0.resolved.clone()))
  }

  fn as_deny(&self) -> Self::DenyDesc {
    FfiDescriptor(self.0.resolved.clone())
  }

  fn check_in_permission(
    &self,
    perm: &mut UnaryPermission<Self>,
    api_name: Option<&str>,
  ) -> Result<(), AnyError> {
    skip_check_if_is_permission_fully_granted!(perm);
    perm.check_desc(Some(self), true, api_name)
  }

  fn matches_allow(&self, other: &Self::AllowDesc) -> bool {
    self.0.resolved.starts_with(&other.0)
  }

  fn matches_deny(&self, other: &Self::DenyDesc) -> bool {
    self.0.resolved.starts_with(&other.0)
  }

  fn revokes(&self, other: &Self::AllowDesc) -> bool {
    self.matches_allow(other)
  }

  fn stronger_than_deny(&self, other: &Self::DenyDesc) -> bool {
    other.0.starts_with(&self.0.resolved)
  }

  fn overlaps_deny(&self, other: &Self::DenyDesc) -> bool {
    self.stronger_than_deny(other)
  }
}

#[derive(Clone, Eq, PartialEq, Hash, Debug)]
pub struct FfiDescriptor(pub PathBuf);

impl UnaryPermission<ReadQueryDescriptor> {
  pub fn query(&self, desc: Option<&ReadQueryDescriptor>) -> PermissionState {
    self.query_desc(desc, AllowPartial::TreatAsPartialGranted)
  }

  pub fn request(
    &mut self,
    path: Option<&ReadQueryDescriptor>,
  ) -> PermissionState {
    self.request_desc(path)
  }

  pub fn revoke(
    &mut self,
    desc: Option<&ReadQueryDescriptor>,
  ) -> PermissionState {
    self.revoke_desc(desc)
  }

  pub fn check(
    &mut self,
    desc: &ReadQueryDescriptor,
    api_name: Option<&str>,
  ) -> Result<(), AnyError> {
    skip_check_if_is_permission_fully_granted!(self);
    self.check_desc(Some(desc), true, api_name)
  }

  #[inline]
  pub fn check_partial(
    &mut self,
    desc: &ReadQueryDescriptor,
    api_name: Option<&str>,
  ) -> Result<(), AnyError> {
    skip_check_if_is_permission_fully_granted!(self);
    self.check_desc(Some(desc), false, api_name)
  }

  pub fn check_all(&mut self, api_name: Option<&str>) -> Result<(), AnyError> {
    skip_check_if_is_permission_fully_granted!(self);
    self.check_desc(None, false, api_name)
  }
}

impl UnaryPermission<WriteQueryDescriptor> {
  pub fn query(&self, path: Option<&WriteQueryDescriptor>) -> PermissionState {
    self.query_desc(path, AllowPartial::TreatAsPartialGranted)
  }

  pub fn request(
    &mut self,
    path: Option<&WriteQueryDescriptor>,
  ) -> PermissionState {
    self.request_desc(path)
  }

  pub fn revoke(
    &mut self,
    path: Option<&WriteQueryDescriptor>,
  ) -> PermissionState {
    self.revoke_desc(path)
  }

  pub fn check(
    &mut self,
    path: &WriteQueryDescriptor,
    api_name: Option<&str>,
  ) -> Result<(), AnyError> {
    skip_check_if_is_permission_fully_granted!(self);
    self.check_desc(Some(path), true, api_name)
  }

  #[inline]
  pub fn check_partial(
    &mut self,
    path: &WriteQueryDescriptor,
    api_name: Option<&str>,
  ) -> Result<(), AnyError> {
    skip_check_if_is_permission_fully_granted!(self);
    self.check_desc(Some(path), false, api_name)
  }

  pub fn check_all(&mut self, api_name: Option<&str>) -> Result<(), AnyError> {
    skip_check_if_is_permission_fully_granted!(self);
    self.check_desc(None, false, api_name)
  }
}

impl UnaryPermission<NetDescriptor> {
  pub fn query(&self, host: Option<&NetDescriptor>) -> PermissionState {
    self.query_desc(host, AllowPartial::TreatAsPartialGranted)
  }

  pub fn request(&mut self, host: Option<&NetDescriptor>) -> PermissionState {
    self.request_desc(host)
  }

  pub fn revoke(&mut self, host: Option<&NetDescriptor>) -> PermissionState {
    self.revoke_desc(host)
  }

  pub fn check(
    &mut self,
    host: &NetDescriptor,
    api_name: Option<&str>,
  ) -> Result<(), AnyError> {
    skip_check_if_is_permission_fully_granted!(self);
    self.check_desc(Some(host), false, api_name)
  }

  pub fn check_url(
    &mut self,
    url: &url::Url,
    api_name: Option<&str>,
  ) -> Result<(), AnyError> {
    skip_check_if_is_permission_fully_granted!(self);
    let host = url
      .host_str()
      .ok_or_else(|| type_error(format!("Missing host in url: '{}'", url)))?;
    let host = Host::parse(host)?;
    let port = url.port_or_known_default();
    let descriptor = NetDescriptor(host, port);
    self.check_desc(Some(&descriptor), false, api_name)
  }

  pub fn check_all(&mut self) -> Result<(), AnyError> {
    skip_check_if_is_permission_fully_granted!(self);
    self.check_desc(None, false, None)
  }
}

impl UnaryPermission<EnvDescriptor> {
  pub fn query(&self, env: Option<&str>) -> PermissionState {
    self.query_desc(
      env.map(EnvDescriptor::new).as_ref(),
      AllowPartial::TreatAsPartialGranted,
    )
  }

  pub fn request(&mut self, env: Option<&str>) -> PermissionState {
    self.request_desc(env.map(EnvDescriptor::new).as_ref())
  }

  pub fn revoke(&mut self, env: Option<&str>) -> PermissionState {
    self.revoke_desc(env.map(EnvDescriptor::new).as_ref())
  }

  pub fn check(
    &mut self,
    env: &str,
    api_name: Option<&str>,
  ) -> Result<(), AnyError> {
    skip_check_if_is_permission_fully_granted!(self);
    self.check_desc(Some(&EnvDescriptor::new(env)), false, api_name)
  }

  pub fn check_all(&mut self) -> Result<(), AnyError> {
    skip_check_if_is_permission_fully_granted!(self);
    self.check_desc(None, false, None)
  }
}

impl UnaryPermission<SysDescriptor> {
  pub fn query(&self, kind: Option<&str>) -> PermissionState {
    self.query_desc(
      kind.map(|k| SysDescriptor(k.to_string())).as_ref(),
      AllowPartial::TreatAsPartialGranted,
    )
  }

  pub fn request(&mut self, kind: Option<&str>) -> PermissionState {
    self.request_desc(kind.map(|k| SysDescriptor(k.to_string())).as_ref())
  }

  pub fn revoke(&mut self, kind: Option<&str>) -> PermissionState {
    self.revoke_desc(kind.map(|k| SysDescriptor(k.to_string())).as_ref())
  }

  pub fn check(
    &mut self,
    kind: &str,
    api_name: Option<&str>,
  ) -> Result<(), AnyError> {
    skip_check_if_is_permission_fully_granted!(self);
    self.check_desc(Some(&SysDescriptor(kind.to_string())), false, api_name)
  }

  pub fn check_all(&mut self) -> Result<(), AnyError> {
    skip_check_if_is_permission_fully_granted!(self);
    self.check_desc(None, false, None)
  }
}

impl UnaryPermission<RunQueryDescriptor> {
  pub fn query(&self, cmd: Option<&RunQueryDescriptor>) -> PermissionState {
    self.query_desc(cmd, AllowPartial::TreatAsPartialGranted)
  }

  pub fn request(
    &mut self,
    cmd: Option<&RunQueryDescriptor>,
  ) -> PermissionState {
    self.request_desc(cmd)
  }

  pub fn revoke(
    &mut self,
    cmd: Option<&RunQueryDescriptor>,
  ) -> PermissionState {
    self.revoke_desc(cmd)
  }

  pub fn check(
    &mut self,
    cmd: &RunQueryDescriptor,
    api_name: Option<&str>,
  ) -> Result<(), AnyError> {
    self.check_desc(Some(cmd), false, api_name)
  }

  pub fn check_all(&mut self, api_name: Option<&str>) -> Result<(), AnyError> {
    self.check_desc(None, false, api_name)
  }

  /// Queries without prompting
  pub fn query_all(&mut self, api_name: Option<&str>) -> bool {
    if self.is_allow_all() {
      return true;
    }
    let (result, _prompted, _is_allow_all) =
      self.query_desc(None, AllowPartial::TreatAsDenied).check2(
        RunQueryDescriptor::flag_name(),
        api_name,
        || None,
        /* prompt */ false,
      );
    result.is_ok()
  }
}

impl UnaryPermission<FfiQueryDescriptor> {
  pub fn query(&self, path: Option<&FfiQueryDescriptor>) -> PermissionState {
    self.query_desc(path, AllowPartial::TreatAsPartialGranted)
  }

  pub fn request(
    &mut self,
    path: Option<&FfiQueryDescriptor>,
  ) -> PermissionState {
    self.request_desc(path)
  }

  pub fn revoke(
    &mut self,
    path: Option<&FfiQueryDescriptor>,
  ) -> PermissionState {
    self.revoke_desc(path)
  }

  pub fn check(
    &mut self,
    path: &FfiQueryDescriptor,
    api_name: Option<&str>,
  ) -> Result<(), AnyError> {
    skip_check_if_is_permission_fully_granted!(self);
    self.check_desc(Some(path), true, api_name)
  }

  pub fn check_partial(
    &mut self,
    path: Option<&FfiQueryDescriptor>,
  ) -> Result<(), AnyError> {
    skip_check_if_is_permission_fully_granted!(self);
    self.check_desc(path, false, None)
  }

  pub fn check_all(&mut self) -> Result<(), AnyError> {
    skip_check_if_is_permission_fully_granted!(self);
    self.check_desc(None, false, Some("all"))
  }
}

#[derive(Clone, Debug, Eq, PartialEq)]
pub struct Permissions {
  pub read: UnaryPermission<ReadQueryDescriptor>,
  pub write: UnaryPermission<WriteQueryDescriptor>,
  pub net: UnaryPermission<NetDescriptor>,
  pub env: UnaryPermission<EnvDescriptor>,
  pub sys: UnaryPermission<SysDescriptor>,
  pub run: UnaryPermission<RunQueryDescriptor>,
  pub ffi: UnaryPermission<FfiQueryDescriptor>,
  pub all: UnitPermission,
}

#[derive(Clone, Debug, Eq, PartialEq, Default, Serialize, Deserialize)]
pub struct PermissionsOptions {
  pub allow_all: bool,
  pub allow_env: Option<Vec<String>>,
  pub deny_env: Option<Vec<String>>,
  pub allow_net: Option<Vec<String>>,
  pub deny_net: Option<Vec<String>>,
  pub allow_ffi: Option<Vec<String>>,
  pub deny_ffi: Option<Vec<String>>,
  pub allow_read: Option<Vec<String>>,
  pub deny_read: Option<Vec<String>>,
  pub allow_run: Option<Vec<String>>,
  pub deny_run: Option<Vec<String>>,
  pub allow_sys: Option<Vec<String>>,
  pub deny_sys: Option<Vec<String>>,
  pub allow_write: Option<Vec<String>>,
  pub deny_write: Option<Vec<String>>,
  pub prompt: bool,
}

impl Permissions {
  pub fn new_unary<TQuery>(
    allow_list: Option<HashSet<TQuery::AllowDesc>>,
    deny_list: Option<HashSet<TQuery::DenyDesc>>,
    prompt: bool,
  ) -> Result<UnaryPermission<TQuery>, AnyError>
  where
    TQuery: QueryDescriptor,
  {
    Ok(UnaryPermission::<TQuery> {
      granted_global: global_from_option(allow_list.as_ref()),
      granted_list: allow_list.unwrap_or_default(),
      flag_denied_global: global_from_option(deny_list.as_ref()),
      flag_denied_list: deny_list.unwrap_or_default(),
      prompt,
      ..Default::default()
    })
  }

  pub const fn new_all(allow_state: bool) -> UnitPermission {
    unit_permission_from_flag_bools(
      allow_state,
      false,
      "all",
      "all",
      false, // never prompt for all
    )
  }

  pub fn from_options(
    parser: &dyn PermissionDescriptorParser,
    opts: &PermissionsOptions,
  ) -> Result<Self, AnyError> {
    fn resolve_allow_run(
      parser: &dyn PermissionDescriptorParser,
      allow_run: &[String],
    ) -> Result<HashSet<AllowRunDescriptor>, AnyError> {
      let mut new_allow_run = HashSet::with_capacity(allow_run.len());
      for unresolved in allow_run {
        if unresolved.is_empty() {
          bail!("Empty command name not allowed in --allow-run=...")
        }
        match parser.parse_allow_run_descriptor(unresolved)? {
          AllowRunDescriptorParseResult::Descriptor(descriptor) => {
            new_allow_run.insert(descriptor);
          }
          AllowRunDescriptorParseResult::Unresolved(err) => {
            log::info!(
              "{} Failed to resolve '{}' for allow-run: {}",
              colors::gray("Info"),
              unresolved,
              err
            );
          }
        }
      }
      Ok(new_allow_run)
    }

    fn parse_maybe_vec<T: Eq + PartialEq + Hash>(
      items: Option<&[String]>,
      parse: impl Fn(&str) -> Result<T, AnyError>,
    ) -> Result<Option<HashSet<T>>, AnyError> {
      match items {
        Some(items) => Ok(Some(
          items
            .iter()
            .map(|item| parse(item))
            .collect::<Result<HashSet<_>, _>>()?,
        )),
        None => Ok(None),
      }
    }

    let mut deny_write = parse_maybe_vec(opts.deny_write.as_deref(), |item| {
      parser.parse_write_descriptor(item)
    })?;
    let allow_run = opts
      .allow_run
      .as_ref()
      .and_then(|raw_allow_run| {
        match resolve_allow_run(parser, raw_allow_run) {
          Ok(resolved_allow_run) => {
            if resolved_allow_run.is_empty() && !raw_allow_run.is_empty() {
              None // convert to no permissions if now empty
            } else {
              Some(Ok(resolved_allow_run))
            }
          }
          Err(err) => Some(Err(err)),
        }
      })
      .transpose()?;
    // add the allow_run list to deny_write
    if let Some(allow_run_vec) = &allow_run {
      if !allow_run_vec.is_empty() {
        let deny_write = deny_write.get_or_insert_with(Default::default);
        deny_write.extend(
          allow_run_vec
            .iter()
            .map(|item| WriteDescriptor(item.0.clone())),
        );
      }
    }

    Ok(Self {
      read: Permissions::new_unary(
        parse_maybe_vec(opts.allow_read.as_deref(), |item| {
          parser.parse_read_descriptor(item)
        })?,
        parse_maybe_vec(opts.deny_read.as_deref(), |item| {
          parser.parse_read_descriptor(item)
        })?,
        opts.prompt,
      )?,
      write: Permissions::new_unary(
        parse_maybe_vec(opts.allow_write.as_deref(), |item| {
          parser.parse_write_descriptor(item)
        })?,
        deny_write,
        opts.prompt,
      )?,
      net: Permissions::new_unary(
        parse_maybe_vec(opts.allow_net.as_deref(), |item| {
          parser.parse_net_descriptor(item)
        })?,
        parse_maybe_vec(opts.deny_net.as_deref(), |item| {
          parser.parse_net_descriptor(item)
        })?,
        opts.prompt,
      )?,
      env: Permissions::new_unary(
        parse_maybe_vec(opts.allow_env.as_deref(), |item| {
          parser.parse_env_descriptor(item)
        })?,
        parse_maybe_vec(opts.deny_env.as_deref(), |text| {
          parser.parse_env_descriptor(text)
        })?,
        opts.prompt,
      )?,
      sys: Permissions::new_unary(
        parse_maybe_vec(opts.allow_sys.as_deref(), |text| {
          parser.parse_sys_descriptor(text)
        })?,
        parse_maybe_vec(opts.deny_sys.as_deref(), |text| {
          parser.parse_sys_descriptor(text)
        })?,
        opts.prompt,
      )?,
      run: Permissions::new_unary(
        allow_run,
        parse_maybe_vec(opts.deny_run.as_deref(), |text| {
          parser.parse_deny_run_descriptor(text)
        })?,
        opts.prompt,
      )?,
      ffi: Permissions::new_unary(
        parse_maybe_vec(opts.allow_ffi.as_deref(), |text| {
          parser.parse_ffi_descriptor(text)
        })?,
        parse_maybe_vec(opts.deny_ffi.as_deref(), |text| {
          parser.parse_ffi_descriptor(text)
        })?,
        opts.prompt,
      )?,
      all: Permissions::new_all(opts.allow_all),
    })
  }

  /// Create a set of permissions that explicitly allow everything.
  pub fn allow_all() -> Self {
    Self {
      read: UnaryPermission::allow_all(),
      write: UnaryPermission::allow_all(),
      net: UnaryPermission::allow_all(),
      env: UnaryPermission::allow_all(),
      sys: UnaryPermission::allow_all(),
      run: UnaryPermission::allow_all(),
      ffi: UnaryPermission::allow_all(),
      all: Permissions::new_all(true),
    }
  }

  /// Create a set of permissions that enable nothing, but will allow prompting.
  pub fn none_with_prompt() -> Self {
    Self::none(true)
  }

  /// Create a set of permissions that enable nothing, and will not allow prompting.
  pub fn none_without_prompt() -> Self {
    Self::none(false)
  }

  fn none(prompt: bool) -> Self {
    Self {
      read: Permissions::new_unary(None, None, prompt).unwrap(),
      write: Permissions::new_unary(None, None, prompt).unwrap(),
      net: Permissions::new_unary(None, None, prompt).unwrap(),
      env: Permissions::new_unary(None, None, prompt).unwrap(),
      sys: Permissions::new_unary(None, None, prompt).unwrap(),
      run: Permissions::new_unary(None, None, prompt).unwrap(),
      ffi: Permissions::new_unary(None, None, prompt).unwrap(),
      all: Permissions::new_all(false),
    }
  }

  /// A helper function that determines if the module specifier is a local or
  /// remote, and performs a read or net check for the specifier.
  pub fn check_specifier(
    &mut self,
    specifier: &ModuleSpecifier,
  ) -> Result<(), AnyError> {
    match specifier.scheme() {
<<<<<<< HEAD
      "file" => match specifier_to_file_path(specifier) {
        Ok(path) => self.read.check(&path, Some("import()")),
=======
      "file" => match specifier.to_file_path() {
        Ok(path) => self.read.check(
          &PathQueryDescriptor {
            requested: path.to_string_lossy().into_owned(),
            resolved: path,
          }
          .into_read(),
          Some("import()"),
        ),
>>>>>>> 039e15fc
        Err(_) => Err(uri_error(format!(
          "Invalid file path.\n  Specifier: {specifier}"
        ))),
      },
      "data" => Ok(()),
      "blob" => Ok(()),
      _ => self.net.check_url(specifier, Some("import()")),
    }
  }
}

/// Attempts to convert a specifier to a file path. By default, uses the Url
/// crate's `to_file_path()` method, but falls back to try and resolve unix-style
/// paths on Windows.
pub fn specifier_to_file_path(
  specifier: &ModuleSpecifier,
) -> Result<PathBuf, AnyError> {
  let result = if specifier.scheme() != "file" {
    Err(())
  } else if cfg!(windows) {
    if specifier.host().is_some() {
      Err(())
    } else {
      match specifier.to_file_path() {
        Ok(path) => Ok(path),
        Err(()) => {
          // This might be a unix-style path which is used in the tests even on Windows.
          // Attempt to see if we can convert it to a `PathBuf`. This code should be removed
          // once/if https://github.com/servo/rust-url/issues/730 is implemented.
          if specifier.scheme() == "file"
            && specifier.port().is_none()
            && specifier.path_segments().is_some()
          {
            let path_str = specifier.path();
            match String::from_utf8(
              percent_encoding::percent_decode(path_str.as_bytes()).collect(),
            ) {
              Ok(path_str) => Ok(PathBuf::from(path_str)),
              Err(_) => Err(()),
            }
          } else {
            Err(())
          }
        }
      }
    }
  } else {
    specifier.to_file_path()
  };
  match result {
    Ok(path) => Ok(path),
    Err(()) => Err(uri_error(format!(
      "Invalid file path.\n  Specifier: {specifier}"
    ))),
  }
}

/// Wrapper struct for `Permissions` that can be shared across threads.
///
/// We need a way to have internal mutability for permissions as they might get
/// passed to a future that will prompt the user for permission (and in such
/// case might need to be mutated). Also for the Web Worker API we need a way
/// to send permissions to a new thread.
#[derive(Clone, Debug)]
pub struct PermissionsContainer {
  // todo(dsherret): make both of these private as the functionality
  // can just be methods on PermissionsContainer. Additionally, a separate
  // struct should be created in here that handles creating child permissions
  // so that the code is not so verbose elsewhere.
  pub descriptor_parser: Arc<dyn PermissionDescriptorParser>,
  pub inner: Arc<Mutex<Permissions>>,
}

impl PermissionsContainer {
  pub fn new(
    descriptor_parser: Arc<dyn PermissionDescriptorParser>,
    perms: Permissions,
  ) -> Self {
    Self {
      descriptor_parser,
      inner: Arc::new(Mutex::new(perms)),
    }
  }

  pub fn allow_all(
    descriptor_parser: Arc<dyn PermissionDescriptorParser>,
  ) -> Self {
    Self::new(descriptor_parser, Permissions::allow_all())
  }

  #[inline(always)]
  pub fn check_specifier(
    &self,
    specifier: &ModuleSpecifier,
  ) -> Result<(), AnyError> {
    self.inner.lock().check_specifier(specifier)
  }

  #[must_use = "the resolved return value to mitigate time-of-check to time-of-use issues"]
  #[inline(always)]
  pub fn check_read(
    &self,
    path: &str,
    api_name: &str,
  ) -> Result<PathBuf, AnyError> {
    self.check_read_with_api_name(path, Some(api_name))
  }

  #[must_use = "the resolved return value to mitigate time-of-check to time-of-use issues"]
  #[inline(always)]
  pub fn check_read_with_api_name(
    &self,
    path: &str,
    api_name: Option<&str>,
  ) -> Result<PathBuf, AnyError> {
    let mut inner = self.inner.lock();
    let inner = &mut inner.read;
    if inner.is_allow_all() {
      Ok(PathBuf::from(path))
    } else {
      let desc = self.descriptor_parser.parse_path_query(path)?.into_read();
      inner.check(&desc, api_name)?;
      Ok(desc.0.resolved)
    }
  }

  #[must_use = "the resolved return value to mitigate time-of-check to time-of-use issues"]
  #[inline(always)]
  pub fn check_read_path<'a>(
    &self,
    path: &'a Path,
    api_name: Option<&str>,
  ) -> Result<Cow<'a, Path>, AnyError> {
    let mut inner = self.inner.lock();
    let inner = &mut inner.read;
    if inner.is_allow_all() {
      Ok(Cow::Borrowed(path))
    } else {
      let desc = PathQueryDescriptor {
        requested: path.to_string_lossy().into_owned(),
        resolved: path.to_path_buf(),
      }
      .into_read();
      inner.check(&desc, api_name)?;
      Ok(Cow::Owned(desc.0.resolved))
    }
  }

  /// As `check_read()`, but permission error messages will anonymize the path
  /// by replacing it with the given `display`.
  #[inline(always)]
  pub fn check_read_blind(
    &mut self,
    path: &Path,
    display: &str,
    api_name: &str,
  ) -> Result<(), AnyError> {
    let mut inner = self.inner.lock();
    let inner = &mut inner.read;
    skip_check_if_is_permission_fully_granted!(inner);
    inner.check(
      &PathQueryDescriptor {
        requested: format!("<{}>", display),
        resolved: path.to_path_buf(),
      }
      .into_read(),
      Some(api_name),
    )
  }

  #[inline(always)]
  pub fn check_read_all(&self, api_name: &str) -> Result<(), AnyError> {
    self.inner.lock().read.check_all(Some(api_name))
  }

  #[must_use = "the resolved return value to mitigate time-of-check to time-of-use issues"]
  #[inline(always)]
  pub fn check_write(
    &self,
    path: &str,
    api_name: &str,
  ) -> Result<PathBuf, AnyError> {
    self.check_write_with_api_name(path, Some(api_name))
  }

  #[must_use = "the resolved return value to mitigate time-of-check to time-of-use issues"]
  #[inline(always)]
  pub fn check_write_with_api_name(
    &self,
    path: &str,
    api_name: Option<&str>,
  ) -> Result<PathBuf, AnyError> {
    let mut inner = self.inner.lock();
    let inner = &mut inner.write;
    if inner.is_allow_all() {
      Ok(PathBuf::from(path))
    } else {
      let desc = self.descriptor_parser.parse_path_query(path)?.into_write();
      inner.check(&desc, api_name)?;
      Ok(desc.0.resolved)
    }
  }

  #[must_use = "the resolved return value to mitigate time-of-check to time-of-use issues"]
  #[inline(always)]
  pub fn check_write_path<'a>(
    &self,
    path: &'a Path,
    api_name: &str,
  ) -> Result<Cow<'a, Path>, AnyError> {
    let mut inner = self.inner.lock();
    let inner = &mut inner.write;
    if inner.is_allow_all() {
      Ok(Cow::Borrowed(path))
    } else {
      let desc = PathQueryDescriptor {
        requested: path.to_string_lossy().into_owned(),
        resolved: path.to_path_buf(),
      }
      .into_write();
      inner.check(&desc, Some(api_name))?;
      Ok(Cow::Owned(desc.0.resolved))
    }
  }

  #[inline(always)]
  pub fn check_write_all(&self, api_name: &str) -> Result<(), AnyError> {
    self.inner.lock().write.check_all(Some(api_name))
  }

  /// As `check_write()`, but permission error messages will anonymize the path
  /// by replacing it with the given `display`.
  #[inline(always)]
  pub fn check_write_blind(
    &self,
    path: &Path,
    display: &str,
    api_name: &str,
  ) -> Result<(), AnyError> {
    let mut inner = self.inner.lock();
    let inner = &mut inner.write;
    skip_check_if_is_permission_fully_granted!(inner);
    inner.check(
      &PathQueryDescriptor {
        requested: format!("<{}>", display),
        resolved: path.to_path_buf(),
      }
      .into_write(),
      Some(api_name),
    )
  }

  #[inline(always)]
  pub fn check_write_partial(
    &mut self,
    path: &str,
    api_name: &str,
  ) -> Result<PathBuf, AnyError> {
    let mut inner = self.inner.lock();
    let inner = &mut inner.write;
    if inner.is_allow_all() {
      Ok(PathBuf::from(path))
    } else {
      let desc = self.descriptor_parser.parse_path_query(path)?.into_write();
      inner.check_partial(&desc, Some(api_name))?;
      Ok(desc.0.resolved)
    }
  }

  #[inline(always)]
  pub fn check_run(
    &mut self,
    cmd: &RunQueryDescriptor,
    api_name: &str,
  ) -> Result<(), AnyError> {
    self.inner.lock().run.check(cmd, Some(api_name))
  }

  #[inline(always)]
  pub fn check_run_all(&mut self, api_name: &str) -> Result<(), AnyError> {
    self.inner.lock().run.check_all(Some(api_name))
  }

  #[inline(always)]
  pub fn query_run_all(&mut self, api_name: &str) -> bool {
    self.inner.lock().run.query_all(Some(api_name))
  }

  #[inline(always)]
  pub fn check_sys(&self, kind: &str, api_name: &str) -> Result<(), AnyError> {
    self.inner.lock().sys.check(kind, Some(api_name))
  }

  #[inline(always)]
  pub fn check_env(&mut self, var: &str) -> Result<(), AnyError> {
    self.inner.lock().env.check(var, None)
  }

  #[inline(always)]
  pub fn check_env_all(&mut self) -> Result<(), AnyError> {
    self.inner.lock().env.check_all()
  }

  #[inline(always)]
  pub fn check_sys_all(&mut self) -> Result<(), AnyError> {
    self.inner.lock().sys.check_all()
  }

  #[inline(always)]
  pub fn check_ffi_all(&mut self) -> Result<(), AnyError> {
    self.inner.lock().ffi.check_all()
  }

  /// This checks to see if the allow-all flag was passed, not whether all
  /// permissions are enabled!
  #[inline(always)]
  pub fn check_was_allow_all_flag_passed(&mut self) -> Result<(), AnyError> {
    self.inner.lock().all.check()
  }

  /// Checks special file access, returning the failed permission type if
  /// not successful.
  pub fn check_special_file(
    &mut self,
    path: &Path,
    _api_name: &str,
  ) -> Result<(), &'static str> {
    let error_all = |_| "all";

    // Safe files with no major additional side-effects. While there's a small risk of someone
    // draining system entropy by just reading one of these files constantly, that's not really
    // something we worry about as they already have --allow-read to /dev.
    if cfg!(unix)
      && (path == OsStr::new("/dev/random")
        || path == OsStr::new("/dev/urandom")
        || path == OsStr::new("/dev/zero")
        || path == OsStr::new("/dev/null"))
    {
      return Ok(());
    }

    /// We'll allow opening /proc/self/fd/{n} without additional permissions under the following conditions:
    ///
    /// 1. n > 2. This allows for opening bash-style redirections, but not stdio
    /// 2. the fd referred to by n is a pipe
    #[cfg(unix)]
    fn is_fd_file_is_pipe(path: &Path) -> bool {
      if let Some(fd) = path.file_name() {
        if let Ok(s) = std::str::from_utf8(fd.as_encoded_bytes()) {
          if let Ok(n) = s.parse::<i32>() {
            if n > 2 {
              // SAFETY: This is proper use of the stat syscall
              unsafe {
                let mut stat = std::mem::zeroed::<libc::stat>();
                if libc::fstat(n, &mut stat as _) == 0
                  && ((stat.st_mode & libc::S_IFMT) & libc::S_IFIFO) != 0
                {
                  return true;
                }
              };
            }
          }
        }
      }
      false
    }

    // On unixy systems, we allow opening /dev/fd/XXX for valid FDs that
    // are pipes.
    #[cfg(unix)]
    if path.starts_with("/dev/fd") && is_fd_file_is_pipe(path) {
      return Ok(());
    }

    if cfg!(target_os = "linux") {
      // On Linux, we also allow opening /proc/self/fd/XXX for valid FDs that
      // are pipes.
      #[cfg(unix)]
      if path.starts_with("/proc/self/fd") && is_fd_file_is_pipe(path) {
        return Ok(());
      }
      if path.starts_with("/dev")
        || path.starts_with("/proc")
        || path.starts_with("/sys")
      {
        if path.ends_with("/environ") {
          self.check_env_all().map_err(|_| "env")?;
        } else {
          self.check_was_allow_all_flag_passed().map_err(error_all)?;
        }
      }
    } else if cfg!(unix) {
      if path.starts_with("/dev") {
        self.check_was_allow_all_flag_passed().map_err(error_all)?;
      }
    } else if cfg!(target_os = "windows") {
      // \\.\nul is allowed
      let s = path.as_os_str().as_encoded_bytes();
      if s.eq_ignore_ascii_case(br#"\\.\nul"#) {
        return Ok(());
      }

      fn is_normalized_windows_drive_path(path: &Path) -> bool {
        let s = path.as_os_str().as_encoded_bytes();
        // \\?\X:\
        if s.len() < 7 {
          false
        } else if s.starts_with(br#"\\?\"#) {
          s[4].is_ascii_alphabetic() && s[5] == b':' && s[6] == b'\\'
        } else {
          false
        }
      }

      // If this is a normalized drive path, accept it
      if !is_normalized_windows_drive_path(path) {
        self.check_was_allow_all_flag_passed().map_err(error_all)?;
      }
    } else {
      unimplemented!()
    }
    Ok(())
  }

  #[inline(always)]
  pub fn check_net_url(
    &mut self,
    url: &Url,
    api_name: &str,
  ) -> Result<(), AnyError> {
    self.inner.lock().net.check_url(url, Some(api_name))
  }

  #[inline(always)]
  pub fn check_net<T: AsRef<str>>(
    &mut self,
    host: &(T, Option<u16>),
    api_name: &str,
  ) -> Result<(), AnyError> {
    let mut inner = self.inner.lock();
    let inner = &mut inner.net;
    skip_check_if_is_permission_fully_granted!(inner);
    let hostname = Host::parse(host.0.as_ref())?;
    let descriptor = NetDescriptor(hostname, host.1);
    inner.check(&descriptor, Some(api_name))
  }

  #[inline(always)]
  pub fn check_ffi(&mut self, path: &str) -> Result<PathBuf, AnyError> {
    let mut inner = self.inner.lock();
    let inner = &mut inner.ffi;
    if inner.is_allow_all() {
      Ok(PathBuf::from(path))
    } else {
      let desc = self.descriptor_parser.parse_path_query(path)?.into_ffi();
      inner.check(&desc, None)?;
      Ok(desc.0.resolved)
    }
  }

  #[must_use = "the resolved return value to mitigate time-of-check to time-of-use issues"]
  #[inline(always)]
  pub fn check_ffi_partial_no_path(&mut self) -> Result<(), AnyError> {
    let mut inner = self.inner.lock();
    let inner = &mut inner.ffi;
    if inner.is_allow_all() {
      Ok(())
    } else {
      inner.check_partial(None)
    }
  }

  #[must_use = "the resolved return value to mitigate time-of-check to time-of-use issues"]
  #[inline(always)]
  pub fn check_ffi_partial_with_path(
    &mut self,
    path: &str,
  ) -> Result<PathBuf, AnyError> {
    let mut inner = self.inner.lock();
    let inner = &mut inner.ffi;
    if inner.is_allow_all() {
      Ok(PathBuf::from(path))
    } else {
      let desc = self.descriptor_parser.parse_path_query(path)?.into_ffi();
      inner.check_partial(Some(&desc))?;
      Ok(desc.0.resolved)
    }
  }
}

const fn unit_permission_from_flag_bools(
  allow_flag: bool,
  deny_flag: bool,
  name: &'static str,
  description: &'static str,
  prompt: bool,
) -> UnitPermission {
  UnitPermission {
    name,
    description,
    state: if deny_flag {
      PermissionState::Denied
    } else if allow_flag {
      PermissionState::Granted
    } else {
      PermissionState::Prompt
    },
    prompt,
  }
}

fn global_from_option<T>(flag: Option<&HashSet<T>>) -> bool {
  matches!(flag, Some(v) if v.is_empty())
}

fn escalation_error() -> AnyError {
  custom_error("NotCapable", "Can't escalate parent thread permissions")
}

#[derive(Debug, Eq, PartialEq)]
pub enum ChildUnitPermissionArg {
  Inherit,
  Granted,
  NotGranted,
}

impl<'de> Deserialize<'de> for ChildUnitPermissionArg {
  fn deserialize<D>(deserializer: D) -> Result<Self, D::Error>
  where
    D: Deserializer<'de>,
  {
    struct ChildUnitPermissionArgVisitor;
    impl<'de> de::Visitor<'de> for ChildUnitPermissionArgVisitor {
      type Value = ChildUnitPermissionArg;

      fn expecting(&self, formatter: &mut fmt::Formatter) -> fmt::Result {
        formatter.write_str("\"inherit\" or boolean")
      }

      fn visit_unit<E>(self) -> Result<ChildUnitPermissionArg, E>
      where
        E: de::Error,
      {
        Ok(ChildUnitPermissionArg::NotGranted)
      }

      fn visit_str<E>(self, v: &str) -> Result<ChildUnitPermissionArg, E>
      where
        E: de::Error,
      {
        if v == "inherit" {
          Ok(ChildUnitPermissionArg::Inherit)
        } else {
          Err(de::Error::invalid_value(de::Unexpected::Str(v), &self))
        }
      }

      fn visit_bool<E>(self, v: bool) -> Result<ChildUnitPermissionArg, E>
      where
        E: de::Error,
      {
        match v {
          true => Ok(ChildUnitPermissionArg::Granted),
          false => Ok(ChildUnitPermissionArg::NotGranted),
        }
      }
    }
    deserializer.deserialize_any(ChildUnitPermissionArgVisitor)
  }
}

#[derive(Debug, Eq, PartialEq)]
pub enum ChildUnaryPermissionArg {
  Inherit,
  Granted,
  NotGranted,
  GrantedList(Vec<String>),
}

impl<'de> Deserialize<'de> for ChildUnaryPermissionArg {
  fn deserialize<D>(deserializer: D) -> Result<Self, D::Error>
  where
    D: Deserializer<'de>,
  {
    struct ChildUnaryPermissionArgVisitor;
    impl<'de> de::Visitor<'de> for ChildUnaryPermissionArgVisitor {
      type Value = ChildUnaryPermissionArg;

      fn expecting(&self, formatter: &mut fmt::Formatter) -> fmt::Result {
        formatter.write_str("\"inherit\" or boolean or string[]")
      }

      fn visit_unit<E>(self) -> Result<ChildUnaryPermissionArg, E>
      where
        E: de::Error,
      {
        Ok(ChildUnaryPermissionArg::NotGranted)
      }

      fn visit_str<E>(self, v: &str) -> Result<ChildUnaryPermissionArg, E>
      where
        E: de::Error,
      {
        if v == "inherit" {
          Ok(ChildUnaryPermissionArg::Inherit)
        } else {
          Err(de::Error::invalid_value(de::Unexpected::Str(v), &self))
        }
      }

      fn visit_bool<E>(self, v: bool) -> Result<ChildUnaryPermissionArg, E>
      where
        E: de::Error,
      {
        match v {
          true => Ok(ChildUnaryPermissionArg::Granted),
          false => Ok(ChildUnaryPermissionArg::NotGranted),
        }
      }

      fn visit_seq<V>(
        self,
        mut v: V,
      ) -> Result<ChildUnaryPermissionArg, V::Error>
      where
        V: de::SeqAccess<'de>,
      {
        let mut granted_list = vec![];
        while let Some(value) = v.next_element::<String>()? {
          granted_list.push(value);
        }
        Ok(ChildUnaryPermissionArg::GrantedList(granted_list))
      }
    }
    deserializer.deserialize_any(ChildUnaryPermissionArgVisitor)
  }
}

/// Directly deserializable from JS worker and test permission options.
#[derive(Debug, Eq, PartialEq)]
pub struct ChildPermissionsArg {
  env: ChildUnaryPermissionArg,
  net: ChildUnaryPermissionArg,
  ffi: ChildUnaryPermissionArg,
  read: ChildUnaryPermissionArg,
  run: ChildUnaryPermissionArg,
  sys: ChildUnaryPermissionArg,
  write: ChildUnaryPermissionArg,
}

impl ChildPermissionsArg {
  pub fn inherit() -> Self {
    ChildPermissionsArg {
      env: ChildUnaryPermissionArg::Inherit,
      net: ChildUnaryPermissionArg::Inherit,
      ffi: ChildUnaryPermissionArg::Inherit,
      read: ChildUnaryPermissionArg::Inherit,
      run: ChildUnaryPermissionArg::Inherit,
      sys: ChildUnaryPermissionArg::Inherit,
      write: ChildUnaryPermissionArg::Inherit,
    }
  }

  pub fn none() -> Self {
    ChildPermissionsArg {
      env: ChildUnaryPermissionArg::NotGranted,
      net: ChildUnaryPermissionArg::NotGranted,
      ffi: ChildUnaryPermissionArg::NotGranted,
      read: ChildUnaryPermissionArg::NotGranted,
      run: ChildUnaryPermissionArg::NotGranted,
      sys: ChildUnaryPermissionArg::NotGranted,
      write: ChildUnaryPermissionArg::NotGranted,
    }
  }
}

impl<'de> Deserialize<'de> for ChildPermissionsArg {
  fn deserialize<D>(deserializer: D) -> Result<Self, D::Error>
  where
    D: Deserializer<'de>,
  {
    struct ChildPermissionsArgVisitor;
    impl<'de> de::Visitor<'de> for ChildPermissionsArgVisitor {
      type Value = ChildPermissionsArg;

      fn expecting(&self, formatter: &mut fmt::Formatter) -> fmt::Result {
        formatter.write_str("\"inherit\" or \"none\" or object")
      }

      fn visit_unit<E>(self) -> Result<ChildPermissionsArg, E>
      where
        E: de::Error,
      {
        Ok(ChildPermissionsArg::inherit())
      }

      fn visit_str<E>(self, v: &str) -> Result<ChildPermissionsArg, E>
      where
        E: de::Error,
      {
        if v == "inherit" {
          Ok(ChildPermissionsArg::inherit())
        } else if v == "none" {
          Ok(ChildPermissionsArg::none())
        } else {
          Err(de::Error::invalid_value(de::Unexpected::Str(v), &self))
        }
      }

      fn visit_map<V>(self, mut v: V) -> Result<ChildPermissionsArg, V::Error>
      where
        V: de::MapAccess<'de>,
      {
        let mut child_permissions_arg = ChildPermissionsArg::none();
        while let Some((key, value)) =
          v.next_entry::<String, serde_json::Value>()?
        {
          if key == "env" {
            let arg = serde_json::from_value::<ChildUnaryPermissionArg>(value);
            child_permissions_arg.env = arg.map_err(|e| {
              de::Error::custom(format!("(deno.permissions.env) {e}"))
            })?;
          } else if key == "net" {
            let arg = serde_json::from_value::<ChildUnaryPermissionArg>(value);
            child_permissions_arg.net = arg.map_err(|e| {
              de::Error::custom(format!("(deno.permissions.net) {e}"))
            })?;
          } else if key == "ffi" {
            let arg = serde_json::from_value::<ChildUnaryPermissionArg>(value);
            child_permissions_arg.ffi = arg.map_err(|e| {
              de::Error::custom(format!("(deno.permissions.ffi) {e}"))
            })?;
          } else if key == "read" {
            let arg = serde_json::from_value::<ChildUnaryPermissionArg>(value);
            child_permissions_arg.read = arg.map_err(|e| {
              de::Error::custom(format!("(deno.permissions.read) {e}"))
            })?;
          } else if key == "run" {
            let arg = serde_json::from_value::<ChildUnaryPermissionArg>(value);
            child_permissions_arg.run = arg.map_err(|e| {
              de::Error::custom(format!("(deno.permissions.run) {e}"))
            })?;
          } else if key == "sys" {
            let arg = serde_json::from_value::<ChildUnaryPermissionArg>(value);
            child_permissions_arg.sys = arg.map_err(|e| {
              de::Error::custom(format!("(deno.permissions.sys) {e}"))
            })?;
          } else if key == "write" {
            let arg = serde_json::from_value::<ChildUnaryPermissionArg>(value);
            child_permissions_arg.write = arg.map_err(|e| {
              de::Error::custom(format!("(deno.permissions.write) {e}"))
            })?;
          } else {
            return Err(de::Error::custom("unknown permission name"));
          }
        }
        Ok(child_permissions_arg)
      }
    }
    deserializer.deserialize_any(ChildPermissionsArgVisitor)
  }
}

/// Parses and normalizes permissions.
///
/// This trait is necessary because this crate doesn't have access
/// to the file system.
pub trait PermissionDescriptorParser: Debug + Send + Sync {
  fn parse_read_descriptor(
    &self,
    text: &str,
  ) -> Result<ReadDescriptor, AnyError>;

  fn parse_write_descriptor(
    &self,
    text: &str,
  ) -> Result<WriteDescriptor, AnyError>;

  fn parse_net_descriptor(&self, text: &str)
    -> Result<NetDescriptor, AnyError>;

  fn parse_env_descriptor(&self, text: &str)
    -> Result<EnvDescriptor, AnyError>;

  fn parse_sys_descriptor(&self, text: &str)
    -> Result<SysDescriptor, AnyError>;

  fn parse_allow_run_descriptor(
    &self,
    text: &str,
  ) -> Result<AllowRunDescriptorParseResult, AnyError>;

  fn parse_deny_run_descriptor(
    &self,
    text: &str,
  ) -> Result<DenyRunDescriptor, AnyError>;

  fn parse_ffi_descriptor(&self, text: &str)
    -> Result<FfiDescriptor, AnyError>;

  // queries

  fn parse_path_query(
    &self,
    path: &str,
  ) -> Result<PathQueryDescriptor, AnyError>;

  fn parse_run_query(
    &self,
    requested: &str,
  ) -> Result<RunQueryDescriptor, AnyError>;
}

pub fn create_child_permissions(
  parser: &dyn PermissionDescriptorParser,
  main_perms: &mut Permissions,
  child_permissions_arg: ChildPermissionsArg,
) -> Result<Permissions, AnyError> {
  fn is_granted_unary(arg: &ChildUnaryPermissionArg) -> bool {
    match arg {
      ChildUnaryPermissionArg::Inherit | ChildUnaryPermissionArg::Granted => {
        true
      }
      ChildUnaryPermissionArg::NotGranted
      | ChildUnaryPermissionArg::GrantedList(_) => false,
    }
  }

  let mut worker_perms = Permissions::none_without_prompt();

  worker_perms.all = main_perms
    .all
    .create_child_permissions(ChildUnitPermissionArg::Inherit)?;

  // downgrade the `worker_perms.all` based on the other values
  if worker_perms.all.query() == PermissionState::Granted {
    let unary_perms = [
      &child_permissions_arg.read,
      &child_permissions_arg.write,
      &child_permissions_arg.net,
      &child_permissions_arg.env,
      &child_permissions_arg.sys,
      &child_permissions_arg.run,
      &child_permissions_arg.ffi,
    ];
    let allow_all = unary_perms.into_iter().all(is_granted_unary);
    if !allow_all {
      worker_perms.all.revoke();
    }
  }

  // WARNING: When adding a permission here, ensure it is handled
  // in the worker_perms.all block above
  worker_perms.read = main_perms
    .read
    .create_child_permissions(child_permissions_arg.read, |text| {
      Ok(Some(parser.parse_read_descriptor(text)?))
    })?;
  worker_perms.write = main_perms
    .write
    .create_child_permissions(child_permissions_arg.write, |text| {
      Ok(Some(parser.parse_write_descriptor(text)?))
    })?;
  worker_perms.net = main_perms
    .net
    .create_child_permissions(child_permissions_arg.net, |text| {
      Ok(Some(parser.parse_net_descriptor(text)?))
    })?;
  worker_perms.env = main_perms
    .env
    .create_child_permissions(child_permissions_arg.env, |text| {
      Ok(Some(parser.parse_env_descriptor(text)?))
    })?;
  worker_perms.sys = main_perms
    .sys
    .create_child_permissions(child_permissions_arg.sys, |text| {
      Ok(Some(parser.parse_sys_descriptor(text)?))
    })?;
  worker_perms.run = main_perms.run.create_child_permissions(
    child_permissions_arg.run,
    |text| match parser.parse_allow_run_descriptor(text)? {
      AllowRunDescriptorParseResult::Unresolved(_) => Ok(None),
      AllowRunDescriptorParseResult::Descriptor(desc) => Ok(Some(desc)),
    },
  )?;
  worker_perms.ffi = main_perms
    .ffi
    .create_child_permissions(child_permissions_arg.ffi, |text| {
      Ok(Some(parser.parse_ffi_descriptor(text)?))
    })?;

  Ok(worker_perms)
}

static IS_STANDALONE: AtomicFlag = AtomicFlag::lowered();

pub fn mark_standalone() {
  IS_STANDALONE.raise();
}

pub fn is_standalone() -> bool {
  IS_STANDALONE.is_raised()
}

#[cfg(test)]
mod tests {
  use super::*;
  use deno_core::serde_json::json;
  use fqdn::fqdn;
  use prompter::tests::*;
  use std::net::Ipv4Addr;

  // Creates vector of strings, Vec<String>
  macro_rules! svec {
      ($($x:expr),*) => (vec![$($x.to_string()),*]);
  }

  #[derive(Debug)]
  struct TestPermissionDescriptorParser;

  impl TestPermissionDescriptorParser {
    fn join_path_with_root(&self, path: &str) -> PathBuf {
      if path.starts_with("C:\\") {
        PathBuf::from(path)
      } else {
        PathBuf::from("/").join(path)
      }
    }
  }

  impl PermissionDescriptorParser for TestPermissionDescriptorParser {
    fn parse_read_descriptor(
      &self,
      text: &str,
    ) -> Result<ReadDescriptor, AnyError> {
      Ok(ReadDescriptor(self.join_path_with_root(text)))
    }

    fn parse_write_descriptor(
      &self,
      text: &str,
    ) -> Result<WriteDescriptor, AnyError> {
      Ok(WriteDescriptor(self.join_path_with_root(text)))
    }

    fn parse_net_descriptor(
      &self,
      text: &str,
    ) -> Result<NetDescriptor, AnyError> {
      NetDescriptor::parse(text)
    }

    fn parse_env_descriptor(
      &self,
      text: &str,
    ) -> Result<EnvDescriptor, AnyError> {
      Ok(EnvDescriptor::new(text))
    }

    fn parse_sys_descriptor(
      &self,
      text: &str,
    ) -> Result<SysDescriptor, AnyError> {
      Ok(SysDescriptor(text.to_string()))
    }

    fn parse_allow_run_descriptor(
      &self,
      text: &str,
    ) -> Result<AllowRunDescriptorParseResult, AnyError> {
      Ok(AllowRunDescriptorParseResult::Descriptor(
        AllowRunDescriptor(self.join_path_with_root(text)),
      ))
    }

    fn parse_deny_run_descriptor(
      &self,
      text: &str,
    ) -> Result<DenyRunDescriptor, AnyError> {
      if text.contains("/") {
        Ok(DenyRunDescriptor::Path(self.join_path_with_root(text)))
      } else {
        Ok(DenyRunDescriptor::Name(text.to_string()))
      }
    }

    fn parse_ffi_descriptor(
      &self,
      text: &str,
    ) -> Result<FfiDescriptor, AnyError> {
      Ok(FfiDescriptor(self.join_path_with_root(text)))
    }

    fn parse_path_query(
      &self,
      path: &str,
    ) -> Result<PathQueryDescriptor, AnyError> {
      Ok(PathQueryDescriptor {
        resolved: self.join_path_with_root(path),
        requested: path.to_string(),
      })
    }

    fn parse_run_query(
      &self,
      requested: &str,
    ) -> Result<RunQueryDescriptor, AnyError> {
      RunQueryDescriptor::parse(requested)
    }
  }

  #[test]
  fn check_paths() {
    set_prompter(Box::new(TestPrompter));
    let allowlist = svec!["/a/specific/dir/name", "/a/specific", "/b/c"];

    let parser = TestPermissionDescriptorParser;
    let perms = Permissions::from_options(
      &parser,
      &PermissionsOptions {
        allow_read: Some(allowlist.clone()),
        allow_write: Some(allowlist.clone()),
        allow_ffi: Some(allowlist),
        ..Default::default()
      },
    )
    .unwrap();
    let mut perms = PermissionsContainer::new(Arc::new(parser), perms);

    let cases = [
      // Inside of /a/specific and /a/specific/dir/name
      ("/a/specific/dir/name", true),
      // Inside of /a/specific but outside of /a/specific/dir/name
      ("/a/specific/dir", true),
      // Inside of /a/specific and /a/specific/dir/name
      ("/a/specific/dir/name/inner", true),
      // Inside of /a/specific but outside of /a/specific/dir/name
      ("/a/specific/other/dir", true),
      // Exact match with /b/c
      ("/b/c", true),
      // Sub path within /b/c
      ("/b/c/sub/path", true),
      // Sub path within /b/c, needs normalizing
      ("/b/c/sub/path/../path/.", true),
      // Inside of /b but outside of /b/c
      ("/b/e", false),
      // Inside of /a but outside of /a/specific
      ("/a/b", false),
    ];

    for (path, is_ok) in cases {
      assert_eq!(perms.check_read(path, "api").is_ok(), is_ok);
      assert_eq!(perms.check_write(path, "api").is_ok(), is_ok);
      assert_eq!(perms.check_ffi(path).is_ok(), is_ok);
    }
  }

  #[test]
  fn test_check_net_with_values() {
    set_prompter(Box::new(TestPrompter));
    let parser = TestPermissionDescriptorParser;
    let mut perms = Permissions::from_options(
      &parser,
      &PermissionsOptions {
        allow_net: Some(svec![
          "localhost",
          "deno.land",
          "github.com:3000",
          "127.0.0.1",
          "172.16.0.2:8000",
          "www.github.com:443",
          "80.example.com:80",
          "443.example.com:443"
        ]),
        ..Default::default()
      },
    )
    .unwrap();

    let domain_tests = vec![
      ("localhost", 1234, true),
      ("deno.land", 0, true),
      ("deno.land", 3000, true),
      ("deno.lands", 0, false),
      ("deno.lands", 3000, false),
      ("github.com", 3000, true),
      ("github.com", 0, false),
      ("github.com", 2000, false),
      ("github.net", 3000, false),
      ("127.0.0.1", 0, true),
      ("127.0.0.1", 3000, true),
      ("127.0.0.2", 0, false),
      ("127.0.0.2", 3000, false),
      ("172.16.0.2", 8000, true),
      ("172.16.0.2", 0, false),
      ("172.16.0.2", 6000, false),
      ("172.16.0.1", 8000, false),
      ("443.example.com", 444, false),
      ("80.example.com", 81, false),
      ("80.example.com", 80, true),
      // Just some random hosts that should err
      ("somedomain", 0, false),
      ("192.168.0.1", 0, false),
    ];

    for (host, port, is_ok) in domain_tests {
      let host = Host::parse(host).unwrap();
      let descriptor = NetDescriptor(host, Some(port));
      assert_eq!(
        is_ok,
        perms.net.check(&descriptor, None).is_ok(),
        "{descriptor}",
      );
    }
  }

  #[test]
  fn test_check_net_only_flag() {
    set_prompter(Box::new(TestPrompter));
    let parser = TestPermissionDescriptorParser;
    let mut perms = Permissions::from_options(
      &parser,
      &PermissionsOptions {
        allow_net: Some(svec![]), // this means `--allow-net` is present without values following `=` sign
        ..Default::default()
      },
    )
    .unwrap();

    let domain_tests = vec![
      ("localhost", 1234),
      ("deno.land", 0),
      ("deno.land", 3000),
      ("deno.lands", 0),
      ("deno.lands", 3000),
      ("github.com", 3000),
      ("github.com", 0),
      ("github.com", 2000),
      ("github.net", 3000),
      ("127.0.0.1", 0),
      ("127.0.0.1", 3000),
      ("127.0.0.2", 0),
      ("127.0.0.2", 3000),
      ("172.16.0.2", 8000),
      ("172.16.0.2", 0),
      ("172.16.0.2", 6000),
      ("172.16.0.1", 8000),
      ("somedomain", 0),
      ("192.168.0.1", 0),
    ];

    for (host_str, port) in domain_tests {
      let host = Host::parse(host_str).unwrap();
      let descriptor = NetDescriptor(host, Some(port));
      assert!(
        perms.net.check(&descriptor, None).is_ok(),
        "expected {host_str}:{port} to pass"
      );
    }
  }

  #[test]
  fn test_check_net_no_flag() {
    set_prompter(Box::new(TestPrompter));
    let parser = TestPermissionDescriptorParser;
    let mut perms = Permissions::from_options(
      &parser,
      &PermissionsOptions {
        allow_net: None,
        ..Default::default()
      },
    )
    .unwrap();

    let domain_tests = vec![
      ("localhost", 1234),
      ("deno.land", 0),
      ("deno.land", 3000),
      ("deno.lands", 0),
      ("deno.lands", 3000),
      ("github.com", 3000),
      ("github.com", 0),
      ("github.com", 2000),
      ("github.net", 3000),
      ("127.0.0.1", 0),
      ("127.0.0.1", 3000),
      ("127.0.0.2", 0),
      ("127.0.0.2", 3000),
      ("172.16.0.2", 8000),
      ("172.16.0.2", 0),
      ("172.16.0.2", 6000),
      ("172.16.0.1", 8000),
      ("somedomain", 0),
      ("192.168.0.1", 0),
    ];

    for (host_str, port) in domain_tests {
      let host = Host::parse(host_str).unwrap();
      let descriptor = NetDescriptor(host, Some(port));
      assert!(
        perms.net.check(&descriptor, None).is_err(),
        "expected {host_str}:{port} to fail"
      );
    }
  }

  #[test]
  fn test_check_net_url() {
    let mut perms = Permissions::from_options(
      &TestPermissionDescriptorParser,
      &PermissionsOptions {
        allow_net: Some(svec![
          "localhost",
          "deno.land",
          "github.com:3000",
          "127.0.0.1",
          "172.16.0.2:8000",
          "www.github.com:443"
        ]),
        ..Default::default()
      },
    )
    .unwrap();

    let url_tests = vec![
      // Any protocol + port for localhost should be ok, since we don't specify
      ("http://localhost", true),
      ("https://localhost", true),
      ("https://localhost:4443", true),
      ("tcp://localhost:5000", true),
      ("udp://localhost:6000", true),
      // Correct domain + any port and protocol should be ok incorrect shouldn't
      ("https://deno.land/std/example/welcome.ts", true),
      ("https://deno.land:3000/std/example/welcome.ts", true),
      ("https://deno.lands/std/example/welcome.ts", false),
      ("https://deno.lands:3000/std/example/welcome.ts", false),
      // Correct domain + port should be ok all other combinations should err
      ("https://github.com:3000/denoland/deno", true),
      ("https://github.com/denoland/deno", false),
      ("https://github.com:2000/denoland/deno", false),
      ("https://github.net:3000/denoland/deno", false),
      // Correct ipv4 address + any port should be ok others should err
      ("tcp://127.0.0.1", true),
      ("https://127.0.0.1", true),
      ("tcp://127.0.0.1:3000", true),
      ("https://127.0.0.1:3000", true),
      ("tcp://127.0.0.2", false),
      ("https://127.0.0.2", false),
      ("tcp://127.0.0.2:3000", false),
      ("https://127.0.0.2:3000", false),
      // Correct address + port should be ok all other combinations should err
      ("tcp://172.16.0.2:8000", true),
      ("https://172.16.0.2:8000", true),
      ("tcp://172.16.0.2", false),
      ("https://172.16.0.2", false),
      ("tcp://172.16.0.2:6000", false),
      ("https://172.16.0.2:6000", false),
      ("tcp://172.16.0.1:8000", false),
      ("https://172.16.0.1:8000", false),
      // Testing issue #6531 (Network permissions check doesn't account for well-known default ports) so we dont regress
      ("https://www.github.com:443/robots.txt", true),
    ];

    for (url_str, is_ok) in url_tests {
      let u = url::Url::parse(url_str).unwrap();
      assert_eq!(is_ok, perms.net.check_url(&u, None).is_ok(), "{}", u);
    }
  }

  #[test]
  fn check_specifiers() {
    set_prompter(Box::new(TestPrompter));
    let read_allowlist = if cfg!(target_os = "windows") {
      svec!["C:\\a"]
    } else {
      svec!["/a"]
    };
    let mut perms = Permissions::from_options(
      &TestPermissionDescriptorParser,
      &PermissionsOptions {
        allow_read: Some(read_allowlist),
        allow_net: Some(svec!["localhost"]),
        ..Default::default()
      },
    )
    .unwrap();

    let mut fixtures = vec![
      (
        ModuleSpecifier::parse("http://localhost:4545/mod.ts").unwrap(),
        true,
      ),
      (
        ModuleSpecifier::parse("http://deno.land/x/mod.ts").unwrap(),
        false,
      ),
      (
        ModuleSpecifier::parse("data:text/plain,Hello%2C%20Deno!").unwrap(),
        true,
      ),
    ];

    if cfg!(target_os = "windows") {
      fixtures
        .push((ModuleSpecifier::parse("file:///C:/a/mod.ts").unwrap(), true));
      fixtures.push((
        ModuleSpecifier::parse("file:///C:/b/mod.ts").unwrap(),
        false,
      ));
    } else {
      fixtures
        .push((ModuleSpecifier::parse("file:///a/mod.ts").unwrap(), true));
      fixtures
        .push((ModuleSpecifier::parse("file:///b/mod.ts").unwrap(), false));
    }

    for (specifier, expected) in fixtures {
      assert_eq!(
        perms.check_specifier(&specifier).is_ok(),
        expected,
        "{}",
        specifier,
      );
    }
  }

  #[test]
  fn check_invalid_specifiers() {
    set_prompter(Box::new(TestPrompter));
    let mut perms = Permissions::allow_all();

    let mut test_cases = vec![];

    if cfg!(target_os = "windows") {
      test_cases.push("file://");
      test_cases.push("file:///");
    } else {
      test_cases.push("file://remotehost/");
    }

    for url in test_cases {
      assert!(perms
        .check_specifier(&ModuleSpecifier::parse(url).unwrap())
        .is_err());
    }
  }

  #[test]
  fn test_query() {
    set_prompter(Box::new(TestPrompter));
    let parser = TestPermissionDescriptorParser;
    let perms1 = Permissions::allow_all();
    let perms2 = Permissions::from_options(
      &parser,
      &PermissionsOptions {
        allow_read: Some(svec!["/foo"]),
        allow_write: Some(svec!["/foo"]),
        allow_ffi: Some(svec!["/foo"]),
        allow_net: Some(svec!["127.0.0.1:8000"]),
        allow_env: Some(svec!["HOME"]),
        allow_sys: Some(svec!["hostname"]),
        allow_run: Some(svec!["/deno"]),
        allow_all: false,
        ..Default::default()
      },
    )
    .unwrap();
    let perms3 = Permissions::from_options(
      &parser,
      &PermissionsOptions {
        deny_read: Some(svec!["/foo"]),
        deny_write: Some(svec!["/foo"]),
        deny_ffi: Some(svec!["/foo"]),
        deny_net: Some(svec!["127.0.0.1:8000"]),
        deny_env: Some(svec!["HOME"]),
        deny_sys: Some(svec!["hostname"]),
        deny_run: Some(svec!["deno"]),
        ..Default::default()
      },
    )
    .unwrap();
    let perms4 = Permissions::from_options(
      &parser,
      &PermissionsOptions {
        allow_read: Some(vec![]),
        deny_read: Some(svec!["/foo"]),
        allow_write: Some(vec![]),
        deny_write: Some(svec!["/foo"]),
        allow_ffi: Some(vec![]),
        deny_ffi: Some(svec!["/foo"]),
        allow_net: Some(vec![]),
        deny_net: Some(svec!["127.0.0.1:8000"]),
        allow_env: Some(vec![]),
        deny_env: Some(svec!["HOME"]),
        allow_sys: Some(vec![]),
        deny_sys: Some(svec!["hostname"]),
        allow_run: Some(vec![]),
        deny_run: Some(svec!["deno"]),
        ..Default::default()
      },
    )
    .unwrap();
    #[rustfmt::skip]
    {
      let read_query = |path: &str| parser.parse_path_query(path).unwrap().into_read();
      let write_query = |path: &str| parser.parse_path_query(path).unwrap().into_write();
      let ffi_query = |path: &str| parser.parse_path_query(path).unwrap().into_ffi();
      assert_eq!(perms1.read.query(None), PermissionState::Granted);
      assert_eq!(perms1.read.query(Some(&read_query("/foo"))), PermissionState::Granted);
      assert_eq!(perms2.read.query(None), PermissionState::Prompt);
      assert_eq!(perms2.read.query(Some(&read_query("/foo"))), PermissionState::Granted);
      assert_eq!(perms2.read.query(Some(&read_query("/foo/bar"))), PermissionState::Granted);
      assert_eq!(perms3.read.query(None), PermissionState::Prompt);
      assert_eq!(perms3.read.query(Some(&read_query("/foo"))), PermissionState::Denied);
      assert_eq!(perms3.read.query(Some(&read_query("/foo/bar"))), PermissionState::Denied);
      assert_eq!(perms4.read.query(None), PermissionState::GrantedPartial);
      assert_eq!(perms4.read.query(Some(&read_query("/foo"))), PermissionState::Denied);
      assert_eq!(perms4.read.query(Some(&read_query("/foo/bar"))), PermissionState::Denied);
      assert_eq!(perms4.read.query(Some(&read_query("/bar"))), PermissionState::Granted);
      assert_eq!(perms1.write.query(None), PermissionState::Granted);
      assert_eq!(perms1.write.query(Some(&write_query("/foo"))), PermissionState::Granted);
      assert_eq!(perms2.write.query(None), PermissionState::Prompt);
      assert_eq!(perms2.write.query(Some(&write_query("/foo"))), PermissionState::Granted);
      assert_eq!(perms2.write.query(Some(&write_query("/foo/bar"))), PermissionState::Granted);
      assert_eq!(perms3.write.query(None), PermissionState::Prompt);
      assert_eq!(perms3.write.query(Some(&write_query("/foo"))), PermissionState::Denied);
      assert_eq!(perms3.write.query(Some(&write_query("/foo/bar"))), PermissionState::Denied);
      assert_eq!(perms4.write.query(None), PermissionState::GrantedPartial);
      assert_eq!(perms4.write.query(Some(&write_query("/foo"))), PermissionState::Denied);
      assert_eq!(perms4.write.query(Some(&write_query("/foo/bar"))), PermissionState::Denied);
      assert_eq!(perms4.write.query(Some(&write_query("/bar"))), PermissionState::Granted);
      assert_eq!(perms1.ffi.query(None), PermissionState::Granted);
      assert_eq!(perms1.ffi.query(Some(&ffi_query("/foo"))), PermissionState::Granted);
      assert_eq!(perms2.ffi.query(None), PermissionState::Prompt);
      assert_eq!(perms2.ffi.query(Some(&ffi_query("/foo"))), PermissionState::Granted);
      assert_eq!(perms2.ffi.query(Some(&ffi_query("/foo/bar"))), PermissionState::Granted);
      assert_eq!(perms3.ffi.query(None), PermissionState::Prompt);
      assert_eq!(perms3.ffi.query(Some(&ffi_query("/foo"))), PermissionState::Denied);
      assert_eq!(perms3.ffi.query(Some(&ffi_query("/foo/bar"))), PermissionState::Denied);
      assert_eq!(perms4.ffi.query(None), PermissionState::GrantedPartial);
      assert_eq!(perms4.ffi.query(Some(&ffi_query("/foo"))), PermissionState::Denied);
      assert_eq!(perms4.ffi.query(Some(&ffi_query("/foo/bar"))), PermissionState::Denied);
      assert_eq!(perms4.ffi.query(Some(&ffi_query("/bar"))), PermissionState::Granted);
      assert_eq!(perms1.net.query(None), PermissionState::Granted);
      assert_eq!(perms1.net.query(Some(&NetDescriptor(Host::must_parse("127.0.0.1"), None))), PermissionState::Granted);
      assert_eq!(perms2.net.query(None), PermissionState::Prompt);
      assert_eq!(perms2.net.query(Some(&NetDescriptor(Host::must_parse("127.0.0.1"), Some(8000)))), PermissionState::Granted);
      assert_eq!(perms3.net.query(None), PermissionState::Prompt);
      assert_eq!(perms3.net.query(Some(&NetDescriptor(Host::must_parse("127.0.0.1"), Some(8000)))), PermissionState::Denied);
      assert_eq!(perms4.net.query(None), PermissionState::GrantedPartial);
      assert_eq!(perms4.net.query(Some(&NetDescriptor(Host::must_parse("127.0.0.1"), Some(8000)))), PermissionState::Denied);
      assert_eq!(perms4.net.query(Some(&NetDescriptor(Host::must_parse("192.168.0.1"), Some(8000)))), PermissionState::Granted);
      assert_eq!(perms1.env.query(None), PermissionState::Granted);
      assert_eq!(perms1.env.query(Some("HOME")), PermissionState::Granted);
      assert_eq!(perms2.env.query(None), PermissionState::Prompt);
      assert_eq!(perms2.env.query(Some("HOME")), PermissionState::Granted);
      assert_eq!(perms3.env.query(None), PermissionState::Prompt);
      assert_eq!(perms3.env.query(Some("HOME")), PermissionState::Denied);
      assert_eq!(perms4.env.query(None), PermissionState::GrantedPartial);
      assert_eq!(perms4.env.query(Some("HOME")), PermissionState::Denied);
      assert_eq!(perms4.env.query(Some("AWAY")), PermissionState::Granted);
      assert_eq!(perms1.sys.query(None), PermissionState::Granted);
      assert_eq!(perms1.sys.query(Some("HOME")), PermissionState::Granted);
      assert_eq!(perms2.sys.query(None), PermissionState::Prompt);
      assert_eq!(perms2.sys.query(Some("hostname")), PermissionState::Granted);
      assert_eq!(perms3.sys.query(None), PermissionState::Prompt);
      assert_eq!(perms3.sys.query(Some("hostname")), PermissionState::Denied);
      assert_eq!(perms4.sys.query(None), PermissionState::GrantedPartial);
      assert_eq!(perms4.sys.query(Some("hostname")), PermissionState::Denied);
      assert_eq!(perms4.sys.query(Some("uid")), PermissionState::Granted);
      assert_eq!(perms1.run.query(None), PermissionState::Granted);
      let deno_run_query = RunQueryDescriptor::Path {
        requested: "deno".to_string(),
        resolved: PathBuf::from("/deno"),
      };
      let node_run_query = RunQueryDescriptor::Path {
        requested: "node".to_string(),
        resolved: PathBuf::from("/node"),
      };
      assert_eq!(perms1.run.query(Some(&deno_run_query)), PermissionState::Granted);
      assert_eq!(perms1.write.query(Some(&write_query("/deno"))), PermissionState::Granted);
      assert_eq!(perms2.run.query(None), PermissionState::Prompt);
      assert_eq!(perms2.run.query(Some(&deno_run_query)), PermissionState::Granted);
      assert_eq!(perms2.write.query(Some(&write_query("/deno"))), PermissionState::Denied);
      assert_eq!(perms3.run.query(None), PermissionState::Prompt);
      assert_eq!(perms3.run.query(Some(&deno_run_query)), PermissionState::Denied);
      assert_eq!(perms4.run.query(None), PermissionState::GrantedPartial);
      assert_eq!(perms4.run.query(Some(&deno_run_query)), PermissionState::Denied);
      assert_eq!(perms4.run.query(Some(&node_run_query)), PermissionState::Granted);
    };
  }

  #[test]
  fn test_request() {
    set_prompter(Box::new(TestPrompter));
    let parser = TestPermissionDescriptorParser;
    let mut perms: Permissions = Permissions::none_without_prompt();
    let read_query =
      |path: &str| parser.parse_path_query(path).unwrap().into_read();
    let write_query =
      |path: &str| parser.parse_path_query(path).unwrap().into_write();
    let ffi_query =
      |path: &str| parser.parse_path_query(path).unwrap().into_ffi();
    #[rustfmt::skip]
    {
      let prompt_value = PERMISSION_PROMPT_STUB_VALUE_SETTER.lock();
      prompt_value.set(true);
      assert_eq!(perms.read.request(Some(&read_query("/foo"))), PermissionState::Granted);
      assert_eq!(perms.read.query(None), PermissionState::Prompt);
      prompt_value.set(false);
      assert_eq!(perms.read.request(Some(&read_query("/foo/bar"))), PermissionState::Granted);
      prompt_value.set(false);
      assert_eq!(perms.write.request(Some(&write_query("/foo"))), PermissionState::Denied);
      assert_eq!(perms.write.query(Some(&write_query("/foo/bar"))), PermissionState::Prompt);
      prompt_value.set(true);
      assert_eq!(perms.write.request(None), PermissionState::Denied);
      prompt_value.set(false);
      assert_eq!(perms.ffi.request(Some(&ffi_query("/foo"))), PermissionState::Denied);
      assert_eq!(perms.ffi.query(Some(&ffi_query("/foo/bar"))), PermissionState::Prompt);
      prompt_value.set(true);
      assert_eq!(perms.ffi.request(None), PermissionState::Denied);
      prompt_value.set(true);
      assert_eq!(perms.net.request(Some(&NetDescriptor(Host::must_parse("127.0.0.1"), None))), PermissionState::Granted);
      prompt_value.set(false);
      assert_eq!(perms.net.request(Some(&NetDescriptor(Host::must_parse("127.0.0.1"), Some(8000)))), PermissionState::Granted);
      prompt_value.set(true);
      assert_eq!(perms.env.request(Some("HOME")), PermissionState::Granted);
      assert_eq!(perms.env.query(None), PermissionState::Prompt);
      prompt_value.set(false);
      assert_eq!(perms.env.request(Some("HOME")), PermissionState::Granted);
      prompt_value.set(true);
      assert_eq!(perms.sys.request(Some("hostname")), PermissionState::Granted);
      assert_eq!(perms.sys.query(None), PermissionState::Prompt);
      prompt_value.set(false);
      assert_eq!(perms.sys.request(Some("hostname")), PermissionState::Granted);
      prompt_value.set(true);
      let run_query = RunQueryDescriptor::Path {
        requested: "deno".to_string(),
        resolved: PathBuf::from("/deno"),
      };
      assert_eq!(perms.run.request(Some(&run_query)), PermissionState::Granted);
      assert_eq!(perms.run.query(None), PermissionState::Prompt);
      prompt_value.set(false);
      assert_eq!(perms.run.request(Some(&run_query)), PermissionState::Granted);
    };
  }

  #[test]
  fn test_revoke() {
    set_prompter(Box::new(TestPrompter));
    let parser = TestPermissionDescriptorParser;
    let mut perms = Permissions::from_options(
      &parser,
      &PermissionsOptions {
        allow_read: Some(svec!["/foo", "/foo/baz"]),
        allow_write: Some(svec!["/foo", "/foo/baz"]),
        allow_ffi: Some(svec!["/foo", "/foo/baz"]),
        allow_net: Some(svec!["127.0.0.1", "127.0.0.1:8000"]),
        allow_env: Some(svec!["HOME"]),
        allow_sys: Some(svec!["hostname"]),
        allow_run: Some(svec!["/deno"]),
        ..Default::default()
      },
    )
    .unwrap();
    let read_query =
      |path: &str| parser.parse_path_query(path).unwrap().into_read();
    let write_query =
      |path: &str| parser.parse_path_query(path).unwrap().into_write();
    let ffi_query =
      |path: &str| parser.parse_path_query(path).unwrap().into_ffi();
    #[rustfmt::skip]
    {
      assert_eq!(perms.read.revoke(Some(&read_query("/foo/bar"))), PermissionState::Prompt);
      assert_eq!(perms.read.query(Some(&read_query("/foo"))), PermissionState::Prompt);
      assert_eq!(perms.read.query(Some(&read_query("/foo/baz"))), PermissionState::Granted);
      assert_eq!(perms.write.revoke(Some(&write_query("/foo/bar"))), PermissionState::Prompt);
      assert_eq!(perms.write.query(Some(&write_query("/foo"))), PermissionState::Prompt);
      assert_eq!(perms.write.query(Some(&write_query("/foo/baz"))), PermissionState::Granted);
      assert_eq!(perms.ffi.revoke(Some(&ffi_query("/foo/bar"))), PermissionState::Prompt);
      assert_eq!(perms.ffi.query(Some(&ffi_query("/foo"))), PermissionState::Prompt);
      assert_eq!(perms.ffi.query(Some(&ffi_query("/foo/baz"))), PermissionState::Granted);
      assert_eq!(perms.net.revoke(Some(&NetDescriptor(Host::must_parse("127.0.0.1"), Some(9000)))), PermissionState::Prompt);
      assert_eq!(perms.net.query(Some(&NetDescriptor(Host::must_parse("127.0.0.1"), None))), PermissionState::Prompt);
      assert_eq!(perms.net.query(Some(&NetDescriptor(Host::must_parse("127.0.0.1"), Some(8000)))), PermissionState::Granted);
      assert_eq!(perms.env.revoke(Some("HOME")), PermissionState::Prompt);
      assert_eq!(perms.env.revoke(Some("hostname")), PermissionState::Prompt);
      let run_query = RunQueryDescriptor::Path {
        requested: "deno".to_string(),
        resolved: PathBuf::from("/deno"),
      };
      assert_eq!(perms.run.revoke(Some(&run_query)), PermissionState::Prompt);
    };
  }

  #[test]
  fn test_check() {
    set_prompter(Box::new(TestPrompter));
    let mut perms = Permissions::none_with_prompt();
    let prompt_value = PERMISSION_PROMPT_STUB_VALUE_SETTER.lock();
    let parser = TestPermissionDescriptorParser;
    let read_query =
      |path: &str| parser.parse_path_query(path).unwrap().into_read();
    let write_query =
      |path: &str| parser.parse_path_query(path).unwrap().into_write();
    let ffi_query =
      |path: &str| parser.parse_path_query(path).unwrap().into_ffi();

    prompt_value.set(true);
    assert!(perms.read.check(&read_query("/foo"), None).is_ok());
    prompt_value.set(false);
    assert!(perms.read.check(&read_query("/foo"), None).is_ok());
    assert!(perms.read.check(&read_query("/bar"), None).is_err());

    prompt_value.set(true);
    assert!(perms.write.check(&write_query("/foo"), None).is_ok());
    prompt_value.set(false);
    assert!(perms.write.check(&write_query("/foo"), None).is_ok());
    assert!(perms.write.check(&write_query("/bar"), None).is_err());

    prompt_value.set(true);
    assert!(perms.ffi.check(&ffi_query("/foo"), None).is_ok());
    prompt_value.set(false);
    assert!(perms.ffi.check(&ffi_query("/foo"), None).is_ok());
    assert!(perms.ffi.check(&ffi_query("/bar"), None).is_err());

    prompt_value.set(true);
    assert!(perms
      .net
      .check(
        &NetDescriptor(Host::must_parse("127.0.0.1"), Some(8000)),
        None
      )
      .is_ok());
    prompt_value.set(false);
    assert!(perms
      .net
      .check(
        &NetDescriptor(Host::must_parse("127.0.0.1"), Some(8000)),
        None
      )
      .is_ok());
    assert!(perms
      .net
      .check(
        &NetDescriptor(Host::must_parse("127.0.0.1"), Some(8001)),
        None
      )
      .is_err());
    assert!(perms
      .net
      .check(&NetDescriptor(Host::must_parse("127.0.0.1"), None), None)
      .is_err());
    assert!(perms
      .net
      .check(
        &NetDescriptor(Host::must_parse("deno.land"), Some(8000)),
        None
      )
      .is_err());
    assert!(perms
      .net
      .check(&NetDescriptor(Host::must_parse("deno.land"), None), None)
      .is_err());

    #[allow(clippy::disallowed_methods)]
    let cwd = std::env::current_dir().unwrap();
    prompt_value.set(true);
    assert!(perms
      .run
      .check(
        &RunQueryDescriptor::Path {
          requested: "cat".to_string(),
          resolved: cwd.join("cat")
        },
        None
      )
      .is_ok());
    prompt_value.set(false);
    assert!(perms
      .run
      .check(
        &RunQueryDescriptor::Path {
          requested: "cat".to_string(),
          resolved: cwd.join("cat")
        },
        None
      )
      .is_ok());
    assert!(perms
      .run
      .check(
        &RunQueryDescriptor::Path {
          requested: "ls".to_string(),
          resolved: cwd.join("ls")
        },
        None
      )
      .is_err());

    prompt_value.set(true);
    assert!(perms.env.check("HOME", None).is_ok());
    prompt_value.set(false);
    assert!(perms.env.check("HOME", None).is_ok());
    assert!(perms.env.check("PATH", None).is_err());

    prompt_value.set(true);
    assert!(perms.env.check("hostname", None).is_ok());
    prompt_value.set(false);
    assert!(perms.env.check("hostname", None).is_ok());
    assert!(perms.env.check("osRelease", None).is_err());
  }

  #[test]
  fn test_check_fail() {
    set_prompter(Box::new(TestPrompter));
    let mut perms = Permissions::none_with_prompt();
    let prompt_value = PERMISSION_PROMPT_STUB_VALUE_SETTER.lock();
    let parser = TestPermissionDescriptorParser;
    let read_query =
      |path: &str| parser.parse_path_query(path).unwrap().into_read();
    let write_query =
      |path: &str| parser.parse_path_query(path).unwrap().into_write();
    let ffi_query =
      |path: &str| parser.parse_path_query(path).unwrap().into_ffi();

    prompt_value.set(false);
    assert!(perms.read.check(&read_query("/foo"), None).is_err());
    prompt_value.set(true);
    assert!(perms.read.check(&read_query("/foo"), None).is_err());
    assert!(perms.read.check(&read_query("/bar"), None).is_ok());
    prompt_value.set(false);
    assert!(perms.read.check(&read_query("/bar"), None).is_ok());

    prompt_value.set(false);
    assert!(perms.write.check(&write_query("/foo"), None).is_err());
    prompt_value.set(true);
    assert!(perms.write.check(&write_query("/foo"), None).is_err());
    assert!(perms.write.check(&write_query("/bar"), None).is_ok());
    prompt_value.set(false);
    assert!(perms.write.check(&write_query("/bar"), None).is_ok());

    prompt_value.set(false);
    assert!(perms.ffi.check(&ffi_query("/foo"), None).is_err());
    prompt_value.set(true);
    assert!(perms.ffi.check(&ffi_query("/foo"), None).is_err());
    assert!(perms.ffi.check(&ffi_query("/bar"), None).is_ok());
    prompt_value.set(false);
    assert!(perms.ffi.check(&ffi_query("/bar"), None).is_ok());

    prompt_value.set(false);
    assert!(perms
      .net
      .check(
        &NetDescriptor(Host::must_parse("127.0.0.1"), Some(8000)),
        None
      )
      .is_err());
    prompt_value.set(true);
    assert!(perms
      .net
      .check(
        &NetDescriptor(Host::must_parse("127.0.0.1"), Some(8000)),
        None
      )
      .is_err());
    assert!(perms
      .net
      .check(
        &NetDescriptor(Host::must_parse("127.0.0.1"), Some(8001)),
        None
      )
      .is_ok());
    assert!(perms
      .net
      .check(
        &NetDescriptor(Host::must_parse("deno.land"), Some(8000)),
        None
      )
      .is_ok());
    prompt_value.set(false);
    assert!(perms
      .net
      .check(
        &NetDescriptor(Host::must_parse("127.0.0.1"), Some(8001)),
        None
      )
      .is_ok());
    assert!(perms
      .net
      .check(
        &NetDescriptor(Host::must_parse("deno.land"), Some(8000)),
        None
      )
      .is_ok());

    prompt_value.set(false);
    #[allow(clippy::disallowed_methods)]
    let cwd = std::env::current_dir().unwrap();
    assert!(perms
      .run
      .check(
        &RunQueryDescriptor::Path {
          requested: "cat".to_string(),
          resolved: cwd.join("cat")
        },
        None
      )
      .is_err());
    prompt_value.set(true);
    assert!(perms
      .run
      .check(
        &RunQueryDescriptor::Path {
          requested: "cat".to_string(),
          resolved: cwd.join("cat")
        },
        None
      )
      .is_err());
    assert!(perms
      .run
      .check(
        &RunQueryDescriptor::Path {
          requested: "ls".to_string(),
          resolved: cwd.join("ls")
        },
        None
      )
      .is_ok());
    prompt_value.set(false);
    assert!(perms
      .run
      .check(
        &RunQueryDescriptor::Path {
          requested: "ls".to_string(),
          resolved: cwd.join("ls")
        },
        None
      )
      .is_ok());

    prompt_value.set(false);
    assert!(perms.env.check("HOME", None).is_err());
    prompt_value.set(true);
    assert!(perms.env.check("HOME", None).is_err());
    assert!(perms.env.check("PATH", None).is_ok());
    prompt_value.set(false);
    assert!(perms.env.check("PATH", None).is_ok());

    prompt_value.set(false);
    assert!(perms.sys.check("hostname", None).is_err());
    prompt_value.set(true);
    assert!(perms.sys.check("hostname", None).is_err());
    assert!(perms.sys.check("osRelease", None).is_ok());
    prompt_value.set(false);
    assert!(perms.sys.check("osRelease", None).is_ok());
  }

  #[test]
  #[cfg(windows)]
  fn test_env_windows() {
    set_prompter(Box::new(TestPrompter));
    let prompt_value = PERMISSION_PROMPT_STUB_VALUE_SETTER.lock();
    let mut perms = Permissions::allow_all();
    perms.env = UnaryPermission {
      granted_global: false,
      ..Permissions::new_unary(
        Some(HashSet::from([EnvDescriptor::new("HOME")])),
        None,
        false,
      )
      .unwrap()
    };

    prompt_value.set(true);
    assert!(perms.env.check("HOME", None).is_ok());
    prompt_value.set(false);
    assert!(perms.env.check("HOME", None).is_ok());
    assert!(perms.env.check("hOmE", None).is_ok());

    assert_eq!(perms.env.revoke(Some("HomE")), PermissionState::Prompt);
  }

  #[test]
  fn test_check_partial_denied() {
    let parser = TestPermissionDescriptorParser;
    let mut perms = Permissions::from_options(
      &parser,
      &PermissionsOptions {
        allow_read: Some(vec![]),
        deny_read: Some(svec!["/foo/bar"]),
        allow_write: Some(vec![]),
        deny_write: Some(svec!["/foo/bar"]),
        ..Default::default()
      },
    )
    .unwrap();

    let read_query = parser.parse_path_query("/foo").unwrap().into_read();
    perms.read.check_partial(&read_query, None).unwrap();
    assert!(perms.read.check(&read_query, None).is_err());

    let write_query = parser.parse_path_query("/foo").unwrap().into_write();
    perms.write.check_partial(&write_query, None).unwrap();
    assert!(perms.write.check(&write_query, None).is_err());
  }

  #[test]
  fn test_net_fully_qualified_domain_name() {
    set_prompter(Box::new(TestPrompter));
    let parser = TestPermissionDescriptorParser;
    let perms = Permissions::from_options(
      &parser,
      &PermissionsOptions {
        allow_net: Some(svec!["allowed.domain", "1.1.1.1"]),
        deny_net: Some(svec!["denied.domain", "2.2.2.2"]),
        ..Default::default()
      },
    )
    .unwrap();
    let mut perms = PermissionsContainer::new(Arc::new(parser), perms);
    let cases = [
      ("allowed.domain.", true),
      ("1.1.1.1", true),
      ("denied.domain.", false),
      ("2.2.2.2", false),
    ];

    for (host, is_ok) in cases {
      assert_eq!(perms.check_net(&(host, None), "api").is_ok(), is_ok);
    }
  }

  #[test]
  fn test_deserialize_child_permissions_arg() {
    set_prompter(Box::new(TestPrompter));
    assert_eq!(
      ChildPermissionsArg::inherit(),
      ChildPermissionsArg {
        env: ChildUnaryPermissionArg::Inherit,
        net: ChildUnaryPermissionArg::Inherit,
        ffi: ChildUnaryPermissionArg::Inherit,
        read: ChildUnaryPermissionArg::Inherit,
        run: ChildUnaryPermissionArg::Inherit,
        sys: ChildUnaryPermissionArg::Inherit,
        write: ChildUnaryPermissionArg::Inherit,
      }
    );
    assert_eq!(
      ChildPermissionsArg::none(),
      ChildPermissionsArg {
        env: ChildUnaryPermissionArg::NotGranted,
        net: ChildUnaryPermissionArg::NotGranted,
        ffi: ChildUnaryPermissionArg::NotGranted,
        read: ChildUnaryPermissionArg::NotGranted,
        run: ChildUnaryPermissionArg::NotGranted,
        sys: ChildUnaryPermissionArg::NotGranted,
        write: ChildUnaryPermissionArg::NotGranted,
      }
    );
    assert_eq!(
      serde_json::from_value::<ChildPermissionsArg>(json!("inherit")).unwrap(),
      ChildPermissionsArg::inherit()
    );
    assert_eq!(
      serde_json::from_value::<ChildPermissionsArg>(json!("none")).unwrap(),
      ChildPermissionsArg::none()
    );
    assert_eq!(
      serde_json::from_value::<ChildPermissionsArg>(json!({})).unwrap(),
      ChildPermissionsArg::none()
    );
    assert_eq!(
      serde_json::from_value::<ChildPermissionsArg>(json!({
        "env": ["foo", "bar"],
      }))
      .unwrap(),
      ChildPermissionsArg {
        env: ChildUnaryPermissionArg::GrantedList(svec!["foo", "bar"]),
        ..ChildPermissionsArg::none()
      }
    );
    assert_eq!(
      serde_json::from_value::<ChildPermissionsArg>(json!({
        "env": true,
        "net": true,
        "ffi": true,
        "read": true,
        "run": true,
        "sys": true,
        "write": true,
      }))
      .unwrap(),
      ChildPermissionsArg {
        env: ChildUnaryPermissionArg::Granted,
        net: ChildUnaryPermissionArg::Granted,
        ffi: ChildUnaryPermissionArg::Granted,
        read: ChildUnaryPermissionArg::Granted,
        run: ChildUnaryPermissionArg::Granted,
        sys: ChildUnaryPermissionArg::Granted,
        write: ChildUnaryPermissionArg::Granted,
      }
    );
    assert_eq!(
      serde_json::from_value::<ChildPermissionsArg>(json!({
        "env": false,
        "net": false,
        "ffi": false,
        "read": false,
        "run": false,
        "sys": false,
        "write": false,
      }))
      .unwrap(),
      ChildPermissionsArg {
        env: ChildUnaryPermissionArg::NotGranted,
        net: ChildUnaryPermissionArg::NotGranted,
        ffi: ChildUnaryPermissionArg::NotGranted,
        read: ChildUnaryPermissionArg::NotGranted,
        run: ChildUnaryPermissionArg::NotGranted,
        sys: ChildUnaryPermissionArg::NotGranted,
        write: ChildUnaryPermissionArg::NotGranted,
      }
    );
    assert_eq!(
      serde_json::from_value::<ChildPermissionsArg>(json!({
        "env": ["foo", "bar"],
        "net": ["foo", "bar:8000"],
        "ffi": ["foo", "file:///bar/baz"],
        "read": ["foo", "file:///bar/baz"],
        "run": ["foo", "file:///bar/baz", "./qux"],
        "sys": ["hostname", "osRelease"],
        "write": ["foo", "file:///bar/baz"],
      }))
      .unwrap(),
      ChildPermissionsArg {
        env: ChildUnaryPermissionArg::GrantedList(svec!["foo", "bar"]),
        net: ChildUnaryPermissionArg::GrantedList(svec!["foo", "bar:8000"]),
        ffi: ChildUnaryPermissionArg::GrantedList(svec![
          "foo",
          "file:///bar/baz"
        ]),
        read: ChildUnaryPermissionArg::GrantedList(svec![
          "foo",
          "file:///bar/baz"
        ]),
        run: ChildUnaryPermissionArg::GrantedList(svec![
          "foo",
          "file:///bar/baz",
          "./qux"
        ]),
        sys: ChildUnaryPermissionArg::GrantedList(svec![
          "hostname",
          "osRelease"
        ]),
        write: ChildUnaryPermissionArg::GrantedList(svec![
          "foo",
          "file:///bar/baz"
        ]),
      }
    );
  }

  #[test]
  fn test_create_child_permissions() {
    set_prompter(Box::new(TestPrompter));
    let parser = TestPermissionDescriptorParser;
    let mut main_perms = Permissions::from_options(
      &parser,
      &PermissionsOptions {
        allow_env: Some(vec![]),
        allow_net: Some(svec!["foo", "bar"]),
        ..Default::default()
      },
    )
    .unwrap();
    assert_eq!(
      create_child_permissions(
        &parser,
        &mut main_perms.clone(),
        ChildPermissionsArg {
          env: ChildUnaryPermissionArg::Inherit,
          net: ChildUnaryPermissionArg::GrantedList(svec!["foo"]),
          ffi: ChildUnaryPermissionArg::NotGranted,
          ..ChildPermissionsArg::none()
        }
      )
      .unwrap(),
      Permissions {
        env: Permissions::new_unary(Some(HashSet::new()), None, false).unwrap(),
        net: Permissions::new_unary(
          Some(HashSet::from([NetDescriptor::parse("foo").unwrap()])),
          None,
          false
        )
        .unwrap(),
        ..Permissions::none_without_prompt()
      }
    );
    assert!(create_child_permissions(
      &parser,
      &mut main_perms.clone(),
      ChildPermissionsArg {
        net: ChildUnaryPermissionArg::Granted,
        ..ChildPermissionsArg::none()
      }
    )
    .is_err());
    assert!(create_child_permissions(
      &parser,
      &mut main_perms.clone(),
      ChildPermissionsArg {
        net: ChildUnaryPermissionArg::GrantedList(svec!["foo", "bar", "baz"]),
        ..ChildPermissionsArg::none()
      }
    )
    .is_err());
    assert!(create_child_permissions(
      &parser,
      &mut main_perms,
      ChildPermissionsArg {
        ffi: ChildUnaryPermissionArg::GrantedList(svec!["foo"]),
        ..ChildPermissionsArg::none()
      }
    )
    .is_err());
  }

  #[test]
  fn test_create_child_permissions_with_prompt() {
    set_prompter(Box::new(TestPrompter));
    let prompt_value = PERMISSION_PROMPT_STUB_VALUE_SETTER.lock();
    let mut main_perms = Permissions::from_options(
      &TestPermissionDescriptorParser,
      &PermissionsOptions {
        prompt: true,
        ..Default::default()
      },
    )
    .unwrap();
    prompt_value.set(true);
    let worker_perms = create_child_permissions(
      &TestPermissionDescriptorParser,
      &mut main_perms,
      ChildPermissionsArg {
        read: ChildUnaryPermissionArg::Granted,
        run: ChildUnaryPermissionArg::GrantedList(svec!["foo", "bar"]),
        ..ChildPermissionsArg::none()
      },
    )
    .unwrap();
    assert_eq!(main_perms, worker_perms);
    assert_eq!(
      main_perms.run.granted_list,
      HashSet::from([
        AllowRunDescriptor(PathBuf::from("/bar")),
        AllowRunDescriptor(PathBuf::from("/foo")),
      ])
    );
  }

  #[test]
  fn test_create_child_permissions_with_inherited_denied_list() {
    set_prompter(Box::new(TestPrompter));
    let prompt_value = PERMISSION_PROMPT_STUB_VALUE_SETTER.lock();
    let parser = TestPermissionDescriptorParser;
    let mut main_perms = Permissions::from_options(
      &parser,
      &PermissionsOptions {
        prompt: true,
        ..Default::default()
      },
    )
    .unwrap();
    prompt_value.set(false);
    assert!(main_perms
      .write
      .check(&parser.parse_path_query("foo").unwrap().into_write(), None)
      .is_err());
    let worker_perms = create_child_permissions(
      &TestPermissionDescriptorParser,
      &mut main_perms.clone(),
      ChildPermissionsArg::none(),
    )
    .unwrap();
    assert_eq!(
      worker_perms.write.flag_denied_list,
      main_perms.write.flag_denied_list
    );
  }

  #[test]
  fn test_host_parse() {
    let hosts = &[
      ("deno.land", Some(Host::Fqdn(fqdn!("deno.land")))),
      ("DENO.land", Some(Host::Fqdn(fqdn!("deno.land")))),
      ("deno.land.", Some(Host::Fqdn(fqdn!("deno.land")))),
      (
        "1.1.1.1",
        Some(Host::Ip(IpAddr::V4(Ipv4Addr::new(1, 1, 1, 1)))),
      ),
      (
        "::1",
        Some(Host::Ip(IpAddr::V6(Ipv6Addr::new(0, 0, 0, 0, 0, 0, 0, 1)))),
      ),
      (
        "[::1]",
        Some(Host::Ip(IpAddr::V6(Ipv6Addr::new(0, 0, 0, 0, 0, 0, 0, 1)))),
      ),
      ("[::1", None),
      ("::1]", None),
      ("deno. land", None),
      ("1. 1.1.1", None),
      ("1.1.1.1.", None),
      ("1::1.", None),
      ("deno.land.", Some(Host::Fqdn(fqdn!("deno.land")))),
      (".deno.land", None),
      (
        "::ffff:1.1.1.1",
        Some(Host::Ip(IpAddr::V6(Ipv6Addr::new(
          0, 0, 0, 0, 0, 0xffff, 0x0101, 0x0101,
        )))),
      ),
    ];

    for (host_str, expected) in hosts {
      assert_eq!(Host::parse(host_str).ok(), *expected, "{host_str}");
    }
  }

  #[test]
  fn test_net_descriptor_parse() {
    let cases = &[
      (
        "deno.land",
        Some(NetDescriptor(Host::Fqdn(fqdn!("deno.land")), None)),
      ),
      (
        "DENO.land",
        Some(NetDescriptor(Host::Fqdn(fqdn!("deno.land")), None)),
      ),
      (
        "deno.land:8000",
        Some(NetDescriptor(Host::Fqdn(fqdn!("deno.land")), Some(8000))),
      ),
      ("deno.land:", None),
      ("deno.land:a", None),
      ("deno. land:a", None),
      ("deno.land.: a", None),
      (
        "1.1.1.1",
        Some(NetDescriptor(
          Host::Ip(IpAddr::V4(Ipv4Addr::new(1, 1, 1, 1))),
          None,
        )),
      ),
      ("1.1.1.1.", None),
      ("1.1.1.1..", None),
      (
        "1.1.1.1:8000",
        Some(NetDescriptor(
          Host::Ip(IpAddr::V4(Ipv4Addr::new(1, 1, 1, 1))),
          Some(8000),
        )),
      ),
      ("::", None),
      (":::80", None),
      ("::80", None),
      (
        "[::]",
        Some(NetDescriptor(
          Host::Ip(IpAddr::V6(Ipv6Addr::new(0, 0, 0, 0, 0, 0, 0, 0))),
          None,
        )),
      ),
      ("[::1", None),
      ("::1]", None),
      ("::1]", None),
      ("[::1]:", None),
      ("[::1]:a", None),
      (
        "[::1]:443",
        Some(NetDescriptor(
          Host::Ip(IpAddr::V6(Ipv6Addr::new(0, 0, 0, 0, 0, 0, 0, 1))),
          Some(443),
        )),
      ),
      ("", None),
      ("deno.land..", None),
    ];

    for (input, expected) in cases {
      assert_eq!(NetDescriptor::parse(input).ok(), *expected, "'{input}'");
    }
  }

  #[test]
<<<<<<< HEAD
  fn test_specifier_to_file_path() {
    run_success_test("file:///", "/");
    run_success_test("file:///test", "/test");
    run_success_test("file:///dir/test/test.txt", "/dir/test/test.txt");
    run_success_test(
      "file:///dir/test%20test/test.txt",
      "/dir/test test/test.txt",
    );

    assert_no_panic_specifier_to_file_path("file:/");
    assert_no_panic_specifier_to_file_path("file://");
    assert_no_panic_specifier_to_file_path("file://asdf/");
    assert_no_panic_specifier_to_file_path("file://asdf/66666/a.ts");

    fn run_success_test(specifier: &str, expected_path: &str) {
      let result =
        specifier_to_file_path(&ModuleSpecifier::parse(specifier).unwrap())
          .unwrap();
      assert_eq!(result, PathBuf::from(expected_path));
    }
    fn assert_no_panic_specifier_to_file_path(specifier: &str) {
      let result =
        specifier_to_file_path(&ModuleSpecifier::parse(specifier).unwrap());
      match result {
        Ok(_) => (),
        Err(err) => assert_eq!(
          err.to_string(),
          format!("Invalid file path.\n  Specifier: {specifier}")
        ),
      }
=======
  fn test_denies_run_name() {
    let cases = [
      #[cfg(windows)]
      ("deno", "C:\\deno.exe", true),
      #[cfg(windows)]
      ("deno", "C:\\sub\\deno.cmd", true),
      #[cfg(windows)]
      ("deno", "C:\\sub\\DeNO.cmd", true),
      #[cfg(windows)]
      ("DEno", "C:\\sub\\deno.cmd", true),
      #[cfg(windows)]
      ("deno", "C:\\other\\sub\\deno.batch", true),
      #[cfg(windows)]
      ("deno", "C:\\other\\sub\\deno", true),
      #[cfg(windows)]
      ("denort", "C:\\other\\sub\\deno.exe", false),
      ("deno", "/home/test/deno", true),
      ("deno", "/home/test/denot", false),
    ];
    for (name, cmd_path, denies) in cases {
      assert_eq!(
        denies_run_name(name, &PathBuf::from(cmd_path)),
        denies,
        "{} {}",
        name,
        cmd_path
      );
>>>>>>> 039e15fc
    }
  }
}<|MERGE_RESOLUTION|>--- conflicted
+++ resolved
@@ -1932,11 +1932,7 @@
     specifier: &ModuleSpecifier,
   ) -> Result<(), AnyError> {
     match specifier.scheme() {
-<<<<<<< HEAD
-      "file" => match specifier_to_file_path(specifier) {
-        Ok(path) => self.read.check(&path, Some("import()")),
-=======
-      "file" => match specifier.to_file_path() {
+        "file" => match specifier_to_file_path(specifier) {
         Ok(path) => self.read.check(
           &PathQueryDescriptor {
             requested: path.to_string_lossy().into_owned(),
@@ -1945,7 +1941,6 @@
           .into_read(),
           Some("import()"),
         ),
->>>>>>> 039e15fc
         Err(_) => Err(uri_error(format!(
           "Invalid file path.\n  Specifier: {specifier}"
         ))),
@@ -4244,38 +4239,6 @@
   }
 
   #[test]
-<<<<<<< HEAD
-  fn test_specifier_to_file_path() {
-    run_success_test("file:///", "/");
-    run_success_test("file:///test", "/test");
-    run_success_test("file:///dir/test/test.txt", "/dir/test/test.txt");
-    run_success_test(
-      "file:///dir/test%20test/test.txt",
-      "/dir/test test/test.txt",
-    );
-
-    assert_no_panic_specifier_to_file_path("file:/");
-    assert_no_panic_specifier_to_file_path("file://");
-    assert_no_panic_specifier_to_file_path("file://asdf/");
-    assert_no_panic_specifier_to_file_path("file://asdf/66666/a.ts");
-
-    fn run_success_test(specifier: &str, expected_path: &str) {
-      let result =
-        specifier_to_file_path(&ModuleSpecifier::parse(specifier).unwrap())
-          .unwrap();
-      assert_eq!(result, PathBuf::from(expected_path));
-    }
-    fn assert_no_panic_specifier_to_file_path(specifier: &str) {
-      let result =
-        specifier_to_file_path(&ModuleSpecifier::parse(specifier).unwrap());
-      match result {
-        Ok(_) => (),
-        Err(err) => assert_eq!(
-          err.to_string(),
-          format!("Invalid file path.\n  Specifier: {specifier}")
-        ),
-      }
-=======
   fn test_denies_run_name() {
     let cases = [
       #[cfg(windows)]
@@ -4303,7 +4266,40 @@
         name,
         cmd_path
       );
->>>>>>> 039e15fc
-    }
-  }
+    }
+  }
+
+    #[test]
+    fn test_specifier_to_file_path() {
+        run_success_test("file:///", "/");
+        run_success_test("file:///test", "/test");
+        run_success_test("file:///dir/test/test.txt", "/dir/test/test.txt");
+        run_success_test(
+            "file:///dir/test%20test/test.txt",
+            "/dir/test test/test.txt",
+        );
+
+        assert_no_panic_specifier_to_file_path("file:/");
+        assert_no_panic_specifier_to_file_path("file://");
+        assert_no_panic_specifier_to_file_path("file://asdf/");
+        assert_no_panic_specifier_to_file_path("file://asdf/66666/a.ts");
+
+        fn run_success_test(specifier: &str, expected_path: &str) {
+            let result =
+                specifier_to_file_path(&ModuleSpecifier::parse(specifier).unwrap())
+                    .unwrap();
+            assert_eq!(result, PathBuf::from(expected_path));
+        }
+        fn assert_no_panic_specifier_to_file_path(specifier: &str) {
+            let result =
+                specifier_to_file_path(&ModuleSpecifier::parse(specifier).unwrap());
+            match result {
+                Ok(_) => (),
+                Err(err) => assert_eq!(
+                    err.to_string(),
+                    format!("Invalid file path.\n  Specifier: {specifier}")
+                ),
+            }
+        }
+    }
 }