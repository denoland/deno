--- conflicted
+++ resolved
@@ -1463,19 +1463,13 @@
     match kind.as_str() {
       "hostname" | "osRelease" | "osUptime" | "loadavg"
       | "networkInterfaces" | "systemMemoryInfo" | "uid" | "gid" | "cpus"
-<<<<<<< HEAD
-      | "homedir" | "getegid" | "username" | "statfs" | "getPriority"
-      | "setPriority" => Ok(Self(kind)),
-      _ => Err(SysDescriptorParseError::InvalidKind(kind)),
-=======
       | "homedir" | "getegid" | "statfs" | "getPriority" | "setPriority"
       | "userInfo" => Ok(Self(kind)),
 
       // the underlying permission check changed to `userInfo` to better match the API,
       // alias this to avoid breaking existing projects with `--allow-sys=username`
       "username" => Ok(Self("userInfo".into())),
-      _ => Err(type_error(format!("unknown system info kind \"{kind}\""))),
->>>>>>> 2c8a0e79
+      _ => Err(SysDescriptorParseError::InvalidKind(kind)),
     }
   }
 
