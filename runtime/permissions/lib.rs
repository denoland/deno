--- conflicted
+++ resolved
@@ -3470,13 +3470,9 @@
   ) -> Result<CheckedPath<'a>, PermissionCheckError> {
     let path = {
       let mut inner = self.inner.lock();
-<<<<<<< HEAD
-      if matches!(inner.all.state, PermissionState::Granted) {
+      if inner.all_granted() {
         write_audit!(ReadQueryDescriptor::flag_name(), &path);
         write_audit!(WriteQueryDescriptor::flag_name(), &path);
-=======
-      if inner.all_granted() {
->>>>>>> f531dd05
         return Ok(CheckedPath {
           path: PathWithRequested {
             path,
