// Copyright 2018-2023 the Deno authors. All rights reserved. MIT license.

use std::env;
use std::path::PathBuf;

#[cfg(all(
  not(feature = "docsrs"),
  not(feature = "dont_create_runtime_snapshot")
))]
mod startup_snapshot {
  use super::*;
  use deno_ast::MediaType;
  use deno_ast::ParseParams;
  use deno_ast::SourceTextInfo;
  use deno_cache::SqliteBackedCache;
  use deno_core::error::AnyError;
  use deno_core::snapshot_util::*;
  use deno_core::Extension;
  use deno_core::ExtensionFileSource;
<<<<<<< HEAD
<<<<<<< HEAD
  use deno_kv::sqlite::SqliteDbHandler;
=======
  use std::path::Path;
>>>>>>> main
=======
  use std::path::Path;
>>>>>>> 3487fde2

  fn transpile_ts_for_snapshotting(
    file_source: &ExtensionFileSource,
  ) -> Result<String, AnyError> {
    let media_type = MediaType::from(Path::new(&file_source.specifier));

    let should_transpile = match media_type {
      MediaType::JavaScript => false,
      MediaType::Mjs => false,
      MediaType::TypeScript => true,
      _ => panic!(
        "Unsupported media type for snapshotting {media_type:?} for file {}",
        file_source.specifier
      ),
    };
    let code = file_source.code.load()?;

    if !should_transpile {
      return Ok(code);
    }

    let parsed = deno_ast::parse_module(ParseParams {
      specifier: file_source.specifier.to_string(),
      text_info: SourceTextInfo::from_string(code),
      media_type,
      capture_tokens: false,
      scope_analysis: false,
      maybe_syntax: None,
    })?;
    let transpiled_source = parsed.transpile(&deno_ast::EmitOptions {
      imports_not_used_as_values: deno_ast::ImportsNotUsedAsValues::Remove,
      inline_source_map: false,
      ..Default::default()
    })?;

    Ok(transpiled_source.text)
  }

  #[derive(Clone)]
  struct Permissions;

  impl deno_fetch::FetchPermissions for Permissions {
    fn check_net_url(
      &mut self,
      _url: &deno_core::url::Url,
      _api_name: &str,
    ) -> Result<(), deno_core::error::AnyError> {
      unreachable!("snapshotting!")
    }

    fn check_read(
      &mut self,
      _p: &Path,
      _api_name: &str,
    ) -> Result<(), deno_core::error::AnyError> {
      unreachable!("snapshotting!")
    }
  }

  impl deno_websocket::WebSocketPermissions for Permissions {
    fn check_net_url(
      &mut self,
      _url: &deno_core::url::Url,
      _api_name: &str,
    ) -> Result<(), deno_core::error::AnyError> {
      unreachable!("snapshotting!")
    }
  }

  impl deno_web::TimersPermission for Permissions {
    fn allow_hrtime(&mut self) -> bool {
      unreachable!("snapshotting!")
    }

    fn check_unstable(
      &self,
      _state: &deno_core::OpState,
      _api_name: &'static str,
    ) {
      unreachable!("snapshotting!")
    }
  }

  impl deno_ffi::FfiPermissions for Permissions {
    fn check(
      &mut self,
      _path: Option<&Path>,
    ) -> Result<(), deno_core::error::AnyError> {
      unreachable!("snapshotting!")
    }
  }

  impl deno_napi::NapiPermissions for Permissions {
    fn check(
      &mut self,
      _path: Option<&Path>,
    ) -> Result<(), deno_core::error::AnyError> {
      unreachable!("snapshotting!")
    }
  }

  impl deno_flash::FlashPermissions for Permissions {
    fn check_net<T: AsRef<str>>(
      &mut self,
      _host: &(T, Option<u16>),
      _api_name: &str,
    ) -> Result<(), deno_core::error::AnyError> {
      unreachable!("snapshotting!")
    }
  }

  impl deno_node::NodePermissions for Permissions {
    fn check_read(
      &mut self,
      _p: &Path,
    ) -> Result<(), deno_core::error::AnyError> {
      unreachable!("snapshotting!")
    }
  }

  impl deno_net::NetPermissions for Permissions {
    fn check_net<T: AsRef<str>>(
      &mut self,
      _host: &(T, Option<u16>),
      _api_name: &str,
    ) -> Result<(), deno_core::error::AnyError> {
      unreachable!("snapshotting!")
    }

    fn check_read(
      &mut self,
      _p: &Path,
      _api_name: &str,
    ) -> Result<(), deno_core::error::AnyError> {
      unreachable!("snapshotting!")
    }

    fn check_write(
      &mut self,
      _p: &Path,
      _api_name: &str,
    ) -> Result<(), deno_core::error::AnyError> {
      unreachable!("snapshotting!")
    }
  }

  impl deno_fs::FsPermissions for Permissions {
    fn check_read(
      &mut self,
      _path: &Path,
      _api_name: &str,
    ) -> Result<(), AnyError> {
      unreachable!("snapshotting!")
    }

    fn check_read_blind(
      &mut self,
      _path: &Path,
      _display: &str,
      _api_name: &str,
    ) -> Result<(), AnyError> {
      unreachable!("snapshotting!")
    }

    fn check_write(
      &mut self,
      _path: &Path,
      _api_name: &str,
    ) -> Result<(), AnyError> {
      unreachable!("snapshotting!")
    }

    fn check_read_all(&mut self, _api_name: &str) -> Result<(), AnyError> {
      unreachable!("snapshotting!")
    }

    fn check_write_all(&mut self, _api_name: &str) -> Result<(), AnyError> {
      unreachable!("snapshotting!")
    }
  }

<<<<<<< HEAD
  impl deno_kv::sqlite::SqliteDbHandlerPermissions for Permissions {
    fn check_read(
      &mut self,
      _path: &Path,
      _api_name: &str,
    ) -> Result<(), AnyError> {
      unreachable!("snapshotting!")
    }

    fn check_write(
      &mut self,
      _path: &Path,
      _api_name: &str,
    ) -> Result<(), AnyError> {
      unreachable!("snapshotting!")
    }
  }

=======
>>>>>>> 3487fde2
  deno_core::extension!(runtime,
    deps = [
      deno_webidl,
      deno_console,
      deno_url,
      deno_tls,
      deno_web,
      deno_fetch,
      deno_cache,
      deno_websocket,
      deno_webstorage,
      deno_crypto,
      deno_broadcast_channel,
      // FIXME(bartlomieju): this should be reenabled
      // "deno_node",
      deno_ffi,
      deno_net,
      deno_napi,
      deno_http,
      deno_flash,
      deno_io,
      deno_fs
    ],
    esm = [
      dir "js",
      "01_errors.js",
      "01_version.ts",
      "06_util.js",
      "10_permissions.js",
      "11_workers.js",
      "13_buffer.js",
      "30_os.js",
      "40_fs_events.js",
      "40_http.js",
      "40_process.js",
      "40_signals.js",
      "40_tty.js",
      "41_prompt.js",
      "90_deno_ns.js",
      "98_global_scope.js"
    ],
  );

  #[cfg(not(feature = "snapshot_from_snapshot"))]
  deno_core::extension!(
    runtime_main,
    deps = [runtime],
    customizer = |ext: &mut deno_core::ExtensionBuilder| {
      ext.esm(vec![ExtensionFileSource {
        specifier: "js/99_main.js".to_string(),
        code: deno_core::ExtensionFileSourceCode::IncludedInBinary(
          include_str!("js/99_main.js"),
        ),
      }]);
    }
  );

  pub fn create_runtime_snapshot(snapshot_path: PathBuf) {
    // NOTE(bartlomieju): ordering is important here, keep it in sync with
    // `runtime/worker.rs`, `runtime/web_worker.rs` and `cli/build.rs`!
    let extensions: Vec<Extension> = vec![
      deno_webidl::deno_webidl::init_ops_and_esm(),
      deno_console::deno_console::init_ops_and_esm(),
      deno_url::deno_url::init_ops_and_esm(),
      deno_web::deno_web::init_ops_and_esm::<Permissions>(
        deno_web::BlobStore::default(),
        Default::default(),
      ),
      deno_fetch::deno_fetch::init_ops_and_esm::<Permissions>(
        Default::default(),
      ),
      deno_cache::deno_cache::init_ops_and_esm::<SqliteBackedCache>(None),
      deno_websocket::deno_websocket::init_ops_and_esm::<Permissions>(
        "".to_owned(),
        None,
        None,
      ),
      deno_webstorage::deno_webstorage::init_ops_and_esm(None),
      deno_crypto::deno_crypto::init_ops_and_esm(None),
      deno_broadcast_channel::deno_broadcast_channel::init_ops_and_esm(
        deno_broadcast_channel::InMemoryBroadcastChannel::default(),
        false, // No --unstable.
      ),
      deno_ffi::deno_ffi::init_ops_and_esm::<Permissions>(false),
      deno_net::deno_net::init_ops_and_esm::<Permissions>(
        None, false, // No --unstable.
        None,
      ),
      deno_tls::deno_tls::init_ops_and_esm(),
<<<<<<< HEAD
      deno_kv::deno_kv::init_ops_and_esm(
        SqliteDbHandler::<Permissions>::new(None),
        false, // No --unstable
      ),
=======
>>>>>>> 3487fde2
      deno_napi::deno_napi::init_ops_and_esm::<Permissions>(),
      deno_http::deno_http::init_ops_and_esm(),
      deno_io::deno_io::init_ops_and_esm(Default::default()),
      deno_fs::deno_fs::init_ops_and_esm::<Permissions>(false),
      deno_flash::deno_flash::init_ops_and_esm::<Permissions>(false), // No --unstable
      runtime::init_ops_and_esm(),
      // FIXME(bartlomieju): these extensions are specified last, because they
      // depend on `runtime`, even though it should be other way around
      deno_node::deno_node_loading::init_ops_and_esm::<Permissions>(None),
      deno_node::deno_node::init_ops_and_esm(),
      #[cfg(not(feature = "snapshot_from_snapshot"))]
      runtime_main::init_ops_and_esm(),
    ];

    create_snapshot(CreateSnapshotOptions {
      cargo_manifest_dir: env!("CARGO_MANIFEST_DIR"),
      snapshot_path,
      startup_snapshot: None,
      extensions,
      compression_cb: None,
      snapshot_module_load_cb: Some(Box::new(transpile_ts_for_snapshotting)),
    });
  }
}

fn main() {
  // To debug snapshot issues uncomment:
  // op_fetch_asset::trace_serializer();

  println!("cargo:rustc-env=TARGET={}", env::var("TARGET").unwrap());
  println!("cargo:rustc-env=PROFILE={}", env::var("PROFILE").unwrap());
  let o = PathBuf::from(env::var_os("OUT_DIR").unwrap());

  // Main snapshot
  let runtime_snapshot_path = o.join("RUNTIME_SNAPSHOT.bin");

  // If we're building on docs.rs we just create
  // and empty snapshot file and return, because `rusty_v8`
  // doesn't actually compile on docs.rs
  if env::var_os("DOCS_RS").is_some() {
    let snapshot_slice = &[];
    #[allow(clippy::needless_borrow)]
    std::fs::write(&runtime_snapshot_path, snapshot_slice).unwrap();
  }

  #[cfg(all(
    not(feature = "docsrs"),
    not(feature = "dont_create_runtime_snapshot")
  ))]
  startup_snapshot::create_runtime_snapshot(runtime_snapshot_path)
}<|MERGE_RESOLUTION|>--- conflicted
+++ resolved
@@ -17,15 +17,8 @@
   use deno_core::snapshot_util::*;
   use deno_core::Extension;
   use deno_core::ExtensionFileSource;
-<<<<<<< HEAD
-<<<<<<< HEAD
   use deno_kv::sqlite::SqliteDbHandler;
-=======
   use std::path::Path;
->>>>>>> main
-=======
-  use std::path::Path;
->>>>>>> 3487fde2
 
   fn transpile_ts_for_snapshotting(
     file_source: &ExtensionFileSource,
@@ -207,7 +200,6 @@
     }
   }
 
-<<<<<<< HEAD
   impl deno_kv::sqlite::SqliteDbHandlerPermissions for Permissions {
     fn check_read(
       &mut self,
@@ -226,8 +218,6 @@
     }
   }
 
-=======
->>>>>>> 3487fde2
   deno_core::extension!(runtime,
     deps = [
       deno_webidl,
@@ -317,13 +307,10 @@
         None,
       ),
       deno_tls::deno_tls::init_ops_and_esm(),
-<<<<<<< HEAD
       deno_kv::deno_kv::init_ops_and_esm(
         SqliteDbHandler::<Permissions>::new(None),
         false, // No --unstable
       ),
-=======
->>>>>>> 3487fde2
       deno_napi::deno_napi::init_ops_and_esm::<Permissions>(),
       deno_http::deno_http::init_ops_and_esm(),
       deno_io::deno_io::init_ops_and_esm(Default::default()),
