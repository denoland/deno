// Copyright 2018-2023 the Deno authors. All rights reserved. MIT license.

use std::env;
use std::path::PathBuf;

#[cfg(all(
  not(feature = "docsrs"),
  not(feature = "dont_create_runtime_snapshot")
))]
mod startup_snapshot {
  use super::*;
  use deno_ast::MediaType;
  use deno_ast::ParseParams;
  use deno_ast::SourceTextInfo;
  use deno_broadcast_channel::InMemoryBroadcastChannel;
  use deno_cache::SqliteBackedCache;
  use deno_core::error::AnyError;
  use deno_core::snapshot_util::*;
  use deno_core::Extension;
  use deno_core::ExtensionFileSource;
  use std::cell::RefCell;
  use std::path::Path;
  use std::rc::Rc;

  fn transpile_ts_for_snapshotting(
    file_source: &ExtensionFileSource,
  ) -> Result<String, AnyError> {
    let media_type = MediaType::from(Path::new(&file_source.specifier));

    let should_transpile = match media_type {
      MediaType::JavaScript => false,
      MediaType::Mjs => false,
      MediaType::TypeScript => true,
      _ => panic!(
        "Unsupported media type for snapshotting {media_type:?} for file {}",
        file_source.specifier
      ),
    };
    let code = file_source.code.load()?;

    if !should_transpile {
      return Ok(code);
    }

    let parsed = deno_ast::parse_module(ParseParams {
      specifier: file_source.specifier.to_string(),
      text_info: SourceTextInfo::from_string(code),
      media_type,
      capture_tokens: false,
      scope_analysis: false,
      maybe_syntax: None,
    })?;
    let transpiled_source = parsed.transpile(&deno_ast::EmitOptions {
      imports_not_used_as_values: deno_ast::ImportsNotUsedAsValues::Remove,
      inline_source_map: false,
      ..Default::default()
    })?;

    Ok(transpiled_source.text)
  }

  #[derive(Clone)]
  struct Permissions;

  impl deno_fetch::FetchPermissions for Permissions {
    fn check_net_url(
      &mut self,
      _url: &deno_core::url::Url,
      _api_name: &str,
    ) -> Result<(), deno_core::error::AnyError> {
      unreachable!("snapshotting!")
    }

    fn check_read(
      &mut self,
      _p: &Path,
      _api_name: &str,
    ) -> Result<(), deno_core::error::AnyError> {
      unreachable!("snapshotting!")
    }
  }

  impl deno_websocket::WebSocketPermissions for Permissions {
    fn check_net_url(
      &mut self,
      _url: &deno_core::url::Url,
      _api_name: &str,
    ) -> Result<(), deno_core::error::AnyError> {
      unreachable!("snapshotting!")
    }
  }

  impl deno_web::TimersPermission for Permissions {
    fn allow_hrtime(&mut self) -> bool {
      unreachable!("snapshotting!")
    }

    fn check_unstable(
      &self,
      _state: &deno_core::OpState,
      _api_name: &'static str,
    ) {
      unreachable!("snapshotting!")
    }
  }

  impl deno_ffi::FfiPermissions for Permissions {
    fn check(
      &mut self,
      _path: Option<&Path>,
    ) -> Result<(), deno_core::error::AnyError> {
      unreachable!("snapshotting!")
    }
  }

  impl deno_napi::NapiPermissions for Permissions {
    fn check(
      &mut self,
      _path: Option<&Path>,
    ) -> Result<(), deno_core::error::AnyError> {
      unreachable!("snapshotting!")
    }
  }

  impl deno_flash::FlashPermissions for Permissions {
    fn check_net<T: AsRef<str>>(
      &mut self,
      _host: &(T, Option<u16>),
      _api_name: &str,
    ) -> Result<(), deno_core::error::AnyError> {
      unreachable!("snapshotting!")
    }
  }

  impl deno_node::NodePermissions for Permissions {
    fn check_read(
      &mut self,
      _p: &Path,
    ) -> Result<(), deno_core::error::AnyError> {
      unreachable!("snapshotting!")
    }
  }

  impl deno_net::NetPermissions for Permissions {
    fn check_net<T: AsRef<str>>(
      &mut self,
      _host: &(T, Option<u16>),
      _api_name: &str,
    ) -> Result<(), deno_core::error::AnyError> {
      unreachable!("snapshotting!")
    }

    fn check_read(
      &mut self,
      _p: &Path,
      _api_name: &str,
    ) -> Result<(), deno_core::error::AnyError> {
      unreachable!("snapshotting!")
    }

    fn check_write(
      &mut self,
      _p: &Path,
      _api_name: &str,
    ) -> Result<(), deno_core::error::AnyError> {
      unreachable!("snapshotting!")
    }
  }

  impl deno_fs::FsPermissions for Permissions {
    fn check_read(
      &mut self,
      _path: &Path,
      _api_name: &str,
    ) -> Result<(), AnyError> {
      unreachable!("snapshotting!")
    }

    fn check_read_blind(
      &mut self,
      _path: &Path,
      _display: &str,
      _api_name: &str,
    ) -> Result<(), AnyError> {
      unreachable!("snapshotting!")
    }

    fn check_write(
      &mut self,
      _path: &Path,
      _api_name: &str,
    ) -> Result<(), AnyError> {
      unreachable!("snapshotting!")
    }

    fn check_read_all(&mut self, _api_name: &str) -> Result<(), AnyError> {
      unreachable!("snapshotting!")
    }

    fn check_write_all(&mut self, _api_name: &str) -> Result<(), AnyError> {
      unreachable!("snapshotting!")
    }
  }

  deno_core::extension!(runtime,
    deps = [
      deno_webidl,
      deno_console,
      deno_url,
      deno_tls,
      deno_web,
      deno_fetch,
      deno_cache,
      deno_websocket,
      deno_webstorage,
      deno_crypto,
      deno_webgpu,
      deno_broadcast_channel,
      // FIXME(bartlomieju): this should be reenabled
      // "deno_node",
      deno_ffi,
      deno_net,
      deno_napi,
      deno_http,
      deno_flash,
      deno_io,
      deno_fs
    ],
    esm = [
      dir "js",
      "01_errors.js",
      "01_version.ts",
      "06_util.js",
      "10_permissions.js",
      "11_workers.js",
      "13_buffer.js",
      "30_os.js",
      "40_fs_events.js",
      "40_http.js",
      "40_process.js",
      "40_signals.js",
      "40_tty.js",
      "41_prompt.js",
      "90_deno_ns.js",
      "98_global_scope.js"
    ],
  );

<<<<<<< HEAD
  fn create_runtime_snapshot(
    snapshot_path: PathBuf,
    maybe_additional_extension: Option<Extension>,
  ) {
    let mut extensions: Vec<Extension> = vec![
      deno_webidl::deno_webidl::init_ops_and_esm(),
      deno_console::deno_console::init_ops_and_esm(),
      deno_url::deno_url::init_ops_and_esm(),
      deno_tls::deno_tls::init_ops_and_esm(),
      deno_web::deno_web::init_ops_and_esm::<Permissions>(
=======
    // NOTE(bartlomieju): ordering is important here, keep it in sync with
    // `runtime/worker.rs`, `runtime/web_worker.rs` and `cli/build.rs`!
    let mut extensions: Vec<Extension> = vec![
      deno_webidl::init_esm(),
      deno_console::init_esm(),
      deno_url::init_ops_and_esm(),
      deno_web::init_ops_and_esm::<Permissions>(
>>>>>>> 2c7174a5
        deno_web::BlobStore::default(),
        Default::default(),
      ),
      deno_fetch::deno_fetch::init_ops_and_esm::<Permissions>(
        Default::default(),
      ),
      deno_cache::deno_cache::init_ops_and_esm::<SqliteBackedCache>(None),
      deno_websocket::deno_websocket::init_ops_and_esm::<Permissions>(
        "".to_owned(),
        None,
        None,
      ),
      deno_webstorage::deno_webstorage::init_ops_and_esm(None),
      deno_crypto::deno_crypto::init_ops_and_esm(None),
      deno_webgpu::deno_webgpu::init_ops_and_esm(false),
      deno_broadcast_channel::deno_broadcast_channel::init_ops_and_esm::<
        InMemoryBroadcastChannel,
      >(
        deno_broadcast_channel::InMemoryBroadcastChannel::default(),
        false,
      ), // No --unstable.
      deno_ffi::deno_ffi::init_ops_and_esm::<Permissions>(false),
      deno_net::deno_net::init_ops_and_esm::<Permissions>(
        None, false, // No --unstable.
        None,
      ),
<<<<<<< HEAD
      deno_napi::deno_napi::init_ops_and_esm::<Permissions>(),
      deno_http::deno_http::init_ops_and_esm(),
      deno_io::deno_io::init_ops_and_esm(Rc::new(RefCell::new(Some(
        Default::default(),
      )))),
      deno_fs::deno_fs::init_ops_and_esm::<Permissions>(false),
      deno_flash::deno_flash::init_ops_and_esm::<Permissions>(false), // No --unstable
      runtime::init_ops_and_esm(),
=======
      deno_tls::init_ops(),
      deno_napi::init_ops::<Permissions>(),
      deno_http::init_ops_and_esm(),
      deno_io::init_ops_and_esm(Default::default()),
      deno_fs::init_ops_and_esm::<Permissions>(false),
      deno_flash::init_ops_and_esm::<Permissions>(false), // No --unstable
      runtime_extension,
>>>>>>> 2c7174a5
      // FIXME(bartlomieju): these extensions are specified last, because they
      // depend on `runtime`, even though it should be other way around
      deno_node::deno_node_loading::init_ops_and_esm::<Permissions>(None),
      deno_node::deno_node::init_ops_and_esm(),
    ];

    if let Some(additional_extension) = maybe_additional_extension {
      extensions.push(additional_extension);
    }

    create_snapshot(CreateSnapshotOptions {
      cargo_manifest_dir: env!("CARGO_MANIFEST_DIR"),
      snapshot_path,
      startup_snapshot: None,
      extensions,
      compression_cb: Some(Box::new(|vec, snapshot_slice| {
        lzzzz::lz4_hc::compress_to_vec(
          snapshot_slice,
          vec,
          lzzzz::lz4_hc::CLEVEL_MAX,
        )
        .expect("snapshot compression failed");
      })),
      snapshot_module_load_cb: Some(Box::new(transpile_ts_for_snapshotting)),
    });
  }

  pub fn build_snapshot(runtime_snapshot_path: PathBuf) {
    #[allow(unused_mut, unused_assignments)]
    let mut maybe_additional_extension = None;

    #[cfg(not(feature = "snapshot_from_snapshot"))]
    {
      use deno_core::ExtensionFileSourceCode;
      maybe_additional_extension = Some(
        Extension::builder_with_deps("runtime_main", &["runtime"])
          .esm(vec![ExtensionFileSource {
            specifier: "js/99_main.js".to_string(),
            code: ExtensionFileSourceCode::IncludedInBinary(include_str!(
              "js/99_main.js"
            )),
          }])
          .build(),
      );
    }

    create_runtime_snapshot(runtime_snapshot_path, maybe_additional_extension);
  }
}

fn main() {
  // To debug snapshot issues uncomment:
  // op_fetch_asset::trace_serializer();

  println!("cargo:rustc-env=TARGET={}", env::var("TARGET").unwrap());
  println!("cargo:rustc-env=PROFILE={}", env::var("PROFILE").unwrap());
  let o = PathBuf::from(env::var_os("OUT_DIR").unwrap());

  // Main snapshot
  let runtime_snapshot_path = o.join("RUNTIME_SNAPSHOT.bin");

  // If we're building on docs.rs we just create
  // and empty snapshot file and return, because `rusty_v8`
  // doesn't actually compile on docs.rs
  if env::var_os("DOCS_RS").is_some() {
    let snapshot_slice = &[];
    #[allow(clippy::needless_borrow)]
    std::fs::write(&runtime_snapshot_path, snapshot_slice).unwrap();
  }

  #[cfg(all(
    not(feature = "docsrs"),
    not(feature = "dont_create_runtime_snapshot")
  ))]
  startup_snapshot::build_snapshot(runtime_snapshot_path)
}<|MERGE_RESOLUTION|>--- conflicted
+++ resolved
@@ -246,18 +246,10 @@
     ],
   );
 
-<<<<<<< HEAD
   fn create_runtime_snapshot(
     snapshot_path: PathBuf,
     maybe_additional_extension: Option<Extension>,
   ) {
-    let mut extensions: Vec<Extension> = vec![
-      deno_webidl::deno_webidl::init_ops_and_esm(),
-      deno_console::deno_console::init_ops_and_esm(),
-      deno_url::deno_url::init_ops_and_esm(),
-      deno_tls::deno_tls::init_ops_and_esm(),
-      deno_web::deno_web::init_ops_and_esm::<Permissions>(
-=======
     // NOTE(bartlomieju): ordering is important here, keep it in sync with
     // `runtime/worker.rs`, `runtime/web_worker.rs` and `cli/build.rs`!
     let mut extensions: Vec<Extension> = vec![
@@ -265,43 +257,28 @@
       deno_console::init_esm(),
       deno_url::init_ops_and_esm(),
       deno_web::init_ops_and_esm::<Permissions>(
->>>>>>> 2c7174a5
         deno_web::BlobStore::default(),
         Default::default(),
       ),
-      deno_fetch::deno_fetch::init_ops_and_esm::<Permissions>(
-        Default::default(),
-      ),
-      deno_cache::deno_cache::init_ops_and_esm::<SqliteBackedCache>(None),
-      deno_websocket::deno_websocket::init_ops_and_esm::<Permissions>(
+      deno_fetch::init_ops_and_esm::<Permissions>(Default::default()),
+      deno_cache::init_ops_and_esm::<SqliteBackedCache>(None),
+      deno_websocket::init_ops_and_esm::<Permissions>(
         "".to_owned(),
         None,
         None,
       ),
-      deno_webstorage::deno_webstorage::init_ops_and_esm(None),
-      deno_crypto::deno_crypto::init_ops_and_esm(None),
-      deno_webgpu::deno_webgpu::init_ops_and_esm(false),
-      deno_broadcast_channel::deno_broadcast_channel::init_ops_and_esm::<
-        InMemoryBroadcastChannel,
-      >(
+      deno_webstorage::init_ops_and_esm(None),
+      deno_crypto::init_ops_and_esm(None),
+      deno_webgpu::init_ops_and_esm(false),
+      deno_broadcast_channel::init_ops_and_esm(
         deno_broadcast_channel::InMemoryBroadcastChannel::default(),
-        false,
-      ), // No --unstable.
-      deno_ffi::deno_ffi::init_ops_and_esm::<Permissions>(false),
-      deno_net::deno_net::init_ops_and_esm::<Permissions>(
+        false, // No --unstable.
+      ),
+      deno_ffi::init_ops_and_esm::<Permissions>(false),
+      deno_net::init_ops_and_esm::<Permissions>(
         None, false, // No --unstable.
         None,
       ),
-<<<<<<< HEAD
-      deno_napi::deno_napi::init_ops_and_esm::<Permissions>(),
-      deno_http::deno_http::init_ops_and_esm(),
-      deno_io::deno_io::init_ops_and_esm(Rc::new(RefCell::new(Some(
-        Default::default(),
-      )))),
-      deno_fs::deno_fs::init_ops_and_esm::<Permissions>(false),
-      deno_flash::deno_flash::init_ops_and_esm::<Permissions>(false), // No --unstable
-      runtime::init_ops_and_esm(),
-=======
       deno_tls::init_ops(),
       deno_napi::init_ops::<Permissions>(),
       deno_http::init_ops_and_esm(),
@@ -309,11 +286,10 @@
       deno_fs::init_ops_and_esm::<Permissions>(false),
       deno_flash::init_ops_and_esm::<Permissions>(false), // No --unstable
       runtime_extension,
->>>>>>> 2c7174a5
       // FIXME(bartlomieju): these extensions are specified last, because they
       // depend on `runtime`, even though it should be other way around
-      deno_node::deno_node_loading::init_ops_and_esm::<Permissions>(None),
-      deno_node::deno_node::init_ops_and_esm(),
+      deno_node::init_ops_and_esm::<Permissions>(None),
+      deno_node::init_polyfill_ops_and_esm(),
     ];
 
     if let Some(additional_extension) = maybe_additional_extension {
