// Copyright 2018-2023 the Deno authors. All rights reserved. MIT license.

use std::env;
use std::path::PathBuf;

#[cfg(all(
  not(feature = "docsrs"),
  not(feature = "dont_create_runtime_snapshot")
))]
mod startup_snapshot {
  use super::*;
  use deno_ast::MediaType;
  use deno_ast::ParseParams;
  use deno_ast::SourceTextInfo;
  use deno_cache::SqliteBackedCache;
  use deno_core::error::AnyError;
  use deno_core::snapshot_util::*;
  use deno_core::Extension;
  use deno_core::ExtensionFileSource;
  use deno_core::ModuleCode;
  use std::path::Path;

  fn transpile_ts_for_snapshotting(
    file_source: &ExtensionFileSource,
  ) -> Result<ModuleCode, AnyError> {
    let media_type = MediaType::from_path(Path::new(&file_source.specifier));

    let should_transpile = match media_type {
      MediaType::JavaScript => false,
      MediaType::Mjs => false,
      MediaType::TypeScript => true,
      _ => panic!(
        "Unsupported media type for snapshotting {media_type:?} for file {}",
        file_source.specifier
      ),
    };
    let code = file_source.load()?;

    if !should_transpile {
      return Ok(code);
    }

    let parsed = deno_ast::parse_module(ParseParams {
      specifier: file_source.specifier.to_string(),
      text_info: SourceTextInfo::from_string(code.as_str().to_owned()),
      media_type,
      capture_tokens: false,
      scope_analysis: false,
      maybe_syntax: None,
    })?;
    let transpiled_source = parsed.transpile(&deno_ast::EmitOptions {
      imports_not_used_as_values: deno_ast::ImportsNotUsedAsValues::Remove,
      inline_source_map: false,
      ..Default::default()
    })?;

    Ok(transpiled_source.text.into())
  }

  #[derive(Clone)]
  struct Permissions;

  impl deno_fetch::FetchPermissions for Permissions {
    fn check_net_url(
      &mut self,
      _url: &deno_core::url::Url,
      _api_name: &str,
    ) -> Result<(), deno_core::error::AnyError> {
      unreachable!("snapshotting!")
    }

    fn check_read(
      &mut self,
      _p: &Path,
      _api_name: &str,
    ) -> Result<(), deno_core::error::AnyError> {
      unreachable!("snapshotting!")
    }
  }

  impl deno_websocket::WebSocketPermissions for Permissions {
    fn check_net_url(
      &mut self,
      _url: &deno_core::url::Url,
      _api_name: &str,
    ) -> Result<(), deno_core::error::AnyError> {
      unreachable!("snapshotting!")
    }
  }

  impl deno_web::TimersPermission for Permissions {
    fn allow_hrtime(&mut self) -> bool {
      unreachable!("snapshotting!")
    }

    fn check_unstable(
      &self,
      _state: &deno_core::OpState,
      _api_name: &'static str,
    ) {
      unreachable!("snapshotting!")
    }
  }

  impl deno_ffi::FfiPermissions for Permissions {
    fn check(
      &mut self,
      _path: Option<&Path>,
    ) -> Result<(), deno_core::error::AnyError> {
      unreachable!("snapshotting!")
    }
  }

  impl deno_napi::NapiPermissions for Permissions {
    fn check(
      &mut self,
      _path: Option<&Path>,
    ) -> Result<(), deno_core::error::AnyError> {
      unreachable!("snapshotting!")
    }
  }

  impl deno_node::NodePermissions for Permissions {
    fn check_read(&self, _p: &Path) -> Result<(), deno_core::error::AnyError> {
      unreachable!("snapshotting!")
    }
  }

  impl deno_net::NetPermissions for Permissions {
    fn check_net<T: AsRef<str>>(
      &mut self,
      _host: &(T, Option<u16>),
      _api_name: &str,
    ) -> Result<(), deno_core::error::AnyError> {
      unreachable!("snapshotting!")
    }

    fn check_read(
      &mut self,
      _p: &Path,
      _api_name: &str,
    ) -> Result<(), deno_core::error::AnyError> {
      unreachable!("snapshotting!")
    }

    fn check_write(
      &mut self,
      _p: &Path,
      _api_name: &str,
    ) -> Result<(), deno_core::error::AnyError> {
      unreachable!("snapshotting!")
    }
  }

  impl deno_fs::FsPermissions for Permissions {
    fn check_read(
      &mut self,
      _path: &Path,
      _api_name: &str,
    ) -> Result<(), AnyError> {
      unreachable!("snapshotting!")
    }

    fn check_read_all(&mut self, _api_name: &str) -> Result<(), AnyError> {
      unreachable!("snapshotting!")
    }

    fn check_read_blind(
      &mut self,
      _path: &Path,
      _display: &str,
      _api_name: &str,
    ) -> Result<(), AnyError> {
      unreachable!("snapshotting!")
    }

    fn check_write(
      &mut self,
      _path: &Path,
      _api_name: &str,
    ) -> Result<(), AnyError> {
      unreachable!("snapshotting!")
    }

    fn check_write_all(&mut self, _api_name: &str) -> Result<(), AnyError> {
      unreachable!("snapshotting!")
    }

    fn check_write_blind(
      &mut self,
      _path: &Path,
      _display: &str,
      _api_name: &str,
    ) -> Result<(), AnyError> {
      unreachable!("snapshotting!")
    }
  }

  impl deno_kv::sqlite::SqliteDbHandlerPermissions for Permissions {
    fn check_read(
      &mut self,
      _path: &Path,
      _api_name: &str,
    ) -> Result<(), AnyError> {
      unreachable!("snapshotting!")
    }

    fn check_write(
      &mut self,
      _path: &Path,
      _api_name: &str,
    ) -> Result<(), AnyError> {
      unreachable!("snapshotting!")
    }
  }

  deno_core::extension!(runtime,
    deps = [
      deno_webidl,
      deno_console,
      deno_url,
      deno_tls,
      deno_web,
      deno_fetch,
      deno_cache,
      deno_websocket,
      deno_webstorage,
      deno_crypto,
      deno_broadcast_channel,
      // FIXME(bartlomieju): this should be reenabled
      // "deno_node",
      deno_ffi,
      deno_net,
      deno_napi,
      deno_http,
      deno_io,
      deno_fs
    ],
    esm = [
      dir "js",
      "01_errors.js",
      "01_version.ts",
      "06_util.js",
      "10_permissions.js",
      "11_workers.js",
      "13_buffer.js",
      "30_os.js",
      "40_fs_events.js",
      "40_http.js",
      "40_process.js",
      "40_signals.js",
      "40_tty.js",
      "41_prompt.js",
      "90_deno_ns.js",
      "98_global_scope.js"
    ],
  );

  #[cfg(not(feature = "snapshot_from_snapshot"))]
  deno_core::extension!(
    runtime_main,
    deps = [runtime],
    customizer = |ext: &mut deno_core::ExtensionBuilder| {
      ext.esm(vec![ExtensionFileSource {
        specifier: "ext:runtime_main/js/99_main.js",
        code: deno_core::ExtensionFileSourceCode::IncludedInBinary(
          include_str!("js/99_main.js"),
        ),
      }]);
    }
  );

  pub fn create_runtime_snapshot(snapshot_path: PathBuf) {
    // NOTE(bartlomieju): ordering is important here, keep it in sync with
    // `runtime/worker.rs`, `runtime/web_worker.rs` and `cli/build.rs`!
    let fs = deno_fs::sync::MaybeArc::new(deno_fs::RealFs);
    let extensions: Vec<Extension> = vec![
      deno_webidl::deno_webidl::init_ops_and_esm(),
      deno_console::deno_console::init_ops_and_esm(),
      deno_url::deno_url::init_ops_and_esm(),
      deno_web::deno_web::init_ops_and_esm::<Permissions>(
        deno_web::BlobStore::default(),
        Default::default(),
      ),
      deno_fetch::deno_fetch::init_ops_and_esm::<Permissions>(
        Default::default(),
      ),
      deno_cache::deno_cache::init_ops_and_esm::<SqliteBackedCache>(None),
      deno_websocket::deno_websocket::init_ops_and_esm::<Permissions>(
        "".to_owned(),
        None,
        None,
      ),
      deno_webstorage::deno_webstorage::init_ops_and_esm(None),
      deno_crypto::deno_crypto::init_ops_and_esm(None),
      deno_broadcast_channel::deno_broadcast_channel::init_ops_and_esm(
        deno_broadcast_channel::InMemoryBroadcastChannel::default(),
        false, // No --unstable.
      ),
      deno_ffi::deno_ffi::init_ops_and_esm::<Permissions>(false),
      deno_net::deno_net::init_ops_and_esm::<Permissions>(
        None, false, // No --unstable.
        None,
      ),
      deno_tls::deno_tls::init_ops_and_esm(),
      deno_kv::deno_kv::init_ops_and_esm(
        deno_kv::sqlite::SqliteDbHandler::<Permissions>::new(None),
        false, // No --unstable
      ),
      deno_napi::deno_napi::init_ops_and_esm::<Permissions>(),
      deno_http::deno_http::init_ops_and_esm(),
      deno_io::deno_io::init_ops_and_esm(Default::default()),
<<<<<<< HEAD
      deno_fs::deno_fs::init_ops_and_esm::<Permissions>(false, None),
=======
      deno_fs::deno_fs::init_ops_and_esm::<Permissions>(false, fs.clone()),
>>>>>>> ab795778
      runtime::init_ops_and_esm(),
      // FIXME(bartlomieju): these extensions are specified last, because they
      // depend on `runtime`, even though it should be other way around
      deno_node::deno_node::init_ops_and_esm::<Permissions>(None, fs),
      #[cfg(not(feature = "snapshot_from_snapshot"))]
      runtime_main::init_ops_and_esm(),
    ];

    create_snapshot(CreateSnapshotOptions {
      cargo_manifest_dir: env!("CARGO_MANIFEST_DIR"),
      snapshot_path,
      startup_snapshot: None,
      extensions,
      compression_cb: None,
      snapshot_module_load_cb: Some(Box::new(transpile_ts_for_snapshotting)),
    });
  }
}

fn main() {
  // To debug snapshot issues uncomment:
  // op_fetch_asset::trace_serializer();

  println!("cargo:rustc-env=TARGET={}", env::var("TARGET").unwrap());
  println!("cargo:rustc-env=PROFILE={}", env::var("PROFILE").unwrap());
  let o = PathBuf::from(env::var_os("OUT_DIR").unwrap());

  // Main snapshot
  let runtime_snapshot_path = o.join("RUNTIME_SNAPSHOT.bin");

  // If we're building on docs.rs we just create
  // and empty snapshot file and return, because `rusty_v8`
  // doesn't actually compile on docs.rs
  if env::var_os("DOCS_RS").is_some() {
    let snapshot_slice = &[];
    #[allow(clippy::needless_borrow)]
    std::fs::write(&runtime_snapshot_path, snapshot_slice).unwrap();
  }

  #[cfg(all(
    not(feature = "docsrs"),
    not(feature = "dont_create_runtime_snapshot")
  ))]
  startup_snapshot::create_runtime_snapshot(runtime_snapshot_path)
}<|MERGE_RESOLUTION|>--- conflicted
+++ resolved
@@ -310,11 +310,7 @@
       deno_napi::deno_napi::init_ops_and_esm::<Permissions>(),
       deno_http::deno_http::init_ops_and_esm(),
       deno_io::deno_io::init_ops_and_esm(Default::default()),
-<<<<<<< HEAD
-      deno_fs::deno_fs::init_ops_and_esm::<Permissions>(false, None),
-=======
       deno_fs::deno_fs::init_ops_and_esm::<Permissions>(false, fs.clone()),
->>>>>>> ab795778
       runtime::init_ops_and_esm(),
       // FIXME(bartlomieju): these extensions are specified last, because they
       // depend on `runtime`, even though it should be other way around
