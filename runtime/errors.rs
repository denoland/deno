// Copyright 2018-2024 the Deno authors. All rights reserved. MIT license.

//! There are many types of errors in Deno:
//! - AnyError: a generic wrapper that can encapsulate any type of error.
//! - JsError: a container for the error message and stack trace for exceptions
//!   thrown in JavaScript code. We use this to pretty-print stack traces.
//! - Diagnostic: these are errors that originate in TypeScript's compiler.
//!   They're similar to JsError, in that they have line numbers. But
//!   Diagnostics are compile-time type errors, whereas JsErrors are runtime
//!   exceptions.

use deno_broadcast_channel::BroadcastChannelError;
use deno_cache::CacheError;
use deno_canvas::CanvasError;
use deno_core::error::AnyError;
use deno_core::serde_json;
use deno_core::url;
use deno_core::ModuleResolutionError;
use deno_webstorage::WebStorageError;
use std::env;
use std::error::Error;
use std::io;
use std::sync::Arc;

fn get_dlopen_error_class(error: &dlopen2::Error) -> &'static str {
  use dlopen2::Error::*;
  match error {
    NullCharacter(_) => "InvalidData",
    OpeningLibraryError(ref e) => get_io_error_class(e),
    SymbolGettingError(ref e) => get_io_error_class(e),
    AddrNotMatchingDll(ref e) => get_io_error_class(e),
    NullSymbol => "NotFound",
  }
}

fn get_env_var_error_class(error: &env::VarError) -> &'static str {
  use env::VarError::*;
  match error {
    NotPresent => "NotFound",
    NotUnicode(..) => "InvalidData",
  }
}

fn get_io_error_class(error: &io::Error) -> &'static str {
  use io::ErrorKind::*;
  match error.kind() {
    NotFound => "NotFound",
    PermissionDenied => "PermissionDenied",
    ConnectionRefused => "ConnectionRefused",
    ConnectionReset => "ConnectionReset",
    ConnectionAborted => "ConnectionAborted",
    NotConnected => "NotConnected",
    AddrInUse => "AddrInUse",
    AddrNotAvailable => "AddrNotAvailable",
    BrokenPipe => "BrokenPipe",
    AlreadyExists => "AlreadyExists",
    InvalidInput => "TypeError",
    InvalidData => "InvalidData",
    TimedOut => "TimedOut",
    Interrupted => "Interrupted",
    WriteZero => "WriteZero",
    UnexpectedEof => "UnexpectedEof",
    Other => "Error",
    WouldBlock => "WouldBlock",
    // Non-exhaustive enum - might add new variants
    // in the future
    kind => {
      let kind_str = kind.to_string();
      match kind_str.as_str() {
        "FilesystemLoop" => "FilesystemLoop",
        "IsADirectory" => "IsADirectory",
        "NetworkUnreachable" => "NetworkUnreachable",
        "NotADirectory" => "NotADirectory",
        _ => "Error",
      }
    }
  }
}

fn get_module_resolution_error_class(
  _: &ModuleResolutionError,
) -> &'static str {
  "URIError"
}

fn get_notify_error_class(error: &notify::Error) -> &'static str {
  use notify::ErrorKind::*;
  match error.kind {
    Generic(_) => "Error",
    Io(ref e) => get_io_error_class(e),
    PathNotFound => "NotFound",
    WatchNotFound => "NotFound",
    InvalidConfig(_) => "InvalidData",
    MaxFilesWatch => "Error",
  }
}

fn get_regex_error_class(error: &regex::Error) -> &'static str {
  use regex::Error::*;
  match error {
    Syntax(_) => "SyntaxError",
    CompiledTooBig(_) => "RangeError",
    _ => "Error",
  }
}

fn get_serde_json_error_class(
  error: &serde_json::error::Error,
) -> &'static str {
  use deno_core::serde_json::error::*;
  match error.classify() {
    Category::Io => error
      .source()
      .and_then(|e| e.downcast_ref::<io::Error>())
      .map(get_io_error_class)
      .unwrap(),
    Category::Syntax => "SyntaxError",
    Category::Data => "InvalidData",
    Category::Eof => "UnexpectedEof",
  }
}

fn get_url_parse_error_class(_error: &url::ParseError) -> &'static str {
  "URIError"
}

fn get_hyper_error_class(_error: &hyper::Error) -> &'static str {
  "Http"
}

fn get_hyper_util_error_class(
  _error: &hyper_util::client::legacy::Error,
) -> &'static str {
  "Http"
}

fn get_hyper_v014_error_class(_error: &hyper_v014::Error) -> &'static str {
  "Http"
}

#[cfg(unix)]
pub fn get_nix_error_class(error: &nix::Error) -> &'static str {
  match error {
    nix::Error::ECHILD => "NotFound",
    nix::Error::EINVAL => "TypeError",
    nix::Error::ENOENT => "NotFound",
    nix::Error::ENOTTY => "BadResource",
    nix::Error::EPERM => "PermissionDenied",
    nix::Error::ESRCH => "NotFound",
    nix::Error::ELOOP => "FilesystemLoop",
    nix::Error::ENOTDIR => "NotADirectory",
    nix::Error::ENETUNREACH => "NetworkUnreachable",
    nix::Error::EISDIR => "IsADirectory",
    nix::Error::UnknownErrno => "Error",
    &nix::Error::ENOTSUP => unreachable!(),
    _ => "Error",
  }
}

<<<<<<< HEAD
fn get_webstorage_class_name(e: &WebStorageError) -> &'static str {
  match e {
    WebStorageError::ContextNotSupported => "DOMExceptionNotSupportedError",
    WebStorageError::Sqlite(_) => todo!(),
    WebStorageError::Io(e) => get_io_error_class(e),
    WebStorageError::StorageExceeded => "DOMExceptionQuotaExceededError",
=======
fn get_canvas_error(e: &CanvasError) -> &'static str {
  match e {
    CanvasError::UnsupportedColorType(_) => "TypeError",
    CanvasError::Image(_) => "Error",
  }
}

pub fn get_cache_error(error: &CacheError) -> &'static str {
  match error {
    CacheError::Sqlite(_) => "Error",
    CacheError::JoinError(_) => "Error",
    CacheError::Resource(err) => {
      deno_core::error::get_custom_error_class(err).unwrap_or("Error")
    }
    CacheError::Other(e) => get_error_class_name(e).unwrap_or("Error"),
    CacheError::Io(err) => get_io_error_class(err),
  }
}

fn get_broadcast_channel_error(error: &BroadcastChannelError) -> &'static str {
  match error {
    BroadcastChannelError::Resource(err) => {
      deno_core::error::get_custom_error_class(err).unwrap()
    }
    BroadcastChannelError::MPSCSendError(_) => "Error",
    BroadcastChannelError::BroadcastSendError(_) => "Error",
    BroadcastChannelError::Other(err) => {
      get_error_class_name(err).unwrap_or("Error")
    }
>>>>>>> 4f89225f
  }
}

pub fn get_error_class_name(e: &AnyError) -> Option<&'static str> {
  deno_core::error::get_custom_error_class(e)
    .or_else(|| deno_webgpu::error::get_error_class_name(e))
    .or_else(|| deno_web::get_error_class_name(e))
    .or_else(|| deno_websocket::get_network_error_class_name(e))
    .or_else(|| deno_websocket::get_network_error_class_name(e))
    .or_else(|| e.downcast_ref::<CanvasError>().map(get_canvas_error))
    .or_else(|| e.downcast_ref::<CacheError>().map(get_cache_error))
    .or_else(|| {
      e.downcast_ref::<BroadcastChannelError>()
        .map(get_broadcast_channel_error)
    })
    .or_else(|| {
      e.downcast_ref::<WebStorageError>()
        .map(get_webstorage_class_name)
    })
    .or_else(|| {
      e.downcast_ref::<dlopen2::Error>()
        .map(get_dlopen_error_class)
    })
    .or_else(|| e.downcast_ref::<hyper::Error>().map(get_hyper_error_class))
    .or_else(|| {
      e.downcast_ref::<hyper_util::client::legacy::Error>()
        .map(get_hyper_util_error_class)
    })
    .or_else(|| {
      e.downcast_ref::<hyper_v014::Error>()
        .map(get_hyper_v014_error_class)
    })
    .or_else(|| {
      e.downcast_ref::<Arc<hyper_v014::Error>>()
        .map(|e| get_hyper_v014_error_class(e))
    })
    .or_else(|| {
      e.downcast_ref::<deno_core::Canceled>().map(|e| {
        let io_err: io::Error = e.to_owned().into();
        get_io_error_class(&io_err)
      })
    })
    .or_else(|| {
      e.downcast_ref::<env::VarError>()
        .map(get_env_var_error_class)
    })
    .or_else(|| e.downcast_ref::<io::Error>().map(get_io_error_class))
    .or_else(|| {
      e.downcast_ref::<ModuleResolutionError>()
        .map(get_module_resolution_error_class)
    })
    .or_else(|| {
      e.downcast_ref::<notify::Error>()
        .map(get_notify_error_class)
    })
    .or_else(|| e.downcast_ref::<regex::Error>().map(get_regex_error_class))
    .or_else(|| {
      e.downcast_ref::<serde_json::error::Error>()
        .map(get_serde_json_error_class)
    })
    .or_else(|| {
      e.downcast_ref::<url::ParseError>()
        .map(get_url_parse_error_class)
    })
    .or_else(|| {
      e.downcast_ref::<deno_kv::sqlite::SqliteBackendError>()
        .map(|_| "TypeError")
    })
    .or_else(|| {
      #[cfg(unix)]
      let maybe_get_nix_error_class =
        || e.downcast_ref::<nix::Error>().map(get_nix_error_class);
      #[cfg(not(unix))]
      let maybe_get_nix_error_class = || Option::<&'static str>::None;
      (maybe_get_nix_error_class)()
    })
}<|MERGE_RESOLUTION|>--- conflicted
+++ resolved
@@ -157,14 +157,15 @@
   }
 }
 
-<<<<<<< HEAD
 fn get_webstorage_class_name(e: &WebStorageError) -> &'static str {
   match e {
     WebStorageError::ContextNotSupported => "DOMExceptionNotSupportedError",
     WebStorageError::Sqlite(_) => todo!(),
     WebStorageError::Io(e) => get_io_error_class(e),
     WebStorageError::StorageExceeded => "DOMExceptionQuotaExceededError",
-=======
+  }
+}
+
 fn get_canvas_error(e: &CanvasError) -> &'static str {
   match e {
     CanvasError::UnsupportedColorType(_) => "TypeError",
@@ -194,7 +195,6 @@
     BroadcastChannelError::Other(err) => {
       get_error_class_name(err).unwrap_or("Error")
     }
->>>>>>> 4f89225f
   }
 }
 
