--- conflicted
+++ resolved
@@ -370,7 +370,6 @@
   }
 }
 
-<<<<<<< HEAD
 fn get_fetch_error(error: &FetchError) -> &'static str {
   match error {
     FetchError::Resource(e) | FetchError::Permission(e) => {
@@ -404,7 +403,9 @@
     HttpClientCreateError::InvalidProxyUrl => "TypeError",
     HttpClientCreateError::HttpVersionSelectionInvalid => "TypeError",
     HttpClientCreateError::RootCertStore(_) => "TypeError",
-=======
+  }
+}
+
 fn get_fs_error(error: &FsOpsError) -> &'static str {
   match error {
     FsOpsError::Io(e) => get_io_error_class(e),
@@ -430,7 +431,6 @@
     FsOpsError::InvalidTrailingCharacter => "Error",
     FsOpsError::NotCapableAccess { .. } => "NotCapable",
     FsOpsError::NotCapable(_) => "NotCapable",
->>>>>>> 85a99eb4
   }
 }
 
