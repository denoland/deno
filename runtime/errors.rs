// Copyright 2018-2024 the Deno authors. All rights reserved. MIT license.

//! There are many types of errors in Deno:
//! - AnyError: a generic wrapper that can encapsulate any type of error.
//! - JsError: a container for the error message and stack trace for exceptions
//!   thrown in JavaScript code. We use this to pretty-print stack traces.
//! - Diagnostic: these are errors that originate in TypeScript's compiler.
//!   They're similar to JsError, in that they have line numbers. But
//!   Diagnostics are compile-time type errors, whereas JsErrors are runtime
//!   exceptions.

use deno_broadcast_channel::BroadcastChannelError;
use deno_cache::CacheError;
use deno_canvas::CanvasError;
use deno_core::error::AnyError;
use deno_core::serde_json;
use deno_core::url;
use deno_core::ModuleResolutionError;
use deno_cron::CronError;
use deno_ffi::CallError;
use deno_ffi::CallbackError;
use deno_ffi::DlfcnError;
use deno_ffi::IRError;
use deno_ffi::ReprError;
use deno_ffi::StaticError;
<<<<<<< HEAD
use deno_http::HttpError;
use deno_http::HttpNextError;
use deno_http::WebSocketUpgradeError;
=======
use deno_fs::FsOpsError;
use deno_io::fs::FsError;
>>>>>>> 0e60bb9c
use deno_kv::KvCheckError;
use deno_kv::KvError;
use deno_kv::KvMutationError;
use deno_napi::NApiError;
use deno_net::ops::NetError;
use deno_tls::TlsError;
use deno_web::BlobError;
use deno_web::CompressionError;
use deno_web::MessagePortError;
use deno_web::StreamResourceError;
use deno_web::WebError;
use deno_websocket::HandshakeError;
use deno_websocket::WebsocketError;
use deno_webstorage::WebStorageError;
use std::env;
use std::error::Error;
use std::io;
use std::sync::Arc;

fn get_dlopen_error_class(error: &dlopen2::Error) -> &'static str {
  use dlopen2::Error::*;
  match error {
    NullCharacter(_) => "InvalidData",
    OpeningLibraryError(ref e) => get_io_error_class(e),
    SymbolGettingError(ref e) => get_io_error_class(e),
    AddrNotMatchingDll(ref e) => get_io_error_class(e),
    NullSymbol => "NotFound",
  }
}

fn get_env_var_error_class(error: &env::VarError) -> &'static str {
  use env::VarError::*;
  match error {
    NotPresent => "NotFound",
    NotUnicode(..) => "InvalidData",
  }
}

fn get_io_error_class(error: &io::Error) -> &'static str {
  use io::ErrorKind::*;
  match error.kind() {
    NotFound => "NotFound",
    PermissionDenied => "PermissionDenied",
    ConnectionRefused => "ConnectionRefused",
    ConnectionReset => "ConnectionReset",
    ConnectionAborted => "ConnectionAborted",
    NotConnected => "NotConnected",
    AddrInUse => "AddrInUse",
    AddrNotAvailable => "AddrNotAvailable",
    BrokenPipe => "BrokenPipe",
    AlreadyExists => "AlreadyExists",
    InvalidInput => "TypeError",
    InvalidData => "InvalidData",
    TimedOut => "TimedOut",
    Interrupted => "Interrupted",
    WriteZero => "WriteZero",
    UnexpectedEof => "UnexpectedEof",
    Other => "Error",
    WouldBlock => "WouldBlock",
    // Non-exhaustive enum - might add new variants
    // in the future
    kind => {
      let kind_str = kind.to_string();
      match kind_str.as_str() {
        "FilesystemLoop" => "FilesystemLoop",
        "IsADirectory" => "IsADirectory",
        "NetworkUnreachable" => "NetworkUnreachable",
        "NotADirectory" => "NotADirectory",
        _ => "Error",
      }
    }
  }
}

fn get_module_resolution_error_class(
  _: &ModuleResolutionError,
) -> &'static str {
  "URIError"
}

fn get_notify_error_class(error: &notify::Error) -> &'static str {
  use notify::ErrorKind::*;
  match error.kind {
    Generic(_) => "Error",
    Io(ref e) => get_io_error_class(e),
    PathNotFound => "NotFound",
    WatchNotFound => "NotFound",
    InvalidConfig(_) => "InvalidData",
    MaxFilesWatch => "Error",
  }
}

fn get_regex_error_class(error: &regex::Error) -> &'static str {
  use regex::Error::*;
  match error {
    Syntax(_) => "SyntaxError",
    CompiledTooBig(_) => "RangeError",
    _ => "Error",
  }
}

fn get_serde_json_error_class(
  error: &serde_json::error::Error,
) -> &'static str {
  use deno_core::serde_json::error::*;
  match error.classify() {
    Category::Io => error
      .source()
      .and_then(|e| e.downcast_ref::<io::Error>())
      .map(get_io_error_class)
      .unwrap(),
    Category::Syntax => "SyntaxError",
    Category::Data => "InvalidData",
    Category::Eof => "UnexpectedEof",
  }
}

fn get_url_parse_error_class(_error: &url::ParseError) -> &'static str {
  "URIError"
}

fn get_hyper_error_class(_error: &hyper::Error) -> &'static str {
  "Http"
}

fn get_hyper_util_error_class(
  _error: &hyper_util::client::legacy::Error,
) -> &'static str {
  "Http"
}

fn get_hyper_v014_error_class(_error: &hyper_v014::Error) -> &'static str {
  "Http"
}

#[cfg(unix)]
pub fn get_nix_error_class(error: &nix::Error) -> &'static str {
  match error {
    nix::Error::ECHILD => "NotFound",
    nix::Error::EINVAL => "TypeError",
    nix::Error::ENOENT => "NotFound",
    nix::Error::ENOTTY => "BadResource",
    nix::Error::EPERM => "PermissionDenied",
    nix::Error::ESRCH => "NotFound",
    nix::Error::ELOOP => "FilesystemLoop",
    nix::Error::ENOTDIR => "NotADirectory",
    nix::Error::ENETUNREACH => "NetworkUnreachable",
    nix::Error::EISDIR => "IsADirectory",
    nix::Error::UnknownErrno => "Error",
    &nix::Error::ENOTSUP => unreachable!(),
    _ => "Error",
  }
}

fn get_napi_error_class(e: &NApiError) -> &'static str {
  match e {
    NApiError::InvalidPath
    | NApiError::LibLoading(_)
    | NApiError::ModuleNotFound(_) => "TypeError",
    NApiError::Permission(e) => get_error_class_name(e).unwrap_or("Error"),
  }
}

fn get_web_error_class(e: &WebError) -> &'static str {
  match e {
    WebError::Base64Decode => "DOMExceptionInvalidCharacterError",
    WebError::InvalidEncodingLabel(_) => "RangeError",
    WebError::BufferTooLong => "TypeError",
    WebError::ValueTooLarge => "RangeError",
    WebError::BufferTooSmall => "RangeError",
    WebError::DataInvalid => "TypeError",
    WebError::DataError(_) => "Error",
  }
}

fn get_web_compression_error_class(e: &CompressionError) -> &'static str {
  match e {
    CompressionError::UnsupportedFormat => "TypeError",
    CompressionError::ResourceClosed => "TypeError",
    CompressionError::IoTypeError(_) => "TypeError",
    CompressionError::Io(e) => get_io_error_class(e),
  }
}

fn get_web_message_port_error_class(e: &MessagePortError) -> &'static str {
  match e {
    MessagePortError::InvalidTransfer => "TypeError",
    MessagePortError::NotReady => "TypeError",
    MessagePortError::TransferSelf => "TypeError",
    MessagePortError::Canceled(e) => {
      let io_err: io::Error = e.to_owned().into();
      get_io_error_class(&io_err)
    }
    MessagePortError::Resource(e) => get_error_class_name(e).unwrap_or("Error"),
  }
}

fn get_web_stream_resource_error_class(
  e: &StreamResourceError,
) -> &'static str {
  match e {
    StreamResourceError::Canceled(e) => {
      let io_err: io::Error = e.to_owned().into();
      get_io_error_class(&io_err)
    }
    StreamResourceError::Js(_) => "TypeError",
  }
}

fn get_web_blob_error_class(e: &BlobError) -> &'static str {
  match e {
    BlobError::BlobPartNotFound => "TypeError",
    BlobError::SizeLargerThanBlobPart => "TypeError",
    BlobError::BlobURLsNotSupported => "TypeError",
    BlobError::Url(_) => "Error",
  }
}

fn get_ffi_repr_error_class(e: &ReprError) -> &'static str {
  match e {
    ReprError::InvalidOffset => "TypeError",
    ReprError::InvalidArrayBuffer => "TypeError",
    ReprError::DestinationLengthTooShort => "RangeError",
    ReprError::InvalidCString => "TypeError",
    ReprError::CStringTooLong => "TypeError",
    ReprError::InvalidBool => "TypeError",
    ReprError::InvalidU8 => "TypeError",
    ReprError::InvalidI8 => "TypeError",
    ReprError::InvalidU16 => "TypeError",
    ReprError::InvalidI16 => "TypeError",
    ReprError::InvalidU32 => "TypeError",
    ReprError::InvalidI32 => "TypeError",
    ReprError::InvalidU64 => "TypeError",
    ReprError::InvalidI64 => "TypeError",
    ReprError::InvalidF32 => "TypeError",
    ReprError::InvalidF64 => "TypeError",
    ReprError::InvalidPointer => "TypeError",
    ReprError::Permission(e) => get_error_class_name(e).unwrap_or("Error"),
  }
}

fn get_ffi_dlfcn_error_class(e: &DlfcnError) -> &'static str {
  match e {
    DlfcnError::RegisterSymbol { .. } => "Error",
    DlfcnError::Dlopen(_) => "Error",
    DlfcnError::Permission(e) => get_error_class_name(e).unwrap_or("Error"),
    DlfcnError::Other(e) => get_error_class_name(e).unwrap_or("Error"),
  }
}

fn get_ffi_static_error_class(e: &StaticError) -> &'static str {
  match e {
    StaticError::Dlfcn(e) => get_ffi_dlfcn_error_class(e),
    StaticError::InvalidTypeVoid => "TypeError",
    StaticError::InvalidTypeStruct => "TypeError",
    StaticError::Resource(e) => get_error_class_name(e).unwrap_or("Error"),
  }
}

fn get_ffi_callback_error_class(e: &CallbackError) -> &'static str {
  match e {
    CallbackError::Resource(e) => get_error_class_name(e).unwrap_or("Error"),
    CallbackError::Other(e) => get_error_class_name(e).unwrap_or("Error"),
    CallbackError::Permission(e) => get_error_class_name(e).unwrap_or("Error"),
  }
}

fn get_ffi_call_error_class(e: &CallError) -> &'static str {
  match e {
    CallError::IR(_) => "TypeError",
    CallError::NonblockingCallFailure(_) => "Error",
    CallError::InvalidSymbol(_) => "TypeError",
    CallError::Permission(e) => get_error_class_name(e).unwrap_or("Error"),
    CallError::Callback(e) => get_ffi_callback_error_class(e),
  }
}

fn get_webstorage_class_name(e: &WebStorageError) -> &'static str {
  match e {
    WebStorageError::ContextNotSupported => "DOMExceptionNotSupportedError",
    WebStorageError::Sqlite(_) => todo!(),
    WebStorageError::Io(e) => get_io_error_class(e),
    WebStorageError::StorageExceeded => "DOMExceptionQuotaExceededError",
  }
}

fn get_tls_error_class(e: &TlsError) -> &'static str {
  match e {
    TlsError::Rustls(_) => "Error",
    TlsError::UnableAddPemFileToCert(e) => get_io_error_class(e),
    TlsError::CertInvalid
    | TlsError::CertsNotFound
    | TlsError::KeysNotFound
    | TlsError::KeyDecode => "InvalidData",
  }
}

pub fn get_cron_error_class(e: &CronError) -> &'static str {
  match e {
    CronError::Resource(e) => {
      deno_core::error::get_custom_error_class(e).unwrap_or("Error")
    }
    CronError::NameExceeded(_) => "TypeError",
    CronError::NameInvalid => "TypeError",
    CronError::AlreadyExists => "TypeError",
    CronError::TooManyCrons => "TypeError",
    CronError::InvalidCron => "TypeError",
    CronError::InvalidBackoff => "TypeError",
    CronError::AcquireError(_) => "Error",
    CronError::Other(e) => get_error_class_name(e).unwrap_or("Error"),
  }
}

fn get_canvas_error(e: &CanvasError) -> &'static str {
  match e {
    CanvasError::UnsupportedColorType(_) => "TypeError",
    CanvasError::Image(_) => "Error",
  }
}

pub fn get_cache_error(error: &CacheError) -> &'static str {
  match error {
    CacheError::Sqlite(_) => "Error",
    CacheError::JoinError(_) => "Error",
    CacheError::Resource(err) => {
      deno_core::error::get_custom_error_class(err).unwrap_or("Error")
    }
    CacheError::Other(e) => get_error_class_name(e).unwrap_or("Error"),
    CacheError::Io(err) => get_io_error_class(err),
  }
}

fn get_broadcast_channel_error(error: &BroadcastChannelError) -> &'static str {
  match error {
    BroadcastChannelError::Resource(err) => {
      deno_core::error::get_custom_error_class(err).unwrap()
    }
    BroadcastChannelError::MPSCSendError(_) => "Error",
    BroadcastChannelError::BroadcastSendError(_) => "Error",
    BroadcastChannelError::Other(err) => {
      get_error_class_name(err).unwrap_or("Error")
    }
  }
}

fn get_websocket_error(error: &WebsocketError) -> &'static str {
  match error {
    WebsocketError::Permission(e) | WebsocketError::Resource(e) => {
      get_error_class_name(e).unwrap_or("Error")
    }
    WebsocketError::Url(e) => get_url_parse_error_class(e),
    WebsocketError::Io(e) => get_io_error_class(e),
    WebsocketError::WebSocket(_) => "TypeError",
    WebsocketError::ConnectionFailed(_) => "DOMExceptionNetworkError",
    WebsocketError::Uri(_) => "Error",
    WebsocketError::Canceled(e) => {
      let io_err: io::Error = e.to_owned().into();
      get_io_error_class(&io_err)
    }
  }
}

fn get_websocket_handshake_error(error: &HandshakeError) -> &'static str {
  match error {
    HandshakeError::RootStoreError(e) => {
      get_error_class_name(e).unwrap_or("Error")
    }
    HandshakeError::Tls(e) => get_tls_error_class(e),
    HandshakeError::MissingPath => "TypeError",
    HandshakeError::Http(_) => "Error",
    HandshakeError::InvalidHostname(_) => "TypeError",
    HandshakeError::Io(e) => get_io_error_class(e),
    HandshakeError::Rustls(_) => "Error",
    HandshakeError::H2(_) => "Error",
    HandshakeError::NoH2Alpn => "Error",
    HandshakeError::InvalidStatusCode(_) => "Error",
    HandshakeError::WebSocket(_) => "TypeError",
    HandshakeError::HeaderName(_) => "TypeError",
    HandshakeError::HeaderValue(_) => "TypeError",
  }
}

fn get_fs_error(error: &FsOpsError) -> &'static str {
  match error {
    FsOpsError::Io(e) => get_io_error_class(e),
    FsOpsError::OperationError(e) => match &e.err {
      FsError::Io(e) => get_io_error_class(e),
      FsError::FileBusy => "Busy",
      FsError::NotSupported => "NotSupported",
      FsError::NotCapable(_) => "NotCapable",
    },
    FsOpsError::Permission(e)
    | FsOpsError::Resource(e)
    | FsOpsError::Other(e) => get_error_class_name(e).unwrap_or("Error"),
    FsOpsError::InvalidUtf8(_) => "InvalidData",
    FsOpsError::StripPrefix(_) => "Error",
    FsOpsError::Canceled(e) => {
      let io_err: io::Error = e.to_owned().into();
      get_io_error_class(&io_err)
    }
    FsOpsError::InvalidSeekMode(_) => "TypeError",
    FsOpsError::InvalidControlCharacter(_) => "Error",
    FsOpsError::InvalidCharacter(_) => "Error",
    #[cfg(windows)]
    FsOpsError::InvalidTrailingCharacter => "Error",
    FsOpsError::NotCapableAccess { .. } => "NotCapable",
    FsOpsError::NotCapable(_) => "NotCapable",
  }
}

fn get_kv_error(error: &KvError) -> &'static str {
  match error {
    KvError::DatabaseHandler(e) | KvError::Resource(e) | KvError::Kv(e) => {
      get_error_class_name(e).unwrap_or("Error")
    }
    KvError::TooManyRanges(_) => "TypeError",
    KvError::TooManyEntries(_) => "TypeError",
    KvError::TooManyChecks(_) => "TypeError",
    KvError::TooManyMutations(_) => "TypeError",
    KvError::TooManyKeys(_) => "TypeError",
    KvError::InvalidLimit => "TypeError",
    KvError::InvalidBoundaryKey => "TypeError",
    KvError::KeyTooLargeToRead(_) => "TypeError",
    KvError::KeyTooLargeToWrite(_) => "TypeError",
    KvError::TotalMutationTooLarge(_) => "TypeError",
    KvError::TotalKeyTooLarge(_) => "TypeError",
    KvError::Io(e) => get_io_error_class(e),
    KvError::QueueMessageNotFound => "TypeError",
    KvError::StartKeyNotInKeyspace => "TypeError",
    KvError::EndKeyNotInKeyspace => "TypeError",
    KvError::StartKeyGreaterThanEndKey => "TypeError",
    KvError::InvalidCheck(e) => match e {
      KvCheckError::InvalidVersionstamp => "TypeError",
      KvCheckError::Io(e) => get_io_error_class(e),
    },
    KvError::InvalidMutation(e) => match e {
      KvMutationError::BigInt(_) => "Error",
      KvMutationError::Io(e) => get_io_error_class(e),
      KvMutationError::InvalidMutationWithValue(_) => "TypeError",
      KvMutationError::InvalidMutationWithoutValue(_) => "TypeError",
    },
    KvError::InvalidEnqueue(e) => get_io_error_class(e),
    KvError::EmptyKey => "TypeError",
    KvError::ValueTooLarge(_) => "TypeError",
    KvError::EnqueuePayloadTooLarge(_) => "TypeError",
    KvError::InvalidCursor => "TypeError",
    KvError::CursorOutOfBounds => "TypeError",
    KvError::InvalidRange => "TypeError",
  }
}

fn get_net_error(error: &NetError) -> &'static str {
  match error {
    NetError::ListenerClosed => "BadResource",
    NetError::ListenerBusy => "Busy",
    NetError::SocketClosed => "BadResource",
    NetError::SocketClosedNotConnected => "NotConnected",
    NetError::SocketBusy => "Busy",
    NetError::Io(e) => get_io_error_class(e),
    NetError::AcceptTaskOngoing => "Busy",
    NetError::RootCertStore(e)
    | NetError::Permission(e)
    | NetError::Resource(e) => get_error_class_name(e).unwrap_or("Error"),
    NetError::NoResolvedAddress => "Error",
    NetError::AddrParse(_) => "Error",
    NetError::Map(e) => get_net_map_error(e),
    NetError::Canceled(e) => {
      let io_err: io::Error = e.to_owned().into();
      get_io_error_class(&io_err)
    }
    NetError::DnsNotFound(_) => "NotFound",
    NetError::DnsNotConnected(_) => "NotConnected",
    NetError::DnsTimedOut(_) => "TimedOut",
    NetError::Dns(_) => "Error",
    NetError::UnsupportedRecordType => "NotSupported",
    NetError::InvalidUtf8(_) => "InvalidData",
    NetError::UnexpectedKeyType => "Error",
    NetError::InvalidHostname(_) => "TypeError",
    NetError::TcpStreamBusy => "Busy",
    NetError::Rustls(_) => "Error",
    NetError::Tls(e) => get_tls_error_class(e),
    NetError::ListenTlsRequiresKey => "InvalidData",
    NetError::Reunite(_) => "Error",
  }
}

fn get_net_map_error(error: &deno_net::io::MapError) -> &'static str {
  match error {
    deno_net::io::MapError::Io(e) => get_io_error_class(e),
    deno_net::io::MapError::NoResources => "Error",
  }
}

fn get_http_error(error: &HttpError) -> &'static str {
  match error {
    HttpError::Canceled(e) => {
      let io_err: io::Error = e.to_owned().into();
      get_io_error_class(&io_err)
    }
    HttpError::HyperV014(e) => get_hyper_v014_error_class(e),
    HttpError::InvalidHeaderName(_) => "Error",
    HttpError::InvalidHeaderValue(_) => "Error",
    HttpError::Http(_) => "Error",
    HttpError::ResponseHeadersAlreadySent => "Http",
    HttpError::ConnectionClosedWhileSendingResponse => "Http",
    HttpError::AlreadyInUse => "Http",
    HttpError::Io(e) => get_io_error_class(e),
    HttpError::NoResponseHeaders => "Http",
    HttpError::ResponseAlreadyCompleted => "Http",
    HttpError::UpgradeBodyUsed => "Http",
    HttpError::Resource(e) | HttpError::Other(e) => {
      get_error_class_name(e).unwrap_or("Error")
    }
  }
}

fn get_http_next_error(error: &HttpNextError) -> &'static str {
  match error {
    HttpNextError::Io(e) => get_io_error_class(e),
    HttpNextError::WebSocketUpgrade(e) => get_websocket_upgrade_error(e),
    HttpNextError::Hyper(e) => get_hyper_error_class(e),
    HttpNextError::JoinError(_) => "Error",
    HttpNextError::Canceled(e) => {
      let io_err: io::Error = e.to_owned().into();
      get_io_error_class(&io_err)
    }
    HttpNextError::UpgradeUnavailable(_) => "Error",
    HttpNextError::HttpPropertyExtractor(e)
    | HttpNextError::Resource(e)
    | HttpNextError::Other(e) => get_error_class_name(e).unwrap_or("Error"),
  }
}

fn get_websocket_upgrade_error(error: &WebSocketUpgradeError) -> &'static str {
  match error {
    WebSocketUpgradeError::InvalidHeaders => "Http",
    WebSocketUpgradeError::HttpParse(_) => "Error",
    WebSocketUpgradeError::Http(_) => "Error",
    WebSocketUpgradeError::Utf8(_) => "Error",
    WebSocketUpgradeError::InvalidHeaderName(_) => "Error",
    WebSocketUpgradeError::InvalidHeaderValue(_) => "Error",
    WebSocketUpgradeError::InvalidHttpStatusLine => "Http",
    WebSocketUpgradeError::UpgradeBufferAlreadyCompleted => "Http",
  }
}

pub fn get_error_class_name(e: &AnyError) -> Option<&'static str> {
  deno_core::error::get_custom_error_class(e)
    .or_else(|| deno_webgpu::error::get_error_class_name(e))
    .or_else(|| e.downcast_ref::<NApiError>().map(get_napi_error_class))
    .or_else(|| e.downcast_ref::<WebError>().map(get_web_error_class))
    .or_else(|| {
      e.downcast_ref::<CompressionError>()
        .map(get_web_compression_error_class)
    })
    .or_else(|| {
      e.downcast_ref::<MessagePortError>()
        .map(get_web_message_port_error_class)
    })
    .or_else(|| {
      e.downcast_ref::<StreamResourceError>()
        .map(get_web_stream_resource_error_class)
    })
    .or_else(|| e.downcast_ref::<BlobError>().map(get_web_blob_error_class))
    .or_else(|| e.downcast_ref::<IRError>().map(|_| "TypeError"))
    .or_else(|| e.downcast_ref::<ReprError>().map(get_ffi_repr_error_class))
<<<<<<< HEAD
    .or_else(|| e.downcast_ref::<HttpError>().map(get_http_error))
    .or_else(|| e.downcast_ref::<HttpNextError>().map(get_http_next_error))
    .or_else(|| {
      e.downcast_ref::<WebSocketUpgradeError>()
        .map(get_websocket_upgrade_error)
    })
=======
    .or_else(|| e.downcast_ref::<FsOpsError>().map(get_fs_error))
>>>>>>> 0e60bb9c
    .or_else(|| {
      e.downcast_ref::<DlfcnError>()
        .map(get_ffi_dlfcn_error_class)
    })
    .or_else(|| {
      e.downcast_ref::<StaticError>()
        .map(get_ffi_static_error_class)
    })
    .or_else(|| {
      e.downcast_ref::<CallbackError>()
        .map(get_ffi_callback_error_class)
    })
    .or_else(|| e.downcast_ref::<CallError>().map(get_ffi_call_error_class))
    .or_else(|| e.downcast_ref::<TlsError>().map(get_tls_error_class))
    .or_else(|| e.downcast_ref::<CronError>().map(get_cron_error_class))
    .or_else(|| e.downcast_ref::<CanvasError>().map(get_canvas_error))
    .or_else(|| e.downcast_ref::<CacheError>().map(get_cache_error))
    .or_else(|| e.downcast_ref::<WebsocketError>().map(get_websocket_error))
    .or_else(|| {
      e.downcast_ref::<HandshakeError>()
        .map(get_websocket_handshake_error)
    })
    .or_else(|| e.downcast_ref::<KvError>().map(get_kv_error))
    .or_else(|| e.downcast_ref::<NetError>().map(get_net_error))
    .or_else(|| {
      e.downcast_ref::<deno_net::io::MapError>()
        .map(get_net_map_error)
    })
    .or_else(|| {
      e.downcast_ref::<BroadcastChannelError>()
        .map(get_broadcast_channel_error)
    })
    .or_else(|| {
      e.downcast_ref::<WebStorageError>()
        .map(get_webstorage_class_name)
    })
    .or_else(|| {
      e.downcast_ref::<deno_url::UrlPatternError>()
        .map(|_| "TypeError")
    })
    .or_else(|| {
      e.downcast_ref::<dlopen2::Error>()
        .map(get_dlopen_error_class)
    })
    .or_else(|| e.downcast_ref::<hyper::Error>().map(get_hyper_error_class))
    .or_else(|| {
      e.downcast_ref::<hyper_util::client::legacy::Error>()
        .map(get_hyper_util_error_class)
    })
    .or_else(|| {
      e.downcast_ref::<hyper_v014::Error>()
        .map(get_hyper_v014_error_class)
    })
    .or_else(|| {
      e.downcast_ref::<Arc<hyper_v014::Error>>()
        .map(|e| get_hyper_v014_error_class(e))
    })
    .or_else(|| {
      e.downcast_ref::<deno_core::Canceled>().map(|e| {
        let io_err: io::Error = e.to_owned().into();
        get_io_error_class(&io_err)
      })
    })
    .or_else(|| {
      e.downcast_ref::<env::VarError>()
        .map(get_env_var_error_class)
    })
    .or_else(|| e.downcast_ref::<io::Error>().map(get_io_error_class))
    .or_else(|| {
      e.downcast_ref::<ModuleResolutionError>()
        .map(get_module_resolution_error_class)
    })
    .or_else(|| {
      e.downcast_ref::<notify::Error>()
        .map(get_notify_error_class)
    })
    .or_else(|| e.downcast_ref::<regex::Error>().map(get_regex_error_class))
    .or_else(|| {
      e.downcast_ref::<serde_json::error::Error>()
        .map(get_serde_json_error_class)
    })
    .or_else(|| {
      e.downcast_ref::<url::ParseError>()
        .map(get_url_parse_error_class)
    })
    .or_else(|| {
      e.downcast_ref::<deno_kv::sqlite::SqliteBackendError>()
        .map(|_| "TypeError")
    })
    .or_else(|| {
      #[cfg(unix)]
      let maybe_get_nix_error_class =
        || e.downcast_ref::<nix::Error>().map(get_nix_error_class);
      #[cfg(not(unix))]
      let maybe_get_nix_error_class = || Option::<&'static str>::None;
      (maybe_get_nix_error_class)()
    })
}<|MERGE_RESOLUTION|>--- conflicted
+++ resolved
@@ -23,14 +23,11 @@
 use deno_ffi::IRError;
 use deno_ffi::ReprError;
 use deno_ffi::StaticError;
-<<<<<<< HEAD
+use deno_fs::FsOpsError;
 use deno_http::HttpError;
 use deno_http::HttpNextError;
 use deno_http::WebSocketUpgradeError;
-=======
-use deno_fs::FsOpsError;
 use deno_io::fs::FsError;
->>>>>>> 0e60bb9c
 use deno_kv::KvCheckError;
 use deno_kv::KvError;
 use deno_kv::KvMutationError;
@@ -597,16 +594,13 @@
     .or_else(|| e.downcast_ref::<BlobError>().map(get_web_blob_error_class))
     .or_else(|| e.downcast_ref::<IRError>().map(|_| "TypeError"))
     .or_else(|| e.downcast_ref::<ReprError>().map(get_ffi_repr_error_class))
-<<<<<<< HEAD
     .or_else(|| e.downcast_ref::<HttpError>().map(get_http_error))
     .or_else(|| e.downcast_ref::<HttpNextError>().map(get_http_next_error))
     .or_else(|| {
       e.downcast_ref::<WebSocketUpgradeError>()
         .map(get_websocket_upgrade_error)
     })
-=======
     .or_else(|| e.downcast_ref::<FsOpsError>().map(get_fs_error))
->>>>>>> 0e60bb9c
     .or_else(|| {
       e.downcast_ref::<DlfcnError>()
         .map(get_ffi_dlfcn_error_class)
