--- conflicted
+++ resolved
@@ -165,7 +165,6 @@
   }
 }
 
-<<<<<<< HEAD
 fn get_ffi_repr_error_class(e: &ReprError) -> &'static str {
   match e {
     ReprError::InvalidOffset => "TypeError",
@@ -222,14 +221,15 @@
     CallError::InvalidSymbol(_) => "TypeError",
     CallError::Permission(e) => get_error_class_name(e).unwrap_or("Error"),
     CallError::Callback(e) => get_ffi_callback_error_class(e),
-=======
+  }
+}
+
 fn get_webstorage_class_name(e: &WebStorageError) -> &'static str {
   match e {
     WebStorageError::ContextNotSupported => "DOMExceptionNotSupportedError",
     WebStorageError::Sqlite(_) => todo!(),
     WebStorageError::Io(e) => get_io_error_class(e),
     WebStorageError::StorageExceeded => "DOMExceptionQuotaExceededError",
->>>>>>> 48cbf85a
   }
 }
 
