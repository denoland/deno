// Copyright 2018-2024 the Deno authors. All rights reserved. MIT license.

//! There are many types of errors in Deno:
//! - AnyError: a generic wrapper that can encapsulate any type of error.
//! - JsError: a container for the error message and stack trace for exceptions
//!   thrown in JavaScript code. We use this to pretty-print stack traces.
//! - Diagnostic: these are errors that originate in TypeScript's compiler.
//!   They're similar to JsError, in that they have line numbers. But
//!   Diagnostics are compile-time type errors, whereas JsErrors are runtime
//!   exceptions.

use deno_broadcast_channel::BroadcastChannelError;
use deno_cache::CacheError;
use deno_canvas::CanvasError;
use deno_core::error::AnyError;
use deno_core::serde_json;
use deno_core::url;
use deno_core::ModuleResolutionError;
use deno_cron::CronError;
use deno_ffi::CallError;
use deno_ffi::CallbackError;
use deno_ffi::DlfcnError;
use deno_ffi::IRError;
use deno_ffi::ReprError;
use deno_ffi::StaticError;
use deno_kv::KvCheckError;
use deno_kv::KvError;
use deno_kv::KvMutationError;
use deno_napi::NApiError;
use deno_net::ops::NetError;
use deno_tls::TlsError;
use deno_web::BlobError;
use deno_web::CompressionError;
use deno_web::MessagePortError;
use deno_web::StreamResourceError;
use deno_web::WebError;
use deno_webstorage::WebStorageError;
use std::env;
use std::error::Error;
use std::io;
use std::sync::Arc;

fn get_dlopen_error_class(error: &dlopen2::Error) -> &'static str {
  use dlopen2::Error::*;
  match error {
    NullCharacter(_) => "InvalidData",
    OpeningLibraryError(ref e) => get_io_error_class(e),
    SymbolGettingError(ref e) => get_io_error_class(e),
    AddrNotMatchingDll(ref e) => get_io_error_class(e),
    NullSymbol => "NotFound",
  }
}

fn get_env_var_error_class(error: &env::VarError) -> &'static str {
  use env::VarError::*;
  match error {
    NotPresent => "NotFound",
    NotUnicode(..) => "InvalidData",
  }
}

fn get_io_error_class(error: &io::Error) -> &'static str {
  use io::ErrorKind::*;
  match error.kind() {
    NotFound => "NotFound",
    PermissionDenied => "PermissionDenied",
    ConnectionRefused => "ConnectionRefused",
    ConnectionReset => "ConnectionReset",
    ConnectionAborted => "ConnectionAborted",
    NotConnected => "NotConnected",
    AddrInUse => "AddrInUse",
    AddrNotAvailable => "AddrNotAvailable",
    BrokenPipe => "BrokenPipe",
    AlreadyExists => "AlreadyExists",
    InvalidInput => "TypeError",
    InvalidData => "InvalidData",
    TimedOut => "TimedOut",
    Interrupted => "Interrupted",
    WriteZero => "WriteZero",
    UnexpectedEof => "UnexpectedEof",
    Other => "Error",
    WouldBlock => "WouldBlock",
    // Non-exhaustive enum - might add new variants
    // in the future
    kind => {
      let kind_str = kind.to_string();
      match kind_str.as_str() {
        "FilesystemLoop" => "FilesystemLoop",
        "IsADirectory" => "IsADirectory",
        "NetworkUnreachable" => "NetworkUnreachable",
        "NotADirectory" => "NotADirectory",
        _ => "Error",
      }
    }
  }
}

fn get_module_resolution_error_class(
  _: &ModuleResolutionError,
) -> &'static str {
  "URIError"
}

fn get_notify_error_class(error: &notify::Error) -> &'static str {
  use notify::ErrorKind::*;
  match error.kind {
    Generic(_) => "Error",
    Io(ref e) => get_io_error_class(e),
    PathNotFound => "NotFound",
    WatchNotFound => "NotFound",
    InvalidConfig(_) => "InvalidData",
    MaxFilesWatch => "Error",
  }
}

fn get_regex_error_class(error: &regex::Error) -> &'static str {
  use regex::Error::*;
  match error {
    Syntax(_) => "SyntaxError",
    CompiledTooBig(_) => "RangeError",
    _ => "Error",
  }
}

fn get_serde_json_error_class(
  error: &serde_json::error::Error,
) -> &'static str {
  use deno_core::serde_json::error::*;
  match error.classify() {
    Category::Io => error
      .source()
      .and_then(|e| e.downcast_ref::<io::Error>())
      .map(get_io_error_class)
      .unwrap(),
    Category::Syntax => "SyntaxError",
    Category::Data => "InvalidData",
    Category::Eof => "UnexpectedEof",
  }
}

fn get_url_parse_error_class(_error: &url::ParseError) -> &'static str {
  "URIError"
}

fn get_hyper_error_class(_error: &hyper::Error) -> &'static str {
  "Http"
}

fn get_hyper_util_error_class(
  _error: &hyper_util::client::legacy::Error,
) -> &'static str {
  "Http"
}

fn get_hyper_v014_error_class(_error: &hyper_v014::Error) -> &'static str {
  "Http"
}

#[cfg(unix)]
pub fn get_nix_error_class(error: &nix::Error) -> &'static str {
  match error {
    nix::Error::ECHILD => "NotFound",
    nix::Error::EINVAL => "TypeError",
    nix::Error::ENOENT => "NotFound",
    nix::Error::ENOTTY => "BadResource",
    nix::Error::EPERM => "PermissionDenied",
    nix::Error::ESRCH => "NotFound",
    nix::Error::ELOOP => "FilesystemLoop",
    nix::Error::ENOTDIR => "NotADirectory",
    nix::Error::ENETUNREACH => "NetworkUnreachable",
    nix::Error::EISDIR => "IsADirectory",
    nix::Error::UnknownErrno => "Error",
    &nix::Error::ENOTSUP => unreachable!(),
    _ => "Error",
  }
}

<<<<<<< HEAD
fn get_webgpu_error_class(e: &deno_webgpu::InitError) -> &'static str {
  match e {
    deno_webgpu::InitError::Resource(e) => {
      get_error_class_name(e).unwrap_or("Error")
    }
    deno_webgpu::InitError::InvalidAdapter(_) => "Error",
    deno_webgpu::InitError::RequestDevice(_) => "DOMExceptionOperationError",
    deno_webgpu::InitError::InvalidDevice(_) => "Error",
  }
}

fn get_webgpu_buffer_error_class(
  e: &deno_webgpu::buffer::BufferError,
) -> &'static str {
  match e {
    deno_webgpu::buffer::BufferError::Resource(e) => {
      get_error_class_name(e).unwrap_or("Error")
    }
    deno_webgpu::buffer::BufferError::InvalidUsage => "TypeError",
    deno_webgpu::buffer::BufferError::Access(_) => "DOMExceptionOperationError",
  }
}

fn get_webgpu_bundle_error_class(
  e: &deno_webgpu::bundle::BundleError,
) -> &'static str {
  match e {
    deno_webgpu::bundle::BundleError::Resource(e) => {
      get_error_class_name(e).unwrap_or("Error")
    }
    deno_webgpu::bundle::BundleError::InvalidSize => "TypeError",
  }
}

fn get_webgpu_byow_error_class(
  e: &deno_webgpu::byow::ByowError,
) -> &'static str {
  match e {
    deno_webgpu::byow::ByowError::WebGPUNotInitiated => "TypeError",
    deno_webgpu::byow::ByowError::InvalidParameters => "TypeError",
    deno_webgpu::byow::ByowError::CreateSurface(_) => "Error",
    deno_webgpu::byow::ByowError::InvalidSystem => "TypeError",
    #[cfg(any(
      target_os = "windows",
      target_os = "linux",
      target_os = "freebsd",
      target_os = "openbsd"
    ))]
    deno_webgpu::byow::ByowError::NullWindow => "TypeError",
    #[cfg(any(
      target_os = "linux",
      target_os = "freebsd",
      target_os = "openbsd"
    ))]
    deno_webgpu::byow::ByowError::NullDisplay => "TypeError",
    #[cfg(target_os = "macos")]
    deno_webgpu::byow::ByowError::NSViewDisplay => "TypeError",
  }
}

fn get_webgpu_render_pass_error_class(
  e: &deno_webgpu::render_pass::RenderPassError,
) -> &'static str {
  match e {
    deno_webgpu::render_pass::RenderPassError::Resource(e) => {
      get_error_class_name(e).unwrap_or("Error")
    }
    deno_webgpu::render_pass::RenderPassError::InvalidSize => "TypeError",
  }
}

fn get_webgpu_surface_error_class(
  e: &deno_webgpu::surface::SurfaceError,
) -> &'static str {
  match e {
    deno_webgpu::surface::SurfaceError::Resource(e) => {
      get_error_class_name(e).unwrap_or("Error")
    }
    deno_webgpu::surface::SurfaceError::Surface(_) => "Error",
    deno_webgpu::surface::SurfaceError::InvalidStatus => "Error",
=======
fn get_napi_error_class(e: &NApiError) -> &'static str {
  match e {
    NApiError::InvalidPath
    | NApiError::LibLoading(_)
    | NApiError::ModuleNotFound(_) => "TypeError",
    NApiError::Permission(e) => get_error_class_name(e).unwrap_or("Error"),
  }
}

fn get_web_error_class(e: &WebError) -> &'static str {
  match e {
    WebError::Base64Decode => "DOMExceptionInvalidCharacterError",
    WebError::InvalidEncodingLabel(_) => "RangeError",
    WebError::BufferTooLong => "TypeError",
    WebError::ValueTooLarge => "RangeError",
    WebError::BufferTooSmall => "RangeError",
    WebError::DataInvalid => "TypeError",
    WebError::DataError(_) => "Error",
  }
}

fn get_web_compression_error_class(e: &CompressionError) -> &'static str {
  match e {
    CompressionError::UnsupportedFormat => "TypeError",
    CompressionError::ResourceClosed => "TypeError",
    CompressionError::IoTypeError(_) => "TypeError",
    CompressionError::Io(e) => get_io_error_class(e),
  }
}

fn get_web_message_port_error_class(e: &MessagePortError) -> &'static str {
  match e {
    MessagePortError::InvalidTransfer => "TypeError",
    MessagePortError::NotReady => "TypeError",
    MessagePortError::TransferSelf => "TypeError",
    MessagePortError::Canceled(e) => {
      let io_err: io::Error = e.to_owned().into();
      get_io_error_class(&io_err)
    }
    MessagePortError::Resource(e) => get_error_class_name(e).unwrap_or("Error"),
  }
}

fn get_web_stream_resource_error_class(
  e: &StreamResourceError,
) -> &'static str {
  match e {
    StreamResourceError::Canceled(e) => {
      let io_err: io::Error = e.to_owned().into();
      get_io_error_class(&io_err)
    }
    StreamResourceError::Js(_) => "TypeError",
  }
}

fn get_web_blob_error_class(e: &BlobError) -> &'static str {
  match e {
    BlobError::BlobPartNotFound => "TypeError",
    BlobError::SizeLargerThanBlobPart => "TypeError",
    BlobError::BlobURLsNotSupported => "TypeError",
    BlobError::Url(_) => "Error",
>>>>>>> 3ae10a01
  }
}

fn get_ffi_repr_error_class(e: &ReprError) -> &'static str {
  match e {
    ReprError::InvalidOffset => "TypeError",
    ReprError::InvalidArrayBuffer => "TypeError",
    ReprError::DestinationLengthTooShort => "RangeError",
    ReprError::InvalidCString => "TypeError",
    ReprError::CStringTooLong => "TypeError",
    ReprError::InvalidBool => "TypeError",
    ReprError::InvalidU8 => "TypeError",
    ReprError::InvalidI8 => "TypeError",
    ReprError::InvalidU16 => "TypeError",
    ReprError::InvalidI16 => "TypeError",
    ReprError::InvalidU32 => "TypeError",
    ReprError::InvalidI32 => "TypeError",
    ReprError::InvalidU64 => "TypeError",
    ReprError::InvalidI64 => "TypeError",
    ReprError::InvalidF32 => "TypeError",
    ReprError::InvalidF64 => "TypeError",
    ReprError::InvalidPointer => "TypeError",
    ReprError::Permission(e) => get_error_class_name(e).unwrap_or("Error"),
  }
}

fn get_ffi_dlfcn_error_class(e: &DlfcnError) -> &'static str {
  match e {
    DlfcnError::RegisterSymbol { .. } => "Error",
    DlfcnError::Dlopen(_) => "Error",
    DlfcnError::Permission(e) => get_error_class_name(e).unwrap_or("Error"),
    DlfcnError::Other(e) => get_error_class_name(e).unwrap_or("Error"),
  }
}

fn get_ffi_static_error_class(e: &StaticError) -> &'static str {
  match e {
    StaticError::Dlfcn(e) => get_ffi_dlfcn_error_class(e),
    StaticError::InvalidTypeVoid => "TypeError",
    StaticError::InvalidTypeStruct => "TypeError",
    StaticError::Resource(e) => get_error_class_name(e).unwrap_or("Error"),
  }
}

fn get_ffi_callback_error_class(e: &CallbackError) -> &'static str {
  match e {
    CallbackError::Resource(e) => get_error_class_name(e).unwrap_or("Error"),
    CallbackError::Other(e) => get_error_class_name(e).unwrap_or("Error"),
    CallbackError::Permission(e) => get_error_class_name(e).unwrap_or("Error"),
  }
}

fn get_ffi_call_error_class(e: &CallError) -> &'static str {
  match e {
    CallError::IR(_) => "TypeError",
    CallError::NonblockingCallFailure(_) => "Error",
    CallError::InvalidSymbol(_) => "TypeError",
    CallError::Permission(e) => get_error_class_name(e).unwrap_or("Error"),
    CallError::Callback(e) => get_ffi_callback_error_class(e),
  }
}

fn get_webstorage_class_name(e: &WebStorageError) -> &'static str {
  match e {
    WebStorageError::ContextNotSupported => "DOMExceptionNotSupportedError",
    WebStorageError::Sqlite(_) => todo!(),
    WebStorageError::Io(e) => get_io_error_class(e),
    WebStorageError::StorageExceeded => "DOMExceptionQuotaExceededError",
  }
}

fn get_tls_error_class(e: &TlsError) -> &'static str {
  match e {
    TlsError::Rustls(_) => "Error",
    TlsError::UnableAddPemFileToCert(e) => get_io_error_class(e),
    TlsError::CertInvalid
    | TlsError::CertsNotFound
    | TlsError::KeysNotFound
    | TlsError::KeyDecode => "InvalidData",
  }
}

pub fn get_cron_error_class(e: &CronError) -> &'static str {
  match e {
    CronError::Resource(e) => {
      deno_core::error::get_custom_error_class(e).unwrap_or("Error")
    }
    CronError::NameExceeded(_) => "TypeError",
    CronError::NameInvalid => "TypeError",
    CronError::AlreadyExists => "TypeError",
    CronError::TooManyCrons => "TypeError",
    CronError::InvalidCron => "TypeError",
    CronError::InvalidBackoff => "TypeError",
    CronError::AcquireError(_) => "Error",
    CronError::Other(e) => get_error_class_name(e).unwrap_or("Error"),
  }
}

fn get_canvas_error(e: &CanvasError) -> &'static str {
  match e {
    CanvasError::UnsupportedColorType(_) => "TypeError",
    CanvasError::Image(_) => "Error",
  }
}

pub fn get_cache_error(error: &CacheError) -> &'static str {
  match error {
    CacheError::Sqlite(_) => "Error",
    CacheError::JoinError(_) => "Error",
    CacheError::Resource(err) => {
      deno_core::error::get_custom_error_class(err).unwrap_or("Error")
    }
    CacheError::Other(e) => get_error_class_name(e).unwrap_or("Error"),
    CacheError::Io(err) => get_io_error_class(err),
  }
}

fn get_broadcast_channel_error(error: &BroadcastChannelError) -> &'static str {
  match error {
    BroadcastChannelError::Resource(err) => {
      deno_core::error::get_custom_error_class(err).unwrap()
    }
    BroadcastChannelError::MPSCSendError(_) => "Error",
    BroadcastChannelError::BroadcastSendError(_) => "Error",
    BroadcastChannelError::Other(err) => {
      get_error_class_name(err).unwrap_or("Error")
    }
  }
}

fn get_kv_error(error: &KvError) -> &'static str {
  match error {
    KvError::DatabaseHandler(e) | KvError::Resource(e) | KvError::Kv(e) => {
      get_error_class_name(e).unwrap_or("Error")
    }
    KvError::TooManyRanges(_) => "TypeError",
    KvError::TooManyEntries(_) => "TypeError",
    KvError::TooManyChecks(_) => "TypeError",
    KvError::TooManyMutations(_) => "TypeError",
    KvError::TooManyKeys(_) => "TypeError",
    KvError::InvalidLimit => "TypeError",
    KvError::InvalidBoundaryKey => "TypeError",
    KvError::KeyTooLargeToRead(_) => "TypeError",
    KvError::KeyTooLargeToWrite(_) => "TypeError",
    KvError::TotalMutationTooLarge(_) => "TypeError",
    KvError::TotalKeyTooLarge(_) => "TypeError",
    KvError::Io(e) => get_io_error_class(e),
    KvError::QueueMessageNotFound => "TypeError",
    KvError::StartKeyNotInKeyspace => "TypeError",
    KvError::EndKeyNotInKeyspace => "TypeError",
    KvError::StartKeyGreaterThanEndKey => "TypeError",
    KvError::InvalidCheck(e) => match e {
      KvCheckError::InvalidVersionstamp => "TypeError",
      KvCheckError::Io(e) => get_io_error_class(e),
    },
    KvError::InvalidMutation(e) => match e {
      KvMutationError::BigInt(_) => "Error",
      KvMutationError::Io(e) => get_io_error_class(e),
      KvMutationError::InvalidMutationWithValue(_) => "TypeError",
      KvMutationError::InvalidMutationWithoutValue(_) => "TypeError",
    },
    KvError::InvalidEnqueue(e) => get_io_error_class(e),
    KvError::EmptyKey => "TypeError",
    KvError::ValueTooLarge(_) => "TypeError",
    KvError::EnqueuePayloadTooLarge(_) => "TypeError",
    KvError::InvalidCursor => "TypeError",
    KvError::CursorOutOfBounds => "TypeError",
    KvError::InvalidRange => "TypeError",
  }
}

fn get_net_error(error: &NetError) -> &'static str {
  match error {
    NetError::ListenerClosed => "BadResource",
    NetError::ListenerBusy => "Busy",
    NetError::SocketClosed => "BadResource",
    NetError::SocketClosedNotConnected => "NotConnected",
    NetError::SocketBusy => "Busy",
    NetError::Io(e) => get_io_error_class(e),
    NetError::AcceptTaskOngoing => "Busy",
    NetError::RootCertStore(e)
    | NetError::Permission(e)
    | NetError::Resource(e) => get_error_class_name(e).unwrap_or("Error"),
    NetError::NoResolvedAddress => "Error",
    NetError::AddrParse(_) => "Error",
    NetError::Map(e) => get_net_map_error(e),
    NetError::Canceled(e) => {
      let io_err: io::Error = e.to_owned().into();
      get_io_error_class(&io_err)
    }
    NetError::DnsNotFound(_) => "NotFound",
    NetError::DnsNotConnected(_) => "NotConnected",
    NetError::DnsTimedOut(_) => "TimedOut",
    NetError::Dns(_) => "Error",
    NetError::UnsupportedRecordType => "NotSupported",
    NetError::InvalidUtf8(_) => "InvalidData",
    NetError::UnexpectedKeyType => "Error",
    NetError::InvalidHostname(_) => "TypeError",
    NetError::TcpStreamBusy => "Busy",
    NetError::Rustls(_) => "Error",
    NetError::Tls(e) => get_tls_error_class(e),
    NetError::ListenTlsRequiresKey => "InvalidData",
    NetError::Reunite(_) => "Error",
  }
}

fn get_net_map_error(error: &deno_net::io::MapError) -> &'static str {
  match error {
    deno_net::io::MapError::Io(e) => get_io_error_class(e),
    deno_net::io::MapError::NoResources => "Error",
  }
}

pub fn get_error_class_name(e: &AnyError) -> Option<&'static str> {
  deno_core::error::get_custom_error_class(e)
<<<<<<< HEAD
    .or_else(|| deno_web::get_error_class_name(e))
=======
    .or_else(|| deno_webgpu::error::get_error_class_name(e))
>>>>>>> 3ae10a01
    .or_else(|| deno_websocket::get_network_error_class_name(e))
    .or_else(|| e.downcast_ref::<NApiError>().map(get_napi_error_class))
    .or_else(|| e.downcast_ref::<WebError>().map(get_web_error_class))
    .or_else(|| {
      e.downcast_ref::<CompressionError>()
        .map(get_web_compression_error_class)
    })
    .or_else(|| {
      e.downcast_ref::<MessagePortError>()
        .map(get_web_message_port_error_class)
    })
    .or_else(|| {
      e.downcast_ref::<StreamResourceError>()
        .map(get_web_stream_resource_error_class)
    })
    .or_else(|| e.downcast_ref::<BlobError>().map(get_web_blob_error_class))
    .or_else(|| e.downcast_ref::<IRError>().map(|_| "TypeError"))
    .or_else(|| e.downcast_ref::<ReprError>().map(get_ffi_repr_error_class))
    .or_else(|| {
      e.downcast_ref::<DlfcnError>()
        .map(get_ffi_dlfcn_error_class)
    })
    .or_else(|| {
      e.downcast_ref::<StaticError>()
        .map(get_ffi_static_error_class)
    })
    .or_else(|| {
      e.downcast_ref::<CallbackError>()
        .map(get_ffi_callback_error_class)
    })
    .or_else(|| e.downcast_ref::<CallError>().map(get_ffi_call_error_class))
    .or_else(|| e.downcast_ref::<TlsError>().map(get_tls_error_class))
    .or_else(|| e.downcast_ref::<CronError>().map(get_cron_error_class))
    .or_else(|| e.downcast_ref::<CanvasError>().map(get_canvas_error))
    .or_else(|| e.downcast_ref::<CacheError>().map(get_cache_error))
    .or_else(|| e.downcast_ref::<KvError>().map(get_kv_error))
    .or_else(|| e.downcast_ref::<NetError>().map(get_net_error))
    .or_else(|| {
      e.downcast_ref::<deno_net::io::MapError>()
        .map(get_net_map_error)
    })
    .or_else(|| {
      e.downcast_ref::<BroadcastChannelError>()
        .map(get_broadcast_channel_error)
    })
    .or_else(|| {
      e.downcast_ref::<deno_webgpu::InitError>()
        .map(get_webgpu_error_class)
    })
    .or_else(|| {
      e.downcast_ref::<deno_webgpu::buffer::BufferError>()
        .map(get_webgpu_buffer_error_class)
    })
    .or_else(|| {
      e.downcast_ref::<deno_webgpu::bundle::BundleError>()
        .map(get_webgpu_bundle_error_class)
    })
    .or_else(|| {
      e.downcast_ref::<deno_webgpu::byow::ByowError>()
        .map(get_webgpu_byow_error_class)
    })
    .or_else(|| {
      e.downcast_ref::<deno_webgpu::render_pass::RenderPassError>()
        .map(get_webgpu_render_pass_error_class)
    })
    .or_else(|| {
      e.downcast_ref::<deno_webgpu::surface::SurfaceError>()
        .map(get_webgpu_surface_error_class)
    })
    .or_else(|| {
      e.downcast_ref::<WebStorageError>()
        .map(get_webstorage_class_name)
    })
    .or_else(|| {
      e.downcast_ref::<deno_url::UrlPatternError>()
        .map(|_| "TypeError")
    })
    .or_else(|| {
      e.downcast_ref::<dlopen2::Error>()
        .map(get_dlopen_error_class)
    })
    .or_else(|| e.downcast_ref::<hyper::Error>().map(get_hyper_error_class))
    .or_else(|| {
      e.downcast_ref::<hyper_util::client::legacy::Error>()
        .map(get_hyper_util_error_class)
    })
    .or_else(|| {
      e.downcast_ref::<hyper_v014::Error>()
        .map(get_hyper_v014_error_class)
    })
    .or_else(|| {
      e.downcast_ref::<Arc<hyper_v014::Error>>()
        .map(|e| get_hyper_v014_error_class(e))
    })
    .or_else(|| {
      e.downcast_ref::<deno_core::Canceled>().map(|e| {
        let io_err: io::Error = e.to_owned().into();
        get_io_error_class(&io_err)
      })
    })
    .or_else(|| {
      e.downcast_ref::<env::VarError>()
        .map(get_env_var_error_class)
    })
    .or_else(|| e.downcast_ref::<io::Error>().map(get_io_error_class))
    .or_else(|| {
      e.downcast_ref::<ModuleResolutionError>()
        .map(get_module_resolution_error_class)
    })
    .or_else(|| {
      e.downcast_ref::<notify::Error>()
        .map(get_notify_error_class)
    })
    .or_else(|| e.downcast_ref::<regex::Error>().map(get_regex_error_class))
    .or_else(|| {
      e.downcast_ref::<serde_json::error::Error>()
        .map(get_serde_json_error_class)
    })
    .or_else(|| {
      e.downcast_ref::<url::ParseError>()
        .map(get_url_parse_error_class)
    })
    .or_else(|| {
      e.downcast_ref::<deno_kv::sqlite::SqliteBackendError>()
        .map(|_| "TypeError")
    })
    .or_else(|| {
      #[cfg(unix)]
      let maybe_get_nix_error_class =
        || e.downcast_ref::<nix::Error>().map(get_nix_error_class);
      #[cfg(not(unix))]
      let maybe_get_nix_error_class = || Option::<&'static str>::None;
      (maybe_get_nix_error_class)()
    })
}<|MERGE_RESOLUTION|>--- conflicted
+++ resolved
@@ -175,7 +175,6 @@
   }
 }
 
-<<<<<<< HEAD
 fn get_webgpu_error_class(e: &deno_webgpu::InitError) -> &'static str {
   match e {
     deno_webgpu::InitError::Resource(e) => {
@@ -256,7 +255,9 @@
     }
     deno_webgpu::surface::SurfaceError::Surface(_) => "Error",
     deno_webgpu::surface::SurfaceError::InvalidStatus => "Error",
-=======
+  }
+}
+
 fn get_napi_error_class(e: &NApiError) -> &'static str {
   match e {
     NApiError::InvalidPath
@@ -318,7 +319,6 @@
     BlobError::SizeLargerThanBlobPart => "TypeError",
     BlobError::BlobURLsNotSupported => "TypeError",
     BlobError::Url(_) => "Error",
->>>>>>> 3ae10a01
   }
 }
 
@@ -534,11 +534,6 @@
 
 pub fn get_error_class_name(e: &AnyError) -> Option<&'static str> {
   deno_core::error::get_custom_error_class(e)
-<<<<<<< HEAD
-    .or_else(|| deno_web::get_error_class_name(e))
-=======
-    .or_else(|| deno_webgpu::error::get_error_class_name(e))
->>>>>>> 3ae10a01
     .or_else(|| deno_websocket::get_network_error_class_name(e))
     .or_else(|| e.downcast_ref::<NApiError>().map(get_napi_error_class))
     .or_else(|| e.downcast_ref::<WebError>().map(get_web_error_class))
