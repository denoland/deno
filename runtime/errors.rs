--- conflicted
+++ resolved
@@ -9,11 +9,8 @@
 //!   Diagnostics are compile-time type errors, whereas JsErrors are runtime
 //!   exceptions.
 
-<<<<<<< HEAD
+use deno_broadcast_channel::BroadcastChannelError;
 use deno_cache::CacheError;
-=======
-use deno_broadcast_channel::BroadcastChannelError;
->>>>>>> 3df8f165
 use deno_core::error::AnyError;
 use deno_core::serde_json;
 use deno_core::url;
@@ -158,7 +155,6 @@
   }
 }
 
-<<<<<<< HEAD
 pub fn get_cache_error(error: &CacheError) -> &'static str {
   match error {
     CacheError::Sqlite(_) => "Error",
@@ -168,7 +164,9 @@
     }
     CacheError::Other(e) => get_error_class_name(e).unwrap_or("Error"),
     CacheError::Io(err) => get_io_error_class(err),
-=======
+  }
+}
+
 fn get_broadcast_channel_error(error: &BroadcastChannelError) -> &'static str {
   match error {
     BroadcastChannelError::Resource(err) => {
@@ -179,7 +177,6 @@
     BroadcastChannelError::Other(err) => {
       get_error_class_name(err).unwrap_or("Error")
     }
->>>>>>> 3df8f165
   }
 }
 
