// Copyright 2018-2024 the Deno authors. All rights reserved. MIT license.

//! There are many types of errors in Deno:
//! - AnyError: a generic wrapper that can encapsulate any type of error.
//! - JsError: a container for the error message and stack trace for exceptions
//!   thrown in JavaScript code. We use this to pretty-print stack traces.
//! - Diagnostic: these are errors that originate in TypeScript's compiler.
//!   They're similar to JsError, in that they have line numbers. But
//!   Diagnostics are compile-time type errors, whereas JsErrors are runtime
//!   exceptions.

use deno_broadcast_channel::BroadcastChannelError;
use deno_cache::CacheError;
use deno_canvas::CanvasError;
use deno_core::error::AnyError;
use deno_core::serde_json;
use deno_core::url;
use deno_core::ModuleResolutionError;
use deno_cron::CronError;
<<<<<<< HEAD
use deno_napi::NApiError;
=======
use deno_ffi::CallError;
use deno_ffi::CallbackError;
use deno_ffi::DlfcnError;
use deno_ffi::IRError;
use deno_ffi::ReprError;
use deno_ffi::StaticError;
use deno_kv::KvCheckError;
use deno_kv::KvError;
use deno_kv::KvMutationError;
use deno_net::ops::NetError;
>>>>>>> eca83fc9
use deno_tls::TlsError;
use deno_web::BlobError;
use deno_web::CompressionError;
use deno_web::MessagePortError;
use deno_web::StreamResourceError;
use deno_web::WebError;
use deno_webstorage::WebStorageError;
use std::env;
use std::error::Error;
use std::io;
use std::sync::Arc;

fn get_dlopen_error_class(error: &dlopen2::Error) -> &'static str {
  use dlopen2::Error::*;
  match error {
    NullCharacter(_) => "InvalidData",
    OpeningLibraryError(ref e) => get_io_error_class(e),
    SymbolGettingError(ref e) => get_io_error_class(e),
    AddrNotMatchingDll(ref e) => get_io_error_class(e),
    NullSymbol => "NotFound",
  }
}

fn get_env_var_error_class(error: &env::VarError) -> &'static str {
  use env::VarError::*;
  match error {
    NotPresent => "NotFound",
    NotUnicode(..) => "InvalidData",
  }
}

fn get_io_error_class(error: &io::Error) -> &'static str {
  use io::ErrorKind::*;
  match error.kind() {
    NotFound => "NotFound",
    PermissionDenied => "PermissionDenied",
    ConnectionRefused => "ConnectionRefused",
    ConnectionReset => "ConnectionReset",
    ConnectionAborted => "ConnectionAborted",
    NotConnected => "NotConnected",
    AddrInUse => "AddrInUse",
    AddrNotAvailable => "AddrNotAvailable",
    BrokenPipe => "BrokenPipe",
    AlreadyExists => "AlreadyExists",
    InvalidInput => "TypeError",
    InvalidData => "InvalidData",
    TimedOut => "TimedOut",
    Interrupted => "Interrupted",
    WriteZero => "WriteZero",
    UnexpectedEof => "UnexpectedEof",
    Other => "Error",
    WouldBlock => "WouldBlock",
    // Non-exhaustive enum - might add new variants
    // in the future
    kind => {
      let kind_str = kind.to_string();
      match kind_str.as_str() {
        "FilesystemLoop" => "FilesystemLoop",
        "IsADirectory" => "IsADirectory",
        "NetworkUnreachable" => "NetworkUnreachable",
        "NotADirectory" => "NotADirectory",
        _ => "Error",
      }
    }
  }
}

fn get_module_resolution_error_class(
  _: &ModuleResolutionError,
) -> &'static str {
  "URIError"
}

fn get_notify_error_class(error: &notify::Error) -> &'static str {
  use notify::ErrorKind::*;
  match error.kind {
    Generic(_) => "Error",
    Io(ref e) => get_io_error_class(e),
    PathNotFound => "NotFound",
    WatchNotFound => "NotFound",
    InvalidConfig(_) => "InvalidData",
    MaxFilesWatch => "Error",
  }
}

fn get_regex_error_class(error: &regex::Error) -> &'static str {
  use regex::Error::*;
  match error {
    Syntax(_) => "SyntaxError",
    CompiledTooBig(_) => "RangeError",
    _ => "Error",
  }
}

fn get_serde_json_error_class(
  error: &serde_json::error::Error,
) -> &'static str {
  use deno_core::serde_json::error::*;
  match error.classify() {
    Category::Io => error
      .source()
      .and_then(|e| e.downcast_ref::<io::Error>())
      .map(get_io_error_class)
      .unwrap(),
    Category::Syntax => "SyntaxError",
    Category::Data => "InvalidData",
    Category::Eof => "UnexpectedEof",
  }
}

fn get_url_parse_error_class(_error: &url::ParseError) -> &'static str {
  "URIError"
}

fn get_hyper_error_class(_error: &hyper::Error) -> &'static str {
  "Http"
}

fn get_hyper_util_error_class(
  _error: &hyper_util::client::legacy::Error,
) -> &'static str {
  "Http"
}

fn get_hyper_v014_error_class(_error: &hyper_v014::Error) -> &'static str {
  "Http"
}

#[cfg(unix)]
pub fn get_nix_error_class(error: &nix::Error) -> &'static str {
  match error {
    nix::Error::ECHILD => "NotFound",
    nix::Error::EINVAL => "TypeError",
    nix::Error::ENOENT => "NotFound",
    nix::Error::ENOTTY => "BadResource",
    nix::Error::EPERM => "PermissionDenied",
    nix::Error::ESRCH => "NotFound",
    nix::Error::ELOOP => "FilesystemLoop",
    nix::Error::ENOTDIR => "NotADirectory",
    nix::Error::ENETUNREACH => "NetworkUnreachable",
    nix::Error::EISDIR => "IsADirectory",
    nix::Error::UnknownErrno => "Error",
    &nix::Error::ENOTSUP => unreachable!(),
    _ => "Error",
  }
}

<<<<<<< HEAD
fn get_napi_error_class(e: &NApiError) -> &'static str {
  match e {
    NApiError::InvalidPath
    | NApiError::LibLoading(_)
    | NApiError::ModuleNotFound(_) => "TypeError",
    NApiError::Permission(e) => get_error_class_name(e).unwrap_or("Error"),
=======
fn get_web_error_class(e: &WebError) -> &'static str {
  match e {
    WebError::Base64Decode => "DOMExceptionInvalidCharacterError",
    WebError::InvalidEncodingLabel(_) => "RangeError",
    WebError::BufferTooLong => "TypeError",
    WebError::ValueTooLarge => "RangeError",
    WebError::BufferTooSmall => "RangeError",
    WebError::DataInvalid => "TypeError",
    WebError::DataError(_) => "Error",
  }
}

fn get_web_compression_error_class(e: &CompressionError) -> &'static str {
  match e {
    CompressionError::UnsupportedFormat => "TypeError",
    CompressionError::ResourceClosed => "TypeError",
    CompressionError::IoTypeError(_) => "TypeError",
    CompressionError::Io(e) => get_io_error_class(e),
  }
}

fn get_web_message_port_error_class(e: &MessagePortError) -> &'static str {
  match e {
    MessagePortError::InvalidTransfer => "TypeError",
    MessagePortError::NotReady => "TypeError",
    MessagePortError::TransferSelf => "TypeError",
    MessagePortError::Canceled(e) => {
      let io_err: io::Error = e.to_owned().into();
      get_io_error_class(&io_err)
    }
    MessagePortError::Resource(e) => get_error_class_name(e).unwrap_or("Error"),
  }
}

fn get_web_stream_resource_error_class(
  e: &StreamResourceError,
) -> &'static str {
  match e {
    StreamResourceError::Canceled(e) => {
      let io_err: io::Error = e.to_owned().into();
      get_io_error_class(&io_err)
    }
    StreamResourceError::Js(_) => "TypeError",
  }
}

fn get_web_blob_error_class(e: &BlobError) -> &'static str {
  match e {
    BlobError::BlobPartNotFound => "TypeError",
    BlobError::SizeLargerThanBlobPart => "TypeError",
    BlobError::BlobURLsNotSupported => "TypeError",
    BlobError::Url(_) => "Error",
  }
}

fn get_ffi_repr_error_class(e: &ReprError) -> &'static str {
  match e {
    ReprError::InvalidOffset => "TypeError",
    ReprError::InvalidArrayBuffer => "TypeError",
    ReprError::DestinationLengthTooShort => "RangeError",
    ReprError::InvalidCString => "TypeError",
    ReprError::CStringTooLong => "TypeError",
    ReprError::InvalidBool => "TypeError",
    ReprError::InvalidU8 => "TypeError",
    ReprError::InvalidI8 => "TypeError",
    ReprError::InvalidU16 => "TypeError",
    ReprError::InvalidI16 => "TypeError",
    ReprError::InvalidU32 => "TypeError",
    ReprError::InvalidI32 => "TypeError",
    ReprError::InvalidU64 => "TypeError",
    ReprError::InvalidI64 => "TypeError",
    ReprError::InvalidF32 => "TypeError",
    ReprError::InvalidF64 => "TypeError",
    ReprError::InvalidPointer => "TypeError",
    ReprError::Permission(e) => get_error_class_name(e).unwrap_or("Error"),
  }
}

fn get_ffi_dlfcn_error_class(e: &DlfcnError) -> &'static str {
  match e {
    DlfcnError::RegisterSymbol { .. } => "Error",
    DlfcnError::Dlopen(_) => "Error",
    DlfcnError::Permission(e) => get_error_class_name(e).unwrap_or("Error"),
    DlfcnError::Other(e) => get_error_class_name(e).unwrap_or("Error"),
  }
}

fn get_ffi_static_error_class(e: &StaticError) -> &'static str {
  match e {
    StaticError::Dlfcn(e) => get_ffi_dlfcn_error_class(e),
    StaticError::InvalidTypeVoid => "TypeError",
    StaticError::InvalidTypeStruct => "TypeError",
    StaticError::Resource(e) => get_error_class_name(e).unwrap_or("Error"),
  }
}

fn get_ffi_callback_error_class(e: &CallbackError) -> &'static str {
  match e {
    CallbackError::Resource(e) => get_error_class_name(e).unwrap_or("Error"),
    CallbackError::Other(e) => get_error_class_name(e).unwrap_or("Error"),
    CallbackError::Permission(e) => get_error_class_name(e).unwrap_or("Error"),
  }
}

fn get_ffi_call_error_class(e: &CallError) -> &'static str {
  match e {
    CallError::IR(_) => "TypeError",
    CallError::NonblockingCallFailure(_) => "Error",
    CallError::InvalidSymbol(_) => "TypeError",
    CallError::Permission(e) => get_error_class_name(e).unwrap_or("Error"),
    CallError::Callback(e) => get_ffi_callback_error_class(e),
  }
}

fn get_webstorage_class_name(e: &WebStorageError) -> &'static str {
  match e {
    WebStorageError::ContextNotSupported => "DOMExceptionNotSupportedError",
    WebStorageError::Sqlite(_) => todo!(),
    WebStorageError::Io(e) => get_io_error_class(e),
    WebStorageError::StorageExceeded => "DOMExceptionQuotaExceededError",
>>>>>>> eca83fc9
  }
}

fn get_tls_error_class(e: &TlsError) -> &'static str {
  match e {
    TlsError::Rustls(_) => "Error",
    TlsError::UnableAddPemFileToCert(e) => get_io_error_class(e),
    TlsError::CertInvalid
    | TlsError::CertsNotFound
    | TlsError::KeysNotFound
    | TlsError::KeyDecode => "InvalidData",
  }
}

pub fn get_cron_error_class(e: &CronError) -> &'static str {
  match e {
    CronError::Resource(e) => {
      deno_core::error::get_custom_error_class(e).unwrap_or("Error")
    }
    CronError::NameExceeded(_) => "TypeError",
    CronError::NameInvalid => "TypeError",
    CronError::AlreadyExists => "TypeError",
    CronError::TooManyCrons => "TypeError",
    CronError::InvalidCron => "TypeError",
    CronError::InvalidBackoff => "TypeError",
    CronError::AcquireError(_) => "Error",
    CronError::Other(e) => get_error_class_name(e).unwrap_or("Error"),
  }
}

fn get_canvas_error(e: &CanvasError) -> &'static str {
  match e {
    CanvasError::UnsupportedColorType(_) => "TypeError",
    CanvasError::Image(_) => "Error",
  }
}

pub fn get_cache_error(error: &CacheError) -> &'static str {
  match error {
    CacheError::Sqlite(_) => "Error",
    CacheError::JoinError(_) => "Error",
    CacheError::Resource(err) => {
      deno_core::error::get_custom_error_class(err).unwrap_or("Error")
    }
    CacheError::Other(e) => get_error_class_name(e).unwrap_or("Error"),
    CacheError::Io(err) => get_io_error_class(err),
  }
}

fn get_broadcast_channel_error(error: &BroadcastChannelError) -> &'static str {
  match error {
    BroadcastChannelError::Resource(err) => {
      deno_core::error::get_custom_error_class(err).unwrap()
    }
    BroadcastChannelError::MPSCSendError(_) => "Error",
    BroadcastChannelError::BroadcastSendError(_) => "Error",
    BroadcastChannelError::Other(err) => {
      get_error_class_name(err).unwrap_or("Error")
    }
  }
}

fn get_kv_error(error: &KvError) -> &'static str {
  match error {
    KvError::DatabaseHandler(e) | KvError::Resource(e) | KvError::Kv(e) => {
      get_error_class_name(e).unwrap_or("Error")
    }
    KvError::TooManyRanges(_) => "TypeError",
    KvError::TooManyEntries(_) => "TypeError",
    KvError::TooManyChecks(_) => "TypeError",
    KvError::TooManyMutations(_) => "TypeError",
    KvError::TooManyKeys(_) => "TypeError",
    KvError::InvalidLimit => "TypeError",
    KvError::InvalidBoundaryKey => "TypeError",
    KvError::KeyTooLargeToRead(_) => "TypeError",
    KvError::KeyTooLargeToWrite(_) => "TypeError",
    KvError::TotalMutationTooLarge(_) => "TypeError",
    KvError::TotalKeyTooLarge(_) => "TypeError",
    KvError::Io(e) => get_io_error_class(e),
    KvError::QueueMessageNotFound => "TypeError",
    KvError::StartKeyNotInKeyspace => "TypeError",
    KvError::EndKeyNotInKeyspace => "TypeError",
    KvError::StartKeyGreaterThanEndKey => "TypeError",
    KvError::InvalidCheck(e) => match e {
      KvCheckError::InvalidVersionstamp => "TypeError",
      KvCheckError::Io(e) => get_io_error_class(e),
    },
    KvError::InvalidMutation(e) => match e {
      KvMutationError::BigInt(_) => "Error",
      KvMutationError::Io(e) => get_io_error_class(e),
      KvMutationError::InvalidMutationWithValue(_) => "TypeError",
      KvMutationError::InvalidMutationWithoutValue(_) => "TypeError",
    },
    KvError::InvalidEnqueue(e) => get_io_error_class(e),
    KvError::EmptyKey => "TypeError",
    KvError::ValueTooLarge(_) => "TypeError",
    KvError::EnqueuePayloadTooLarge(_) => "TypeError",
    KvError::InvalidCursor => "TypeError",
    KvError::CursorOutOfBounds => "TypeError",
    KvError::InvalidRange => "TypeError",
  }
}

fn get_net_error(error: &NetError) -> &'static str {
  match error {
    NetError::ListenerClosed => "BadResource",
    NetError::ListenerBusy => "Busy",
    NetError::SocketClosed => "BadResource",
    NetError::SocketClosedNotConnected => "NotConnected",
    NetError::SocketBusy => "Busy",
    NetError::Io(e) => get_io_error_class(e),
    NetError::AcceptTaskOngoing => "Busy",
    NetError::RootCertStore(e)
    | NetError::Permission(e)
    | NetError::Resource(e) => get_error_class_name(e).unwrap_or("Error"),
    NetError::NoResolvedAddress => "Error",
    NetError::AddrParse(_) => "Error",
    NetError::Map(e) => get_net_map_error(e),
    NetError::Canceled(e) => {
      let io_err: io::Error = e.to_owned().into();
      get_io_error_class(&io_err)
    }
    NetError::DnsNotFound(_) => "NotFound",
    NetError::DnsNotConnected(_) => "NotConnected",
    NetError::DnsTimedOut(_) => "TimedOut",
    NetError::Dns(_) => "Error",
    NetError::UnsupportedRecordType => "NotSupported",
    NetError::InvalidUtf8(_) => "InvalidData",
    NetError::UnexpectedKeyType => "Error",
    NetError::InvalidHostname(_) => "TypeError",
    NetError::TcpStreamBusy => "Busy",
    NetError::Rustls(_) => "Error",
    NetError::Tls(e) => get_tls_error_class(e),
    NetError::ListenTlsRequiresKey => "InvalidData",
    NetError::Reunite(_) => "Error",
  }
}

fn get_net_map_error(error: &deno_net::io::MapError) -> &'static str {
  match error {
    deno_net::io::MapError::Io(e) => get_io_error_class(e),
    deno_net::io::MapError::NoResources => "Error",
  }
}

pub fn get_error_class_name(e: &AnyError) -> Option<&'static str> {
  deno_core::error::get_custom_error_class(e)
    .or_else(|| deno_webgpu::error::get_error_class_name(e))
    .or_else(|| deno_websocket::get_network_error_class_name(e))
<<<<<<< HEAD
    .or_else(|| e.downcast_ref::<NApiError>().map(get_napi_error_class))
=======
    .or_else(|| e.downcast_ref::<WebError>().map(get_web_error_class))
    .or_else(|| {
      e.downcast_ref::<CompressionError>()
        .map(get_web_compression_error_class)
    })
    .or_else(|| {
      e.downcast_ref::<MessagePortError>()
        .map(get_web_message_port_error_class)
    })
    .or_else(|| {
      e.downcast_ref::<StreamResourceError>()
        .map(get_web_stream_resource_error_class)
    })
    .or_else(|| e.downcast_ref::<BlobError>().map(get_web_blob_error_class))
    .or_else(|| e.downcast_ref::<IRError>().map(|_| "TypeError"))
    .or_else(|| e.downcast_ref::<ReprError>().map(get_ffi_repr_error_class))
    .or_else(|| {
      e.downcast_ref::<DlfcnError>()
        .map(get_ffi_dlfcn_error_class)
    })
    .or_else(|| {
      e.downcast_ref::<StaticError>()
        .map(get_ffi_static_error_class)
    })
    .or_else(|| {
      e.downcast_ref::<CallbackError>()
        .map(get_ffi_callback_error_class)
    })
    .or_else(|| e.downcast_ref::<CallError>().map(get_ffi_call_error_class))
>>>>>>> eca83fc9
    .or_else(|| e.downcast_ref::<TlsError>().map(get_tls_error_class))
    .or_else(|| e.downcast_ref::<CronError>().map(get_cron_error_class))
    .or_else(|| e.downcast_ref::<CanvasError>().map(get_canvas_error))
    .or_else(|| e.downcast_ref::<CacheError>().map(get_cache_error))
    .or_else(|| e.downcast_ref::<KvError>().map(get_kv_error))
    .or_else(|| e.downcast_ref::<NetError>().map(get_net_error))
    .or_else(|| {
      e.downcast_ref::<deno_net::io::MapError>()
        .map(get_net_map_error)
    })
    .or_else(|| {
      e.downcast_ref::<BroadcastChannelError>()
        .map(get_broadcast_channel_error)
    })
    .or_else(|| {
      e.downcast_ref::<WebStorageError>()
        .map(get_webstorage_class_name)
    })
    .or_else(|| {
      e.downcast_ref::<deno_url::UrlPatternError>()
        .map(|_| "TypeError")
    })
    .or_else(|| {
      e.downcast_ref::<dlopen2::Error>()
        .map(get_dlopen_error_class)
    })
    .or_else(|| e.downcast_ref::<hyper::Error>().map(get_hyper_error_class))
    .or_else(|| {
      e.downcast_ref::<hyper_util::client::legacy::Error>()
        .map(get_hyper_util_error_class)
    })
    .or_else(|| {
      e.downcast_ref::<hyper_v014::Error>()
        .map(get_hyper_v014_error_class)
    })
    .or_else(|| {
      e.downcast_ref::<Arc<hyper_v014::Error>>()
        .map(|e| get_hyper_v014_error_class(e))
    })
    .or_else(|| {
      e.downcast_ref::<deno_core::Canceled>().map(|e| {
        let io_err: io::Error = e.to_owned().into();
        get_io_error_class(&io_err)
      })
    })
    .or_else(|| {
      e.downcast_ref::<env::VarError>()
        .map(get_env_var_error_class)
    })
    .or_else(|| e.downcast_ref::<io::Error>().map(get_io_error_class))
    .or_else(|| {
      e.downcast_ref::<ModuleResolutionError>()
        .map(get_module_resolution_error_class)
    })
    .or_else(|| {
      e.downcast_ref::<notify::Error>()
        .map(get_notify_error_class)
    })
    .or_else(|| e.downcast_ref::<regex::Error>().map(get_regex_error_class))
    .or_else(|| {
      e.downcast_ref::<serde_json::error::Error>()
        .map(get_serde_json_error_class)
    })
    .or_else(|| {
      e.downcast_ref::<url::ParseError>()
        .map(get_url_parse_error_class)
    })
    .or_else(|| {
      e.downcast_ref::<deno_kv::sqlite::SqliteBackendError>()
        .map(|_| "TypeError")
    })
    .or_else(|| {
      #[cfg(unix)]
      let maybe_get_nix_error_class =
        || e.downcast_ref::<nix::Error>().map(get_nix_error_class);
      #[cfg(not(unix))]
      let maybe_get_nix_error_class = || Option::<&'static str>::None;
      (maybe_get_nix_error_class)()
    })
}<|MERGE_RESOLUTION|>--- conflicted
+++ resolved
@@ -17,9 +17,6 @@
 use deno_core::url;
 use deno_core::ModuleResolutionError;
 use deno_cron::CronError;
-<<<<<<< HEAD
-use deno_napi::NApiError;
-=======
 use deno_ffi::CallError;
 use deno_ffi::CallbackError;
 use deno_ffi::DlfcnError;
@@ -29,8 +26,8 @@
 use deno_kv::KvCheckError;
 use deno_kv::KvError;
 use deno_kv::KvMutationError;
+use deno_napi::NApiError;
 use deno_net::ops::NetError;
->>>>>>> eca83fc9
 use deno_tls::TlsError;
 use deno_web::BlobError;
 use deno_web::CompressionError;
@@ -178,14 +175,15 @@
   }
 }
 
-<<<<<<< HEAD
 fn get_napi_error_class(e: &NApiError) -> &'static str {
   match e {
     NApiError::InvalidPath
     | NApiError::LibLoading(_)
     | NApiError::ModuleNotFound(_) => "TypeError",
     NApiError::Permission(e) => get_error_class_name(e).unwrap_or("Error"),
-=======
+  }
+}
+
 fn get_web_error_class(e: &WebError) -> &'static str {
   match e {
     WebError::Base64Decode => "DOMExceptionInvalidCharacterError",
@@ -306,7 +304,6 @@
     WebStorageError::Sqlite(_) => todo!(),
     WebStorageError::Io(e) => get_io_error_class(e),
     WebStorageError::StorageExceeded => "DOMExceptionQuotaExceededError",
->>>>>>> eca83fc9
   }
 }
 
@@ -456,9 +453,7 @@
   deno_core::error::get_custom_error_class(e)
     .or_else(|| deno_webgpu::error::get_error_class_name(e))
     .or_else(|| deno_websocket::get_network_error_class_name(e))
-<<<<<<< HEAD
     .or_else(|| e.downcast_ref::<NApiError>().map(get_napi_error_class))
-=======
     .or_else(|| e.downcast_ref::<WebError>().map(get_web_error_class))
     .or_else(|| {
       e.downcast_ref::<CompressionError>()
@@ -488,7 +483,6 @@
         .map(get_ffi_callback_error_class)
     })
     .or_else(|| e.downcast_ref::<CallError>().map(get_ffi_call_error_class))
->>>>>>> eca83fc9
     .or_else(|| e.downcast_ref::<TlsError>().map(get_tls_error_class))
     .or_else(|| e.downcast_ref::<CronError>().map(get_cron_error_class))
     .or_else(|| e.downcast_ref::<CanvasError>().map(get_canvas_error))
