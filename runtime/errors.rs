// Copyright 2018-2024 the Deno authors. All rights reserved. MIT license.

//! There are many types of errors in Deno:
//! - AnyError: a generic wrapper that can encapsulate any type of error.
//! - JsError: a container for the error message and stack trace for exceptions
//!   thrown in JavaScript code. We use this to pretty-print stack traces.
//! - Diagnostic: these are errors that originate in TypeScript's compiler.
//!   They're similar to JsError, in that they have line numbers. But
//!   Diagnostics are compile-time type errors, whereas JsErrors are runtime
//!   exceptions.

use deno_broadcast_channel::BroadcastChannelError;
use deno_cache::CacheError;
use deno_canvas::CanvasError;
use deno_core::error::AnyError;
use deno_core::serde_json;
use deno_core::url;
use deno_core::ModuleResolutionError;
<<<<<<< HEAD
use deno_webstorage::WebStorageError;
=======
use deno_cron::CronError;
use deno_tls::TlsError;
>>>>>>> f3530c85
use std::env;
use std::error::Error;
use std::io;
use std::sync::Arc;

fn get_dlopen_error_class(error: &dlopen2::Error) -> &'static str {
  use dlopen2::Error::*;
  match error {
    NullCharacter(_) => "InvalidData",
    OpeningLibraryError(ref e) => get_io_error_class(e),
    SymbolGettingError(ref e) => get_io_error_class(e),
    AddrNotMatchingDll(ref e) => get_io_error_class(e),
    NullSymbol => "NotFound",
  }
}

fn get_env_var_error_class(error: &env::VarError) -> &'static str {
  use env::VarError::*;
  match error {
    NotPresent => "NotFound",
    NotUnicode(..) => "InvalidData",
  }
}

fn get_io_error_class(error: &io::Error) -> &'static str {
  use io::ErrorKind::*;
  match error.kind() {
    NotFound => "NotFound",
    PermissionDenied => "PermissionDenied",
    ConnectionRefused => "ConnectionRefused",
    ConnectionReset => "ConnectionReset",
    ConnectionAborted => "ConnectionAborted",
    NotConnected => "NotConnected",
    AddrInUse => "AddrInUse",
    AddrNotAvailable => "AddrNotAvailable",
    BrokenPipe => "BrokenPipe",
    AlreadyExists => "AlreadyExists",
    InvalidInput => "TypeError",
    InvalidData => "InvalidData",
    TimedOut => "TimedOut",
    Interrupted => "Interrupted",
    WriteZero => "WriteZero",
    UnexpectedEof => "UnexpectedEof",
    Other => "Error",
    WouldBlock => "WouldBlock",
    // Non-exhaustive enum - might add new variants
    // in the future
    kind => {
      let kind_str = kind.to_string();
      match kind_str.as_str() {
        "FilesystemLoop" => "FilesystemLoop",
        "IsADirectory" => "IsADirectory",
        "NetworkUnreachable" => "NetworkUnreachable",
        "NotADirectory" => "NotADirectory",
        _ => "Error",
      }
    }
  }
}

fn get_module_resolution_error_class(
  _: &ModuleResolutionError,
) -> &'static str {
  "URIError"
}

fn get_notify_error_class(error: &notify::Error) -> &'static str {
  use notify::ErrorKind::*;
  match error.kind {
    Generic(_) => "Error",
    Io(ref e) => get_io_error_class(e),
    PathNotFound => "NotFound",
    WatchNotFound => "NotFound",
    InvalidConfig(_) => "InvalidData",
    MaxFilesWatch => "Error",
  }
}

fn get_regex_error_class(error: &regex::Error) -> &'static str {
  use regex::Error::*;
  match error {
    Syntax(_) => "SyntaxError",
    CompiledTooBig(_) => "RangeError",
    _ => "Error",
  }
}

fn get_serde_json_error_class(
  error: &serde_json::error::Error,
) -> &'static str {
  use deno_core::serde_json::error::*;
  match error.classify() {
    Category::Io => error
      .source()
      .and_then(|e| e.downcast_ref::<io::Error>())
      .map(get_io_error_class)
      .unwrap(),
    Category::Syntax => "SyntaxError",
    Category::Data => "InvalidData",
    Category::Eof => "UnexpectedEof",
  }
}

fn get_url_parse_error_class(_error: &url::ParseError) -> &'static str {
  "URIError"
}

fn get_hyper_error_class(_error: &hyper::Error) -> &'static str {
  "Http"
}

fn get_hyper_util_error_class(
  _error: &hyper_util::client::legacy::Error,
) -> &'static str {
  "Http"
}

fn get_hyper_v014_error_class(_error: &hyper_v014::Error) -> &'static str {
  "Http"
}

#[cfg(unix)]
pub fn get_nix_error_class(error: &nix::Error) -> &'static str {
  match error {
    nix::Error::ECHILD => "NotFound",
    nix::Error::EINVAL => "TypeError",
    nix::Error::ENOENT => "NotFound",
    nix::Error::ENOTTY => "BadResource",
    nix::Error::EPERM => "PermissionDenied",
    nix::Error::ESRCH => "NotFound",
    nix::Error::ELOOP => "FilesystemLoop",
    nix::Error::ENOTDIR => "NotADirectory",
    nix::Error::ENETUNREACH => "NetworkUnreachable",
    nix::Error::EISDIR => "IsADirectory",
    nix::Error::UnknownErrno => "Error",
    &nix::Error::ENOTSUP => unreachable!(),
    _ => "Error",
  }
}

<<<<<<< HEAD
fn get_webstorage_class_name(e: &WebStorageError) -> &'static str {
  match e {
    WebStorageError::ContextNotSupported => "DOMExceptionNotSupportedError",
    WebStorageError::Sqlite(_) => todo!(),
    WebStorageError::Io(e) => get_io_error_class(e),
    WebStorageError::StorageExceeded => "DOMExceptionQuotaExceededError",
=======
fn get_tls_error_class(e: &TlsError) -> &'static str {
  match e {
    TlsError::Rustls(_) => "Error",
    TlsError::UnableAddPemFileToCert(e) => get_io_error_class(e),
    TlsError::CertInvalid
    | TlsError::CertsNotFound
    | TlsError::KeysNotFound
    | TlsError::KeyDecode => "InvalidData",
  }
}

pub fn get_cron_error_class(e: &CronError) -> &'static str {
  match e {
    CronError::Resource(e) => {
      deno_core::error::get_custom_error_class(e).unwrap_or("Error")
    }
    CronError::NameExceeded(_) => "TypeError",
    CronError::NameInvalid => "TypeError",
    CronError::AlreadyExists => "TypeError",
    CronError::TooManyCrons => "TypeError",
    CronError::InvalidCron => "TypeError",
    CronError::InvalidBackoff => "TypeError",
    CronError::AcquireError(_) => "Error",
    CronError::Other(e) => get_error_class_name(e).unwrap_or("Error"),
>>>>>>> f3530c85
  }
}

fn get_canvas_error(e: &CanvasError) -> &'static str {
  match e {
    CanvasError::UnsupportedColorType(_) => "TypeError",
    CanvasError::Image(_) => "Error",
  }
}

pub fn get_cache_error(error: &CacheError) -> &'static str {
  match error {
    CacheError::Sqlite(_) => "Error",
    CacheError::JoinError(_) => "Error",
    CacheError::Resource(err) => {
      deno_core::error::get_custom_error_class(err).unwrap_or("Error")
    }
    CacheError::Other(e) => get_error_class_name(e).unwrap_or("Error"),
    CacheError::Io(err) => get_io_error_class(err),
  }
}

fn get_broadcast_channel_error(error: &BroadcastChannelError) -> &'static str {
  match error {
    BroadcastChannelError::Resource(err) => {
      deno_core::error::get_custom_error_class(err).unwrap()
    }
    BroadcastChannelError::MPSCSendError(_) => "Error",
    BroadcastChannelError::BroadcastSendError(_) => "Error",
    BroadcastChannelError::Other(err) => {
      get_error_class_name(err).unwrap_or("Error")
    }
  }
}

pub fn get_error_class_name(e: &AnyError) -> Option<&'static str> {
  deno_core::error::get_custom_error_class(e)
    .or_else(|| deno_webgpu::error::get_error_class_name(e))
    .or_else(|| deno_web::get_error_class_name(e))
    .or_else(|| deno_websocket::get_network_error_class_name(e))
    .or_else(|| e.downcast_ref::<TlsError>().map(get_tls_error_class))
    .or_else(|| e.downcast_ref::<CronError>().map(get_cron_error_class))
    .or_else(|| e.downcast_ref::<CanvasError>().map(get_canvas_error))
    .or_else(|| e.downcast_ref::<CacheError>().map(get_cache_error))
    .or_else(|| {
      e.downcast_ref::<BroadcastChannelError>()
        .map(get_broadcast_channel_error)
    })
    .or_else(|| {
      e.downcast_ref::<WebStorageError>()
        .map(get_webstorage_class_name)
    })
    .or_else(|| {
      e.downcast_ref::<dlopen2::Error>()
        .map(get_dlopen_error_class)
    })
    .or_else(|| e.downcast_ref::<hyper::Error>().map(get_hyper_error_class))
    .or_else(|| {
      e.downcast_ref::<hyper_util::client::legacy::Error>()
        .map(get_hyper_util_error_class)
    })
    .or_else(|| {
      e.downcast_ref::<hyper_v014::Error>()
        .map(get_hyper_v014_error_class)
    })
    .or_else(|| {
      e.downcast_ref::<Arc<hyper_v014::Error>>()
        .map(|e| get_hyper_v014_error_class(e))
    })
    .or_else(|| {
      e.downcast_ref::<deno_core::Canceled>().map(|e| {
        let io_err: io::Error = e.to_owned().into();
        get_io_error_class(&io_err)
      })
    })
    .or_else(|| {
      e.downcast_ref::<env::VarError>()
        .map(get_env_var_error_class)
    })
    .or_else(|| e.downcast_ref::<io::Error>().map(get_io_error_class))
    .or_else(|| {
      e.downcast_ref::<ModuleResolutionError>()
        .map(get_module_resolution_error_class)
    })
    .or_else(|| {
      e.downcast_ref::<notify::Error>()
        .map(get_notify_error_class)
    })
    .or_else(|| e.downcast_ref::<regex::Error>().map(get_regex_error_class))
    .or_else(|| {
      e.downcast_ref::<serde_json::error::Error>()
        .map(get_serde_json_error_class)
    })
    .or_else(|| {
      e.downcast_ref::<url::ParseError>()
        .map(get_url_parse_error_class)
    })
    .or_else(|| {
      e.downcast_ref::<deno_kv::sqlite::SqliteBackendError>()
        .map(|_| "TypeError")
    })
    .or_else(|| {
      #[cfg(unix)]
      let maybe_get_nix_error_class =
        || e.downcast_ref::<nix::Error>().map(get_nix_error_class);
      #[cfg(not(unix))]
      let maybe_get_nix_error_class = || Option::<&'static str>::None;
      (maybe_get_nix_error_class)()
    })
}<|MERGE_RESOLUTION|>--- conflicted
+++ resolved
@@ -16,12 +16,9 @@
 use deno_core::serde_json;
 use deno_core::url;
 use deno_core::ModuleResolutionError;
-<<<<<<< HEAD
-use deno_webstorage::WebStorageError;
-=======
 use deno_cron::CronError;
 use deno_tls::TlsError;
->>>>>>> f3530c85
+use deno_webstorage::WebStorageError;
 use std::env;
 use std::error::Error;
 use std::io;
@@ -162,14 +159,15 @@
   }
 }
 
-<<<<<<< HEAD
 fn get_webstorage_class_name(e: &WebStorageError) -> &'static str {
   match e {
     WebStorageError::ContextNotSupported => "DOMExceptionNotSupportedError",
     WebStorageError::Sqlite(_) => todo!(),
     WebStorageError::Io(e) => get_io_error_class(e),
     WebStorageError::StorageExceeded => "DOMExceptionQuotaExceededError",
-=======
+  }
+}
+
 fn get_tls_error_class(e: &TlsError) -> &'static str {
   match e {
     TlsError::Rustls(_) => "Error",
@@ -194,7 +192,6 @@
     CronError::InvalidBackoff => "TypeError",
     CronError::AcquireError(_) => "Error",
     CronError::Other(e) => get_error_class_name(e).unwrap_or("Error"),
->>>>>>> f3530c85
   }
 }
 
