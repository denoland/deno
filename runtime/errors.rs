--- conflicted
+++ resolved
@@ -157,7 +157,6 @@
   }
 }
 
-<<<<<<< HEAD
 pub fn get_cron_error_class(e: &CronError) -> &'static str {
   match e {
     CronError::Resource(e) => {
@@ -171,7 +170,9 @@
     CronError::InvalidBackoff => "TypeError",
     CronError::AcquireError(_) => "Error",
     CronError::Other(e) => get_error_class_name(e).unwrap_or("Error"),
-=======
+  }
+}
+
 fn get_canvas_error(e: &CanvasError) -> &'static str {
   match e {
     CanvasError::UnsupportedColorType(_) => "TypeError",
@@ -201,7 +202,6 @@
     BroadcastChannelError::Other(err) => {
       get_error_class_name(err).unwrap_or("Error")
     }
->>>>>>> 7a990d9d
   }
 }
 
@@ -211,17 +211,13 @@
     .or_else(|| deno_web::get_error_class_name(e))
     .or_else(|| deno_webstorage::get_not_supported_error_class_name(e))
     .or_else(|| deno_websocket::get_network_error_class_name(e))
-<<<<<<< HEAD
     .or_else(|| e.downcast_ref::<CronError>().map(get_cron_error_class))
-=======
-    .or_else(|| deno_websocket::get_network_error_class_name(e))
     .or_else(|| e.downcast_ref::<CanvasError>().map(get_canvas_error))
     .or_else(|| e.downcast_ref::<CacheError>().map(get_cache_error))
     .or_else(|| {
       e.downcast_ref::<BroadcastChannelError>()
         .map(get_broadcast_channel_error)
     })
->>>>>>> 7a990d9d
     .or_else(|| {
       e.downcast_ref::<dlopen2::Error>()
         .map(get_dlopen_error_class)
