--- conflicted
+++ resolved
@@ -184,7 +184,6 @@
   }
 }
 
-<<<<<<< HEAD
 fn get_webgpu_error_class(e: &deno_webgpu::InitError) -> &'static str {
   match e {
     deno_webgpu::InitError::Resource(e) => {
@@ -265,7 +264,9 @@
     }
     deno_webgpu::surface::SurfaceError::Surface(_) => "Error",
     deno_webgpu::surface::SurfaceError::InvalidStatus => "Error",
-=======
+  }
+}
+
 fn get_crypto_decrypt_error_class(e: &DecryptError) -> &'static str {
   match e {
     DecryptError::General(e) => get_crypto_shared_error_class(e),
@@ -422,7 +423,6 @@
     deno_crypto::Error::ArrayBufferViewLengthExceeded(_) => {
       "DOMExceptionQuotaExceededError"
     }
->>>>>>> 8ca8174c
   }
 }
 
@@ -767,11 +767,6 @@
 
 pub fn get_error_class_name(e: &AnyError) -> Option<&'static str> {
   deno_core::error::get_custom_error_class(e)
-<<<<<<< HEAD
-    .or_else(|| deno_websocket::get_network_error_class_name(e))
-=======
-    .or_else(|| deno_webgpu::error::get_error_class_name(e))
->>>>>>> 8ca8174c
     .or_else(|| e.downcast_ref::<NApiError>().map(get_napi_error_class))
     .or_else(|| e.downcast_ref::<WebError>().map(get_web_error_class))
     .or_else(|| {
@@ -823,7 +818,6 @@
         .map(get_broadcast_channel_error)
     })
     .or_else(|| {
-<<<<<<< HEAD
       e.downcast_ref::<deno_webgpu::InitError>()
         .map(get_webgpu_error_class)
     })
@@ -846,7 +840,8 @@
     .or_else(|| {
       e.downcast_ref::<deno_webgpu::surface::SurfaceError>()
         .map(get_webgpu_surface_error_class)
-=======
+    })
+    .or_else(|| {
       e.downcast_ref::<DecryptError>()
         .map(get_crypto_decrypt_error_class)
     })
@@ -885,7 +880,6 @@
     .or_else(|| {
       e.downcast_ref::<deno_crypto::Error>()
         .map(get_crypto_error_class)
->>>>>>> 8ca8174c
     })
     .or_else(|| {
       e.downcast_ref::<WebStorageError>()
