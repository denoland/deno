// Copyright 2018-2024 the Deno authors. All rights reserved. MIT license.

//! There are many types of errors in Deno:
//! - AnyError: a generic wrapper that can encapsulate any type of error.
//! - JsError: a container for the error message and stack trace for exceptions
//!   thrown in JavaScript code. We use this to pretty-print stack traces.
//! - Diagnostic: these are errors that originate in TypeScript's compiler.
//!   They're similar to JsError, in that they have line numbers. But
//!   Diagnostics are compile-time type errors, whereas JsErrors are runtime
//!   exceptions.

use deno_broadcast_channel::BroadcastChannelError;
use deno_cache::CacheError;
use deno_canvas::CanvasError;
use deno_core::error::AnyError;
use deno_core::serde_json;
use deno_core::url;
use deno_core::ModuleResolutionError;
<<<<<<< HEAD
use deno_napi::NApiError;
=======
use deno_cron::CronError;
use deno_tls::TlsError;
>>>>>>> f3530c85
use std::env;
use std::error::Error;
use std::io;
use std::sync::Arc;

fn get_dlopen_error_class(error: &dlopen2::Error) -> &'static str {
  use dlopen2::Error::*;
  match error {
    NullCharacter(_) => "InvalidData",
    OpeningLibraryError(ref e) => get_io_error_class(e),
    SymbolGettingError(ref e) => get_io_error_class(e),
    AddrNotMatchingDll(ref e) => get_io_error_class(e),
    NullSymbol => "NotFound",
  }
}

fn get_env_var_error_class(error: &env::VarError) -> &'static str {
  use env::VarError::*;
  match error {
    NotPresent => "NotFound",
    NotUnicode(..) => "InvalidData",
  }
}

fn get_io_error_class(error: &io::Error) -> &'static str {
  use io::ErrorKind::*;
  match error.kind() {
    NotFound => "NotFound",
    PermissionDenied => "PermissionDenied",
    ConnectionRefused => "ConnectionRefused",
    ConnectionReset => "ConnectionReset",
    ConnectionAborted => "ConnectionAborted",
    NotConnected => "NotConnected",
    AddrInUse => "AddrInUse",
    AddrNotAvailable => "AddrNotAvailable",
    BrokenPipe => "BrokenPipe",
    AlreadyExists => "AlreadyExists",
    InvalidInput => "TypeError",
    InvalidData => "InvalidData",
    TimedOut => "TimedOut",
    Interrupted => "Interrupted",
    WriteZero => "WriteZero",
    UnexpectedEof => "UnexpectedEof",
    Other => "Error",
    WouldBlock => "WouldBlock",
    // Non-exhaustive enum - might add new variants
    // in the future
    kind => {
      let kind_str = kind.to_string();
      match kind_str.as_str() {
        "FilesystemLoop" => "FilesystemLoop",
        "IsADirectory" => "IsADirectory",
        "NetworkUnreachable" => "NetworkUnreachable",
        "NotADirectory" => "NotADirectory",
        _ => "Error",
      }
    }
  }
}

fn get_module_resolution_error_class(
  _: &ModuleResolutionError,
) -> &'static str {
  "URIError"
}

fn get_notify_error_class(error: &notify::Error) -> &'static str {
  use notify::ErrorKind::*;
  match error.kind {
    Generic(_) => "Error",
    Io(ref e) => get_io_error_class(e),
    PathNotFound => "NotFound",
    WatchNotFound => "NotFound",
    InvalidConfig(_) => "InvalidData",
    MaxFilesWatch => "Error",
  }
}

fn get_regex_error_class(error: &regex::Error) -> &'static str {
  use regex::Error::*;
  match error {
    Syntax(_) => "SyntaxError",
    CompiledTooBig(_) => "RangeError",
    _ => "Error",
  }
}

fn get_serde_json_error_class(
  error: &serde_json::error::Error,
) -> &'static str {
  use deno_core::serde_json::error::*;
  match error.classify() {
    Category::Io => error
      .source()
      .and_then(|e| e.downcast_ref::<io::Error>())
      .map(get_io_error_class)
      .unwrap(),
    Category::Syntax => "SyntaxError",
    Category::Data => "InvalidData",
    Category::Eof => "UnexpectedEof",
  }
}

fn get_url_parse_error_class(_error: &url::ParseError) -> &'static str {
  "URIError"
}

fn get_hyper_error_class(_error: &hyper::Error) -> &'static str {
  "Http"
}

fn get_hyper_util_error_class(
  _error: &hyper_util::client::legacy::Error,
) -> &'static str {
  "Http"
}

fn get_hyper_v014_error_class(_error: &hyper_v014::Error) -> &'static str {
  "Http"
}

#[cfg(unix)]
pub fn get_nix_error_class(error: &nix::Error) -> &'static str {
  match error {
    nix::Error::ECHILD => "NotFound",
    nix::Error::EINVAL => "TypeError",
    nix::Error::ENOENT => "NotFound",
    nix::Error::ENOTTY => "BadResource",
    nix::Error::EPERM => "PermissionDenied",
    nix::Error::ESRCH => "NotFound",
    nix::Error::ELOOP => "FilesystemLoop",
    nix::Error::ENOTDIR => "NotADirectory",
    nix::Error::ENETUNREACH => "NetworkUnreachable",
    nix::Error::EISDIR => "IsADirectory",
    nix::Error::UnknownErrno => "Error",
    &nix::Error::ENOTSUP => unreachable!(),
    _ => "Error",
  }
}

<<<<<<< HEAD
fn get_napi_error_class(e: &NApiError) -> &'static str {
  match e {
    NApiError::InvalidPath
    | NApiError::LibLoading(_)
    | NApiError::ModuleNotFound(_) => "TypeError",
    NApiError::Permission(e) => get_error_class_name(e).unwrap_or("Error"),
=======
fn get_tls_error_class(e: &TlsError) -> &'static str {
  match e {
    TlsError::Rustls(_) => "Error",
    TlsError::UnableAddPemFileToCert(e) => get_io_error_class(e),
    TlsError::CertInvalid
    | TlsError::CertsNotFound
    | TlsError::KeysNotFound
    | TlsError::KeyDecode => "InvalidData",
  }
}

pub fn get_cron_error_class(e: &CronError) -> &'static str {
  match e {
    CronError::Resource(e) => {
      deno_core::error::get_custom_error_class(e).unwrap_or("Error")
    }
    CronError::NameExceeded(_) => "TypeError",
    CronError::NameInvalid => "TypeError",
    CronError::AlreadyExists => "TypeError",
    CronError::TooManyCrons => "TypeError",
    CronError::InvalidCron => "TypeError",
    CronError::InvalidBackoff => "TypeError",
    CronError::AcquireError(_) => "Error",
    CronError::Other(e) => get_error_class_name(e).unwrap_or("Error"),
  }
}

fn get_canvas_error(e: &CanvasError) -> &'static str {
  match e {
    CanvasError::UnsupportedColorType(_) => "TypeError",
    CanvasError::Image(_) => "Error",
  }
}

pub fn get_cache_error(error: &CacheError) -> &'static str {
  match error {
    CacheError::Sqlite(_) => "Error",
    CacheError::JoinError(_) => "Error",
    CacheError::Resource(err) => {
      deno_core::error::get_custom_error_class(err).unwrap_or("Error")
    }
    CacheError::Other(e) => get_error_class_name(e).unwrap_or("Error"),
    CacheError::Io(err) => get_io_error_class(err),
  }
}

fn get_broadcast_channel_error(error: &BroadcastChannelError) -> &'static str {
  match error {
    BroadcastChannelError::Resource(err) => {
      deno_core::error::get_custom_error_class(err).unwrap()
    }
    BroadcastChannelError::MPSCSendError(_) => "Error",
    BroadcastChannelError::BroadcastSendError(_) => "Error",
    BroadcastChannelError::Other(err) => {
      get_error_class_name(err).unwrap_or("Error")
    }
>>>>>>> f3530c85
  }
}

pub fn get_error_class_name(e: &AnyError) -> Option<&'static str> {
  deno_core::error::get_custom_error_class(e)
    .or_else(|| deno_webgpu::error::get_error_class_name(e))
    .or_else(|| deno_web::get_error_class_name(e))
    .or_else(|| deno_webstorage::get_not_supported_error_class_name(e))
    .or_else(|| deno_websocket::get_network_error_class_name(e))
<<<<<<< HEAD
    .or_else(|| e.downcast_ref::<NApiError>().map(get_napi_error_class))
=======
    .or_else(|| e.downcast_ref::<TlsError>().map(get_tls_error_class))
    .or_else(|| e.downcast_ref::<CronError>().map(get_cron_error_class))
    .or_else(|| e.downcast_ref::<CanvasError>().map(get_canvas_error))
    .or_else(|| e.downcast_ref::<CacheError>().map(get_cache_error))
    .or_else(|| {
      e.downcast_ref::<BroadcastChannelError>()
        .map(get_broadcast_channel_error)
    })
>>>>>>> f3530c85
    .or_else(|| {
      e.downcast_ref::<dlopen2::Error>()
        .map(get_dlopen_error_class)
    })
    .or_else(|| e.downcast_ref::<hyper::Error>().map(get_hyper_error_class))
    .or_else(|| {
      e.downcast_ref::<hyper_util::client::legacy::Error>()
        .map(get_hyper_util_error_class)
    })
    .or_else(|| {
      e.downcast_ref::<hyper_v014::Error>()
        .map(get_hyper_v014_error_class)
    })
    .or_else(|| {
      e.downcast_ref::<Arc<hyper_v014::Error>>()
        .map(|e| get_hyper_v014_error_class(e))
    })
    .or_else(|| {
      e.downcast_ref::<deno_core::Canceled>().map(|e| {
        let io_err: io::Error = e.to_owned().into();
        get_io_error_class(&io_err)
      })
    })
    .or_else(|| {
      e.downcast_ref::<env::VarError>()
        .map(get_env_var_error_class)
    })
    .or_else(|| e.downcast_ref::<io::Error>().map(get_io_error_class))
    .or_else(|| {
      e.downcast_ref::<ModuleResolutionError>()
        .map(get_module_resolution_error_class)
    })
    .or_else(|| {
      e.downcast_ref::<notify::Error>()
        .map(get_notify_error_class)
    })
    .or_else(|| e.downcast_ref::<regex::Error>().map(get_regex_error_class))
    .or_else(|| {
      e.downcast_ref::<serde_json::error::Error>()
        .map(get_serde_json_error_class)
    })
    .or_else(|| {
      e.downcast_ref::<url::ParseError>()
        .map(get_url_parse_error_class)
    })
    .or_else(|| {
      e.downcast_ref::<deno_kv::sqlite::SqliteBackendError>()
        .map(|_| "TypeError")
    })
    .or_else(|| {
      #[cfg(unix)]
      let maybe_get_nix_error_class =
        || e.downcast_ref::<nix::Error>().map(get_nix_error_class);
      #[cfg(not(unix))]
      let maybe_get_nix_error_class = || Option::<&'static str>::None;
      (maybe_get_nix_error_class)()
    })
}<|MERGE_RESOLUTION|>--- conflicted
+++ resolved
@@ -16,12 +16,9 @@
 use deno_core::serde_json;
 use deno_core::url;
 use deno_core::ModuleResolutionError;
-<<<<<<< HEAD
+use deno_cron::CronError;
 use deno_napi::NApiError;
-=======
-use deno_cron::CronError;
 use deno_tls::TlsError;
->>>>>>> f3530c85
 use std::env;
 use std::error::Error;
 use std::io;
@@ -162,14 +159,15 @@
   }
 }
 
-<<<<<<< HEAD
 fn get_napi_error_class(e: &NApiError) -> &'static str {
   match e {
     NApiError::InvalidPath
     | NApiError::LibLoading(_)
     | NApiError::ModuleNotFound(_) => "TypeError",
     NApiError::Permission(e) => get_error_class_name(e).unwrap_or("Error"),
-=======
+  }
+}
+
 fn get_tls_error_class(e: &TlsError) -> &'static str {
   match e {
     TlsError::Rustls(_) => "Error",
@@ -226,7 +224,6 @@
     BroadcastChannelError::Other(err) => {
       get_error_class_name(err).unwrap_or("Error")
     }
->>>>>>> f3530c85
   }
 }
 
@@ -236,9 +233,7 @@
     .or_else(|| deno_web::get_error_class_name(e))
     .or_else(|| deno_webstorage::get_not_supported_error_class_name(e))
     .or_else(|| deno_websocket::get_network_error_class_name(e))
-<<<<<<< HEAD
     .or_else(|| e.downcast_ref::<NApiError>().map(get_napi_error_class))
-=======
     .or_else(|| e.downcast_ref::<TlsError>().map(get_tls_error_class))
     .or_else(|| e.downcast_ref::<CronError>().map(get_cron_error_class))
     .or_else(|| e.downcast_ref::<CanvasError>().map(get_canvas_error))
@@ -247,7 +242,6 @@
       e.downcast_ref::<BroadcastChannelError>()
         .map(get_broadcast_channel_error)
     })
->>>>>>> f3530c85
     .or_else(|| {
       e.downcast_ref::<dlopen2::Error>()
         .map(get_dlopen_error_class)
