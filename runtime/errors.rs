--- conflicted
+++ resolved
@@ -368,7 +368,6 @@
   }
 }
 
-<<<<<<< HEAD
 fn get_fetch_error(error: &FetchError) -> &'static str {
   match error {
     FetchError::Resource(e) | FetchError::Permission(e) => {
@@ -402,7 +401,9 @@
     HttpClientCreateError::InvalidProxyUrl => "TypeError",
     HttpClientCreateError::HttpVersionSelectionInvalid => "TypeError",
     HttpClientCreateError::RootCertStore(_) => "TypeError",
-=======
+  }
+}
+
 fn get_kv_error(error: &KvError) -> &'static str {
   match error {
     KvError::DatabaseHandler(e) | KvError::Resource(e) | KvError::Kv(e) => {
@@ -441,7 +442,6 @@
     KvError::InvalidCursor => "TypeError",
     KvError::CursorOutOfBounds => "TypeError",
     KvError::InvalidRange => "TypeError",
->>>>>>> 3ae10a01
   }
 }
 
@@ -525,15 +525,12 @@
     .or_else(|| e.downcast_ref::<CronError>().map(get_cron_error_class))
     .or_else(|| e.downcast_ref::<CanvasError>().map(get_canvas_error))
     .or_else(|| e.downcast_ref::<CacheError>().map(get_cache_error))
-<<<<<<< HEAD
+    .or_else(|| e.downcast_ref::<KvError>().map(get_kv_error))
     .or_else(|| e.downcast_ref::<FetchError>().map(get_fetch_error))
     .or_else(|| {
       e.downcast_ref::<HttpClientCreateError>()
         .map(get_http_client_create_error)
     })
-=======
-    .or_else(|| e.downcast_ref::<KvError>().map(get_kv_error))
->>>>>>> 3ae10a01
     .or_else(|| e.downcast_ref::<NetError>().map(get_net_error))
     .or_else(|| {
       e.downcast_ref::<deno_net::io::MapError>()
