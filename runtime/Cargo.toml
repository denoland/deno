# Copyright 2018-2022 the Deno authors. All rights reserved. MIT license.

[package]
name = "deno_runtime"
version = "0.79.0"
authors = ["the Deno authors"]
edition = "2021"
license = "MIT"
repository = "https://github.com/denoland/deno"
description = "Provides the deno runtime library"

[features]
# "fake" feature that allows to generate docs on docs.rs
docsrs = []

[lib]
name = "deno_runtime"
path = "lib.rs"

[[example]]
name = "hello_runtime"
path = "examples/hello_runtime.rs"

[build-dependencies]
<<<<<<< HEAD
deno_broadcast_channel = { version = "0.62.0", path = "../ext/broadcast_channel" }
deno_console = { version = "0.68.0", path = "../ext/console" }
deno_core = { version = "0.150.0", path = "../core" }
deno_crypto = { version = "0.82.0", path = "../ext/crypto" }
deno_fetch = { version = "0.91.0", path = "../ext/fetch" }
deno_ffi = { version = "0.55.0", path = "../ext/ffi" }
deno_flash = { version = "0.4.0", path = "../ext/flash" }
deno_http = { version = "0.62.0", path = "../ext/http" }
deno_net = { version = "0.60.0", path = "../ext/net" }
deno_node = { version = "0.5.0", path = "../ext/node" }
deno_tls = { version = "0.55.0", path = "../ext/tls" }
deno_url = { version = "0.68.0", path = "../ext/url" }
deno_web = { version = "0.99.0", path = "../ext/web" }
deno_webgpu = { version = "0.69.0", path = "../ext/webgpu" }
deno_webidl = { version = "0.68.0", path = "../ext/webidl" }
deno_websocket = { version = "0.73.0", path = "../ext/websocket" }
deno_webstorage = { version = "0.63.0", path = "../ext/webstorage" }
deno_napi = { version = "0.0.1", path = "../ext/napi" }
=======
deno_broadcast_channel = { version = "0.65.0", path = "../ext/broadcast_channel" }
deno_cache = { version = "0.2.0", path = "../ext/cache" }
deno_console = { version = "0.71.0", path = "../ext/console" }
deno_core = { version = "0.153.0", path = "../core" }
deno_crypto = { version = "0.85.0", path = "../ext/crypto" }
deno_fetch = { version = "0.94.0", path = "../ext/fetch" }
deno_ffi = { version = "0.58.0", path = "../ext/ffi" }
deno_flash = { version = "0.7.0", path = "../ext/flash" }
deno_http = { version = "0.65.0", path = "../ext/http" }
deno_net = { version = "0.63.0", path = "../ext/net" }
deno_node = { version = "0.8.0", path = "../ext/node" }
deno_tls = { version = "0.58.0", path = "../ext/tls" }
deno_url = { version = "0.71.0", path = "../ext/url" }
deno_web = { version = "0.102.0", path = "../ext/web" }
deno_webgpu = { version = "0.72.0", path = "../ext/webgpu" }
deno_webidl = { version = "0.71.0", path = "../ext/webidl" }
deno_websocket = { version = "0.76.0", path = "../ext/websocket" }
deno_webstorage = { version = "0.66.0", path = "../ext/webstorage" }
>>>>>>> e2990be2

lzzzz = '1.0'

[target.'cfg(windows)'.build-dependencies]
winres = "0.1.11"
winapi = "0.3.9"

[dependencies]
<<<<<<< HEAD
deno_broadcast_channel = { version = "0.62.0", path = "../ext/broadcast_channel" }
deno_console = { version = "0.68.0", path = "../ext/console" }
deno_core = { version = "0.150.0", path = "../core" }
deno_crypto = { version = "0.82.0", path = "../ext/crypto" }
deno_fetch = { version = "0.91.0", path = "../ext/fetch" }
deno_ffi = { version = "0.55.0", path = "../ext/ffi" }
deno_flash = { version = "0.4.0", path = "../ext/flash" }
deno_http = { version = "0.62.0", path = "../ext/http" }
deno_napi = { version = "0.0.1", path = "../ext/napi" }
deno_net = { version = "0.60.0", path = "../ext/net" }
deno_node = { version = "0.5.0", path = "../ext/node" }
deno_tls = { version = "0.55.0", path = "../ext/tls" }
deno_url = { version = "0.68.0", path = "../ext/url" }
deno_web = { version = "0.99.0", path = "../ext/web" }
deno_webgpu = { version = "0.69.0", path = "../ext/webgpu" }
deno_webidl = { version = "0.68.0", path = "../ext/webidl" }
deno_websocket = { version = "0.73.0", path = "../ext/websocket" }
deno_webstorage = { version = "0.63.0", path = "../ext/webstorage" }
=======
deno_broadcast_channel = { version = "0.65.0", path = "../ext/broadcast_channel" }
deno_cache = { version = "0.2.0", path = "../ext/cache" }
deno_console = { version = "0.71.0", path = "../ext/console" }
deno_core = { version = "0.153.0", path = "../core" }
deno_crypto = { version = "0.85.0", path = "../ext/crypto" }
deno_fetch = { version = "0.94.0", path = "../ext/fetch" }
deno_ffi = { version = "0.58.0", path = "../ext/ffi" }
deno_flash = { version = "0.7.0", path = "../ext/flash" }
deno_http = { version = "0.65.0", path = "../ext/http" }
deno_net = { version = "0.63.0", path = "../ext/net" }
deno_node = { version = "0.8.0", path = "../ext/node" }
deno_tls = { version = "0.58.0", path = "../ext/tls" }
deno_url = { version = "0.71.0", path = "../ext/url" }
deno_web = { version = "0.102.0", path = "../ext/web" }
deno_webgpu = { version = "0.72.0", path = "../ext/webgpu" }
deno_webidl = { version = "0.71.0", path = "../ext/webidl" }
deno_websocket = { version = "0.76.0", path = "../ext/websocket" }
deno_webstorage = { version = "0.66.0", path = "../ext/webstorage" }
>>>>>>> e2990be2

atty = "0.2.14"
dlopen = "0.1.8"
encoding_rs = "0.8.31"
filetime = "0.2.16"
fs3 = "0.5.0"
http = "0.2.6"
hyper = { version = "0.14.18", features = ["server", "stream", "http1", "http2", "runtime"] }
libc = "0.2.126"
log = "0.4.16"
lzzzz = '1.0'
netif = "0.1.6"
notify = "5.0"
once_cell = "1.10.0"
regex = "1.6.0"
ring = "0.16.20"
serde = { version = "1.0.136", features = ["derive"] }
signal-hook-registry = "1.4.0"
sys-info = "0.9.1"
termcolor = "1.1.3"
tokio = { version = "1.21", features = ["full"] }
uuid = { version = "1.0.0", features = ["v4"] }

[target.'cfg(windows)'.dependencies]
fwdansi = "1.1.0"
winapi = { version = "0.3.9", features = ["commapi", "knownfolders", "mswsock", "objbase", "shlobj", "tlhelp32", "winbase", "winerror", "winsock2"] }

[target.'cfg(unix)'.dependencies]
nix = "=0.24.2"

[dev-dependencies]
# Used in benchmark
test_util = { path = "../test_util" }

[package.metadata.docs.rs]
features = ["docsrs"]<|MERGE_RESOLUTION|>--- conflicted
+++ resolved
@@ -22,26 +22,6 @@
 path = "examples/hello_runtime.rs"
 
 [build-dependencies]
-<<<<<<< HEAD
-deno_broadcast_channel = { version = "0.62.0", path = "../ext/broadcast_channel" }
-deno_console = { version = "0.68.0", path = "../ext/console" }
-deno_core = { version = "0.150.0", path = "../core" }
-deno_crypto = { version = "0.82.0", path = "../ext/crypto" }
-deno_fetch = { version = "0.91.0", path = "../ext/fetch" }
-deno_ffi = { version = "0.55.0", path = "../ext/ffi" }
-deno_flash = { version = "0.4.0", path = "../ext/flash" }
-deno_http = { version = "0.62.0", path = "../ext/http" }
-deno_net = { version = "0.60.0", path = "../ext/net" }
-deno_node = { version = "0.5.0", path = "../ext/node" }
-deno_tls = { version = "0.55.0", path = "../ext/tls" }
-deno_url = { version = "0.68.0", path = "../ext/url" }
-deno_web = { version = "0.99.0", path = "../ext/web" }
-deno_webgpu = { version = "0.69.0", path = "../ext/webgpu" }
-deno_webidl = { version = "0.68.0", path = "../ext/webidl" }
-deno_websocket = { version = "0.73.0", path = "../ext/websocket" }
-deno_webstorage = { version = "0.63.0", path = "../ext/webstorage" }
-deno_napi = { version = "0.0.1", path = "../ext/napi" }
-=======
 deno_broadcast_channel = { version = "0.65.0", path = "../ext/broadcast_channel" }
 deno_cache = { version = "0.2.0", path = "../ext/cache" }
 deno_console = { version = "0.71.0", path = "../ext/console" }
@@ -60,7 +40,7 @@
 deno_webidl = { version = "0.71.0", path = "../ext/webidl" }
 deno_websocket = { version = "0.76.0", path = "../ext/websocket" }
 deno_webstorage = { version = "0.66.0", path = "../ext/webstorage" }
->>>>>>> e2990be2
+deno_napi = { version = "0.0.1", path = "../ext/napi" }
 
 lzzzz = '1.0'
 
@@ -69,26 +49,6 @@
 winapi = "0.3.9"
 
 [dependencies]
-<<<<<<< HEAD
-deno_broadcast_channel = { version = "0.62.0", path = "../ext/broadcast_channel" }
-deno_console = { version = "0.68.0", path = "../ext/console" }
-deno_core = { version = "0.150.0", path = "../core" }
-deno_crypto = { version = "0.82.0", path = "../ext/crypto" }
-deno_fetch = { version = "0.91.0", path = "../ext/fetch" }
-deno_ffi = { version = "0.55.0", path = "../ext/ffi" }
-deno_flash = { version = "0.4.0", path = "../ext/flash" }
-deno_http = { version = "0.62.0", path = "../ext/http" }
-deno_napi = { version = "0.0.1", path = "../ext/napi" }
-deno_net = { version = "0.60.0", path = "../ext/net" }
-deno_node = { version = "0.5.0", path = "../ext/node" }
-deno_tls = { version = "0.55.0", path = "../ext/tls" }
-deno_url = { version = "0.68.0", path = "../ext/url" }
-deno_web = { version = "0.99.0", path = "../ext/web" }
-deno_webgpu = { version = "0.69.0", path = "../ext/webgpu" }
-deno_webidl = { version = "0.68.0", path = "../ext/webidl" }
-deno_websocket = { version = "0.73.0", path = "../ext/websocket" }
-deno_webstorage = { version = "0.63.0", path = "../ext/webstorage" }
-=======
 deno_broadcast_channel = { version = "0.65.0", path = "../ext/broadcast_channel" }
 deno_cache = { version = "0.2.0", path = "../ext/cache" }
 deno_console = { version = "0.71.0", path = "../ext/console" }
@@ -107,7 +67,7 @@
 deno_webidl = { version = "0.71.0", path = "../ext/webidl" }
 deno_websocket = { version = "0.76.0", path = "../ext/websocket" }
 deno_webstorage = { version = "0.66.0", path = "../ext/webstorage" }
->>>>>>> e2990be2
+deno_napi = { version = "0.0.1", path = "../ext/napi" }
 
 atty = "0.2.14"
 dlopen = "0.1.8"
