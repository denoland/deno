--- conflicted
+++ resolved
@@ -22,25 +22,6 @@
 path = "examples/hello_runtime.rs"
 
 [build-dependencies]
-<<<<<<< HEAD
-deno_broadcast_channel = { version = "0.11.0", path = "../ext/broadcast_channel" }
-deno_console = { version = "0.17.0", path = "../ext/console" }
-deno_core = { version = "0.99.0", path = "../core" }
-deno_crypto = { version = "0.31.0", path = "../ext/crypto" }
-deno_fetch = { version = "0.40.0", path = "../ext/fetch" }
-deno_ffi = { version = "0.4.0", path = "../ext/ffi" }
-deno_http = { version = "0.9.0", path = "../ext/http" }
-deno_net = { version = "0.8.0", path = "../ext/net" }
-deno_sys = { version = "0.1.0", path = "../ext/sys" }
-deno_timers = { version = "0.15.0", path = "../ext/timers" }
-deno_tls = { version = "0.4.0", path = "../ext/tls" }
-deno_url = { version = "0.17.0", path = "../ext/url" }
-deno_web = { version = "0.48.0", path = "../ext/web" }
-deno_webgpu = { version = "0.18.0", path = "../ext/webgpu" }
-deno_webidl = { version = "0.17.0", path = "../ext/webidl" }
-deno_websocket = { version = "0.22.0", path = "../ext/websocket" }
-deno_webstorage = { version = "0.12.0", path = "../ext/webstorage" }
-=======
 deno_broadcast_channel = { version = "0.12.0", path = "../ext/broadcast_channel" }
 deno_console = { version = "0.18.0", path = "../ext/console" }
 deno_core = { version = "0.100.0", path = "../core" }
@@ -49,6 +30,7 @@
 deno_ffi = { version = "0.5.0", path = "../ext/ffi" }
 deno_http = { version = "0.10.0", path = "../ext/http" }
 deno_net = { version = "0.10.0", path = "../ext/net" }
+deno_sys = { version = "0.1.0", path = "../ext/sys" }
 deno_timers = { version = "0.16.0", path = "../ext/timers" }
 deno_tls = { version = "0.5.0", path = "../ext/tls" }
 deno_url = { version = "0.18.0", path = "../ext/url" }
@@ -57,32 +39,12 @@
 deno_webidl = { version = "0.18.0", path = "../ext/webidl" }
 deno_websocket = { version = "0.23.0", path = "../ext/websocket" }
 deno_webstorage = { version = "0.13.0", path = "../ext/webstorage" }
->>>>>>> f27902e7
 
 [target.'cfg(windows)'.build-dependencies]
 winres = "0.1.11"
 winapi = "0.3.9"
 
 [dependencies]
-<<<<<<< HEAD
-deno_broadcast_channel = { version = "0.11.0", path = "../ext/broadcast_channel" }
-deno_console = { version = "0.17.0", path = "../ext/console" }
-deno_core = { version = "0.99.0", path = "../core" }
-deno_crypto = { version = "0.31.0", path = "../ext/crypto" }
-deno_fetch = { version = "0.40.0", path = "../ext/fetch" }
-deno_ffi = { version = "0.4.0", path = "../ext/ffi" }
-deno_http = { version = "0.9.0", path = "../ext/http" }
-deno_net = { version = "0.8.0", path = "../ext/net" }
-deno_sys = { version = "0.1.0", path = "../ext/sys" }
-deno_timers = { version = "0.15.0", path = "../ext/timers" }
-deno_tls = { version = "0.4.0", path = "../ext/tls" }
-deno_url = { version = "0.17.0", path = "../ext/url" }
-deno_web = { version = "0.48.0", path = "../ext/web" }
-deno_webgpu = { version = "0.18.0", path = "../ext/webgpu" }
-deno_webidl = { version = "0.17.0", path = "../ext/webidl" }
-deno_websocket = { version = "0.22.0", path = "../ext/websocket" }
-deno_webstorage = { version = "0.12.0", path = "../ext/webstorage" }
-=======
 deno_broadcast_channel = { version = "0.12.0", path = "../ext/broadcast_channel" }
 deno_console = { version = "0.18.0", path = "../ext/console" }
 deno_core = { version = "0.100.0", path = "../core" }
@@ -91,6 +53,7 @@
 deno_ffi = { version = "0.5.0", path = "../ext/ffi" }
 deno_http = { version = "0.10.0", path = "../ext/http" }
 deno_net = { version = "0.10.0", path = "../ext/net" }
+deno_sys = { version = "0.1.0", path = "../ext/sys" }
 deno_timers = { version = "0.16.0", path = "../ext/timers" }
 deno_tls = { version = "0.5.0", path = "../ext/tls" }
 deno_url = { version = "0.18.0", path = "../ext/url" }
@@ -99,7 +62,6 @@
 deno_webidl = { version = "0.18.0", path = "../ext/webidl" }
 deno_websocket = { version = "0.23.0", path = "../ext/websocket" }
 deno_webstorage = { version = "0.13.0", path = "../ext/webstorage" }
->>>>>>> f27902e7
 
 atty = "0.2.14"
 dlopen = "0.1.8"
