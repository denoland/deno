--- conflicted
+++ resolved
@@ -90,14 +90,9 @@
 serde.workspace = true
 signal-hook-registry = "1.4.0"
 termcolor = "1.1.3"
-<<<<<<< HEAD
-tokio = { version = "1.21", features = ["full"] }
-uuid = { version = "1.0.0", features = ["v4"] }
-which = "4.2.5"
-=======
 tokio.workspace = true
 uuid.workspace = true
->>>>>>> bbcb144a
+which = "4.2.5"
 
 [target.'cfg(windows)'.dependencies]
 fwdansi.workspace = true
