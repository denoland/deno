// Copyright 2018-2024 the Deno authors. All rights reserved. MIT license.
// Utilities shared between `build.rs` and the rest of the crate.

use deno_ast::MediaType;
use deno_ast::ParseParams;
use deno_ast::SourceTextInfo;
use deno_core::error::AnyError;
use deno_core::extension;
use deno_core::Extension;
use deno_core::ModuleCodeString;
use deno_core::ModuleName;
use deno_core::SourceMapData;
use std::path::Path;

#[cfg(not(feature = "exclude_runtime_main_js"))]
static MAIN_99_JS: deno_core::v8::OneByteConst =
  deno_core::FastStaticString::create_external_onebyte_const(include_bytes!(
    "./js/99_main.js"
  ));

extension!(runtime,
  deps = [
    deno_webidl,
    deno_console,
    deno_url,
    deno_tls,
    deno_web,
    deno_fetch,
    deno_cache,
    deno_websocket,
    deno_webstorage,
    deno_crypto,
    deno_broadcast_channel,
    deno_node,
    deno_ffi,
    deno_net,
    deno_napi,
    deno_http,
    deno_io,
    deno_fs
  ],
  esm_entry_point = "ext:runtime/90_deno_ns.js",
  esm = [
    dir "js",
    "01_errors.js",
    "01_version.ts",
    "06_util.js",
    "10_permissions.js",
    "11_workers.js",
    "13_buffer.js",
    "30_os.js",
    "40_fs_events.js",
    "40_http.js",
    "40_process.js",
    "40_signals.js",
    "40_tty.js",
    "41_prompt.js",
    "90_deno_ns.js",
    "98_global_scope_shared.js",
    "98_global_scope_window.js",
    "98_global_scope_worker.js"
  ],
  customizer = |ext: &mut Extension| {
    #[cfg(not(feature = "exclude_runtime_main_js"))]
    {
<<<<<<< HEAD
      ext.esm_files.to_mut().push(ExtensionFileSource::new("ext:runtime_main/js/99_main.js", (&MAIN_99_JS).into()));
=======
      use deno_core::ascii_str_include;
      use deno_core::ExtensionFileSource;
      ext.esm_files.to_mut().push(ExtensionFileSource::new("ext:runtime_main/js/99_main.js", ascii_str_include!("./js/99_main.js")));
>>>>>>> 72d34a79
      ext.esm_entry_point = Some("ext:runtime_main/js/99_main.js");
    }
  }
);

pub fn maybe_transpile_source(
  name: ModuleName,
  source: ModuleCodeString,
) -> Result<(ModuleCodeString, Option<SourceMapData>), AnyError> {
  // Always transpile `node:` built-in modules, since they might be TypeScript.
  let media_type = if name.starts_with("node:") {
    MediaType::TypeScript
  } else {
    MediaType::from_path(Path::new(&name))
  };

  match media_type {
    MediaType::TypeScript => {}
    MediaType::JavaScript => return Ok((source, None)),
    MediaType::Mjs => return Ok((source, None)),
    _ => panic!(
      "Unsupported media type for snapshotting {media_type:?} for file {}",
      name
    ),
  }

  let parsed = deno_ast::parse_module(ParseParams {
    specifier: deno_core::url::Url::parse(&name).unwrap(),
    text_info: SourceTextInfo::from_string(source.as_str().to_owned()),
    media_type,
    capture_tokens: false,
    scope_analysis: false,
    maybe_syntax: None,
  })?;
  let transpiled_source = parsed.transpile(&deno_ast::EmitOptions {
    imports_not_used_as_values: deno_ast::ImportsNotUsedAsValues::Remove,
    inline_source_map: false,
    ..Default::default()
  })?;

  Ok((transpiled_source.text.into(), None))
}<|MERGE_RESOLUTION|>--- conflicted
+++ resolved
@@ -63,13 +63,9 @@
   customizer = |ext: &mut Extension| {
     #[cfg(not(feature = "exclude_runtime_main_js"))]
     {
-<<<<<<< HEAD
-      ext.esm_files.to_mut().push(ExtensionFileSource::new("ext:runtime_main/js/99_main.js", (&MAIN_99_JS).into()));
-=======
       use deno_core::ascii_str_include;
       use deno_core::ExtensionFileSource;
       ext.esm_files.to_mut().push(ExtensionFileSource::new("ext:runtime_main/js/99_main.js", ascii_str_include!("./js/99_main.js")));
->>>>>>> 72d34a79
       ext.esm_entry_point = Some("ext:runtime_main/js/99_main.js");
     }
   }
