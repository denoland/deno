// Copyright 2018-2025 the Deno authors. MIT license.
use std::borrow::Cow;
use std::collections::HashMap;
use std::rc::Rc;
use std::sync::atomic::AtomicBool;
use std::sync::Arc;
use std::time::Duration;
use std::time::Instant;

use deno_broadcast_channel::InMemoryBroadcastChannel;
use deno_cache::CacheImpl;
use deno_cache::CreateCache;
use deno_cache::SqliteBackedCache;
use deno_core::error::CoreError;
use deno_core::error::JsError;
use deno_core::merge_op_metrics;
use deno_core::v8;
use deno_core::CompiledWasmModuleStore;
use deno_core::Extension;
use deno_core::InspectorSessionKind;
use deno_core::InspectorSessionOptions;
use deno_core::JsRuntime;
use deno_core::LocalInspectorSession;
use deno_core::ModuleCodeString;
use deno_core::ModuleId;
use deno_core::ModuleLoader;
use deno_core::ModuleSpecifier;
use deno_core::OpMetricsFactoryFn;
use deno_core::OpMetricsSummaryTracker;
use deno_core::PollEventLoopOptions;
use deno_core::RuntimeOptions;
use deno_core::SharedArrayBufferStore;
use deno_core::SourceCodeCacheInfo;
use deno_cron::local::LocalCronHandler;
use deno_fs::FileSystem;
use deno_io::Stdio;
use deno_kv::dynamic::MultiBackendDbHandler;
use deno_napi::DenoRtNativeAddonLoaderRc;
use deno_node::ExtNodeSys;
use deno_node::NodeExtInitServices;
use deno_os::ExitCode;
use deno_permissions::PermissionsContainer;
use deno_process::NpmProcessStateProviderRc;
use deno_tls::RootCertStoreProvider;
use deno_tls::TlsKeys;
use deno_web::BlobStore;
use log::debug;
use node_resolver::InNpmPackageChecker;
use node_resolver::NpmPackageFolderResolver;

use crate::code_cache::CodeCache;
use crate::code_cache::CodeCacheType;
use crate::inspector_server::InspectorServer;
use crate::ops;
use crate::shared::runtime;
use crate::BootstrapOptions;
use crate::FeatureChecker;

pub type FormatJsErrorFn = dyn Fn(&JsError) -> String + Sync + Send;

pub fn import_meta_resolve_callback(
  loader: &dyn ModuleLoader,
  specifier: String,
  referrer: String,
) -> Result<ModuleSpecifier, deno_core::error::ModuleLoaderError> {
  loader.resolve(
    &specifier,
    &referrer,
    deno_core::ResolutionKind::DynamicImport,
  )
}

// TODO(bartlomieju): temporary measurement until we start supporting more
// module types
pub fn validate_import_attributes_callback(
  scope: &mut v8::HandleScope,
  attributes: &HashMap<String, String>,
) {
  for (key, value) in attributes {
    let msg = if key != "type" {
      Some(format!("\"{key}\" attribute is not supported."))
    } else if value != "json" && value != "$$deno-core-internal-wasm-module" {
      Some(format!("\"{value}\" is not a valid module type."))
    } else {
      None
    };

    let Some(msg) = msg else {
      continue;
    };

    let message = v8::String::new(scope, &msg).unwrap();
    let exception = v8::Exception::type_error(scope, message);
    scope.throw_exception(exception);
    return;
  }
}

pub fn make_wait_for_inspector_disconnect_callback() -> Box<dyn Fn()> {
  let has_notified_of_inspector_disconnect = AtomicBool::new(false);
  Box::new(move || {
    if !has_notified_of_inspector_disconnect
      .swap(true, std::sync::atomic::Ordering::SeqCst)
    {
      log::info!("Program finished. Waiting for inspector to disconnect to exit the process...");
    }
  })
}

/// This worker is created and used by almost all
/// subcommands in Deno executable.
///
/// It provides ops available in the `Deno` namespace.
///
/// All `WebWorker`s created during program execution
/// are descendants of this worker.
pub struct MainWorker {
  pub js_runtime: JsRuntime,
  should_break_on_first_statement: bool,
  should_wait_for_inspector_session: bool,
  exit_code: ExitCode,
  bootstrap_fn_global: Option<v8::Global<v8::Function>>,
  dispatch_load_event_fn_global: v8::Global<v8::Function>,
  dispatch_beforeunload_event_fn_global: v8::Global<v8::Function>,
  dispatch_unload_event_fn_global: v8::Global<v8::Function>,
  dispatch_process_beforeexit_event_fn_global: v8::Global<v8::Function>,
  dispatch_process_exit_event_fn_global: v8::Global<v8::Function>,
}

pub struct WorkerServiceOptions<
  TInNpmPackageChecker: InNpmPackageChecker,
  TNpmPackageFolderResolver: NpmPackageFolderResolver,
  TExtNodeSys: ExtNodeSys,
> {
  pub blob_store: Arc<BlobStore>,
  pub broadcast_channel: InMemoryBroadcastChannel,
  pub deno_rt_native_addon_loader: Option<DenoRtNativeAddonLoaderRc>,
  pub feature_checker: Arc<FeatureChecker>,
  pub fs: Arc<dyn FileSystem>,
  /// Implementation of `ModuleLoader` which will be
  /// called when V8 requests to load ES modules.
  ///
  /// If not provided runtime will error if code being
  /// executed tries to load modules.
  pub module_loader: Rc<dyn ModuleLoader>,
  pub node_services: Option<
    NodeExtInitServices<
      TInNpmPackageChecker,
      TNpmPackageFolderResolver,
      TExtNodeSys,
    >,
  >,
  pub npm_process_state_provider: Option<NpmProcessStateProviderRc>,
  pub permissions: PermissionsContainer,
  pub root_cert_store_provider: Option<Arc<dyn RootCertStoreProvider>>,
  pub fetch_dns_resolver: deno_fetch::dns::Resolver,

  /// The store to use for transferring SharedArrayBuffers between isolates.
  /// If multiple isolates should have the possibility of sharing
  /// SharedArrayBuffers, they should use the same [SharedArrayBufferStore]. If
  /// no [SharedArrayBufferStore] is specified, SharedArrayBuffer can not be
  /// serialized.
  pub shared_array_buffer_store: Option<SharedArrayBufferStore>,

  /// The store to use for transferring `WebAssembly.Module` objects between
  /// isolates.
  /// If multiple isolates should have the possibility of sharing
  /// `WebAssembly.Module` objects, they should use the same
  /// [CompiledWasmModuleStore]. If no [CompiledWasmModuleStore] is specified,
  /// `WebAssembly.Module` objects cannot be serialized.
  pub compiled_wasm_module_store: Option<CompiledWasmModuleStore>,

  /// V8 code cache for module and script source code.
  pub v8_code_cache: Option<Arc<dyn CodeCache>>,
}

pub struct WorkerOptions {
  pub bootstrap: BootstrapOptions,

  /// JsRuntime extensions, not to be confused with ES modules.
  ///
  /// Extensions register "ops" and JavaScript sources provided in `js` or `esm`
  /// configuration. If you are using a snapshot, then extensions shouldn't
  /// provide JavaScript sources that were already snapshotted.
  pub extensions: Vec<Extension>,

  /// V8 snapshot that should be loaded on startup.
  pub startup_snapshot: Option<&'static [u8]>,

  /// Should op registration be skipped?
  pub skip_op_registration: bool,

  /// Optional isolate creation parameters, such as heap limits.
  pub create_params: Option<v8::CreateParams>,

  pub unsafely_ignore_certificate_errors: Option<Vec<String>>,
  pub seed: Option<u64>,

  // Callbacks invoked when creating new instance of WebWorker
  pub create_web_worker_cb: Arc<ops::worker_host::CreateWebWorkerCb>,
  pub format_js_error_fn: Option<Arc<FormatJsErrorFn>>,

  pub maybe_inspector_server: Option<Arc<InspectorServer>>,
  // If true, the worker will wait for inspector session and break on first
  // statement of user code. Takes higher precedence than
  // `should_wait_for_inspector_session`.
  pub should_break_on_first_statement: bool,
  // If true, the worker will wait for inspector session before executing
  // user code.
  pub should_wait_for_inspector_session: bool,
  /// If Some, print a low-level trace output for ops matching the given patterns.
  pub strace_ops: Option<Vec<String>>,

  pub cache_storage_dir: Option<std::path::PathBuf>,
  pub origin_storage_dir: Option<std::path::PathBuf>,
  pub stdio: Stdio,
  pub enable_stack_trace_arg_in_ops: bool,

  pub unconfigured_runtime: Option<UnconfiguredRuntime>,
}

impl Default for WorkerOptions {
  fn default() -> Self {
    Self {
      create_web_worker_cb: Arc::new(|_| {
        unimplemented!("web workers are not supported")
      }),
      skip_op_registration: false,
      seed: None,
      unsafely_ignore_certificate_errors: Default::default(),
      should_break_on_first_statement: Default::default(),
      should_wait_for_inspector_session: Default::default(),
      strace_ops: Default::default(),
      maybe_inspector_server: Default::default(),
      format_js_error_fn: Default::default(),
      origin_storage_dir: Default::default(),
      cache_storage_dir: Default::default(),
      extensions: Default::default(),
      startup_snapshot: Default::default(),
      create_params: Default::default(),
      bootstrap: Default::default(),
      stdio: Default::default(),
      enable_stack_trace_arg_in_ops: false,
      unconfigured_runtime: None,
    }
  }
}

pub fn create_op_metrics(
  enable_op_summary_metrics: bool,
  strace_ops: Option<Vec<String>>,
) -> (
  Option<Rc<OpMetricsSummaryTracker>>,
  Option<OpMetricsFactoryFn>,
) {
  let mut op_summary_metrics = None;
  let mut op_metrics_factory_fn: Option<OpMetricsFactoryFn> = None;
  let now = Instant::now();
  let max_len: Rc<std::cell::Cell<usize>> = Default::default();
  if let Some(patterns) = strace_ops {
    /// Match an op name against a list of patterns
    fn matches_pattern(patterns: &[String], name: &str) -> bool {
      let mut found_match = false;
      let mut found_nomatch = false;
      for pattern in patterns.iter() {
        if let Some(pattern) = pattern.strip_prefix('-') {
          if name.contains(pattern) {
            return false;
          }
        } else if name.contains(pattern.as_str()) {
          found_match = true;
        } else {
          found_nomatch = true;
        }
      }

      found_match || !found_nomatch
    }

    op_metrics_factory_fn = Some(Box::new(move |_, _, decl| {
      // If we don't match a requested pattern, or we match a negative pattern, bail
      if !matches_pattern(&patterns, decl.name) {
        return None;
      }

      max_len.set(max_len.get().max(decl.name.len()));
      let max_len = max_len.clone();
      Some(Rc::new(
        #[allow(clippy::print_stderr)]
        move |op: &deno_core::_ops::OpCtx, event, source| {
          eprintln!(
            "[{: >10.3}] {name:max_len$}: {event:?} {source:?}",
            now.elapsed().as_secs_f64(),
            name = op.decl().name,
            max_len = max_len.get()
          );
        },
      ))
    }));
  }

  if enable_op_summary_metrics {
    let summary = Rc::new(OpMetricsSummaryTracker::default());
    let summary_metrics = summary.clone().op_metrics_factory_fn(|_| true);
    op_metrics_factory_fn = Some(match op_metrics_factory_fn {
      Some(f) => merge_op_metrics(f, summary_metrics),
      None => summary_metrics,
    });
    op_summary_metrics = Some(summary);
  }

  (op_summary_metrics, op_metrics_factory_fn)
}

impl MainWorker {
  pub fn bootstrap_from_options<
    TInNpmPackageChecker: InNpmPackageChecker + 'static,
    TNpmPackageFolderResolver: NpmPackageFolderResolver + 'static,
    TExtNodeSys: ExtNodeSys + 'static,
  >(
    main_module: &ModuleSpecifier,
    services: WorkerServiceOptions<
      TInNpmPackageChecker,
      TNpmPackageFolderResolver,
      TExtNodeSys,
    >,
    options: WorkerOptions,
  ) -> Self {
    let (mut worker, bootstrap_options) =
      Self::from_options(main_module, services, options);
    worker.bootstrap(bootstrap_options);
    worker
  }

  fn from_options<
    TInNpmPackageChecker: InNpmPackageChecker + 'static,
    TNpmPackageFolderResolver: NpmPackageFolderResolver + 'static,
    TExtNodeSys: ExtNodeSys + 'static,
  >(
    main_module: &ModuleSpecifier,
    services: WorkerServiceOptions<
      TInNpmPackageChecker,
      TNpmPackageFolderResolver,
      TExtNodeSys,
    >,
    mut options: WorkerOptions,
  ) -> (Self, BootstrapOptions) {
    fn create_cache_inner(options: &WorkerOptions) -> Option<CreateCache> {
      if let Ok(var) = std::env::var("DENO_CACHE_LSC_ENDPOINT") {
        let elems: Vec<_> = var.split(",").collect();
        if elems.len() == 2 {
          let endpoint = elems[0];
          let token = elems[1];
          use deno_cache::CacheShard;

          let shard =
            Rc::new(CacheShard::new(endpoint.to_string(), token.to_string()));
          let create_cache_fn = move || {
            let x = deno_cache::LscBackend::default();
            x.set_shard(shard.clone());

            Ok(CacheImpl::Lsc(x))
          };
          #[allow(clippy::arc_with_non_send_sync)]
          return Some(CreateCache(Arc::new(create_cache_fn)));
        }
      }

      if let Some(storage_dir) = &options.cache_storage_dir {
        let storage_dir = storage_dir.clone();
        let create_cache_fn = move || {
          let s = SqliteBackedCache::new(storage_dir.clone())?;
          Ok(CacheImpl::Sqlite(s))
        };
        return Some(CreateCache(Arc::new(create_cache_fn)));
      }

      None
    }
    let create_cache = create_cache_inner(&options);

    // Get our op metrics
    let (op_summary_metrics, op_metrics_factory_fn) = create_op_metrics(
      options.bootstrap.enable_op_summary_metrics,
      options.strace_ops,
    );

    // Permissions: many ops depend on this
    let enable_testing_features = options.bootstrap.enable_testing_features;
    let exit_code = ExitCode::default();

<<<<<<< HEAD
    // NOTE(bartlomieju): ordering is important here, keep it in sync with
    // `runtime/worker.rs`, `runtime/web_worker.rs`, `runtime/snapshot_info.rs`
    // and `runtime/snapshot.rs`!
    let mut extensions = vec![
      deno_telemetry::deno_telemetry::init(),
      // Web APIs
      deno_webidl::deno_webidl::init(),
      deno_console::deno_console::init(),
      deno_url::deno_url::init(),
      deno_web::deno_web::init::<PermissionsContainer>(
        services.blob_store.clone(),
        options.bootstrap.location.clone(),
      ),
      deno_webgpu::deno_webgpu::init(),
      deno_canvas::deno_canvas::init(),
      deno_fetch::deno_fetch::init::<PermissionsContainer>(
        deno_fetch::Options {
          user_agent: options.bootstrap.user_agent.clone(),
          root_cert_store_provider: services.root_cert_store_provider.clone(),
          unsafely_ignore_certificate_errors: options
            .unsafely_ignore_certificate_errors
            .clone(),
          file_fetch_handler: Rc::new(deno_fetch::FsFetchHandler),
          resolver: services.fetch_dns_resolver,
          ..Default::default()
        },
      ),
      deno_geometry::deno_geometry::init(true),
      deno_cache::deno_cache::init(create_cache),
      deno_websocket::deno_websocket::init::<PermissionsContainer>(
        options.bootstrap.user_agent.clone(),
        services.root_cert_store_provider.clone(),
        options.unsafely_ignore_certificate_errors.clone(),
      ),
      deno_webstorage::deno_webstorage::init(
        options.origin_storage_dir.clone(),
      ),
      deno_crypto::deno_crypto::init(options.seed),
      deno_broadcast_channel::deno_broadcast_channel::init(
        services.broadcast_channel.clone(),
      ),
      deno_ffi::deno_ffi::init::<PermissionsContainer>(
        services.deno_rt_native_addon_loader.clone(),
      ),
      deno_net::deno_net::init::<PermissionsContainer>(
        services.root_cert_store_provider.clone(),
        options.unsafely_ignore_certificate_errors.clone(),
      ),
      deno_tls::deno_tls::init(),
      deno_kv::deno_kv::init(
        MultiBackendDbHandler::remote_or_sqlite::<PermissionsContainer>(
          options.origin_storage_dir.clone(),
          options.seed,
          deno_kv::remote::HttpOptions {
            user_agent: options.bootstrap.user_agent.clone(),
            root_cert_store_provider: services.root_cert_store_provider.clone(),
            unsafely_ignore_certificate_errors: options
              .unsafely_ignore_certificate_errors
              .clone(),
            client_cert_chain_and_key: TlsKeys::Null,
            proxy: None,
          },
        ),
        deno_kv::KvConfig::builder().build(),
      ),
      deno_cron::deno_cron::init(LocalCronHandler::new()),
      deno_napi::deno_napi::init::<PermissionsContainer>(
        services.deno_rt_native_addon_loader.clone(),
      ),
      deno_http::deno_http::init(deno_http::Options {
        no_legacy_abort: options.bootstrap.no_legacy_abort,
        ..Default::default()
      }),
      deno_io::deno_io::init(Some(options.stdio)),
      deno_fs::deno_fs::init::<PermissionsContainer>(services.fs.clone()),
      deno_os::deno_os::init(Some(exit_code.clone())),
      deno_process::deno_process::init(services.npm_process_state_provider),
      deno_node::deno_node::init::<
        PermissionsContainer,
        TInNpmPackageChecker,
        TNpmPackageFolderResolver,
        TExtNodeSys,
      >(services.node_services, services.fs),
      // Ops from this crate
      ops::runtime::deno_runtime::init(main_module.clone()),
      ops::worker_host::deno_worker_host::init(
        options.create_web_worker_cb.clone(),
        options.format_js_error_fn.clone(),
      ),
      ops::fs_events::deno_fs_events::init(),
      ops::permissions::deno_permissions::init(),
      ops::tty::deno_tty::init(),
      ops::http::deno_http_runtime::init(),
      ops::bootstrap::deno_bootstrap::init(
        if options.startup_snapshot.is_some() {
          None
        } else {
          Some(Default::default())
        },
      ),
      runtime::init(),
      // NOTE(bartlomieju): this is done, just so that ops from this extension
      // are available and importing them in `99_main.js` doesn't cause an
      // error because they're not defined. Trying to use these ops in non-worker
      // context will cause a panic.
      ops::web_worker::deno_web_worker::init().disable(),
    ];
=======
    // check options that require configuring a new jsruntime
    if options.unconfigured_runtime.is_some()
      && (options.enable_stack_trace_arg_in_ops
        || op_metrics_factory_fn.is_some())
    {
      options.unconfigured_runtime = None;
    }
>>>>>>> 69e032c5

    #[cfg(feature = "hmr")]
    assert!(
      cfg!(not(feature = "only_snapshotted_js_sources")),
      "'hmr' is incompatible with 'only_snapshotted_js_sources'."
    );

    #[cfg(feature = "only_snapshotted_js_sources")]
    options.startup_snapshot.as_ref().expect("A user snapshot was not provided, even though 'only_snapshotted_js_sources' is used.");

    let mut js_runtime = if let Some(u) = options.unconfigured_runtime {
      u.hydrate(services.module_loader)
    } else {
      let mut extensions = common_extensions::<
        TInNpmPackageChecker,
        TNpmPackageFolderResolver,
        TExtNodeSys,
      >(options.startup_snapshot.is_some(), false);

      extensions.extend(std::mem::take(&mut options.extensions));

      common_runtime(
        services.module_loader.clone(),
        options.startup_snapshot,
        options.create_params,
        options.skip_op_registration,
        services.shared_array_buffer_store,
        services.compiled_wasm_module_store,
        extensions,
        op_metrics_factory_fn,
        options.enable_stack_trace_arg_in_ops,
      )
    };

    js_runtime.set_eval_context_code_cache_cbs(services.v8_code_cache.map(
      |cache| {
        let cache_clone = cache.clone();
        (
          Box::new(move |specifier: &ModuleSpecifier, code: &v8::String| {
            let source_hash = {
              use std::hash::Hash;
              use std::hash::Hasher;
              let mut hasher = twox_hash::XxHash64::default();
              code.hash(&mut hasher);
              hasher.finish()
            };
            let data = cache
              .get_sync(specifier, CodeCacheType::Script, source_hash)
              .inspect(|_| {
                // This log line is also used by tests.
                log::debug!(
                  "V8 code cache hit for script: {specifier}, [{source_hash}]"
                );
              })
              .map(Cow::Owned);
            Ok(SourceCodeCacheInfo {
              data,
              hash: source_hash,
            })
          }) as Box<dyn Fn(&_, &_) -> _>,
          Box::new(
            move |specifier: ModuleSpecifier, source_hash: u64, data: &[u8]| {
              // This log line is also used by tests.
              log::debug!(
              "Updating V8 code cache for script: {specifier}, [{source_hash}]"
            );
              cache_clone.set_sync(
                specifier,
                CodeCacheType::Script,
                source_hash,
                data,
              );
            },
          ) as Box<dyn Fn(_, _, &_)>,
        )
      },
    ));

    js_runtime
      .lazy_init_extensions(vec![
        deno_web::deno_web::args::<PermissionsContainer>(
          services.blob_store.clone(),
          options.bootstrap.location.clone(),
        ),
        deno_fetch::deno_fetch::args::<PermissionsContainer>(
          deno_fetch::Options {
            user_agent: options.bootstrap.user_agent.clone(),
            root_cert_store_provider: services.root_cert_store_provider.clone(),
            unsafely_ignore_certificate_errors: options
              .unsafely_ignore_certificate_errors
              .clone(),
            file_fetch_handler: Rc::new(deno_fetch::FsFetchHandler),
            resolver: services.fetch_dns_resolver,
            ..Default::default()
          },
        ),
        deno_cache::deno_cache::args(create_cache),
        deno_websocket::deno_websocket::args::<PermissionsContainer>(
          options.bootstrap.user_agent.clone(),
          services.root_cert_store_provider.clone(),
          options.unsafely_ignore_certificate_errors.clone(),
        ),
        deno_webstorage::deno_webstorage::args(
          options.origin_storage_dir.clone(),
        ),
        deno_crypto::deno_crypto::args(options.seed),
        deno_broadcast_channel::deno_broadcast_channel::args(
          services.broadcast_channel.clone(),
        ),
        deno_ffi::deno_ffi::args::<PermissionsContainer>(
          services.deno_rt_native_addon_loader.clone(),
        ),
        deno_net::deno_net::args::<PermissionsContainer>(
          services.root_cert_store_provider.clone(),
          options.unsafely_ignore_certificate_errors.clone(),
        ),
        deno_kv::deno_kv::args(
          MultiBackendDbHandler::remote_or_sqlite::<PermissionsContainer>(
            options.origin_storage_dir.clone(),
            options.seed,
            deno_kv::remote::HttpOptions {
              user_agent: options.bootstrap.user_agent.clone(),
              root_cert_store_provider: services
                .root_cert_store_provider
                .clone(),
              unsafely_ignore_certificate_errors: options
                .unsafely_ignore_certificate_errors
                .clone(),
              client_cert_chain_and_key: TlsKeys::Null,
              proxy: None,
            },
          ),
          deno_kv::KvConfig::builder().build(),
        ),
        deno_napi::deno_napi::args::<PermissionsContainer>(
          services.deno_rt_native_addon_loader.clone(),
        ),
        deno_http::deno_http::args(deno_http::Options {
          no_legacy_abort: options.bootstrap.no_legacy_abort,
          ..Default::default()
        }),
        deno_io::deno_io::args(Some(options.stdio)),
        deno_fs::deno_fs::args::<PermissionsContainer>(services.fs.clone()),
        deno_os::deno_os::args(Some(exit_code.clone())),
        deno_process::deno_process::args(services.npm_process_state_provider),
        deno_node::deno_node::args::<
          PermissionsContainer,
          TInNpmPackageChecker,
          TNpmPackageFolderResolver,
          TExtNodeSys,
        >(services.node_services, services.fs.clone()),
        ops::runtime::deno_runtime::args(main_module.clone()),
        ops::worker_host::deno_worker_host::args(
          options.create_web_worker_cb.clone(),
          options.format_js_error_fn.clone(),
        ),
      ])
      .unwrap();

    if let Some(op_summary_metrics) = op_summary_metrics {
      js_runtime.op_state().borrow_mut().put(op_summary_metrics);
    }

    {
      let state = js_runtime.op_state();
      let mut state = state.borrow_mut();

      // Put inspector handle into the op state so we can put a breakpoint when
      // executing a CJS entrypoint.
      state.put(js_runtime.inspector());

      state.put::<PermissionsContainer>(services.permissions);
      state.put(ops::TestingFeaturesEnabled(enable_testing_features));
      state.put(services.feature_checker);
    }

    if let Some(server) = options.maybe_inspector_server.clone() {
      server.register_inspector(
        main_module.to_string(),
        &mut js_runtime,
        options.should_break_on_first_statement
          || options.should_wait_for_inspector_session,
      );
    }

    let (
      bootstrap_fn_global,
      dispatch_load_event_fn_global,
      dispatch_beforeunload_event_fn_global,
      dispatch_unload_event_fn_global,
      dispatch_process_beforeexit_event_fn_global,
      dispatch_process_exit_event_fn_global,
    ) = {
      let context = js_runtime.main_context();
      let scope = &mut js_runtime.handle_scope();
      let context_local = v8::Local::new(scope, context);
      let global_obj = context_local.global(scope);
      let bootstrap_str =
        v8::String::new_external_onebyte_static(scope, b"bootstrap").unwrap();
      let bootstrap_ns: v8::Local<v8::Object> = global_obj
        .get(scope, bootstrap_str.into())
        .unwrap()
        .try_into()
        .unwrap();
      let main_runtime_str =
        v8::String::new_external_onebyte_static(scope, b"mainRuntime").unwrap();
      let bootstrap_fn =
        bootstrap_ns.get(scope, main_runtime_str.into()).unwrap();
      let bootstrap_fn =
        v8::Local::<v8::Function>::try_from(bootstrap_fn).unwrap();
      let dispatch_load_event_fn_str =
        v8::String::new_external_onebyte_static(scope, b"dispatchLoadEvent")
          .unwrap();
      let dispatch_load_event_fn = bootstrap_ns
        .get(scope, dispatch_load_event_fn_str.into())
        .unwrap();
      let dispatch_load_event_fn =
        v8::Local::<v8::Function>::try_from(dispatch_load_event_fn).unwrap();
      let dispatch_beforeunload_event_fn_str =
        v8::String::new_external_onebyte_static(
          scope,
          b"dispatchBeforeUnloadEvent",
        )
        .unwrap();
      let dispatch_beforeunload_event_fn = bootstrap_ns
        .get(scope, dispatch_beforeunload_event_fn_str.into())
        .unwrap();
      let dispatch_beforeunload_event_fn =
        v8::Local::<v8::Function>::try_from(dispatch_beforeunload_event_fn)
          .unwrap();
      let dispatch_unload_event_fn_str =
        v8::String::new_external_onebyte_static(scope, b"dispatchUnloadEvent")
          .unwrap();
      let dispatch_unload_event_fn = bootstrap_ns
        .get(scope, dispatch_unload_event_fn_str.into())
        .unwrap();
      let dispatch_unload_event_fn =
        v8::Local::<v8::Function>::try_from(dispatch_unload_event_fn).unwrap();
      let dispatch_process_beforeexit_event =
        v8::String::new_external_onebyte_static(
          scope,
          b"dispatchProcessBeforeExitEvent",
        )
        .unwrap();
      let dispatch_process_beforeexit_event_fn = bootstrap_ns
        .get(scope, dispatch_process_beforeexit_event.into())
        .unwrap();
      let dispatch_process_beforeexit_event_fn =
        v8::Local::<v8::Function>::try_from(
          dispatch_process_beforeexit_event_fn,
        )
        .unwrap();
      let dispatch_process_exit_event =
        v8::String::new_external_onebyte_static(
          scope,
          b"dispatchProcessExitEvent",
        )
        .unwrap();
      let dispatch_process_exit_event_fn = bootstrap_ns
        .get(scope, dispatch_process_exit_event.into())
        .unwrap();
      let dispatch_process_exit_event_fn =
        v8::Local::<v8::Function>::try_from(dispatch_process_exit_event_fn)
          .unwrap();
      (
        v8::Global::new(scope, bootstrap_fn),
        v8::Global::new(scope, dispatch_load_event_fn),
        v8::Global::new(scope, dispatch_beforeunload_event_fn),
        v8::Global::new(scope, dispatch_unload_event_fn),
        v8::Global::new(scope, dispatch_process_beforeexit_event_fn),
        v8::Global::new(scope, dispatch_process_exit_event_fn),
      )
    };

    let worker = Self {
      js_runtime,
      should_break_on_first_statement: options.should_break_on_first_statement,
      should_wait_for_inspector_session: options
        .should_wait_for_inspector_session,
      exit_code,
      bootstrap_fn_global: Some(bootstrap_fn_global),
      dispatch_load_event_fn_global,
      dispatch_beforeunload_event_fn_global,
      dispatch_unload_event_fn_global,
      dispatch_process_beforeexit_event_fn_global,
      dispatch_process_exit_event_fn_global,
    };
    (worker, options.bootstrap)
  }

  pub fn bootstrap(&mut self, options: BootstrapOptions) {
    // Setup bootstrap options for ops.
    {
      let op_state = self.js_runtime.op_state();
      let mut state = op_state.borrow_mut();
      state.put(options.clone());
      if let Some(node_ipc_fd) = options.node_ipc_fd {
        state.put(deno_node::ChildPipeFd(node_ipc_fd));
      }
    }

    let scope = &mut self.js_runtime.handle_scope();
    let scope = &mut v8::TryCatch::new(scope);
    let args = options.as_v8(scope);
    let bootstrap_fn = self.bootstrap_fn_global.take().unwrap();
    let bootstrap_fn = v8::Local::new(scope, bootstrap_fn);
    let undefined = v8::undefined(scope);
    bootstrap_fn.call(scope, undefined.into(), &[args]);
    if let Some(exception) = scope.exception() {
      let error = JsError::from_v8_exception(scope, exception);
      panic!("Bootstrap exception: {error}");
    }
  }

  /// See [JsRuntime::execute_script](deno_core::JsRuntime::execute_script)
  pub fn execute_script(
    &mut self,
    script_name: &'static str,
    source_code: ModuleCodeString,
  ) -> Result<v8::Global<v8::Value>, CoreError> {
    self.js_runtime.execute_script(script_name, source_code)
  }

  /// Loads and instantiates specified JavaScript module as "main" module.
  pub async fn preload_main_module(
    &mut self,
    module_specifier: &ModuleSpecifier,
  ) -> Result<ModuleId, CoreError> {
    self.js_runtime.load_main_es_module(module_specifier).await
  }

  /// Loads and instantiates specified JavaScript module as "side" module.
  pub async fn preload_side_module(
    &mut self,
    module_specifier: &ModuleSpecifier,
  ) -> Result<ModuleId, CoreError> {
    self.js_runtime.load_side_es_module(module_specifier).await
  }

  /// Executes specified JavaScript module.
  pub async fn evaluate_module(
    &mut self,
    id: ModuleId,
  ) -> Result<(), CoreError> {
    self.wait_for_inspector_session();
    let mut receiver = self.js_runtime.mod_evaluate(id);
    tokio::select! {
      // Not using biased mode leads to non-determinism for relatively simple
      // programs.
      biased;

      maybe_result = &mut receiver => {
        debug!("received module evaluate {:#?}", maybe_result);
        maybe_result
      }

      event_loop_result = self.run_event_loop(false) => {
        event_loop_result?;
        receiver.await
      }
    }
  }

  /// Run the event loop up to a given duration. If the runtime resolves early, returns
  /// early. Will always poll the runtime at least once.
  pub async fn run_up_to_duration(
    &mut self,
    duration: Duration,
  ) -> Result<(), CoreError> {
    match tokio::time::timeout(
      duration,
      self
        .js_runtime
        .run_event_loop(PollEventLoopOptions::default()),
    )
    .await
    {
      Ok(Ok(_)) => Ok(()),
      Err(_) => Ok(()),
      Ok(Err(e)) => Err(e),
    }
  }

  /// Loads, instantiates and executes specified JavaScript module.
  pub async fn execute_side_module(
    &mut self,
    module_specifier: &ModuleSpecifier,
  ) -> Result<(), CoreError> {
    let id = self.preload_side_module(module_specifier).await?;
    self.evaluate_module(id).await
  }

  /// Loads, instantiates and executes specified JavaScript module.
  ///
  /// This module will have "import.meta.main" equal to true.
  pub async fn execute_main_module(
    &mut self,
    module_specifier: &ModuleSpecifier,
  ) -> Result<(), CoreError> {
    let id = self.preload_main_module(module_specifier).await?;
    self.evaluate_module(id).await
  }

  fn wait_for_inspector_session(&mut self) {
    if self.should_break_on_first_statement {
      self
        .js_runtime
        .inspector()
        .borrow_mut()
        .wait_for_session_and_break_on_next_statement();
    } else if self.should_wait_for_inspector_session {
      self.js_runtime.inspector().borrow_mut().wait_for_session();
    }
  }

  /// Create new inspector session. This function panics if Worker
  /// was not configured to create inspector.
  pub fn create_inspector_session(&mut self) -> LocalInspectorSession {
    self.js_runtime.maybe_init_inspector();
    self.js_runtime.inspector().borrow().create_local_session(
      InspectorSessionOptions {
        kind: InspectorSessionKind::Blocking,
      },
    )
  }

  pub async fn run_event_loop(
    &mut self,
    wait_for_inspector: bool,
  ) -> Result<(), CoreError> {
    self
      .js_runtime
      .run_event_loop(PollEventLoopOptions {
        wait_for_inspector,
        ..Default::default()
      })
      .await
  }

  /// Return exit code set by the executed code (either in main worker
  /// or one of child web workers).
  pub fn exit_code(&self) -> i32 {
    self.exit_code.get()
  }

  /// Dispatches "load" event to the JavaScript runtime.
  ///
  /// Does not poll event loop, and thus not await any of the "load" event handlers.
  pub fn dispatch_load_event(&mut self) -> Result<(), JsError> {
    let scope = &mut self.js_runtime.handle_scope();
    let tc_scope = &mut v8::TryCatch::new(scope);
    let dispatch_load_event_fn =
      v8::Local::new(tc_scope, &self.dispatch_load_event_fn_global);
    let undefined = v8::undefined(tc_scope);
    dispatch_load_event_fn.call(tc_scope, undefined.into(), &[]);
    if let Some(exception) = tc_scope.exception() {
      let error = JsError::from_v8_exception(tc_scope, exception);
      return Err(error);
    }
    Ok(())
  }

  /// Dispatches "unload" event to the JavaScript runtime.
  ///
  /// Does not poll event loop, and thus not await any of the "unload" event handlers.
  pub fn dispatch_unload_event(&mut self) -> Result<(), JsError> {
    let scope = &mut self.js_runtime.handle_scope();
    let tc_scope = &mut v8::TryCatch::new(scope);
    let dispatch_unload_event_fn =
      v8::Local::new(tc_scope, &self.dispatch_unload_event_fn_global);
    let undefined = v8::undefined(tc_scope);
    dispatch_unload_event_fn.call(tc_scope, undefined.into(), &[]);
    if let Some(exception) = tc_scope.exception() {
      let error = JsError::from_v8_exception(tc_scope, exception);
      return Err(error);
    }
    Ok(())
  }

  /// Dispatches process.emit("exit") event for node compat.
  pub fn dispatch_process_exit_event(&mut self) -> Result<(), JsError> {
    let scope = &mut self.js_runtime.handle_scope();
    let tc_scope = &mut v8::TryCatch::new(scope);
    let dispatch_process_exit_event_fn =
      v8::Local::new(tc_scope, &self.dispatch_process_exit_event_fn_global);
    let undefined = v8::undefined(tc_scope);
    dispatch_process_exit_event_fn.call(tc_scope, undefined.into(), &[]);
    if let Some(exception) = tc_scope.exception() {
      let error = JsError::from_v8_exception(tc_scope, exception);
      return Err(error);
    }
    Ok(())
  }

  /// Dispatches "beforeunload" event to the JavaScript runtime. Returns a boolean
  /// indicating if the event was prevented and thus event loop should continue
  /// running.
  pub fn dispatch_beforeunload_event(&mut self) -> Result<bool, JsError> {
    let scope = &mut self.js_runtime.handle_scope();
    let tc_scope = &mut v8::TryCatch::new(scope);
    let dispatch_beforeunload_event_fn =
      v8::Local::new(tc_scope, &self.dispatch_beforeunload_event_fn_global);
    let undefined = v8::undefined(tc_scope);
    let ret_val =
      dispatch_beforeunload_event_fn.call(tc_scope, undefined.into(), &[]);
    if let Some(exception) = tc_scope.exception() {
      let error = JsError::from_v8_exception(tc_scope, exception);
      return Err(error);
    }
    let ret_val = ret_val.unwrap();
    Ok(ret_val.is_false())
  }

  /// Dispatches process.emit("beforeExit") event for node compat.
  pub fn dispatch_process_beforeexit_event(&mut self) -> Result<bool, JsError> {
    let scope = &mut self.js_runtime.handle_scope();
    let tc_scope = &mut v8::TryCatch::new(scope);
    let dispatch_process_beforeexit_event_fn = v8::Local::new(
      tc_scope,
      &self.dispatch_process_beforeexit_event_fn_global,
    );
    let undefined = v8::undefined(tc_scope);
    let ret_val = dispatch_process_beforeexit_event_fn.call(
      tc_scope,
      undefined.into(),
      &[],
    );
    if let Some(exception) = tc_scope.exception() {
      let error = JsError::from_v8_exception(tc_scope, exception);
      return Err(error);
    }
    let ret_val = ret_val.unwrap();
    Ok(ret_val.is_true())
  }
}

fn common_extensions<
  TInNpmPackageChecker: InNpmPackageChecker + 'static,
  TNpmPackageFolderResolver: NpmPackageFolderResolver + 'static,
  TExtNodeSys: ExtNodeSys + 'static,
>(
  has_snapshot: bool,
  unconfigured_runtime: bool,
) -> Vec<Extension> {
  // NOTE(bartlomieju): ordering is important here, keep it in sync with
  // `runtime/worker.rs`, `runtime/web_worker.rs`, `runtime/snapshot_info.rs`
  // and `runtime/snapshot.rs`!
  vec![
    deno_telemetry::deno_telemetry::init(),
    // Web APIs
    deno_webidl::deno_webidl::init(),
    deno_console::deno_console::init(),
    deno_url::deno_url::init(),
    deno_web::deno_web::lazy_init::<PermissionsContainer>(),
    deno_webgpu::deno_webgpu::init(),
    deno_canvas::deno_canvas::init(),
    deno_fetch::deno_fetch::lazy_init::<PermissionsContainer>(),
    deno_cache::deno_cache::lazy_init(),
    deno_websocket::deno_websocket::lazy_init::<PermissionsContainer>(),
    deno_webstorage::deno_webstorage::lazy_init(),
    deno_crypto::deno_crypto::lazy_init(),
    deno_broadcast_channel::deno_broadcast_channel::lazy_init::<
      InMemoryBroadcastChannel,
    >(),
    deno_ffi::deno_ffi::lazy_init::<PermissionsContainer>(),
    deno_net::deno_net::lazy_init::<PermissionsContainer>(),
    deno_tls::deno_tls::init(),
    deno_kv::deno_kv::lazy_init::<MultiBackendDbHandler>(),
    deno_cron::deno_cron::init(LocalCronHandler::new()),
    deno_napi::deno_napi::lazy_init::<PermissionsContainer>(),
    deno_http::deno_http::lazy_init(),
    deno_io::deno_io::lazy_init(),
    deno_fs::deno_fs::lazy_init::<PermissionsContainer>(),
    deno_os::deno_os::lazy_init(),
    deno_process::deno_process::lazy_init(),
    deno_node::deno_node::lazy_init::<
      PermissionsContainer,
      TInNpmPackageChecker,
      TNpmPackageFolderResolver,
      TExtNodeSys,
    >(),
    // Ops from this crate
    ops::runtime::deno_runtime::lazy_init(),
    ops::worker_host::deno_worker_host::lazy_init(),
    ops::fs_events::deno_fs_events::init(),
    ops::permissions::deno_permissions::init(),
    ops::tty::deno_tty::init(),
    ops::http::deno_http_runtime::init(),
    ops::bootstrap::deno_bootstrap::init(
      has_snapshot.then(Default::default),
      unconfigured_runtime,
    ),
    runtime::init(),
    // NOTE(bartlomieju): this is done, just so that ops from this extension
    // are available and importing them in `99_main.js` doesn't cause an
    // error because they're not defined. Trying to use these ops in non-worker
    // context will cause a panic.
    ops::web_worker::deno_web_worker::init().disable(),
  ]
}

#[allow(clippy::too_many_arguments)]
fn common_runtime(
  module_loader: Rc<dyn ModuleLoader>,
  startup_snapshot: Option<&'static [u8]>,
  create_params: Option<v8::CreateParams>,
  skip_op_registration: bool,
  shared_array_buffer_store: Option<SharedArrayBufferStore>,
  compiled_wasm_module_store: Option<CompiledWasmModuleStore>,
  extensions: Vec<Extension>,
  op_metrics_factory_fn: Option<OpMetricsFactoryFn>,
  enable_stack_trace_arg_in_ops: bool,
) -> JsRuntime {
  JsRuntime::new(RuntimeOptions {
    module_loader: Some(module_loader),
    startup_snapshot,
    create_params,
    skip_op_registration,
    shared_array_buffer_store,
    compiled_wasm_module_store,
    extensions,
    #[cfg(feature = "transpile")]
    extension_transpiler: Some(Rc::new(|specifier, source| {
      crate::transpile::maybe_transpile_source(specifier, source)
    })),
    #[cfg(not(feature = "transpile"))]
    extension_transpiler: None,
    inspector: true,
    is_main: true,
    op_metrics_factory_fn,
    wait_for_inspector_disconnect_callback: Some(
      make_wait_for_inspector_disconnect_callback(),
    ),
    import_meta_resolve_callback: Some(Box::new(import_meta_resolve_callback)),
    validate_import_attributes_cb: Some(Box::new(
      validate_import_attributes_callback,
    )),
    import_assertions_support: deno_core::ImportAssertionsSupport::Error,
    maybe_op_stack_trace_callback: enable_stack_trace_arg_in_ops.then(|| {
      Box::new(|stack| {
        deno_permissions::prompter::set_current_stacktrace(stack)
      }) as _
    }),
    ..Default::default()
  })
}

pub struct UnconfiguredRuntime {
  module_loader: Rc<PlaceholderModuleLoader>,
  js_runtime: JsRuntime,
}

impl UnconfiguredRuntime {
  pub fn new<
    TInNpmPackageChecker: InNpmPackageChecker + 'static,
    TNpmPackageFolderResolver: NpmPackageFolderResolver + 'static,
    TExtNodeSys: ExtNodeSys + 'static,
  >(
    startup_snapshot: &'static [u8],
    create_params: Option<v8::CreateParams>,
    shared_array_buffer_store: Option<SharedArrayBufferStore>,
    compiled_wasm_module_store: Option<CompiledWasmModuleStore>,
    additional_extensions: Vec<Extension>,
  ) -> Self {
    let mut extensions = common_extensions::<
      TInNpmPackageChecker,
      TNpmPackageFolderResolver,
      TExtNodeSys,
    >(true, true);

    extensions.extend(additional_extensions);

    let module_loader =
      Rc::new(PlaceholderModuleLoader(std::cell::RefCell::new(None)));

    let js_runtime = common_runtime(
      module_loader.clone(),
      Some(startup_snapshot),
      create_params,
      true,
      shared_array_buffer_store,
      compiled_wasm_module_store,
      extensions,
      None,
      false,
    );

    UnconfiguredRuntime {
      module_loader,
      js_runtime,
    }
  }

  fn hydrate(self, module_loader: Rc<dyn ModuleLoader>) -> JsRuntime {
    let _ = self.module_loader.0.borrow_mut().insert(module_loader);
    self.js_runtime
  }
}

struct PlaceholderModuleLoader(
  std::cell::RefCell<Option<Rc<dyn ModuleLoader>>>,
);

impl ModuleLoader for PlaceholderModuleLoader {
  fn resolve(
    &self,
    specifier: &str,
    referrer: &str,
    kind: deno_core::ResolutionKind,
  ) -> Result<ModuleSpecifier, deno_core::error::ModuleLoaderError> {
    self
      .0
      .borrow_mut()
      .clone()
      .unwrap()
      .resolve(specifier, referrer, kind)
  }

  fn load(
    &self,
    module_specifier: &ModuleSpecifier,
    maybe_referrer: Option<&ModuleSpecifier>,
    is_dyn_import: bool,
    requested_module_type: deno_core::RequestedModuleType,
  ) -> deno_core::ModuleLoadResponse {
    self.0.borrow_mut().clone().unwrap().load(
      module_specifier,
      maybe_referrer,
      is_dyn_import,
      requested_module_type,
    )
  }

  fn prepare_load(
    &self,
    module_specifier: &ModuleSpecifier,
    maybe_referrer: Option<String>,
    is_dyn_import: bool,
  ) -> std::pin::Pin<
    Box<
      dyn std::prelude::rust_2024::Future<
        Output = Result<(), deno_core::error::ModuleLoaderError>,
      >,
    >,
  > {
    self.0.borrow_mut().clone().unwrap().prepare_load(
      module_specifier,
      maybe_referrer,
      is_dyn_import,
    )
  }

  fn finish_load(&self) {
    self.0.borrow_mut().clone().unwrap().finish_load()
  }

  fn purge_and_prevent_code_cache(&self, module_specifier: &str) {
    self
      .0
      .borrow_mut()
      .clone()
      .unwrap()
      .purge_and_prevent_code_cache(module_specifier)
  }

  fn get_source_map(&self, file_name: &str) -> Option<Cow<[u8]>> {
    let v = self.0.borrow_mut().clone().unwrap();
    let v = v.get_source_map(file_name);
    v.map(|c| Cow::from(c.into_owned()))
  }

  fn get_source_mapped_source_line(
    &self,
    file_name: &str,
    line_number: usize,
  ) -> Option<String> {
    self
      .0
      .borrow_mut()
      .clone()
      .unwrap()
      .get_source_mapped_source_line(file_name, line_number)
  }

  fn get_host_defined_options<'s>(
    &self,
    scope: &mut v8::HandleScope<'s>,
    name: &str,
  ) -> Option<v8::Local<'s, v8::Data>> {
    self
      .0
      .borrow_mut()
      .clone()
      .unwrap()
      .get_host_defined_options(scope, name)
  }
}<|MERGE_RESOLUTION|>--- conflicted
+++ resolved
@@ -389,115 +389,6 @@
     let enable_testing_features = options.bootstrap.enable_testing_features;
     let exit_code = ExitCode::default();
 
-<<<<<<< HEAD
-    // NOTE(bartlomieju): ordering is important here, keep it in sync with
-    // `runtime/worker.rs`, `runtime/web_worker.rs`, `runtime/snapshot_info.rs`
-    // and `runtime/snapshot.rs`!
-    let mut extensions = vec![
-      deno_telemetry::deno_telemetry::init(),
-      // Web APIs
-      deno_webidl::deno_webidl::init(),
-      deno_console::deno_console::init(),
-      deno_url::deno_url::init(),
-      deno_web::deno_web::init::<PermissionsContainer>(
-        services.blob_store.clone(),
-        options.bootstrap.location.clone(),
-      ),
-      deno_webgpu::deno_webgpu::init(),
-      deno_canvas::deno_canvas::init(),
-      deno_fetch::deno_fetch::init::<PermissionsContainer>(
-        deno_fetch::Options {
-          user_agent: options.bootstrap.user_agent.clone(),
-          root_cert_store_provider: services.root_cert_store_provider.clone(),
-          unsafely_ignore_certificate_errors: options
-            .unsafely_ignore_certificate_errors
-            .clone(),
-          file_fetch_handler: Rc::new(deno_fetch::FsFetchHandler),
-          resolver: services.fetch_dns_resolver,
-          ..Default::default()
-        },
-      ),
-      deno_geometry::deno_geometry::init(true),
-      deno_cache::deno_cache::init(create_cache),
-      deno_websocket::deno_websocket::init::<PermissionsContainer>(
-        options.bootstrap.user_agent.clone(),
-        services.root_cert_store_provider.clone(),
-        options.unsafely_ignore_certificate_errors.clone(),
-      ),
-      deno_webstorage::deno_webstorage::init(
-        options.origin_storage_dir.clone(),
-      ),
-      deno_crypto::deno_crypto::init(options.seed),
-      deno_broadcast_channel::deno_broadcast_channel::init(
-        services.broadcast_channel.clone(),
-      ),
-      deno_ffi::deno_ffi::init::<PermissionsContainer>(
-        services.deno_rt_native_addon_loader.clone(),
-      ),
-      deno_net::deno_net::init::<PermissionsContainer>(
-        services.root_cert_store_provider.clone(),
-        options.unsafely_ignore_certificate_errors.clone(),
-      ),
-      deno_tls::deno_tls::init(),
-      deno_kv::deno_kv::init(
-        MultiBackendDbHandler::remote_or_sqlite::<PermissionsContainer>(
-          options.origin_storage_dir.clone(),
-          options.seed,
-          deno_kv::remote::HttpOptions {
-            user_agent: options.bootstrap.user_agent.clone(),
-            root_cert_store_provider: services.root_cert_store_provider.clone(),
-            unsafely_ignore_certificate_errors: options
-              .unsafely_ignore_certificate_errors
-              .clone(),
-            client_cert_chain_and_key: TlsKeys::Null,
-            proxy: None,
-          },
-        ),
-        deno_kv::KvConfig::builder().build(),
-      ),
-      deno_cron::deno_cron::init(LocalCronHandler::new()),
-      deno_napi::deno_napi::init::<PermissionsContainer>(
-        services.deno_rt_native_addon_loader.clone(),
-      ),
-      deno_http::deno_http::init(deno_http::Options {
-        no_legacy_abort: options.bootstrap.no_legacy_abort,
-        ..Default::default()
-      }),
-      deno_io::deno_io::init(Some(options.stdio)),
-      deno_fs::deno_fs::init::<PermissionsContainer>(services.fs.clone()),
-      deno_os::deno_os::init(Some(exit_code.clone())),
-      deno_process::deno_process::init(services.npm_process_state_provider),
-      deno_node::deno_node::init::<
-        PermissionsContainer,
-        TInNpmPackageChecker,
-        TNpmPackageFolderResolver,
-        TExtNodeSys,
-      >(services.node_services, services.fs),
-      // Ops from this crate
-      ops::runtime::deno_runtime::init(main_module.clone()),
-      ops::worker_host::deno_worker_host::init(
-        options.create_web_worker_cb.clone(),
-        options.format_js_error_fn.clone(),
-      ),
-      ops::fs_events::deno_fs_events::init(),
-      ops::permissions::deno_permissions::init(),
-      ops::tty::deno_tty::init(),
-      ops::http::deno_http_runtime::init(),
-      ops::bootstrap::deno_bootstrap::init(
-        if options.startup_snapshot.is_some() {
-          None
-        } else {
-          Some(Default::default())
-        },
-      ),
-      runtime::init(),
-      // NOTE(bartlomieju): this is done, just so that ops from this extension
-      // are available and importing them in `99_main.js` doesn't cause an
-      // error because they're not defined. Trying to use these ops in non-worker
-      // context will cause a panic.
-      ops::web_worker::deno_web_worker::init().disable(),
-    ];
-=======
     // check options that require configuring a new jsruntime
     if options.unconfigured_runtime.is_some()
       && (options.enable_stack_trace_arg_in_ops
@@ -505,7 +396,6 @@
     {
       options.unconfigured_runtime = None;
     }
->>>>>>> 69e032c5
 
     #[cfg(feature = "hmr")]
     assert!(
@@ -590,6 +480,7 @@
           services.blob_store.clone(),
           options.bootstrap.location.clone(),
         ),
+        deno_geometry::deno_geometry::args(true),
         deno_fetch::deno_fetch::args::<PermissionsContainer>(
           deno_fetch::Options {
             user_agent: options.bootstrap.user_agent.clone(),
@@ -1061,6 +952,7 @@
     deno_url::deno_url::init(),
     deno_web::deno_web::lazy_init::<PermissionsContainer>(),
     deno_webgpu::deno_webgpu::init(),
+    deno_geometry::deno_geometry::lazy_init(),
     deno_canvas::deno_canvas::init(),
     deno_fetch::deno_fetch::lazy_init::<PermissionsContainer>(),
     deno_cache::deno_cache::lazy_init(),
