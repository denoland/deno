--- conflicted
+++ resolved
@@ -535,21 +535,7 @@
           options.bootstrap.location.clone(),
           services.broadcast_channel.clone(),
         ),
-<<<<<<< HEAD
         deno_geometry::deno_geometry::args(true),
-        deno_fetch::deno_fetch::args::<PermissionsContainer>(
-          deno_fetch::Options {
-            user_agent: options.bootstrap.user_agent.clone(),
-            root_cert_store_provider: services.root_cert_store_provider.clone(),
-            unsafely_ignore_certificate_errors: options
-              .unsafely_ignore_certificate_errors
-              .clone(),
-            file_fetch_handler: Rc::new(deno_fetch::FsFetchHandler),
-            resolver: services.fetch_dns_resolver,
-            ..Default::default()
-          },
-        ),
-=======
         deno_fetch::deno_fetch::args(deno_fetch::Options {
           user_agent: options.bootstrap.user_agent.clone(),
           root_cert_store_provider: services.root_cert_store_provider.clone(),
@@ -560,7 +546,6 @@
           resolver: services.fetch_dns_resolver,
           ..Default::default()
         }),
->>>>>>> 8c614169
         deno_cache::deno_cache::args(create_cache),
         deno_websocket::deno_websocket::args(),
         deno_webstorage::deno_webstorage::args(
