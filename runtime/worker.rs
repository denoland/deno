--- conflicted
+++ resolved
@@ -103,9 +103,6 @@
         options.blob_store.clone(),
         options.bootstrap.location.clone(),
       ),
-<<<<<<< HEAD
-      deno_webserial::init::<Permissions>(),
-=======
       deno_fetch::init::<Permissions>(deno_fetch::Options {
         user_agent: options.user_agent.clone(),
         root_cert_store: options.root_cert_store.clone(),
@@ -115,7 +112,7 @@
         file_fetch_handler: Rc::new(deno_fetch::FsFetchHandler),
         ..Default::default()
       }),
->>>>>>> 82284d80
+      deno_webserial::init(),
       deno_websocket::init::<Permissions>(
         options.user_agent.clone(),
         options.root_cert_store.clone(),
