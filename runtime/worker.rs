// Copyright 2018-2025 the Deno authors. MIT license.
use std::borrow::Cow;
use std::collections::HashMap;
use std::rc::Rc;
use std::sync::atomic::AtomicBool;
use std::sync::Arc;
#[cfg(target_os = "linux")]
use std::sync::LazyLock;
use std::time::Duration;
use std::time::Instant;

use deno_broadcast_channel::InMemoryBroadcastChannel;
use deno_cache::CacheImpl;
use deno_cache::CreateCache;
use deno_cache::SqliteBackedCache;
use deno_core::error::CoreError;
use deno_core::error::JsError;
use deno_core::merge_op_metrics;
use deno_core::v8;
use deno_core::CompiledWasmModuleStore;
use deno_core::Extension;
use deno_core::InspectorSessionKind;
use deno_core::InspectorSessionOptions;
use deno_core::JsRuntime;
use deno_core::LocalInspectorSession;
use deno_core::ModuleCodeString;
use deno_core::ModuleId;
use deno_core::ModuleLoader;
use deno_core::ModuleSpecifier;
use deno_core::OpMetricsFactoryFn;
use deno_core::OpMetricsSummaryTracker;
use deno_core::PollEventLoopOptions;
use deno_core::RuntimeOptions;
use deno_core::SharedArrayBufferStore;
use deno_core::SourceCodeCacheInfo;
use deno_cron::local::LocalCronHandler;
use deno_fs::FileSystem;
use deno_io::Stdio;
use deno_kv::dynamic::MultiBackendDbHandler;
use deno_napi::DenoRtNativeAddonLoaderRc;
use deno_node::ExtNodeSys;
use deno_node::NodeExtInitServices;
use deno_os::ExitCode;
use deno_permissions::PermissionsContainer;
use deno_process::NpmProcessStateProviderRc;
use deno_tls::RootCertStoreProvider;
use deno_tls::TlsKeys;
use deno_web::BlobStore;
use log::debug;
use node_resolver::InNpmPackageChecker;
use node_resolver::NpmPackageFolderResolver;

use crate::code_cache::CodeCache;
use crate::code_cache::CodeCacheType;
use crate::inspector_server::InspectorServer;
use crate::ops;
use crate::shared::runtime;
use crate::BootstrapOptions;
use crate::FeatureChecker;

pub type FormatJsErrorFn = dyn Fn(&JsError) -> String + Sync + Send;

#[cfg(target_os = "linux")]
pub(crate) static MEMORY_TRIM_HANDLER_ENABLED: LazyLock<bool> =
  LazyLock::new(|| std::env::var_os("DENO_USR2_MEMORY_TRIM").is_some());

#[cfg(target_os = "linux")]
pub(crate) static SIGUSR2_RX: LazyLock<tokio::sync::watch::Receiver<()>> =
  LazyLock::new(|| {
    let (tx, rx) = tokio::sync::watch::channel(());

    tokio::spawn(async move {
      let mut sigusr2 = tokio::signal::unix::signal(
        tokio::signal::unix::SignalKind::user_defined2(),
      )
      .unwrap();

      loop {
        sigusr2.recv().await;

        // SAFETY: calling into libc, nothing relevant on the Rust side.
        unsafe {
          libc::malloc_trim(0);
        }

        if tx.send(()).is_err() {
          break;
        }
      }
    });

    rx
  });

<<<<<<< HEAD
#[allow(clippy::result_large_err)]
pub fn import_meta_resolve_callback(
  loader: &dyn ModuleLoader,
  specifier: String,
  referrer: String,
) -> Result<ModuleSpecifier, deno_core::error::ModuleLoaderError> {
  loader.resolve(
    &specifier,
    &referrer,
    deno_core::ResolutionKind::DynamicImport,
  )
}

=======
>>>>>>> d84866e9
// TODO(bartlomieju): temporary measurement until we start supporting more
// module types
pub fn validate_import_attributes_callback(
  scope: &mut v8::HandleScope,
  attributes: &HashMap<String, String>,
) {
  for (key, value) in attributes {
    let msg = if key != "type" {
      Some(format!("\"{key}\" attribute is not supported."))
    } else if value != "json" && value != "$$deno-core-internal-wasm-module" {
      Some(format!("\"{value}\" is not a valid module type."))
    } else {
      None
    };

    let Some(msg) = msg else {
      continue;
    };

    let message = v8::String::new(scope, &msg).unwrap();
    let exception = v8::Exception::type_error(scope, message);
    scope.throw_exception(exception);
    return;
  }
}

pub fn make_wait_for_inspector_disconnect_callback() -> Box<dyn Fn()> {
  let has_notified_of_inspector_disconnect = AtomicBool::new(false);
  Box::new(move || {
    if !has_notified_of_inspector_disconnect
      .swap(true, std::sync::atomic::Ordering::SeqCst)
    {
      log::info!("Program finished. Waiting for inspector to disconnect to exit the process...");
    }
  })
}

/// This worker is created and used by almost all
/// subcommands in Deno executable.
///
/// It provides ops available in the `Deno` namespace.
///
/// All `WebWorker`s created during program execution
/// are descendants of this worker.
pub struct MainWorker {
  pub js_runtime: JsRuntime,
  should_break_on_first_statement: bool,
  should_wait_for_inspector_session: bool,
  exit_code: ExitCode,
  bootstrap_fn_global: Option<v8::Global<v8::Function>>,
  dispatch_load_event_fn_global: v8::Global<v8::Function>,
  dispatch_beforeunload_event_fn_global: v8::Global<v8::Function>,
  dispatch_unload_event_fn_global: v8::Global<v8::Function>,
  dispatch_process_beforeexit_event_fn_global: v8::Global<v8::Function>,
  dispatch_process_exit_event_fn_global: v8::Global<v8::Function>,
  memory_trim_handle: Option<tokio::task::JoinHandle<()>>,
}

impl Drop for MainWorker {
  fn drop(&mut self) {
    if let Some(memory_trim_handle) = self.memory_trim_handle.take() {
      memory_trim_handle.abort();
    }
  }
}

pub struct WorkerServiceOptions<
  TInNpmPackageChecker: InNpmPackageChecker,
  TNpmPackageFolderResolver: NpmPackageFolderResolver,
  TExtNodeSys: ExtNodeSys,
> {
  pub blob_store: Arc<BlobStore>,
  pub broadcast_channel: InMemoryBroadcastChannel,
  pub deno_rt_native_addon_loader: Option<DenoRtNativeAddonLoaderRc>,
  pub feature_checker: Arc<FeatureChecker>,
  pub fs: Arc<dyn FileSystem>,
  /// Implementation of `ModuleLoader` which will be
  /// called when V8 requests to load ES modules.
  ///
  /// If not provided runtime will error if code being
  /// executed tries to load modules.
  pub module_loader: Rc<dyn ModuleLoader>,
  pub node_services: Option<
    NodeExtInitServices<
      TInNpmPackageChecker,
      TNpmPackageFolderResolver,
      TExtNodeSys,
    >,
  >,
  pub npm_process_state_provider: Option<NpmProcessStateProviderRc>,
  pub permissions: PermissionsContainer,
  pub root_cert_store_provider: Option<Arc<dyn RootCertStoreProvider>>,
  pub fetch_dns_resolver: deno_fetch::dns::Resolver,

  /// The store to use for transferring SharedArrayBuffers between isolates.
  /// If multiple isolates should have the possibility of sharing
  /// SharedArrayBuffers, they should use the same [SharedArrayBufferStore]. If
  /// no [SharedArrayBufferStore] is specified, SharedArrayBuffer can not be
  /// serialized.
  pub shared_array_buffer_store: Option<SharedArrayBufferStore>,

  /// The store to use for transferring `WebAssembly.Module` objects between
  /// isolates.
  /// If multiple isolates should have the possibility of sharing
  /// `WebAssembly.Module` objects, they should use the same
  /// [CompiledWasmModuleStore]. If no [CompiledWasmModuleStore] is specified,
  /// `WebAssembly.Module` objects cannot be serialized.
  pub compiled_wasm_module_store: Option<CompiledWasmModuleStore>,

  /// V8 code cache for module and script source code.
  pub v8_code_cache: Option<Arc<dyn CodeCache>>,
}

pub struct WorkerOptions {
  pub bootstrap: BootstrapOptions,

  /// JsRuntime extensions, not to be confused with ES modules.
  ///
  /// Extensions register "ops" and JavaScript sources provided in `js` or `esm`
  /// configuration. If you are using a snapshot, then extensions shouldn't
  /// provide JavaScript sources that were already snapshotted.
  pub extensions: Vec<Extension>,

  /// V8 snapshot that should be loaded on startup.
  pub startup_snapshot: Option<&'static [u8]>,

  /// Should op registration be skipped?
  pub skip_op_registration: bool,

  /// Optional isolate creation parameters, such as heap limits.
  pub create_params: Option<v8::CreateParams>,

  pub unsafely_ignore_certificate_errors: Option<Vec<String>>,
  pub seed: Option<u64>,

  // Callbacks invoked when creating new instance of WebWorker
  pub create_web_worker_cb: Arc<ops::worker_host::CreateWebWorkerCb>,
  pub format_js_error_fn: Option<Arc<FormatJsErrorFn>>,

  pub maybe_inspector_server: Option<Arc<InspectorServer>>,
  // If true, the worker will wait for inspector session and break on first
  // statement of user code. Takes higher precedence than
  // `should_wait_for_inspector_session`.
  pub should_break_on_first_statement: bool,
  // If true, the worker will wait for inspector session before executing
  // user code.
  pub should_wait_for_inspector_session: bool,
  /// If Some, print a low-level trace output for ops matching the given patterns.
  pub strace_ops: Option<Vec<String>>,

  pub cache_storage_dir: Option<std::path::PathBuf>,
  pub origin_storage_dir: Option<std::path::PathBuf>,
  pub stdio: Stdio,
  pub enable_stack_trace_arg_in_ops: bool,

  pub unconfigured_runtime: Option<UnconfiguredRuntime>,
}

impl Default for WorkerOptions {
  fn default() -> Self {
    Self {
      create_web_worker_cb: Arc::new(|_| {
        unimplemented!("web workers are not supported")
      }),
      skip_op_registration: false,
      seed: None,
      unsafely_ignore_certificate_errors: Default::default(),
      should_break_on_first_statement: Default::default(),
      should_wait_for_inspector_session: Default::default(),
      strace_ops: Default::default(),
      maybe_inspector_server: Default::default(),
      format_js_error_fn: Default::default(),
      origin_storage_dir: Default::default(),
      cache_storage_dir: Default::default(),
      extensions: Default::default(),
      startup_snapshot: Default::default(),
      create_params: Default::default(),
      bootstrap: Default::default(),
      stdio: Default::default(),
      enable_stack_trace_arg_in_ops: false,
      unconfigured_runtime: None,
    }
  }
}

pub fn create_op_metrics(
  enable_op_summary_metrics: bool,
  strace_ops: Option<Vec<String>>,
) -> (
  Option<Rc<OpMetricsSummaryTracker>>,
  Option<OpMetricsFactoryFn>,
) {
  let mut op_summary_metrics = None;
  let mut op_metrics_factory_fn: Option<OpMetricsFactoryFn> = None;
  let now = Instant::now();
  let max_len: Rc<std::cell::Cell<usize>> = Default::default();
  if let Some(patterns) = strace_ops {
    /// Match an op name against a list of patterns
    fn matches_pattern(patterns: &[String], name: &str) -> bool {
      let mut found_match = false;
      let mut found_nomatch = false;
      for pattern in patterns.iter() {
        if let Some(pattern) = pattern.strip_prefix('-') {
          if name.contains(pattern) {
            return false;
          }
        } else if name.contains(pattern.as_str()) {
          found_match = true;
        } else {
          found_nomatch = true;
        }
      }

      found_match || !found_nomatch
    }

    op_metrics_factory_fn = Some(Box::new(move |_, _, decl| {
      // If we don't match a requested pattern, or we match a negative pattern, bail
      if !matches_pattern(&patterns, decl.name) {
        return None;
      }

      max_len.set(max_len.get().max(decl.name.len()));
      let max_len = max_len.clone();
      Some(Rc::new(
        #[allow(clippy::print_stderr)]
        move |op: &deno_core::_ops::OpCtx, event, source| {
          eprintln!(
            "[{: >10.3}] {name:max_len$}: {event:?} {source:?}",
            now.elapsed().as_secs_f64(),
            name = op.decl().name,
            max_len = max_len.get()
          );
        },
      ))
    }));
  }

  if enable_op_summary_metrics {
    let summary = Rc::new(OpMetricsSummaryTracker::default());
    let summary_metrics = summary.clone().op_metrics_factory_fn(|_| true);
    op_metrics_factory_fn = Some(match op_metrics_factory_fn {
      Some(f) => merge_op_metrics(f, summary_metrics),
      None => summary_metrics,
    });
    op_summary_metrics = Some(summary);
  }

  (op_summary_metrics, op_metrics_factory_fn)
}

impl MainWorker {
  pub fn bootstrap_from_options<
    TInNpmPackageChecker: InNpmPackageChecker + 'static,
    TNpmPackageFolderResolver: NpmPackageFolderResolver + 'static,
    TExtNodeSys: ExtNodeSys + 'static,
  >(
    main_module: &ModuleSpecifier,
    services: WorkerServiceOptions<
      TInNpmPackageChecker,
      TNpmPackageFolderResolver,
      TExtNodeSys,
    >,
    options: WorkerOptions,
  ) -> Self {
    let (mut worker, bootstrap_options) =
      Self::from_options(main_module, services, options);
    worker.bootstrap(bootstrap_options);
    worker
  }

  fn from_options<
    TInNpmPackageChecker: InNpmPackageChecker + 'static,
    TNpmPackageFolderResolver: NpmPackageFolderResolver + 'static,
    TExtNodeSys: ExtNodeSys + 'static,
  >(
    main_module: &ModuleSpecifier,
    services: WorkerServiceOptions<
      TInNpmPackageChecker,
      TNpmPackageFolderResolver,
      TExtNodeSys,
    >,
    mut options: WorkerOptions,
  ) -> (Self, BootstrapOptions) {
    fn create_cache_inner(options: &WorkerOptions) -> Option<CreateCache> {
      if let Ok(var) = std::env::var("DENO_CACHE_LSC_ENDPOINT") {
        let elems: Vec<_> = var.split(",").collect();
        if elems.len() == 2 {
          let endpoint = elems[0];
          let token = elems[1];
          use deno_cache::CacheShard;

          let shard =
            Rc::new(CacheShard::new(endpoint.to_string(), token.to_string()));
          let create_cache_fn = move || {
            let x = deno_cache::LscBackend::default();
            x.set_shard(shard.clone());

            Ok(CacheImpl::Lsc(x))
          };
          #[allow(clippy::arc_with_non_send_sync)]
          return Some(CreateCache(Arc::new(create_cache_fn)));
        }
      }

      if let Some(storage_dir) = &options.cache_storage_dir {
        let storage_dir = storage_dir.clone();
        let create_cache_fn = move || {
          let s = SqliteBackedCache::new(storage_dir.clone())?;
          Ok(CacheImpl::Sqlite(s))
        };
        return Some(CreateCache(Arc::new(create_cache_fn)));
      }

      None
    }
    let create_cache = create_cache_inner(&options);

    // Get our op metrics
    let (op_summary_metrics, op_metrics_factory_fn) = create_op_metrics(
      options.bootstrap.enable_op_summary_metrics,
      options.strace_ops,
    );

    // Permissions: many ops depend on this
    let enable_testing_features = options.bootstrap.enable_testing_features;
    let exit_code = ExitCode::default();

    // check options that require configuring a new jsruntime
    if options.unconfigured_runtime.is_some()
      && (options.enable_stack_trace_arg_in_ops
        || op_metrics_factory_fn.is_some())
    {
      options.unconfigured_runtime = None;
    }

    #[cfg(feature = "hmr")]
    assert!(
      cfg!(not(feature = "only_snapshotted_js_sources")),
      "'hmr' is incompatible with 'only_snapshotted_js_sources'."
    );

    #[cfg(feature = "only_snapshotted_js_sources")]
    options.startup_snapshot.as_ref().expect("A user snapshot was not provided, even though 'only_snapshotted_js_sources' is used.");

    let mut js_runtime = if let Some(u) = options.unconfigured_runtime {
      u.hydrate(services.module_loader)
    } else {
      let mut extensions = common_extensions::<
        TInNpmPackageChecker,
        TNpmPackageFolderResolver,
        TExtNodeSys,
      >(options.startup_snapshot.is_some(), false);

      extensions.extend(std::mem::take(&mut options.extensions));

      common_runtime(
        services.module_loader.clone(),
        options.startup_snapshot,
        options.create_params,
        options.skip_op_registration,
        services.shared_array_buffer_store,
        services.compiled_wasm_module_store,
        extensions,
        op_metrics_factory_fn,
        options.enable_stack_trace_arg_in_ops,
      )
    };

    js_runtime.set_eval_context_code_cache_cbs(services.v8_code_cache.map(
      |cache| {
        let cache_clone = cache.clone();
        (
          Box::new(move |specifier: &ModuleSpecifier, code: &v8::String| {
            let source_hash = {
              use std::hash::Hash;
              use std::hash::Hasher;
              let mut hasher = twox_hash::XxHash64::default();
              code.hash(&mut hasher);
              hasher.finish()
            };
            let data = cache
              .get_sync(specifier, CodeCacheType::Script, source_hash)
              .inspect(|_| {
                // This log line is also used by tests.
                log::debug!(
                  "V8 code cache hit for script: {specifier}, [{source_hash}]"
                );
              })
              .map(Cow::Owned);
            Ok(SourceCodeCacheInfo {
              data,
              hash: source_hash,
            })
          }) as Box<dyn Fn(&_, &_) -> _>,
          Box::new(
            move |specifier: ModuleSpecifier, source_hash: u64, data: &[u8]| {
              // This log line is also used by tests.
              log::debug!(
              "Updating V8 code cache for script: {specifier}, [{source_hash}]"
            );
              cache_clone.set_sync(
                specifier,
                CodeCacheType::Script,
                source_hash,
                data,
              );
            },
          ) as Box<dyn Fn(_, _, &_)>,
        )
      },
    ));

    js_runtime
      .lazy_init_extensions(vec![
        deno_web::deno_web::args::<PermissionsContainer>(
          services.blob_store.clone(),
          options.bootstrap.location.clone(),
        ),
        deno_fetch::deno_fetch::args::<PermissionsContainer>(
          deno_fetch::Options {
            user_agent: options.bootstrap.user_agent.clone(),
            root_cert_store_provider: services.root_cert_store_provider.clone(),
            unsafely_ignore_certificate_errors: options
              .unsafely_ignore_certificate_errors
              .clone(),
            file_fetch_handler: Rc::new(deno_fetch::FsFetchHandler),
            resolver: services.fetch_dns_resolver,
            ..Default::default()
          },
        ),
        deno_cache::deno_cache::args(create_cache),
        deno_websocket::deno_websocket::args::<PermissionsContainer>(
          options.bootstrap.user_agent.clone(),
          services.root_cert_store_provider.clone(),
          options.unsafely_ignore_certificate_errors.clone(),
        ),
        deno_webstorage::deno_webstorage::args(
          options.origin_storage_dir.clone(),
        ),
        deno_crypto::deno_crypto::args(options.seed),
        deno_broadcast_channel::deno_broadcast_channel::args(
          services.broadcast_channel.clone(),
        ),
        deno_ffi::deno_ffi::args::<PermissionsContainer>(
          services.deno_rt_native_addon_loader.clone(),
        ),
        deno_net::deno_net::args::<PermissionsContainer>(
          services.root_cert_store_provider.clone(),
          options.unsafely_ignore_certificate_errors.clone(),
        ),
        deno_kv::deno_kv::args(
          MultiBackendDbHandler::remote_or_sqlite::<PermissionsContainer>(
            options.origin_storage_dir.clone(),
            options.seed,
            deno_kv::remote::HttpOptions {
              user_agent: options.bootstrap.user_agent.clone(),
              root_cert_store_provider: services
                .root_cert_store_provider
                .clone(),
              unsafely_ignore_certificate_errors: options
                .unsafely_ignore_certificate_errors
                .clone(),
              client_cert_chain_and_key: TlsKeys::Null,
              proxy: None,
            },
          ),
          deno_kv::KvConfig::builder().build(),
        ),
        deno_napi::deno_napi::args::<PermissionsContainer>(
          services.deno_rt_native_addon_loader.clone(),
        ),
        deno_http::deno_http::args(deno_http::Options {
          no_legacy_abort: options.bootstrap.no_legacy_abort,
          ..Default::default()
        }),
        deno_io::deno_io::args(Some(options.stdio)),
        deno_fs::deno_fs::args::<PermissionsContainer>(services.fs.clone()),
        deno_os::deno_os::args(Some(exit_code.clone())),
        deno_process::deno_process::args(services.npm_process_state_provider),
        deno_node::deno_node::args::<
          PermissionsContainer,
          TInNpmPackageChecker,
          TNpmPackageFolderResolver,
          TExtNodeSys,
        >(services.node_services, services.fs.clone()),
        ops::runtime::deno_runtime::args(main_module.clone()),
        ops::worker_host::deno_worker_host::args(
          options.create_web_worker_cb.clone(),
          options.format_js_error_fn.clone(),
        ),
      ])
      .unwrap();

    if let Some(op_summary_metrics) = op_summary_metrics {
      js_runtime.op_state().borrow_mut().put(op_summary_metrics);
    }

    {
      let state = js_runtime.op_state();
      let mut state = state.borrow_mut();

      // Put inspector handle into the op state so we can put a breakpoint when
      // executing a CJS entrypoint.
      state.put(js_runtime.inspector());

      state.put::<PermissionsContainer>(services.permissions);
      state.put(ops::TestingFeaturesEnabled(enable_testing_features));
      state.put(services.feature_checker);
    }

    if let Some(server) = options.maybe_inspector_server.clone() {
      server.register_inspector(
        main_module.to_string(),
        &mut js_runtime,
        options.should_break_on_first_statement
          || options.should_wait_for_inspector_session,
      );
    }

    let (
      bootstrap_fn_global,
      dispatch_load_event_fn_global,
      dispatch_beforeunload_event_fn_global,
      dispatch_unload_event_fn_global,
      dispatch_process_beforeexit_event_fn_global,
      dispatch_process_exit_event_fn_global,
    ) = {
      let context = js_runtime.main_context();
      let scope = &mut js_runtime.handle_scope();
      let context_local = v8::Local::new(scope, context);
      let global_obj = context_local.global(scope);
      let bootstrap_str =
        v8::String::new_external_onebyte_static(scope, b"bootstrap").unwrap();
      let bootstrap_ns: v8::Local<v8::Object> = global_obj
        .get(scope, bootstrap_str.into())
        .unwrap()
        .try_into()
        .unwrap();
      let main_runtime_str =
        v8::String::new_external_onebyte_static(scope, b"mainRuntime").unwrap();
      let bootstrap_fn =
        bootstrap_ns.get(scope, main_runtime_str.into()).unwrap();
      let bootstrap_fn =
        v8::Local::<v8::Function>::try_from(bootstrap_fn).unwrap();
      let dispatch_load_event_fn_str =
        v8::String::new_external_onebyte_static(scope, b"dispatchLoadEvent")
          .unwrap();
      let dispatch_load_event_fn = bootstrap_ns
        .get(scope, dispatch_load_event_fn_str.into())
        .unwrap();
      let dispatch_load_event_fn =
        v8::Local::<v8::Function>::try_from(dispatch_load_event_fn).unwrap();
      let dispatch_beforeunload_event_fn_str =
        v8::String::new_external_onebyte_static(
          scope,
          b"dispatchBeforeUnloadEvent",
        )
        .unwrap();
      let dispatch_beforeunload_event_fn = bootstrap_ns
        .get(scope, dispatch_beforeunload_event_fn_str.into())
        .unwrap();
      let dispatch_beforeunload_event_fn =
        v8::Local::<v8::Function>::try_from(dispatch_beforeunload_event_fn)
          .unwrap();
      let dispatch_unload_event_fn_str =
        v8::String::new_external_onebyte_static(scope, b"dispatchUnloadEvent")
          .unwrap();
      let dispatch_unload_event_fn = bootstrap_ns
        .get(scope, dispatch_unload_event_fn_str.into())
        .unwrap();
      let dispatch_unload_event_fn =
        v8::Local::<v8::Function>::try_from(dispatch_unload_event_fn).unwrap();
      let dispatch_process_beforeexit_event =
        v8::String::new_external_onebyte_static(
          scope,
          b"dispatchProcessBeforeExitEvent",
        )
        .unwrap();
      let dispatch_process_beforeexit_event_fn = bootstrap_ns
        .get(scope, dispatch_process_beforeexit_event.into())
        .unwrap();
      let dispatch_process_beforeexit_event_fn =
        v8::Local::<v8::Function>::try_from(
          dispatch_process_beforeexit_event_fn,
        )
        .unwrap();
      let dispatch_process_exit_event =
        v8::String::new_external_onebyte_static(
          scope,
          b"dispatchProcessExitEvent",
        )
        .unwrap();
      let dispatch_process_exit_event_fn = bootstrap_ns
        .get(scope, dispatch_process_exit_event.into())
        .unwrap();
      let dispatch_process_exit_event_fn =
        v8::Local::<v8::Function>::try_from(dispatch_process_exit_event_fn)
          .unwrap();
      (
        v8::Global::new(scope, bootstrap_fn),
        v8::Global::new(scope, dispatch_load_event_fn),
        v8::Global::new(scope, dispatch_beforeunload_event_fn),
        v8::Global::new(scope, dispatch_unload_event_fn),
        v8::Global::new(scope, dispatch_process_beforeexit_event_fn),
        v8::Global::new(scope, dispatch_process_exit_event_fn),
      )
    };

    let worker = Self {
      js_runtime,
      should_break_on_first_statement: options.should_break_on_first_statement,
      should_wait_for_inspector_session: options
        .should_wait_for_inspector_session,
      exit_code,
      bootstrap_fn_global: Some(bootstrap_fn_global),
      dispatch_load_event_fn_global,
      dispatch_beforeunload_event_fn_global,
      dispatch_unload_event_fn_global,
      dispatch_process_beforeexit_event_fn_global,
      dispatch_process_exit_event_fn_global,
      memory_trim_handle: None,
    };
    (worker, options.bootstrap)
  }

  pub fn bootstrap(&mut self, options: BootstrapOptions) {
    // Setup bootstrap options for ops.
    {
      let op_state = self.js_runtime.op_state();
      let mut state = op_state.borrow_mut();
      state.put(options.clone());
      if let Some(node_ipc_fd) = options.node_ipc_fd {
        state.put(deno_node::ChildPipeFd(node_ipc_fd));
      }
    }

    let scope = &mut self.js_runtime.handle_scope();
    let scope = &mut v8::TryCatch::new(scope);
    let args = options.as_v8(scope);
    let bootstrap_fn = self.bootstrap_fn_global.take().unwrap();
    let bootstrap_fn = v8::Local::new(scope, bootstrap_fn);
    let undefined = v8::undefined(scope);
    bootstrap_fn.call(scope, undefined.into(), &[args]);
    if let Some(exception) = scope.exception() {
      let error = JsError::from_v8_exception(scope, exception);
      panic!("Bootstrap exception: {error}");
    }
  }

  #[cfg(not(target_os = "linux"))]
  pub fn setup_memory_trim_handler(&mut self) {
    // Noop
  }

  /// Sets up a handler that responds to SIGUSR2 signals by trimming unused
  /// memory and notifying V8 of low memory conditions.
  /// Note that this must be called within a tokio runtime.
  /// Calling this method multiple times will be a no-op.
  #[cfg(target_os = "linux")]
  pub fn setup_memory_trim_handler(&mut self) {
    if self.memory_trim_handle.is_some() {
      return;
    }

    if !*MEMORY_TRIM_HANDLER_ENABLED {
      return;
    }

    let mut sigusr2_rx = SIGUSR2_RX.clone();

    let spawner = self
      .js_runtime
      .op_state()
      .borrow()
      .borrow::<deno_core::V8CrossThreadTaskSpawner>()
      .clone();

    let memory_trim_handle = tokio::spawn(async move {
      loop {
        if sigusr2_rx.changed().await.is_err() {
          break;
        }

        spawner.spawn(move |isolate| {
          isolate.low_memory_notification();
        });
      }
    });

    self.memory_trim_handle = Some(memory_trim_handle);
  }

  /// See [JsRuntime::execute_script](deno_core::JsRuntime::execute_script)
  #[allow(clippy::result_large_err)]
  pub fn execute_script(
    &mut self,
    script_name: &'static str,
    source_code: ModuleCodeString,
  ) -> Result<v8::Global<v8::Value>, CoreError> {
    self.js_runtime.execute_script(script_name, source_code)
  }

  /// Loads and instantiates specified JavaScript module as "main" module.
  pub async fn preload_main_module(
    &mut self,
    module_specifier: &ModuleSpecifier,
  ) -> Result<ModuleId, CoreError> {
    self.js_runtime.load_main_es_module(module_specifier).await
  }

  /// Loads and instantiates specified JavaScript module as "side" module.
  pub async fn preload_side_module(
    &mut self,
    module_specifier: &ModuleSpecifier,
  ) -> Result<ModuleId, CoreError> {
    self.js_runtime.load_side_es_module(module_specifier).await
  }

  /// Executes specified JavaScript module.
  pub async fn evaluate_module(
    &mut self,
    id: ModuleId,
  ) -> Result<(), CoreError> {
    self.wait_for_inspector_session();
    let mut receiver = self.js_runtime.mod_evaluate(id);
    tokio::select! {
      // Not using biased mode leads to non-determinism for relatively simple
      // programs.
      biased;

      maybe_result = &mut receiver => {
        debug!("received module evaluate {:#?}", maybe_result);
        maybe_result
      }

      event_loop_result = self.run_event_loop(false) => {
        event_loop_result?;
        receiver.await
      }
    }
  }

  /// Run the event loop up to a given duration. If the runtime resolves early, returns
  /// early. Will always poll the runtime at least once.
  pub async fn run_up_to_duration(
    &mut self,
    duration: Duration,
  ) -> Result<(), CoreError> {
    match tokio::time::timeout(
      duration,
      self
        .js_runtime
        .run_event_loop(PollEventLoopOptions::default()),
    )
    .await
    {
      Ok(Ok(_)) => Ok(()),
      Err(_) => Ok(()),
      Ok(Err(e)) => Err(e),
    }
  }

  /// Loads, instantiates and executes specified JavaScript module.
  pub async fn execute_side_module(
    &mut self,
    module_specifier: &ModuleSpecifier,
  ) -> Result<(), CoreError> {
    let id = self.preload_side_module(module_specifier).await?;
    self.evaluate_module(id).await
  }

  /// Loads, instantiates and executes specified JavaScript module.
  ///
  /// This module will have "import.meta.main" equal to true.
  pub async fn execute_main_module(
    &mut self,
    module_specifier: &ModuleSpecifier,
  ) -> Result<(), CoreError> {
    let id = self.preload_main_module(module_specifier).await?;
    self.evaluate_module(id).await
  }

  fn wait_for_inspector_session(&mut self) {
    if self.should_break_on_first_statement {
      self
        .js_runtime
        .inspector()
        .borrow_mut()
        .wait_for_session_and_break_on_next_statement();
    } else if self.should_wait_for_inspector_session {
      self.js_runtime.inspector().borrow_mut().wait_for_session();
    }
  }

  /// Create new inspector session. This function panics if Worker
  /// was not configured to create inspector.
  pub fn create_inspector_session(&mut self) -> LocalInspectorSession {
    self.js_runtime.maybe_init_inspector();
    self.js_runtime.inspector().borrow().create_local_session(
      InspectorSessionOptions {
        kind: InspectorSessionKind::Blocking,
      },
    )
  }

  pub async fn run_event_loop(
    &mut self,
    wait_for_inspector: bool,
  ) -> Result<(), CoreError> {
    self
      .js_runtime
      .run_event_loop(PollEventLoopOptions {
        wait_for_inspector,
        ..Default::default()
      })
      .await
  }

  /// Return exit code set by the executed code (either in main worker
  /// or one of child web workers).
  pub fn exit_code(&self) -> i32 {
    self.exit_code.get()
  }

  /// Dispatches "load" event to the JavaScript runtime.
  ///
  /// Does not poll event loop, and thus not await any of the "load" event handlers.
  #[allow(clippy::result_large_err)]
  pub fn dispatch_load_event(&mut self) -> Result<(), JsError> {
    let scope = &mut self.js_runtime.handle_scope();
    let tc_scope = &mut v8::TryCatch::new(scope);
    let dispatch_load_event_fn =
      v8::Local::new(tc_scope, &self.dispatch_load_event_fn_global);
    let undefined = v8::undefined(tc_scope);
    dispatch_load_event_fn.call(tc_scope, undefined.into(), &[]);
    if let Some(exception) = tc_scope.exception() {
      let error = JsError::from_v8_exception(tc_scope, exception);
      return Err(error);
    }
    Ok(())
  }

  /// Dispatches "unload" event to the JavaScript runtime.
  ///
  /// Does not poll event loop, and thus not await any of the "unload" event handlers.
  #[allow(clippy::result_large_err)]
  pub fn dispatch_unload_event(&mut self) -> Result<(), JsError> {
    let scope = &mut self.js_runtime.handle_scope();
    let tc_scope = &mut v8::TryCatch::new(scope);
    let dispatch_unload_event_fn =
      v8::Local::new(tc_scope, &self.dispatch_unload_event_fn_global);
    let undefined = v8::undefined(tc_scope);
    dispatch_unload_event_fn.call(tc_scope, undefined.into(), &[]);
    if let Some(exception) = tc_scope.exception() {
      let error = JsError::from_v8_exception(tc_scope, exception);
      return Err(error);
    }
    Ok(())
  }

  /// Dispatches process.emit("exit") event for node compat.
  #[allow(clippy::result_large_err)]
  pub fn dispatch_process_exit_event(&mut self) -> Result<(), JsError> {
    let scope = &mut self.js_runtime.handle_scope();
    let tc_scope = &mut v8::TryCatch::new(scope);
    let dispatch_process_exit_event_fn =
      v8::Local::new(tc_scope, &self.dispatch_process_exit_event_fn_global);
    let undefined = v8::undefined(tc_scope);
    dispatch_process_exit_event_fn.call(tc_scope, undefined.into(), &[]);
    if let Some(exception) = tc_scope.exception() {
      let error = JsError::from_v8_exception(tc_scope, exception);
      return Err(error);
    }
    Ok(())
  }

  /// Dispatches "beforeunload" event to the JavaScript runtime. Returns a boolean
  /// indicating if the event was prevented and thus event loop should continue
  /// running.
  #[allow(clippy::result_large_err)]
  pub fn dispatch_beforeunload_event(&mut self) -> Result<bool, JsError> {
    let scope = &mut self.js_runtime.handle_scope();
    let tc_scope = &mut v8::TryCatch::new(scope);
    let dispatch_beforeunload_event_fn =
      v8::Local::new(tc_scope, &self.dispatch_beforeunload_event_fn_global);
    let undefined = v8::undefined(tc_scope);
    let ret_val =
      dispatch_beforeunload_event_fn.call(tc_scope, undefined.into(), &[]);
    if let Some(exception) = tc_scope.exception() {
      let error = JsError::from_v8_exception(tc_scope, exception);
      return Err(error);
    }
    let ret_val = ret_val.unwrap();
    Ok(ret_val.is_false())
  }

  /// Dispatches process.emit("beforeExit") event for node compat.
  #[allow(clippy::result_large_err)]
  pub fn dispatch_process_beforeexit_event(&mut self) -> Result<bool, JsError> {
    let scope = &mut self.js_runtime.handle_scope();
    let tc_scope = &mut v8::TryCatch::new(scope);
    let dispatch_process_beforeexit_event_fn = v8::Local::new(
      tc_scope,
      &self.dispatch_process_beforeexit_event_fn_global,
    );
    let undefined = v8::undefined(tc_scope);
    let ret_val = dispatch_process_beforeexit_event_fn.call(
      tc_scope,
      undefined.into(),
      &[],
    );
    if let Some(exception) = tc_scope.exception() {
      let error = JsError::from_v8_exception(tc_scope, exception);
      return Err(error);
    }
    let ret_val = ret_val.unwrap();
    Ok(ret_val.is_true())
  }
}

fn common_extensions<
  TInNpmPackageChecker: InNpmPackageChecker + 'static,
  TNpmPackageFolderResolver: NpmPackageFolderResolver + 'static,
  TExtNodeSys: ExtNodeSys + 'static,
>(
  has_snapshot: bool,
  unconfigured_runtime: bool,
) -> Vec<Extension> {
  // NOTE(bartlomieju): ordering is important here, keep it in sync with
  // `runtime/worker.rs`, `runtime/web_worker.rs`, `runtime/snapshot_info.rs`
  // and `runtime/snapshot.rs`!
  vec![
    deno_telemetry::deno_telemetry::init(),
    // Web APIs
    deno_webidl::deno_webidl::init(),
    deno_console::deno_console::init(),
    deno_url::deno_url::init(),
    deno_web::deno_web::lazy_init::<PermissionsContainer>(),
    deno_webgpu::deno_webgpu::init(),
    deno_canvas::deno_canvas::init(),
    deno_fetch::deno_fetch::lazy_init::<PermissionsContainer>(),
    deno_cache::deno_cache::lazy_init(),
    deno_websocket::deno_websocket::lazy_init::<PermissionsContainer>(),
    deno_webstorage::deno_webstorage::lazy_init(),
    deno_crypto::deno_crypto::lazy_init(),
    deno_broadcast_channel::deno_broadcast_channel::lazy_init::<
      InMemoryBroadcastChannel,
    >(),
    deno_ffi::deno_ffi::lazy_init::<PermissionsContainer>(),
    deno_net::deno_net::lazy_init::<PermissionsContainer>(),
    deno_tls::deno_tls::init(),
    deno_kv::deno_kv::lazy_init::<MultiBackendDbHandler>(),
    deno_cron::deno_cron::init(LocalCronHandler::new()),
    deno_napi::deno_napi::lazy_init::<PermissionsContainer>(),
    deno_http::deno_http::lazy_init(),
    deno_io::deno_io::lazy_init(),
    deno_fs::deno_fs::lazy_init::<PermissionsContainer>(),
    deno_os::deno_os::lazy_init(),
    deno_process::deno_process::lazy_init(),
    deno_node::deno_node::lazy_init::<
      PermissionsContainer,
      TInNpmPackageChecker,
      TNpmPackageFolderResolver,
      TExtNodeSys,
    >(),
    // Ops from this crate
    ops::runtime::deno_runtime::lazy_init(),
    ops::worker_host::deno_worker_host::lazy_init(),
    ops::fs_events::deno_fs_events::init(),
    ops::permissions::deno_permissions::init(),
    ops::tty::deno_tty::init(),
    ops::http::deno_http_runtime::init(),
    ops::bootstrap::deno_bootstrap::init(
      has_snapshot.then(Default::default),
      unconfigured_runtime,
    ),
    runtime::init(),
    // NOTE(bartlomieju): this is done, just so that ops from this extension
    // are available and importing them in `99_main.js` doesn't cause an
    // error because they're not defined. Trying to use these ops in non-worker
    // context will cause a panic.
    ops::web_worker::deno_web_worker::init().disable(),
  ]
}

#[allow(clippy::too_many_arguments)]
fn common_runtime(
  module_loader: Rc<dyn ModuleLoader>,
  startup_snapshot: Option<&'static [u8]>,
  create_params: Option<v8::CreateParams>,
  skip_op_registration: bool,
  shared_array_buffer_store: Option<SharedArrayBufferStore>,
  compiled_wasm_module_store: Option<CompiledWasmModuleStore>,
  extensions: Vec<Extension>,
  op_metrics_factory_fn: Option<OpMetricsFactoryFn>,
  enable_stack_trace_arg_in_ops: bool,
) -> JsRuntime {
  JsRuntime::new(RuntimeOptions {
    module_loader: Some(module_loader),
    startup_snapshot,
    create_params,
    skip_op_registration,
    shared_array_buffer_store,
    compiled_wasm_module_store,
    extensions,
    #[cfg(feature = "transpile")]
    extension_transpiler: Some(Rc::new(|specifier, source| {
      crate::transpile::maybe_transpile_source(specifier, source)
    })),
    #[cfg(not(feature = "transpile"))]
    extension_transpiler: None,
    inspector: true,
    is_main: true,
    op_metrics_factory_fn,
    wait_for_inspector_disconnect_callback: Some(
      make_wait_for_inspector_disconnect_callback(),
    ),
    validate_import_attributes_cb: Some(Box::new(
      validate_import_attributes_callback,
    )),
    import_assertions_support: deno_core::ImportAssertionsSupport::Error,
    maybe_op_stack_trace_callback: enable_stack_trace_arg_in_ops
      .then(create_permissions_stack_trace_callback),
    ..Default::default()
  })
}

pub fn create_permissions_stack_trace_callback(
) -> deno_core::OpStackTraceCallback {
  Box::new(|stack: Vec<deno_core::error::JsStackFrame>| {
    deno_permissions::prompter::set_current_stacktrace(Box::new(|| {
      stack
        .into_iter()
        .map(|frame| {
          deno_core::error::format_frame::<deno_core::error::NoAnsiColors>(
            &frame,
          )
        })
        .collect()
    }))
  }) as _
}

pub struct UnconfiguredRuntime {
  module_loader: Rc<PlaceholderModuleLoader>,
  js_runtime: JsRuntime,
}

impl UnconfiguredRuntime {
  pub fn new<
    TInNpmPackageChecker: InNpmPackageChecker + 'static,
    TNpmPackageFolderResolver: NpmPackageFolderResolver + 'static,
    TExtNodeSys: ExtNodeSys + 'static,
  >(
    startup_snapshot: &'static [u8],
    create_params: Option<v8::CreateParams>,
    shared_array_buffer_store: Option<SharedArrayBufferStore>,
    compiled_wasm_module_store: Option<CompiledWasmModuleStore>,
    additional_extensions: Vec<Extension>,
  ) -> Self {
    let mut extensions = common_extensions::<
      TInNpmPackageChecker,
      TNpmPackageFolderResolver,
      TExtNodeSys,
    >(true, true);

    extensions.extend(additional_extensions);

    let module_loader =
      Rc::new(PlaceholderModuleLoader(std::cell::RefCell::new(None)));

    let js_runtime = common_runtime(
      module_loader.clone(),
      Some(startup_snapshot),
      create_params,
      true,
      shared_array_buffer_store,
      compiled_wasm_module_store,
      extensions,
      None,
      false,
    );

    UnconfiguredRuntime {
      module_loader,
      js_runtime,
    }
  }

  fn hydrate(self, module_loader: Rc<dyn ModuleLoader>) -> JsRuntime {
    let _ = self.module_loader.0.borrow_mut().insert(module_loader);
    self.js_runtime
  }
}

struct PlaceholderModuleLoader(
  std::cell::RefCell<Option<Rc<dyn ModuleLoader>>>,
);

impl ModuleLoader for PlaceholderModuleLoader {
  fn resolve(
    &self,
    specifier: &str,
    referrer: &str,
    kind: deno_core::ResolutionKind,
  ) -> Result<ModuleSpecifier, deno_core::error::ModuleLoaderError> {
    self
      .0
      .borrow_mut()
      .clone()
      .unwrap()
      .resolve(specifier, referrer, kind)
  }

  fn load(
    &self,
    module_specifier: &ModuleSpecifier,
    maybe_referrer: Option<&ModuleSpecifier>,
    is_dyn_import: bool,
    requested_module_type: deno_core::RequestedModuleType,
  ) -> deno_core::ModuleLoadResponse {
    self.0.borrow_mut().clone().unwrap().load(
      module_specifier,
      maybe_referrer,
      is_dyn_import,
      requested_module_type,
    )
  }

  fn prepare_load(
    &self,
    module_specifier: &ModuleSpecifier,
    maybe_referrer: Option<String>,
    is_dyn_import: bool,
  ) -> std::pin::Pin<
    Box<
      dyn std::prelude::rust_2024::Future<
        Output = Result<(), deno_core::error::ModuleLoaderError>,
      >,
    >,
  > {
    self.0.borrow_mut().clone().unwrap().prepare_load(
      module_specifier,
      maybe_referrer,
      is_dyn_import,
    )
  }

  fn finish_load(&self) {
    self.0.borrow_mut().clone().unwrap().finish_load()
  }

  fn purge_and_prevent_code_cache(&self, module_specifier: &str) {
    self
      .0
      .borrow_mut()
      .clone()
      .unwrap()
      .purge_and_prevent_code_cache(module_specifier)
  }

  fn get_source_map(&self, file_name: &str) -> Option<Cow<[u8]>> {
    let v = self.0.borrow_mut().clone().unwrap();
    let v = v.get_source_map(file_name);
    v.map(|c| Cow::from(c.into_owned()))
  }

  fn get_source_mapped_source_line(
    &self,
    file_name: &str,
    line_number: usize,
  ) -> Option<String> {
    self
      .0
      .borrow_mut()
      .clone()
      .unwrap()
      .get_source_mapped_source_line(file_name, line_number)
  }

  fn get_host_defined_options<'s>(
    &self,
    scope: &mut v8::HandleScope<'s>,
    name: &str,
  ) -> Option<v8::Local<'s, v8::Data>> {
    self
      .0
      .borrow_mut()
      .clone()
      .unwrap()
      .get_host_defined_options(scope, name)
  }
}<|MERGE_RESOLUTION|>--- conflicted
+++ resolved
@@ -92,22 +92,6 @@
     rx
   });
 
-<<<<<<< HEAD
-#[allow(clippy::result_large_err)]
-pub fn import_meta_resolve_callback(
-  loader: &dyn ModuleLoader,
-  specifier: String,
-  referrer: String,
-) -> Result<ModuleSpecifier, deno_core::error::ModuleLoaderError> {
-  loader.resolve(
-    &specifier,
-    &referrer,
-    deno_core::ResolutionKind::DynamicImport,
-  )
-}
-
-=======
->>>>>>> d84866e9
 // TODO(bartlomieju): temporary measurement until we start supporting more
 // module types
 pub fn validate_import_attributes_callback(
