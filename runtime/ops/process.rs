--- conflicted
+++ resolved
@@ -793,18 +793,8 @@
     if !env_var_names.is_empty() {
       // we don't allow users to launch subprocesses with any LD_ or DYLD_*
       // env vars set because this allows executing code (ex. LD_PRELOAD)
-<<<<<<< HEAD
-      return Err(CheckRunPermissionError::Other(JsNativeError::new(
-        "NotCapable",
-        format!(
-          "Requires --allow-all permissions to spawn subprocess with {} environment variable{}.",
-          env_var_names.join(", "),
-          if env_var_names.len() != 1 { "s" } else { "" }
-        )
-      )));
-=======
       return Err(CheckRunPermissionError::Other(
-        deno_core::error::custom_error(
+        JsNativeError::new(
           "NotCapable",
           format!(
             "Requires --allow-run permissions to spawn subprocess with {0} environment variable{1}. Alternatively, spawn with {2} environment variable{1} unset.",
@@ -814,7 +804,6 @@
           ),
         ),
       ));
->>>>>>> 12b37724
     }
     permissions.check_run(cmd, api_name)?;
   }
