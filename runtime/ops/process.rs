// Copyright 2018-2021 the Deno authors. All rights reserved. MIT license.

use super::io::ChildStderrResource;
use super::io::ChildStdinResource;
use super::io::ChildStdoutResource;
use super::io::StdFileResource;
use crate::permissions::Permissions;
use deno_core::error::bad_resource_id;
use deno_core::error::type_error;
use deno_core::error::AnyError;
use deno_core::AsyncMutFuture;
use deno_core::AsyncRefCell;
use deno_core::OpState;
use deno_core::RcRef;
use deno_core::Resource;
use deno_core::ResourceId;
use deno_core::ZeroCopyBuf;
use serde::Deserialize;
use serde::Serialize;
use std::borrow::Cow;
use std::cell::RefCell;
use std::rc::Rc;
use tokio::process::Command;

#[cfg(unix)]
use std::os::unix::process::ExitStatusExt;

pub fn init(rt: &mut deno_core::JsRuntime) {
  super::reg_json_sync(rt, "op_run", op_run);
  super::reg_json_async(rt, "op_run_status", op_run_status);
  super::reg_json_sync(rt, "op_kill", op_kill);
}

fn clone_file(
  state: &mut OpState,
  rid: ResourceId,
) -> Result<std::fs::File, AnyError> {
  StdFileResource::with(state, rid, move |r| match r {
    Ok(std_file) => std_file.try_clone().map_err(AnyError::from),
    Err(_) => Err(bad_resource_id()),
  })
}

fn subprocess_stdio_map(s: &str) -> Result<std::process::Stdio, AnyError> {
  match s {
    "inherit" => Ok(std::process::Stdio::inherit()),
    "piped" => Ok(std::process::Stdio::piped()),
    "null" => Ok(std::process::Stdio::null()),
    _ => Err(type_error("Invalid resource for stdio")),
  }
}

#[derive(Deserialize)]
#[serde(rename_all = "camelCase")]
pub struct RunArgs {
  cmd: Vec<String>,
  cwd: Option<String>,
  env: Vec<(String, String)>,
  stdin: String,
  stdout: String,
  stderr: String,
  stdin_rid: ResourceId,
  stdout_rid: ResourceId,
  stderr_rid: ResourceId,
}

struct ChildResource {
  child: AsyncRefCell<tokio::process::Child>,
}

impl Resource for ChildResource {
  fn name(&self) -> Cow<str> {
    "child".into()
  }
}

impl ChildResource {
  fn borrow_mut(self: Rc<Self>) -> AsyncMutFuture<tokio::process::Child> {
    RcRef::map(self, |r| &r.child).borrow_mut()
  }
}

#[derive(Serialize)]
#[serde(rename_all = "camelCase")]
// TODO(@AaronO): maybe find a more descriptive name or a convention for return structs
struct RunInfo {
  rid: ResourceId,
  pid: Option<u32>,
  stdin_rid: Option<ResourceId>,
  stdout_rid: Option<ResourceId>,
  stderr_rid: Option<ResourceId>,
}

fn op_run(
  state: &mut OpState,
  run_args: RunArgs,
  _zero_copy: Option<ZeroCopyBuf>,
) -> Result<RunInfo, AnyError> {
<<<<<<< HEAD
  state.borrow_mut::<Permissions>().run.check()?;

=======
>>>>>>> e7b7129b
  let args = run_args.cmd;
  state.borrow::<Permissions>().run.check(&args[0])?;
  let env = run_args.env;
  let cwd = run_args.cwd;

  let mut c = Command::new(args.get(0).unwrap());
  (1..args.len()).for_each(|i| {
    let arg = args.get(i).unwrap();
    c.arg(arg);
  });
  cwd.map(|d| c.current_dir(d));
  for (key, value) in &env {
    c.env(key, value);
  }

  // TODO: make this work with other resources, eg. sockets
  if !run_args.stdin.is_empty() {
    c.stdin(subprocess_stdio_map(run_args.stdin.as_ref())?);
  } else {
    let file = clone_file(state, run_args.stdin_rid)?;
    c.stdin(file);
  }

  if !run_args.stdout.is_empty() {
    c.stdout(subprocess_stdio_map(run_args.stdout.as_ref())?);
  } else {
    let file = clone_file(state, run_args.stdout_rid)?;
    c.stdout(file);
  }

  if !run_args.stderr.is_empty() {
    c.stderr(subprocess_stdio_map(run_args.stderr.as_ref())?);
  } else {
    let file = clone_file(state, run_args.stderr_rid)?;
    c.stderr(file);
  }

  // We want to kill child when it's closed
  c.kill_on_drop(true);

  // Spawn the command.
  let mut child = c.spawn()?;
  let pid = child.id();

  let stdin_rid = match child.stdin.take() {
    Some(child_stdin) => {
      let rid = state
        .resource_table
        .add(ChildStdinResource::from(child_stdin));
      Some(rid)
    }
    None => None,
  };

  let stdout_rid = match child.stdout.take() {
    Some(child_stdout) => {
      let rid = state
        .resource_table
        .add(ChildStdoutResource::from(child_stdout));
      Some(rid)
    }
    None => None,
  };

  let stderr_rid = match child.stderr.take() {
    Some(child_stderr) => {
      let rid = state
        .resource_table
        .add(ChildStderrResource::from(child_stderr));
      Some(rid)
    }
    None => None,
  };

  let child_resource = ChildResource {
    child: AsyncRefCell::new(child),
  };
  let child_rid = state.resource_table.add(child_resource);

  Ok(RunInfo {
    rid: child_rid,
    pid,
    stdin_rid,
    stdout_rid,
    stderr_rid,
  })
}

#[derive(Serialize)]
#[serde(rename_all = "camelCase")]
struct RunStatus {
  got_signal: bool,
  exit_code: i32,
  exit_signal: i32,
}

async fn op_run_status(
  state: Rc<RefCell<OpState>>,
  rid: ResourceId,
  _zero_copy: Option<ZeroCopyBuf>,
) -> Result<RunStatus, AnyError> {
<<<<<<< HEAD
  {
    let mut s = state.borrow_mut();
    s.borrow_mut::<Permissions>().run.check()?;
  }

=======
>>>>>>> e7b7129b
  let resource = state
    .borrow_mut()
    .resource_table
    .get::<ChildResource>(rid)
    .ok_or_else(bad_resource_id)?;
  let mut child = resource.borrow_mut().await;
  let run_status = child.wait().await?;
  let code = run_status.code();

  #[cfg(unix)]
  let signal = run_status.signal();
  #[cfg(not(unix))]
  let signal = None;

  code
    .or(signal)
    .expect("Should have either an exit code or a signal.");
  let got_signal = signal.is_some();

  Ok(RunStatus {
    got_signal,
    exit_code: code.unwrap_or(-1),
    exit_signal: signal.unwrap_or(-1),
  })
}

#[cfg(unix)]
pub fn kill(pid: i32, signo: i32) -> Result<(), AnyError> {
  use nix::sys::signal::{kill as unix_kill, Signal};
  use nix::unistd::Pid;
  use std::convert::TryFrom;
  let sig = Signal::try_from(signo)?;
  unix_kill(Pid::from_raw(pid), Option::Some(sig)).map_err(AnyError::from)
}

#[cfg(not(unix))]
pub fn kill(pid: i32, signal: i32) -> Result<(), AnyError> {
  use std::io::Error;
  use std::io::ErrorKind::NotFound;
  use winapi::shared::minwindef::DWORD;
  use winapi::shared::minwindef::FALSE;
  use winapi::shared::minwindef::TRUE;
  use winapi::shared::winerror::ERROR_INVALID_PARAMETER;
  use winapi::um::errhandlingapi::GetLastError;
  use winapi::um::handleapi::CloseHandle;
  use winapi::um::processthreadsapi::OpenProcess;
  use winapi::um::processthreadsapi::TerminateProcess;
  use winapi::um::winnt::PROCESS_TERMINATE;

  const SIGINT: i32 = 2;
  const SIGKILL: i32 = 9;
  const SIGTERM: i32 = 15;

  if !matches!(signal, SIGINT | SIGKILL | SIGTERM) {
    Err(type_error("unsupported signal"))
  } else if pid <= 0 {
    Err(type_error("unsupported pid"))
  } else {
    let handle = unsafe { OpenProcess(PROCESS_TERMINATE, FALSE, pid as DWORD) };
    if handle.is_null() {
      let err = match unsafe { GetLastError() } {
        ERROR_INVALID_PARAMETER => Error::from(NotFound), // Invalid `pid`.
        errno => Error::from_raw_os_error(errno as i32),
      };
      Err(err.into())
    } else {
      let r = unsafe { TerminateProcess(handle, 1) };
      unsafe { CloseHandle(handle) };
      match r {
        FALSE => Err(Error::last_os_error().into()),
        TRUE => Ok(()),
        _ => unreachable!(),
      }
    }
  }
}

#[derive(Deserialize)]
struct KillArgs {
  pid: i32,
  signo: i32,
}

fn op_kill(
  state: &mut OpState,
  args: KillArgs,
  _zero_copy: Option<ZeroCopyBuf>,
) -> Result<(), AnyError> {
  super::check_unstable(state, "Deno.kill");
<<<<<<< HEAD
  state.borrow_mut::<Permissions>().run.check()?;
=======
  state.borrow::<Permissions>().run.check_all()?;
>>>>>>> e7b7129b

  kill(args.pid, args.signo)?;
  Ok(())
}<|MERGE_RESOLUTION|>--- conflicted
+++ resolved
@@ -96,13 +96,8 @@
   run_args: RunArgs,
   _zero_copy: Option<ZeroCopyBuf>,
 ) -> Result<RunInfo, AnyError> {
-<<<<<<< HEAD
-  state.borrow_mut::<Permissions>().run.check()?;
-
-=======
->>>>>>> e7b7129b
   let args = run_args.cmd;
-  state.borrow::<Permissions>().run.check(&args[0])?;
+  state.borrow_mut::<Permissions>().run.check(&args[0])?;
   let env = run_args.env;
   let cwd = run_args.cwd;
 
@@ -202,14 +197,6 @@
   rid: ResourceId,
   _zero_copy: Option<ZeroCopyBuf>,
 ) -> Result<RunStatus, AnyError> {
-<<<<<<< HEAD
-  {
-    let mut s = state.borrow_mut();
-    s.borrow_mut::<Permissions>().run.check()?;
-  }
-
-=======
->>>>>>> e7b7129b
   let resource = state
     .borrow_mut()
     .resource_table
@@ -299,11 +286,7 @@
   _zero_copy: Option<ZeroCopyBuf>,
 ) -> Result<(), AnyError> {
   super::check_unstable(state, "Deno.kill");
-<<<<<<< HEAD
-  state.borrow_mut::<Permissions>().run.check()?;
-=======
-  state.borrow::<Permissions>().run.check_all()?;
->>>>>>> e7b7129b
+  state.borrow_mut::<Permissions>().run.check_all()?;
 
   kill(args.pid, args.signo)?;
   Ok(())
