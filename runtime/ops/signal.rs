// Copyright 2018-2024 the Deno authors. All rights reserved. MIT license.
use deno_core::op2;
use deno_core::AsyncRefCell;
use deno_core::CancelFuture;
use deno_core::CancelHandle;
use deno_core::OpState;
use deno_core::RcRef;
use deno_core::Resource;
use deno_core::ResourceId;

use std::borrow::Cow;
use std::cell::RefCell;
#[cfg(unix)]
use std::collections::BTreeMap;
use std::rc::Rc;
#[cfg(unix)]
use std::sync::atomic::AtomicBool;
#[cfg(unix)]
use std::sync::Arc;
use deno_core::error::ResourceError;
#[cfg(unix)]
use tokio::signal::unix::signal;
#[cfg(unix)]
use tokio::signal::unix::Signal;
#[cfg(unix)]
use tokio::signal::unix::SignalKind;
#[cfg(windows)]
use tokio::signal::windows::ctrl_break;
#[cfg(windows)]
use tokio::signal::windows::ctrl_c;
#[cfg(windows)]
use tokio::signal::windows::CtrlBreak;
#[cfg(windows)]
use tokio::signal::windows::CtrlC;

deno_core::extension!(
  deno_signal,
  ops = [op_signal_bind, op_signal_unbind, op_signal_poll],
  state = |state| {
    #[cfg(unix)]
    {
      state.put(SignalState::default());
    }
  }
);

#[derive(Debug, thiserror::Error, deno_error::JsError)]
pub enum SignalError {
<<<<<<< HEAD
  #[cfg(any(
    target_os = "android",
    target_os = "linux",
    target_os = "openbsd",
    target_os = "openbsd",
    target_os = "macos",
    target_os = "solaris",
    target_os = "illumos"
  ))]
  #[class(type)]
  #[error("Invalid signal: {0}")]
  InvalidSignalStr(String),
  #[cfg(any(
    target_os = "android",
    target_os = "linux",
    target_os = "openbsd",
    target_os = "openbsd",
    target_os = "macos",
    target_os = "solaris",
    target_os = "illumos"
  ))]
  #[class(type)]
  #[error("Invalid signal: {0}")]
  InvalidSignalInt(libc::c_int),
  #[cfg(target_os = "windows")]
  #[class(type)]
  #[error("Windows only supports ctrl-c (SIGINT) and ctrl-break (SIGBREAK), but got {0}")]
  InvalidSignalStr(String),
  #[cfg(target_os = "windows")]
  #[class(type)]
  #[error("Windows only supports ctrl-c (SIGINT) and ctrl-break (SIGBREAK), but got {0}")]
  InvalidSignalInt(libc::c_int),
  #[class(type)]
=======
  #[error(transparent)]
  InvalidSignalStr(#[from] crate::signal::InvalidSignalStrError),
  #[error(transparent)]
  InvalidSignalInt(#[from] crate::signal::InvalidSignalIntError),
>>>>>>> c6fa6289
  #[error("Binding to signal '{0}' is not allowed")]
  SignalNotAllowed(String),
  #[class(inherit)]
  #[error("{0}")]
  Io(#[from] #[inherit] std::io::Error),
}

#[cfg(unix)]
#[derive(Default)]
struct SignalState {
  enable_default_handlers: BTreeMap<libc::c_int, Arc<AtomicBool>>,
}

#[cfg(unix)]
impl SignalState {
  /// Disable the default signal handler for the given signal.
  ///
  /// Returns the shared flag to enable the default handler later, and whether a default handler already existed.
  fn disable_default_handler(
    &mut self,
    signo: libc::c_int,
  ) -> (Arc<AtomicBool>, bool) {
    use std::collections::btree_map::Entry;

    match self.enable_default_handlers.entry(signo) {
      Entry::Occupied(entry) => {
        let enable = entry.get();
        enable.store(false, std::sync::atomic::Ordering::Release);
        (enable.clone(), true)
      }
      Entry::Vacant(entry) => {
        let enable = Arc::new(AtomicBool::new(false));
        entry.insert(enable.clone());
        (enable, false)
      }
    }
  }
}

#[cfg(unix)]
/// The resource for signal stream.
/// The second element is the waker of polling future.
struct SignalStreamResource {
  signal: AsyncRefCell<Signal>,
  enable_default_handler: Arc<AtomicBool>,
  cancel: CancelHandle,
}

#[cfg(unix)]
impl Resource for SignalStreamResource {
  fn name(&self) -> Cow<str> {
    "signal".into()
  }

  fn close(self: Rc<Self>) {
    self.cancel.cancel();
  }
}

// TODO: CtrlClose could be mapped to SIGHUP but that needs a
// tokio::windows::signal::CtrlClose type, or something from a different crate
#[cfg(windows)]
enum WindowsSignal {
  Sigint(CtrlC),
  Sigbreak(CtrlBreak),
}

#[cfg(windows)]
impl From<CtrlC> for WindowsSignal {
  fn from(ctrl_c: CtrlC) -> Self {
    WindowsSignal::Sigint(ctrl_c)
  }
}

#[cfg(windows)]
impl From<CtrlBreak> for WindowsSignal {
  fn from(ctrl_break: CtrlBreak) -> Self {
    WindowsSignal::Sigbreak(ctrl_break)
  }
}

#[cfg(windows)]
impl WindowsSignal {
  pub async fn recv(&mut self) -> Option<()> {
    match self {
      WindowsSignal::Sigint(ctrl_c) => ctrl_c.recv().await,
      WindowsSignal::Sigbreak(ctrl_break) => ctrl_break.recv().await,
    }
  }
}

#[cfg(windows)]
struct SignalStreamResource {
  signal: AsyncRefCell<WindowsSignal>,
  cancel: CancelHandle,
}

#[cfg(windows)]
impl Resource for SignalStreamResource {
  fn name(&self) -> Cow<str> {
    "signal".into()
  }

  fn close(self: Rc<Self>) {
    self.cancel.cancel();
  }
}

#[cfg(unix)]
#[op2(fast)]
#[smi]
fn op_signal_bind(
  state: &mut OpState,
  #[string] sig: &str,
) -> Result<ResourceId, SignalError> {
  let signo = crate::signal::signal_str_to_int(sig)?;
  if signal_hook_registry::FORBIDDEN.contains(&signo) {
    return Err(SignalError::SignalNotAllowed(sig.to_string()));
  }

  let signal = AsyncRefCell::new(signal(SignalKind::from_raw(signo))?);

  let (enable_default_handler, has_default_handler) = state
    .borrow_mut::<SignalState>()
    .disable_default_handler(signo);

  let resource = SignalStreamResource {
    signal,
    cancel: Default::default(),
    enable_default_handler: enable_default_handler.clone(),
  };
  let rid = state.resource_table.add(resource);

  if !has_default_handler {
    // restore default signal handler when the signal is unbound
    // this can error if the signal is not supported, if so let's just leave it as is
    let _ = signal_hook::flag::register_conditional_default(
      signo,
      enable_default_handler,
    );
  }

  Ok(rid)
}

#[cfg(windows)]
#[op2(fast)]
#[smi]
fn op_signal_bind(
  state: &mut OpState,
  #[string] sig: &str,
) -> Result<ResourceId, SignalError> {
  let signo = crate::signal::signal_str_to_int(sig)?;
  let resource = SignalStreamResource {
    signal: AsyncRefCell::new(match signo {
      // SIGINT
      2 => ctrl_c()
        .expect("There was an issue creating ctrl+c event stream.")
        .into(),
      // SIGBREAK
      21 => ctrl_break()
        .expect("There was an issue creating ctrl+break event stream.")
        .into(),
      _ => unimplemented!(),
    }),
    cancel: Default::default(),
  };
  let rid = state.resource_table.add(resource);
  Ok(rid)
}

#[op2(async)]
async fn op_signal_poll(
  state: Rc<RefCell<OpState>>,
  #[smi] rid: ResourceId,
) -> Result<bool, ResourceError> {
  let resource = state
    .borrow_mut()
    .resource_table
    .get::<SignalStreamResource>(rid)?;

  let cancel = RcRef::map(&resource, |r| &r.cancel);
  let mut signal = RcRef::map(&resource, |r| &r.signal).borrow_mut().await;

  match signal.recv().or_cancel(cancel).await {
    Ok(result) => Ok(result.is_none()),
    Err(_) => Ok(true),
  }
}

#[op2(fast)]
pub fn op_signal_unbind(
  state: &mut OpState,
  #[smi] rid: ResourceId,
) -> Result<(), ResourceError> {
  let resource = state.resource_table.take::<SignalStreamResource>(rid)?;

  #[cfg(unix)]
  {
    resource
      .enable_default_handler
      .store(true, std::sync::atomic::Ordering::Release);
  }

  resource.close();
  Ok(())
}<|MERGE_RESOLUTION|>--- conflicted
+++ resolved
@@ -46,46 +46,12 @@
 
 #[derive(Debug, thiserror::Error, deno_error::JsError)]
 pub enum SignalError {
-<<<<<<< HEAD
-  #[cfg(any(
-    target_os = "android",
-    target_os = "linux",
-    target_os = "openbsd",
-    target_os = "openbsd",
-    target_os = "macos",
-    target_os = "solaris",
-    target_os = "illumos"
-  ))]
   #[class(type)]
-  #[error("Invalid signal: {0}")]
-  InvalidSignalStr(String),
-  #[cfg(any(
-    target_os = "android",
-    target_os = "linux",
-    target_os = "openbsd",
-    target_os = "openbsd",
-    target_os = "macos",
-    target_os = "solaris",
-    target_os = "illumos"
-  ))]
-  #[class(type)]
-  #[error("Invalid signal: {0}")]
-  InvalidSignalInt(libc::c_int),
-  #[cfg(target_os = "windows")]
-  #[class(type)]
-  #[error("Windows only supports ctrl-c (SIGINT) and ctrl-break (SIGBREAK), but got {0}")]
-  InvalidSignalStr(String),
-  #[cfg(target_os = "windows")]
-  #[class(type)]
-  #[error("Windows only supports ctrl-c (SIGINT) and ctrl-break (SIGBREAK), but got {0}")]
-  InvalidSignalInt(libc::c_int),
-  #[class(type)]
-=======
   #[error(transparent)]
   InvalidSignalStr(#[from] crate::signal::InvalidSignalStrError),
+  #[class(type)]
   #[error(transparent)]
   InvalidSignalInt(#[from] crate::signal::InvalidSignalIntError),
->>>>>>> c6fa6289
   #[error("Binding to signal '{0}' is not allowed")]
   SignalNotAllowed(String),
   #[class(inherit)]
