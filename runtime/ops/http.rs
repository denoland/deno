--- conflicted
+++ resolved
@@ -51,34 +51,6 @@
 use tokio_rustls::server::TlsStream;
 use tokio_util::io::StreamReader;
 
-<<<<<<< HEAD
-pub fn init(rt: &mut deno_core::JsRuntime) {
-  super::reg_sync(rt, "op_http_start", op_http_start);
-
-  super::reg_async(rt, "op_http_request_next", op_http_request_next);
-  super::reg_async(rt, "op_http_request_read", op_http_request_read);
-
-  super::reg_async(rt, "op_http_response", op_http_response);
-  super::reg_async(rt, "op_http_response_write", op_http_response_write);
-  super::reg_async(rt, "op_http_response_close", op_http_response_close);
-
-  super::reg_async(rt, "op_http_upgrade_websocket", op_http_upgrade_websocket);
-  super::reg_async(
-    rt,
-    "op_http_ws_send",
-    deno_websocket::op_ws_send::<WebSocketStream<Upgraded>>,
-  );
-  super::reg_async(
-    rt,
-    "op_http_ws_close",
-    deno_websocket::op_ws_close::<WebSocketStream<Upgraded>>,
-  );
-  super::reg_async(
-    rt,
-    "op_http_ws_next_event",
-    deno_websocket::op_ws_next_event::<WebSocketStream<Upgraded>>,
-  );
-=======
 pub fn init() -> Extension {
   Extension::builder()
     .ops(vec![
@@ -88,9 +60,12 @@
       ("op_http_response", op_async(op_http_response)),
       ("op_http_response_write", op_async(op_http_response_write)),
       ("op_http_response_close", op_async(op_http_response_close)),
+      ("op_http_upgrade_websocket", op_async(op_http_upgrade_websocket)),
+      ("op_http_ws_send", op_async(deno_websocket::op_ws_send::<WebSocketStream<Upgraded>>)),
+      ("op_http_ws_close", op_async(deno_websocket::op_ws_close::<WebSocketStream<Upgraded>>)),
+      ("op_http_ws_next_event", op_async(deno_websocket::op_ws_next_event::<WebSocketStream<Upgraded>>)),
     ])
     .build()
->>>>>>> e64cf4ee
 }
 
 struct ServiceInner {
