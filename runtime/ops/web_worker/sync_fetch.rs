--- conflicted
+++ resolved
@@ -93,14 +93,7 @@
   let handle = state.borrow::<WebWorkerInternalHandle>().clone();
   assert_eq!(handle.worker_type, WorkerThreadType::Classic);
 
-<<<<<<< HEAD
-  // it's not safe to share a client across tokio runtimes, so create a fresh one
-  // https://github.com/seanmonstar/reqwest/issues/1148#issuecomment-910868788
-  let options = state.borrow::<deno_web::fetch::Options>().clone();
-  let client = deno_web::fetch::create_client_from_options(&options)
-=======
-  let client = deno_fetch::get_or_create_client_from_state(state)
->>>>>>> 355d8994
+  let client = deno_web::fetch::get_or_create_client_from_state(state)
     .map_err(FetchError::ClientCreate)?;
 
   // TODO(andreubotella) It's not good to throw an exception related to blob
