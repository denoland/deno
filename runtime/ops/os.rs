--- conflicted
+++ resolved
@@ -55,17 +55,13 @@
   _zero_copy: &mut [ZeroCopyBuf],
 ) -> Result<Value, AnyError> {
   let args: SetEnv = serde_json::from_value(args)?;
-<<<<<<< HEAD
-  state.borrow::<Permissions>().env.check()?;
-=======
-  state.borrow::<Permissions>().check_env()?;
+  state.borrow::<Permissions>().env.check()?;
   let invalid_key =
     args.key.is_empty() || args.key.contains(&['=', '\0'] as &[char]);
   let invalid_value = args.value.contains('\0');
   if invalid_key || invalid_value {
     return Err(type_error("Key or value contains invalid characters."));
   }
->>>>>>> 2f9d7c02
   env::set_var(args.key, args.value);
   Ok(json!({}))
 }
@@ -91,14 +87,10 @@
   _zero_copy: &mut [ZeroCopyBuf],
 ) -> Result<Value, AnyError> {
   let args: GetEnv = serde_json::from_value(args)?;
-<<<<<<< HEAD
-  state.borrow::<Permissions>().env.check()?;
-=======
-  state.borrow::<Permissions>().check_env()?;
+  state.borrow::<Permissions>().env.check()?;
   if args.key.is_empty() || args.key.contains(&['=', '\0'] as &[char]) {
     return Err(type_error("Key contains invalid characters."));
   }
->>>>>>> 2f9d7c02
   let r = match env::var(args.key) {
     Err(env::VarError::NotPresent) => json!([]),
     v => json!([v?]),
@@ -117,14 +109,10 @@
   _zero_copy: &mut [ZeroCopyBuf],
 ) -> Result<Value, AnyError> {
   let args: DeleteEnv = serde_json::from_value(args)?;
-<<<<<<< HEAD
-  state.borrow::<Permissions>().env.check()?;
-=======
-  state.borrow::<Permissions>().check_env()?;
+  state.borrow::<Permissions>().env.check()?;
   if args.key.is_empty() || args.key.contains(&['=', '\0'] as &[char]) {
     return Err(type_error("Key contains invalid characters."));
   }
->>>>>>> 2f9d7c02
   env::remove_var(args.key);
   Ok(json!({}))
 }
