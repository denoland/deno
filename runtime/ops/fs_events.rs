// Copyright 2018-2024 the Deno authors. All rights reserved. MIT license.

use deno_core::parking_lot::Mutex;
use deno_core::AsyncRefCell;
use deno_core::CancelFuture;
use deno_core::CancelHandle;
use deno_core::OpState;
use deno_core::RcRef;
use deno_core::Resource;
use deno_core::ResourceId;

use deno_core::op2;

use deno_permissions::PermissionsContainer;
use notify::event::Event as NotifyEvent;
use notify::event::ModifyKind;
use notify::Error as NotifyError;
use notify::EventKind;
use notify::RecommendedWatcher;
use notify::RecursiveMode;
use notify::Watcher;
use serde::Serialize;
use std::borrow::Cow;
use std::cell::RefCell;
use std::convert::From;
use std::path::Path;
use std::path::PathBuf;
use std::rc::Rc;
use std::sync::Arc;
use tokio::sync::mpsc;

deno_core::extension!(
  deno_fs_events,
  ops = [op_fs_events_open, op_fs_events_poll],
);

struct FsEventsResource {
  receiver: AsyncRefCell<mpsc::Receiver<Result<FsEvent, NotifyError>>>,
  cancel: CancelHandle,
}

impl Resource for FsEventsResource {
  fn name(&self) -> Cow<str> {
    "fsEvents".into()
  }

  fn close(self: Rc<Self>) {
    self.cancel.cancel();
  }
}

/// Represents a file system event.
///
/// We do not use the event directly from the notify crate. We flatten
/// the structure into this simpler structure. We want to only make it more
/// complex as needed.
///
/// Feel free to expand this struct as long as you can add tests to demonstrate
/// the complexity.
#[derive(Serialize, Debug, Clone)]
struct FsEvent {
  kind: &'static str,
  paths: Vec<PathBuf>,
  flag: Option<&'static str>,
}

impl From<NotifyEvent> for FsEvent {
  fn from(e: NotifyEvent) -> Self {
    let kind = match e.kind {
      EventKind::Any => "any",
      EventKind::Access(_) => "access",
      EventKind::Create(_) => "create",
      EventKind::Modify(modify_kind) => match modify_kind {
        ModifyKind::Name(_) => "rename",
        ModifyKind::Any
        | ModifyKind::Data(_)
        | ModifyKind::Metadata(_)
        | ModifyKind::Other => "modify",
      },
      EventKind::Remove(_) => "remove",
      EventKind::Other => "other",
    };
    let flag = e.flag().map(|f| match f {
      notify::event::Flag::Rescan => "rescan",
    });
    FsEvent {
      kind,
      paths: e.paths,
      flag,
    }
  }
}

type WatchSender = (Vec<String>, mpsc::Sender<Result<FsEvent, NotifyError>>);

struct WatcherState {
  senders: Arc<Mutex<Vec<WatchSender>>>,
  watcher: RecommendedWatcher,
}

fn starts_with_canonicalized(path: &Path, prefix: &str) -> bool {
  #[allow(clippy::disallowed_methods)]
  let path = path.canonicalize().ok();
  #[allow(clippy::disallowed_methods)]
  let prefix = std::fs::canonicalize(prefix).ok();
  match (path, prefix) {
    (Some(path), Some(prefix)) => path.starts_with(prefix),
    _ => false,
  }
}

#[derive(Debug, thiserror::Error)]
pub enum FsEventsError {
  #[error(transparent)]
  Resource(deno_core::error::AnyError),
  #[error(transparent)]
  Permission(#[from] deno_permissions::PermissionCheckError),
  #[error(transparent)]
  Notify(#[from] NotifyError),
  #[error(transparent)]
  Canceled(#[from] deno_core::Canceled),
}

fn start_watcher(
  state: &mut OpState,
  paths: Vec<String>,
  sender: mpsc::Sender<Result<FsEvent, NotifyError>>,
) -> Result<(), FsEventsError> {
  if let Some(watcher) = state.try_borrow_mut::<WatcherState>() {
    watcher.senders.lock().push((paths, sender));
    return Ok(());
  }

  let senders = Arc::new(Mutex::new(vec![(paths, sender)]));

  let sender_clone = senders.clone();
  let watcher: RecommendedWatcher = Watcher::new(
    move |res: Result<NotifyEvent, NotifyError>| {
      let res2 = res.map(FsEvent::from).map_err(FsEventsError::Notify);
      for (paths, sender) in sender_clone.lock().iter() {
        // Ignore result, if send failed it means that watcher was already closed,
        // but not all messages have been flushed.

        // Only send the event if the path matches one of the paths that the user is watching
        if let Ok(event) = &res2 {
          if paths.iter().any(|path| {
            event.paths.iter().any(|event_path| {
              same_file::is_same_file(event_path, path).unwrap_or(false)
                || starts_with_canonicalized(event_path, path)
            })
          }) {
            let _ = sender.try_send(Ok(event.clone()));
          }
        }
      }
    },
    Default::default(),
  )?;

  state.put::<WatcherState>(WatcherState { watcher, senders });

  Ok(())
}

#[op2]
#[smi]
fn op_fs_events_open(
  state: &mut OpState,
  recursive: bool,
  #[serde] paths: Vec<String>,
) -> Result<ResourceId, FsEventsError> {
  let (sender, receiver) = mpsc::channel::<Result<FsEvent, NotifyError>>(16);

  start_watcher(state, paths.clone(), sender)?;

  let recursive_mode = if recursive {
    RecursiveMode::Recursive
  } else {
    RecursiveMode::NonRecursive
  };
  for path in &paths {
    let path = state
      .borrow_mut::<PermissionsContainer>()
<<<<<<< HEAD
      .check_read(path, "Deno.watchFs()")?;
    watcher.watch(&path, recursive_mode)?;
=======
      .check_read(path, "Deno.watchFs()")
      .map_err(FsEventsError::Permission)?;

    let watcher = state.borrow_mut::<WatcherState>();
    watcher.watcher.watch(&path, recursive_mode)?;
>>>>>>> c71e0206
  }
  let resource = FsEventsResource {
    receiver: AsyncRefCell::new(receiver),
    cancel: Default::default(),
  };
  let rid = state.resource_table.add(resource);
  Ok(rid)
}

#[op2(async)]
#[serde]
async fn op_fs_events_poll(
  state: Rc<RefCell<OpState>>,
  #[smi] rid: ResourceId,
) -> Result<Option<FsEvent>, FsEventsError> {
  let resource = state
    .borrow()
    .resource_table
    .get::<FsEventsResource>(rid)
    .map_err(FsEventsError::Resource)?;
  let mut receiver = RcRef::map(&resource, |r| &r.receiver).borrow_mut().await;
  let cancel = RcRef::map(resource, |r| &r.cancel);
  let maybe_result = receiver.recv().or_cancel(cancel).await?;
  match maybe_result {
    Some(Ok(value)) => Ok(Some(value)),
    Some(Err(err)) => Err(FsEventsError::Notify(err)),
    None => Ok(None),
  }
}<|MERGE_RESOLUTION|>--- conflicted
+++ resolved
@@ -181,16 +181,10 @@
   for path in &paths {
     let path = state
       .borrow_mut::<PermissionsContainer>()
-<<<<<<< HEAD
       .check_read(path, "Deno.watchFs()")?;
-    watcher.watch(&path, recursive_mode)?;
-=======
-      .check_read(path, "Deno.watchFs()")
-      .map_err(FsEventsError::Permission)?;
 
     let watcher = state.borrow_mut::<WatcherState>();
     watcher.watcher.watch(&path, recursive_mode)?;
->>>>>>> c71e0206
   }
   let resource = FsEventsResource {
     receiver: AsyncRefCell::new(receiver),
