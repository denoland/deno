// Copyright 2018-2021 the Deno authors. All rights reserved. MIT license.

use crate::colors;
use crate::fs_util::resolve_from_cwd;
use deno_core::error::custom_error;
use deno_core::error::uri_error;
use deno_core::error::AnyError;
use deno_core::serde::Deserialize;
use deno_core::serde::Serialize;
use deno_core::url;
use deno_core::ModuleSpecifier;
use std::collections::HashSet;
use std::fmt;
use std::hash::Hash;
#[cfg(not(test))]
use std::io;
use std::path::{Path, PathBuf};
#[cfg(test)]
use std::sync::atomic::AtomicBool;
#[cfg(test)]
use std::sync::atomic::Ordering;
#[cfg(test)]
use std::sync::Mutex;

const PERMISSION_EMOJI: &str = "⚠️";

/// Tri-state value for storing permission state
#[derive(PartialEq, Debug, Clone, Copy, Deserialize)]
pub enum PermissionState {
  Granted = 0,
  Prompt = 1,
  Denied = 2,
}

impl PermissionState {
  /// Check the permission state.
  fn check(self, description: &str, name: &str) -> Result<(), AnyError> {
    if self == PermissionState::Granted {
      log_perm_access(&format!("Access to {}", description));
      return Ok(());
    }
    let message = format!(
      "Access to {} required, run again with {} permission",
      description, name
    );
    Err(custom_error("PermissionDenied", message))
  }
}

impl fmt::Display for PermissionState {
  fn fmt(&self, f: &mut fmt::Formatter<'_>) -> fmt::Result {
    match self {
      PermissionState::Granted => f.pad("granted"),
      PermissionState::Prompt => f.pad("prompt"),
      PermissionState::Denied => f.pad("denied"),
    }
  }
}

impl Default for PermissionState {
  fn default() -> Self {
    PermissionState::Prompt
  }
}

#[derive(Clone, Debug, Default, Deserialize, PartialEq)]
pub struct UnaryPermission<T: Eq + Hash> {
  #[serde(skip)]
  pub name: &'static str,
  #[serde(skip)]
  pub description: &'static str,
  pub global_state: PermissionState,
  pub granted_list: HashSet<T>,
  pub denied_list: HashSet<T>,
}

#[derive(Clone, Eq, PartialEq, Hash, Debug, Default, Deserialize)]
pub struct ReadPermission(pub PathBuf);

impl UnaryPermission<ReadPermission> {
  pub fn query(&self, path: &Option<&Path>) -> PermissionState {
    let path = path.map(|p| resolve_from_cwd(p).unwrap());
    if self.global_state == PermissionState::Denied
      && match path.as_ref() {
        None => true,
        Some(path) => self
          .denied_list
          .iter()
          .any(|path_| path_.0.starts_with(path)),
      }
    {
      PermissionState::Denied
    } else if self.global_state == PermissionState::Granted
      || match path.as_ref() {
        None => false,
        Some(path) => self
          .granted_list
          .iter()
          .any(|path_| path.starts_with(&path_.0)),
      }
    {
      PermissionState::Granted
    } else {
      PermissionState::Prompt
    }
  }

  pub fn request(&mut self, path: &Option<&Path>) -> PermissionState {
    if let Some(path) = path {
      let (resolved_path, display_path) = resolved_and_display_path(path);
      let state = self.query(&Some(&resolved_path));
      if state == PermissionState::Prompt {
        if permission_prompt(&format!(
          "read access to \"{}\"",
          display_path.display()
        )) {
          self
            .granted_list
            .retain(|path| !path.0.starts_with(&resolved_path));
          self.granted_list.insert(ReadPermission(resolved_path));
          PermissionState::Granted
        } else {
          self
            .denied_list
            .retain(|path| !resolved_path.starts_with(&path.0));
          self.denied_list.insert(ReadPermission(resolved_path));
          self.global_state = PermissionState::Denied;
          PermissionState::Denied
        }
      } else {
        state
      }
    } else {
      let state = self.query(&None);
      if state == PermissionState::Prompt {
        if permission_prompt("read access") {
          self.granted_list.clear();
          self.global_state = PermissionState::Granted;
          PermissionState::Granted
        } else {
          self.global_state = PermissionState::Denied;
          PermissionState::Denied
        }
      } else {
        state
      }
    }
  }

  pub fn revoke(&mut self, path: &Option<&Path>) -> PermissionState {
    if let Some(path) = path {
      let path = resolve_from_cwd(path).unwrap();
      self
        .granted_list
        .retain(|path_| !path_.0.starts_with(&path));
    } else {
      self.granted_list.clear();
      if self.global_state == PermissionState::Granted {
        self.global_state = PermissionState::Prompt;
      }
    }
    self.query(path)
  }

  pub fn check(&self, path: &Path) -> Result<(), AnyError> {
    let (resolved_path, display_path) = resolved_and_display_path(path);
    self
      .query(&Some(&resolved_path))
      .check(&format!("read \"{}\"", display_path.display()), self.name)
  }

  /// As `check()`, but permission error messages will anonymize the path
  /// by replacing it with the given `display`.
  pub fn check_blind(
    &self,
    path: &Path,
    display: &str,
  ) -> Result<(), AnyError> {
    let resolved_path = resolve_from_cwd(path).unwrap();
    self
      .query(&Some(&resolved_path))
      .check(&format!("read <{}>", display), self.name)
  }
}

#[derive(Clone, Eq, PartialEq, Hash, Debug, Default, Deserialize)]
pub struct WritePermission(pub PathBuf);

impl UnaryPermission<WritePermission> {
  pub fn query(&self, path: &Option<&Path>) -> PermissionState {
    let path = path.map(|p| resolve_from_cwd(p).unwrap());
    if self.global_state == PermissionState::Denied
      && match path.as_ref() {
        None => true,
        Some(path) => self
          .denied_list
          .iter()
          .any(|path_| path_.0.starts_with(path)),
      }
    {
      PermissionState::Denied
    } else if self.global_state == PermissionState::Granted
      || match path.as_ref() {
        None => false,
        Some(path) => self
          .granted_list
          .iter()
          .any(|path_| path.starts_with(&path_.0)),
      }
    {
      PermissionState::Granted
    } else {
      PermissionState::Prompt
    }
  }

  pub fn request(&mut self, path: &Option<&Path>) -> PermissionState {
    if let Some(path) = path {
      let (resolved_path, display_path) = resolved_and_display_path(path);
      let state = self.query(&Some(&resolved_path));
      if state == PermissionState::Prompt {
        if permission_prompt(&format!(
          "write access to \"{}\"",
          display_path.display()
        )) {
          self
            .granted_list
            .retain(|path| !path.0.starts_with(&resolved_path));
          self.granted_list.insert(WritePermission(resolved_path));
          PermissionState::Granted
        } else {
          self
            .denied_list
            .retain(|path| !resolved_path.starts_with(&path.0));
          self.denied_list.insert(WritePermission(resolved_path));
          self.global_state = PermissionState::Denied;
          PermissionState::Denied
        }
      } else {
        state
      }
    } else {
      let state = self.query(&None);
      if state == PermissionState::Prompt {
        if permission_prompt("write access") {
          self.granted_list.clear();
          self.global_state = PermissionState::Granted;
          PermissionState::Granted
        } else {
          self.global_state = PermissionState::Denied;
          PermissionState::Denied
        }
      } else {
        state
      }
    }
  }

  pub fn revoke(&mut self, path: &Option<&Path>) -> PermissionState {
    if let Some(path) = path {
      let path = resolve_from_cwd(path).unwrap();
      self
        .granted_list
        .retain(|path_| !path_.0.starts_with(&path));
    } else {
      self.granted_list.clear();
      if self.global_state == PermissionState::Granted {
        self.global_state = PermissionState::Prompt;
      }
    }
    self.query(path)
  }

  pub fn check(&self, path: &Path) -> Result<(), AnyError> {
    let (resolved_path, display_path) = resolved_and_display_path(path);
    self.query(&Some(&resolved_path)).check(
      &format!("write to \"{}\"", display_path.display()),
      self.name,
    )
  }
}

#[derive(Clone, Eq, PartialEq, Hash, Debug, Default, Deserialize)]
pub struct NetPermission(pub String, pub Option<u16>);

impl NetPermission {
  fn new<T: AsRef<str>>(host: &&(T, Option<u16>)) -> Self {
    NetPermission(host.0.as_ref().to_string(), host.1)
  }

  pub fn from_string(host: String) -> Self {
    let url = url::Url::parse(&format!("http://{}", host)).unwrap();
    let hostname = url.host_str().unwrap().to_string();

    NetPermission(hostname, url.port())
  }
}

impl fmt::Display for NetPermission {
  fn fmt(&self, f: &mut fmt::Formatter<'_>) -> fmt::Result {
    f.write_str(&match self.1 {
      None => self.0.clone(),
      Some(port) => format!("{}:{}", self.0, port),
    })
  }
}

impl UnaryPermission<NetPermission> {
  pub fn query<T: AsRef<str>>(
    &self,
    host: &Option<&(T, Option<u16>)>,
  ) -> PermissionState {
    if self.global_state == PermissionState::Denied
      && match host.as_ref() {
        None => true,
        Some(host) => match host.1 {
          None => self
            .denied_list
            .iter()
            .any(|host_| host.0.as_ref() == host_.0),
          Some(_) => self.denied_list.contains(&NetPermission::new(host)),
        },
      }
    {
      PermissionState::Denied
    } else if self.global_state == PermissionState::Granted
      || match host.as_ref() {
        None => false,
        Some(host) => {
          self.granted_list.contains(&NetPermission::new(&&(
            host.0.as_ref().to_string(),
            None,
          )))
            || self.granted_list.contains(&NetPermission::new(host))
        }
      }
    {
      PermissionState::Granted
    } else {
      PermissionState::Prompt
    }
  }

  pub fn request<T: AsRef<str>>(
    &mut self,
    host: &Option<&(T, Option<u16>)>,
  ) -> PermissionState {
    if let Some(host) = host {
      let state = self.query(&Some(host));
      if state == PermissionState::Prompt {
        let host = NetPermission::new(host);
        if permission_prompt(&format!("network access to \"{}\"", host)) {
          if host.1.is_none() {
            self.granted_list.retain(|h| h.0 != host.0);
          }
          self.granted_list.insert(host);
          PermissionState::Granted
        } else {
          if host.1.is_some() {
            self.denied_list.remove(&host);
          }
          self.denied_list.insert(host);
          self.global_state = PermissionState::Denied;
          PermissionState::Denied
        }
      } else {
        state
      }
    } else {
      let state = self.query::<&str>(&None);
      if state == PermissionState::Prompt {
        if permission_prompt("network access") {
          self.granted_list.clear();
          self.global_state = PermissionState::Granted;
          PermissionState::Granted
        } else {
          self.global_state = PermissionState::Denied;
          PermissionState::Denied
        }
      } else {
        state
      }
    }
  }

  pub fn revoke<T: AsRef<str>>(
    &mut self,
    host: &Option<&(T, Option<u16>)>,
  ) -> PermissionState {
    if let Some(host) = host {
      self.granted_list.remove(&NetPermission::new(host));
      if host.1.is_none() {
        self.granted_list.retain(|h| h.0 != host.0.as_ref());
      }
    } else {
      self.granted_list.clear();
      if self.global_state == PermissionState::Granted {
        self.global_state = PermissionState::Prompt;
      }
    }
    self.query(host)
  }

  pub fn check<T: AsRef<str>>(
    &self,
    host: &(T, Option<u16>),
  ) -> Result<(), AnyError> {
    self.query(&Some(host)).check(
      &format!("network for \"{}\"", NetPermission::new(&host)),
      self.name,
    )
  }

  pub fn check_url(&self, url: &url::Url) -> Result<(), AnyError> {
    let hostname = url
      .host_str()
      .ok_or_else(|| uri_error("Missing host"))?
      .to_string();
    let display_host = match url.port() {
      None => hostname.clone(),
      Some(port) => format!("{}:{}", hostname, port),
    };
    self
      .query(&Some(&(hostname, url.port_or_known_default())))
      .check(&format!("network for \"{}\"", display_host), self.name)
  }
}

#[derive(Clone, Debug, Default, PartialEq)]
pub struct BooleanPermission {
  pub name: &'static str,
  pub description: &'static str,
  pub state: PermissionState,
}

impl BooleanPermission {
  pub fn query(&self) -> PermissionState {
    self.state
  }

  pub fn request(&mut self) -> PermissionState {
    if self.state == PermissionState::Prompt {
      if permission_prompt(&format!("access to {}", self.description)) {
        self.state = PermissionState::Granted;
      } else {
        self.state = PermissionState::Denied;
      }
    }
    self.state
  }

  pub fn revoke(&mut self) -> PermissionState {
    if self.state == PermissionState::Granted {
      self.state = PermissionState::Prompt;
    }
    self.state
  }

  pub fn check(&self) -> Result<(), AnyError> {
    self.state.check(self.description, self.name)
  }
}

#[derive(Clone, Debug, Default, PartialEq)]
pub struct Permissions {
  pub read: UnaryPermission<ReadPermission>,
  pub write: UnaryPermission<WritePermission>,
  pub net: UnaryPermission<NetPermission>,
  pub env: BooleanPermission,
  pub run: BooleanPermission,
  pub plugin: BooleanPermission,
  pub hrtime: BooleanPermission,
}

#[derive(Clone, Debug, PartialEq, Default, Serialize, Deserialize)]
pub struct PermissionsOptions {
  pub allow_env: bool,
  pub allow_hrtime: bool,
  pub allow_net: Option<Vec<String>>,
  pub allow_plugin: bool,
  pub allow_read: Option<Vec<PathBuf>>,
  pub allow_run: bool,
  pub allow_write: Option<Vec<PathBuf>>,
}

impl Permissions {
  pub fn new_read(
    state: &Option<Vec<PathBuf>>,
  ) -> UnaryPermission<ReadPermission> {
    UnaryPermission::<ReadPermission> {
      name: "read",
      description: "read the file system",
      global_state: global_state_from_option(state),
      granted_list: resolve_read_allowlist(&state),
      denied_list: Default::default(),
    }
  }

  pub fn new_write(
    state: &Option<Vec<PathBuf>>,
  ) -> UnaryPermission<WritePermission> {
    UnaryPermission::<WritePermission> {
      name: "write",
      description: "write to the file system",
      global_state: global_state_from_option(state),
      granted_list: resolve_write_allowlist(&state),
      denied_list: Default::default(),
    }
  }

  pub fn new_net(
    state: &Option<Vec<String>>,
  ) -> UnaryPermission<NetPermission> {
    UnaryPermission::<NetPermission> {
      name: "net",
      description: "network",
      global_state: global_state_from_option(state),
      granted_list: state
        .as_ref()
        .map(|v| {
          v.iter()
            .map(|x| NetPermission::from_string(x.clone()))
            .collect()
        })
        .unwrap_or_else(HashSet::new),
      denied_list: Default::default(),
    }
  }

  pub fn new_env(state: bool) -> BooleanPermission {
    boolean_permission_from_flag_bool(state, "env", "environment variables")
  }

  pub fn new_run(state: bool) -> BooleanPermission {
    boolean_permission_from_flag_bool(state, "run", "run a subprocess")
  }

  pub fn new_plugin(state: bool) -> BooleanPermission {
    boolean_permission_from_flag_bool(state, "plugin", "open a plugin")
  }

  pub fn new_hrtime(state: bool) -> BooleanPermission {
    boolean_permission_from_flag_bool(state, "hrtime", "high precision time")
  }

  pub fn from_options(opts: &PermissionsOptions) -> Self {
    Self {
      read: Permissions::new_read(&opts.allow_read),
      write: Permissions::new_write(&opts.allow_write),
      net: Permissions::new_net(&opts.allow_net),
      env: Permissions::new_env(opts.allow_env),
      run: Permissions::new_run(opts.allow_run),
      plugin: Permissions::new_plugin(opts.allow_plugin),
      hrtime: Permissions::new_hrtime(opts.allow_hrtime),
    }
  }

  pub fn allow_all() -> Self {
    Self {
      read: Permissions::new_read(&Some(vec![])),
      write: Permissions::new_write(&Some(vec![])),
      net: Permissions::new_net(&Some(vec![])),
      env: Permissions::new_env(true),
      run: Permissions::new_run(true),
      plugin: Permissions::new_plugin(true),
      hrtime: Permissions::new_hrtime(true),
    }
  }

  /// A helper function that determines if the module specifier is a local or
  /// remote, and performs a read or net check for the specifier.
  pub fn check_specifier(
    &self,
    specifier: &ModuleSpecifier,
  ) -> Result<(), AnyError> {
<<<<<<< HEAD
    let url = specifier.as_url();
    match url.scheme() {
      "file" => match url.to_file_path() {
        Ok(path) => self.read.check(&path),
=======
    match specifier.scheme() {
      "file" => match specifier.to_file_path() {
        Ok(path) => self.check_read(&path),
>>>>>>> 2f9d7c02
        Err(_) => Err(uri_error(format!(
          "Invalid file path.\n  Specifier: {}",
          specifier
        ))),
      },
      "data" => Ok(()),
<<<<<<< HEAD
      _ => self.net.check_url(url),
=======
      _ => self.check_net_url(specifier),
>>>>>>> 2f9d7c02
    }
  }
}

impl deno_fetch::FetchPermissions for Permissions {
  fn check_net_url(&self, url: &url::Url) -> Result<(), AnyError> {
    self.net.check_url(url)
  }

  fn check_read(&self, path: &PathBuf) -> Result<(), AnyError> {
    self.read.check(path)
  }
}

impl deno_websocket::WebSocketPermissions for Permissions {
  fn check_net_url(&self, url: &url::Url) -> Result<(), AnyError> {
    self.net.check_url(url)
  }
}

fn log_perm_access(message: &str) {
  debug!(
    "{}",
    colors::bold(&format!("{}️  Granted {}", PERMISSION_EMOJI, message))
  );
}

fn boolean_permission_from_flag_bool(
  flag: bool,
  name: &'static str,
  description: &'static str,
) -> BooleanPermission {
  BooleanPermission {
    name,
    description,
    state: if flag {
      PermissionState::Granted
    } else {
      PermissionState::Prompt
    },
  }
}

fn global_state_from_option<T>(flag: &Option<Vec<T>>) -> PermissionState {
  if matches!(flag, Some(v) if v.is_empty()) {
    PermissionState::Granted
  } else {
    PermissionState::Prompt
  }
}

<<<<<<< HEAD
pub fn resolve_read_allowlist(
  allow: &Option<Vec<PathBuf>>,
) -> HashSet<ReadPermission> {
  if let Some(v) = allow {
    v.iter()
      .map(|raw_path| {
        ReadPermission(resolve_from_cwd(Path::new(&raw_path)).unwrap())
      })
      .collect()
  } else {
    HashSet::new()
=======
  fn check_read(&self, p: &Path) -> Result<(), AnyError> {
    Permissions::check_read(self, p)
>>>>>>> 2f9d7c02
  }
}

pub fn resolve_write_allowlist(
  allow: &Option<Vec<PathBuf>>,
) -> HashSet<WritePermission> {
  if let Some(v) = allow {
    v.iter()
      .map(|raw_path| {
        WritePermission(resolve_from_cwd(Path::new(&raw_path)).unwrap())
      })
      .collect()
  } else {
    HashSet::new()
  }
}

/// Arbitrary helper. Resolves the path from CWD, and also gets a path that
/// can be displayed without leaking the CWD when not allowed.
fn resolved_and_display_path(path: &Path) -> (PathBuf, PathBuf) {
  let resolved_path = resolve_from_cwd(path).unwrap();
  let display_path = path.to_path_buf();
  (resolved_path, display_path)
}

/// Shows the permission prompt and returns the answer according to the user input.
/// This loops until the user gives the proper input.
#[cfg(not(test))]
fn permission_prompt(message: &str) -> bool {
  if !atty::is(atty::Stream::Stdin) || !atty::is(atty::Stream::Stderr) {
    return false;
  };
  let msg = format!(
    "{}  ️Deno requests {}. Grant? [g/d (g = grant, d = deny)] ",
    PERMISSION_EMOJI, message
  );
  // print to stderr so that if deno is > to a file this is still displayed.
  eprint!("{}", colors::bold(&msg));
  loop {
    let mut input = String::new();
    let stdin = io::stdin();
    let result = stdin.read_line(&mut input);
    if result.is_err() {
      return false;
    };
    let ch = input.chars().next().unwrap();
    match ch.to_ascii_lowercase() {
      'g' => return true,
      'd' => return false,
      _ => {
        // If we don't get a recognized option try again.
        let msg_again =
          format!("Unrecognized option '{}' [g/d (g = grant, d = deny)] ", ch);
        eprint!("{}", colors::bold(&msg_again));
      }
    };
  }
}

// When testing, permission prompt returns the value of STUB_PROMPT_VALUE
// which we set from the test functions.
#[cfg(test)]
fn permission_prompt(_message: &str) -> bool {
  STUB_PROMPT_VALUE.load(Ordering::SeqCst)
}

#[cfg(test)]
lazy_static! {
  /// Lock this when you use `set_prompt_result` in a test case.
  static ref PERMISSION_PROMPT_GUARD: Mutex<()> = Mutex::new(());
}

#[cfg(test)]
static STUB_PROMPT_VALUE: AtomicBool = AtomicBool::new(true);

#[cfg(test)]
fn set_prompt_result(value: bool) {
  STUB_PROMPT_VALUE.store(value, Ordering::SeqCst);
}

#[cfg(test)]
mod tests {
  use super::*;
  use deno_core::resolve_url_or_path;

  // Creates vector of strings, Vec<String>
  macro_rules! svec {
      ($($x:expr),*) => (vec![$($x.to_string()),*]);
  }

  #[test]
  fn check_paths() {
    let allowlist = vec![
      PathBuf::from("/a/specific/dir/name"),
      PathBuf::from("/a/specific"),
      PathBuf::from("/b/c"),
    ];

    let perms = Permissions::from_options(&PermissionsOptions {
      allow_read: Some(allowlist.clone()),
      allow_write: Some(allowlist),
      ..Default::default()
    });

    // Inside of /a/specific and /a/specific/dir/name
    assert!(perms.read.check(Path::new("/a/specific/dir/name")).is_ok());
    assert!(perms.write.check(Path::new("/a/specific/dir/name")).is_ok());

    // Inside of /a/specific but outside of /a/specific/dir/name
    assert!(perms.read.check(Path::new("/a/specific/dir")).is_ok());
    assert!(perms.write.check(Path::new("/a/specific/dir")).is_ok());

    // Inside of /a/specific and /a/specific/dir/name
    assert!(perms
      .read
      .check(Path::new("/a/specific/dir/name/inner"))
      .is_ok());
    assert!(perms
      .write
      .check(Path::new("/a/specific/dir/name/inner"))
      .is_ok());

    // Inside of /a/specific but outside of /a/specific/dir/name
    assert!(perms.read.check(Path::new("/a/specific/other/dir")).is_ok());
    assert!(perms
      .write
      .check(Path::new("/a/specific/other/dir"))
      .is_ok());

    // Exact match with /b/c
    assert!(perms.read.check(Path::new("/b/c")).is_ok());
    assert!(perms.write.check(Path::new("/b/c")).is_ok());

    // Sub path within /b/c
    assert!(perms.read.check(Path::new("/b/c/sub/path")).is_ok());
    assert!(perms.write.check(Path::new("/b/c/sub/path")).is_ok());

    // Sub path within /b/c, needs normalizing
    assert!(perms
      .read
      .check(Path::new("/b/c/sub/path/../path/."))
      .is_ok());
    assert!(perms
      .write
      .check(Path::new("/b/c/sub/path/../path/."))
      .is_ok());

    // Inside of /b but outside of /b/c
    assert!(perms.read.check(Path::new("/b/e")).is_err());
    assert!(perms.write.check(Path::new("/b/e")).is_err());

    // Inside of /a but outside of /a/specific
    assert!(perms.read.check(Path::new("/a/b")).is_err());
    assert!(perms.write.check(Path::new("/a/b")).is_err());
  }

  #[test]
  fn test_check_net_with_values() {
    let perms = Permissions::from_options(&PermissionsOptions {
      allow_net: Some(svec![
        "localhost",
        "deno.land",
        "github.com:3000",
        "127.0.0.1",
        "172.16.0.2:8000",
        "www.github.com:443"
      ]),
      ..Default::default()
    });

    let domain_tests = vec![
      ("localhost", 1234, true),
      ("deno.land", 0, true),
      ("deno.land", 3000, true),
      ("deno.lands", 0, false),
      ("deno.lands", 3000, false),
      ("github.com", 3000, true),
      ("github.com", 0, false),
      ("github.com", 2000, false),
      ("github.net", 3000, false),
      ("127.0.0.1", 0, true),
      ("127.0.0.1", 3000, true),
      ("127.0.0.2", 0, false),
      ("127.0.0.2", 3000, false),
      ("172.16.0.2", 8000, true),
      ("172.16.0.2", 0, false),
      ("172.16.0.2", 6000, false),
      ("172.16.0.1", 8000, false),
      // Just some random hosts that should err
      ("somedomain", 0, false),
      ("192.168.0.1", 0, false),
    ];

    for (host, port, is_ok) in domain_tests {
      assert_eq!(is_ok, perms.net.check(&(host, Some(port))).is_ok());
    }
  }

  #[test]
  fn test_check_net_only_flag() {
    let perms = Permissions::from_options(&PermissionsOptions {
      allow_net: Some(svec![]), // this means `--allow-net` is present without values following `=` sign
      ..Default::default()
    });

    let domain_tests = vec![
      ("localhost", 1234),
      ("deno.land", 0),
      ("deno.land", 3000),
      ("deno.lands", 0),
      ("deno.lands", 3000),
      ("github.com", 3000),
      ("github.com", 0),
      ("github.com", 2000),
      ("github.net", 3000),
      ("127.0.0.1", 0),
      ("127.0.0.1", 3000),
      ("127.0.0.2", 0),
      ("127.0.0.2", 3000),
      ("172.16.0.2", 8000),
      ("172.16.0.2", 0),
      ("172.16.0.2", 6000),
      ("172.16.0.1", 8000),
      ("somedomain", 0),
      ("192.168.0.1", 0),
    ];

    for (host, port) in domain_tests {
      assert!(perms.net.check(&(host, Some(port))).is_ok());
    }
  }

  #[test]
  fn test_check_net_no_flag() {
    let perms = Permissions::from_options(&PermissionsOptions {
      allow_net: None,
      ..Default::default()
    });

    let domain_tests = vec![
      ("localhost", 1234),
      ("deno.land", 0),
      ("deno.land", 3000),
      ("deno.lands", 0),
      ("deno.lands", 3000),
      ("github.com", 3000),
      ("github.com", 0),
      ("github.com", 2000),
      ("github.net", 3000),
      ("127.0.0.1", 0),
      ("127.0.0.1", 3000),
      ("127.0.0.2", 0),
      ("127.0.0.2", 3000),
      ("172.16.0.2", 8000),
      ("172.16.0.2", 0),
      ("172.16.0.2", 6000),
      ("172.16.0.1", 8000),
      ("somedomain", 0),
      ("192.168.0.1", 0),
    ];

    for (host, port) in domain_tests {
      assert!(!perms.net.check(&(host, Some(port))).is_ok());
    }
  }

  #[test]
  fn test_check_net_url() {
    let perms = Permissions::from_options(&PermissionsOptions {
      allow_net: Some(svec![
        "localhost",
        "deno.land",
        "github.com:3000",
        "127.0.0.1",
        "172.16.0.2:8000",
        "www.github.com:443"
      ]),
      ..Default::default()
    });

    let url_tests = vec![
      // Any protocol + port for localhost should be ok, since we don't specify
      ("http://localhost", true),
      ("https://localhost", true),
      ("https://localhost:4443", true),
      ("tcp://localhost:5000", true),
      ("udp://localhost:6000", true),
      // Correct domain + any port and protocol should be ok incorrect shouldn't
      ("https://deno.land/std/example/welcome.ts", true),
      ("https://deno.land:3000/std/example/welcome.ts", true),
      ("https://deno.lands/std/example/welcome.ts", false),
      ("https://deno.lands:3000/std/example/welcome.ts", false),
      // Correct domain + port should be ok all other combinations should err
      ("https://github.com:3000/denoland/deno", true),
      ("https://github.com/denoland/deno", false),
      ("https://github.com:2000/denoland/deno", false),
      ("https://github.net:3000/denoland/deno", false),
      // Correct ipv4 address + any port should be ok others should err
      ("tcp://127.0.0.1", true),
      ("https://127.0.0.1", true),
      ("tcp://127.0.0.1:3000", true),
      ("https://127.0.0.1:3000", true),
      ("tcp://127.0.0.2", false),
      ("https://127.0.0.2", false),
      ("tcp://127.0.0.2:3000", false),
      ("https://127.0.0.2:3000", false),
      // Correct address + port should be ok all other combinations should err
      ("tcp://172.16.0.2:8000", true),
      ("https://172.16.0.2:8000", true),
      ("tcp://172.16.0.2", false),
      ("https://172.16.0.2", false),
      ("tcp://172.16.0.2:6000", false),
      ("https://172.16.0.2:6000", false),
      ("tcp://172.16.0.1:8000", false),
      ("https://172.16.0.1:8000", false),
      // Testing issue #6531 (Network permissions check doesn't account for well-known default ports) so we dont regress
      ("https://www.github.com:443/robots.txt", true),
    ];

    for (url_str, is_ok) in url_tests {
      let u = url::Url::parse(url_str).unwrap();
      assert_eq!(is_ok, perms.net.check_url(&u).is_ok());
    }
  }

  #[test]
  fn check_specifiers() {
    let read_allowlist = if cfg!(target_os = "windows") {
      vec![PathBuf::from("C:\\a")]
    } else {
      vec![PathBuf::from("/a")]
    };
    let perms = Permissions::from_options(&PermissionsOptions {
      allow_read: Some(read_allowlist),
      allow_net: Some(svec!["localhost"]),
      ..Default::default()
    });

    let mut fixtures = vec![
      (
        resolve_url_or_path("http://localhost:4545/mod.ts").unwrap(),
        true,
      ),
      (
        resolve_url_or_path("http://deno.land/x/mod.ts").unwrap(),
        false,
      ),
      (
        resolve_url_or_path("data:text/plain,Hello%2C%20Deno!").unwrap(),
        true,
      ),
    ];

    if cfg!(target_os = "windows") {
      fixtures
        .push((resolve_url_or_path("file:///C:/a/mod.ts").unwrap(), true));
      fixtures
        .push((resolve_url_or_path("file:///C:/b/mod.ts").unwrap(), false));
    } else {
      fixtures.push((resolve_url_or_path("file:///a/mod.ts").unwrap(), true));
      fixtures.push((resolve_url_or_path("file:///b/mod.ts").unwrap(), false));
    }

    for (specifier, expected) in fixtures {
      assert_eq!(perms.check_specifier(&specifier).is_ok(), expected);
    }
  }

  #[test]
  fn check_invalid_specifiers() {
    let perms = Permissions::allow_all();

    let mut test_cases = vec![];

    if cfg!(target_os = "windows") {
      test_cases.push("file://");
      test_cases.push("file:///");
    } else {
      test_cases.push("file://remotehost/");
    }

    for url in test_cases {
      assert!(perms
        .check_specifier(&resolve_url_or_path(url).unwrap())
        .is_err());
    }
  }

  #[test]
  fn test_query() {
    let perms1 = Permissions::allow_all();
    let perms2 = Permissions {
      read: UnaryPermission {
        global_state: PermissionState::Prompt,
        ..Permissions::new_read(&Some(vec![PathBuf::from("/foo")]))
      },
      write: UnaryPermission {
        global_state: PermissionState::Prompt,
        ..Permissions::new_write(&Some(vec![PathBuf::from("/foo")]))
      },
      net: UnaryPermission {
        global_state: PermissionState::Prompt,
        ..Permissions::new_net(&Some(svec!["127.0.0.1:8000"]))
      },
      env: BooleanPermission {
        state: PermissionState::Prompt,
        ..Default::default()
      },
      run: BooleanPermission {
        state: PermissionState::Prompt,
        ..Default::default()
      },
      plugin: BooleanPermission {
        state: PermissionState::Prompt,
        ..Default::default()
      },
      hrtime: BooleanPermission {
        state: PermissionState::Prompt,
        ..Default::default()
      },
    };
    #[rustfmt::skip]
    {
      assert_eq!(perms1.read.query(&None), PermissionState::Granted);
      assert_eq!(perms1.read.query(&Some(&Path::new("/foo"))), PermissionState::Granted);
      assert_eq!(perms2.read.query(&None), PermissionState::Prompt);
      assert_eq!(perms2.read.query(&Some(&Path::new("/foo"))), PermissionState::Granted);
      assert_eq!(perms2.read.query(&Some(&Path::new("/foo/bar"))), PermissionState::Granted);
      assert_eq!(perms1.write.query(&None), PermissionState::Granted);
      assert_eq!(perms1.write.query(&Some(&Path::new("/foo"))), PermissionState::Granted);
      assert_eq!(perms2.write.query(&None), PermissionState::Prompt);
      assert_eq!(perms2.write.query(&Some(&Path::new("/foo"))), PermissionState::Granted);
      assert_eq!(perms2.write.query(&Some(&Path::new("/foo/bar"))), PermissionState::Granted);
      assert_eq!(perms1.net.query::<&str>(&None), PermissionState::Granted);
      assert_eq!(perms1.net.query(&Some(&("127.0.0.1", None))), PermissionState::Granted);
      assert_eq!(perms2.net.query::<&str>(&None), PermissionState::Prompt);
      assert_eq!(perms2.net.query(&Some(&("127.0.0.1", Some(8000)))), PermissionState::Granted);
      assert_eq!(perms1.env.query(), PermissionState::Granted);
      assert_eq!(perms2.env.query(), PermissionState::Prompt);
      assert_eq!(perms1.run.query(), PermissionState::Granted);
      assert_eq!(perms2.run.query(), PermissionState::Prompt);
      assert_eq!(perms1.plugin.query(), PermissionState::Granted);
      assert_eq!(perms2.plugin.query(), PermissionState::Prompt);
      assert_eq!(perms1.hrtime.query(), PermissionState::Granted);
      assert_eq!(perms2.hrtime.query(), PermissionState::Prompt);
    };
  }

  #[test]
  fn test_request() {
    let mut perms: Permissions = Default::default();
    #[rustfmt::skip]
    {
      let _guard = PERMISSION_PROMPT_GUARD.lock().unwrap();
      set_prompt_result(true);
      assert_eq!(perms.read.request(&Some(&Path::new("/foo"))), PermissionState::Granted);
      assert_eq!(perms.read.query(&None), PermissionState::Prompt);
      set_prompt_result(false);
      assert_eq!(perms.read.request(&Some(&Path::new("/foo/bar"))), PermissionState::Granted);
      set_prompt_result(false);
      assert_eq!(perms.write.request(&Some(&Path::new("/foo"))), PermissionState::Denied);
      assert_eq!(perms.write.query(&Some(&Path::new("/foo/bar"))), PermissionState::Prompt);
      set_prompt_result(true);
      assert_eq!(perms.write.request(&None), PermissionState::Denied);
      set_prompt_result(true);
      assert_eq!(perms.net.request(&Some(&("127.0.0.1", None))), PermissionState::Granted);
      set_prompt_result(false);
      assert_eq!(perms.net.request(&Some(&("127.0.0.1", Some(8000)))), PermissionState::Granted);
      set_prompt_result(true);
      assert_eq!(perms.env.request(), PermissionState::Granted);
      set_prompt_result(false);
      assert_eq!(perms.env.request(), PermissionState::Granted);
      set_prompt_result(false);
      assert_eq!(perms.run.request(), PermissionState::Denied);
      set_prompt_result(true);
      assert_eq!(perms.run.request(), PermissionState::Denied);
      set_prompt_result(true);
      assert_eq!(perms.plugin.request(), PermissionState::Granted);
      set_prompt_result(false);
      assert_eq!(perms.plugin.request(), PermissionState::Granted);
      set_prompt_result(false);
      assert_eq!(perms.hrtime.request(), PermissionState::Denied);
      set_prompt_result(true);
      assert_eq!(perms.hrtime.request(), PermissionState::Denied);
    };
  }

  #[test]
  fn test_revoke() {
    let mut perms = Permissions {
      read: UnaryPermission {
        global_state: PermissionState::Prompt,
        ..Permissions::new_read(&Some(vec![PathBuf::from("/foo")]))
      },
      write: UnaryPermission {
        global_state: PermissionState::Prompt,
        ..Permissions::new_write(&Some(vec![PathBuf::from("/foo")]))
      },
      net: UnaryPermission {
        global_state: PermissionState::Prompt,
        ..Permissions::new_net(&Some(svec!["127.0.0.1"]))
      },
      env: BooleanPermission {
        state: PermissionState::Granted,
        ..Default::default()
      },
      run: BooleanPermission {
        state: PermissionState::Granted,
        ..Default::default()
      },
      plugin: BooleanPermission {
        state: PermissionState::Prompt,
        ..Default::default()
      },
      hrtime: BooleanPermission {
        state: PermissionState::Denied,
        ..Default::default()
      },
    };
    #[rustfmt::skip]
    {
      assert_eq!(perms.read.revoke(&Some(&Path::new("/foo/bar"))), PermissionState::Granted);
      assert_eq!(perms.read.revoke(&Some(&Path::new("/foo"))), PermissionState::Prompt);
      assert_eq!(perms.read.query(&Some(&Path::new("/foo/bar"))), PermissionState::Prompt);
      assert_eq!(perms.write.revoke(&Some(&Path::new("/foo/bar"))), PermissionState::Granted);
      assert_eq!(perms.write.revoke(&None), PermissionState::Prompt);
      assert_eq!(perms.write.query(&Some(&Path::new("/foo/bar"))), PermissionState::Prompt);
      assert_eq!(perms.net.revoke(&Some(&("127.0.0.1", Some(8000)))), PermissionState::Granted);
      assert_eq!(perms.net.revoke(&Some(&("127.0.0.1", None))), PermissionState::Prompt);
      assert_eq!(perms.env.revoke(), PermissionState::Prompt);
      assert_eq!(perms.run.revoke(), PermissionState::Prompt);
      assert_eq!(perms.plugin.revoke(), PermissionState::Prompt);
      assert_eq!(perms.hrtime.revoke(), PermissionState::Denied);
    };
  }
}<|MERGE_RESOLUTION|>--- conflicted
+++ resolved
@@ -573,27 +573,16 @@
     &self,
     specifier: &ModuleSpecifier,
   ) -> Result<(), AnyError> {
-<<<<<<< HEAD
-    let url = specifier.as_url();
-    match url.scheme() {
-      "file" => match url.to_file_path() {
-        Ok(path) => self.read.check(&path),
-=======
     match specifier.scheme() {
       "file" => match specifier.to_file_path() {
-        Ok(path) => self.check_read(&path),
->>>>>>> 2f9d7c02
+        Ok(path) => self.read.check(&path),
         Err(_) => Err(uri_error(format!(
           "Invalid file path.\n  Specifier: {}",
           specifier
         ))),
       },
       "data" => Ok(()),
-<<<<<<< HEAD
-      _ => self.net.check_url(url),
-=======
-      _ => self.check_net_url(specifier),
->>>>>>> 2f9d7c02
+      _ => self.net.check_url(specifier),
     }
   }
 }
@@ -603,7 +592,7 @@
     self.net.check_url(url)
   }
 
-  fn check_read(&self, path: &PathBuf) -> Result<(), AnyError> {
+  fn check_read(&self, path: &Path) -> Result<(), AnyError> {
     self.read.check(path)
   }
 }
@@ -645,7 +634,6 @@
   }
 }
 
-<<<<<<< HEAD
 pub fn resolve_read_allowlist(
   allow: &Option<Vec<PathBuf>>,
 ) -> HashSet<ReadPermission> {
@@ -657,10 +645,6 @@
       .collect()
   } else {
     HashSet::new()
-=======
-  fn check_read(&self, p: &Path) -> Result<(), AnyError> {
-    Permissions::check_read(self, p)
->>>>>>> 2f9d7c02
   }
 }
 
