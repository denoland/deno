--- conflicted
+++ resolved
@@ -278,9 +278,6 @@
 #[derive(Clone, Eq, PartialEq, Hash, Debug)]
 pub struct FfiDescriptor(pub PathBuf);
 
-#[derive(Clone, Eq, PartialEq, Hash, Debug, Default, Deserialize)]
-pub struct SerialDescriptor(pub String);
-
 impl UnaryPermission<ReadDescriptor> {
   pub fn query(&self, path: Option<&Path>) -> PermissionState {
     let path = path.map(|p| resolve_from_cwd(p).unwrap());
@@ -1096,97 +1093,6 @@
   }
 }
 
-<<<<<<< HEAD
-impl UnaryPermission<SerialDescriptor> {
-  pub fn query(&self, port: Option<&str>) -> PermissionState {
-    if self.global_state == PermissionState::Denied
-      && match port {
-        None => true,
-        Some(port) => self.denied_list.iter().any(|port_| port_.0 == port),
-      }
-    {
-      PermissionState::Denied
-    } else if self.global_state == PermissionState::Granted
-      || match port {
-        None => false,
-        Some(port) => self.granted_list.iter().any(|port_| port_.0 == port),
-      }
-    {
-      PermissionState::Granted
-    } else {
-      PermissionState::Prompt
-    }
-  }
-
-  pub fn request(&mut self, port: Option<&str>) -> PermissionState {
-    if let Some(port) = port {
-      let state = self.query(Some(port));
-      if state == PermissionState::Prompt {
-        if permission_prompt(&format!("serialport access to \"{}\"", port)) {
-          self.granted_list.insert(SerialDescriptor(port.to_string()));
-          PermissionState::Granted
-        } else {
-          self.denied_list.insert(SerialDescriptor(port.to_string()));
-          self.global_state = PermissionState::Denied;
-          PermissionState::Denied
-        }
-      } else if state == PermissionState::Granted {
-        self.granted_list.insert(SerialDescriptor(port.to_string()));
-        PermissionState::Granted
-      } else {
-        state
-      }
-    } else {
-      let state = self.query(None);
-      if state == PermissionState::Prompt {
-        if permission_prompt("serialport access") {
-          self.granted_list.clear();
-          self.global_state = PermissionState::Granted;
-          PermissionState::Granted
-        } else {
-          self.global_state = PermissionState::Denied;
-          PermissionState::Denied
-        }
-      } else {
-        state
-      }
-    }
-  }
-
-  pub fn revoke(&mut self, port: Option<&str>) -> PermissionState {
-    if let Some(port) = port {
-      self
-        .granted_list
-        .remove(&SerialDescriptor(port.to_string()));
-    } else {
-      self.granted_list.clear();
-    }
-    if self.global_state == PermissionState::Granted {
-      self.global_state = PermissionState::Prompt;
-    }
-    self.query(port)
-  }
-
-  pub fn check(&mut self, port: &str) -> Result<(), AnyError> {
-    let (result, prompted) = self.query(Some(port)).check(
-      self.name,
-      Some(&format!("\"{}\"", port)),
-      self.prompt,
-    );
-    if prompted {
-      if result.is_ok() {
-        self.granted_list.insert(SerialDescriptor(port.to_string()));
-      } else {
-        self.denied_list.insert(SerialDescriptor(port.to_string()));
-        self.global_state = PermissionState::Denied;
-      }
-    }
-    result
-  }
-}
-
-#[derive(Clone, Debug, Default, PartialEq)]
-=======
 impl Default for UnaryPermission<FfiDescriptor> {
   fn default() -> Self {
     UnaryPermission::<FfiDescriptor> {
@@ -1201,7 +1107,6 @@
 }
 
 #[derive(Clone, Debug, PartialEq)]
->>>>>>> 82284d80
 pub struct Permissions {
   pub read: UnaryPermission<ReadDescriptor>,
   pub write: UnaryPermission<WriteDescriptor>,
@@ -1209,7 +1114,6 @@
   pub env: UnaryPermission<EnvDescriptor>,
   pub run: UnaryPermission<RunDescriptor>,
   pub ffi: UnaryPermission<FfiDescriptor>,
-  pub serial: UnaryPermission<SerialDescriptor>,
   pub hrtime: UnitPermission,
 }
 
@@ -1236,7 +1140,6 @@
   pub allow_read: Option<Vec<PathBuf>>,
   pub allow_run: Option<Vec<String>>,
   pub allow_write: Option<Vec<PathBuf>>,
-  pub allow_serial: Option<Vec<String>>,
   pub prompt: bool,
 }
 
@@ -1330,23 +1233,6 @@
     }
   }
 
-  pub fn new_serial(
-    state: &Option<Vec<String>>,
-    prompt: bool,
-  ) -> UnaryPermission<SerialDescriptor> {
-    UnaryPermission::<SerialDescriptor> {
-      name: "serial",
-      description: "use a serialport",
-      global_state: global_state_from_option(state),
-      granted_list: state
-        .as_ref()
-        .map(|v| v.iter().map(|x| SerialDescriptor(x.clone())).collect())
-        .unwrap_or_else(HashSet::new),
-      denied_list: Default::default(),
-      prompt,
-    }
-  }
-
   pub fn new_hrtime(state: bool, prompt: bool) -> UnitPermission {
     unit_permission_from_flag_bool(
       state,
@@ -1364,7 +1250,6 @@
       env: Permissions::new_env(&opts.allow_env, opts.prompt),
       run: Permissions::new_run(&opts.allow_run, opts.prompt),
       ffi: Permissions::new_ffi(&opts.allow_ffi, opts.prompt),
-      serial: Permissions::new_serial(&opts.allow_serial, opts.prompt),
       hrtime: Permissions::new_hrtime(opts.allow_hrtime, opts.prompt),
     }
   }
@@ -1377,7 +1262,6 @@
       env: Permissions::new_env(&Some(vec![]), false),
       run: Permissions::new_run(&Some(vec![]), false),
       ffi: Permissions::new_ffi(&Some(vec![]), false),
-      serial: Permissions::new_serial(&Some(vec![]), false),
       hrtime: Permissions::new_hrtime(true, false),
     }
   }
@@ -1449,12 +1333,6 @@
 impl deno_ffi::FfiPermissions for Permissions {
   fn check(&mut self, path: Option<&Path>) -> Result<(), AnyError> {
     self.ffi.check(path)
-  }
-}
-
-impl deno_webserial::WebSerialPermissions for Permissions {
-  fn check_port(&mut self, port: &str) -> Result<(), AnyError> {
-    self.serial.check(port)
   }
 }
 
@@ -2490,10 +2368,6 @@
         global_state: PermissionState::Prompt,
         ..Permissions::new_ffi(&Some(vec![PathBuf::from("deno")]), false)
       },
-      serial: UnaryPermission {
-        global_state: PermissionState::Prompt,
-        ..Permissions::new_serial(&Some(svec!["/dev/ttyUSB0"]), false)
-      },
       hrtime: UnitPermission {
         state: PermissionState::Prompt,
         ..Permissions::new_hrtime(false, false)
@@ -2526,15 +2400,7 @@
       assert_eq!(perms1.ffi.query(None), PermissionState::Granted);
       assert_eq!(perms1.ffi.query(Some(Path::new("deno"))), PermissionState::Granted);
       assert_eq!(perms2.ffi.query(None), PermissionState::Prompt);
-<<<<<<< HEAD
-      assert_eq!(perms2.ffi.query(Some(&"deno".to_string())), PermissionState::Granted);
-      assert_eq!(perms1.serial.query(None), PermissionState::Granted);
-      assert_eq!(perms1.serial.query(Some(&"/dev/ttyUSB0".to_string())), PermissionState::Granted);
-      assert_eq!(perms2.serial.query(None), PermissionState::Prompt);
-      assert_eq!(perms2.serial.query(Some(&"/dev/ttyUSB0".to_string())), PermissionState::Granted);
-=======
       assert_eq!(perms2.ffi.query(Some(Path::new("deno"))), PermissionState::Granted);
->>>>>>> 82284d80
       assert_eq!(perms1.hrtime.query(), PermissionState::Granted);
       assert_eq!(perms2.hrtime.query(), PermissionState::Prompt);
     };
@@ -2573,20 +2439,9 @@
       prompt_value.set(true);
       assert_eq!(perms.ffi.request(Some(Path::new("deno"))), PermissionState::Granted);
       assert_eq!(perms.ffi.query(None), PermissionState::Prompt);
-<<<<<<< HEAD
-      set_prompt_result(false);
-      assert_eq!(perms.ffi.request(Some(&"deno".to_string())), PermissionState::Granted);
-      set_prompt_result(true);
-      assert_eq!(perms.run.request(Some(&"/dev/ttyUSB0".to_string())), PermissionState::Granted);
-      assert_eq!(perms.run.query(None), PermissionState::Prompt);
-      set_prompt_result(false);
-      assert_eq!(perms.run.request(Some(&"/dev/ttyUSB0".to_string())), PermissionState::Granted);
-      set_prompt_result(false);
-=======
       prompt_value.set(false);
       assert_eq!(perms.ffi.request(Some(Path::new("deno"))), PermissionState::Granted);
       prompt_value.set(false);
->>>>>>> 82284d80
       assert_eq!(perms.hrtime.request(), PermissionState::Denied);
       prompt_value.set(true);
       assert_eq!(perms.hrtime.request(), PermissionState::Denied);
@@ -2629,10 +2484,6 @@
         global_state: PermissionState::Prompt,
         ..Permissions::new_ffi(&Some(vec![PathBuf::from("deno")]), false)
       },
-      serial: UnaryPermission {
-        global_state: PermissionState::Prompt,
-        ..Permissions::new_serial(&Some(svec!["/dev/ttyUSB0"]), false)
-      },
       hrtime: UnitPermission {
         state: PermissionState::Denied,
         ..Permissions::new_hrtime(false, false)
@@ -2651,12 +2502,7 @@
       assert_eq!(perms.net.query(Some(&("127.0.0.1", Some(8000)))), PermissionState::Granted);
       assert_eq!(perms.env.revoke(Some(&"HOME".to_string())), PermissionState::Prompt);
       assert_eq!(perms.run.revoke(Some(&"deno".to_string())), PermissionState::Prompt);
-<<<<<<< HEAD
-      assert_eq!(perms.ffi.revoke(Some(&"deno".to_string())), PermissionState::Prompt);
-      assert_eq!(perms.run.revoke(Some(&"/dev/ttyUSB0".to_string())), PermissionState::Prompt);
-=======
       assert_eq!(perms.ffi.revoke(Some(Path::new("deno"))), PermissionState::Prompt);
->>>>>>> 82284d80
       assert_eq!(perms.hrtime.revoke(), PermissionState::Denied);
     };
   }
@@ -2670,7 +2516,6 @@
       env: Permissions::new_env(&None, true),
       run: Permissions::new_run(&None, true),
       ffi: Permissions::new_ffi(&None, true),
-      serial: Permissions::new_serial(&None, true),
       hrtime: Permissions::new_hrtime(false, true),
     };
 
@@ -2709,17 +2554,7 @@
     assert!(perms.env.check("HOME").is_ok());
     assert!(perms.env.check("PATH").is_err());
 
-<<<<<<< HEAD
-    set_prompt_result(true);
-    assert!(perms.run.check("/dev/ttyUSB0").is_ok());
-    set_prompt_result(false);
-    assert!(perms.run.check("/dev/ttyUSB0").is_ok());
-    assert!(perms.run.check("/dev/ttyUSB1").is_err());
-
-    set_prompt_result(true);
-=======
     prompt_value.set(true);
->>>>>>> 82284d80
     assert!(perms.hrtime.check().is_ok());
     prompt_value.set(false);
     assert!(perms.hrtime.check().is_ok());
@@ -2734,7 +2569,6 @@
       env: Permissions::new_env(&None, true),
       run: Permissions::new_run(&None, true),
       ffi: Permissions::new_ffi(&None, true),
-      serial: Permissions::new_serial(&None, true),
       hrtime: Permissions::new_hrtime(false, true),
     };
 
@@ -2782,19 +2616,7 @@
     prompt_value.set(false);
     assert!(perms.env.check("PATH").is_ok());
 
-<<<<<<< HEAD
-    set_prompt_result(false);
-    assert!(perms.run.check("/dev/ttyUSB0").is_err());
-    set_prompt_result(true);
-    assert!(perms.run.check("/dev/ttyUSB0").is_err());
-    assert!(perms.run.check("/dev/ttyUSB1").is_ok());
-    set_prompt_result(false);
-    assert!(perms.run.check("/dev/ttyUSB1").is_ok());
-
-    set_prompt_result(false);
-=======
     prompt_value.set(false);
->>>>>>> 82284d80
     assert!(perms.hrtime.check().is_err());
     prompt_value.set(true);
     assert!(perms.hrtime.check().is_err());
