// Copyright 2018-2020 the Deno authors. All rights reserved. MIT license.

use crate::colors;
use crate::fs_util::resolve_from_cwd;
use deno_core::error::custom_error;
use deno_core::error::uri_error;
use deno_core::error::AnyError;
use deno_core::url;
use deno_core::ModuleSpecifier;
use serde::Deserialize;
use std::collections::HashSet;
use std::env::current_dir;
use std::fmt;
use std::hash::Hash;
#[cfg(not(test))]
use std::io;
use std::path::{Path, PathBuf};
#[cfg(test)]
use std::sync::atomic::AtomicBool;
#[cfg(test)]
use std::sync::atomic::Ordering;
#[cfg(test)]
use std::sync::Mutex;

const PERMISSION_EMOJI: &str = "⚠️";

/// Tri-state value for storing permission state
#[derive(PartialEq, Debug, Clone, Copy, Deserialize)]
pub enum PermissionState {
  Granted = 0,
  Prompt = 1,
  Denied = 2,
}

impl PermissionState {
  /// Check the permission state.
  fn check(self, msg: &str, flag_name: &str) -> Result<(), AnyError> {
    if self == PermissionState::Granted {
      log_perm_access(msg);
      return Ok(());
    }
    let message = format!("{}, run again with the {} flag", msg, flag_name);
    Err(custom_error("PermissionDenied", message))
  }
}

impl fmt::Display for PermissionState {
  fn fmt(&self, f: &mut fmt::Formatter<'_>) -> fmt::Result {
    match self {
      PermissionState::Granted => f.pad("granted"),
      PermissionState::Prompt => f.pad("prompt"),
      PermissionState::Denied => f.pad("denied"),
    }
  }
}

impl Default for PermissionState {
  fn default() -> Self {
    PermissionState::Prompt
  }
}

#[derive(Clone, Debug, Default, Deserialize, PartialEq)]
pub struct UnaryPermission<T: Eq + Hash> {
  pub global_state: PermissionState,
  pub granted_list: HashSet<T>,
  pub denied_list: HashSet<T>,
}

#[derive(Clone, Debug, Default, Deserialize, PartialEq)]
pub struct Permissions {
  pub read: UnaryPermission<PathBuf>,
  pub write: UnaryPermission<PathBuf>,
  pub net: UnaryPermission<String>,
  pub env: PermissionState,
  pub run: PermissionState,
  pub plugin: PermissionState,
  pub hrtime: PermissionState,
}

fn resolve_fs_allowlist(allow: &Option<Vec<PathBuf>>) -> HashSet<PathBuf> {
  if let Some(v) = allow {
    v.iter()
      .map(|raw_path| resolve_from_cwd(Path::new(&raw_path)).unwrap())
      .collect()
  } else {
    HashSet::new()
  }
}

#[derive(Clone, Debug, PartialEq, Default)]
pub struct PermissionsOptions {
  pub allow_env: bool,
  pub allow_hrtime: bool,
  pub allow_net: Option<Vec<String>>,
  pub allow_plugin: bool,
  pub allow_read: Option<Vec<PathBuf>>,
  pub allow_run: bool,
  pub allow_write: Option<Vec<PathBuf>>,
}

impl Permissions {
  pub fn from_options(opts: &PermissionsOptions) -> Self {
    fn global_state_from_flag_bool(flag: bool) -> PermissionState {
      if flag {
        PermissionState::Granted
      } else {
        PermissionState::Prompt
      }
    }
    fn global_state_from_option<T>(flag: &Option<Vec<T>>) -> PermissionState {
      if matches!(flag, Some(v) if v.is_empty()) {
        PermissionState::Granted
      } else {
        PermissionState::Prompt
      }
    }
    Self {
      read: UnaryPermission::<PathBuf> {
        global_state: global_state_from_option(&opts.allow_read),
        granted_list: resolve_fs_allowlist(&opts.allow_read),
        ..Default::default()
      },
      write: UnaryPermission::<PathBuf> {
        global_state: global_state_from_option(&opts.allow_write),
        granted_list: resolve_fs_allowlist(&opts.allow_write),
        ..Default::default()
      },
      net: UnaryPermission::<String> {
        global_state: global_state_from_option(&opts.allow_net),
        granted_list: opts
          .allow_net
          .as_ref()
          .map(|v| v.iter().cloned().collect())
          .unwrap_or_else(HashSet::new),
        ..Default::default()
      },
      env: global_state_from_flag_bool(opts.allow_env),
      run: global_state_from_flag_bool(opts.allow_run),
      plugin: global_state_from_flag_bool(opts.allow_plugin),
      hrtime: global_state_from_flag_bool(opts.allow_hrtime),
    }
  }

  /// Arbitrary helper. Resolves the path from CWD, and also gets a path that
  /// can be displayed without leaking the CWD when not allowed.
  fn resolved_and_display_path(&self, path: &Path) -> (PathBuf, PathBuf) {
    let resolved_path = resolve_from_cwd(path).unwrap();
    let display_path = if path.is_absolute() {
      path.to_path_buf()
    } else {
      match self
        .query_read(&Some(&current_dir().unwrap()))
        .check("", "")
      {
        Ok(_) => resolved_path.clone(),
        Err(_) => path.to_path_buf(),
      }
    };
    (resolved_path, display_path)
  }

  pub fn allow_all() -> Self {
    Self {
      read: UnaryPermission {
        global_state: PermissionState::Granted,
        ..Default::default()
      },
      write: UnaryPermission {
        global_state: PermissionState::Granted,
        ..Default::default()
      },
      net: UnaryPermission {
        global_state: PermissionState::Granted,
        ..Default::default()
      },
      env: PermissionState::Granted,
      run: PermissionState::Granted,
      plugin: PermissionState::Granted,
      hrtime: PermissionState::Granted,
    }
  }

  pub fn query_read(&self, path: &Option<&Path>) -> PermissionState {
    let path = path.map(|p| resolve_from_cwd(p).unwrap());
    if self.read.global_state == PermissionState::Denied
      && match path.as_ref() {
        None => true,
        Some(path) => check_path_blocklist(path, &self.read.denied_list),
      }
    {
      return PermissionState::Denied;
    }
    if self.read.global_state == PermissionState::Granted
      || match path.as_ref() {
        None => false,
        Some(path) => check_path_allowlist(path, &self.read.granted_list),
      }
    {
      return PermissionState::Granted;
    }
    PermissionState::Prompt
  }

  pub fn query_write(&self, path: &Option<&Path>) -> PermissionState {
    let path = path.map(|p| resolve_from_cwd(p).unwrap());
    if self.write.global_state == PermissionState::Denied
      && match path.as_ref() {
        None => true,
        Some(path) => check_path_blocklist(path, &self.write.denied_list),
      }
    {
      return PermissionState::Denied;
    }
    if self.write.global_state == PermissionState::Granted
      || match path.as_ref() {
        None => false,
        Some(path) => check_path_allowlist(path, &self.write.granted_list),
      }
    {
      return PermissionState::Granted;
    }
    PermissionState::Prompt
  }

  pub fn query_net<T: AsRef<str>>(
    &self,
    host: &Option<&(T, Option<u16>)>,
  ) -> PermissionState {
    if self.net.global_state == PermissionState::Denied
      && match host.as_ref() {
        None => true,
        Some(host) => check_host_blocklist(host, &self.net.denied_list),
      }
    {
      return PermissionState::Denied;
    }
    if self.net.global_state == PermissionState::Granted
      || match host.as_ref() {
        None => false,
        Some(host) => check_host_allowlist(host, &self.net.granted_list),
      }
    {
      return PermissionState::Granted;
    }
    PermissionState::Prompt
  }

  pub fn query_env(&self) -> PermissionState {
    self.env
  }

  pub fn query_run(&self) -> PermissionState {
    self.run
  }

  pub fn query_plugin(&self) -> PermissionState {
    self.plugin
  }

  pub fn query_hrtime(&self) -> PermissionState {
    self.hrtime
  }

  pub fn request_read(&mut self, path: &Option<&Path>) -> PermissionState {
    if let Some(path) = path {
      let (resolved_path, display_path) = self.resolved_and_display_path(path);
      let state = self.query_read(&Some(&resolved_path));
      if state == PermissionState::Prompt {
        if permission_prompt(&format!(
          "Deno requests read access to \"{}\"",
          display_path.display()
        )) {
          self
            .read
            .granted_list
            .retain(|path| !path.starts_with(&resolved_path));
          self.read.granted_list.insert(resolved_path);
          return PermissionState::Granted;
        } else {
          self
            .read
            .denied_list
            .retain(|path| !resolved_path.starts_with(path));
          self.read.denied_list.insert(resolved_path);
          self.read.global_state = PermissionState::Denied;
          return PermissionState::Denied;
        }
      }
      state
    } else {
      let state = self.query_read(&None);
      if state == PermissionState::Prompt {
        if permission_prompt("Deno requests read access") {
          self.read.granted_list.clear();
          self.read.global_state = PermissionState::Granted;
          return PermissionState::Granted;
        } else {
          self.read.global_state = PermissionState::Denied;
          return PermissionState::Denied;
        }
      }
      state
    }
  }

  pub fn request_write(&mut self, path: &Option<&Path>) -> PermissionState {
    if let Some(path) = path {
      let (resolved_path, display_path) = self.resolved_and_display_path(path);
      let state = self.query_write(&Some(&resolved_path));
      if state == PermissionState::Prompt {
        if permission_prompt(&format!(
          "Deno requests write access to \"{}\"",
          display_path.display()
        )) {
          self
            .write
            .granted_list
            .retain(|path| !path.starts_with(&resolved_path));
          self.write.granted_list.insert(resolved_path);
          return PermissionState::Granted;
        } else {
          self
            .write
            .denied_list
            .retain(|path| !resolved_path.starts_with(path));
          self.write.denied_list.insert(resolved_path);
          self.write.global_state = PermissionState::Denied;
          return PermissionState::Denied;
        }
      }
      state
    } else {
      let state = self.query_write(&None);
      if state == PermissionState::Prompt {
        if permission_prompt("Deno requests write access") {
          self.write.granted_list.clear();
          self.write.global_state = PermissionState::Granted;
          return PermissionState::Granted;
        } else {
          self.write.global_state = PermissionState::Denied;
          return PermissionState::Denied;
        }
      }
      state
    }
  }

  pub fn request_net<T: AsRef<str>>(
    &mut self,
    host: &Option<&(T, Option<u16>)>,
  ) -> PermissionState {
    if let Some(host) = host {
      let state = self.query_net(&Some(host));
      if state == PermissionState::Prompt {
        let host_string = format_host(host);
        if permission_prompt(&format!(
          "Deno requests network access to \"{}\"",
          host_string,
        )) {
          if host.1.is_none() {
            self
              .net
              .granted_list
              .retain(|h| !h.starts_with(&format!("{}:", host.0.as_ref())));
          }
          self.net.granted_list.insert(host_string);
          return PermissionState::Granted;
        } else {
          if host.1.is_some() {
            self.net.denied_list.remove(host.0.as_ref());
          }
          self.net.denied_list.insert(host_string);
          self.net.global_state = PermissionState::Denied;
          return PermissionState::Denied;
        }
      }
      state
    } else {
      let state = self.query_net::<&str>(&None);
      if state == PermissionState::Prompt {
        if permission_prompt("Deno requests network access") {
          self.net.granted_list.clear();
          self.net.global_state = PermissionState::Granted;
          return PermissionState::Granted;
        } else {
          self.net.global_state = PermissionState::Denied;
          return PermissionState::Denied;
        }
      }
      state
    }
  }

  pub fn request_env(&mut self) -> PermissionState {
    if self.env == PermissionState::Prompt {
      if permission_prompt("Deno requests access to environment variables") {
        self.env = PermissionState::Granted;
      } else {
        self.env = PermissionState::Denied;
      }
    }
    self.env
  }

  pub fn request_run(&mut self) -> PermissionState {
    if self.run == PermissionState::Prompt {
      if permission_prompt("Deno requests to access to run a subprocess") {
        self.run = PermissionState::Granted;
      } else {
        self.run = PermissionState::Denied;
      }
    }
    self.run
  }

  pub fn request_plugin(&mut self) -> PermissionState {
    if self.plugin == PermissionState::Prompt {
      if permission_prompt("Deno requests to open plugins") {
        self.plugin = PermissionState::Granted;
      } else {
        self.plugin = PermissionState::Denied;
      }
    }
    self.plugin
  }

  pub fn request_hrtime(&mut self) -> PermissionState {
    if self.hrtime == PermissionState::Prompt {
      if permission_prompt("Deno requests access to high precision time") {
        self.hrtime = PermissionState::Granted;
      } else {
        self.hrtime = PermissionState::Denied;
      }
    }
    self.hrtime
  }

  pub fn revoke_read(&mut self, path: &Option<&Path>) -> PermissionState {
    if let Some(path) = path {
      let path = resolve_from_cwd(path).unwrap();
      self
        .read
        .granted_list
        .retain(|path_| !path_.starts_with(&path));
    } else {
      self.read.granted_list.clear();
      if self.read.global_state == PermissionState::Granted {
        self.read.global_state = PermissionState::Prompt;
      }
    }
    self.query_read(path)
  }

  pub fn revoke_write(&mut self, path: &Option<&Path>) -> PermissionState {
    if let Some(path) = path {
      let path = resolve_from_cwd(path).unwrap();
      self
        .write
        .granted_list
        .retain(|path_| !path_.starts_with(&path));
    } else {
      self.write.granted_list.clear();
      if self.write.global_state == PermissionState::Granted {
        self.write.global_state = PermissionState::Prompt;
      }
    }
    self.query_write(path)
  }

  pub fn revoke_net<T: AsRef<str>>(
    &mut self,
    host: &Option<&(T, Option<u16>)>,
  ) -> PermissionState {
    if let Some(host) = host {
      self.net.granted_list.remove(&format_host(host));
      if host.1.is_none() {
        self
          .net
          .granted_list
          .retain(|h| !h.starts_with(&format!("{}:", host.0.as_ref())));
      }
    } else {
      self.net.granted_list.clear();
      if self.net.global_state == PermissionState::Granted {
        self.net.global_state = PermissionState::Prompt;
      }
    }
    self.query_net(host)
  }

  pub fn revoke_env(&mut self) -> PermissionState {
    if self.env == PermissionState::Granted {
      self.env = PermissionState::Prompt;
    }
    self.env
  }

  pub fn revoke_run(&mut self) -> PermissionState {
    if self.run == PermissionState::Granted {
      self.run = PermissionState::Prompt;
    }
    self.run
  }

  pub fn revoke_plugin(&mut self) -> PermissionState {
    if self.plugin == PermissionState::Granted {
      self.plugin = PermissionState::Prompt;
    }
    self.plugin
  }

  pub fn revoke_hrtime(&mut self) -> PermissionState {
    if self.hrtime == PermissionState::Granted {
      self.hrtime = PermissionState::Prompt;
    }
    self.hrtime
  }

  pub fn check_read(&self, path: &Path) -> Result<(), AnyError> {
    let (resolved_path, display_path) = self.resolved_and_display_path(path);
    self.query_read(&Some(&resolved_path)).check(
      &format!("read access to \"{}\"", display_path.display()),
      "--allow-read",
    )
  }

  /// As `check_read()`, but permission error messages will anonymize the path
  /// by replacing it with the given `display`.
  pub fn check_read_blind(
    &self,
    path: &Path,
    display: &str,
  ) -> Result<(), AnyError> {
    let resolved_path = resolve_from_cwd(path).unwrap();
    self
      .query_read(&Some(&resolved_path))
      .check(&format!("read access to <{}>", display), "--allow-read")
  }

  pub fn check_write(&self, path: &Path) -> Result<(), AnyError> {
    let (resolved_path, display_path) = self.resolved_and_display_path(path);
    self.query_write(&Some(&resolved_path)).check(
      &format!("write access to \"{}\"", display_path.display()),
      "--allow-write",
    )
  }

  pub fn check_net<T: AsRef<str>>(
    &self,
    host: &(T, Option<u16>),
  ) -> Result<(), AnyError> {
    self.query_net(&Some(host)).check(
      &format!("network access to \"{}\"", format_host(host)),
      "--allow-net",
    )
  }

  pub fn check_net_all(&self) -> Result<(), AnyError> {
    self.net.global_state.check("network access", "--allow-net")
  }

  pub fn check_net_url(&self, url: &url::Url) -> Result<(), AnyError> {
    let hostname = url
      .host_str()
      .ok_or_else(|| uri_error("Missing host"))?
      .to_string();
    let display_host = match url.port() {
      None => hostname.clone(),
      Some(port) => format!("{}:{}", hostname, port),
    };
    self
      .query_net(&Some(&(hostname, url.port_or_known_default())))
      .check(
        &format!("network access to \"{}\"", display_host),
        "--allow-net",
      )
  }

  /// A helper function that determines if the module specifier is a local or
  /// remote, and performs a read or net check for the specifier.
  pub fn check_specifier(
    &self,
    specifier: &ModuleSpecifier,
  ) -> Result<(), AnyError> {
    let url = specifier.as_url();
    if url.scheme() == "file" {
      let path = url.to_file_path().unwrap();
      self.check_read(&path)
    } else {
      self.check_net_url(url)
    }
  }

  pub fn check_env(&self) -> Result<(), AnyError> {
    self
      .env
      .check("access to environment variables", "--allow-env")
  }

  pub fn check_run(&self) -> Result<(), AnyError> {
    self.run.check("access to run a subprocess", "--allow-run")
  }

  pub fn check_plugin(&self, path: &Path) -> Result<(), AnyError> {
    let (_, display_path) = self.resolved_and_display_path(path);
    self.plugin.check(
      &format!("access to open a plugin: {}", display_path.display()),
      "--allow-plugin",
    )
  }

  pub fn check_hrtime(&self) -> Result<(), AnyError> {
    self
      .hrtime
      .check("access to high precision time", "--allow-hrtime")
  }
}

impl deno_fetch::FetchPermissions for Permissions {
  fn check_net_url(&self, url: &url::Url) -> Result<(), AnyError> {
    Permissions::check_net_url(self, url)
  }

  fn check_read(&self, p: &PathBuf) -> Result<(), AnyError> {
    Permissions::check_read(self, p)
  }
}

/// Shows the permission prompt and returns the answer according to the user input.
/// This loops until the user gives the proper input.
#[cfg(not(test))]
fn permission_prompt(message: &str) -> bool {
  if !atty::is(atty::Stream::Stdin) || !atty::is(atty::Stream::Stderr) {
    return false;
  };
  let msg = format!(
    "️{}  {}. Grant? [g/d (g = grant, d = deny)] ",
    PERMISSION_EMOJI, message
  );
  // print to stderr so that if deno is > to a file this is still displayed.
  eprint!("{}", colors::bold(&msg));
  loop {
    let mut input = String::new();
    let stdin = io::stdin();
    let result = stdin.read_line(&mut input);
    if result.is_err() {
      return false;
    };
    let ch = input.chars().next().unwrap();
    match ch.to_ascii_lowercase() {
      'g' => return true,
      'd' => return false,
      _ => {
        // If we don't get a recognized option try again.
        let msg_again =
          format!("Unrecognized option '{}' [g/d (g = grant, d = deny)] ", ch);
        eprint!("{}", colors::bold(&msg_again));
      }
    };
  }
}

#[cfg(test)]
lazy_static! {
  /// Lock this when you use `set_prompt_result` in a test case.
  static ref PERMISSION_PROMPT_GUARD: Mutex<()> = Mutex::new(());
}

#[cfg(test)]
static STUB_PROMPT_VALUE: AtomicBool = AtomicBool::new(true);

#[cfg(test)]
fn set_prompt_result(value: bool) {
  STUB_PROMPT_VALUE.store(value, Ordering::SeqCst);
}

// When testing, permission prompt returns the value of STUB_PROMPT_VALUE
// which we set from the test functions.
#[cfg(test)]
fn permission_prompt(_message: &str) -> bool {
  STUB_PROMPT_VALUE.load(Ordering::SeqCst)
}

fn log_perm_access(message: &str) {
  debug!(
    "{}",
    colors::bold(&format!("{}️  Granted {}", PERMISSION_EMOJI, message))
  );
}

fn check_path_allowlist(path: &Path, allowlist: &HashSet<PathBuf>) -> bool {
  for path_ in allowlist {
    if path.starts_with(path_) {
      return true;
    }
  }
  false
}

fn check_path_blocklist(path: &Path, blocklist: &HashSet<PathBuf>) -> bool {
  for path_ in blocklist {
    if path_.starts_with(path) {
      return true;
    }
  }
  false
}

fn check_host_allowlist<T: AsRef<str>>(
  host: &(T, Option<u16>),
  allowlist: &HashSet<String>,
) -> bool {
  let (hostname, port) = host;
  allowlist.contains(hostname.as_ref())
    || (port.is_some() && allowlist.contains(&format_host(host)))
}

fn check_host_blocklist<T: AsRef<str>>(
  host: &(T, Option<u16>),
  blocklist: &HashSet<String>,
) -> bool {
  let (hostname, port) = host;
  match port {
    None => blocklist.iter().any(|host| {
      host == hostname.as_ref()
        || host.starts_with(&format!("{}:", hostname.as_ref()))
    }),
    Some(_) => blocklist.contains(&format_host(host)),
  }
}

fn format_host<T: AsRef<str>>(host: &(T, Option<u16>)) -> String {
  let (hostname, port) = host;
  match port {
    None => hostname.as_ref().to_string(),
    Some(port) => format!("{}:{}", hostname.as_ref(), port),
  }
}

#[cfg(test)]
mod tests {
  use super::*;
  use deno_core::serde_json;

  // Creates vector of strings, Vec<String>
  macro_rules! svec {
      ($($x:expr),*) => (vec![$($x.to_string()),*]);
  }

  #[test]
  fn check_paths() {
    let allowlist = vec![
      PathBuf::from("/a/specific/dir/name"),
      PathBuf::from("/a/specific"),
      PathBuf::from("/b/c"),
    ];

    let perms = Permissions::from_options(&PermissionsOptions {
      allow_read: Some(allowlist.clone()),
      allow_write: Some(allowlist),
      ..Default::default()
    });

    // Inside of /a/specific and /a/specific/dir/name
    assert!(perms.check_read(Path::new("/a/specific/dir/name")).is_ok());
    assert!(perms.check_write(Path::new("/a/specific/dir/name")).is_ok());

    // Inside of /a/specific but outside of /a/specific/dir/name
    assert!(perms.check_read(Path::new("/a/specific/dir")).is_ok());
    assert!(perms.check_write(Path::new("/a/specific/dir")).is_ok());

    // Inside of /a/specific and /a/specific/dir/name
    assert!(perms
      .check_read(Path::new("/a/specific/dir/name/inner"))
      .is_ok());
    assert!(perms
      .check_write(Path::new("/a/specific/dir/name/inner"))
      .is_ok());

    // Inside of /a/specific but outside of /a/specific/dir/name
    assert!(perms.check_read(Path::new("/a/specific/other/dir")).is_ok());
    assert!(perms
      .check_write(Path::new("/a/specific/other/dir"))
      .is_ok());

    // Exact match with /b/c
    assert!(perms.check_read(Path::new("/b/c")).is_ok());
    assert!(perms.check_write(Path::new("/b/c")).is_ok());

    // Sub path within /b/c
    assert!(perms.check_read(Path::new("/b/c/sub/path")).is_ok());
    assert!(perms.check_write(Path::new("/b/c/sub/path")).is_ok());

    // Sub path within /b/c, needs normalizing
    assert!(perms
      .check_read(Path::new("/b/c/sub/path/../path/."))
      .is_ok());
    assert!(perms
      .check_write(Path::new("/b/c/sub/path/../path/."))
      .is_ok());

    // Inside of /b but outside of /b/c
    assert!(perms.check_read(Path::new("/b/e")).is_err());
    assert!(perms.check_write(Path::new("/b/e")).is_err());

    // Inside of /a but outside of /a/specific
    assert!(perms.check_read(Path::new("/a/b")).is_err());
    assert!(perms.check_write(Path::new("/a/b")).is_err());
  }

  #[test]
  fn test_check_net() {
    let perms = Permissions::from_options(&PermissionsOptions {
      allow_net: Some(svec![
        "localhost",
        "deno.land",
        "github.com:3000",
        "127.0.0.1",
        "172.16.0.2:8000",
        "www.github.com:443"
      ]),
      ..Default::default()
    });

    let domain_tests = vec![
      ("localhost", 1234, true),
      ("deno.land", 0, true),
      ("deno.land", 3000, true),
      ("deno.lands", 0, false),
      ("deno.lands", 3000, false),
      ("github.com", 3000, true),
      ("github.com", 0, false),
      ("github.com", 2000, false),
      ("github.net", 3000, false),
      ("127.0.0.1", 0, true),
      ("127.0.0.1", 3000, true),
      ("127.0.0.2", 0, false),
      ("127.0.0.2", 3000, false),
      ("172.16.0.2", 8000, true),
      ("172.16.0.2", 0, false),
      ("172.16.0.2", 6000, false),
      ("172.16.0.1", 8000, false),
      // Just some random hosts that should err
      ("somedomain", 0, false),
      ("192.168.0.1", 0, false),
    ];

    for (host, port, is_ok) in domain_tests {
      assert_eq!(is_ok, perms.check_net(host, port).is_ok());
    }
  }

  #[test]
  fn test_check_net_all() {
    let tests = vec![
      (
        Permissions::from_options(&PermissionsOptions {
          allow_net: false,
          net_allowlist: svec![],
          ..Default::default()
        }),
        false,
      ),
      (
        Permissions::from_options(&PermissionsOptions {
          allow_net: true,
          net_allowlist: svec![],
          ..Default::default()
        }),
        true,
      ),
      (
        Permissions::from_options(&PermissionsOptions {
          allow_net: false,
          net_allowlist: svec!["deno.land"],
          ..Default::default()
        }),
        false,
      ),
    ];

    for (perms, is_ok) in tests {
      assert_eq!(is_ok, perms.check_net_all().is_ok());
    }
  }

  #[test]
  fn test_check_net_url() {
    let perms = Permissions::from_options(&PermissionsOptions {
      net_allowlist: svec![
        "localhost",
        "deno.land",
        "github.com:3000",
        "127.0.0.1",
        "172.16.0.2:8000",
        "www.github.com:443"
      ],
      ..Default::default()
    });

    let url_tests = vec![
      // Any protocol + port for localhost should be ok, since we don't specify
      ("http://localhost", true),
      ("https://localhost", true),
      ("https://localhost:4443", true),
      ("tcp://localhost:5000", true),
      ("udp://localhost:6000", true),
      // Correct domain + any port and protocol should be ok incorrect shouldn't
      ("https://deno.land/std/example/welcome.ts", true),
      ("https://deno.land:3000/std/example/welcome.ts", true),
      ("https://deno.lands/std/example/welcome.ts", false),
      ("https://deno.lands:3000/std/example/welcome.ts", false),
      // Correct domain + port should be ok all other combinations should err
      ("https://github.com:3000/denoland/deno", true),
      ("https://github.com/denoland/deno", false),
      ("https://github.com:2000/denoland/deno", false),
      ("https://github.net:3000/denoland/deno", false),
      // Correct ipv4 address + any port should be ok others should err
      ("tcp://127.0.0.1", true),
      ("https://127.0.0.1", true),
      ("tcp://127.0.0.1:3000", true),
      ("https://127.0.0.1:3000", true),
      ("tcp://127.0.0.2", false),
      ("https://127.0.0.2", false),
      ("tcp://127.0.0.2:3000", false),
      ("https://127.0.0.2:3000", false),
      // Correct address + port should be ok all other combinations should err
      ("tcp://172.16.0.2:8000", true),
      ("https://172.16.0.2:8000", true),
      ("tcp://172.16.0.2", false),
      ("https://172.16.0.2", false),
      ("tcp://172.16.0.2:6000", false),
      ("https://172.16.0.2:6000", false),
      ("tcp://172.16.0.1:8000", false),
      ("https://172.16.0.1:8000", false),
      // Testing issue #6531 (Network permissions check doesn't account for well-known default ports) so we dont regress
      ("https://www.github.com:443/robots.txt", true),
    ];

    for (url_str, is_ok) in url_tests {
      let u = url::Url::parse(url_str).unwrap();
<<<<<<< HEAD
      assert_eq!(is_ok, perms.check_net_url(&u).is_ok());
=======
      assert_eq!(*is_ok, perms.check_net_url(&u).is_ok());
    }

    for (hostname, port, is_ok) in domain_tests.iter() {
      assert_eq!(*is_ok, perms.check_net(&(hostname, Some(*port))).is_ok());
>>>>>>> 0a509152
    }
  }

  #[test]
  fn check_specifiers() {
    let read_allowlist = if cfg!(target_os = "windows") {
      vec![PathBuf::from("C:\\a")]
    } else {
      vec![PathBuf::from("/a")]
    };
    let perms = Permissions::from_options(&PermissionsOptions {
      allow_read: Some(read_allowlist),
      allow_net: Some(svec!["localhost"]),
      ..Default::default()
    });

    let mut fixtures = vec![
      (
        ModuleSpecifier::resolve_url_or_path("http://localhost:4545/mod.ts")
          .unwrap(),
        true,
      ),
      (
        ModuleSpecifier::resolve_url_or_path("http://deno.land/x/mod.ts")
          .unwrap(),
        false,
      ),
    ];

    if cfg!(target_os = "windows") {
      fixtures.push((
        ModuleSpecifier::resolve_url_or_path("file:///C:/a/mod.ts").unwrap(),
        true,
      ));
      fixtures.push((
        ModuleSpecifier::resolve_url_or_path("file:///C:/b/mod.ts").unwrap(),
        false,
      ));
    } else {
      fixtures.push((
        ModuleSpecifier::resolve_url_or_path("file:///a/mod.ts").unwrap(),
        true,
      ));
      fixtures.push((
        ModuleSpecifier::resolve_url_or_path("file:///b/mod.ts").unwrap(),
        false,
      ));
    }

    for (specifier, expected) in fixtures {
      assert_eq!(perms.check_specifier(&specifier).is_ok(), expected);
    }
  }

  #[test]
  fn test_deserialize_perms() {
    let json_perms = r#"
    {
      "read": {
        "global_state": "Granted",
        "granted_list": [],
        "denied_list": []
      },
      "write": {
        "global_state": "Granted",
        "granted_list": [],
        "denied_list": []
      },
      "net": {
        "global_state": "Granted",
        "granted_list": [],
        "denied_list": []
      },
      "env": "Granted",
      "run": "Granted",
      "plugin": "Granted",
      "hrtime": "Granted"
    }
    "#;
    let perms0 = Permissions {
      read: UnaryPermission {
        global_state: PermissionState::Granted,
        ..Default::default()
      },
      write: UnaryPermission {
        global_state: PermissionState::Granted,
        ..Default::default()
      },
      net: UnaryPermission {
        global_state: PermissionState::Granted,
        ..Default::default()
      },
      env: PermissionState::Granted,
      run: PermissionState::Granted,
      hrtime: PermissionState::Granted,
      plugin: PermissionState::Granted,
    };
    let deserialized_perms: Permissions =
      serde_json::from_str(json_perms).unwrap();
    assert_eq!(perms0, deserialized_perms);
  }

  #[test]
  fn test_query() {
    let perms1 = Permissions {
      read: UnaryPermission {
        global_state: PermissionState::Granted,
        ..Default::default()
      },
      write: UnaryPermission {
        global_state: PermissionState::Granted,
        ..Default::default()
      },
      net: UnaryPermission {
        global_state: PermissionState::Granted,
        ..Default::default()
      },
      env: PermissionState::Granted,
      run: PermissionState::Granted,
      plugin: PermissionState::Granted,
      hrtime: PermissionState::Granted,
    };
    let perms2 = Permissions {
      read: UnaryPermission {
        global_state: PermissionState::Prompt,
        granted_list: resolve_fs_allowlist(&Some(vec![PathBuf::from("/foo")])),
        ..Default::default()
      },
      write: UnaryPermission {
        global_state: PermissionState::Prompt,
        granted_list: resolve_fs_allowlist(&Some(vec![PathBuf::from("/foo")])),
        ..Default::default()
      },
      net: UnaryPermission {
        global_state: PermissionState::Prompt,
        granted_list: ["127.0.0.1:8000".to_string()].iter().cloned().collect(),
        ..Default::default()
      },
      env: PermissionState::Prompt,
      run: PermissionState::Prompt,
      plugin: PermissionState::Prompt,
      hrtime: PermissionState::Prompt,
    };
    #[rustfmt::skip]
    {
      assert_eq!(perms1.query_read(&None), PermissionState::Granted);
      assert_eq!(perms1.query_read(&Some(&Path::new("/foo"))), PermissionState::Granted);
      assert_eq!(perms2.query_read(&None), PermissionState::Prompt);
      assert_eq!(perms2.query_read(&Some(&Path::new("/foo"))), PermissionState::Granted);
      assert_eq!(perms2.query_read(&Some(&Path::new("/foo/bar"))), PermissionState::Granted);
      assert_eq!(perms1.query_write(&None), PermissionState::Granted);
      assert_eq!(perms1.query_write(&Some(&Path::new("/foo"))), PermissionState::Granted);
      assert_eq!(perms2.query_write(&None), PermissionState::Prompt);
      assert_eq!(perms2.query_write(&Some(&Path::new("/foo"))), PermissionState::Granted);
      assert_eq!(perms2.query_write(&Some(&Path::new("/foo/bar"))), PermissionState::Granted);
      assert_eq!(perms1.query_net::<&str>(&None), PermissionState::Granted);
      assert_eq!(perms1.query_net(&Some(&("127.0.0.1", None))), PermissionState::Granted);
      assert_eq!(perms2.query_net::<&str>(&None), PermissionState::Prompt);
      assert_eq!(perms2.query_net(&Some(&("127.0.0.1", Some(8000)))), PermissionState::Granted);
      assert_eq!(perms1.query_env(), PermissionState::Granted);
      assert_eq!(perms2.query_env(), PermissionState::Prompt);
      assert_eq!(perms1.query_run(), PermissionState::Granted);
      assert_eq!(perms2.query_run(), PermissionState::Prompt);
      assert_eq!(perms1.query_plugin(), PermissionState::Granted);
      assert_eq!(perms2.query_plugin(), PermissionState::Prompt);
      assert_eq!(perms1.query_hrtime(), PermissionState::Granted);
      assert_eq!(perms2.query_hrtime(), PermissionState::Prompt);
    };
  }

  #[test]
  fn test_request() {
    let mut perms = Permissions {
      read: UnaryPermission {
        global_state: PermissionState::Prompt,
        ..Default::default()
      },
      write: UnaryPermission {
        global_state: PermissionState::Prompt,
        ..Default::default()
      },
      net: UnaryPermission {
        global_state: PermissionState::Prompt,
        ..Default::default()
      },
      env: PermissionState::Prompt,
      run: PermissionState::Prompt,
      plugin: PermissionState::Prompt,
      hrtime: PermissionState::Prompt,
    };
    #[rustfmt::skip]
    {
      let _guard = PERMISSION_PROMPT_GUARD.lock().unwrap();
      set_prompt_result(true);
      assert_eq!(perms.request_read(&Some(&Path::new("/foo"))), PermissionState::Granted);
      assert_eq!(perms.query_read(&None), PermissionState::Prompt);
      set_prompt_result(false);
      assert_eq!(perms.request_read(&Some(&Path::new("/foo/bar"))), PermissionState::Granted);
      set_prompt_result(false);
      assert_eq!(perms.request_write(&Some(&Path::new("/foo"))), PermissionState::Denied);
      assert_eq!(perms.query_write(&Some(&Path::new("/foo/bar"))), PermissionState::Prompt);
      set_prompt_result(true);
      assert_eq!(perms.request_write(&None), PermissionState::Denied);
      set_prompt_result(true);
      assert_eq!(perms.request_net(&Some(&("127.0.0.1", None))), PermissionState::Granted);
      set_prompt_result(false);
      assert_eq!(perms.request_net(&Some(&("127.0.0.1", Some(8000)))), PermissionState::Granted);
      set_prompt_result(true);
      assert_eq!(perms.request_env(), PermissionState::Granted);
      set_prompt_result(false);
      assert_eq!(perms.request_env(), PermissionState::Granted);
      set_prompt_result(false);
      assert_eq!(perms.request_run(), PermissionState::Denied);
      set_prompt_result(true);
      assert_eq!(perms.request_run(), PermissionState::Denied);
      set_prompt_result(true);
      assert_eq!(perms.request_plugin(), PermissionState::Granted);
      set_prompt_result(false);
      assert_eq!(perms.request_plugin(), PermissionState::Granted);
      set_prompt_result(false);
      assert_eq!(perms.request_hrtime(), PermissionState::Denied);
      set_prompt_result(true);
      assert_eq!(perms.request_hrtime(), PermissionState::Denied);
    };
  }

  #[test]
  fn test_revoke() {
    let mut perms = Permissions {
      read: UnaryPermission {
        global_state: PermissionState::Prompt,
        granted_list: resolve_fs_allowlist(&Some(vec![PathBuf::from("/foo")])),
        ..Default::default()
      },
      write: UnaryPermission {
        global_state: PermissionState::Prompt,
        granted_list: resolve_fs_allowlist(&Some(vec![PathBuf::from("/foo")])),
        ..Default::default()
      },
      net: UnaryPermission {
        global_state: PermissionState::Prompt,
        granted_list: svec!["127.0.0.1"].iter().cloned().collect(),
        ..Default::default()
      },
      env: PermissionState::Granted,
      run: PermissionState::Granted,
      plugin: PermissionState::Prompt,
      hrtime: PermissionState::Denied,
    };
    #[rustfmt::skip]
    {
      assert_eq!(perms.revoke_read(&Some(&Path::new("/foo/bar"))), PermissionState::Granted);
      assert_eq!(perms.revoke_read(&Some(&Path::new("/foo"))), PermissionState::Prompt);
      assert_eq!(perms.query_read(&Some(&Path::new("/foo/bar"))), PermissionState::Prompt);
      assert_eq!(perms.revoke_write(&Some(&Path::new("/foo/bar"))), PermissionState::Granted);
      assert_eq!(perms.revoke_write(&None), PermissionState::Prompt);
      assert_eq!(perms.query_write(&Some(&Path::new("/foo/bar"))), PermissionState::Prompt);
      assert_eq!(perms.revoke_net(&Some(&("127.0.0.1", Some(8000)))), PermissionState::Granted);
      assert_eq!(perms.revoke_net(&Some(&("127.0.0.1", None))), PermissionState::Prompt);
      assert_eq!(perms.revoke_env(), PermissionState::Prompt);
      assert_eq!(perms.revoke_run(), PermissionState::Prompt);
      assert_eq!(perms.revoke_plugin(), PermissionState::Prompt);
      assert_eq!(perms.revoke_hrtime(), PermissionState::Denied);
    };
  }
}<|MERGE_RESOLUTION|>--- conflicted
+++ resolved
@@ -847,7 +847,7 @@
     ];
 
     for (host, port, is_ok) in domain_tests {
-      assert_eq!(is_ok, perms.check_net(host, port).is_ok());
+      assert_eq!(is_ok, perms.check_net(&(host, Some(port))).is_ok());
     }
   }
 
@@ -856,24 +856,21 @@
     let tests = vec![
       (
         Permissions::from_options(&PermissionsOptions {
-          allow_net: false,
-          net_allowlist: svec![],
+          allow_net: None,
           ..Default::default()
         }),
         false,
       ),
       (
         Permissions::from_options(&PermissionsOptions {
-          allow_net: true,
-          net_allowlist: svec![],
+          allow_net: Some(svec![]),
           ..Default::default()
         }),
         true,
       ),
       (
         Permissions::from_options(&PermissionsOptions {
-          allow_net: false,
-          net_allowlist: svec!["deno.land"],
+          allow_net: Some(svec!["deno.land"]),
           ..Default::default()
         }),
         false,
@@ -888,14 +885,14 @@
   #[test]
   fn test_check_net_url() {
     let perms = Permissions::from_options(&PermissionsOptions {
-      net_allowlist: svec![
+      allow_net: Some(svec![
         "localhost",
         "deno.land",
         "github.com:3000",
         "127.0.0.1",
         "172.16.0.2:8000",
         "www.github.com:443"
-      ],
+      ]),
       ..Default::default()
     });
 
@@ -940,15 +937,7 @@
 
     for (url_str, is_ok) in url_tests {
       let u = url::Url::parse(url_str).unwrap();
-<<<<<<< HEAD
       assert_eq!(is_ok, perms.check_net_url(&u).is_ok());
-=======
-      assert_eq!(*is_ok, perms.check_net_url(&u).is_ok());
-    }
-
-    for (hostname, port, is_ok) in domain_tests.iter() {
-      assert_eq!(*is_ok, perms.check_net(&(hostname, Some(*port))).is_ok());
->>>>>>> 0a509152
     }
   }
 
