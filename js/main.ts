--- conflicted
+++ resolved
@@ -24,14 +24,8 @@
   return builder.asUint8Array();
 }
 
-<<<<<<< HEAD
 /* tslint:disable-next-line:no-default-export */
 export default function denoMain() {
-  deno.print(`ts.version: ${ts.version}`);
-
-=======
-window["denoMain"] = () => {
->>>>>>> d93bd4b1
   // First we send an empty "Start" message to let the privlaged side know we
   // are ready. The response should be a "StartRes" message containing the CLI
   // argv and other info.
@@ -65,9 +59,4 @@
   const inputFn = argv[1];
   const mod = runtime.resolveModule(inputFn, `${cwd}/`);
   mod.compileAndRun();
-<<<<<<< HEAD
-  */
-}
-=======
-};
->>>>>>> d93bd4b1
+}