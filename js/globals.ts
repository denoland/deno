--- conflicted
+++ resolved
@@ -1,12 +1,8 @@
 // Copyright 2018 the Deno authors. All rights reserved. MIT license.
 import * as blob from "./blob";
-<<<<<<< HEAD
 import * as file from "./file";
 import * as formdata from "./form_data";
-import * as console from "./console";
-=======
 import * as console_ from "./console";
->>>>>>> 988ec88d
 import * as fetch_ from "./fetch";
 import { globalEval } from "./global_eval";
 import { libdeno } from "./libdeno";
@@ -45,14 +41,9 @@
 
 window.fetch = fetch_.fetch;
 
-<<<<<<< HEAD
-window.Headers = fetch_.DenoHeaders;
-window.Blob = blob.DenoBlob;
-window.File = file.DenoFile;
-window.FormData = formdata.FormData;
-=======
 // using the `as` keyword to mask the internal types when generating the
 // runtime library
 window.Headers = fetch_.Headers as domTypes.HeadersConstructor;
 window.Blob = blob.DenoBlob;
->>>>>>> 988ec88d
+window.File = file.DenoFile;
+window.FormData = formdata.FormData;