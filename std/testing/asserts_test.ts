--- conflicted
+++ resolved
@@ -414,7 +414,6 @@
   },
 });
 
-<<<<<<< HEAD
 Deno.test({
   name: "assert* functions with specified type paratemeter",
   fn(): void {
@@ -424,7 +423,8 @@
     const value = { x: 1 };
     assertStrictEquals<typeof value>(value, value);
   },
-=======
+});
+
 Deno.test("Assert Throws Non-Error Fail", () => {
   assertThrows(
     () => {
@@ -506,5 +506,4 @@
     AssertionError,
     "A non-Error object was thrown or rejected."
   );
->>>>>>> 3314b463
 });