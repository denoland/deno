--- conflicted
+++ resolved
@@ -8,15 +8,10 @@
 test(async function existsFile() {
   const availableFile = await new Promise((resolve) => {
     const tmpFilePath = Deno.makeTempFileSync();
-<<<<<<< HEAD
-    exists(tmpFilePath, (exists: boolean) => resolve(exists));
-    Deno.removeSync(tmpFilePath);
-=======
     exists(tmpFilePath, (exists: boolean) => {
       Deno.removeSync(tmpFilePath);
       resolve(exists);
     });
->>>>>>> 4d2b9cd3
   });
   const notAvailableFile = await new Promise((resolve) => {
     exists("./notAvailable.txt", (exists: boolean) => resolve(exists));
