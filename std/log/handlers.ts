--- conflicted
+++ resolved
@@ -202,28 +202,16 @@
     }
   }
 
-<<<<<<< HEAD
   protected writeLog(msg: string): void {
-    const currentFileSize = statSync(this._filename).size;
-    if (
-      currentFileSize + msg.length + this._buf.buffered() + 1 >
-      this.#maxBytes
-    ) {
-=======
-  handle(logRecord: LogRecord): void {
-    if (this.level > logRecord.level) return;
-
-    const msg = this.format(logRecord);
     const msgByteLength = this.#encoder.encode(msg).byteLength + 1;
+
     if (this.#currentFileSize + msgByteLength > this.#maxBytes) {
->>>>>>> ad6d2a77
       this.rotateLogFiles();
-      this.#currentFileSize = msgByteLength;
-    } else {
-      this.#currentFileSize += msgByteLength;
+      this.#currentFileSize = 0;
     }
 
     this._buf.writeSync(this._encoder.encode(msg + "\n"));
+    this.#currentFileSize += msgByteLength;
   }
 
   rotateLogFiles(): void {
