--- conflicted
+++ resolved
@@ -1,9 +1,5 @@
-<<<<<<< HEAD
-// Copyright 2018-2020 the Deno authors. All rights reserved. MIT license.
+// Copyright 2018-2021 the Deno authors. All rights reserved. MIT license.
 import { resolvePath } from "../fs/mod.ts";
-=======
-// Copyright 2018-2021 the Deno authors. All rights reserved. MIT license.
->>>>>>> 40fc5f55
 import * as path from "../path/mod.ts";
 import { ensureDir, ensureDirSync } from "./ensure_dir.ts";
 import { getFileInfoType, isSubdir } from "./_util.ts";
