import {
  AssertionError,
  assertThrowsAsync,
  assertEquals,
  assert,
  assertNotEOF,
  assertNotEquals,
  assertMatch,
} from "../testing/asserts.ts";
import {
  bodyReader,
  writeTrailers,
  readTrailers,
  parseHTTPVersion,
  readRequest,
  writeResponse,
  parseKeepAlive,
  KeepAlive,
  writeRequest,
  readResponse,
} from "./io.ts";
import { encode, decode } from "../encoding/utf8.ts";
import { BufReader, ReadLineResult } from "../io/bufio.ts";
import { chunkedBodyReader } from "./io.ts";
import { ServerResponse, ServerRequest } from "./server.ts";
import { StringReader, stringReader, multiReader } from "../io/readers.ts";
import { mockConn } from "./testing.ts";
import { ClientRequest } from "./client.ts";
import { TimeoutError, deferred } from "../util/async.ts";
import { readUntilEOF } from "../io/ioutil.ts";
const { Buffer, test } = Deno;

const kBuf = new Uint8Array(1);
test("[http/io] bodyReader", async () => {
  const text = "Hello, Deno";
  const r = bodyReader(text.length, new BufReader(new Buffer(encode(text))));
  assertEquals(decode(await Deno.readAll(r)), text);
  assertEquals(await r.read(kBuf), Deno.EOF);
});
function chunkify(n: number, char: string): string {
  const v = Array.from({ length: n })
    .map(() => `${char}`)
    .join("");
  return `${n.toString(16)}\r\n${v}\r\n`;
}
test("[http/io] chunkedBodyReader", async () => {
  const body = [
    chunkify(3, "a"),
    chunkify(5, "b"),
    chunkify(11, "c"),
    chunkify(22, "d"),
    chunkify(0, ""),
  ].join("");
  const h = new Headers();
  const r = chunkedBodyReader(h, new BufReader(new Buffer(encode(body))));
  let result: number | Deno.EOF;
  // Use small buffer as some chunks exceed buffer size
  const buf = new Uint8Array(5);
  const dest = new Buffer();
  while ((result = await r.read(buf)) !== Deno.EOF) {
    const len = Math.min(buf.byteLength, result);
    await dest.write(buf.subarray(0, len));
  }
  const exp = "aaabbbbbcccccccccccdddddddddddddddddddddd";
  assertEquals(dest.toString(), exp);
  assertEquals(await r.read(kBuf), Deno.EOF);
});

test("[http/io] chunkedBodyReader with trailers", async () => {
  const body = [
    chunkify(3, "a"),
    chunkify(5, "b"),
    chunkify(11, "c"),
    chunkify(22, "d"),
    chunkify(0, ""),
    "deno: land\r\n",
    "node: js\r\n",
    "\r\n",
  ].join("");
  const h = new Headers({
    trailer: "deno,node",
  });
  const r = chunkedBodyReader(h, new BufReader(new Buffer(encode(body))));
  assertEquals(h.has("trailer"), true);
  assertEquals(h.has("deno"), false);
  assertEquals(h.has("node"), false);
  const act = decode(await Deno.readAll(r));
  const exp = "aaabbbbbcccccccccccdddddddddddddddddddddd";
  assertEquals(act, exp);
  assertEquals(h.has("trailer"), false);
  assertEquals(h.get("deno"), "land");
  assertEquals(h.get("node"), "js");
  assertEquals(await r.read(kBuf), Deno.EOF);
});

test("[http/io] readTrailers", async () => {
  const h = new Headers({
    trailer: "deno,node",
  });
  const trailer = ["deno: land", "node: js", "", ""].join("\r\n");
  await readTrailers(h, new BufReader(new Buffer(encode(trailer))));
  assertEquals(h.has("trailer"), false);
  assertEquals(h.get("deno"), "land");
  assertEquals(h.get("node"), "js");
});

test("[http/io] readTrailer should throw if undeclared headers found in trailer", async () => {
  const patterns = [
    ["deno,node", "deno: land\r\nnode: js\r\ngo: lang\r\n\r\n"],
    ["deno", "node: js\r\n\r\n"],
    ["deno", "node:js\r\ngo: lang\r\n\r\n"],
  ];
  for (const [header, trailer] of patterns) {
    const h = new Headers({
      trailer: header,
    });
    await assertThrowsAsync(
      async () => {
        await readTrailers(h, new BufReader(new Buffer(encode(trailer))));
      },
      Error,
      "Undeclared trailer field"
    );
  }
});

test("[http/io] readTrailer should throw if trailer contains prohibited fields", async () => {
  for (const f of ["content-length", "trailer", "transfer-encoding"]) {
    const h = new Headers({
      trailer: f,
    });
    await assertThrowsAsync(
      async () => {
        await readTrailers(h, new BufReader(new Buffer()));
      },
      Error,
      "Prohibited field for trailer"
    );
  }
});

test("[http/io] writeTrailer", async () => {
  const w = new Buffer();
  await writeTrailers(
    w,
    new Headers({ "transfer-encoding": "chunked", trailer: "deno,node" }),
    new Headers({ deno: "land", node: "js" })
  );
  assertEquals(w.toString(), "deno: land\r\nnode: js\r\n\r\n");
});

test("[http/io] writeTrailer should throw", async () => {
  const w = new Buffer();
  await assertThrowsAsync(
    () => {
      return writeTrailers(w, new Headers(), new Headers());
    },
    Error,
    'must have "trailer"'
  );
  await assertThrowsAsync(
    () => {
      return writeTrailers(w, new Headers({ trailer: "deno" }), new Headers());
    },
    Error,
    "only allowed"
  );
  for (const f of ["content-length", "trailer", "transfer-encoding"]) {
    await assertThrowsAsync(
      () => {
        return writeTrailers(
          w,
          new Headers({ "transfer-encoding": "chunked", trailer: f }),
          new Headers({ [f]: "1" })
        );
      },
      AssertionError,
      "prohibited"
    );
  }
  await assertThrowsAsync(
    () => {
      return writeTrailers(
        w,
        new Headers({ "transfer-encoding": "chunked", trailer: "deno" }),
        new Headers({ node: "js" })
      );
    },
    AssertionError,
    "Not trailer"
  );
});

// Ported from https://github.com/golang/go/blob/f5c43b9/src/net/http/request_test.go#L535-L565
test("[http/io] parseHttpVersion", (): void => {
  const testCases = [
    { in: "HTTP/0.9", want: [0, 9] },
    { in: "HTTP/1.0", want: [1, 0] },
    { in: "HTTP/1.1", want: [1, 1] },
    { in: "HTTP/3.14", want: [3, 14] },
    { in: "HTTP", err: true },
    { in: "HTTP/one.one", err: true },
    { in: "HTTP/1.1/", err: true },
    { in: "HTTP/-1.0", err: true },
    { in: "HTTP/0.-1", err: true },
    { in: "HTTP/", err: true },
    { in: "HTTP/1,0", err: true },
  ];
  for (const t of testCases) {
    let r, err;
    try {
      r = parseHTTPVersion(t.in);
    } catch (e) {
      err = e;
    }
    if (t.err) {
      assert(err instanceof Error, t.in);
    } else {
      assertEquals(err, undefined);
      assertEquals(r, t.want, t.in);
    }
  }
});

test("[http/io] writeUint8ArrayResponse", async function (): Promise<void> {
  const shortText = "Hello";

  const body = new TextEncoder().encode(shortText);
  const res: ServerResponse = { body };

  const buf = new Deno.Buffer();
  await writeResponse(buf, res);

  const decoder = new TextDecoder("utf-8");
  const reader = new BufReader(buf);

  let r: ReadLineResult;
  r = assertNotEOF(await reader.readLine());
  assertEquals(decoder.decode(r.line), "HTTP/1.1 200 OK");
  assertEquals(r.more, false);

  r = assertNotEOF(await reader.readLine());
  assertEquals(decoder.decode(r.line), `content-length: ${shortText.length}`);
  assertEquals(r.more, false);

  r = assertNotEOF(await reader.readLine());
  assertEquals(r.line.byteLength, 0);
  assertEquals(r.more, false);

  r = assertNotEOF(await reader.readLine());
  assertEquals(decoder.decode(r.line), shortText);
  assertEquals(r.more, false);

  const eof = await reader.readLine();
  assertEquals(eof, Deno.EOF);
});

test("[http/io] writeStringResponse", async function (): Promise<void> {
  const body = "Hello";

  const res: ServerResponse = { body };

  const buf = new Deno.Buffer();
  await writeResponse(buf, res);

  const decoder = new TextDecoder("utf-8");
  const reader = new BufReader(buf);

  let r: ReadLineResult;
  r = assertNotEOF(await reader.readLine());
  assertEquals(decoder.decode(r.line), "HTTP/1.1 200 OK");
  assertEquals(r.more, false);

  r = assertNotEOF(await reader.readLine());
  assertEquals(decoder.decode(r.line), `content-length: ${body.length}`);
  assertEquals(r.more, false);

  r = assertNotEOF(await reader.readLine());
  assertEquals(r.line.byteLength, 0);
  assertEquals(r.more, false);

  r = assertNotEOF(await reader.readLine());
  assertEquals(decoder.decode(r.line), body);
  assertEquals(r.more, false);

  const eof = await reader.readLine();
  assertEquals(eof, Deno.EOF);
});

test("[http/io] writeStringReaderResponse", async function (): Promise<void> {
  const shortText = "Hello";

  const body = new StringReader(shortText);
  const res: ServerResponse = { body };

  const buf = new Deno.Buffer();
  await writeResponse(buf, res);

  const decoder = new TextDecoder("utf-8");
  const reader = new BufReader(buf);

  let r: ReadLineResult;
  r = assertNotEOF(await reader.readLine());
  assertEquals(decoder.decode(r.line), "HTTP/1.1 200 OK");
  assertEquals(r.more, false);

  r = assertNotEOF(await reader.readLine());
  assertEquals(decoder.decode(r.line), "transfer-encoding: chunked");
  assertEquals(r.more, false);

  r = assertNotEOF(await reader.readLine());
  assertEquals(r.line.byteLength, 0);
  assertEquals(r.more, false);

  r = assertNotEOF(await reader.readLine());
  assertEquals(decoder.decode(r.line), shortText.length.toString());
  assertEquals(r.more, false);

  r = assertNotEOF(await reader.readLine());
  assertEquals(decoder.decode(r.line), shortText);
  assertEquals(r.more, false);

  r = assertNotEOF(await reader.readLine());
  assertEquals(decoder.decode(r.line), "0");
  assertEquals(r.more, false);
});

test("[http/io] writeResponse with trailer", async () => {
  const w = new Buffer();
  const body = new StringReader("Hello");
  await writeResponse(w, {
    status: 200,
    headers: new Headers({
      "transfer-encoding": "chunked",
      trailer: "deno,node",
    }),
    body,
    trailers: () => new Headers({ deno: "land", node: "js" }),
  });
  const ret = w.toString();
  const exp = [
    "HTTP/1.1 200 OK",
    "transfer-encoding: chunked",
    "trailer: deno,node",
    "",
    "5",
    "Hello",
    "0",
    "",
    "deno: land",
    "node: js",
    "",
    "",
  ].join("\r\n");
  assertEquals(ret, exp);
});

test("[http/io] readRequestError", async function (): Promise<void> {
  const input = `GET / HTTP/1.1
malformedHeader
`;
  const reader = new BufReader(new StringReader(input));
  let err;
  let responseString: string;
  try {
<<<<<<< HEAD
    await readRequest(mockConn(), { r: reader });
=======
    // Capture whatever `readRequest()` attempts to write to the connection on
    // error. We expect it to be a 400 response.
    await readRequest(
      mockConn({
        write(p: Uint8Array): Promise<number> {
          responseString = decode(p);
          return Promise.resolve(p.length);
        },
      }),
      reader
    );
>>>>>>> c7387979
  } catch (e) {
    err = e;
  }
  assert(err instanceof Error);
  assertEquals(err.message, "malformed MIME header line: malformedHeader");
  assertMatch(
    responseString!,
    /^HTTP\/1\.1 400 Bad Request\r\ncontent-length: \d+\r\n\r\n.*\r\n\r\n$/ms
  );
});

// Ported from Go
// https://github.com/golang/go/blob/go1.12.5/src/net/http/request_test.go#L377-L443
// TODO(zekth) fix tests
test("[http/io] testReadRequestError", async function (): Promise<void> {
  const testCases = [
    {
      in: "GET / HTTP/1.1\r\nheader: foo\r\n\r\n",
      headers: [{ key: "header", value: "foo" }],
    },
    {
      in: "GET / HTTP/1.1\r\nheader:foo\r\n",
      err: Deno.errors.UnexpectedEof,
    },
    { in: "", err: Deno.EOF },
    {
      in: "HEAD / HTTP/1.1\r\nContent-Length:4\r\n\r\n",
      err: "http: method cannot contain a Content-Length",
    },
    {
      in: "HEAD / HTTP/1.1\r\n\r\n",
      headers: [],
    },
    // Multiple Content-Length values should either be
    // deduplicated if same or reject otherwise
    // See Issue 16490.
    {
      in:
        "POST / HTTP/1.1\r\nContent-Length: 10\r\nContent-Length: 0\r\n\r\n" +
        "Gopher hey\r\n",
      err: "cannot contain multiple Content-Length headers",
    },
    {
      in:
        "POST / HTTP/1.1\r\nContent-Length: 10\r\nContent-Length: 6\r\n\r\n" +
        "Gopher\r\n",
      err: "cannot contain multiple Content-Length headers",
    },
    {
      in:
        "PUT / HTTP/1.1\r\nContent-Length: 6 \r\nContent-Length: 6\r\n" +
        "Content-Length:6\r\n\r\nGopher\r\n",
      headers: [{ key: "Content-Length", value: "6" }],
    },
    {
      in: "PUT / HTTP/1.1\r\nContent-Length: 1\r\nContent-Length: 6 \r\n\r\n",
      err: "cannot contain multiple Content-Length headers",
    },
    // Setting an empty header is swallowed by textproto
    // see: readMIMEHeader()
    // {
    //   in: "POST / HTTP/1.1\r\nContent-Length:\r\nContent-Length: 3\r\n\r\n",
    //   err: "cannot contain multiple Content-Length headers"
    // },
    {
      in: "HEAD / HTTP/1.1\r\nContent-Length:0\r\nContent-Length: 0\r\n\r\n",
      headers: [{ key: "Content-Length", value: "0" }],
    },
    {
      in:
        "POST / HTTP/1.1\r\nContent-Length:0\r\ntransfer-encoding: " +
        "chunked\r\n\r\n",
      headers: [],
      err: "http: Transfer-Encoding and Content-Length cannot be send together",
    },
  ];
  for (const test of testCases) {
    const reader = new BufReader(new StringReader(test.in));
    let err;
    let req: ServerRequest | Deno.EOF | undefined;
    try {
      req = await readRequest(mockConn(), { r: reader });
    } catch (e) {
      err = e;
    }
    if (test.err === Deno.EOF) {
      assertEquals(req, Deno.EOF);
    } else if (typeof test.err === "string") {
      assertEquals(err.message, test.err);
    } else if (test.err) {
      assert(err instanceof (test.err as typeof Deno.errors.UnexpectedEof));
    } else {
      assert(req instanceof ServerRequest);
      assert(test.headers);
      assertEquals(err, undefined);
      assertNotEquals(req, Deno.EOF);
      for (const h of test.headers) {
        assertEquals(req.headers.get(h.key), h.value);
      }
    }
  }
});

test({
  name: "[http/io] readRequest read header timeout",
  async fn() {
    const conn = mockConn();
    const d = deferred();
    conn.read = async (_: Uint8Array): Promise<number | Deno.EOF> => {
      await d;
      return Deno.EOF;
    };
    await assertThrowsAsync(async () => {
      await readRequest(conn, { timeout: 100 });
    }, TimeoutError);
    d.resolve();
  },
});

test({
  name: "[http/io] ServerRequest body timeout",
  async fn() {
    const d = deferred();
    const body = {
      async read(_: Uint8Array): Promise<number | Deno.EOF> {
        await d;
        return Deno.EOF;
      },
    };
    const conn = mockConn();
    const head = [
      "POST / HTTP/1.1",
      "host: deno.land",
      "content-length: 20",
      "\r\n",
    ].join("\r\n");
    const r = multiReader(stringReader(head), body);
    conn.read = r.read;
    const req = await readRequest(conn, { timeout: 100 });
    assert(req != Deno.EOF);
    assertEquals(req.headers.get("content-length"), "20");
    assert(req.body != null);
    await assertThrowsAsync(async () => {
      await readUntilEOF(req.body);
    }, TimeoutError);
    d.resolve();
  },
});

const writeRequestCases: Array<{
  title: string;
  exp: string[];
  req: ClientRequest;
  ignore?: boolean;
}> = [
  {
    title: "request_get",
    exp: [
      "GET /index.html?deno=land&msg=gogo HTTP/1.1",
      "content-type: text/plain",
      "host: deno.land",
      "\r\n",
    ],
    req: {
      url: "https://deno.land/index.html?deno=land&msg=gogo",
      method: "GET",
      headers: new Headers({
        "content-type": "text/plain",
      }),
    },
  },
  // FIXME (keroxp)
  {
    title: "request_get_encoded",
    exp: [
      "GET /%F0%9F%A6%96?q=%F0%9F%8E%89 HTTP/1.1",
      "content-type: text/plain",
      "host: deno.land",
      "\r\n",
    ],
    req: {
      url: "https://deno.land/🦖?q=🎉",
      method: "GET",
      headers: new Headers({
        "content-type": "text/plain",
      }),
    },
    // FIXME(keroxp)
    ignore: true,
  },
  {
    title: "request_post",
    exp: [
      "POST /index.html HTTP/1.1",
      "content-type: text/plain",
      "host: deno.land",
      "content-length: 69",
      "",
      "A secure JavaScript/TypeScript runtime built with V8, Rust, and Tokio",
    ],
    req: {
      url: "https://deno.land/index.html",
      method: "POST",
      headers: new Headers({
        "content-type": "text/plain",
      }),
      body:
        "A secure JavaScript/TypeScript runtime built with V8, Rust, and Tokio",
    },
  },
  {
    title: "request_post_chunked",
    exp: [
      "POST /index.html HTTP/1.1",
      "content-type: text/plain",
      "transfer-encoding: chunked",
      "host: deno.land",
      "",
      "45",
      "A secure JavaScript/TypeScript runtime built with V8, Rust, and Tokio",
      "0",
      "\r\n",
    ],
    req: {
      url: "https://deno.land/index.html",
      method: "POST",
      headers: new Headers({
        "content-type": "text/plain",
        "transfer-encoding": "chunked",
      }),
      body:
        "A secure JavaScript/TypeScript runtime built with V8, Rust, and Tokio",
    },
  },
  {
    title: "request_post_chunked_trailers",
    exp: [
      "POST /index.html HTTP/1.1",
      "content-type: text/plain",
      "transfer-encoding: chunked",
      "trailer: x-deno, x-node",
      "host: deno.land",
      "",
      "45",
      "A secure JavaScript/TypeScript runtime built with V8, Rust, and Tokio",
      "0",
      "",
      "x-deno: land",
      "x-node: js",
      "\r\n",
    ],
    req: {
      url: "https://deno.land/index.html",
      method: "POST",
      headers: new Headers({
        "content-type": "text/plain",
        "transfer-encoding": "chunked",
        trailer: "x-deno, x-node",
      }),
      body:
        "A secure JavaScript/TypeScript runtime built with V8, Rust, and Tokio",
      trailers: (): Headers =>
        new Headers({
          "x-deno": "land",
          "x-node": "js",
        }),
    },
  },
];

for (const { title, exp, req, ignore } of writeRequestCases) {
  test({
    name: `[http/io] writeRequest ${title}`,
    ignore,
    async fn() {
      const dest = new Deno.Buffer();
      await writeRequest(dest, req);
      assertEquals(dest.toString(), exp.join("\r\n"));
    },
  });
}

const readResponseCases: Array<[
  string,
  { status: number; headers: Headers; body: string; trailers: Headers }
]> = [
  [
    "response",
    {
      status: 200,
      headers: new Headers({
        "content-type": "text/plain",
        "content-length": "69",
      }),
      body:
        "A secure JavaScript/TypeScript runtime built with V8, Rust, and Tokio",
      trailers: new Headers(),
    },
  ],
  [
    "response_chunked",
    {
      status: 200,
      headers: new Headers({
        "content-type": "text/plain",
        "transfer-encoding": "chunked",
        trailer: "x-deno, x-node",
      }),
      body:
        "A secure JavaScript/TypeScript runtime built with V8, Rust, and Tokio",
      trailers: new Headers({
        "x-deno": "land",
        "x-node": "js",
      }),
    },
  ],
];

for (const [filepath, resp] of readResponseCases) {
  test({
    name: `[http/io] readReponse ${filepath}`,
    async fn() {
      const file = await Deno.open(`http/testdata/${filepath}.txt`);
      const act = await readResponse(file);
      assertEquals(act.status, resp.status);
      for (const [k, v] of resp.headers) {
        assertEquals(act.headers.get(k), v);
      }
      assertEquals(decode(await Deno.readAll(act.body)), resp.body);
      // await act.finalize();
      // console.log([...act.headers.entries()])
      for (const [k, v] of resp.trailers) {
        assertEquals(act.headers.get(k), v);
      }
      file.close();
    },
  });
}

test({
  name: `[http/io] readResponse body timeout`,
  async fn() {
    const head = ["HTTP/1.1 200 OK", "content-length: 20", "\r\n"].join("\r\n");
    const d = deferred();
    const body = {
      async read(_: Uint8Array): Promise<number | Deno.EOF> {
        await d;
        return Deno.EOF;
      },
    };
    const r = multiReader(stringReader(head), body);
    const resp = await readResponse(r, { timeout: 100 });
    assertEquals(resp.headers.get("content-length"), "20");
    await assertThrowsAsync(async () => {
      await readUntilEOF(resp.body);
    }, TimeoutError);
    d.resolve();
  },
});

test({
  name: "[http/io] parseKeepAlive",
  fn() {
    const cases: Array<[string, KeepAlive]> = [
      ["timeout=1, max=1", { timeout: 1, max: 1 }],
      ["timeout=1", { timeout: 1 }],
      ["max=1", { max: 1 }],
      ["", {}],
    ];
    for (const [value, result] of cases) {
      assertEquals(parseKeepAlive(value), result);
    }
  },
});<|MERGE_RESOLUTION|>--- conflicted
+++ resolved
@@ -363,21 +363,7 @@
   let err;
   let responseString: string;
   try {
-<<<<<<< HEAD
     await readRequest(mockConn(), { r: reader });
-=======
-    // Capture whatever `readRequest()` attempts to write to the connection on
-    // error. We expect it to be a 400 response.
-    await readRequest(
-      mockConn({
-        write(p: Uint8Array): Promise<number> {
-          responseString = decode(p);
-          return Promise.resolve(p.length);
-        },
-      }),
-      reader
-    );
->>>>>>> c7387979
   } catch (e) {
     err = e;
   }
