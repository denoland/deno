import {
  assertThrowsAsync,
  assertEquals,
  assert,
  assertNotEquals,
} from "../testing/asserts.ts";
import {
  bodyReader,
  chunkedBodyReader,
  writeTrailers,
  readTrailers,
  parseHTTPVersion,
  readRequest,
  writeResponse,
} from "./_io.ts";
import { encode, decode } from "../encoding/utf8.ts";
import { BufReader, ReadLineResult } from "../io/bufio.ts";
import { ServerRequest, Response } from "./server.ts";
import { StringReader } from "../io/readers.ts";
import { mockConn } from "./_mock_conn.ts";
const { Buffer, test, readAll } = Deno;

test("bodyReader", async () => {
  const text = "Hello, Deno";
  const r = bodyReader(text.length, new BufReader(new Buffer(encode(text))));
  assertEquals(decode(await Deno.readAll(r)), text);
});
function chunkify(n: number, char: string): string {
  const v = Array.from({ length: n })
    .map(() => `${char}`)
    .join("");
  return `${n.toString(16)}\r\n${v}\r\n`;
}
test("chunkedBodyReader", async () => {
  const body = [
    chunkify(3, "a"),
    chunkify(5, "b"),
    chunkify(11, "c"),
    chunkify(22, "d"),
    chunkify(0, ""),
  ].join("");
  const h = new Headers();
  const r = chunkedBodyReader(h, new BufReader(new Buffer(encode(body))));
  let result: number | null;
  // Use small buffer as some chunks exceed buffer size
  const buf = new Uint8Array(5);
  const dest = new Buffer();
  while ((result = await r.read(buf)) !== null) {
    const len = Math.min(buf.byteLength, result);
    await dest.write(buf.subarray(0, len));
  }
  const exp = "aaabbbbbcccccccccccdddddddddddddddddddddd";
  assertEquals(new TextDecoder().decode(dest.bytes()), exp);
});

test("chunkedBodyReader with trailers", async () => {
  const body = [
    chunkify(3, "a"),
    chunkify(5, "b"),
    chunkify(11, "c"),
    chunkify(22, "d"),
    chunkify(0, ""),
    "deno: land\r\n",
    "node: js\r\n",
    "\r\n",
  ].join("");
  const h = new Headers({
    trailer: "deno,node",
  });
  const r = chunkedBodyReader(h, new BufReader(new Buffer(encode(body))));
  assertEquals(h.has("trailer"), true);
  assertEquals(h.has("deno"), false);
  assertEquals(h.has("node"), false);
  const act = decode(await Deno.readAll(r));
  const exp = "aaabbbbbcccccccccccdddddddddddddddddddddd";
  assertEquals(act, exp);
  assertEquals(h.has("trailer"), false);
  assertEquals(h.get("deno"), "land");
  assertEquals(h.get("node"), "js");
});

test("readTrailers", async () => {
  const h = new Headers({
    trailer: "Deno, Node",
  });
  const trailer = ["deno: land", "node: js", "", ""].join("\r\n");
  await readTrailers(h, new BufReader(new Buffer(encode(trailer))));
  assertEquals(h.has("trailer"), false);
  assertEquals(h.get("deno"), "land");
  assertEquals(h.get("node"), "js");
});

test("readTrailer should throw if undeclared headers found in trailer", async () => {
  const patterns = [
    ["deno,node", "deno: land\r\nnode: js\r\ngo: lang\r\n\r\n"],
    ["deno", "node: js\r\n\r\n"],
    ["deno", "node:js\r\ngo: lang\r\n\r\n"],
  ];
  for (const [header, trailer] of patterns) {
    const h = new Headers({
      trailer: header,
    });
    await assertThrowsAsync(
      async () => {
        await readTrailers(h, new BufReader(new Buffer(encode(trailer))));
      },
      Deno.errors.InvalidData,
      `Undeclared trailers: [ "`
    );
  }
});

test("readTrailer should throw if trailer contains prohibited fields", async () => {
  for (const f of ["Content-Length", "Trailer", "Transfer-Encoding"]) {
    const h = new Headers({
      trailer: f,
    });
    await assertThrowsAsync(
      async () => {
        await readTrailers(h, new BufReader(new Buffer()));
      },
      Deno.errors.InvalidData,
      `Prohibited trailer names: [ "`
    );
  }
});

test("writeTrailer", async () => {
  const w = new Buffer();
  await writeTrailers(
    w,
    new Headers({ "transfer-encoding": "chunked", trailer: "deno,node" }),
    new Headers({ deno: "land", node: "js" })
  );
  assertEquals(
    new TextDecoder().decode(w.bytes()),
    "deno: land\r\nnode: js\r\n\r\n"
  );
});

test("writeTrailer should throw", async () => {
  const w = new Buffer();
  await assertThrowsAsync(
    () => {
      return writeTrailers(w, new Headers(), new Headers());
    },
    TypeError,
    "Missing trailer header."
  );
  await assertThrowsAsync(
    () => {
      return writeTrailers(w, new Headers({ trailer: "deno" }), new Headers());
    },
    TypeError,
    `Trailers are only allowed for "transfer-encoding: chunked", got "transfer-encoding: null".`
  );
  for (const f of ["content-length", "trailer", "transfer-encoding"]) {
    await assertThrowsAsync(
      () => {
        return writeTrailers(
          w,
          new Headers({ "transfer-encoding": "chunked", trailer: f }),
          new Headers({ [f]: "1" })
        );
      },
<<<<<<< HEAD
      Deno.errors.InvalidData,
      "prohibited"
=======
      TypeError,
      `Prohibited trailer names: [ "`
>>>>>>> 42a04ea0
    );
  }
  await assertThrowsAsync(
    () => {
      return writeTrailers(
        w,
        new Headers({ "transfer-encoding": "chunked", trailer: "deno" }),
        new Headers({ node: "js" })
      );
    },
<<<<<<< HEAD
    Deno.errors.InvalidData,
    "Not trailer"
=======
    TypeError,
    `Undeclared trailers: [ "node" ].`
>>>>>>> 42a04ea0
  );
});

// Ported from https://github.com/golang/go/blob/f5c43b9/src/net/http/request_test.go#L535-L565
test("parseHttpVersion", (): void => {
  const testCases = [
    { in: "HTTP/0.9", want: [0, 9] },
    { in: "HTTP/1.0", want: [1, 0] },
    { in: "HTTP/1.1", want: [1, 1] },
    { in: "HTTP/3.14", want: [3, 14] },
    { in: "HTTP", err: true },
    { in: "HTTP/one.one", err: true },
    { in: "HTTP/1.1/", err: true },
    { in: "HTTP/-1.0", err: true },
    { in: "HTTP/0.-1", err: true },
    { in: "HTTP/", err: true },
    { in: "HTTP/1,0", err: true },
    { in: "HTTP/1.1000001", err: true },
  ];
  for (const t of testCases) {
    let r, err;
    try {
      r = parseHTTPVersion(t.in);
    } catch (e) {
      err = e;
    }
    if (t.err) {
      assert(err instanceof Error, t.in);
    } else {
      assertEquals(err, undefined);
      assertEquals(r, t.want, t.in);
    }
  }
});

test("writeUint8ArrayResponse", async function (): Promise<void> {
  const shortText = "Hello";

  const body = new TextEncoder().encode(shortText);
  const res: Response = { body };

  const buf = new Deno.Buffer();
  await writeResponse(buf, res);

  const decoder = new TextDecoder("utf-8");
  const reader = new BufReader(buf);

  let r: ReadLineResult | null = await reader.readLine();
  assert(r !== null);
  assertEquals(decoder.decode(r.line), "HTTP/1.1 200 OK");
  assertEquals(r.more, false);

  r = await reader.readLine();
  assert(r !== null);
  assertEquals(decoder.decode(r.line), `content-length: ${shortText.length}`);
  assertEquals(r.more, false);

  r = await reader.readLine();
  assert(r !== null);
  assertEquals(r.line.byteLength, 0);
  assertEquals(r.more, false);

  r = await reader.readLine();
  assert(r !== null);
  assertEquals(decoder.decode(r.line), shortText);
  assertEquals(r.more, false);

  const eof = await reader.readLine();
  assertEquals(eof, null);
});

test("writeStringResponse", async function (): Promise<void> {
  const body = "Hello";

  const res: Response = { body };

  const buf = new Deno.Buffer();
  await writeResponse(buf, res);

  const decoder = new TextDecoder("utf-8");
  const reader = new BufReader(buf);

  let r: ReadLineResult | null = await reader.readLine();
  assert(r !== null);
  assertEquals(decoder.decode(r.line), "HTTP/1.1 200 OK");
  assertEquals(r.more, false);

  r = await reader.readLine();
  assert(r !== null);
  assertEquals(decoder.decode(r.line), `content-length: ${body.length}`);
  assertEquals(r.more, false);

  r = await reader.readLine();
  assert(r !== null);
  assertEquals(r.line.byteLength, 0);
  assertEquals(r.more, false);

  r = await reader.readLine();
  assert(r !== null);
  assertEquals(decoder.decode(r.line), body);
  assertEquals(r.more, false);

  const eof = await reader.readLine();
  assertEquals(eof, null);
});

test("writeStringReaderResponse", async function (): Promise<void> {
  const shortText = "Hello";

  const body = new StringReader(shortText);
  const res: Response = { body };

  const buf = new Deno.Buffer();
  await writeResponse(buf, res);

  const decoder = new TextDecoder("utf-8");
  const reader = new BufReader(buf);

  let r: ReadLineResult | null = await reader.readLine();
  assert(r !== null);
  assertEquals(decoder.decode(r.line), "HTTP/1.1 200 OK");
  assertEquals(r.more, false);

  r = await reader.readLine();
  assert(r !== null);
  assertEquals(decoder.decode(r.line), "transfer-encoding: chunked");
  assertEquals(r.more, false);

  r = await reader.readLine();
  assert(r !== null);
  assertEquals(r.line.byteLength, 0);
  assertEquals(r.more, false);

  r = await reader.readLine();
  assert(r !== null);
  assertEquals(decoder.decode(r.line), shortText.length.toString());
  assertEquals(r.more, false);

  r = await reader.readLine();
  assert(r !== null);
  assertEquals(decoder.decode(r.line), shortText);
  assertEquals(r.more, false);

  r = await reader.readLine();
  assert(r !== null);
  assertEquals(decoder.decode(r.line), "0");
  assertEquals(r.more, false);
});

test("writeResponse with trailer", async () => {
  const w = new Buffer();
  const body = new StringReader("Hello");
  await writeResponse(w, {
    status: 200,
    headers: new Headers({
      "transfer-encoding": "chunked",
      trailer: "deno,node",
    }),
    body,
    trailers: () => new Headers({ deno: "land", node: "js" }),
  });
  const ret = new TextDecoder().decode(w.bytes());
  const exp = [
    "HTTP/1.1 200 OK",
    "transfer-encoding: chunked",
    "trailer: deno,node",
    "",
    "5",
    "Hello",
    "0",
    "",
    "deno: land",
    "node: js",
    "",
    "",
  ].join("\r\n");
  assertEquals(ret, exp);
});

test("writeResponseShouldNotModifyOriginHeaders", async () => {
  const headers = new Headers();
  const buf = new Deno.Buffer();

  await writeResponse(buf, { body: "foo", headers });
  assert(decode(await readAll(buf)).includes("content-length: 3"));

  await writeResponse(buf, { body: "hello", headers });
  assert(decode(await readAll(buf)).includes("content-length: 5"));
});

test("readRequestError", async function (): Promise<void> {
  const input = `GET / HTTP/1.1
malformedHeader
`;
  const reader = new BufReader(new StringReader(input));
  let err;
  try {
    await readRequest(mockConn(), reader);
  } catch (e) {
    err = e;
  }
  assert(err instanceof Error);
  assertEquals(err.message, "malformed MIME header line: malformedHeader");
});

// Ported from Go
// https://github.com/golang/go/blob/go1.12.5/src/net/http/request_test.go#L377-L443
// TODO(zekth) fix tests
test("testReadRequestError", async function (): Promise<void> {
  const testCases = [
    {
      in: "GET / HTTP/1.1\r\nheader: foo\r\n\r\n",
      headers: [{ key: "header", value: "foo" }],
    },
    {
      in: "GET / HTTP/1.1\r\nheader:foo\r\n",
      err: Deno.errors.UnexpectedEof,
    },
    { in: "", eof: true },
    {
      in: "HEAD / HTTP/1.1\r\nContent-Length:4\r\n\r\n",
      err: "http: method cannot contain a Content-Length",
    },
    {
      in: "HEAD / HTTP/1.1\r\n\r\n",
      headers: [],
    },
    // Multiple Content-Length values should either be
    // deduplicated if same or reject otherwise
    // See Issue 16490.
    {
      in:
        "POST / HTTP/1.1\r\nContent-Length: 10\r\nContent-Length: 0\r\n\r\n" +
        "Gopher hey\r\n",
      err: "cannot contain multiple Content-Length headers",
    },
    {
      in:
        "POST / HTTP/1.1\r\nContent-Length: 10\r\nContent-Length: 6\r\n\r\n" +
        "Gopher\r\n",
      err: "cannot contain multiple Content-Length headers",
    },
    {
      in:
        "PUT / HTTP/1.1\r\nContent-Length: 6 \r\nContent-Length: 6\r\n" +
        "Content-Length:6\r\n\r\nGopher\r\n",
      headers: [{ key: "Content-Length", value: "6" }],
    },
    {
      in: "PUT / HTTP/1.1\r\nContent-Length: 1\r\nContent-Length: 6 \r\n\r\n",
      err: "cannot contain multiple Content-Length headers",
    },
    // Setting an empty header is swallowed by textproto
    // see: readMIMEHeader()
    // {
    //   in: "POST / HTTP/1.1\r\nContent-Length:\r\nContent-Length: 3\r\n\r\n",
    //   err: "cannot contain multiple Content-Length headers"
    // },
    {
      in: "HEAD / HTTP/1.1\r\nContent-Length:0\r\nContent-Length: 0\r\n\r\n",
      headers: [{ key: "Content-Length", value: "0" }],
    },
    {
      in:
        "POST / HTTP/1.1\r\nContent-Length:0\r\ntransfer-encoding: " +
        "chunked\r\n\r\n",
      headers: [],
      err: "http: Transfer-Encoding and Content-Length cannot be send together",
    },
  ];
  for (const test of testCases) {
    const reader = new BufReader(new StringReader(test.in));
    let err;
    let req: ServerRequest | null = null;
    try {
      req = await readRequest(mockConn(), reader);
    } catch (e) {
      err = e;
    }
    if (test.eof) {
      assertEquals(req, null);
    } else if (typeof test.err === "string") {
      assertEquals(err.message, test.err);
    } else if (test.err) {
      assert(err instanceof (test.err as typeof Deno.errors.UnexpectedEof));
    } else {
      assert(req instanceof ServerRequest);
      assert(test.headers);
      assertEquals(err, undefined);
      assertNotEquals(req, null);
      for (const h of test.headers) {
        assertEquals(req.headers.get(h.key), h.value);
      }
    }
  }
});<|MERGE_RESOLUTION|>--- conflicted
+++ resolved
@@ -163,13 +163,8 @@
           new Headers({ [f]: "1" })
         );
       },
-<<<<<<< HEAD
-      Deno.errors.InvalidData,
-      "prohibited"
-=======
       TypeError,
       `Prohibited trailer names: [ "`
->>>>>>> 42a04ea0
     );
   }
   await assertThrowsAsync(
@@ -180,13 +175,8 @@
         new Headers({ node: "js" })
       );
     },
-<<<<<<< HEAD
-    Deno.errors.InvalidData,
-    "Not trailer"
-=======
     TypeError,
     `Undeclared trailers: [ "node" ].`
->>>>>>> 42a04ea0
   );
 });
 
