// Copyright 2010 The Go Authors. All rights reserved.
// Use of this source code is governed by a BSD-style
// license that can be found in the LICENSE file.

// Ported from
// https://github.com/golang/go/blob/master/src/net/http/responsewrite_test.go

const { Buffer } = Deno;
import { TextProtoReader } from "../textproto/mod.ts";
import { test, runIfMain } from "../testing/mod.ts";
import {
  assert,
  assertEquals,
  assertNotEquals,
  assertStrContains
} from "../testing/asserts.ts";
import {
  Response,
  ServerRequest,
<<<<<<< HEAD
  Server,
  serve,
=======
>>>>>>> 50660184
  writeResponse,
  serve,
  readRequest,
  parseHTTPVersion
} from "./server.ts";
import {
  BufReader,
  BufWriter,
  ReadLineResult,
  UnexpectedEOFError
} from "../io/bufio.ts";
import { delay, deferred } from "../util/async.ts";
import { StringReader } from "../io/readers.ts";

function assertNotEOF<T extends {}>(val: T | Deno.EOF): T {
  assertNotEquals(val, Deno.EOF);
  return val as T;
}

interface ResponseTest {
  response: Response;
  raw: string;
}

const enc = new TextEncoder();
const dec = new TextDecoder();

type Handler = () => void;

const mockConn = {
  localAddr: {
    transport: "tcp",
    hostname: "",
    port: 0
  },
  remoteAddr: {
    transport: "tcp",
    hostname: "",
    port: 0
  },
  rid: -1,
  closeRead: (): void => {},
  closeWrite: (): void => {},
  read: async (): Promise<number | Deno.EOF> => {
    return 0;
  },
  write: async (): Promise<number> => {
    return -1;
  },
  close: (): void => {}
};

const responseTests: ResponseTest[] = [
  // Default response
  {
    response: {},
    raw: "HTTP/1.1 200 OK\r\n" + "content-length: 0" + "\r\n\r\n"
  },
  // Empty body with status
  {
    response: {
      status: 404
    },
    raw: "HTTP/1.1 404 Not Found\r\n" + "content-length: 0" + "\r\n\r\n"
  },
  // HTTP/1.1, chunked coding; empty trailer; close
  {
    response: {
      status: 200,
      body: new Buffer(new TextEncoder().encode("abcdef"))
    },

    raw:
      "HTTP/1.1 200 OK\r\n" +
      "transfer-encoding: chunked\r\n\r\n" +
      "6\r\nabcdef\r\n0\r\n\r\n"
  }
];

test(async function responseWrite(): Promise<void> {
  for (const testCase of responseTests) {
    const buf = new Buffer();
    const bufw = new BufWriter(buf);
    const request = new ServerRequest();
    request.w = bufw;

    request.conn = mockConn as Deno.Conn;

    await request.respond(testCase.response);
    assertEquals(buf.toString(), testCase.raw);
    await request.done;
  }
});

test(async function requestContentLength(): Promise<void> {
  // Has content length
  {
    const req = new ServerRequest();
    req.headers = new Headers();
    req.headers.set("content-length", "5");
    const buf = new Buffer(enc.encode("Hello"));
    req.r = new BufReader(buf);
    assertEquals(req.contentLength, 5);
  }
  // No content length
  {
    const shortText = "Hello";
    const req = new ServerRequest();
    req.headers = new Headers();
    req.headers.set("transfer-encoding", "chunked");
    let chunksData = "";
    let chunkOffset = 0;
    const maxChunkSize = 70;
    while (chunkOffset < shortText.length) {
      const chunkSize = Math.min(maxChunkSize, shortText.length - chunkOffset);
      chunksData += `${chunkSize.toString(16)}\r\n${shortText.substr(
        chunkOffset,
        chunkSize
      )}\r\n`;
      chunkOffset += chunkSize;
    }
    chunksData += "0\r\n\r\n";
    const buf = new Buffer(enc.encode(chunksData));
    req.r = new BufReader(buf);
    assertEquals(req.contentLength, null);
  }
});

test(async function requestBodyWithContentLength(): Promise<void> {
  {
    const req = new ServerRequest();
    req.headers = new Headers();
    req.headers.set("content-length", "5");
    const buf = new Buffer(enc.encode("Hello"));
    req.r = new BufReader(buf);
    const body = dec.decode(await Deno.readAll(req.body));
    assertEquals(body, "Hello");
  }

  // Larger than internal buf
  {
    const longText = "1234\n".repeat(1000);
    const req = new ServerRequest();
    req.headers = new Headers();
    req.headers.set("Content-Length", "5000");
    const buf = new Buffer(enc.encode(longText));
    req.r = new BufReader(buf);
    const body = dec.decode(await Deno.readAll(req.body));
    assertEquals(body, longText);
  }
});

test(async function requestBodyWithTransferEncoding(): Promise<void> {
  {
    const shortText = "Hello";
    const req = new ServerRequest();
    req.headers = new Headers();
    req.headers.set("transfer-encoding", "chunked");
    let chunksData = "";
    let chunkOffset = 0;
    const maxChunkSize = 70;
    while (chunkOffset < shortText.length) {
      const chunkSize = Math.min(maxChunkSize, shortText.length - chunkOffset);
      chunksData += `${chunkSize.toString(16)}\r\n${shortText.substr(
        chunkOffset,
        chunkSize
      )}\r\n`;
      chunkOffset += chunkSize;
    }
    chunksData += "0\r\n\r\n";
    const buf = new Buffer(enc.encode(chunksData));
    req.r = new BufReader(buf);
    const body = dec.decode(await Deno.readAll(req.body));
    assertEquals(body, shortText);
  }

  // Larger than internal buf
  {
    const longText = "1234\n".repeat(1000);
    const req = new ServerRequest();
    req.headers = new Headers();
    req.headers.set("transfer-encoding", "chunked");
    let chunksData = "";
    let chunkOffset = 0;
    const maxChunkSize = 70;
    while (chunkOffset < longText.length) {
      const chunkSize = Math.min(maxChunkSize, longText.length - chunkOffset);
      chunksData += `${chunkSize.toString(16)}\r\n${longText.substr(
        chunkOffset,
        chunkSize
      )}\r\n`;
      chunkOffset += chunkSize;
    }
    chunksData += "0\r\n\r\n";
    const buf = new Buffer(enc.encode(chunksData));
    req.r = new BufReader(buf);
    const body = dec.decode(await Deno.readAll(req.body));
    assertEquals(body, longText);
  }
});

test(async function requestBodyReaderWithContentLength(): Promise<void> {
  {
    const shortText = "Hello";
    const req = new ServerRequest();
    req.headers = new Headers();
    req.headers.set("content-length", "" + shortText.length);
    const buf = new Buffer(enc.encode(shortText));
    req.r = new BufReader(buf);
    const readBuf = new Uint8Array(6);
    let offset = 0;
    while (offset < shortText.length) {
      const nread = await req.body.read(readBuf);
      assertNotEOF(nread);
      const s = dec.decode(readBuf.subarray(0, nread as number));
      assertEquals(shortText.substr(offset, nread as number), s);
      offset += nread as number;
    }
    const nread = await req.body.read(readBuf);
    assertEquals(nread, Deno.EOF);
  }

  // Larger than given buf
  {
    const longText = "1234\n".repeat(1000);
    const req = new ServerRequest();
    req.headers = new Headers();
    req.headers.set("Content-Length", "5000");
    const buf = new Buffer(enc.encode(longText));
    req.r = new BufReader(buf);
    const readBuf = new Uint8Array(1000);
    let offset = 0;
    while (offset < longText.length) {
      const nread = await req.body.read(readBuf);
      assertNotEOF(nread);
      const s = dec.decode(readBuf.subarray(0, nread as number));
      assertEquals(longText.substr(offset, nread as number), s);
      offset += nread as number;
    }
    const nread = await req.body.read(readBuf);
    assertEquals(nread, Deno.EOF);
  }
});

test(async function requestBodyReaderWithTransferEncoding(): Promise<void> {
  {
    const shortText = "Hello";
    const req = new ServerRequest();
    req.headers = new Headers();
    req.headers.set("transfer-encoding", "chunked");
    let chunksData = "";
    let chunkOffset = 0;
    const maxChunkSize = 70;
    while (chunkOffset < shortText.length) {
      const chunkSize = Math.min(maxChunkSize, shortText.length - chunkOffset);
      chunksData += `${chunkSize.toString(16)}\r\n${shortText.substr(
        chunkOffset,
        chunkSize
      )}\r\n`;
      chunkOffset += chunkSize;
    }
    chunksData += "0\r\n\r\n";
    const buf = new Buffer(enc.encode(chunksData));
    req.r = new BufReader(buf);
    const readBuf = new Uint8Array(6);
    let offset = 0;
    while (offset < shortText.length) {
      const nread = await req.body.read(readBuf);
      assertNotEOF(nread);
      const s = dec.decode(readBuf.subarray(0, nread as number));
      assertEquals(shortText.substr(offset, nread as number), s);
      offset += nread as number;
    }
    const nread = await req.body.read(readBuf);
    assertEquals(nread, Deno.EOF);
  }

  // Larger than internal buf
  {
    const longText = "1234\n".repeat(1000);
    const req = new ServerRequest();
    req.headers = new Headers();
    req.headers.set("transfer-encoding", "chunked");
    let chunksData = "";
    let chunkOffset = 0;
    const maxChunkSize = 70;
    while (chunkOffset < longText.length) {
      const chunkSize = Math.min(maxChunkSize, longText.length - chunkOffset);
      chunksData += `${chunkSize.toString(16)}\r\n${longText.substr(
        chunkOffset,
        chunkSize
      )}\r\n`;
      chunkOffset += chunkSize;
    }
    chunksData += "0\r\n\r\n";
    const buf = new Buffer(enc.encode(chunksData));
    req.r = new BufReader(buf);
    const readBuf = new Uint8Array(1000);
    let offset = 0;
    while (offset < longText.length) {
      const nread = await req.body.read(readBuf);
      assertNotEOF(nread);
      const s = dec.decode(readBuf.subarray(0, nread as number));
      assertEquals(longText.substr(offset, nread as number), s);
      offset += nread as number;
    }
    const nread = await req.body.read(readBuf);
    assertEquals(nread, Deno.EOF);
  }
});

test(async function writeUint8ArrayResponse(): Promise<void> {
  const shortText = "Hello";

  const body = new TextEncoder().encode(shortText);
  const res: Response = { body };

  const buf = new Deno.Buffer();
  await writeResponse(buf, res);

  const decoder = new TextDecoder("utf-8");
  const reader = new BufReader(buf);

  let r: ReadLineResult;
  r = assertNotEOF(await reader.readLine());
  assertEquals(decoder.decode(r.line), "HTTP/1.1 200 OK");
  assertEquals(r.more, false);

  r = assertNotEOF(await reader.readLine());
  assertEquals(decoder.decode(r.line), `content-length: ${shortText.length}`);
  assertEquals(r.more, false);

  r = assertNotEOF(await reader.readLine());
  assertEquals(r.line.byteLength, 0);
  assertEquals(r.more, false);

  r = assertNotEOF(await reader.readLine());
  assertEquals(decoder.decode(r.line), shortText);
  assertEquals(r.more, false);

  const eof = await reader.readLine();
  assertEquals(eof, Deno.EOF);
});

test(async function writeStringResponse(): Promise<void> {
  const body = "Hello";

  const res: Response = { body };

  const buf = new Deno.Buffer();
  await writeResponse(buf, res);

  const decoder = new TextDecoder("utf-8");
  const reader = new BufReader(buf);

  let r: ReadLineResult;
  r = assertNotEOF(await reader.readLine());
  assertEquals(decoder.decode(r.line), "HTTP/1.1 200 OK");
  assertEquals(r.more, false);

  r = assertNotEOF(await reader.readLine());
  assertEquals(decoder.decode(r.line), `content-length: ${body.length}`);
  assertEquals(r.more, false);

  r = assertNotEOF(await reader.readLine());
  assertEquals(r.line.byteLength, 0);
  assertEquals(r.more, false);

  r = assertNotEOF(await reader.readLine());
  assertEquals(decoder.decode(r.line), body);
  assertEquals(r.more, false);

  const eof = await reader.readLine();
  assertEquals(eof, Deno.EOF);
});

test(async function writeStringReaderResponse(): Promise<void> {
  const shortText = "Hello";

  const body = new StringReader(shortText);
  const res: Response = { body };

  const buf = new Deno.Buffer();
  await writeResponse(buf, res);

  const decoder = new TextDecoder("utf-8");
  const reader = new BufReader(buf);

  let r: ReadLineResult;
  r = assertNotEOF(await reader.readLine());
  assertEquals(decoder.decode(r.line), "HTTP/1.1 200 OK");
  assertEquals(r.more, false);

  r = assertNotEOF(await reader.readLine());
  assertEquals(decoder.decode(r.line), "transfer-encoding: chunked");
  assertEquals(r.more, false);

  r = assertNotEOF(await reader.readLine());
  assertEquals(r.line.byteLength, 0);
  assertEquals(r.more, false);

  r = assertNotEOF(await reader.readLine());
  assertEquals(decoder.decode(r.line), shortText.length.toString());
  assertEquals(r.more, false);

  r = assertNotEOF(await reader.readLine());
  assertEquals(decoder.decode(r.line), shortText);
  assertEquals(r.more, false);

  r = assertNotEOF(await reader.readLine());
  assertEquals(decoder.decode(r.line), "0");
  assertEquals(r.more, false);
});

test(async function readRequestError(): Promise<void> {
  const input = `GET / HTTP/1.1
malformedHeader
`;
  const reader = new BufReader(new StringReader(input));
  let err;
  try {
    await readRequest(mockConn as Deno.Conn, reader);
  } catch (e) {
    err = e;
  }
  assert(err instanceof Error);
  assertEquals(err.message, "malformed MIME header line: malformedHeader");
});

// Ported from Go
// https://github.com/golang/go/blob/go1.12.5/src/net/http/request_test.go#L377-L443
// TODO(zekth) fix tests
test(async function testReadRequestError(): Promise<void> {
  const testCases = [
    {
      in: "GET / HTTP/1.1\r\nheader: foo\r\n\r\n",
      headers: [{ key: "header", value: "foo" }]
    },
    {
      in: "GET / HTTP/1.1\r\nheader:foo\r\n",
      err: UnexpectedEOFError
    },
    { in: "", err: Deno.EOF },
    {
      in: "HEAD / HTTP/1.1\r\nContent-Length:4\r\n\r\n",
      err: "http: method cannot contain a Content-Length"
    },
    {
      in: "HEAD / HTTP/1.1\r\n\r\n",
      headers: []
    },
    // Multiple Content-Length values should either be
    // deduplicated if same or reject otherwise
    // See Issue 16490.
    {
      in:
        "POST / HTTP/1.1\r\nContent-Length: 10\r\nContent-Length: 0\r\n\r\n" +
        "Gopher hey\r\n",
      err: "cannot contain multiple Content-Length headers"
    },
    {
      in:
        "POST / HTTP/1.1\r\nContent-Length: 10\r\nContent-Length: 6\r\n\r\n" +
        "Gopher\r\n",
      err: "cannot contain multiple Content-Length headers"
    },
    {
      in:
        "PUT / HTTP/1.1\r\nContent-Length: 6 \r\nContent-Length: 6\r\n" +
        "Content-Length:6\r\n\r\nGopher\r\n",
      headers: [{ key: "Content-Length", value: "6" }]
    },
    {
      in: "PUT / HTTP/1.1\r\nContent-Length: 1\r\nContent-Length: 6 \r\n\r\n",
      err: "cannot contain multiple Content-Length headers"
    },
    // Setting an empty header is swallowed by textproto
    // see: readMIMEHeader()
    // {
    //   in: "POST / HTTP/1.1\r\nContent-Length:\r\nContent-Length: 3\r\n\r\n",
    //   err: "cannot contain multiple Content-Length headers"
    // },
    {
      in: "HEAD / HTTP/1.1\r\nContent-Length:0\r\nContent-Length: 0\r\n\r\n",
      headers: [{ key: "Content-Length", value: "0" }]
    },
    {
      in:
        "POST / HTTP/1.1\r\nContent-Length:0\r\ntransfer-encoding: " +
        "chunked\r\n\r\n",
      headers: [],
      err: "http: Transfer-Encoding and Content-Length cannot be send together"
    }
  ];
  for (const test of testCases) {
    const reader = new BufReader(new StringReader(test.in));
    let err;
    let req: ServerRequest | Deno.EOF;
    try {
      req = await readRequest(mockConn as Deno.Conn, reader);
    } catch (e) {
      err = e;
    }
    if (test.err === Deno.EOF) {
      assertEquals(req, Deno.EOF);
    } else if (typeof test.err === "string") {
      assertEquals(err.message, test.err);
    } else if (test.err) {
      assert(err instanceof (test.err as typeof UnexpectedEOFError));
    } else {
      assert(req instanceof ServerRequest);
      assert(test.headers != null);
      assertEquals(err, undefined);
      assertNotEquals(req, Deno.EOF);
      for (const h of test.headers) {
        assertEquals(req.headers.get(h.key), h.value);
      }
    }
  }
});

// Ported from https://github.com/golang/go/blob/f5c43b9/src/net/http/request_test.go#L535-L565
test({
  name: "[http] parseHttpVersion",
  fn(): void {
    const testCases = [
      { in: "HTTP/0.9", want: [0, 9] },
      { in: "HTTP/1.0", want: [1, 0] },
      { in: "HTTP/1.1", want: [1, 1] },
      { in: "HTTP/3.14", want: [3, 14] },
      { in: "HTTP", err: true },
      { in: "HTTP/one.one", err: true },
      { in: "HTTP/1.1/", err: true },
      { in: "HTTP/-1.0", err: true },
      { in: "HTTP/0.-1", err: true },
      { in: "HTTP/", err: true },
      { in: "HTTP/1,0", err: true }
    ];
    for (const t of testCases) {
      let r, err;
      try {
        r = parseHTTPVersion(t.in);
      } catch (e) {
        err = e;
      }
      if (t.err) {
        assert(err instanceof Error, t.in);
      } else {
        assertEquals(err, undefined);
        assertEquals(r, t.want, t.in);
      }
    }
  }
});

test({
  name: "[http] destroyed connection",
  async fn(): Promise<void> {
    // Runs a simple server as another process
    const p = Deno.run({
      args: [Deno.execPath(), "--allow-net", "http/testdata/simple_server.ts"],
      stdout: "piped"
    });

    try {
      const r = new TextProtoReader(new BufReader(p.stdout!));
      const s = await r.readLine();
      assert(s !== Deno.EOF && s.includes("server listening"));

      let serverIsRunning = true;
      p.status()
        .then((): void => {
          serverIsRunning = false;
        })
        .catch((_): void => {}); // Ignores the error when closing the process.

      await delay(100);

      // Reqeusts to the server and immediately closes the connection
      const conn = await Deno.connect({ port: 4502 });
      await conn.write(new TextEncoder().encode("GET / HTTP/1.0\n\n"));
      conn.close();

      // Waits for the server to handle the above (broken) request
      await delay(100);

      assert(serverIsRunning);
    } finally {
      // Stops the sever.
      p.close();
    }
  }
});

test({
  name: "[http] serveTLS",
  async fn(): Promise<void> {
    // Runs a simple server as another process
    const p = Deno.run({
      args: [
        Deno.execPath(),
        "--allow-net",
        "--allow-read",
        "http/testdata/simple_https_server.ts"
      ],
      stdout: "piped"
    });

    try {
      const r = new TextProtoReader(new BufReader(p.stdout!));
      const s = await r.readLine();
      assert(s !== Deno.EOF && s.includes("server listening"));

      let serverIsRunning = true;
      p.status()
        .then((): void => {
          serverIsRunning = false;
        })
        .catch((_): void => {}); // Ignores the error when closing the process.

      // Requests to the server and immediately closes the connection
      const conn = await Deno.connectTLS({
        hostname: "localhost",
        port: 4503,
        certFile: "http/testdata/tls/RootCA.pem"
      });
      await Deno.writeAll(
        conn,
        new TextEncoder().encode("GET / HTTP/1.0\r\n\r\n")
      );
      const res = new Uint8Array(100);
      const nread = assertNotEOF(await conn.read(res));
      conn.close();
      const resStr = new TextDecoder().decode(res.subarray(0, nread));
      assert(resStr.includes("Hello HTTPS"));
      assert(serverIsRunning);
    } finally {
      // Stops the sever.
      p.close();
    }
  }
});

test({
  name: "[http] close server while iterating",
  async fn(): Promise<void> {
    const server = serve(":8123");
    const nextWhileClosing = server[Symbol.asyncIterator]().next();
    server.close();
    assertEquals(await nextWhileClosing, { value: undefined, done: true });

    const nextAfterClosing = server[Symbol.asyncIterator]().next();
    assertEquals(await nextAfterClosing, { value: undefined, done: true });
  }
});

test({
  name: "[http] close server while connection is open",
  async fn(): Promise<void> {
    async function iteratorReq(server: Server): Promise<void> {
      for await (const req of server) {
        req.respond({ body: new TextEncoder().encode(req.url) });
      }
    }

    const server = serve(":8123");
    iteratorReq(server);
    const conn = await Deno.connect({ hostname: "127.0.0.1", port: 8123 });
    await Deno.writeAll(
      conn,
      new TextEncoder().encode("GET /hello HTTP/1.1\r\n\r\n")
    );
    const res = new Uint8Array(100);
    const nread = await conn.read(res);
    assert(nread !== Deno.EOF);
    const resStr = new TextDecoder().decode(res.subarray(0, nread));
    assertStrContains(resStr, "/hello");
    server.close();
  }
});

// TODO(kevinkassimo): create a test that works on Windows.
// The following test is to ensure that if an error occurs during respond
// would result in connection closed. (such that fd/resource is freed).
// On *nix, a delayed second attempt to write to a CLOSE_WAIT connection would
// receive a RST and thus trigger an error during response for us to test.
// We need to find a way to similarly trigger an error on Windows so that
// we can test if connection is closed.
if (Deno.build.os !== "win") {
  test({
    name: "[http] respond error handling",
    async fn(): Promise<void> {
      const connClosedPromise = deferred();
      const serverRoutine = async (): Promise<void> => {
        let reqCount = 0;
        const server = serve(":8124");
        const serverRid = server.listener["rid"];
        let connRid = -1;
        for await (const req of server) {
          connRid = req.conn.rid;
          reqCount++;
          await Deno.readAll(req.body);
          await connClosedPromise;
          try {
            await req.respond({
              body: new TextEncoder().encode("Hello World")
            });
            await delay(100);
            req.done = deferred();
            // This duplicate respond is to ensure we get a write failure from the
            // other side. Our client would enter CLOSE_WAIT stage after close(),
            // meaning first server .send (.respond) after close would still work.
            // However, a second send would fail under RST, which is similar
            // to the scenario where a failure happens during .respond
            await req.respond({
              body: new TextEncoder().encode("Hello World")
            });
          } catch {
            break;
          }
        }
        server.close();
        const resources = Deno.resources();
        assert(reqCount === 1);
        // Server should be gone
        assert(!(serverRid in resources));
        // The connection should be destroyed
        assert(!(connRid in resources));
      };
      const p = serverRoutine();
      const conn = await Deno.connect({
        hostname: "127.0.0.1",
        port: 8124
      });
      await Deno.writeAll(
        conn,
        new TextEncoder().encode("GET / HTTP/1.1\r\n\r\n")
      );
      conn.close(); // abruptly closing connection before response.
      // conn on server side enters CLOSE_WAIT state.
      connClosedPromise.resolve();
      await p;
    }
  });
}

runIfMain(import.meta);<|MERGE_RESOLUTION|>--- conflicted
+++ resolved
@@ -17,13 +17,9 @@
 import {
   Response,
   ServerRequest,
-<<<<<<< HEAD
   Server,
   serve,
-=======
->>>>>>> 50660184
   writeResponse,
-  serve,
   readRequest,
   parseHTTPVersion
 } from "./server.ts";
