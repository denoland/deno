import { BufReader, BufWriter } from "../io/bufio.ts";
import { TextProtoReader } from "../textproto/mod.ts";
import { assert } from "../testing/asserts.ts";
import { encoder, encode } from "../encoding/utf8.ts";
import { ServerResponse, ServerRequest } from "./server.ts";
import { STATUS_TEXT } from "./http_status.ts";
import { letTimeout, timeoutReader } from "../util/async.ts";
import { bytesReader } from "../io/readers.ts";
import { ClientResponse, ClientRequest } from "./client.ts";
import { readUntilEOF } from "../io/ioutil.ts";

<<<<<<< HEAD
/** Reader for HTTP/1.1 fixed size body part */
=======
export function emptyReader(): Deno.Reader {
  return {
    read(_: Uint8Array): Promise<number | null> {
      return Promise.resolve(null);
    },
  };
}

>>>>>>> de2c0424
export function bodyReader(contentLength: number, r: BufReader): Deno.Reader {
  let totalRead = 0;
  let finished = false;
  async function read(buf: Uint8Array): Promise<number | null> {
    if (finished) return null;
    let result: number | null;
    const remaining = contentLength - totalRead;
    if (remaining >= buf.byteLength) {
      result = await r.read(buf);
    } else {
      const readBuf = buf.subarray(0, remaining);
      result = await r.read(readBuf);
    }
    if (result !== null) {
      totalRead += result;
    }
    finished = totalRead === contentLength;
    return result;
  }
  return { read };
}

/** Reader for HTTP/1.1 chunked body part */
export function chunkedBodyReader(h: Headers, r: BufReader): Deno.Reader {
  // Based on https://tools.ietf.org/html/rfc2616#section-19.4.6
  const tp = new TextProtoReader(r);
  let finished = false;
  const chunks: Array<{
    offset: number;
    data: Uint8Array;
  }> = [];
  async function read(buf: Uint8Array): Promise<number | null> {
    if (finished) return null;
    const [chunk] = chunks;
    if (chunk) {
      const chunkRemaining = chunk.data.byteLength - chunk.offset;
      const readLength = Math.min(chunkRemaining, buf.byteLength);
      for (let i = 0; i < readLength; i++) {
        buf[i] = chunk.data[chunk.offset + i];
      }
      chunk.offset += readLength;
      if (chunk.offset === chunk.data.byteLength) {
        chunks.shift();
        // Consume \r\n;
        if ((await tp.readLine()) === null) {
          throw new Deno.errors.UnexpectedEof();
        }
      }
      return readLength;
    }
    const line = await tp.readLine();
    if (line === null) throw new Deno.errors.UnexpectedEof();
    // TODO: handle chunk extension
    const [chunkSizeString] = line.split(";");
    const chunkSize = parseInt(chunkSizeString, 16);
    if (Number.isNaN(chunkSize) || chunkSize < 0) {
      throw new Error("Invalid chunk size");
    }
    if (chunkSize > 0) {
      if (chunkSize > buf.byteLength) {
        let eof = await r.readFull(buf);
        if (eof === null) {
          throw new Deno.errors.UnexpectedEof();
        }
        const restChunk = new Uint8Array(chunkSize - buf.byteLength);
        eof = await r.readFull(restChunk);
        if (eof === null) {
          throw new Deno.errors.UnexpectedEof();
        } else {
          chunks.push({
            offset: 0,
            data: restChunk,
          });
        }
        return buf.byteLength;
      } else {
        const bufToFill = buf.subarray(0, chunkSize);
        const eof = await r.readFull(bufToFill);
        if (eof === null) {
          throw new Deno.errors.UnexpectedEof();
        }
        // Consume \r\n
        if ((await tp.readLine()) === null) {
          throw new Deno.errors.UnexpectedEof();
        }
        return chunkSize;
      }
    } else {
      assert(chunkSize === 0);
      // Consume \r\n
      if ((await r.readLine()) === null) {
        throw new Deno.errors.UnexpectedEof();
      }
      await readTrailers(h, r);
      finished = true;
      return null;
    }
  }
  return { read };
}

const kProhibitedTrailerHeaders = [
  "transfer-encoding",
  "content-length",
  "trailer",
];

/**
 * Read trailer headers from reader and append values to headers.
 * "trailer" field will be deleted.
 * */
export async function readTrailers(
  headers: Headers,
  r: BufReader
): Promise<void> {
  const keys = parseTrailer(headers.get("trailer"));
  if (!keys) return;
  const tp = new TextProtoReader(r);
  const result = await tp.readMIMEHeader();
  assert(result !== null, "trailer must be set");
  for (const [k, v] of result) {
    if (!keys.has(k)) {
      throw new Error("Undeclared trailer field");
    }
    keys.delete(k);
    headers.append(k, v);
  }
  assert(keys.size === 0, "Missing trailers");
  headers.delete("trailer");
}

function parseTrailer(field: string | null): Set<string> | undefined {
  if (field == null) {
    return undefined;
  }
  const keys = field.split(",").map((v) => v.trim());
  if (keys.length === 0) {
    throw new Error("Empty trailer");
  }
  for (const invalid of kProhibitedTrailerHeaders) {
    if (keys.includes(invalid)) {
      throw new Error(`Prohibited field for trailer`);
    }
  }
  return new Set(keys);
}

export async function writeChunkedBody(
  w: Deno.Writer,
  r: Deno.Reader
): Promise<void> {
  const writer = BufWriter.create(w);
  for await (const chunk of Deno.iter(r)) {
    if (chunk.byteLength <= 0) continue;
    const start = encoder.encode(`${chunk.byteLength.toString(16)}\r\n`);
    const end = encoder.encode("\r\n");
    await writer.write(start);
    await writer.write(chunk);
    await writer.write(end);
  }

  const endChunk = encoder.encode("0\r\n\r\n");
  await writer.write(endChunk);
}

/** write trailer headers to writer. it mostly should be called after writeResponse */
export async function writeTrailers(
  w: Deno.Writer,
  headers: Headers,
  trailers: Headers
): Promise<void> {
  const trailer = headers.get("trailer");
  if (trailer === null) {
    throw new Error('headers must have "trailer" header field');
  }
  const transferEncoding = headers.get("transfer-encoding");
  if (transferEncoding === null || !transferEncoding.match(/^chunked/)) {
    throw new Error(
      `trailer headers is only allowed for "transfer-encoding: chunked": got "${transferEncoding}"`
    );
  }
  const writer = BufWriter.create(w);
  const trailerHeaderFields = trailer
    .split(",")
    .map((s) => s.trim().toLowerCase());
  for (const f of trailerHeaderFields) {
    assert(
      !kProhibitedTrailerHeaders.includes(f),
      `"${f}" is prohibited for trailer header`
    );
  }
  for (const [key, value] of trailers) {
    assert(
      trailerHeaderFields.includes(key),
      `Not trailer header field: ${key}`
    );
    await writer.write(encoder.encode(`${key}: ${value}\r\n`));
  }
  await writer.write(encoder.encode("\r\n"));
  await writer.flush();
}

<<<<<<< HEAD
export function setContentLength(r: ServerResponse): void {
  if (!r.headers) {
    r.headers = new Headers();
  }

  if (r.body) {
    if (!r.headers.has("content-length")) {
      // typeof r.body === "string" handled in writeResponse.
      if (r.body instanceof Uint8Array) {
        const bodyLength = r.body.byteLength;
        r.headers.set("content-length", bodyLength.toString());
      } else {
        r.headers.set("transfer-encoding", "chunked");
      }
    }
  }
}

export async function readResponse(
  r: Deno.Reader,
  { timeout }: { timeout?: number } = {}
): Promise<ClientResponse> {
  const reader = BufReader.create(r);
  const tp = new TextProtoReader(reader);
  // First line: HTTP/1,1 200 OK
  const line = await letTimeout(tp.readLine(), timeout);
  if (line === Deno.EOF) {
    throw Deno.errors.UnexpectedEof;
  }
  const [proto, status, statusText] = line.split(" ", 3);
  const headers = await letTimeout(tp.readMIMEHeader(), timeout);
  if (headers === Deno.EOF) {
    throw Deno.errors.UnexpectedEof;
  }
  const contentLength = headers.get("content-length");
  const isChunked = headers.get("transfer-encoding")?.match(/^chunked/);
  let body: Deno.Reader;
  if (isChunked) {
    body = chunkedBodyReader(headers, reader);
  } else if (contentLength != null) {
    body = bodyReader(parseInt(contentLength), reader);
  } else {
    throw new Error("No conetnt-length or unknown transfer-encoding");
  }
  if (timeout != null) {
    body = timeoutReader(body, timeout);
  }
  let finalized = false;
  const finalize = async (): Promise<void> => {
    if (finalized) return;
    await readUntilEOF(body);
    finalized = true;
  };
  return {
    proto,
    status: parseInt(status),
    statusText,
    headers,
    body,
    finalize,
  };
}

=======
>>>>>>> de2c0424
export async function writeResponse(
  w: Deno.Writer,
  r: ServerResponse
): Promise<void> {
  const protoMajor = 1;
  const protoMinor = 1;
  const statusCode = r.status || 200;
  const statusText = STATUS_TEXT.get(statusCode);
  const writer = BufWriter.create(w);
  if (!statusText) {
    throw new Deno.errors.InvalidData("Bad status code");
  }
  if (!r.body) {
    r.body = new Uint8Array();
  }
  if (typeof r.body === "string") {
    r.body = encoder.encode(r.body);
  }

  let out = `HTTP/${protoMajor}.${protoMinor} ${statusCode} ${statusText}\r\n`;

  const headers = r.headers ?? new Headers();

  if (r.body && !headers.get("content-length")) {
    if (r.body instanceof Uint8Array) {
      out += `content-length: ${r.body.byteLength}\r\n`;
    } else if (!headers.get("transfer-encoding")) {
      out += "transfer-encoding: chunked\r\n";
    }
  }

  for (const [key, value] of headers) {
    out += `${key}: ${value}\r\n`;
  }

  out += `\r\n`;

  const header = encoder.encode(out);
  const n = await writer.write(header);
  assert(n === header.byteLength);

  if (r.body instanceof Uint8Array) {
    const n = await writer.write(r.body);
    assert(n === r.body.byteLength);
  } else if (headers.has("content-length")) {
    const contentLength = headers.get("content-length");
    assert(contentLength != null);
    const bodyLength = parseInt(contentLength);
    const n = await Deno.copy(r.body, writer);
    assert(n === bodyLength);
  } else {
    await writeChunkedBody(writer, r.body);
  }
  await writer.flush();
  if (r.trailers) {
    const t = await r.trailers();
    await writeTrailers(writer, headers, t);
  }
}

/**
 * ParseHTTPVersion parses a HTTP version string.
 * "HTTP/1.0" returns (1, 0).
 * Ported from https://github.com/golang/go/blob/f5c43b9/src/net/http/request.go#L766-L792
 */
export function parseHTTPVersion(vers: string): [number, number] {
  switch (vers) {
    case "HTTP/1.1":
      return [1, 1];

    case "HTTP/1.0":
      return [1, 0];

    default: {
      const Big = 1000000; // arbitrary upper bound

      if (!vers.startsWith("HTTP/")) {
        break;
      }

      const dot = vers.indexOf(".");
      if (dot < 0) {
        break;
      }

      const majorStr = vers.substring(vers.indexOf("/") + 1, dot);
      const major = Number(majorStr);
      if (!Number.isInteger(major) || major < 0 || major > Big) {
        break;
      }

      const minorStr = vers.substring(dot + 1);
      const minor = Number(minorStr);
      if (!Number.isInteger(minor) || minor < 0 || minor > Big) {
        break;
      }

      return [major, minor];
    }
  }

  throw new Error(`malformed HTTP version ${vers}`);
}

/** Read HTTP/1.1 request line and */
export async function readRequest(
  conn: Deno.Conn,
<<<<<<< HEAD
  opts?: {
    r?: BufReader;
    w?: BufWriter;
    timeout?: number; // ms
  }
): Promise<ServerRequest | Deno.EOF> {
  const r = opts?.r ?? new BufReader(conn);
  const w = opts?.w ?? new BufWriter(conn);
  const tp = new TextProtoReader(r);
  const timeout = opts?.timeout;
  // e.g. GET /index.html HTTP/1.0
  const firstLine = await letTimeout(tp.readLine(), timeout);
  if (firstLine === Deno.EOF) return Deno.EOF;
  const headers = await letTimeout(tp.readMIMEHeader(), timeout);
  if (headers === Deno.EOF) throw new Deno.errors.UnexpectedEof();
  const [method, url, proto] = firstLine.split(" ", 3);
  assert(
    method != null && url != null && proto != null,
    "Invalid request line"
  );
  fixLength(method, headers);
  return new ServerRequest({
    url,
    proto,
    method,
    headers,
    w,
    r,
    conn,
    timeout,
  });
}
=======
  bufr: BufReader
): Promise<ServerRequest | null> {
  const tp = new TextProtoReader(bufr);
  const firstLine = await tp.readLine(); // e.g. GET /index.html HTTP/1.0
  if (firstLine === null) return null;
  const headers = await tp.readMIMEHeader();
  if (headers === null) throw new Deno.errors.UnexpectedEof();
>>>>>>> de2c0424

export async function writeRequest(
  w: Deno.Writer,
  req: ClientRequest
): Promise<void> {
  const url = new URL(req.url);
  const headers = req.headers ?? new Headers();
  if (!headers.has("host")) {
    headers.set("host", url.hostname);
  }
  let pathname = url.pathname;
  const query = url.searchParams.toString();
  if (query) {
    pathname += `?${query}`;
  }
  const lines: string[] = [`${req.method} ${pathname} HTTP/1.1`];
  let body: Deno.Reader | undefined;
  let contentLength: number | undefined;
  if (req.body) {
    [body, contentLength] = setupBody(headers, req.body);
  }
  fixLength(req.method, headers);
  for (const [k, v] of headers) {
    lines.push(`${k}: ${v}`);
  }
  lines.push("\r\n");
  const bufw = BufWriter.create(w);
  await bufw.write(encode(lines.join("\r\n")));
  await bufw.flush();
  if (body) {
    if (contentLength == null) {
      await writeChunkedBody(bufw, body);
    } else {
      await Deno.copy(bufw, body);
    }
    await bufw.flush();
  }
  if (req.trailers) {
    await writeTrailers(bufw, headers, await req.trailers());
  }
}

export function setupBody(
  headers: Headers,
  body: string | Uint8Array | Deno.Reader
): [Deno.Reader, number | undefined] {
  const [r, len] = bodyToReader(body, headers);
  const transferEncoding = headers.get("transfer-encoding");
  let chunked = transferEncoding?.match(/^chunked/) != null;
  if (!chunked && typeof len === "number") {
    headers.set("content-length", `${len}`);
  }
  if (typeof body === "string") {
    if (!headers.has("content-type")) {
      headers.set("content-type", "text/plain; charset=UTF-8");
    }
  } else if (body instanceof Uint8Array) {
    // noop
  } else {
    if (!headers.has("content-length") && !headers.has("transfer-encoding")) {
      headers.set("transfer-encoding", "chunked");
      chunked = true;
    }
  }
  if (!headers.has("content-type")) {
    headers.set("content-type", "application/octet-stream");
  }
  if (chunked) {
    headers.delete("content-length");
  } else {
    headers.delete("transfer-encoding");
  }
  return [r, chunked ? undefined : len];
}

function bodyToReader(
  body: string | Uint8Array | Deno.Reader,
  headers: Headers
): [Deno.Reader, number | undefined] {
  if (typeof body === "string") {
    const bin = encode(body);
    return [bytesReader(bin), bin.byteLength];
  } else if (body instanceof Uint8Array) {
    return [bytesReader(body), body.byteLength];
  } else {
    const cl = headers.get("content-length");
    if (cl) {
      return [body, parseInt(cl)];
    }
    return [body, undefined];
  }
}

function fixLength(method: string, headers: Headers): void {
  const contentLength = headers.get("Content-Length");
  if (contentLength) {
    const arrClen = contentLength.split(",");
    if (arrClen.length > 1) {
      const distinct = [...new Set(arrClen.map((e): string => e.trim()))];
      if (distinct.length > 1) {
        throw Error("cannot contain multiple Content-Length headers");
      } else {
        headers.set("Content-Length", distinct[0]);
      }
    }
    const c = headers.get("Content-Length");
    if (method === "HEAD" && c && c !== "0") {
      throw Error("http: method cannot contain a Content-Length");
    }
    if (c && headers.has("transfer-encoding")) {
      // A sender MUST NOT send a Content-Length header field in any message
      // that contains a Transfer-Encoding header field.
      // rfc: https://tools.ietf.org/html/rfc7230#section-3.3.2
      throw new Error(
        "http: Transfer-Encoding and Content-Length cannot be send together"
      );
    }
  }
}

export type KeepAlive = {
  timeout?: number;
  max?: number;
};

export function parseKeepAlive(value: string): KeepAlive {
  const result: KeepAlive = {};
  const kv = value.split(",").map((s) => s.trim().split("="));
  for (const [key, value] of kv) {
    if (key === "timeout") {
      result.timeout = parseInt(value);
    } else if (key === "max") {
      result.max = parseInt(value);
    }
  }
  return result;
}<|MERGE_RESOLUTION|>--- conflicted
+++ resolved
@@ -9,9 +9,6 @@
 import { ClientResponse, ClientRequest } from "./client.ts";
 import { readUntilEOF } from "../io/ioutil.ts";
 
-<<<<<<< HEAD
-/** Reader for HTTP/1.1 fixed size body part */
-=======
 export function emptyReader(): Deno.Reader {
   return {
     read(_: Uint8Array): Promise<number | null> {
@@ -20,7 +17,7 @@
   };
 }
 
->>>>>>> de2c0424
+/** Reader for HTTP/1.1 fixed size body part */
 export function bodyReader(contentLength: number, r: BufReader): Deno.Reader {
   let totalRead = 0;
   let finished = false;
@@ -223,25 +220,6 @@
   await writer.flush();
 }
 
-<<<<<<< HEAD
-export function setContentLength(r: ServerResponse): void {
-  if (!r.headers) {
-    r.headers = new Headers();
-  }
-
-  if (r.body) {
-    if (!r.headers.has("content-length")) {
-      // typeof r.body === "string" handled in writeResponse.
-      if (r.body instanceof Uint8Array) {
-        const bodyLength = r.body.byteLength;
-        r.headers.set("content-length", bodyLength.toString());
-      } else {
-        r.headers.set("transfer-encoding", "chunked");
-      }
-    }
-  }
-}
-
 export async function readResponse(
   r: Deno.Reader,
   { timeout }: { timeout?: number } = {}
@@ -250,12 +228,12 @@
   const tp = new TextProtoReader(reader);
   // First line: HTTP/1,1 200 OK
   const line = await letTimeout(tp.readLine(), timeout);
-  if (line === Deno.EOF) {
+  if (line === null) {
     throw Deno.errors.UnexpectedEof;
   }
   const [proto, status, statusText] = line.split(" ", 3);
   const headers = await letTimeout(tp.readMIMEHeader(), timeout);
-  if (headers === Deno.EOF) {
+  if (headers === null) {
     throw Deno.errors.UnexpectedEof;
   }
   const contentLength = headers.get("content-length");
@@ -287,8 +265,6 @@
   };
 }
 
-=======
->>>>>>> de2c0424
 export async function writeResponse(
   w: Deno.Writer,
   r: ServerResponse
@@ -396,22 +372,21 @@
 /** Read HTTP/1.1 request line and */
 export async function readRequest(
   conn: Deno.Conn,
-<<<<<<< HEAD
   opts?: {
     r?: BufReader;
     w?: BufWriter;
     timeout?: number; // ms
   }
-): Promise<ServerRequest | Deno.EOF> {
+): Promise<ServerRequest | null> {
   const r = opts?.r ?? new BufReader(conn);
   const w = opts?.w ?? new BufWriter(conn);
   const tp = new TextProtoReader(r);
   const timeout = opts?.timeout;
   // e.g. GET /index.html HTTP/1.0
   const firstLine = await letTimeout(tp.readLine(), timeout);
-  if (firstLine === Deno.EOF) return Deno.EOF;
+  if (firstLine === null) return null;
   const headers = await letTimeout(tp.readMIMEHeader(), timeout);
-  if (headers === Deno.EOF) throw new Deno.errors.UnexpectedEof();
+  if (headers === null) throw new Deno.errors.UnexpectedEof();
   const [method, url, proto] = firstLine.split(" ", 3);
   assert(
     method != null && url != null && proto != null,
@@ -429,15 +404,6 @@
     timeout,
   });
 }
-=======
-  bufr: BufReader
-): Promise<ServerRequest | null> {
-  const tp = new TextProtoReader(bufr);
-  const firstLine = await tp.readLine(); // e.g. GET /index.html HTTP/1.0
-  if (firstLine === null) return null;
-  const headers = await tp.readMIMEHeader();
-  if (headers === null) throw new Deno.errors.UnexpectedEof();
->>>>>>> de2c0424
 
 export async function writeRequest(
   w: Deno.Writer,
@@ -471,7 +437,7 @@
     if (contentLength == null) {
       await writeChunkedBody(bufw, body);
     } else {
-      await Deno.copy(bufw, body);
+      await Deno.copy(body,bufw);
     }
     await bufw.flush();
   }
