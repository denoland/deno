--- conflicted
+++ resolved
@@ -13,20 +13,6 @@
 use deno_semver::package::PackageNv;
 use deno_unsync::sync::MultiRuntimeAsyncValueCreator;
 use http::StatusCode;
-<<<<<<< HEAD
-=======
-use parking_lot::Mutex;
-use sys_traits::FsCreateDirAll;
-use sys_traits::FsHardLink;
-use sys_traits::FsMetadata;
-use sys_traits::FsOpen;
-use sys_traits::FsReadDir;
-use sys_traits::FsRemoveFile;
-use sys_traits::FsRename;
-use sys_traits::SystemRandom;
-use sys_traits::ThreadSleep;
-use url::Url;
->>>>>>> ccd37580
 
 use crate::remote::maybe_auth_header_for_npm_registry;
 use crate::tarball_extract::verify_and_extract_tarball;
@@ -75,7 +61,6 @@
   memory_cache: Mutex<HashMap<PackageNv, MemoryCacheItem>>,
 }
 
-<<<<<<< HEAD
 #[derive(Debug, thiserror::Error, deno_error::JsError)]
 #[class(generic)]
 #[error("Failed caching npm package '{package_nv}'")]
@@ -84,9 +69,6 @@
   #[source]
   source: Arc<JsErrorBox>,
 }
-
-impl<TEnv: NpmCacheEnv> TarballCache<TEnv> {
-=======
 impl<
     THttpClient: NpmCacheHttpClient,
     TSys: FsCreateDirAll
@@ -103,7 +85,6 @@
       + 'static,
   > TarballCache<THttpClient, TSys>
 {
->>>>>>> ccd37580
   pub fn new(
     cache: Arc<NpmCache<TSys>>,
     http_client: Arc<THttpClient>,
