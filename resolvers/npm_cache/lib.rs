--- conflicted
+++ resolved
@@ -66,22 +66,7 @@
 }
 
 #[async_trait::async_trait(?Send)]
-<<<<<<< HEAD
-pub trait NpmCacheEnv: Send + Sync + 'static {
-  fn exists(&self, path: &Path) -> bool;
-  fn hard_link_dir_recursive(
-    &self,
-    from: &Path,
-    to: &Path,
-  ) -> Result<(), JsErrorBox>;
-  fn atomic_write_file_with_retries(
-    &self,
-    file_path: &Path,
-    data: &[u8],
-  ) -> std::io::Result<()>;
-=======
 pub trait NpmCacheHttpClient: Send + Sync + 'static {
->>>>>>> ccd37580
   async fn download_with_retries_on_any_tokio_runtime(
     &self,
     url: Url,
@@ -345,7 +330,6 @@
 
 const NPM_PACKAGE_SYNC_LOCK_FILENAME: &str = ".deno_sync_lock";
 
-<<<<<<< HEAD
 #[derive(Debug, thiserror::Error, deno_error::JsError)]
 pub enum WithFolderSyncLockError {
   #[class(inherit)]
@@ -377,9 +361,7 @@
   },
 }
 
-=======
 // todo(dsherret): use `sys` here instead of `std::fs`.
->>>>>>> ccd37580
 fn with_folder_sync_lock(
   package: &PackageNv,
   output_folder: &Path,
