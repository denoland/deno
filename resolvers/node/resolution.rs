--- conflicted
+++ resolved
@@ -8,12 +8,9 @@
 
 use anyhow::bail;
 use anyhow::Error as AnyError;
-<<<<<<< HEAD
+use dashmap::DashMap;
 use deno_config::glob::PathGlobMatch;
 use deno_config::glob::PathOrPattern;
-=======
-use dashmap::DashMap;
->>>>>>> becf24c8
 use deno_media_type::MediaType;
 use deno_package_json::PackageJson;
 use deno_path_util::url_to_file_path;
@@ -182,7 +179,6 @@
   PackageSubPath,
 }
 
-<<<<<<< HEAD
 pub struct NpmPackageExportedModule {
   /// Reverse mapping.
   pub export: String,
@@ -197,14 +193,14 @@
 impl<T: BaseFsCanonicalize + BaseFsMetadata + BaseFsRead + BaseFsReadDir>
   NodeResolverSys for T
 {
-=======
+}
+
 #[derive(Debug, Default, Clone)]
 pub struct NodeResolverOptions {
   pub conditions_from_resolution_mode: ConditionsFromResolutionMode,
   /// TypeScript version to use for typesVersions resolution and
   /// `types@req` exports resolution.
   pub typescript_version: Option<Version>,
->>>>>>> becf24c8
 }
 
 #[allow(clippy::disallowed_types)]
@@ -2699,7 +2695,111 @@
   }
 
   #[test]
-<<<<<<< HEAD
+  fn test_types_versions() {
+    let dir_path = PathBuf::from("/dir");
+    let sys = InMemorySys::default();
+    sys.fs_create_dir_all(dir_path.join("ts3.1")).unwrap();
+    sys.fs_write(dir_path.join("file.d.ts"), "").unwrap();
+    sys.fs_write(dir_path.join("ts3.1/file.d.ts"), "").unwrap();
+    sys.fs_write(dir_path.join("ts3.1/file2.d.ts"), "").unwrap();
+    let node_resolution_sys = NodeResolutionSys::new(sys, None);
+
+    // asterisk key
+    {
+      let value = serde_json::json!({
+        "*": ["ts3.1/*"]
+      });
+      let types_versions = TypesVersions {
+        dir_path: &dir_path,
+        value: value.as_object().unwrap(),
+        sys: &node_resolution_sys,
+      };
+      assert_eq!(types_versions.map("file.d.ts").unwrap(), "ts3.1/file.d.ts");
+      assert_eq!(
+        types_versions.map("file2.d.ts").unwrap(),
+        "ts3.1/file2.d.ts"
+      );
+      assert!(types_versions.map("non_existent/file.d.ts").is_none());
+    }
+    // specific file
+    {
+      let value = serde_json::json!({
+        "types.d.ts": ["ts3.1/file.d.ts"]
+      });
+      let types_versions = TypesVersions {
+        dir_path: &dir_path,
+        value: value.as_object().unwrap(),
+        sys: &node_resolution_sys,
+      };
+      assert_eq!(types_versions.map("types.d.ts").unwrap(), "ts3.1/file.d.ts");
+      assert!(types_versions.map("file2.d.ts").is_none());
+    }
+    // multiple specific files
+    {
+      let value = serde_json::json!({
+        "types.d.ts": ["ts3.1/file.d.ts"],
+        "other.d.ts": ["ts3.1/file2.d.ts"],
+      });
+      let types_versions = TypesVersions {
+        dir_path: &dir_path,
+        value: value.as_object().unwrap(),
+        sys: &node_resolution_sys,
+      };
+      assert_eq!(types_versions.map("types.d.ts").unwrap(), "ts3.1/file.d.ts");
+      assert_eq!(
+        types_versions.map("other.d.ts").unwrap(),
+        "ts3.1/file2.d.ts"
+      );
+      assert!(types_versions.map("file2.d.ts").is_none());
+    }
+    // existing fallback
+    {
+      let value = serde_json::json!({
+        "*": ["ts3.1/*", "ts3.1/file2.d.ts"]
+      });
+      let types_versions = TypesVersions {
+        dir_path: &dir_path,
+        value: value.as_object().unwrap(),
+        sys: &node_resolution_sys,
+      };
+      assert_eq!(
+        types_versions.map("testing/types.d.ts").unwrap(),
+        "ts3.1/file2.d.ts"
+      );
+    }
+    // text then asterisk in key
+    {
+      let value = serde_json::json!({
+        "sub/*": ["ts3.1/file.d.ts"]
+      });
+      let types_versions = TypesVersions {
+        dir_path: &dir_path,
+        value: value.as_object().unwrap(),
+        sys: &node_resolution_sys,
+      };
+      assert_eq!(
+        types_versions.map("sub/types.d.ts").unwrap(),
+        "ts3.1/file.d.ts"
+      );
+    }
+    // text then asterisk in key and asterisk in value
+    {
+      let value = serde_json::json!({
+        "sub/*": ["ts3.1/*"]
+      });
+      let types_versions = TypesVersions {
+        dir_path: &dir_path,
+        value: value.as_object().unwrap(),
+        sys: &node_resolution_sys,
+      };
+      assert_eq!(
+        types_versions.map("sub/file.d.ts").unwrap(),
+        "ts3.1/file.d.ts"
+      );
+    }
+  }
+
+  #[test]
   fn test_exports_to_globs() {
     {
       let exports = get_exports_to_globs(
@@ -2765,109 +2865,5 @@
         format!("{}|{}", g.key, value)
       })
       .collect::<Vec<_>>()
-=======
-  fn test_types_versions() {
-    let dir_path = PathBuf::from("/dir");
-    let sys = InMemorySys::default();
-    sys.fs_create_dir_all(dir_path.join("ts3.1")).unwrap();
-    sys.fs_write(dir_path.join("file.d.ts"), "").unwrap();
-    sys.fs_write(dir_path.join("ts3.1/file.d.ts"), "").unwrap();
-    sys.fs_write(dir_path.join("ts3.1/file2.d.ts"), "").unwrap();
-    let node_resolution_sys = NodeResolutionSys::new(sys, None);
-
-    // asterisk key
-    {
-      let value = serde_json::json!({
-        "*": ["ts3.1/*"]
-      });
-      let types_versions = TypesVersions {
-        dir_path: &dir_path,
-        value: value.as_object().unwrap(),
-        sys: &node_resolution_sys,
-      };
-      assert_eq!(types_versions.map("file.d.ts").unwrap(), "ts3.1/file.d.ts");
-      assert_eq!(
-        types_versions.map("file2.d.ts").unwrap(),
-        "ts3.1/file2.d.ts"
-      );
-      assert!(types_versions.map("non_existent/file.d.ts").is_none());
-    }
-    // specific file
-    {
-      let value = serde_json::json!({
-        "types.d.ts": ["ts3.1/file.d.ts"]
-      });
-      let types_versions = TypesVersions {
-        dir_path: &dir_path,
-        value: value.as_object().unwrap(),
-        sys: &node_resolution_sys,
-      };
-      assert_eq!(types_versions.map("types.d.ts").unwrap(), "ts3.1/file.d.ts");
-      assert!(types_versions.map("file2.d.ts").is_none());
-    }
-    // multiple specific files
-    {
-      let value = serde_json::json!({
-        "types.d.ts": ["ts3.1/file.d.ts"],
-        "other.d.ts": ["ts3.1/file2.d.ts"],
-      });
-      let types_versions = TypesVersions {
-        dir_path: &dir_path,
-        value: value.as_object().unwrap(),
-        sys: &node_resolution_sys,
-      };
-      assert_eq!(types_versions.map("types.d.ts").unwrap(), "ts3.1/file.d.ts");
-      assert_eq!(
-        types_versions.map("other.d.ts").unwrap(),
-        "ts3.1/file2.d.ts"
-      );
-      assert!(types_versions.map("file2.d.ts").is_none());
-    }
-    // existing fallback
-    {
-      let value = serde_json::json!({
-        "*": ["ts3.1/*", "ts3.1/file2.d.ts"]
-      });
-      let types_versions = TypesVersions {
-        dir_path: &dir_path,
-        value: value.as_object().unwrap(),
-        sys: &node_resolution_sys,
-      };
-      assert_eq!(
-        types_versions.map("testing/types.d.ts").unwrap(),
-        "ts3.1/file2.d.ts"
-      );
-    }
-    // text then asterisk in key
-    {
-      let value = serde_json::json!({
-        "sub/*": ["ts3.1/file.d.ts"]
-      });
-      let types_versions = TypesVersions {
-        dir_path: &dir_path,
-        value: value.as_object().unwrap(),
-        sys: &node_resolution_sys,
-      };
-      assert_eq!(
-        types_versions.map("sub/types.d.ts").unwrap(),
-        "ts3.1/file.d.ts"
-      );
-    }
-    // text then asterisk in key and asterisk in value
-    {
-      let value = serde_json::json!({
-        "sub/*": ["ts3.1/*"]
-      });
-      let types_versions = TypesVersions {
-        dir_path: &dir_path,
-        value: value.as_object().unwrap(),
-        sys: &node_resolution_sys,
-      };
-      assert_eq!(
-        types_versions.map("sub/file.d.ts").unwrap(),
-        "ts3.1/file.d.ts"
-      );
-    }
->>>>>>> becf24c8
   }
 }