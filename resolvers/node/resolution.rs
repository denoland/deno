--- conflicted
+++ resolved
@@ -98,25 +98,12 @@
   env: TEnv,
   in_npm_pkg_checker: InNpmPackageCheckerRc,
   npm_resolver: NpmResolverRc,
-<<<<<<< HEAD
-  content_is_esm_analyzer: Option<Box<dyn ContentIsEsmAnalyzer>>,
-=======
   pkg_json_resolver: PackageJsonResolverRc<TEnv>,
->>>>>>> b482a502
 }
 
 impl<TEnv: NodeResolverEnv> NodeResolver<TEnv> {
   pub fn new(
     env: TEnv,
-<<<<<<< HEAD
-    npm_resolver: NpmResolverRc,
-    content_is_esm_analyzer: Option<Box<dyn ContentIsEsmAnalyzer>>,
-  ) -> Self {
-    Self {
-      env,
-      npm_resolver,
-      content_is_esm_analyzer,
-=======
     in_npm_pkg_checker: InNpmPackageCheckerRc,
     npm_resolver: NpmResolverRc,
     pkg_json_resolver: PackageJsonResolverRc<TEnv>,
@@ -126,7 +113,6 @@
       in_npm_pkg_checker,
       npm_resolver,
       pkg_json_resolver,
->>>>>>> b482a502
     }
   }
 
@@ -388,55 +374,7 @@
 
     // TODO(bartlomieju): skipped checking errors for commonJS resolution and
     // "preserveSymlinksMain"/"preserveSymlinks" options.
-<<<<<<< HEAD
-    Ok(resolve_response)
-  }
-
-  pub fn url_to_node_resolution(
-    &self,
-    url: Url,
-  ) -> Result<NodeResolution, UrlToNodeResolutionError> {
-    let url_str = url.path().to_lowercase();
-    if url_str.starts_with("http") || url_str.ends_with(".json") {
-      Ok(NodeResolution::Esm(url))
-    } else if url_str.ends_with(".js") || url_str.ends_with(".d.ts") {
-      let maybe_package_config = self.get_closest_package_json(&url)?;
-      match maybe_package_config {
-        Some(c) if c.typ == "module" => Ok(NodeResolution::Esm(url)),
-        Some(c) => {
-          if self.in_npm_package(&url) {
-            Ok(NodeResolution::CommonJs(url))
-          } else if c.typ == "commonjs" {
-            if let Some(analyzer) = &self.content_is_esm_analyzer {
-              let is_esm =
-                analyzer.analyze_content_is_esm(&url).unwrap_or(true);
-              match is_esm {
-                true => Ok(NodeResolution::Esm(url)),
-                false => Ok(NodeResolution::CommonJs(url)),
-              }
-            } else {
-              Ok(NodeResolution::Esm(url))
-            }
-          } else {
-            Ok(NodeResolution::Esm(url))
-          }
-        }
-        None => Ok(NodeResolution::Esm(url)),
-      }
-    } else if url_str.ends_with(".mjs") || url_str.ends_with(".d.mts") {
-      Ok(NodeResolution::Esm(url))
-    } else if url_str.ends_with(".ts") || url_str.ends_with(".mts") {
-      if self.in_npm_package(&url) {
-        Err(TypeScriptNotSupportedInNpmError { specifier: url }.into())
-      } else {
-        Ok(NodeResolution::Esm(url))
-      }
-    } else {
-      Ok(NodeResolution::CommonJs(url))
-    }
-=======
     Ok(url)
->>>>>>> b482a502
   }
 
   /// Checks if the resolved file has a corresponding declaration file.
