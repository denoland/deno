// Copyright 2018-2025 the Deno authors. MIT license.

use std::borrow::Cow;
use std::fmt::Write;
use std::path::PathBuf;

use boxed_error::Boxed;
use deno_error::JsError;
use thiserror::Error;
use url::Url;

use crate::NodeResolutionKind;
use crate::ResolutionMode;

#[derive(Debug, Copy, Clone, PartialEq, Eq, Hash)]
#[allow(non_camel_case_types)]
pub enum NodeJsErrorCode {
  ERR_INVALID_MODULE_SPECIFIER,
  ERR_INVALID_PACKAGE_CONFIG,
  ERR_INVALID_PACKAGE_TARGET,
  ERR_MODULE_NOT_FOUND,
  ERR_PACKAGE_IMPORT_NOT_DEFINED,
  ERR_PACKAGE_PATH_NOT_EXPORTED,
  ERR_UNKNOWN_FILE_EXTENSION,
  ERR_UNSUPPORTED_DIR_IMPORT,
  ERR_UNSUPPORTED_ESM_URL_SCHEME,
  /// Deno specific since Node doesn't support TypeScript.
  ERR_TYPES_NOT_FOUND,
}

impl std::fmt::Display for NodeJsErrorCode {
  fn fmt(&self, f: &mut std::fmt::Formatter<'_>) -> std::fmt::Result {
    write!(f, "{}", self.as_str())
  }
}

impl NodeJsErrorCode {
  pub fn as_str(&self) -> &'static str {
    use NodeJsErrorCode::*;
    match self {
      ERR_INVALID_MODULE_SPECIFIER => "ERR_INVALID_MODULE_SPECIFIER",
      ERR_INVALID_PACKAGE_CONFIG => "ERR_INVALID_PACKAGE_CONFIG",
      ERR_INVALID_PACKAGE_TARGET => "ERR_INVALID_PACKAGE_TARGET",
      ERR_MODULE_NOT_FOUND => "ERR_MODULE_NOT_FOUND",
      ERR_PACKAGE_IMPORT_NOT_DEFINED => "ERR_PACKAGE_IMPORT_NOT_DEFINED",
      ERR_PACKAGE_PATH_NOT_EXPORTED => "ERR_PACKAGE_PATH_NOT_EXPORTED",
      ERR_UNKNOWN_FILE_EXTENSION => "ERR_UNKNOWN_FILE_EXTENSION",
      ERR_UNSUPPORTED_DIR_IMPORT => "ERR_UNSUPPORTED_DIR_IMPORT",
      ERR_UNSUPPORTED_ESM_URL_SCHEME => "ERR_UNSUPPORTED_ESM_URL_SCHEME",
      ERR_TYPES_NOT_FOUND => "ERR_TYPES_NOT_FOUND",
    }
  }
}

pub trait NodeJsErrorCoded {
  fn code(&self) -> NodeJsErrorCode;
}

#[derive(Debug, Clone, Error, JsError)]
#[error(
  "[{}] Invalid module '{}' {}{}",
  self.code(),
  request,
  reason,
  maybe_referrer.as_ref().map(|referrer| format!(" imported from '{}'", referrer)).unwrap_or_default()
)]
#[class(type)]
pub struct InvalidModuleSpecifierError {
  pub request: String,
  pub reason: Cow<'static, str>,
  pub maybe_referrer: Option<String>,
}

impl NodeJsErrorCoded for InvalidModuleSpecifierError {
  fn code(&self) -> NodeJsErrorCode {
    NodeJsErrorCode::ERR_INVALID_MODULE_SPECIFIER
  }
}

#[derive(Debug, Boxed, JsError)]
pub struct LegacyResolveError(pub Box<LegacyResolveErrorKind>);

#[derive(Debug, Error, JsError)]
pub enum LegacyResolveErrorKind {
  #[class(inherit)]
  #[error(transparent)]
  TypesNotFound(#[from] TypesNotFoundError),
  #[class(inherit)]
  #[error(transparent)]
  ModuleNotFound(#[from] ModuleNotFoundError),
}

impl NodeJsErrorCoded for LegacyResolveError {
  fn code(&self) -> NodeJsErrorCode {
    match self.as_kind() {
      LegacyResolveErrorKind::TypesNotFound(e) => e.code(),
      LegacyResolveErrorKind::ModuleNotFound(e) => e.code(),
    }
  }
}

#[derive(Debug, Error, JsError)]
#[error(
  "Could not find package '{}' from referrer '{}'{}.",
  package_name,
  referrer,
  referrer_extra.as_ref().map(|r| format!(" ({})", r)).unwrap_or_default()
)]
#[class(generic)]
pub struct PackageNotFoundError {
  pub package_name: String,
  pub referrer: Url,
  /// Extra information about the referrer.
  pub referrer_extra: Option<String>,
}

impl NodeJsErrorCoded for PackageNotFoundError {
  fn code(&self) -> NodeJsErrorCode {
    NodeJsErrorCode::ERR_MODULE_NOT_FOUND
  }
}

#[derive(Debug, Error, JsError)]
#[error(
  "Could not find referrer npm package '{}'{}.",
  referrer,
  referrer_extra.as_ref().map(|r| format!(" ({})", r)).unwrap_or_default()
)]
#[class(generic)]
pub struct ReferrerNotFoundError {
  pub referrer: Url,
  /// Extra information about the referrer.
  pub referrer_extra: Option<String>,
}

impl NodeJsErrorCoded for ReferrerNotFoundError {
  fn code(&self) -> NodeJsErrorCode {
    NodeJsErrorCode::ERR_MODULE_NOT_FOUND
  }
}

#[derive(Debug, Error, JsError)]
#[class(inherit)]
#[error("Failed resolving '{package_name}' from referrer '{referrer}'.")]
pub struct PackageFolderResolveIoError {
  pub package_name: String,
  pub referrer: Url,
  #[source]
  #[inherit]
  pub source: std::io::Error,
}

impl NodeJsErrorCoded for PackageFolderResolveIoError {
  fn code(&self) -> NodeJsErrorCode {
    NodeJsErrorCode::ERR_MODULE_NOT_FOUND
  }
}

impl NodeJsErrorCoded for PackageFolderResolveError {
  fn code(&self) -> NodeJsErrorCode {
    match self.as_kind() {
      PackageFolderResolveErrorKind::PackageNotFound(e) => e.code(),
      PackageFolderResolveErrorKind::ReferrerNotFound(e) => e.code(),
      PackageFolderResolveErrorKind::Io(e) => e.code(),
    }
  }
}

#[derive(Debug, Boxed, JsError)]
pub struct PackageFolderResolveError(pub Box<PackageFolderResolveErrorKind>);

#[derive(Debug, Error, JsError)]
pub enum PackageFolderResolveErrorKind {
  #[class(inherit)]
  #[error(transparent)]
  PackageNotFound(#[from] PackageNotFoundError),
  #[class(inherit)]
  #[error(transparent)]
  ReferrerNotFound(#[from] ReferrerNotFoundError),
  #[class(inherit)]
  #[error(transparent)]
  Io(#[from] PackageFolderResolveIoError),
}

impl NodeJsErrorCoded for PackageSubpathResolveError {
  fn code(&self) -> NodeJsErrorCode {
    match self.as_kind() {
      PackageSubpathResolveErrorKind::PkgJsonLoad(e) => e.code(),
      PackageSubpathResolveErrorKind::Exports(e) => e.code(),
      PackageSubpathResolveErrorKind::LegacyResolve(e) => e.code(),
    }
  }
}

#[derive(Debug, Boxed, JsError)]
pub struct PackageSubpathResolveError(pub Box<PackageSubpathResolveErrorKind>);

#[derive(Debug, Error, JsError)]
pub enum PackageSubpathResolveErrorKind {
  #[class(inherit)]
  #[error(transparent)]
  PkgJsonLoad(#[from] PackageJsonLoadError),
  #[class(inherit)]
  #[error(transparent)]
  Exports(PackageExportsResolveError),
  #[class(inherit)]
  #[error(transparent)]
  LegacyResolve(LegacyResolveError),
}

#[derive(Debug, Error, JsError)]
#[class(generic)]
#[error(
  "Target '{}' not found from '{}'{}{}.",
  target,
  pkg_json_path.display(),
  maybe_referrer.as_ref().map(|r|
    format!(
      " from{} referrer {}",
      match resolution_mode {
        ResolutionMode::Import => "",
        ResolutionMode::Require => " cjs",
      },
      r
    )
  ).unwrap_or_default(),
  match resolution_kind {
    NodeResolutionKind::Execution => "",
    NodeResolutionKind::Types => " for types",
  }
)]
pub struct PackageTargetNotFoundError {
  pub pkg_json_path: PathBuf,
  pub target: String,
  pub maybe_referrer: Option<Url>,
  pub resolution_mode: ResolutionMode,
  pub resolution_kind: NodeResolutionKind,
}

impl NodeJsErrorCoded for PackageTargetNotFoundError {
  fn code(&self) -> NodeJsErrorCode {
    NodeJsErrorCode::ERR_MODULE_NOT_FOUND
  }
}

impl NodeJsErrorCoded for PackageTargetResolveError {
  fn code(&self) -> NodeJsErrorCode {
    match self.as_kind() {
      PackageTargetResolveErrorKind::NotFound(e) => e.code(),
      PackageTargetResolveErrorKind::InvalidPackageTarget(e) => e.code(),
      PackageTargetResolveErrorKind::InvalidModuleSpecifier(e) => e.code(),
      PackageTargetResolveErrorKind::PackageResolve(e) => e.code(),
      PackageTargetResolveErrorKind::TypesNotFound(e) => e.code(),
    }
  }
}

#[derive(Debug, Boxed, JsError)]
pub struct PackageTargetResolveError(pub Box<PackageTargetResolveErrorKind>);

#[derive(Debug, Error, JsError)]
pub enum PackageTargetResolveErrorKind {
  #[class(inherit)]
  #[error(transparent)]
  NotFound(#[from] PackageTargetNotFoundError),
  #[class(inherit)]
  #[error(transparent)]
  InvalidPackageTarget(#[from] InvalidPackageTargetError),
  #[class(inherit)]
  #[error(transparent)]
  InvalidModuleSpecifier(#[from] InvalidModuleSpecifierError),
  #[class(inherit)]
  #[error(transparent)]
  PackageResolve(#[from] PackageResolveError),
  #[class(inherit)]
  #[error(transparent)]
  TypesNotFound(#[from] TypesNotFoundError),
}

impl NodeJsErrorCoded for PackageExportsResolveError {
  fn code(&self) -> NodeJsErrorCode {
    match self.as_kind() {
      PackageExportsResolveErrorKind::PackagePathNotExported(e) => e.code(),
      PackageExportsResolveErrorKind::PackageTargetResolve(e) => e.code(),
    }
  }
}

#[derive(Debug, Boxed, JsError)]
pub struct PackageExportsResolveError(pub Box<PackageExportsResolveErrorKind>);

#[derive(Debug, Error, JsError)]
pub enum PackageExportsResolveErrorKind {
  #[class(inherit)]
  #[error(transparent)]
  PackagePathNotExported(#[from] PackagePathNotExportedError),
  #[class(inherit)]
  #[error(transparent)]
  PackageTargetResolve(#[from] PackageTargetResolveError),
}

#[derive(Debug, Error, JsError)]
#[error(
    "[{}] Could not find types for '{}'{}",
    self.code(),
    self.0.code_specifier,
    self.0.maybe_referrer.as_ref().map(|r| format!(" imported from '{}'", r)).unwrap_or_default(),
  )]
#[class(generic)]
pub struct TypesNotFoundError(pub Box<TypesNotFoundErrorData>);

#[derive(Debug)]
pub struct TypesNotFoundErrorData {
  pub code_specifier: Url,
  pub maybe_referrer: Option<Url>,
}

impl NodeJsErrorCoded for TypesNotFoundError {
  fn code(&self) -> NodeJsErrorCode {
    NodeJsErrorCode::ERR_TYPES_NOT_FOUND
  }
}

#[derive(Debug, Error, JsError)]
#[error(
  "[{}] Invalid package config. {}",
  self.code(),
  self.0
)]
pub struct PackageJsonLoadError(
  #[source]
  #[from]
  pub deno_package_json::PackageJsonLoadError,
);

impl NodeJsErrorCoded for PackageJsonLoadError {
  fn code(&self) -> NodeJsErrorCode {
    NodeJsErrorCode::ERR_INVALID_PACKAGE_CONFIG
  }
}

impl NodeJsErrorCoded for ClosestPkgJsonError {
  fn code(&self) -> NodeJsErrorCode {
    match self.as_kind() {
      ClosestPkgJsonErrorKind::Load(e) => e.code(),
    }
  }
}

#[derive(Debug, Boxed, JsError)]
pub struct ClosestPkgJsonError(pub Box<ClosestPkgJsonErrorKind>);

#[derive(Debug, Error, JsError)]
pub enum ClosestPkgJsonErrorKind {
  #[class(inherit)]
  #[error(transparent)]
<<<<<<< HEAD
  CanonicalizingDir(#[from] CanonicalizingPkgJsonDirError),
  #[class(inherit)]
  #[error(transparent)]
  Load(#[from] PackageJsonLoadError),
}

#[derive(Debug, Error, JsError)]
#[class(inherit)]
#[error("[{}] Failed canonicalizing package.json directory '{}'.", self.code(), dir_path.display())]
pub struct CanonicalizingPkgJsonDirError {
  pub dir_path: PathBuf,
  #[source]
  #[inherit]
  pub source: std::io::Error,
}

impl NodeJsErrorCoded for CanonicalizingPkgJsonDirError {
  fn code(&self) -> NodeJsErrorCode {
    NodeJsErrorCode::ERR_MODULE_NOT_FOUND
  }
}

#[derive(Debug, Error, JsError)]
#[class(type)]
=======
  Load(#[from] PackageJsonLoadError),
}

// todo(https://github.com/denoland/deno_core/issues/810): make this a TypeError
#[derive(Debug, Error)]
>>>>>>> ccd37580
#[error(
  "[{}] Package import specifier \"{}\" is not defined{}{}",
  self.code(),
  name,
  package_json_path.as_ref().map(|p| format!(" in package {}", p.display())).unwrap_or_default(),
  maybe_referrer.as_ref().map(|r| format!(" imported from '{}'", r)).unwrap_or_default(),
)]
pub struct PackageImportNotDefinedError {
  pub name: String,
  pub package_json_path: Option<PathBuf>,
  pub maybe_referrer: Option<Url>,
}

impl NodeJsErrorCoded for PackageImportNotDefinedError {
  fn code(&self) -> NodeJsErrorCode {
    NodeJsErrorCode::ERR_PACKAGE_IMPORT_NOT_DEFINED
  }
}

#[derive(Debug, Boxed, JsError)]
pub struct PackageImportsResolveError(pub Box<PackageImportsResolveErrorKind>);

#[derive(Debug, Error, JsError)]
pub enum PackageImportsResolveErrorKind {
  #[class(inherit)]
  #[error(transparent)]
  ClosestPkgJson(ClosestPkgJsonError),
  #[class(inherit)]
  #[error(transparent)]
  InvalidModuleSpecifier(#[from] InvalidModuleSpecifierError),
  #[class(inherit)]
  #[error(transparent)]
  NotDefined(#[from] PackageImportNotDefinedError),
  #[class(inherit)]
  #[error(transparent)]
  Target(#[from] PackageTargetResolveError),
}

impl NodeJsErrorCoded for PackageImportsResolveErrorKind {
  fn code(&self) -> NodeJsErrorCode {
    match self {
      Self::ClosestPkgJson(e) => e.code(),
      Self::InvalidModuleSpecifier(e) => e.code(),
      Self::NotDefined(e) => e.code(),
      Self::Target(e) => e.code(),
    }
  }
}

impl NodeJsErrorCoded for PackageResolveError {
  fn code(&self) -> NodeJsErrorCode {
    match self.as_kind() {
      PackageResolveErrorKind::ClosestPkgJson(e) => e.code(),
      PackageResolveErrorKind::InvalidModuleSpecifier(e) => e.code(),
      PackageResolveErrorKind::PackageFolderResolve(e) => e.code(),
      PackageResolveErrorKind::ExportsResolve(e) => e.code(),
      PackageResolveErrorKind::SubpathResolve(e) => e.code(),
    }
  }
}

#[derive(Debug, Boxed, JsError)]
pub struct PackageResolveError(pub Box<PackageResolveErrorKind>);

#[derive(Debug, Error, JsError)]
pub enum PackageResolveErrorKind {
  #[class(inherit)]
  #[error(transparent)]
  ClosestPkgJson(#[from] ClosestPkgJsonError),
  #[class(inherit)]
  #[error(transparent)]
  InvalidModuleSpecifier(#[from] InvalidModuleSpecifierError),
  #[class(inherit)]
  #[error(transparent)]
  PackageFolderResolve(#[from] PackageFolderResolveError),
  #[class(inherit)]
  #[error(transparent)]
  ExportsResolve(#[from] PackageExportsResolveError),
  #[class(inherit)]
  #[error(transparent)]
  SubpathResolve(#[from] PackageSubpathResolveError),
}

#[derive(Debug, Error, JsError)]
#[class(generic)]
#[error("Failed joining '{path}' from '{base}'.")]
pub struct NodeResolveRelativeJoinError {
  pub path: String,
  pub base: Url,
  #[source]
  pub source: url::ParseError,
}

#[derive(Debug, Error, JsError)]
#[class(generic)]
#[error("Failed resolving specifier from data url referrer.")]
pub struct DataUrlReferrerError {
  #[source]
  pub source: url::ParseError,
}

#[derive(Debug, Boxed, JsError)]
pub struct NodeResolveError(pub Box<NodeResolveErrorKind>);

#[derive(Debug, Error, JsError)]
pub enum NodeResolveErrorKind {
  #[class(inherit)]
  #[error(transparent)]
  RelativeJoin(#[from] NodeResolveRelativeJoinError),
  #[class(inherit)]
  #[error(transparent)]
  PackageImportsResolve(#[from] PackageImportsResolveError),
  #[class(inherit)]
  #[error(transparent)]
  UnsupportedEsmUrlScheme(#[from] UnsupportedEsmUrlSchemeError),
  #[class(inherit)]
  #[error(transparent)]
  DataUrlReferrer(#[from] DataUrlReferrerError),
  #[class(inherit)]
  #[error(transparent)]
  PackageResolve(#[from] PackageResolveError),
  #[class(inherit)]
  #[error(transparent)]
  TypesNotFound(#[from] TypesNotFoundError),
  #[class(inherit)]
  #[error(transparent)]
  FinalizeResolution(#[from] FinalizeResolutionError),
}

#[derive(Debug, Boxed, JsError)]
pub struct FinalizeResolutionError(pub Box<FinalizeResolutionErrorKind>);

#[derive(Debug, Error, JsError)]
pub enum FinalizeResolutionErrorKind {
  #[class(inherit)]
  #[error(transparent)]
  InvalidModuleSpecifierError(#[from] InvalidModuleSpecifierError),
  #[class(inherit)]
  #[error(transparent)]
  ModuleNotFound(#[from] ModuleNotFoundError),
  #[class(inherit)]
  #[error(transparent)]
  UnsupportedDirImport(#[from] UnsupportedDirImportError),
}

impl NodeJsErrorCoded for FinalizeResolutionError {
  fn code(&self) -> NodeJsErrorCode {
    match self.as_kind() {
      FinalizeResolutionErrorKind::InvalidModuleSpecifierError(e) => e.code(),
      FinalizeResolutionErrorKind::ModuleNotFound(e) => e.code(),
      FinalizeResolutionErrorKind::UnsupportedDirImport(e) => e.code(),
    }
  }
}

#[derive(Debug, Error, JsError)]
#[class(generic)]
#[error(
  "[{}] Cannot find {} '{}'{}",
  self.code(),
  typ,
  specifier,
  maybe_referrer.as_ref().map(|referrer| format!(" imported from '{}'", referrer)).unwrap_or_default()
)]
pub struct ModuleNotFoundError {
  pub specifier: Url,
  pub maybe_referrer: Option<Url>,
  pub typ: &'static str,
}

impl NodeJsErrorCoded for ModuleNotFoundError {
  fn code(&self) -> NodeJsErrorCode {
    NodeJsErrorCode::ERR_MODULE_NOT_FOUND
  }
}

#[derive(Debug, Error, JsError)]
#[class(generic)]
#[error(
  "[{}] Directory import '{}' is not supported resolving ES modules{}",
  self.code(),
  dir_url,
  maybe_referrer.as_ref().map(|referrer| format!(" imported from '{}'", referrer)).unwrap_or_default(),
)]
pub struct UnsupportedDirImportError {
  pub dir_url: Url,
  pub maybe_referrer: Option<Url>,
}

impl NodeJsErrorCoded for UnsupportedDirImportError {
  fn code(&self) -> NodeJsErrorCode {
    NodeJsErrorCode::ERR_UNSUPPORTED_DIR_IMPORT
  }
}

#[derive(Debug, JsError)]
#[class(generic)]
pub struct InvalidPackageTargetError {
  pub pkg_json_path: PathBuf,
  pub sub_path: String,
  pub target: String,
  pub is_import: bool,
  pub maybe_referrer: Option<Url>,
}

impl std::error::Error for InvalidPackageTargetError {}

impl std::fmt::Display for InvalidPackageTargetError {
  fn fmt(&self, f: &mut std::fmt::Formatter<'_>) -> std::fmt::Result {
    let rel_error = !self.is_import
      && !self.target.is_empty()
      && !self.target.starts_with("./");
    f.write_char('[')?;
    f.write_str(self.code().as_str())?;
    f.write_char(']')?;

    if self.sub_path == "." {
      assert!(!self.is_import);
      write!(
        f,
        " Invalid \"exports\" main target {} defined in the package config {}",
        self.target,
        self.pkg_json_path.display()
      )?;
    } else {
      let ie = if self.is_import { "imports" } else { "exports" };
      write!(
        f,
        " Invalid \"{}\" target {} defined for '{}' in the package config {}",
        ie,
        self.target,
        self.sub_path,
        self.pkg_json_path.display()
      )?;
    };

    if let Some(referrer) = &self.maybe_referrer {
      write!(f, " imported from '{}'", referrer)?;
    }
    if rel_error {
      write!(f, "; target must start with \"./\"")?;
    }
    Ok(())
  }
}

impl NodeJsErrorCoded for InvalidPackageTargetError {
  fn code(&self) -> NodeJsErrorCode {
    NodeJsErrorCode::ERR_INVALID_PACKAGE_TARGET
  }
}

#[derive(Debug, JsError)]
#[class(generic)]
pub struct PackagePathNotExportedError {
  pub pkg_json_path: PathBuf,
  pub subpath: String,
  pub maybe_referrer: Option<Url>,
  pub resolution_kind: NodeResolutionKind,
}

impl NodeJsErrorCoded for PackagePathNotExportedError {
  fn code(&self) -> NodeJsErrorCode {
    NodeJsErrorCode::ERR_PACKAGE_PATH_NOT_EXPORTED
  }
}

impl std::error::Error for PackagePathNotExportedError {}

impl std::fmt::Display for PackagePathNotExportedError {
  fn fmt(&self, f: &mut std::fmt::Formatter<'_>) -> std::fmt::Result {
    f.write_char('[')?;
    f.write_str(self.code().as_str())?;
    f.write_char(']')?;

    let types_msg = match self.resolution_kind {
      NodeResolutionKind::Execution => String::new(),
      NodeResolutionKind::Types => " for types".to_string(),
    };
    if self.subpath == "." {
      write!(
        f,
        " No \"exports\" main defined{} in '{}'",
        types_msg,
        self.pkg_json_path.display()
      )?;
    } else {
      write!(
        f,
        " Package subpath '{}' is not defined{} by \"exports\" in '{}'",
        self.subpath,
        types_msg,
        self.pkg_json_path.display()
      )?;
    };

    if let Some(referrer) = &self.maybe_referrer {
      write!(f, " imported from '{}'", referrer)?;
    }
    Ok(())
  }
}

#[derive(Debug, Clone, Error, JsError)]
#[class(type)]
#[error(
  "[{}] Only file and data URLs are supported by the default ESM loader.{} Received protocol '{}'",
  self.code(),
  if cfg!(windows) && url_scheme.len() == 2 { " On Windows, absolute path must be valid file:// URLS."} else { "" },
  url_scheme
)]
pub struct UnsupportedEsmUrlSchemeError {
  pub url_scheme: String,
}

impl NodeJsErrorCoded for UnsupportedEsmUrlSchemeError {
  fn code(&self) -> NodeJsErrorCode {
    NodeJsErrorCode::ERR_UNSUPPORTED_ESM_URL_SCHEME
  }
}

#[derive(Debug, Error, JsError)]
pub enum ResolvePkgJsonBinExportError {
  #[class(inherit)]
  #[error(transparent)]
  PkgJsonLoad(#[from] PackageJsonLoadError),
  #[class(generic)]
  #[error("Failed resolving binary export. '{}' did not exist", pkg_json_path.display())]
  MissingPkgJson { pkg_json_path: PathBuf },
  #[class(generic)]
  #[error("Failed resolving binary export. {message}")]
  InvalidBinProperty { message: String },
}

#[derive(Debug, Error, JsError)]
pub enum ResolveBinaryCommandsError {
  #[class(inherit)]
  #[error(transparent)]
  PkgJsonLoad(#[from] PackageJsonLoadError),
  #[class(generic)]
  #[error("'{}' did not have a name", pkg_json_path.display())]
  MissingPkgJsonName { pkg_json_path: PathBuf },
}

#[cfg(test)]
mod test {
  use super::*;

  #[test]
  fn types_resolution_package_path_not_exported() {
    let separator_char = if cfg!(windows) { '\\' } else { '/' };
    assert_eq!(
      PackagePathNotExportedError {
        pkg_json_path: PathBuf::from("test_path").join("package.json"),
        subpath: "./jsx-runtime".to_string(),
        maybe_referrer: None,
        resolution_kind: NodeResolutionKind::Types
      }.to_string(),
      format!("[ERR_PACKAGE_PATH_NOT_EXPORTED] Package subpath './jsx-runtime' is not defined for types by \"exports\" in 'test_path{separator_char}package.json'")
    );
    assert_eq!(
      PackagePathNotExportedError {
        pkg_json_path: PathBuf::from("test_path").join("package.json"),
        subpath: ".".to_string(),
        maybe_referrer: None,
        resolution_kind: NodeResolutionKind::Types
      }.to_string(),
      format!("[ERR_PACKAGE_PATH_NOT_EXPORTED] No \"exports\" main defined for types in 'test_path{separator_char}package.json'")
    );
  }
}<|MERGE_RESOLUTION|>--- conflicted
+++ resolved
@@ -354,38 +354,13 @@
 pub enum ClosestPkgJsonErrorKind {
   #[class(inherit)]
   #[error(transparent)]
-<<<<<<< HEAD
-  CanonicalizingDir(#[from] CanonicalizingPkgJsonDirError),
   #[class(inherit)]
   #[error(transparent)]
   Load(#[from] PackageJsonLoadError),
 }
 
 #[derive(Debug, Error, JsError)]
-#[class(inherit)]
-#[error("[{}] Failed canonicalizing package.json directory '{}'.", self.code(), dir_path.display())]
-pub struct CanonicalizingPkgJsonDirError {
-  pub dir_path: PathBuf,
-  #[source]
-  #[inherit]
-  pub source: std::io::Error,
-}
-
-impl NodeJsErrorCoded for CanonicalizingPkgJsonDirError {
-  fn code(&self) -> NodeJsErrorCode {
-    NodeJsErrorCode::ERR_MODULE_NOT_FOUND
-  }
-}
-
-#[derive(Debug, Error, JsError)]
 #[class(type)]
-=======
-  Load(#[from] PackageJsonLoadError),
-}
-
-// todo(https://github.com/denoland/deno_core/issues/810): make this a TypeError
-#[derive(Debug, Error)]
->>>>>>> ccd37580
 #[error(
   "[{}] Package import specifier \"{}\" is not defined{}{}",
   self.code(),
