--- conflicted
+++ resolved
@@ -34,12 +34,8 @@
 pub enum ByonmResolvePkgFolderFromDenoReqError {
   #[class(generic)]
   #[error("Could not find \"{}\" in a node_modules folder. Deno expects the node_modules/ directory to be up to date. Did you forget to run `deno install`?", .0)]
-<<<<<<< HEAD
-  MissingAlias(String),
+  MissingAlias(StackString),
   #[class(inherit)]
-=======
-  MissingAlias(StackString),
->>>>>>> ccd37580
   #[error(transparent)]
   PackageJson(#[from] PackageJsonLoadError),
   #[class(generic)]
