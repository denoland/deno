# Copyright 2018-2025 the Deno authors. MIT license.

[workspace]
resolver = "2"
members = [
  "bench_util",
  "cli",
  "cli/lib",
  "cli/rt",
  "cli/snapshot",
  "ext/broadcast_channel",
  "ext/bundle",
  "ext/cache",
  "ext/canvas",
  "ext/console",
  "ext/cron",
  "ext/crypto",
  "ext/fetch",
  "ext/ffi",
  "ext/fs",
  "ext/http",
  "ext/io",
  "ext/kv",
  "ext/napi",
  "ext/napi/sym",
  "ext/net",
  "ext/node",
  "ext/rt_helper",
  "ext/signals",
  "ext/telemetry",
  "ext/url",
  "ext/web",
  "ext/webgpu",
  "ext/webidl",
  "ext/websocket",
  "ext/webstorage",
  "libs/config",
  "libs/crypto",
  "libs/maybe_sync",
  "libs/node_resolver",
  "libs/npm_cache",
  "libs/npm_installer",
  "libs/package_json",
  "libs/resolver",
  "runtime",
  "runtime/features",
  "runtime/permissions",
  "runtime/subprocess_windows",
  "tests",
  "tests/ffi",
  "tests/napi",
  "tests/sqlite_extension_test",
  "tests/util/server",
]
exclude = ["tests/util/std/hash/_wasm"]

[workspace.package]
authors = ["the Deno authors"]
edition = "2024"
license = "MIT"
repository = "https://github.com/denoland/deno"

[workspace.dependencies]
<<<<<<< HEAD
deno_ast = { version = "=0.49", features = ["transpiling"] }
deno_core = { git = "https://github.com/petamoriken/deno_core", branch = "feat/export-dispatch-exception" }
=======
deno_ast = { version = "=0.50.0", features = ["transpiling"] }
deno_core = { version = "0.356.0" }
>>>>>>> c76c3f7c

deno_cache_dir = "=0.25.0"
deno_doc = "=0.183.0"
deno_error = "=0.7.0"
deno_graph = { version = "=0.100.0", default-features = false }
deno_lint = "=0.80.0"
deno_lockfile = "=0.31.2"
deno_media_type = { version = "=0.2.9", features = ["module_specifier"] }
deno_native_certs = "0.3.0"
deno_npm = "=0.38.0"
deno_path_util = "=0.6.1"
deno_semver = "=0.9.0"
deno_task_shell = "=0.26.0"
deno_terminal = "=0.2.2"
deno_unsync = { version = "0.4.4", default-features = false }
deno_whoami = "0.1.0"
eszip = "=0.99.0"

denokv_proto = "0.12.0"
denokv_remote = "0.12.0"
# denokv_sqlite brings in bundled sqlite if we don't disable the default features
denokv_sqlite = { default-features = false, version = "0.12.0" }

# exts
deno_broadcast_channel = { version = "0.208.0", path = "./ext/broadcast_channel" }
deno_bundle_runtime = { version = "0.1.0", path = "./ext/bundle" }
deno_cache = { version = "0.146.0", path = "./ext/cache" }
deno_canvas = { version = "0.83.0", path = "./ext/canvas" }
deno_console = { version = "0.214.0", path = "./ext/console" }
deno_cron = { version = "0.94.0", path = "./ext/cron" }
deno_crypto = { version = "0.228.0", path = "./ext/crypto" }
deno_fetch = { version = "0.238.0", path = "./ext/fetch" }
deno_ffi = { version = "0.201.0", path = "./ext/ffi" }
deno_fs = { version = "0.124.0", path = "./ext/fs" }
deno_http = { version = "0.212.0", path = "./ext/http" }
deno_io = { version = "0.124.0", path = "./ext/io" }
deno_kv = { version = "0.122.0", path = "./ext/kv" }
deno_napi = { version = "0.145.0", path = "./ext/napi" }
deno_net = { version = "0.206.0", path = "./ext/net" }
deno_node = { version = "0.152.0", path = "./ext/node" }
deno_os = { version = "0.31.0", path = "./ext/os" }
deno_process = { version = "0.29.0", path = "./ext/process" }
deno_signals = { version = "0.5.0", path = "./ext/signals" }
deno_telemetry = { version = "0.36.0", path = "./ext/telemetry" }
deno_tls = { version = "0.201.0", path = "./ext/tls" }
deno_url = { version = "0.214.0", path = "./ext/url" }
deno_web = { version = "0.245.0", path = "./ext/web" }
deno_webgpu = { version = "0.181.0", path = "./ext/webgpu" }
deno_webidl = { version = "0.214.0", path = "./ext/webidl" }
deno_websocket = { version = "0.219.0", path = "./ext/websocket" }
deno_webstorage = { version = "0.209.0", path = "./ext/webstorage" }
denort_helper = { version = "0.12.0", path = "./ext/rt_helper" }

# workspace libraries
deno_bench_util = { version = "0.208.0", path = "./bench_util" }
deno_config = { version = "0.64.0", features = ["workspace"], path = "./libs/config" }
deno_crypto_provider = { version = "0.8.0", path = "./libs/crypto" }
deno_features = { version = "0.11.0", path = "./runtime/features" }
deno_lib = { version = "0.32.0", path = "./cli/lib" }
deno_maybe_sync = { version = "0.1.0", path = "./libs/maybe_sync" }
deno_npm_cache = { version = "0.33.0", path = "./libs/npm_cache" }
deno_npm_installer = { version = "0.9.0", path = "./libs/npm_installer" }
deno_package_json = { version = "0.16.0", default-features = false, path = "./libs/package_json" }
deno_permissions = { version = "0.73.0", path = "./runtime/permissions" }
deno_resolver = { version = "0.45.0", path = "./libs/resolver" }
deno_runtime = { version = "0.222.0", path = "./runtime" }
deno_snapshots = { version = "0.29.0", path = "./cli/snapshot" }
deno_subprocess_windows = { path = "./runtime/subprocess_windows", version = "0.9.0" }
napi_sym = { version = "0.144.0", path = "./ext/napi/sym" }
node_resolver = { version = "0.52.0", path = "./libs/node_resolver" }
test_util = { package = "test_server", path = "./tests/util/server" }

deno_tunnel = "0.8.0"

# widely used libraries
anyhow = "1.0.57"
arc-swap = "1.7"
async-compression = "0.4"
async-once-cell = "0.5.4"
async-stream = "0.3"
async-trait = "0.1.73"
aws-lc-rs = { version = "1.0.0" }
aws-lc-sys = { version = "0.26.0" }
base32 = "=0.5.1"
base64 = "0.22.1"
base64-simd = "0.8"
bencher = "0.1"
boxed_error = "0.2.3"
brotli = { version = "6.0.0", features = ["ffi-api"] }
bytemuck = "1.17.1"
bytes = "1.4.0"
cache_control = "=0.2.0"
capacity_builder = "0.5.0"
cbc = { version = "=0.1.2", features = ["alloc"] }
# Note: Do not use the "clock" feature of chrono, as it links us to CoreFoundation on macOS.
#       Instead use util::time::utc_now()
chrono = { version = "0.4", default-features = false, features = ["std", "serde"] }
color-print = "0.3.5"
dashmap = "5.5.3"
data-encoding = "2.3.3"
data-url = "=0.3.1"
dotenvy = "0.15.7"
dyn-clone = "1"
encoding_rs = "=0.8.35"
error_reporter = "1"
fast-socks5 = "0.9.6"
faster-hex = "0.10.0"
fastwebsockets = { version = "0.8", features = ["upgrade", "unstable-split"] }
file_test_runner = "0.7.3"
filetime = "0.2.16"
flaky_test = "=0.2.2"
flate2 = { version = "1.0.30", default-features = false }
fqdn = "0.3.4"
fs3 = "0.5.0"
futures = "0.3.31"
glob = "0.3.1"
h2 = "0.4.6"
hickory-proto = "0.25.0-alpha.4"
hickory-resolver = { version = "0.25.0-alpha.4", features = ["tokio-runtime", "serde"] }
hickory-server = "0.25.0-alpha.4"
http = "1.0"
http-body = "1.0"
http-body-util = "0.1.2"
http_v02 = { package = "http", version = "0.2.9" }
httparse = "1.8.0"
hyper = { version = "1.6.0", features = ["full"] }
hyper-rustls = { version = "0.27.2", default-features = false, features = ["http1", "http2", "tls12", "aws-lc-rs"] }
hyper-util = { version = "0.1.10", features = ["tokio", "client", "client-legacy", "server", "server-auto"] }
hyper_v014 = { package = "hyper", version = "0.14.26", features = ["runtime", "http1"] }
idna = "1.0.3"
ignore = "0.4"
import_map = { version = "0.23.0", features = ["ext"] }
indexmap = { version = "2", features = ["serde"] }
ipnet = "2.3"
ipnetwork = "0.20.0"
itertools = "0.14"
jsonc-parser = { version = "0.26.3", features = ["serde"] }
jupyter_runtime = "=0.19.0"
lazy-regex = "3"
libc = "0.2.168"
libz-sys = { version = "1.1.20", default-features = false }
log = { version = "0.4.20", features = ["kv"] }
lsp-types = "=0.97.0" # used by tower-lsp and "proposed" feature is unstable in patch releases
memchr = "2.7.4"
mime = "0.3.16"
monch = "=0.5.0"
netif = "0.1.6"
notify = "=6.1.1"
ntest_timeout = "0.9.3"
num-bigint = { version = "0.4", features = ["rand"] }
num-bigint-dig = "0.8.2"
num-integer = "0.1.45"
num-traits = "0.2.19"
once_cell = "1.17.1"
os_pipe = { version = "=1.2.1", features = ["io_safety"] }
parking_lot = "0.12.0"
path-clean = "=0.1.0"
percent-encoding = "2.3.0"
phf = { version = "0.11", features = ["macros"] }
pin-project = "1.0.11" # don't pin because they yank crates from cargo
pin-project-lite = "0.2.13"
pretty_assertions = "=1.4.1"
prost = "0.13"
prost-build = "0.13"
quick-junit = "0.3.5"
quinn = { version = "0.11.8", default-features = false }
rand = "=0.8.5"
rayon = "1.8.0"
regex = "^1.7.0"
reqwest = { version = "=0.12.5", default-features = false, features = ["rustls-tls", "stream", "gzip", "brotli", "socks", "json", "http2"] } # pinned because of https://github.com/seanmonstar/reqwest/pull/1955
rusqlite = { version = "0.34.0", features = ["unlock_notify", "bundled", "session", "modern_sqlite", "limits"] } # "modern_sqlite": need sqlite >= 3.49.0 for some db configs
rustls = { version = "=0.23.28", default-features = false, features = ["logging", "std", "tls12", "aws_lc_rs"] }
rustls-pemfile = "2"
rustls-tokio-stream = "=0.8.0"
rustls-webpki = "0.102"
rustyline = "=13.0.0"
rustyline-derive = "=0.7.0"
saffron = "=0.1.0"
same-file = "1.0.6"
scopeguard = "1.2.0"
semver = "=1.0.25"
serde = { version = "1.0.149", features = ["derive"] }
serde-value = "0.7"
serde_bytes = "0.11"
serde_json = "1.0.85"
serde_repr = "=0.1.19"
signal-hook = "0.3"
simd-json = "0.14.0"
slab = "0.4"
smallvec = "1.8"
socket2 = { version = "0.5.3", features = ["all"] }
sys_traits = "=0.1.17"
tar = "=0.4.43"
tempfile = "3.4.0"
termcolor = "1.1.3"
thiserror = "2.0.12"
tokio = { version = "1.45.1", features = ["full"] }
tokio-eld = "0.2"
tokio-metrics = { version = "0.3.0", features = ["rt"] }
tokio-rustls = { version = "0.26.0", default-features = false, features = ["aws_lc_rs", "tls12"] }
tokio-socks = "0.5.1"
tokio-util = "0.7.16"
tower = { version = "0.5.2", default-features = false, features = ["retry", "util"] }
tower-http = { version = "0.6.1", features = ["decompression-br", "decompression-gzip"] }
tower-lsp = { package = "deno_tower_lsp", version = "=0.4.3", features = ["proposed"] }
tower-service = "0.3.2"
tracing = "0.1"
tracing-opentelemetry = "0.28.0"
tracing-subscriber = "0.3.20"
twox-hash = { version = "=2.1.0", features = ["std", "xxhash64"], default-features = false }
typed-arena = "=2.0.2"
url = { version = "2.5", features = ["serde", "expose_internals"] }
urlpattern = "0.3.0"
uuid = { version = "1.3.0", features = ["v4"] }
walkdir = "=2.5.0"
weak-table = "0.3.2"
web-transport-proto = "0.2.3"
webpki-root-certs = "0.26.5"
webpki-roots = "0.26"
which = { version = "8.0.0", default-features = false }
yoke = { version = "0.7.4", features = ["derive"] }
zeromq = { version = "=0.4.1", default-features = false, features = ["tcp-transport", "tokio-runtime"] }
zip = { version = "2.4.1", default-features = false, features = ["flate2"] }

opentelemetry = "0.27.0"
opentelemetry-http = "0.27.0"
opentelemetry-otlp = { version = "0.27.0", features = ["logs", "http-proto", "http-json", "populate-logs-event-name"] }
opentelemetry-semantic-conventions = { version = "0.27.0", features = ["semconv_experimental"] }
opentelemetry_sdk = { version = "0.27.0", features = ["rt-tokio", "trace"] }

# canvas
image = { version = "0.25.4", default-features = false }
lcms2 = "6.1.0"

# cli
anstream = "0.6.14"
bincode = "=1.3.3"
clap = "=4.5.30"
clap_complete = "=4.5.45"
clap_complete_fig = "=4.5.2"
console_static_text = "=0.8.3"
crossterm = "0.28.1"
dhat = "0.3.3"
dissimilar = "=1.0.9"
dprint-core = "=0.67.4"
dprint-plugin-json = "=0.20.0"
dprint-plugin-jupyter = "=0.2.0"
dprint-plugin-markdown = "=0.19.0"
dprint-plugin-typescript = "=0.95.11"
env_logger = "=0.11.6"
fancy-regex = "=0.14.0"
libsui = "0.10.0"
malva = "=0.12.1"
markup_fmt = "=0.22.0"
open = "5.0.1"
pathdiff = "0.2.1"
pretty_yaml = "=0.5.0"
rustc-hash = "2.1.1"
sqlformat = "=0.3.5"
strsim = "0.11.1"
text-size = "=1.1.1"
text_lines = "=0.6.0"
unicode-width = "0.1.3"
zstd = "=0.13.2"

# crypto
aead-gcm-stream = "0.4"
aes = "=0.8.3"
aes-gcm = "0.10"
aes-kw = "0.2.1"
blake2 = "0.10.6"
const-oid = "0.9.5"
ctr = { version = "0.9.2", features = ["alloc"] }
curve25519-dalek = "4.1.3"
der = "0.7.9"
digest = "0.10.5"
dsa = "0.6.3"
ecb = "=0.1.2"
ecdsa = "0.16.9"
ed25519-dalek = "2.1.1"
ed448-goldilocks = "0.8.3"
elliptic-curve = { version = "0.13.4", features = ["alloc", "arithmetic", "ecdh", "std", "pem", "jwk"] }
hkdf = "0.12.3"
k256 = "0.13.1"
md-5 = "0.10.5"
md4 = "0.10.2"
p224 = { version = "0.13.0", features = ["ecdh"] }
p256 = { version = "0.13.2", features = ["ecdh", "jwk"] }
p384 = { version = "0.13.0", features = ["ecdh", "jwk"] }
p521 = "0.13.3"
pbkdf2 = "0.12.1"
pkcs8 = "0.10.2"
ripemd = "0.1.3"
rsa = { version = "0.9.3", default-features = false, features = ["std", "pem", "hazmat"] } # hazmat needed for PrehashSigner in ext/node
scrypt = "0.11.0"
sec1 = "0.7"
sha1 = { version = "0.10.6", features = ["oid"] }
sha2 = { version = "0.10.8", features = ["oid"] }
sha3 = "0.10.8"
signature = "2.1"
sm3 = "0.4.2"
spki = "0.7.2"
x25519-dalek = "2.0.0"
x509-parser = "0.15.0"

# ffi
cranelift = "0.116"
cranelift-native = "0.116"
dlopen2 = "0.6.1"
libffi = "=4.0.0"
libffi-sys = "=3.2.0"
memmap2 = "0.9"

# napi
libloading = "0.7"
libuv-sys-lite = "=1.48.2"
napi-build = "1"
napi-sys = { version = "=2.2.2", default-features = false }

# webgpu
raw-window-handle = "0.6.0"
wgpu-core = "24.0.0"
wgpu-types = "24.0.0"

# macros
quote = "1"
syn = { version = "2", features = ["full", "extra-traits"] }

# unix deps
nix = "=0.27.1"
tokio-vsock = "0.7"

# windows deps
junction = "=1.2.0"
win32job = "2"
winapi = "=0.3.9"
windows-sys = { version = "0.59.0", features = ["Win32_Foundation", "Win32_Media", "Win32_Storage_FileSystem", "Win32_System_IO", "Win32_System_WindowsProgramming", "Wdk", "Wdk_System", "Wdk_System_SystemInformation", "Win32_Security", "Win32_System_Pipes", "Wdk_Storage_FileSystem", "Win32_System_Registry", "Win32_System_Kernel", "Win32_System_Threading", "Win32_UI", "Win32_UI_Shell"] }
winres = "=0.1.12"

[profile.release]
codegen-units = 1
incremental = true
lto = true
opt-level = 'z' # Optimize for size
split-debuginfo = "packed"
debug = "line-tables-only"

# Build release with debug symbols: cargo build --profile=release-with-debug
[profile.release-with-debug]
inherits = "release-lite"
debug = true

# Faster to compile than `release` but with similar performance.
[profile.release-lite]
inherits = "release"
codegen-units = 128
lto = "thin"

# Key generation is too slow on `debug`
[profile.dev.package.num-bigint-dig]
opt-level = 3

# rusty-v8 needs at least -O1 to not miscompile
[profile.dev.package.v8]
opt-level = 1

[profile.release.package.async-compression]
opt-level = 3
[profile.release.package.base64-simd]
opt-level = 3
[profile.release.package.brotli]
opt-level = 3
[profile.release.package.brotli-decompressor]
opt-level = 3
[profile.release.package.bytes]
opt-level = 3
[profile.release.package.deno_bench_util]
opt-level = 3
[profile.release.package.deno_broadcast_channel]
opt-level = 3
[profile.release.package.deno_core]
opt-level = 3
[profile.release.package.deno_crypto]
opt-level = 3
[profile.release.package.deno_fetch]
opt-level = 3
[profile.release.package.deno_ffi]
opt-level = 3
[profile.release.package.deno_http]
opt-level = 3
[profile.release.package.deno_napi]
opt-level = 3
[profile.release.package.deno_net]
opt-level = 3
[profile.release.package.deno_node]
opt-level = 3
[profile.release.package.deno_runtime]
opt-level = 3
[profile.release.package.deno_tls]
opt-level = 3
[profile.release.package.deno_url]
opt-level = 3
[profile.release.package.deno_web]
opt-level = 3
[profile.release.package.deno_process]
opt-level = 3
[profile.release.package.deno_websocket]
opt-level = 3
[profile.release.package.fastwebsockets]
opt-level = 3
[profile.release.package.flate2]
opt-level = 3
[profile.release.package.futures-util]
opt-level = 3
[profile.release.package.futures-io]
opt-level = 3
[profile.release.package.futures-channel]
opt-level = 3
[profile.release.package.futures-sink]
opt-level = 3
[profile.release.package.futures-task]
opt-level = 3
[profile.release.package.futures-core]
opt-level = 3
[profile.release.package.hyper]
opt-level = 3
[profile.release.package.miniz_oxide]
opt-level = 3
[profile.release.package.num-bigint-dig]
opt-level = 3
[profile.release.package.rand]
opt-level = 3
[profile.release.package.serde]
opt-level = 3
[profile.release.package.serde_v8]
opt-level = 3
[profile.release.package.libsui]
opt-level = 3
[profile.release.package.test_napi]
opt-level = 3
[profile.release.package.tokio]
opt-level = 3
[profile.release.package.url]
opt-level = 3
[profile.release.package.v8]
opt-level = 3
[profile.release.package.zstd]
opt-level = 3
[profile.release.package.zstd-sys]
opt-level = 3
[profile.release.package.http]
opt-level = 3
[profile.release.package.http-body]
opt-level = 3
[profile.release.package.httparse]
opt-level = 3
[profile.release.package.mio]
opt-level = 3
[profile.release.package.fnv]
opt-level = 3
[profile.release.package.hyper-util]
opt-level = 3
[profile.release.package.httpdate]
opt-level = 3
[profile.release.package.deno_unsync]
opt-level = 3
[profile.release.package.deno_semver]
opt-level = 3
[profile.release.package.deno_npm]
opt-level = 3
[profile.release.package.deno_lockfile]
opt-level = 3
[profile.release.package.deno_npm_cache]
opt-level = 3<|MERGE_RESOLUTION|>--- conflicted
+++ resolved
@@ -61,13 +61,8 @@
 repository = "https://github.com/denoland/deno"
 
 [workspace.dependencies]
-<<<<<<< HEAD
-deno_ast = { version = "=0.49", features = ["transpiling"] }
-deno_core = { git = "https://github.com/petamoriken/deno_core", branch = "feat/export-dispatch-exception" }
-=======
 deno_ast = { version = "=0.50.0", features = ["transpiling"] }
 deno_core = { version = "0.356.0" }
->>>>>>> c76c3f7c
 
 deno_cache_dir = "=0.25.0"
 deno_doc = "=0.183.0"
