--- conflicted
+++ resolved
@@ -77,34 +77,6 @@
 denokv_sqlite = { default-features = false, version = "0.10.0" }
 
 # exts
-<<<<<<< HEAD
-deno_broadcast_channel = { version = "0.181.0", path = "./ext/broadcast_channel" }
-deno_cache = { version = "0.119.0", path = "./ext/cache" }
-deno_canvas = { version = "0.56.0", path = "./ext/canvas" }
-deno_console = { version = "0.187.0", path = "./ext/console" }
-deno_cron = { version = "0.67.0", path = "./ext/cron" }
-deno_crypto = { version = "0.201.0", path = "./ext/crypto" }
-deno_fetch = { version = "0.211.0", path = "./ext/fetch" }
-deno_ffi = { version = "0.174.0", path = "./ext/ffi" }
-deno_fs = { version = "0.97.0", path = "./ext/fs" }
-deno_geometry = { version = "0.1.0", path = "./ext/geometry" }
-deno_http = { version = "0.185.0", path = "./ext/http" }
-deno_io = { version = "0.97.0", path = "./ext/io" }
-deno_kv = { version = "0.95.0", path = "./ext/kv" }
-deno_napi = { version = "0.118.0", path = "./ext/napi" }
-deno_net = { version = "0.179.0", path = "./ext/net" }
-deno_node = { version = "0.125.0", path = "./ext/node" }
-deno_os = { version = "0.4.0", path = "./ext/os" }
-deno_process = { version = "0.2.0", path = "./ext/process" }
-deno_telemetry = { version = "0.9.0", path = "./ext/telemetry" }
-deno_tls = { version = "0.174.0", path = "./ext/tls" }
-deno_url = { version = "0.187.0", path = "./ext/url" }
-deno_web = { version = "0.218.0", path = "./ext/web" }
-deno_webgpu = { version = "0.154.0", path = "./ext/webgpu" }
-deno_webidl = { version = "0.187.0", path = "./ext/webidl" }
-deno_websocket = { version = "0.192.0", path = "./ext/websocket" }
-deno_webstorage = { version = "0.182.0", path = "./ext/webstorage" }
-=======
 deno_broadcast_channel = { version = "0.191.0", path = "./ext/broadcast_channel" }
 deno_cache = { version = "0.129.0", path = "./ext/cache" }
 deno_canvas = { version = "0.66.0", path = "./ext/canvas" }
@@ -114,6 +86,7 @@
 deno_fetch = { version = "0.221.0", path = "./ext/fetch" }
 deno_ffi = { version = "0.184.0", path = "./ext/ffi" }
 deno_fs = { version = "0.107.0", path = "./ext/fs" }
+deno_geometry = { version = "0.1.0", path = "./ext/geometry" }
 deno_http = { version = "0.195.0", path = "./ext/http" }
 deno_io = { version = "0.107.0", path = "./ext/io" }
 deno_kv = { version = "0.105.0", path = "./ext/kv" }
@@ -130,7 +103,6 @@
 deno_webidl = { version = "0.197.0", path = "./ext/webidl" }
 deno_websocket = { version = "0.202.0", path = "./ext/websocket" }
 deno_webstorage = { version = "0.192.0", path = "./ext/webstorage" }
->>>>>>> aa1f4370
 
 # workspace libraries
 deno_lib = { version = "0.13.0", path = "./cli/lib" }
