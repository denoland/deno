--- conflicted
+++ resolved
@@ -87,36 +87,6 @@
 denokv_sqlite = { default-features = false, version = "0.12.0" }
 
 # exts
-<<<<<<< HEAD
-deno_broadcast_channel = { version = "0.207.0", path = "./ext/broadcast_channel" }
-deno_cache = { version = "0.145.0", path = "./ext/cache" }
-deno_canvas = { version = "0.82.0", path = "./ext/canvas" }
-deno_console = { version = "0.213.0", path = "./ext/console" }
-deno_cron = { version = "0.93.0", path = "./ext/cron" }
-deno_crypto = { version = "0.227.0", path = "./ext/crypto" }
-deno_fetch = { version = "0.237.0", path = "./ext/fetch" }
-deno_ffi = { version = "0.200.0", path = "./ext/ffi" }
-deno_fs = { version = "0.123.0", path = "./ext/fs" }
-deno_geometry = { version = "0.1.0", path = "./ext/geometry" }
-deno_http = { version = "0.211.0", path = "./ext/http" }
-deno_io = { version = "0.123.0", path = "./ext/io" }
-deno_kv = { version = "0.121.0", path = "./ext/kv" }
-deno_napi = { version = "0.144.0", path = "./ext/napi" }
-deno_net = { version = "0.205.0", path = "./ext/net" }
-deno_node = { version = "0.151.0", path = "./ext/node" }
-deno_os = { version = "0.30.0", path = "./ext/os" }
-deno_process = { version = "0.28.0", path = "./ext/process" }
-deno_signals = { version = "0.4.0", path = "./ext/signals" }
-deno_telemetry = { version = "0.35.0", path = "./ext/telemetry" }
-deno_tls = { version = "0.200.0", path = "./ext/tls" }
-deno_url = { version = "0.213.0", path = "./ext/url" }
-deno_web = { version = "0.244.0", path = "./ext/web" }
-deno_webgpu = { version = "0.180.0", path = "./ext/webgpu" }
-deno_webidl = { version = "0.213.0", path = "./ext/webidl" }
-deno_websocket = { version = "0.218.0", path = "./ext/websocket" }
-deno_webstorage = { version = "0.208.0", path = "./ext/webstorage" }
-denort_helper = { version = "0.11.0", path = "./ext/rt_helper" }
-=======
 deno_broadcast_channel = { version = "0.208.0", path = "./ext/broadcast_channel" }
 deno_cache = { version = "0.146.0", path = "./ext/cache" }
 deno_canvas = { version = "0.83.0", path = "./ext/canvas" }
@@ -126,6 +96,7 @@
 deno_fetch = { version = "0.238.0", path = "./ext/fetch" }
 deno_ffi = { version = "0.201.0", path = "./ext/ffi" }
 deno_fs = { version = "0.124.0", path = "./ext/fs" }
+deno_geometry = { version = "0.1.0", path = "./ext/geometry" }
 deno_http = { version = "0.212.0", path = "./ext/http" }
 deno_io = { version = "0.124.0", path = "./ext/io" }
 deno_kv = { version = "0.122.0", path = "./ext/kv" }
@@ -144,7 +115,6 @@
 deno_websocket = { version = "0.219.0", path = "./ext/websocket" }
 deno_webstorage = { version = "0.209.0", path = "./ext/webstorage" }
 denort_helper = { version = "0.12.0", path = "./ext/rt_helper" }
->>>>>>> 6314c3c4
 
 # workspace libraries
 deno_bench_util = { version = "0.208.0", path = "./bench_util" }
