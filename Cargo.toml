--- conflicted
+++ resolved
@@ -53,11 +53,7 @@
 deno_ast = { version = "=0.46.2", features = ["transpiling"] }
 deno_core = { version = "0.342.0" }
 
-<<<<<<< HEAD
 deno_cache_dir = "=0.18.0"
-=======
-deno_bench_util = { version = "0.193.0", path = "./bench_util" }
->>>>>>> 1086a75c
 deno_config = { version = "=0.52.0", features = ["workspace"] }
 deno_doc = "=0.169.1"
 deno_error = "=0.5.6"
@@ -69,22 +65,11 @@
 deno_npm = "=0.30.3"
 deno_package_json = { version = "=0.6.0", default-features = false }
 deno_path_util = "=0.3.2"
-<<<<<<< HEAD
-=======
-deno_permissions = { version = "0.58.0", path = "./runtime/permissions" }
-deno_runtime = { version = "0.207.0", path = "./runtime" }
->>>>>>> 1086a75c
 deno_semver = "=0.7.1"
 deno_task_shell = "=0.22.0"
 deno_terminal = "=0.2.2"
-<<<<<<< HEAD
 deno_unsync = "0.4.2"
 deno_whoami = "0.1.0"
-=======
-eszip = "0.83.0"
-napi_sym = { version = "0.129.0", path = "./ext/napi/sym" }
-test_util = { package = "test_server", path = "./tests/util/server" }
->>>>>>> 1086a75c
 
 denokv_proto = "0.10.0"
 denokv_remote = "0.10.0"
@@ -119,24 +104,16 @@
 deno_webstorage = { version = "0.194.0", path = "./ext/webstorage" }
 
 # workspace libraries
-<<<<<<< HEAD
-deno_bench_util = { version = "0.192.0", path = "./bench_util" }
-deno_lib = { version = "0.14.0", path = "./cli/lib" }
-deno_npm_cache = { version = "0.17.0", path = "./resolvers/npm_cache" }
-deno_permissions = { version = "0.57.0", path = "./runtime/permissions" }
-deno_resolver = { version = "0.29.0", path = "./resolvers/deno" }
-deno_runtime = { version = "0.206.0", path = "./runtime" }
-deno_snapshots = { version = "0.13.0", path = "./cli/snapshot" }
-napi_sym = { version = "0.128.0", path = "./ext/napi/sym" }
-node_resolver = { version = "0.36.0", path = "./resolvers/node" }
-test_util = { package = "test_server", path = "./tests/util/server" }
-=======
+deno_bench_util = { version = "0.193.0", path = "./bench_util" }
 deno_lib = { version = "0.15.0", path = "./cli/lib" }
 deno_npm_cache = { version = "0.18.0", path = "./resolvers/npm_cache" }
+deno_permissions = { version = "0.58.0", path = "./runtime/permissions" }
 deno_resolver = { version = "0.30.0", path = "./resolvers/deno" }
+deno_runtime = { version = "0.207.0", path = "./runtime" }
 deno_snapshots = { version = "0.14.0", path = "./cli/snapshot" }
+napi_sym = { version = "0.129.0", path = "./ext/napi/sym" }
 node_resolver = { version = "0.37.0", path = "./resolvers/node" }
->>>>>>> 1086a75c
+test_util = { package = "test_server", path = "./tests/util/server" }
 
 # widely used libraries
 anyhow = "1.0.57"
