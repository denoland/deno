--- conflicted
+++ resolved
@@ -60,13 +60,8 @@
 repository = "https://github.com/denoland/deno"
 
 [workspace.dependencies]
-<<<<<<< HEAD
-deno_ast = { version = "=0.48.2", features = ["transpiling"] }
-deno_core = { git = "https://github.com/petamoriken/deno_core", branch = "feat/make_cppgc_empty_object" }
-=======
 deno_ast = { version = "=0.49", features = ["transpiling"] }
 deno_core = { version = "0.354.0" }
->>>>>>> d642f842
 
 deno_cache_dir = "=0.24.0"
 deno_doc = "=0.181.0"
@@ -91,36 +86,6 @@
 denokv_sqlite = { default-features = false, version = "0.12.0" }
 
 # exts
-<<<<<<< HEAD
-deno_broadcast_channel = { version = "0.205.0", path = "./ext/broadcast_channel" }
-deno_cache = { version = "0.143.0", path = "./ext/cache" }
-deno_canvas = { version = "0.80.0", path = "./ext/canvas" }
-deno_console = { version = "0.211.0", path = "./ext/console" }
-deno_cron = { version = "0.91.0", path = "./ext/cron" }
-deno_crypto = { version = "0.225.0", path = "./ext/crypto" }
-deno_fetch = { version = "0.235.0", path = "./ext/fetch" }
-deno_ffi = { version = "0.198.0", path = "./ext/ffi" }
-deno_fs = { version = "0.121.0", path = "./ext/fs" }
-deno_geometry = { version = "0.1.0", path = "./ext/geometry" }
-deno_http = { version = "0.209.0", path = "./ext/http" }
-deno_io = { version = "0.121.0", path = "./ext/io" }
-deno_kv = { version = "0.119.0", path = "./ext/kv" }
-deno_napi = { version = "0.142.0", path = "./ext/napi" }
-deno_net = { version = "0.203.0", path = "./ext/net" }
-deno_node = { version = "0.149.0", path = "./ext/node" }
-deno_os = { version = "0.28.0", path = "./ext/os" }
-deno_process = { version = "0.26.0", path = "./ext/process" }
-deno_signals = { version = "0.2.0", path = "./ext/signals" }
-deno_telemetry = { version = "0.33.0", path = "./ext/telemetry" }
-deno_tls = { version = "0.198.0", path = "./ext/tls" }
-deno_url = { version = "0.211.0", path = "./ext/url" }
-deno_web = { version = "0.242.0", path = "./ext/web" }
-deno_webgpu = { version = "0.178.0", path = "./ext/webgpu" }
-deno_webidl = { version = "0.211.0", path = "./ext/webidl" }
-deno_websocket = { version = "0.216.0", path = "./ext/websocket" }
-deno_webstorage = { version = "0.206.0", path = "./ext/webstorage" }
-denort_helper = { version = "0.9.0", path = "./ext/rt_helper" }
-=======
 deno_broadcast_channel = { version = "0.206.0", path = "./ext/broadcast_channel" }
 deno_cache = { version = "0.144.0", path = "./ext/cache" }
 deno_canvas = { version = "0.81.0", path = "./ext/canvas" }
@@ -130,6 +95,7 @@
 deno_fetch = { version = "0.236.0", path = "./ext/fetch" }
 deno_ffi = { version = "0.199.0", path = "./ext/ffi" }
 deno_fs = { version = "0.122.0", path = "./ext/fs" }
+deno_geometry = { version = "0.1.0", path = "./ext/geometry" }
 deno_http = { version = "0.210.0", path = "./ext/http" }
 deno_io = { version = "0.122.0", path = "./ext/io" }
 deno_kv = { version = "0.120.0", path = "./ext/kv" }
@@ -148,7 +114,6 @@
 deno_websocket = { version = "0.217.0", path = "./ext/websocket" }
 deno_webstorage = { version = "0.207.0", path = "./ext/webstorage" }
 denort_helper = { version = "0.10.0", path = "./ext/rt_helper" }
->>>>>>> d642f842
 
 # workspace libraries
 deno_bench_util = { version = "0.206.0", path = "./bench_util" }
