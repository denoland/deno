--- conflicted
+++ resolved
@@ -55,15 +55,9 @@
 deno_lockfile = "=0.23.2"
 deno_media_type = { version = "0.2.0", features = ["module_specifier"] }
 deno_npm = "=0.26.0"
-<<<<<<< HEAD
 deno_path_util = "=0.2.2"
-deno_permissions = { version = "0.40.0", path = "./runtime/permissions" }
-deno_runtime = { version = "0.189.0", path = "./runtime" }
-=======
-deno_path_util = "=0.2.1"
 deno_permissions = { version = "0.41.0", path = "./runtime/permissions" }
 deno_runtime = { version = "0.190.0", path = "./runtime" }
->>>>>>> 9fe52b1e
 deno_semver = "=0.6.0"
 deno_terminal = "0.2.0"
 napi_sym = { version = "0.111.0", path = "./ext/napi/sym" }
