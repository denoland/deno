# Copyright 2018-2025 the Deno authors. MIT license.

[workspace]
resolver = "2"
members = [
  "bench_util",
  "cli",
  "cli/lib",
  "cli/rt",
  "cli/snapshot",
  "ext/broadcast_channel",
  "ext/cache",
  "ext/canvas",
  "ext/console",
  "ext/cron",
  "ext/crypto",
  "ext/fetch",
  "ext/ffi",
  "ext/fs",
  "ext/http",
  "ext/io",
  "ext/kv",
  "ext/napi",
  "ext/napi/sym",
  "ext/net",
  "ext/node",
  "ext/telemetry",
  "ext/url",
  "ext/web",
  "ext/webgpu",
  "ext/webidl",
  "ext/websocket",
  "ext/webstorage",
  "resolvers/deno",
  "resolvers/node",
  "resolvers/npm_cache",
  "runtime",
  "runtime/permissions",
  "tests",
  "tests/ffi",
  "tests/napi",
  "tests/util/server",
]
exclude = ["tests/util/std/hash/_wasm"]

[workspace.package]
authors = ["the Deno authors"]
edition = "2021"
license = "MIT"
repository = "https://github.com/denoland/deno"

[workspace.dependencies]
deno_ast = { version = "=0.44.0", features = ["transpiling"] }
deno_core = { version = "0.331.0" }

<<<<<<< HEAD
deno_bench_util = { version = "0.180.0", path = "./bench_util" }
deno_config = { version = "=0.45.0", features = ["workspace"] }
deno_lockfile = "=0.24.0"
deno_media_type = { version = "0.2.4", features = ["module_specifier"] }
deno_npm = "=0.27.2"
deno_path_util = "=0.3.1"
deno_permissions = { version = "0.45.0", path = "./runtime/permissions" }
deno_runtime = { version = "0.194.0", path = "./runtime" }
=======
deno_bench_util = { version = "0.181.0", path = "./bench_util" }
deno_config = { version = "=0.45.0", features = ["workspace", "sync"] }
deno_lockfile = "=0.24.0"
deno_media_type = { version = "0.2.4", features = ["module_specifier"] }
deno_npm = "=0.27.2"
deno_path_util = "=0.3.0"
deno_permissions = { version = "0.46.0", path = "./runtime/permissions" }
deno_runtime = { version = "0.195.0", path = "./runtime" }
>>>>>>> f3c0bbf9
deno_semver = "=0.7.1"
deno_terminal = "0.2.0"
napi_sym = { version = "0.117.0", path = "./ext/napi/sym" }
test_util = { package = "test_server", path = "./tests/util/server" }

denokv_proto = "0.9.0"
denokv_remote = "0.9.0"
# denokv_sqlite brings in bundled sqlite if we don't disable the default features
denokv_sqlite = { default-features = false, version = "0.9.0" }

# exts
deno_broadcast_channel = { version = "0.181.0", path = "./ext/broadcast_channel" }
deno_cache = { version = "0.119.0", path = "./ext/cache" }
deno_canvas = { version = "0.56.0", path = "./ext/canvas" }
deno_console = { version = "0.187.0", path = "./ext/console" }
deno_cron = { version = "0.67.0", path = "./ext/cron" }
deno_crypto = { version = "0.201.0", path = "./ext/crypto" }
deno_fetch = { version = "0.211.0", path = "./ext/fetch" }
deno_ffi = { version = "0.174.0", path = "./ext/ffi" }
deno_fs = { version = "0.97.0", path = "./ext/fs" }
deno_http = { version = "0.185.0", path = "./ext/http" }
deno_io = { version = "0.97.0", path = "./ext/io" }
deno_kv = { version = "0.95.0", path = "./ext/kv" }
deno_napi = { version = "0.118.0", path = "./ext/napi" }
deno_net = { version = "0.179.0", path = "./ext/net" }
deno_node = { version = "0.125.0", path = "./ext/node" }
deno_os = { version = "0.4.0", path = "./ext/os" }
deno_process = { version = "0.2.0", path = "./ext/process" }
deno_telemetry = { version = "0.9.0", path = "./ext/telemetry" }
deno_tls = { version = "0.174.0", path = "./ext/tls" }
deno_url = { version = "0.187.0", path = "./ext/url" }
deno_web = { version = "0.218.0", path = "./ext/web" }
deno_webgpu = { version = "0.154.0", path = "./ext/webgpu" }
deno_webidl = { version = "0.187.0", path = "./ext/webidl" }
deno_websocket = { version = "0.192.0", path = "./ext/websocket" }
deno_webstorage = { version = "0.182.0", path = "./ext/webstorage" }

# workspace libraries
deno_lib = { version = "0.3.0", path = "./cli/lib" }
deno_npm_cache = { version = "0.6.0", path = "./resolvers/npm_cache" }
deno_resolver = { version = "0.18.0", path = "./resolvers/deno" }
deno_snapshots = { version = "0.2.0", path = "./cli/snapshot" }
node_resolver = { version = "0.25.0", path = "./resolvers/node" }

aes = "=0.8.3"
anyhow = "1.0.57"
async-trait = "0.1.73"
base32 = "=0.5.1"
base64 = "0.21.7"
bencher = "0.1"
boxed_error = "0.2.3"
brotli = "6.0.0"
bytes = "1.4.0"
cache_control = "=0.2.0"
capacity_builder = "0.5.0"
cbc = { version = "=0.1.2", features = ["alloc"] }
# Note: Do not use the "clock" feature of chrono, as it links us to CoreFoundation on macOS.
#       Instead use util::time::utc_now()
chrono = { version = "0.4", default-features = false, features = ["std", "serde"] }
color-print = "0.3.5"
console_static_text = "=0.8.1"
dashmap = "5.5.3"
data-encoding = "2.3.3"
data-url = "=0.3.1"
deno_cache_dir = "=0.17.0"
deno_error = "=0.5.5"
deno_package_json = { version = "0.4.0", default-features = false }
deno_unsync = "0.4.2"
dlopen2 = "0.6.1"
ecb = "=0.1.2"
elliptic-curve = { version = "0.13.4", features = ["alloc", "arithmetic", "ecdh", "std", "pem", "jwk"] }
encoding_rs = "=0.8.33"
fast-socks5 = "0.9.6"
faster-hex = "0.9"
fastwebsockets = { version = "0.8", features = ["upgrade", "unstable-split"] }
filetime = "0.2.16"
flate2 = { version = "1.0.30", default-features = false }
fs3 = "0.5.0"
futures = "0.3.21"
glob = "0.3.1"
h2 = "0.4.4"
hickory-resolver = { version = "0.25.0-alpha.4", features = ["tokio-runtime", "serde"] }
http = "1.0"
http-body = "1.0"
http-body-util = "0.1.2"
http_v02 = { package = "http", version = "0.2.9" }
httparse = "1.8.0"
hyper = { version = "1.4.1", features = ["full"] }
hyper-rustls = { version = "0.27.2", default-features = false, features = ["http1", "http2", "tls12", "ring"] }
hyper-util = { version = "0.1.10", features = ["tokio", "client", "client-legacy", "server", "server-auto"] }
hyper_v014 = { package = "hyper", version = "0.14.26", features = ["runtime", "http1"] }
indexmap = { version = "2", features = ["serde"] }
ipnet = "2.3"
jsonc-parser = { version = "=0.26.2", features = ["serde"] }
lazy-regex = "3"
libc = "0.2.168"
libsui = "0.5.0"
libz-sys = { version = "1.1.20", default-features = false }
log = { version = "0.4.20", features = ["kv"] }
lsp-types = "=0.97.0" # used by tower-lsp and "proposed" feature is unstable in patch releases
memmem = "0.1.1"
monch = "=0.5.0"
notify = "=6.1.1"
num-bigint = { version = "0.4", features = ["rand"] }
once_cell = "1.17.1"
os_pipe = { version = "=1.1.5", features = ["io_safety"] }
p224 = { version = "0.13.0", features = ["ecdh"] }
p256 = { version = "0.13.2", features = ["ecdh", "jwk"] }
p384 = { version = "0.13.0", features = ["ecdh", "jwk"] }
parking_lot = "0.12.0"
percent-encoding = "2.3.0"
phf = { version = "0.11", features = ["macros"] }
pin-project = "1.0.11" # don't pin because they yank crates from cargo
pretty_assertions = "=1.4.0"
prost = "0.13"
prost-build = "0.13"
rand = "=0.8.5"
regex = "^1.7.0"
reqwest = { version = "=0.12.5", default-features = false, features = ["rustls-tls", "stream", "gzip", "brotli", "socks", "json", "http2"] } # pinned because of https://github.com/seanmonstar/reqwest/pull/1955
ring = "^0.17.0"
rusqlite = { version = "0.32.0", features = ["unlock_notify", "bundled"] }
rustls = { version = "0.23.11", default-features = false, features = ["logging", "std", "tls12", "ring"] }
rustls-pemfile = "2"
rustls-tokio-stream = "=0.3.0"
rustls-webpki = "0.102"
rustyline = "=13.0.0"
saffron = "=0.1.0"
scopeguard = "1.2.0"
sec1 = "0.7"
serde = { version = "1.0.149", features = ["derive"] }
serde_bytes = "0.11"
serde_json = "1.0.85"
serde_repr = "=0.1.16"
sha1 = { version = "0.10.6", features = ["oid"] }
sha2 = { version = "0.10.8", features = ["oid"] }
signature = "2.1"
slab = "0.4"
smallvec = "1.8"
socket2 = { version = "0.5.3", features = ["all"] }
spki = "0.7.2"
sys_traits = "=0.1.7"
tar = "=0.4.40"
tempfile = "3.4.0"
termcolor = "1.1.3"
thiserror = "2.0.3"
tokio = { version = "1.36.0", features = ["full"] }
tokio-metrics = { version = "0.3.0", features = ["rt"] }
tokio-rustls = { version = "0.26.0", default-features = false, features = ["ring", "tls12"] }
tokio-socks = "0.5.1"
tokio-util = "0.7.4"
tower = { version = "0.5.2", default-features = false, features = ["retry", "util"] }
tower-http = { version = "0.6.1", features = ["decompression-br", "decompression-gzip"] }
tower-lsp = { package = "deno_tower_lsp", version = "0.1.0", features = ["proposed"] }
tower-service = "0.3.2"
twox-hash = "=1.6.3"
url = { version = "2.5", features = ["serde", "expose_internals"] }
uuid = { version = "1.3.0", features = ["v4"] }
webpki-root-certs = "0.26.5"
webpki-roots = "0.26"
which = "6"
yoke = { version = "0.7.4", features = ["derive"] }
zeromq = { version = "=0.4.1", default-features = false, features = ["tcp-transport", "tokio-runtime"] }
zstd = "=0.12.4"

opentelemetry = "0.27.0"
opentelemetry-http = "0.27.0"
opentelemetry-otlp = { version = "0.27.0", features = ["logs", "http-proto", "http-json"] }
opentelemetry-semantic-conventions = { version = "0.27.0", features = ["semconv_experimental"] }
opentelemetry_sdk = "0.27.0"

# crypto
hkdf = "0.12.3"
rsa = { version = "0.9.3", default-features = false, features = ["std", "pem", "hazmat"] } # hazmat needed for PrehashSigner in ext/node

# webgpu
raw-window-handle = "0.6.0"
wgpu-core = "0.21.1"
wgpu-types = "0.20"

# macros
quote = "1"
syn = { version = "2", features = ["full", "extra-traits"] }

# unix
nix = "=0.27.1"

# windows deps
junction = "=1.2.0"
winapi = "=0.3.9"
windows-sys = { version = "0.59.0", features = ["Win32_Foundation", "Win32_Media", "Win32_Storage_FileSystem", "Win32_System_IO", "Win32_System_WindowsProgramming", "Wdk", "Wdk_System", "Wdk_System_SystemInformation", "Win32_Security", "Win32_System_Pipes", "Wdk_Storage_FileSystem", "Win32_System_Registry", "Win32_System_Kernel", "Win32_System_Threading", "Win32_UI", "Win32_UI_Shell"] }
winres = "=0.1.12"

[profile.release]
codegen-units = 1
incremental = true
lto = true
opt-level = 'z' # Optimize for size

# Build release with debug symbols: cargo build --profile=release-with-debug
[profile.release-with-debug]
inherits = "release"
debug = true

# Faster to compile than `release` but with similar performance.
[profile.release-lite]
inherits = "release"
codegen-units = 128
lto = "thin"

# Key generation is too slow on `debug`
[profile.dev.package.num-bigint-dig]
opt-level = 3

# rusty-v8 needs at least -O1 to not miscompile
[profile.dev.package.v8]
opt-level = 1

[profile.release.package.async-compression]
opt-level = 3
[profile.release.package.base64-simd]
opt-level = 3
[profile.release.package.brotli]
opt-level = 3
[profile.release.package.brotli-decompressor]
opt-level = 3
[profile.release.package.bytes]
opt-level = 3
[profile.release.package.deno_bench_util]
opt-level = 3
[profile.release.package.deno_broadcast_channel]
opt-level = 3
[profile.release.package.deno_core]
opt-level = 3
[profile.release.package.deno_crypto]
opt-level = 3
[profile.release.package.deno_fetch]
opt-level = 3
[profile.release.package.deno_ffi]
opt-level = 3
[profile.release.package.deno_http]
opt-level = 3
[profile.release.package.deno_napi]
opt-level = 3
[profile.release.package.deno_net]
opt-level = 3
[profile.release.package.deno_node]
opt-level = 3
[profile.release.package.deno_runtime]
opt-level = 3
[profile.release.package.deno_tls]
opt-level = 3
[profile.release.package.deno_url]
opt-level = 3
[profile.release.package.deno_web]
opt-level = 3
[profile.release.package.deno_websocket]
opt-level = 3
[profile.release.package.fastwebsockets]
opt-level = 3
[profile.release.package.flate2]
opt-level = 3
[profile.release.package.futures-util]
opt-level = 3
[profile.release.package.hyper]
opt-level = 3
[profile.release.package.miniz_oxide]
opt-level = 3
[profile.release.package.num-bigint-dig]
opt-level = 3
[profile.release.package.rand]
opt-level = 3
[profile.release.package.serde]
opt-level = 3
[profile.release.package.serde_v8]
opt-level = 3
[profile.release.package.libsui]
opt-level = 3
[profile.release.package.test_napi]
opt-level = 3
[profile.release.package.tokio]
opt-level = 3
[profile.release.package.url]
opt-level = 3
[profile.release.package.v8]
opt-level = 3
[profile.release.package.zstd]
opt-level = 3
[profile.release.package.zstd-sys]
opt-level = 3<|MERGE_RESOLUTION|>--- conflicted
+++ resolved
@@ -53,25 +53,14 @@
 deno_ast = { version = "=0.44.0", features = ["transpiling"] }
 deno_core = { version = "0.331.0" }
 
-<<<<<<< HEAD
-deno_bench_util = { version = "0.180.0", path = "./bench_util" }
+deno_bench_util = { version = "0.181.0", path = "./bench_util" }
 deno_config = { version = "=0.45.0", features = ["workspace"] }
 deno_lockfile = "=0.24.0"
 deno_media_type = { version = "0.2.4", features = ["module_specifier"] }
 deno_npm = "=0.27.2"
 deno_path_util = "=0.3.1"
-deno_permissions = { version = "0.45.0", path = "./runtime/permissions" }
-deno_runtime = { version = "0.194.0", path = "./runtime" }
-=======
-deno_bench_util = { version = "0.181.0", path = "./bench_util" }
-deno_config = { version = "=0.45.0", features = ["workspace", "sync"] }
-deno_lockfile = "=0.24.0"
-deno_media_type = { version = "0.2.4", features = ["module_specifier"] }
-deno_npm = "=0.27.2"
-deno_path_util = "=0.3.0"
 deno_permissions = { version = "0.46.0", path = "./runtime/permissions" }
 deno_runtime = { version = "0.195.0", path = "./runtime" }
->>>>>>> f3c0bbf9
 deno_semver = "=0.7.1"
 deno_terminal = "0.2.0"
 napi_sym = { version = "0.117.0", path = "./ext/napi/sym" }
