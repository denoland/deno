# Copyright 2018-2025 the Deno authors. MIT license.

[workspace]
resolver = "2"
members = [
  "bench_util",
  "cli",
  "ext/broadcast_channel",
  "ext/cache",
  "ext/canvas",
  "ext/console",
  "ext/cron",
  "ext/crypto",
  "ext/fetch",
  "ext/ffi",
  "ext/fs",
  "ext/http",
  "ext/io",
  "ext/kv",
  "ext/napi",
  "ext/napi/sym",
  "ext/net",
  "ext/node",
  "ext/telemetry",
  "ext/url",
  "ext/web",
  "ext/webgpu",
  "ext/webidl",
  "ext/websocket",
  "ext/webstorage",
  "resolvers/deno",
  "resolvers/node",
  "resolvers/npm_cache",
  "runtime",
  "runtime/permissions",
  "tests",
  "tests/ffi",
  "tests/napi",
  "tests/util/server",
]
exclude = ["tests/util/std/hash/_wasm"]

[workspace.package]
authors = ["the Deno authors"]
edition = "2021"
license = "MIT"
repository = "https://github.com/denoland/deno"

[workspace.dependencies]
deno_ast = { version = "=0.44.0", features = ["transpiling"] }
<<<<<<< HEAD
deno_core = { version = "0.328.0" }
=======
deno_core = { version = "0.330.0" }
>>>>>>> 475793f9

deno_bench_util = { version = "0.179.0", path = "./bench_util" }
deno_config = { version = "=0.43.0", features = ["workspace", "sync"] }
deno_lockfile = "=0.24.0"
deno_media_type = { version = "0.2.3", features = ["module_specifier"] }
deno_npm = "=0.27.0"
deno_path_util = "=0.3.0"
deno_permissions = { version = "0.44.0", path = "./runtime/permissions" }
deno_runtime = { version = "0.193.0", path = "./runtime" }
deno_semver = "=0.7.1"
deno_terminal = "0.2.0"
napi_sym = { version = "0.115.0", path = "./ext/napi/sym" }
test_util = { package = "test_server", path = "./tests/util/server" }

denokv_proto = "0.9.0"
denokv_remote = "0.9.0"
# denokv_sqlite brings in bundled sqlite if we don't disable the default features
denokv_sqlite = { default-features = false, version = "0.9.0" }

# exts
deno_broadcast_channel = { version = "0.179.0", path = "./ext/broadcast_channel" }
deno_cache = { version = "0.117.0", path = "./ext/cache" }
deno_canvas = { version = "0.54.0", path = "./ext/canvas" }
deno_console = { version = "0.185.0", path = "./ext/console" }
deno_cron = { version = "0.65.0", path = "./ext/cron" }
deno_crypto = { version = "0.199.0", path = "./ext/crypto" }
deno_fetch = { version = "0.209.0", path = "./ext/fetch" }
deno_ffi = { version = "0.172.0", path = "./ext/ffi" }
deno_fs = { version = "0.95.0", path = "./ext/fs" }
deno_http = { version = "0.183.0", path = "./ext/http" }
deno_io = { version = "0.95.0", path = "./ext/io" }
deno_kv = { version = "0.93.0", path = "./ext/kv" }
deno_napi = { version = "0.116.0", path = "./ext/napi" }
deno_net = { version = "0.177.0", path = "./ext/net" }
deno_node = { version = "0.123.0", path = "./ext/node" }
deno_telemetry = { version = "0.7.0", path = "./ext/telemetry" }
deno_tls = { version = "0.172.0", path = "./ext/tls" }
deno_url = { version = "0.185.0", path = "./ext/url" }
deno_web = { version = "0.216.0", path = "./ext/web" }
deno_webgpu = { version = "0.152.0", path = "./ext/webgpu" }
deno_webidl = { version = "0.185.0", path = "./ext/webidl" }
deno_websocket = { version = "0.190.0", path = "./ext/websocket" }
deno_webstorage = { version = "0.180.0", path = "./ext/webstorage" }

# resolvers
deno_npm_cache = { version = "0.4.0", path = "./resolvers/npm_cache" }
deno_resolver = { version = "0.16.0", path = "./resolvers/deno" }
node_resolver = { version = "0.23.0", path = "./resolvers/node" }

aes = "=0.8.3"
anyhow = "1.0.57"
async-trait = "0.1.73"
base32 = "=0.5.1"
base64 = "0.21.7"
bencher = "0.1"
boxed_error = "0.2.3"
brotli = "6.0.0"
bytes = "1.4.0"
cache_control = "=0.2.0"
capacity_builder = "0.5.0"
cbc = { version = "=0.1.2", features = ["alloc"] }
# Note: Do not use the "clock" feature of chrono, as it links us to CoreFoundation on macOS.
#       Instead use util::time::utc_now()
chrono = { version = "0.4", default-features = false, features = ["std", "serde"] }
color-print = "0.3.5"
console_static_text = "=0.8.1"
dashmap = "5.5.3"
data-encoding = "2.3.3"
data-url = "=0.3.1"
deno_cache_dir = "=0.16.0"
deno_error = "=0.5.3"
deno_package_json = { version = "0.4.0", default-features = false }
deno_unsync = "0.4.2"
dlopen2 = "0.6.1"
ecb = "=0.1.2"
elliptic-curve = { version = "0.13.4", features = ["alloc", "arithmetic", "ecdh", "std", "pem", "jwk"] }
encoding_rs = "=0.8.33"
fast-socks5 = "0.9.6"
faster-hex = "0.9"
fastwebsockets = { version = "0.8", features = ["upgrade", "unstable-split"] }
filetime = "0.2.16"
flate2 = { version = "1.0.30", default-features = false }
fs3 = "0.5.0"
futures = "0.3.21"
glob = "0.3.1"
h2 = "0.4.4"
hickory-resolver = { version = "0.25.0-alpha.4", features = ["tokio-runtime", "serde"] }
http = "1.0"
http-body = "1.0"
http-body-util = "0.1.2"
http_v02 = { package = "http", version = "0.2.9" }
httparse = "1.8.0"
hyper = { version = "1.4.1", features = ["full"] }
hyper-rustls = { version = "0.27.2", default-features = false, features = ["http1", "http2", "tls12", "ring"] }
hyper-util = { version = "0.1.10", features = ["tokio", "client", "client-legacy", "server", "server-auto"] }
hyper_v014 = { package = "hyper", version = "0.14.26", features = ["runtime", "http1"] }
indexmap = { version = "2", features = ["serde"] }
ipnet = "2.3"
jsonc-parser = { version = "=0.26.2", features = ["serde"] }
lazy-regex = "3"
libc = "0.2.168"
libz-sys = { version = "1.1.20", default-features = false }
log = { version = "0.4.20", features = ["kv"] }
lsp-types = "=0.97.0" # used by tower-lsp and "proposed" feature is unstable in patch releases
memmem = "0.1.1"
monch = "=0.5.0"
notify = "=6.1.1"
num-bigint = { version = "0.4", features = ["rand"] }
once_cell = "1.17.1"
os_pipe = { version = "=1.1.5", features = ["io_safety"] }
p224 = { version = "0.13.0", features = ["ecdh"] }
p256 = { version = "0.13.2", features = ["ecdh", "jwk"] }
p384 = { version = "0.13.0", features = ["ecdh", "jwk"] }
parking_lot = "0.12.0"
percent-encoding = "2.3.0"
phf = { version = "0.11", features = ["macros"] }
pin-project = "1.0.11" # don't pin because they yank crates from cargo
pretty_assertions = "=1.4.0"
prost = "0.13"
prost-build = "0.13"
rand = "=0.8.5"
regex = "^1.7.0"
reqwest = { version = "=0.12.5", default-features = false, features = ["rustls-tls", "stream", "gzip", "brotli", "socks", "json", "http2"] } # pinned because of https://github.com/seanmonstar/reqwest/pull/1955
ring = "^0.17.0"
rusqlite = { version = "0.32.0", features = ["unlock_notify", "bundled"] }
rustls = { version = "0.23.11", default-features = false, features = ["logging", "std", "tls12", "ring"] }
rustls-pemfile = "2"
rustls-tokio-stream = "=0.3.0"
rustls-webpki = "0.102"
rustyline = "=13.0.0"
saffron = "=0.1.0"
scopeguard = "1.2.0"
sec1 = "0.7"
serde = { version = "1.0.149", features = ["derive"] }
serde_bytes = "0.11"
serde_json = "1.0.85"
serde_repr = "=0.1.16"
sha1 = { version = "0.10.6", features = ["oid"] }
sha2 = { version = "0.10.8", features = ["oid"] }
signature = "2.1"
slab = "0.4"
smallvec = "1.8"
socket2 = { version = "0.5.3", features = ["all"] }
spki = "0.7.2"
sys_traits = "=0.1.7"
tar = "=0.4.40"
tempfile = "3.4.0"
termcolor = "1.1.3"
thiserror = "2.0.3"
tokio = { version = "1.36.0", features = ["full"] }
tokio-metrics = { version = "0.3.0", features = ["rt"] }
tokio-rustls = { version = "0.26.0", default-features = false, features = ["ring", "tls12"] }
tokio-socks = "0.5.1"
tokio-util = "0.7.4"
tower = { version = "0.5.2", default-features = false, features = ["retry", "util"] }
tower-http = { version = "0.6.1", features = ["decompression-br", "decompression-gzip"] }
tower-lsp = { package = "deno_tower_lsp", version = "0.1.0", features = ["proposed"] }
tower-service = "0.3.2"
twox-hash = "=1.6.3"
url = { version = "2.5", features = ["serde", "expose_internals"] }
uuid = { version = "1.3.0", features = ["v4"] }
webpki-root-certs = "0.26.5"
webpki-roots = "0.26"
which = "6"
yoke = { version = "0.7.4", features = ["derive"] }
zeromq = { version = "=0.4.1", default-features = false, features = ["tcp-transport", "tokio-runtime"] }
zstd = "=0.12.4"

opentelemetry = "0.27.0"
opentelemetry-http = "0.27.0"
opentelemetry-otlp = { version = "0.27.0", features = ["logs", "http-proto", "http-json"] }
opentelemetry-semantic-conventions = { version = "0.27.0", features = ["semconv_experimental"] }
opentelemetry_sdk = "0.27.0"

# crypto
hkdf = "0.12.3"
rsa = { version = "0.9.3", default-features = false, features = ["std", "pem", "hazmat"] } # hazmat needed for PrehashSigner in ext/node

# webgpu
raw-window-handle = "0.6.0"
wgpu-core = "0.21.1"
wgpu-types = "0.20"

# macros
quote = "1"
syn = { version = "2", features = ["full", "extra-traits"] }

# unix
nix = "=0.27.1"

# windows deps
junction = "=1.2.0"
winapi = "=0.3.9"
windows-sys = { version = "0.59.0", features = ["Win32_Foundation", "Win32_Media", "Win32_Storage_FileSystem", "Win32_System_IO", "Win32_System_WindowsProgramming", "Wdk", "Wdk_System", "Wdk_System_SystemInformation", "Win32_Security", "Win32_System_Pipes", "Wdk_Storage_FileSystem", "Win32_System_Registry", "Win32_System_Kernel", "Win32_System_Threading", "Win32_UI", "Win32_UI_Shell"] }
winres = "=0.1.12"

[profile.release]
codegen-units = 1
incremental = true
lto = true
opt-level = 'z' # Optimize for size

# Build release with debug symbols: cargo build --profile=release-with-debug
[profile.release-with-debug]
inherits = "release"
debug = true

# Faster to compile than `release` but with similar performance.
[profile.release-lite]
inherits = "release"
codegen-units = 128
lto = "thin"

# Key generation is too slow on `debug`
[profile.dev.package.num-bigint-dig]
opt-level = 3

# rusty-v8 needs at least -O1 to not miscompile
[profile.dev.package.v8]
opt-level = 1

[profile.release.package.async-compression]
opt-level = 3
[profile.release.package.base64-simd]
opt-level = 3
[profile.release.package.brotli]
opt-level = 3
[profile.release.package.brotli-decompressor]
opt-level = 3
[profile.release.package.bytes]
opt-level = 3
[profile.release.package.deno_bench_util]
opt-level = 3
[profile.release.package.deno_broadcast_channel]
opt-level = 3
[profile.release.package.deno_core]
opt-level = 3
[profile.release.package.deno_crypto]
opt-level = 3
[profile.release.package.deno_fetch]
opt-level = 3
[profile.release.package.deno_ffi]
opt-level = 3
[profile.release.package.deno_http]
opt-level = 3
[profile.release.package.deno_napi]
opt-level = 3
[profile.release.package.deno_net]
opt-level = 3
[profile.release.package.deno_node]
opt-level = 3
[profile.release.package.deno_runtime]
opt-level = 3
[profile.release.package.deno_tls]
opt-level = 3
[profile.release.package.deno_url]
opt-level = 3
[profile.release.package.deno_web]
opt-level = 3
[profile.release.package.deno_websocket]
opt-level = 3
[profile.release.package.fastwebsockets]
opt-level = 3
[profile.release.package.flate2]
opt-level = 3
[profile.release.package.futures-util]
opt-level = 3
[profile.release.package.hyper]
opt-level = 3
[profile.release.package.miniz_oxide]
opt-level = 3
[profile.release.package.num-bigint-dig]
opt-level = 3
[profile.release.package.rand]
opt-level = 3
[profile.release.package.serde]
opt-level = 3
[profile.release.package.serde_v8]
opt-level = 3
[profile.release.package.libsui]
opt-level = 3
[profile.release.package.test_napi]
opt-level = 3
[profile.release.package.tokio]
opt-level = 3
[profile.release.package.url]
opt-level = 3
[profile.release.package.v8]
opt-level = 3
[profile.release.package.zstd]
opt-level = 3
[profile.release.package.zstd-sys]
opt-level = 3

[patch.crates-io]
deno_core = { path = "../deno_core/core" }
deno_ops = { path = "../deno_core/ops" }
serde_v8 = { path = "../deno_core/serde_v8" }<|MERGE_RESOLUTION|>--- conflicted
+++ resolved
@@ -48,11 +48,7 @@
 
 [workspace.dependencies]
 deno_ast = { version = "=0.44.0", features = ["transpiling"] }
-<<<<<<< HEAD
-deno_core = { version = "0.328.0" }
-=======
 deno_core = { version = "0.330.0" }
->>>>>>> 475793f9
 
 deno_bench_util = { version = "0.179.0", path = "./bench_util" }
 deno_config = { version = "=0.43.0", features = ["workspace", "sync"] }
