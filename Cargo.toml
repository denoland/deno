--- conflicted
+++ resolved
@@ -6,11 +6,8 @@
   "bench_util",
   "cli",
   "core",
-<<<<<<< HEAD
   "core/tests/compile-test-crate",
-=======
   "ops",
->>>>>>> 9f494dc4
   "runtime",
   "serde_v8",
   "test_ffi",
