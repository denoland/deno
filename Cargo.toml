# Copyright 2018-2025 the Deno authors. MIT license.

[workspace]
resolver = "2"
members = [
  "bench_util",
  "cli",
  "cli/lib",
  "cli/rt",
  "cli/snapshot",
  "ext/bundle",
  "ext/cache",
  "ext/canvas",
  "ext/cron",
  "ext/crypto",
  "ext/fetch",
  "ext/ffi",
  "ext/fs",
  "ext/http",
  "ext/io",
  "ext/kv",
  "ext/napi",
  "ext/napi/sym",
  "ext/net",
  "ext/node",
  "ext/rt_helper",
  "ext/signals",
  "ext/telemetry",
  "ext/url",
  "ext/web",
  "ext/webgpu",
  "ext/webidl",
  "ext/websocket",
  "ext/webstorage",
  "libs/config",
  "libs/crypto",
  "libs/maybe_sync",
  "libs/node_resolver",
  "libs/npm_cache",
  "libs/npm_installer",
  "libs/package_json",
  "libs/resolver",
  "libs/typescript_go_client",
  "runtime",
  "runtime/features",
  "runtime/permissions",
  "runtime/subprocess_windows",
  "tests",
  "tests/ffi",
  "tests/napi",
  "tests/sqlite_extension_test",
  "tests/util/server",
  "tests/util/test_macro",
]
# tests/sqlite_extension is excluded because it requires rusqlite's "loadable_extension"
# feature, which is incompatible with the "session" feature used by the rest of the workspace.
exclude = ["tests/util/std/hash/_wasm", "tests/sqlite_extension"]

[workspace.package]
authors = ["the Deno authors"]
edition = "2024"
license = "MIT"
repository = "https://github.com/denoland/deno"

[workspace.dependencies]
<<<<<<< HEAD
deno_ast = { version = "=0.50.3", features = ["transpiling"] }
deno_core = { version = "0.370.0" }
=======
deno_ast = { version = "=0.52.0", features = ["transpiling"] }
deno_core = { version = "0.373.0" }
>>>>>>> d17ae8ca

deno_cache_dir = "=0.26.3"
deno_doc = "=0.188.0"
deno_error = "=0.7.1"
deno_graph = { version = "=0.105.0", default-features = false }
deno_lint = "=0.82.0"
deno_lockfile = "=0.32.2"
deno_media_type = { version = "=0.3.0", features = ["module_specifier"] }
deno_native_certs = "0.3.0"
deno_npm = "=0.42.2"
deno_path_util = "=0.6.4"
deno_semver = "=0.9.1"
deno_task_shell = "=0.26.0"
deno_terminal = "=0.2.3"
deno_unsync = { version = "0.4.4", default-features = false }
deno_whoami = "0.1.0"
eszip = "=0.106.0"

denokv_proto = "0.13.0"
denokv_remote = "0.13.0"
# denokv_sqlite brings in bundled sqlite if we don't disable the default features
denokv_sqlite = { default-features = false, version = "0.13.0" }

# exts
deno_bundle_runtime = { version = "0.9.0", path = "./ext/bundle" }
deno_cache = { version = "0.155.0", path = "./ext/cache" }
deno_canvas = { version = "0.91.0", path = "./ext/canvas" }
deno_cron = { version = "0.102.0", path = "./ext/cron" }
deno_crypto = { version = "0.236.0", path = "./ext/crypto" }
deno_fetch = { version = "0.246.0", path = "./ext/fetch" }
deno_ffi = { version = "0.209.0", path = "./ext/ffi" }
deno_fs = { version = "0.132.0", path = "./ext/fs" }
deno_http = { version = "0.220.0", path = "./ext/http" }
deno_io = { version = "0.132.0", path = "./ext/io" }
deno_kv = { version = "0.130.0", path = "./ext/kv" }
deno_napi = { version = "0.153.0", path = "./ext/napi" }
deno_net = { version = "0.214.0", path = "./ext/net" }
deno_node = { version = "0.160.0", path = "./ext/node" }
deno_os = { version = "0.39.0", path = "./ext/os" }
deno_process = { version = "0.37.0", path = "./ext/process" }
deno_signals = { version = "0.13.0", path = "./ext/signals" }
deno_telemetry = { version = "0.44.0", path = "./ext/telemetry" }
deno_tls = { version = "0.209.0", path = "./ext/tls" }
deno_web = { version = "0.253.0", path = "./ext/web" }
deno_webgpu = { version = "0.189.0", path = "./ext/webgpu" }
deno_webidl = { version = "0.222.0", path = "./ext/webidl" }
deno_websocket = { version = "0.227.0", path = "./ext/websocket" }
deno_webstorage = { version = "0.217.0", path = "./ext/webstorage" }
denort_helper = { version = "0.20.0", path = "./ext/rt_helper" }

# workspace libraries
deno_bench_util = { version = "0.216.0", path = "./bench_util" }
deno_config = { version = "0.72.0", features = ["workspace"], path = "./libs/config" }
deno_crypto_provider = { version = "0.16.0", path = "./libs/crypto" }
deno_features = { version = "0.19.0", path = "./runtime/features" }
deno_lib = { version = "0.40.0", path = "./cli/lib" }
deno_maybe_sync = { version = "0.9.0", path = "./libs/maybe_sync" }
deno_npm_cache = { version = "0.41.0", path = "./libs/npm_cache" }
deno_npm_installer = { version = "0.17.0", path = "./libs/npm_installer" }
deno_package_json = { version = "0.24.0", default-features = false, path = "./libs/package_json" }
deno_permissions = { version = "0.81.0", path = "./runtime/permissions" }
deno_resolver = { version = "0.53.0", path = "./libs/resolver" }
deno_runtime = { version = "0.230.0", path = "./runtime" }
deno_snapshots = { version = "0.37.0", path = "./cli/snapshot" }
deno_subprocess_windows = { path = "./runtime/subprocess_windows", version = "0.17.0" }
deno_typescript_go_client_rust = { version = "0.4.0", path = "./libs/typescript_go_client" }
napi_sym = { version = "0.152.0", path = "./ext/napi/sym" }
node_resolver = { version = "0.60.0", path = "./libs/node_resolver" }
test_macro = { path = "./tests/util/test_macro" }
test_util = { package = "test_server", path = "./tests/util/server" }

deno_tunnel = "0.8.0"

# widely used libraries
anyhow = "1.0.57"
arc-swap = "1.7"
async-compression = "0.4"
async-once-cell = "0.5.4"
async-stream = "0.3"
async-trait = "0.1.73"
aws-lc-rs = { version = "1.13.1" }
aws-lc-sys = { version = "0.29.0" }
base32 = "=0.5.1"
base64 = "0.22.1"
base64-simd = "0.8"
bencher = "0.1"
boxed_error = "0.2.3"
brotli = { version = "6.0.0", features = ["ffi-api"] }
bytemuck = "1.17.1"
bytes = "1.4.0"
cache_control = "=0.2.0"
capacity_builder = "0.5.0"
cbc = { version = "=0.1.2", features = ["alloc"] }
# Note: Do not use the "clock" feature of chrono, as it links us to CoreFoundation on macOS.
#       Instead use util::time::utc_now()
chrono = { version = "0.4", default-features = false, features = ["std", "serde"] }
color-print = "0.3.5"
dashmap = "5.5.3"
data-encoding = "2.3.3"
data-url = "=0.3.1"
dotenvy = "0.15.7"
dyn-clone = "1"
encoding_rs = "=0.8.35"
error_reporter = "1"
fast-socks5 = "0.9.6"
faster-hex = "0.10.0"
fastwebsockets = { version = "0.8", features = ["upgrade", "unstable-split"] }
file_test_runner = "0.9.2"
filetime = "0.2.16"
flate2 = { version = "1.0.30", default-features = false }
fqdn = "0.4.6"
fs3 = "0.5.0"
futures = "0.3.31"
glob = "0.3.1"
h2 = "0.4.6"
hickory-proto = "0.25.2"
hickory-resolver = { version = "0.25.2", features = ["tokio", "serde"] }
hickory-server = "0.25.2"
http = "1.0"
http-body = "1.0"
http-body-util = "0.1.2"
http_v02 = { package = "http", version = "0.2.9" }
httparse = "1.8.0"
hyper = { version = "1.6.0", features = ["full"] }
hyper-rustls = { version = "0.27.2", default-features = false, features = ["http1", "http2", "tls12", "aws-lc-rs"] }
hyper-util = { version = "0.1.17", features = ["tokio", "client", "client-legacy", "server", "server-auto"] }
hyper_v014 = { package = "hyper", version = "0.14.26", features = ["runtime", "http1"] }
idna = "1.0.3"
ignore = "0.4"
import_map = { version = "0.24.0", features = ["ext"] }
indexmap = { version = "2", features = ["serde"] }
inventory = "0.3.21"
ipnet = "2.3"
ipnetwork = "0.20.0"
itertools = "0.14"
jsonc-parser = { version = "0.27.1", features = ["serde"] }
jupyter_runtime = "=0.19.0"
lazy-regex = "3"
libc = "0.2.168"
libz-sys = { version = "1.1.20", default-features = false }
log = { version = "0.4.28", features = ["kv"] }
lsp-types = "=0.97.0" # used by tower-lsp and "proposed" feature is unstable in patch releases
memchr = "2.7.4"
mime = "0.3.16"
monch = "=0.5.0"
netif = "0.1.6"
notify = "=6.1.1"
num-bigint = { version = "0.4", features = ["rand"] }
num-bigint-dig = "0.8.2"
num-integer = "0.1.45"
num-traits = "0.2.19"
once_cell = "1.17.1"
os_pipe = { version = "=1.2.1", features = ["io_safety"] }
parking_lot = "0.12.0"
path-clean = "=0.1.0"
percent-encoding = "2.3.0"
phf = { version = "0.11", features = ["macros"] }
pin-project = "1.0.11" # don't pin because they yank crates from cargo
pin-project-lite = "0.2.13"
pretty_assertions = "=1.4.1"
proc-macro2 = "1.0"
prost = "0.13"
prost-build = "0.13"
quick-junit = "0.3.5"
quinn = { version = "0.11.8", default-features = false }
rand = "=0.8.5"
rayon = "1.11.0"
regex = "^1.7.0"
reqwest = { version = "=0.12.5", default-features = false, features = ["rustls-tls", "stream", "gzip", "brotli", "socks", "json", "http2"] } # pinned because of https://github.com/seanmonstar/reqwest/pull/1955
rusqlite = { version = "0.37.0", features = ["unlock_notify", "bundled", "session", "modern_sqlite", "limits", "backup"] } # "modern_sqlite": need sqlite >= 3.49.0 for some db configs
rustls = { version = "=0.23.28", default-features = false, features = ["logging", "std", "tls12", "aws_lc_rs"] }
rustls-pemfile = "2"
rustls-tokio-stream = "=0.8.0"
rustls-webpki = "0.102"
rustyline = "=13.0.0"
rustyline-derive = "=0.7.0"
saffron = "=0.1.0"
same-file = "1.0.6"
scopeguard = "1.2.0"
semver = "=1.0.25"
serde = { version = "1.0.149", features = ["derive"] }
serde-value = "0.7"
serde_bytes = "0.11"
serde_json = "1.0.85"
serde_repr = "=0.1.19"
shlex = "1.3.0"
signal-hook = "0.3"
simd-json = "0.14.0"
slab = "0.4"
smallvec = "1.8"
socket2 = { version = "0.5.3", features = ["all"] }
sys_traits = "=0.1.17"
tar = "=0.4.43"
tempfile = "3.4.0"
termcolor = "1.1.3"
thiserror = "2.0.12"
tokio = { version = "1.47.1", features = ["full"] }
tokio-eld = "0.2"
tokio-metrics = { version = "0.3.0", features = ["rt"] }
tokio-rustls = { version = "0.26.0", default-features = false, features = ["aws_lc_rs", "tls12"] }
tokio-socks = "0.5.1"
tokio-util = "0.7.16"
tower = { version = "0.5.2", default-features = false, features = ["retry", "util"] }
tower-http = { version = "0.6.1", features = ["decompression-br", "decompression-gzip"] }
tower-lsp = { package = "deno_tower_lsp", version = "=0.4.3", features = ["proposed"] }
tower-service = "0.3.2"
tracing = "0.1"
tracing-opentelemetry = "0.28.0"
tracing-subscriber = "0.3.20"
twox-hash = { version = "=2.1.0", features = ["std", "xxhash64"], default-features = false }
typed-arena = "=2.0.2"
url = { version = "2.5", features = ["serde", "expose_internals"] }
urlpattern = "0.3.0"
uuid = { version = "1.3.0", features = ["v4"] }
walkdir = "=2.5.0"
weak-table = "0.3.2"
web-transport-proto = "0.2.7"
webpki-root-certs = "0.26.5"
webpki-roots = "0.26"
which = { version = "8.0.0", default-features = false }
yoke = { version = "0.7.4", features = ["derive"] }
zeromq = { version = "=0.4.1", default-features = false, features = ["tcp-transport", "tokio-runtime"] }
zip = { version = "2.4.1", default-features = false, features = ["flate2"] }

opentelemetry = "0.27.0"
opentelemetry-http = "0.27.0"
opentelemetry-otlp = { version = "0.27.0", features = ["logs", "http-proto", "http-json", "populate-logs-event-name"] }
opentelemetry-semantic-conventions = { version = "0.27.0", features = ["semconv_experimental"] }
opentelemetry_sdk = { version = "0.27.0", features = ["rt-tokio", "trace"] }

# canvas
image = { version = "0.25.4", default-features = false }
lcms2 = "6.1.0"

# cli
anstream = "0.6.14"
bincode = "=1.3.3"
clap = "=4.5.47"
clap_complete = { version = "=4.5.57", features = ["unstable-dynamic"] }
clap_complete_fig = "=4.5.2"
console_static_text = "=0.8.3"
crossterm = "0.28.1"
dhat = "0.3.3"
dissimilar = "=1.0.9"
dprint-core = "=0.67.4"
dprint-plugin-json = "=0.21.0"
dprint-plugin-jupyter = "=0.2.1"
dprint-plugin-markdown = "=0.20.0"
dprint-plugin-typescript = "=0.95.13"
env_logger = "=0.11.6"
fancy-regex = "=0.14.0"
libsui = "0.12.3"
malva = "=0.12.1"
markup_fmt = "=0.22.0"
open = "5.0.1"
pathdiff = "0.2.1"
pretty_yaml = "=0.5.0"
rustc-hash = "2.1.1"
sqlformat = "=0.3.5"
strsim = "0.11.1"
text-size = "=1.1.1"
text_lines = "=0.6.0"
unicode-width = "0.1.3"
zstd = "=0.13.2"

# crypto
aead-gcm-stream = "0.4"
aes = "=0.8.3"
aes-gcm = "0.10"
aes-kw = "0.2.1"
blake2 = "0.10.6"
const-oid = "0.9.5"
ctr = { version = "0.9.2", features = ["alloc"] }
curve25519-dalek = "4.1.3"
der = "0.7.9"
digest = "0.10.5"
dsa = "0.6.3"
ecb = "=0.1.2"
ecdsa = "0.16.9"
ed25519-dalek = "2.1.1"
ed448-goldilocks = "0.8.3"
elliptic-curve = { version = "0.13.4", features = ["alloc", "arithmetic", "ecdh", "std", "pem", "jwk"] }
hkdf = "0.12.3"
k256 = "0.13.1"
md-5 = "0.10.5"
md4 = "0.10.2"
p224 = { version = "0.13.0", features = ["ecdh"] }
p256 = { version = "0.13.2", features = ["ecdh", "jwk"] }
p384 = { version = "0.13.0", features = ["ecdh", "jwk"] }
p521 = "0.13.3"
pbkdf2 = "0.12.1"
pkcs8 = "0.10.2"
ripemd = "0.1.3"
rsa = { version = "0.9.3", default-features = false, features = ["std", "pem", "hazmat"] } # hazmat needed for PrehashSigner in ext/node
scrypt = "0.11.0"
sec1 = "0.7"
sha1 = { version = "0.10.6", features = ["oid"] }
sha2 = { version = "0.10.8", features = ["oid"] }
sha3 = "0.10.8"
signature = "2.1"
sm3 = "0.4.2"
spki = "0.7.2"
x25519-dalek = "2.0.0"
x509-parser = "0.15.0"

# ffi
cranelift = "0.116"
cranelift-native = "0.116"
dlopen2 = "0.6.1"
libffi = "=4.1.2"
libffi-sys = "=3.3.3"
memmap2 = "0.9"

# napi
libloading = "0.7"
libuv-sys-lite = "=1.48.2"
napi-build = "1"
napi-sys = { version = "=2.2.2", default-features = false }

# webgpu
raw-window-handle = "0.6.0"
wgpu-core = "24.0.0"
wgpu-types = "24.0.0"

# macros
quote = "1"
syn = { version = "2", features = ["full", "extra-traits"] }

# unix deps
nix = "=0.27.1"
tokio-vsock = "0.7"

# windows deps
junction = "=1.2.0"
win32job = "2"
winapi = "=0.3.9"
windows-sys = { version = "0.59.0", features = ["Win32_Foundation", "Win32_Media", "Win32_Storage_FileSystem", "Win32_System_IO", "Win32_System_WindowsProgramming", "Wdk", "Wdk_System", "Wdk_System_SystemInformation", "Win32_Security", "Win32_System_Pipes", "Wdk_Storage_FileSystem", "Win32_System_Registry", "Win32_System_Kernel", "Win32_System_Threading", "Win32_UI", "Win32_UI_Shell"] }
winres = "=0.1.12"

[profile.release]
codegen-units = 1
incremental = true
lto = true
opt-level = 'z' # Optimize for size
split-debuginfo = "packed"
debug = "line-tables-only"

# Build release with debug symbols: cargo build --profile=release-with-debug
[profile.release-with-debug]
inherits = "release-lite"
debug = true

# Faster to compile than `release` but with similar performance.
[profile.release-lite]
inherits = "release"
codegen-units = 128
lto = "thin"

# Key generation is too slow on `debug`
[profile.dev.package.num-bigint-dig]
opt-level = 3

# rusty-v8 needs at least -O1 to not miscompile
[profile.dev.package.v8]
opt-level = 1

# speeds up deno compile tests a lot
[profile.dev.package.libsui]
opt-level = 3

[profile.dev.package.sha2]
opt-level = 3

[profile.release.package.async-compression]
opt-level = 3
[profile.release.package.base64-simd]
opt-level = 3
[profile.release.package.brotli]
opt-level = 3
[profile.release.package.brotli-decompressor]
opt-level = 3
[profile.release.package.bytes]
opt-level = 3
[profile.release.package.deno_bench_util]
opt-level = 3
[profile.release.package.deno_core]
opt-level = 3
[profile.release.package.deno_crypto]
opt-level = 3
[profile.release.package.deno_fetch]
opt-level = 3
[profile.release.package.deno_ffi]
opt-level = 3
[profile.release.package.deno_http]
opt-level = 3
[profile.release.package.deno_napi]
opt-level = 3
[profile.release.package.deno_net]
opt-level = 3
[profile.release.package.deno_node]
opt-level = 3
[profile.release.package.deno_runtime]
opt-level = 3
[profile.release.package.deno_tls]
opt-level = 3
[profile.release.package.deno_web]
opt-level = 3
[profile.release.package.deno_process]
opt-level = 3
[profile.release.package.deno_websocket]
opt-level = 3
[profile.release.package.fastwebsockets]
opt-level = 3
[profile.release.package.flate2]
opt-level = 3
[profile.release.package.futures-util]
opt-level = 3
[profile.release.package.futures-io]
opt-level = 3
[profile.release.package.futures-channel]
opt-level = 3
[profile.release.package.futures-sink]
opt-level = 3
[profile.release.package.futures-task]
opt-level = 3
[profile.release.package.futures-core]
opt-level = 3
[profile.release.package.hyper]
opt-level = 3
[profile.release.package.miniz_oxide]
opt-level = 3
[profile.release.package.num-bigint-dig]
opt-level = 3
[profile.release.package.rand]
opt-level = 3
[profile.release.package.serde]
opt-level = 3
[profile.release.package.serde_v8]
opt-level = 3
[profile.release.package.libsui]
opt-level = 3
[profile.release.package.test_napi]
opt-level = 3
[profile.release.package.tokio]
opt-level = 3
[profile.release.package.url]
opt-level = 3
[profile.release.package.v8]
opt-level = 3
[profile.release.package.zstd]
opt-level = 3
[profile.release.package.zstd-sys]
opt-level = 3
[profile.release.package.http]
opt-level = 3
[profile.release.package.http-body]
opt-level = 3
[profile.release.package.httparse]
opt-level = 3
[profile.release.package.mio]
opt-level = 3
[profile.release.package.fnv]
opt-level = 3
[profile.release.package.hyper-util]
opt-level = 3
[profile.release.package.httpdate]
opt-level = 3
[profile.release.package.deno_unsync]
opt-level = 3
[profile.release.package.deno_semver]
opt-level = 3
[profile.release.package.deno_npm]
opt-level = 3
[profile.release.package.deno_lockfile]
opt-level = 3
[profile.release.package.deno_npm_cache]
opt-level = 3

[patch.crates-io]
deno_core = { path = "../deno_core/core" }<|MERGE_RESOLUTION|>--- conflicted
+++ resolved
@@ -63,13 +63,8 @@
 repository = "https://github.com/denoland/deno"
 
 [workspace.dependencies]
-<<<<<<< HEAD
-deno_ast = { version = "=0.50.3", features = ["transpiling"] }
-deno_core = { version = "0.370.0" }
-=======
 deno_ast = { version = "=0.52.0", features = ["transpiling"] }
 deno_core = { version = "0.373.0" }
->>>>>>> d17ae8ca
 
 deno_cache_dir = "=0.26.3"
 deno_doc = "=0.188.0"
