# Copyright 2018-2025 the Deno authors. MIT license.

[workspace]
resolver = "2"
members = [
  "bench_util",
  "cli",
  "cli/lib",
  "cli/rt",
  "cli/snapshot",
  "ext/broadcast_channel",
  "ext/bundle",
  "ext/cache",
  "ext/canvas",
  "ext/console",
  "ext/cron",
  "ext/crypto",
  "ext/fetch",
  "ext/ffi",
  "ext/fs",
  "ext/http",
  "ext/io",
  "ext/kv",
  "ext/napi",
  "ext/napi/sym",
  "ext/net",
  "ext/node",
  "ext/rt_helper",
  "ext/signals",
  "ext/telemetry",
  "ext/url",
  "ext/web",
  "ext/webgpu",
  "ext/webidl",
  "ext/websocket",
  "ext/webstorage",
  "libs/config",
  "libs/crypto",
  "libs/maybe_sync",
  "libs/node_resolver",
  "libs/npm_cache",
  "libs/npm_installer",
  "libs/package_json",
  "libs/resolver",
  "libs/typescript_go_client",
  "runtime",
  "runtime/features",
  "runtime/permissions",
  "runtime/subprocess_windows",
  "tests",
  "tests/ffi",
  "tests/napi",
  "tests/sqlite_extension_test",
  "tests/util/server",
]
exclude = ["tests/util/std/hash/_wasm"]

[workspace.package]
authors = ["the Deno authors"]
edition = "2024"
license = "MIT"
repository = "https://github.com/denoland/deno"

[workspace.dependencies]
deno_ast = { version = "=0.50.3", features = ["transpiling"] }
deno_core = { version = "0.362.0" }

deno_cache_dir = "=0.25.0"
deno_doc = "=0.185.0"
deno_error = "=0.7.0"
deno_graph = { version = "=0.102.0", default-features = false }
deno_lint = "=0.80.0"
deno_lockfile = "=0.32.0"
deno_media_type = { version = "=0.2.9", features = ["module_specifier"] }
deno_native_certs = "0.3.0"
deno_npm = "=0.40.0"
deno_path_util = "=0.6.1"
deno_semver = "=0.9.0"
deno_task_shell = "=0.26.0"
deno_terminal = "=0.2.2"
deno_unsync = { version = "0.4.4", default-features = false }
deno_whoami = "0.1.0"
eszip = "=0.102.0"

denokv_proto = "0.12.0"
denokv_remote = "0.12.0"
# denokv_sqlite brings in bundled sqlite if we don't disable the default features
denokv_sqlite = { default-features = false, version = "0.12.0" }

# exts
deno_broadcast_channel = { version = "0.213.0", path = "./ext/broadcast_channel" }
deno_bundle_runtime = { version = "0.6.0", path = "./ext/bundle" }
deno_cache = { version = "0.151.0", path = "./ext/cache" }
deno_canvas = { version = "0.88.0", path = "./ext/canvas" }
deno_console = { version = "0.219.0", path = "./ext/console" }
deno_cron = { version = "0.99.0", path = "./ext/cron" }
deno_crypto = { version = "0.233.0", path = "./ext/crypto" }
deno_fetch = { version = "0.243.0", path = "./ext/fetch" }
deno_ffi = { version = "0.206.0", path = "./ext/ffi" }
deno_fs = { version = "0.129.0", path = "./ext/fs" }
deno_http = { version = "0.217.0", path = "./ext/http" }
deno_io = { version = "0.129.0", path = "./ext/io" }
deno_kv = { version = "0.127.0", path = "./ext/kv" }
deno_napi = { version = "0.150.0", path = "./ext/napi" }
deno_net = { version = "0.211.0", path = "./ext/net" }
deno_node = { version = "0.157.0", path = "./ext/node" }
deno_os = { version = "0.36.0", path = "./ext/os" }
deno_process = { version = "0.34.0", path = "./ext/process" }
deno_signals = { version = "0.10.0", path = "./ext/signals" }
deno_telemetry = { version = "0.41.0", path = "./ext/telemetry" }
deno_tls = { version = "0.206.0", path = "./ext/tls" }
deno_url = { version = "0.219.0", path = "./ext/url" }
deno_web = { version = "0.250.0", path = "./ext/web" }
deno_webgpu = { version = "0.186.0", path = "./ext/webgpu" }
deno_webidl = { version = "0.219.0", path = "./ext/webidl" }
deno_websocket = { version = "0.224.0", path = "./ext/websocket" }
deno_webstorage = { version = "0.214.0", path = "./ext/webstorage" }
denort_helper = { version = "0.17.0", path = "./ext/rt_helper" }

# workspace libraries
<<<<<<< HEAD
deno_bench_util = { version = "0.212.0", path = "./bench_util" }
deno_config = { version = "0.68.0", features = ["workspace"], path = "./libs/config" }
deno_crypto_provider = { version = "0.12.0", path = "./libs/crypto" }
deno_features = { version = "0.15.0", path = "./runtime/features" }
deno_lib = { version = "0.36.0", path = "./cli/lib" }
deno_maybe_sync = { version = "0.5.0", path = "./libs/maybe_sync" }
deno_npm_cache = { version = "0.37.0", path = "./libs/npm_cache" }
deno_npm_installer = { version = "0.13.0", path = "./libs/npm_installer" }
deno_package_json = { version = "0.20.0", default-features = false, path = "./libs/package_json" }
deno_permissions = { version = "0.77.0", path = "./runtime/permissions" }
deno_resolver = { version = "0.49.0", path = "./libs/resolver" }
deno_runtime = { version = "0.226.0", path = "./runtime" }
deno_snapshots = { version = "0.33.0", path = "./cli/snapshot" }
deno_subprocess_windows = { path = "./runtime/subprocess_windows", version = "0.13.0" }
deno_typescript_go_client_rust = { version = "0.1.0", path = "./libs/typescript_go_client" }
napi_sym = { version = "0.148.0", path = "./ext/napi/sym" }
node_resolver = { version = "0.56.0", path = "./libs/node_resolver" }
=======
deno_bench_util = { version = "0.213.0", path = "./bench_util" }
deno_config = { version = "0.69.0", features = ["workspace"], path = "./libs/config" }
deno_crypto_provider = { version = "0.13.0", path = "./libs/crypto" }
deno_features = { version = "0.16.0", path = "./runtime/features" }
deno_lib = { version = "0.37.0", path = "./cli/lib" }
deno_maybe_sync = { version = "0.6.0", path = "./libs/maybe_sync" }
deno_npm_cache = { version = "0.38.0", path = "./libs/npm_cache" }
deno_npm_installer = { version = "0.14.0", path = "./libs/npm_installer" }
deno_package_json = { version = "0.21.0", default-features = false, path = "./libs/package_json" }
deno_permissions = { version = "0.78.0", path = "./runtime/permissions" }
deno_resolver = { version = "0.50.0", path = "./libs/resolver" }
deno_runtime = { version = "0.227.0", path = "./runtime" }
deno_snapshots = { version = "0.34.0", path = "./cli/snapshot" }
deno_subprocess_windows = { path = "./runtime/subprocess_windows", version = "0.14.0" }
napi_sym = { version = "0.149.0", path = "./ext/napi/sym" }
node_resolver = { version = "0.57.0", path = "./libs/node_resolver" }
>>>>>>> 15ef715f
test_util = { package = "test_server", path = "./tests/util/server" }

deno_tunnel = "0.8.0"

# widely used libraries
anyhow = "1.0.57"
arc-swap = "1.7"
async-compression = "0.4"
async-once-cell = "0.5.4"
async-stream = "0.3"
async-trait = "0.1.73"
aws-lc-rs = { version = "1.0.0" }
aws-lc-sys = { version = "0.26.0" }
base32 = "=0.5.1"
base64 = "0.22.1"
base64-simd = "0.8"
bencher = "0.1"
boxed_error = "0.2.3"
brotli = { version = "6.0.0", features = ["ffi-api"] }
bytemuck = "1.17.1"
bytes = "1.4.0"
cache_control = "=0.2.0"
capacity_builder = "0.5.0"
cbc = { version = "=0.1.2", features = ["alloc"] }
# Note: Do not use the "clock" feature of chrono, as it links us to CoreFoundation on macOS.
#       Instead use util::time::utc_now()
chrono = { version = "0.4", default-features = false, features = ["std", "serde"] }
color-print = "0.3.5"
dashmap = "5.5.3"
data-encoding = "2.3.3"
data-url = "=0.3.1"
dotenvy = "0.15.7"
dyn-clone = "1"
encoding_rs = "=0.8.35"
error_reporter = "1"
fast-socks5 = "0.9.6"
faster-hex = "0.10.0"
fastwebsockets = { version = "0.8", features = ["upgrade", "unstable-split"] }
file_test_runner = "0.7.3"
filetime = "0.2.16"
flaky_test = "=0.2.2"
flate2 = { version = "1.0.30", default-features = false }
fqdn = "0.3.4"
fs3 = "0.5.0"
futures = "0.3.31"
glob = "0.3.1"
h2 = "0.4.6"
hickory-proto = "0.25.2"
hickory-resolver = { version = "0.25.2", features = ["tokio", "serde"] }
hickory-server = "0.25.2"
http = "1.0"
http-body = "1.0"
http-body-util = "0.1.2"
http_v02 = { package = "http", version = "0.2.9" }
httparse = "1.8.0"
hyper = { version = "1.6.0", features = ["full"] }
hyper-rustls = { version = "0.27.2", default-features = false, features = ["http1", "http2", "tls12", "aws-lc-rs"] }
hyper-util = { version = "0.1.17", features = ["tokio", "client", "client-legacy", "server", "server-auto"] }
hyper_v014 = { package = "hyper", version = "0.14.26", features = ["runtime", "http1"] }
idna = "1.0.3"
ignore = "0.4"
import_map = { version = "0.24.0", features = ["ext"] }
indexmap = { version = "2", features = ["serde"] }
ipnet = "2.3"
ipnetwork = "0.20.0"
itertools = "0.14"
jsonc-parser = { version = "0.26.3", features = ["serde"] }
jupyter_runtime = "=0.19.0"
lazy-regex = "3"
libc = "0.2.168"
libz-sys = { version = "1.1.20", default-features = false }
log = { version = "0.4.20", features = ["kv"] }
lsp-types = "=0.97.0" # used by tower-lsp and "proposed" feature is unstable in patch releases
memchr = "2.7.4"
mime = "0.3.16"
monch = "=0.5.0"
netif = "0.1.6"
notify = "=6.1.1"
ntest_timeout = "0.9.3"
num-bigint = { version = "0.4", features = ["rand"] }
num-bigint-dig = "0.8.2"
num-integer = "0.1.45"
num-traits = "0.2.19"
once_cell = "1.17.1"
os_pipe = { version = "=1.2.1", features = ["io_safety"] }
parking_lot = "0.12.0"
path-clean = "=0.1.0"
percent-encoding = "2.3.0"
phf = { version = "0.11", features = ["macros"] }
pin-project = "1.0.11" # don't pin because they yank crates from cargo
pin-project-lite = "0.2.13"
pretty_assertions = "=1.4.1"
prost = "0.13"
prost-build = "0.13"
quick-junit = "0.3.5"
quinn = { version = "0.11.8", default-features = false }
rand = "=0.8.5"
rayon = "1.8.0"
regex = "^1.7.0"
reqwest = { version = "=0.12.5", default-features = false, features = ["rustls-tls", "stream", "gzip", "brotli", "socks", "json", "http2"] } # pinned because of https://github.com/seanmonstar/reqwest/pull/1955
rusqlite = { version = "0.34.0", features = ["unlock_notify", "bundled", "session", "modern_sqlite", "limits"] } # "modern_sqlite": need sqlite >= 3.49.0 for some db configs
rustls = { version = "=0.23.28", default-features = false, features = ["logging", "std", "tls12", "aws_lc_rs"] }
rustls-pemfile = "2"
rustls-tokio-stream = "=0.8.0"
rustls-webpki = "0.102"
rustyline = "=13.0.0"
rustyline-derive = "=0.7.0"
saffron = "=0.1.0"
same-file = "1.0.6"
scopeguard = "1.2.0"
semver = "=1.0.25"
serde = { version = "1.0.149", features = ["derive"] }
serde-value = "0.7"
serde_bytes = "0.11"
serde_json = "1.0.85"
serde_repr = "=0.1.19"
signal-hook = "0.3"
simd-json = "0.14.0"
slab = "0.4"
smallvec = "1.8"
socket2 = { version = "0.5.3", features = ["all"] }
sys_traits = "=0.1.17"
tar = "=0.4.43"
tempfile = "3.4.0"
termcolor = "1.1.3"
thiserror = "2.0.12"
tokio = { version = "1.47.1", features = ["full"] }
tokio-eld = "0.2"
tokio-metrics = { version = "0.3.0", features = ["rt"] }
tokio-rustls = { version = "0.26.0", default-features = false, features = ["aws_lc_rs", "tls12"] }
tokio-socks = "0.5.1"
tokio-util = "0.7.16"
tower = { version = "0.5.2", default-features = false, features = ["retry", "util"] }
tower-http = { version = "0.6.1", features = ["decompression-br", "decompression-gzip"] }
tower-lsp = { package = "deno_tower_lsp", version = "=0.4.3", features = ["proposed"] }
tower-service = "0.3.2"
tracing = "0.1"
tracing-opentelemetry = "0.28.0"
tracing-subscriber = "0.3.20"
twox-hash = { version = "=2.1.0", features = ["std", "xxhash64"], default-features = false }
typed-arena = "=2.0.2"
url = { version = "2.5", features = ["serde", "expose_internals"] }
urlpattern = "0.3.0"
uuid = { version = "1.3.0", features = ["v4"] }
walkdir = "=2.5.0"
weak-table = "0.3.2"
web-transport-proto = "0.2.7"
webpki-root-certs = "0.26.5"
webpki-roots = "0.26"
which = { version = "8.0.0", default-features = false }
yoke = { version = "0.7.4", features = ["derive"] }
zeromq = { version = "=0.4.1", default-features = false, features = ["tcp-transport", "tokio-runtime"] }
zip = { version = "2.4.1", default-features = false, features = ["flate2"] }

opentelemetry = "0.27.0"
opentelemetry-http = "0.27.0"
opentelemetry-otlp = { version = "0.27.0", features = ["logs", "http-proto", "http-json", "populate-logs-event-name"] }
opentelemetry-semantic-conventions = { version = "0.27.0", features = ["semconv_experimental"] }
opentelemetry_sdk = { version = "0.27.0", features = ["rt-tokio", "trace"] }

# canvas
image = { version = "0.25.4", default-features = false }
lcms2 = "6.1.0"

# cli
anstream = "0.6.14"
bincode = "=1.3.3"
clap = "=4.5.30"
clap_complete = "=4.5.45"
clap_complete_fig = "=4.5.2"
console_static_text = "=0.8.3"
crossterm = "0.28.1"
dhat = "0.3.3"
dissimilar = "=1.0.9"
dprint-core = "=0.67.4"
dprint-plugin-json = "=0.20.0"
dprint-plugin-jupyter = "=0.2.0"
dprint-plugin-markdown = "=0.19.0"
dprint-plugin-typescript = "=0.95.11"
env_logger = "=0.11.6"
fancy-regex = "=0.14.0"
libsui = "0.10.0"
malva = "=0.12.1"
markup_fmt = "=0.22.0"
open = "5.0.1"
pathdiff = "0.2.1"
pretty_yaml = "=0.5.0"
rustc-hash = "2.1.1"
sqlformat = "=0.3.5"
strsim = "0.11.1"
text-size = "=1.1.1"
text_lines = "=0.6.0"
unicode-width = "0.1.3"
zstd = "=0.13.2"

# crypto
aead-gcm-stream = "0.4"
aes = "=0.8.3"
aes-gcm = "0.10"
aes-kw = "0.2.1"
blake2 = "0.10.6"
const-oid = "0.9.5"
ctr = { version = "0.9.2", features = ["alloc"] }
curve25519-dalek = "4.1.3"
der = "0.7.9"
digest = "0.10.5"
dsa = "0.6.3"
ecb = "=0.1.2"
ecdsa = "0.16.9"
ed25519-dalek = "2.1.1"
ed448-goldilocks = "0.8.3"
elliptic-curve = { version = "0.13.4", features = ["alloc", "arithmetic", "ecdh", "std", "pem", "jwk"] }
hkdf = "0.12.3"
k256 = "0.13.1"
md-5 = "0.10.5"
md4 = "0.10.2"
p224 = { version = "0.13.0", features = ["ecdh"] }
p256 = { version = "0.13.2", features = ["ecdh", "jwk"] }
p384 = { version = "0.13.0", features = ["ecdh", "jwk"] }
p521 = "0.13.3"
pbkdf2 = "0.12.1"
pkcs8 = "0.10.2"
ripemd = "0.1.3"
rsa = { version = "0.9.3", default-features = false, features = ["std", "pem", "hazmat"] } # hazmat needed for PrehashSigner in ext/node
scrypt = "0.11.0"
sec1 = "0.7"
sha1 = { version = "0.10.6", features = ["oid"] }
sha2 = { version = "0.10.8", features = ["oid"] }
sha3 = "0.10.8"
signature = "2.1"
sm3 = "0.4.2"
spki = "0.7.2"
x25519-dalek = "2.0.0"
x509-parser = "0.15.0"

# ffi
cranelift = "0.116"
cranelift-native = "0.116"
dlopen2 = "0.6.1"
libffi = "=4.1.2"
libffi-sys = "=3.3.3"
memmap2 = "0.9"

# napi
libloading = "0.7"
libuv-sys-lite = "=1.48.2"
napi-build = "1"
napi-sys = { version = "=2.2.2", default-features = false }

# webgpu
raw-window-handle = "0.6.0"
wgpu-core = "24.0.0"
wgpu-types = "24.0.0"

# macros
quote = "1"
syn = { version = "2", features = ["full", "extra-traits"] }

# unix deps
nix = "=0.27.1"
tokio-vsock = "0.7"

# windows deps
junction = "=1.2.0"
win32job = "2"
winapi = "=0.3.9"
windows-sys = { version = "0.59.0", features = ["Win32_Foundation", "Win32_Media", "Win32_Storage_FileSystem", "Win32_System_IO", "Win32_System_WindowsProgramming", "Wdk", "Wdk_System", "Wdk_System_SystemInformation", "Win32_Security", "Win32_System_Pipes", "Wdk_Storage_FileSystem", "Win32_System_Registry", "Win32_System_Kernel", "Win32_System_Threading", "Win32_UI", "Win32_UI_Shell"] }
winres = "=0.1.12"

[profile.release]
codegen-units = 1
incremental = true
lto = true
opt-level = 'z' # Optimize for size
split-debuginfo = "packed"
debug = "line-tables-only"

# Build release with debug symbols: cargo build --profile=release-with-debug
[profile.release-with-debug]
inherits = "release-lite"
debug = true

# Faster to compile than `release` but with similar performance.
[profile.release-lite]
inherits = "release"
codegen-units = 128
lto = "thin"

# Key generation is too slow on `debug`
[profile.dev.package.num-bigint-dig]
opt-level = 3

# rusty-v8 needs at least -O1 to not miscompile
[profile.dev.package.v8]
opt-level = 1

[profile.release.package.async-compression]
opt-level = 3
[profile.release.package.base64-simd]
opt-level = 3
[profile.release.package.brotli]
opt-level = 3
[profile.release.package.brotli-decompressor]
opt-level = 3
[profile.release.package.bytes]
opt-level = 3
[profile.release.package.deno_bench_util]
opt-level = 3
[profile.release.package.deno_broadcast_channel]
opt-level = 3
[profile.release.package.deno_core]
opt-level = 3
[profile.release.package.deno_crypto]
opt-level = 3
[profile.release.package.deno_fetch]
opt-level = 3
[profile.release.package.deno_ffi]
opt-level = 3
[profile.release.package.deno_http]
opt-level = 3
[profile.release.package.deno_napi]
opt-level = 3
[profile.release.package.deno_net]
opt-level = 3
[profile.release.package.deno_node]
opt-level = 3
[profile.release.package.deno_runtime]
opt-level = 3
[profile.release.package.deno_tls]
opt-level = 3
[profile.release.package.deno_url]
opt-level = 3
[profile.release.package.deno_web]
opt-level = 3
[profile.release.package.deno_process]
opt-level = 3
[profile.release.package.deno_websocket]
opt-level = 3
[profile.release.package.fastwebsockets]
opt-level = 3
[profile.release.package.flate2]
opt-level = 3
[profile.release.package.futures-util]
opt-level = 3
[profile.release.package.futures-io]
opt-level = 3
[profile.release.package.futures-channel]
opt-level = 3
[profile.release.package.futures-sink]
opt-level = 3
[profile.release.package.futures-task]
opt-level = 3
[profile.release.package.futures-core]
opt-level = 3
[profile.release.package.hyper]
opt-level = 3
[profile.release.package.miniz_oxide]
opt-level = 3
[profile.release.package.num-bigint-dig]
opt-level = 3
[profile.release.package.rand]
opt-level = 3
[profile.release.package.serde]
opt-level = 3
[profile.release.package.serde_v8]
opt-level = 3
[profile.release.package.libsui]
opt-level = 3
[profile.release.package.test_napi]
opt-level = 3
[profile.release.package.tokio]
opt-level = 3
[profile.release.package.url]
opt-level = 3
[profile.release.package.v8]
opt-level = 3
[profile.release.package.zstd]
opt-level = 3
[profile.release.package.zstd-sys]
opt-level = 3
[profile.release.package.http]
opt-level = 3
[profile.release.package.http-body]
opt-level = 3
[profile.release.package.httparse]
opt-level = 3
[profile.release.package.mio]
opt-level = 3
[profile.release.package.fnv]
opt-level = 3
[profile.release.package.hyper-util]
opt-level = 3
[profile.release.package.httpdate]
opt-level = 3
[profile.release.package.deno_unsync]
opt-level = 3
[profile.release.package.deno_semver]
opt-level = 3
[profile.release.package.deno_npm]
opt-level = 3
[profile.release.package.deno_lockfile]
opt-level = 3
[profile.release.package.deno_npm_cache]
opt-level = 3<|MERGE_RESOLUTION|>--- conflicted
+++ resolved
@@ -118,25 +118,6 @@
 denort_helper = { version = "0.17.0", path = "./ext/rt_helper" }
 
 # workspace libraries
-<<<<<<< HEAD
-deno_bench_util = { version = "0.212.0", path = "./bench_util" }
-deno_config = { version = "0.68.0", features = ["workspace"], path = "./libs/config" }
-deno_crypto_provider = { version = "0.12.0", path = "./libs/crypto" }
-deno_features = { version = "0.15.0", path = "./runtime/features" }
-deno_lib = { version = "0.36.0", path = "./cli/lib" }
-deno_maybe_sync = { version = "0.5.0", path = "./libs/maybe_sync" }
-deno_npm_cache = { version = "0.37.0", path = "./libs/npm_cache" }
-deno_npm_installer = { version = "0.13.0", path = "./libs/npm_installer" }
-deno_package_json = { version = "0.20.0", default-features = false, path = "./libs/package_json" }
-deno_permissions = { version = "0.77.0", path = "./runtime/permissions" }
-deno_resolver = { version = "0.49.0", path = "./libs/resolver" }
-deno_runtime = { version = "0.226.0", path = "./runtime" }
-deno_snapshots = { version = "0.33.0", path = "./cli/snapshot" }
-deno_subprocess_windows = { path = "./runtime/subprocess_windows", version = "0.13.0" }
-deno_typescript_go_client_rust = { version = "0.1.0", path = "./libs/typescript_go_client" }
-napi_sym = { version = "0.148.0", path = "./ext/napi/sym" }
-node_resolver = { version = "0.56.0", path = "./libs/node_resolver" }
-=======
 deno_bench_util = { version = "0.213.0", path = "./bench_util" }
 deno_config = { version = "0.69.0", features = ["workspace"], path = "./libs/config" }
 deno_crypto_provider = { version = "0.13.0", path = "./libs/crypto" }
@@ -153,7 +134,7 @@
 deno_subprocess_windows = { path = "./runtime/subprocess_windows", version = "0.14.0" }
 napi_sym = { version = "0.149.0", path = "./ext/napi/sym" }
 node_resolver = { version = "0.57.0", path = "./libs/node_resolver" }
->>>>>>> 15ef715f
+deno_typescript_go_client_rust = { version = "0.1.0", path = "./libs/typescript_go_client" }
 test_util = { package = "test_server", path = "./tests/util/server" }
 
 deno_tunnel = "0.8.0"
