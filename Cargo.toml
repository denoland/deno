# Copyright 2018-2025 the Deno authors. MIT license.

[workspace]
resolver = "2"
members = [
  "bench_util",
  "cli",
  "cli/lib",
  "cli/rt",
  "cli/snapshot",
  "ext/broadcast_channel",
  "ext/cache",
  "ext/canvas",
  "ext/console",
  "ext/cron",
  "ext/crypto",
  "ext/fetch",
  "ext/ffi",
  "ext/fs",
  "ext/http",
  "ext/io",
  "ext/kv",
  "ext/napi",
  "ext/napi/sym",
  "ext/net",
  "ext/node",
  "ext/telemetry",
  "ext/url",
  "ext/web",
  "ext/webgpu",
  "ext/webidl",
  "ext/websocket",
  "ext/webstorage",
  "resolvers/deno",
  "resolvers/node",
  "resolvers/npm_cache",
  "runtime",
  "runtime/permissions",
  "tests",
  "tests/ffi",
  "tests/napi",
  "tests/util/server",
]
exclude = ["tests/util/std/hash/_wasm"]

[workspace.package]
authors = ["the Deno authors"]
edition = "2021"
license = "MIT"
repository = "https://github.com/denoland/deno"

[workspace.dependencies]
deno_ast = { version = "=0.44.0", features = ["transpiling"] }
deno_core = { version = "0.331.0" }

<<<<<<< HEAD
deno_bench_util = { version = "0.179.0", path = "./bench_util" }
# TODO(nayeemrmn): Use proper version when https://github.com/denoland/deno_config/pull/143 lands!
deno_config = { git = "https://github.com/denoland/deno_config.git", rev = "39be71a5936221bf23e438c11cfcffe56ce54690", features = ["workspace", "sync"] }
=======
deno_bench_util = { version = "0.180.0", path = "./bench_util" }
deno_config = { version = "=0.45.0", features = ["workspace", "sync"] }
>>>>>>> 57dd66ec
deno_lockfile = "=0.24.0"
deno_media_type = { version = "0.2.3", features = ["module_specifier"] }
deno_npm = "=0.27.2"
deno_path_util = "=0.3.0"
deno_permissions = { version = "0.45.0", path = "./runtime/permissions" }
deno_runtime = { version = "0.194.0", path = "./runtime" }
deno_semver = "=0.7.1"
deno_terminal = "0.2.0"
napi_sym = { version = "0.116.0", path = "./ext/napi/sym" }
test_util = { package = "test_server", path = "./tests/util/server" }

denokv_proto = "0.9.0"
denokv_remote = "0.9.0"
# denokv_sqlite brings in bundled sqlite if we don't disable the default features
denokv_sqlite = { default-features = false, version = "0.9.0" }

# exts
deno_broadcast_channel = { version = "0.180.0", path = "./ext/broadcast_channel" }
deno_cache = { version = "0.118.0", path = "./ext/cache" }
deno_canvas = { version = "0.55.0", path = "./ext/canvas" }
deno_console = { version = "0.186.0", path = "./ext/console" }
deno_cron = { version = "0.66.0", path = "./ext/cron" }
deno_crypto = { version = "0.200.0", path = "./ext/crypto" }
deno_fetch = { version = "0.210.0", path = "./ext/fetch" }
deno_ffi = { version = "0.173.0", path = "./ext/ffi" }
deno_fs = { version = "0.96.0", path = "./ext/fs" }
deno_http = { version = "0.184.0", path = "./ext/http" }
deno_io = { version = "0.96.0", path = "./ext/io" }
deno_kv = { version = "0.94.0", path = "./ext/kv" }
deno_napi = { version = "0.117.0", path = "./ext/napi" }
deno_net = { version = "0.178.0", path = "./ext/net" }
deno_node = { version = "0.124.0", path = "./ext/node" }
deno_os = { version = "0.3.0", path = "./ext/os" }
deno_process = { version = "0.1.0", path = "./ext/process" }
deno_telemetry = { version = "0.8.0", path = "./ext/telemetry" }
deno_tls = { version = "0.173.0", path = "./ext/tls" }
deno_url = { version = "0.186.0", path = "./ext/url" }
deno_web = { version = "0.217.0", path = "./ext/web" }
deno_webgpu = { version = "0.153.0", path = "./ext/webgpu" }
deno_webidl = { version = "0.186.0", path = "./ext/webidl" }
deno_websocket = { version = "0.191.0", path = "./ext/websocket" }
deno_webstorage = { version = "0.181.0", path = "./ext/webstorage" }

# workspace libraries
deno_lib = { version = "0.2.0", path = "./cli/lib" }
deno_npm_cache = { version = "0.5.0", path = "./resolvers/npm_cache" }
deno_resolver = { version = "0.17.0", path = "./resolvers/deno" }
deno_snapshots = { version = "0.1.0", path = "./cli/snapshot" }
node_resolver = { version = "0.24.0", path = "./resolvers/node" }

aes = "=0.8.3"
anyhow = "1.0.57"
async-trait = "0.1.73"
base32 = "=0.5.1"
base64 = "0.21.7"
bencher = "0.1"
boxed_error = "0.2.3"
brotli = "6.0.0"
bytes = "1.4.0"
cache_control = "=0.2.0"
capacity_builder = "0.5.0"
cbc = { version = "=0.1.2", features = ["alloc"] }
# Note: Do not use the "clock" feature of chrono, as it links us to CoreFoundation on macOS.
#       Instead use util::time::utc_now()
chrono = { version = "0.4", default-features = false, features = ["std", "serde"] }
color-print = "0.3.5"
console_static_text = "=0.8.1"
dashmap = "5.5.3"
data-encoding = "2.3.3"
data-url = "=0.3.1"
deno_cache_dir = "=0.16.0"
deno_error = "=0.5.5"
deno_package_json = { version = "0.4.0", default-features = false }
deno_unsync = "0.4.2"
dlopen2 = "0.6.1"
ecb = "=0.1.2"
elliptic-curve = { version = "0.13.4", features = ["alloc", "arithmetic", "ecdh", "std", "pem", "jwk"] }
encoding_rs = "=0.8.33"
fast-socks5 = "0.9.6"
faster-hex = "0.9"
fastwebsockets = { version = "0.8", features = ["upgrade", "unstable-split"] }
filetime = "0.2.16"
flate2 = { version = "1.0.30", default-features = false }
fs3 = "0.5.0"
futures = "0.3.21"
glob = "0.3.1"
h2 = "0.4.4"
hickory-resolver = { version = "0.25.0-alpha.4", features = ["tokio-runtime", "serde"] }
http = "1.0"
http-body = "1.0"
http-body-util = "0.1.2"
http_v02 = { package = "http", version = "0.2.9" }
httparse = "1.8.0"
hyper = { version = "1.4.1", features = ["full"] }
hyper-rustls = { version = "0.27.2", default-features = false, features = ["http1", "http2", "tls12", "ring"] }
hyper-util = { version = "0.1.10", features = ["tokio", "client", "client-legacy", "server", "server-auto"] }
hyper_v014 = { package = "hyper", version = "0.14.26", features = ["runtime", "http1"] }
indexmap = { version = "2", features = ["serde"] }
ipnet = "2.3"
jsonc-parser = { version = "=0.26.2", features = ["serde"] }
lazy-regex = "3"
libc = "0.2.168"
libsui = "0.5.0"
libz-sys = { version = "1.1.20", default-features = false }
log = { version = "0.4.20", features = ["kv"] }
lsp-types = "=0.97.0" # used by tower-lsp and "proposed" feature is unstable in patch releases
memmem = "0.1.1"
monch = "=0.5.0"
notify = "=6.1.1"
num-bigint = { version = "0.4", features = ["rand"] }
once_cell = "1.17.1"
os_pipe = { version = "=1.1.5", features = ["io_safety"] }
p224 = { version = "0.13.0", features = ["ecdh"] }
p256 = { version = "0.13.2", features = ["ecdh", "jwk"] }
p384 = { version = "0.13.0", features = ["ecdh", "jwk"] }
parking_lot = "0.12.0"
percent-encoding = "2.3.0"
phf = { version = "0.11", features = ["macros"] }
pin-project = "1.0.11" # don't pin because they yank crates from cargo
pretty_assertions = "=1.4.0"
prost = "0.13"
prost-build = "0.13"
rand = "=0.8.5"
regex = "^1.7.0"
reqwest = { version = "=0.12.5", default-features = false, features = ["rustls-tls", "stream", "gzip", "brotli", "socks", "json", "http2"] } # pinned because of https://github.com/seanmonstar/reqwest/pull/1955
ring = "^0.17.0"
rusqlite = { version = "0.32.0", features = ["unlock_notify", "bundled"] }
rustls = { version = "0.23.11", default-features = false, features = ["logging", "std", "tls12", "ring"] }
rustls-pemfile = "2"
rustls-tokio-stream = "=0.3.0"
rustls-webpki = "0.102"
rustyline = "=13.0.0"
saffron = "=0.1.0"
scopeguard = "1.2.0"
sec1 = "0.7"
serde = { version = "1.0.149", features = ["derive"] }
serde_bytes = "0.11"
serde_json = "1.0.85"
serde_repr = "=0.1.16"
sha1 = { version = "0.10.6", features = ["oid"] }
sha2 = { version = "0.10.8", features = ["oid"] }
signature = "2.1"
slab = "0.4"
smallvec = "1.8"
socket2 = { version = "0.5.3", features = ["all"] }
spki = "0.7.2"
sys_traits = "=0.1.7"
tar = "=0.4.40"
tempfile = "3.4.0"
termcolor = "1.1.3"
thiserror = "2.0.3"
tokio = { version = "1.36.0", features = ["full"] }
tokio-metrics = { version = "0.3.0", features = ["rt"] }
tokio-rustls = { version = "0.26.0", default-features = false, features = ["ring", "tls12"] }
tokio-socks = "0.5.1"
tokio-util = "0.7.4"
tower = { version = "0.5.2", default-features = false, features = ["retry", "util"] }
tower-http = { version = "0.6.1", features = ["decompression-br", "decompression-gzip"] }
tower-lsp = { package = "deno_tower_lsp", version = "0.1.0", features = ["proposed"] }
tower-service = "0.3.2"
twox-hash = "=1.6.3"
url = { version = "2.5", features = ["serde", "expose_internals"] }
uuid = { version = "1.3.0", features = ["v4"] }
webpki-root-certs = "0.26.5"
webpki-roots = "0.26"
which = "6"
yoke = { version = "0.7.4", features = ["derive"] }
zeromq = { version = "=0.4.1", default-features = false, features = ["tcp-transport", "tokio-runtime"] }
zstd = "=0.12.4"

opentelemetry = "0.27.0"
opentelemetry-http = "0.27.0"
opentelemetry-otlp = { version = "0.27.0", features = ["logs", "http-proto", "http-json"] }
opentelemetry-semantic-conventions = { version = "0.27.0", features = ["semconv_experimental"] }
opentelemetry_sdk = "0.27.0"

# crypto
hkdf = "0.12.3"
rsa = { version = "0.9.3", default-features = false, features = ["std", "pem", "hazmat"] } # hazmat needed for PrehashSigner in ext/node

# webgpu
raw-window-handle = "0.6.0"
wgpu-core = "0.21.1"
wgpu-types = "0.20"

# macros
quote = "1"
syn = { version = "2", features = ["full", "extra-traits"] }

# unix
nix = "=0.27.1"

# windows deps
junction = "=1.2.0"
winapi = "=0.3.9"
windows-sys = { version = "0.59.0", features = ["Win32_Foundation", "Win32_Media", "Win32_Storage_FileSystem", "Win32_System_IO", "Win32_System_WindowsProgramming", "Wdk", "Wdk_System", "Wdk_System_SystemInformation", "Win32_Security", "Win32_System_Pipes", "Wdk_Storage_FileSystem", "Win32_System_Registry", "Win32_System_Kernel", "Win32_System_Threading", "Win32_UI", "Win32_UI_Shell"] }
winres = "=0.1.12"

[profile.release]
codegen-units = 1
incremental = true
lto = true
opt-level = 'z' # Optimize for size

# Build release with debug symbols: cargo build --profile=release-with-debug
[profile.release-with-debug]
inherits = "release"
debug = true

# Faster to compile than `release` but with similar performance.
[profile.release-lite]
inherits = "release"
codegen-units = 128
lto = "thin"

# Key generation is too slow on `debug`
[profile.dev.package.num-bigint-dig]
opt-level = 3

# rusty-v8 needs at least -O1 to not miscompile
[profile.dev.package.v8]
opt-level = 1

[profile.release.package.async-compression]
opt-level = 3
[profile.release.package.base64-simd]
opt-level = 3
[profile.release.package.brotli]
opt-level = 3
[profile.release.package.brotli-decompressor]
opt-level = 3
[profile.release.package.bytes]
opt-level = 3
[profile.release.package.deno_bench_util]
opt-level = 3
[profile.release.package.deno_broadcast_channel]
opt-level = 3
[profile.release.package.deno_core]
opt-level = 3
[profile.release.package.deno_crypto]
opt-level = 3
[profile.release.package.deno_fetch]
opt-level = 3
[profile.release.package.deno_ffi]
opt-level = 3
[profile.release.package.deno_http]
opt-level = 3
[profile.release.package.deno_napi]
opt-level = 3
[profile.release.package.deno_net]
opt-level = 3
[profile.release.package.deno_node]
opt-level = 3
[profile.release.package.deno_runtime]
opt-level = 3
[profile.release.package.deno_tls]
opt-level = 3
[profile.release.package.deno_url]
opt-level = 3
[profile.release.package.deno_web]
opt-level = 3
[profile.release.package.deno_websocket]
opt-level = 3
[profile.release.package.fastwebsockets]
opt-level = 3
[profile.release.package.flate2]
opt-level = 3
[profile.release.package.futures-util]
opt-level = 3
[profile.release.package.hyper]
opt-level = 3
[profile.release.package.miniz_oxide]
opt-level = 3
[profile.release.package.num-bigint-dig]
opt-level = 3
[profile.release.package.rand]
opt-level = 3
[profile.release.package.serde]
opt-level = 3
[profile.release.package.serde_v8]
opt-level = 3
[profile.release.package.libsui]
opt-level = 3
[profile.release.package.test_napi]
opt-level = 3
[profile.release.package.tokio]
opt-level = 3
[profile.release.package.url]
opt-level = 3
[profile.release.package.v8]
opt-level = 3
[profile.release.package.zstd]
opt-level = 3
[profile.release.package.zstd-sys]
opt-level = 3<|MERGE_RESOLUTION|>--- conflicted
+++ resolved
@@ -53,14 +53,9 @@
 deno_ast = { version = "=0.44.0", features = ["transpiling"] }
 deno_core = { version = "0.331.0" }
 
-<<<<<<< HEAD
-deno_bench_util = { version = "0.179.0", path = "./bench_util" }
+deno_bench_util = { version = "0.180.0", path = "./bench_util" }
 # TODO(nayeemrmn): Use proper version when https://github.com/denoland/deno_config/pull/143 lands!
 deno_config = { git = "https://github.com/denoland/deno_config.git", rev = "39be71a5936221bf23e438c11cfcffe56ce54690", features = ["workspace", "sync"] }
-=======
-deno_bench_util = { version = "0.180.0", path = "./bench_util" }
-deno_config = { version = "=0.45.0", features = ["workspace", "sync"] }
->>>>>>> 57dd66ec
 deno_lockfile = "=0.24.0"
 deno_media_type = { version = "0.2.3", features = ["module_specifier"] }
 deno_npm = "=0.27.2"
