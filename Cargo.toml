# Copyright 2018-2025 the Deno authors. MIT license.

[workspace]
resolver = "2"
members = [
  "bench_util",
  "cli",
  "cli/lib",
  "cli/rt",
  "cli/snapshot",
  "ext/broadcast_channel",
  "ext/cache",
  "ext/canvas",
  "ext/console",
  "ext/cron",
  "ext/crypto",
  "ext/fetch",
  "ext/ffi",
  "ext/fs",
  "ext/http",
  "ext/io",
  "ext/kv",
  "ext/napi",
  "ext/napi/sym",
  "ext/net",
  "ext/node",
  "ext/rt_helper",
  "ext/telemetry",
  "ext/url",
  "ext/web",
  "ext/webgpu",
  "ext/webidl",
  "ext/websocket",
  "ext/webstorage",
  "libs/config",
<<<<<<< HEAD
  "libs/package_json",
  "resolvers/deno",
  "resolvers/node",
  "resolvers/npm_cache",
  "resolvers/npm_installer",
=======
  "libs/deno",
  "libs/node",
  "libs/npm_cache",
  "libs/npm_installer",
>>>>>>> 50bf67c0
  "runtime",
  "runtime/features",
  "runtime/permissions",
  "runtime/subprocess_windows",
  "tests",
  "tests/ffi",
  "tests/napi",
  "tests/sqlite_extension_test",
  "tests/util/server",
]
exclude = ["tests/util/std/hash/_wasm"]

[workspace.package]
authors = ["the Deno authors"]
edition = "2021"
license = "MIT"
repository = "https://github.com/denoland/deno"

[workspace.dependencies]
deno_ast = { version = "=0.48.0", features = ["transpiling"] }
deno_core = { version = "0.350.0" }

deno_cache_dir = "=0.22.2"
deno_doc = "=0.178.0"
deno_error = "=0.6.1"
deno_graph = { version = "=0.95.1", default-features = false }
deno_lint = "=0.76.0"
deno_lockfile = "=0.30.1"
deno_media_type = { version = "=0.2.8", features = ["module_specifier"] }
deno_native_certs = "0.3.0"
deno_npm = "=0.35.0"
deno_path_util = "=0.4.0"
deno_semver = "=0.8.1"
deno_task_shell = "=0.24.0"
deno_terminal = "=0.2.2"
deno_unsync = { version = "0.4.4", default-features = false }
deno_whoami = "0.1.0"
eszip = "=0.92.0"

denokv_proto = "0.11.0"
denokv_remote = "0.11.0"
# denokv_sqlite brings in bundled sqlite if we don't disable the default features
denokv_sqlite = { default-features = false, version = "0.11.0" }

# exts
deno_broadcast_channel = { version = "0.201.0", path = "./ext/broadcast_channel" }
deno_cache = { version = "0.139.0", path = "./ext/cache" }
deno_canvas = { version = "0.76.0", path = "./ext/canvas" }
deno_console = { version = "0.207.0", path = "./ext/console" }
deno_cron = { version = "0.87.0", path = "./ext/cron" }
deno_crypto = { version = "0.221.0", path = "./ext/crypto" }
deno_fetch = { version = "0.231.0", path = "./ext/fetch" }
deno_ffi = { version = "0.194.0", path = "./ext/ffi" }
deno_fs = { version = "0.117.0", path = "./ext/fs" }
deno_http = { version = "0.205.0", path = "./ext/http" }
deno_io = { version = "0.117.0", path = "./ext/io" }
deno_kv = { version = "0.115.0", path = "./ext/kv" }
deno_napi = { version = "0.138.0", path = "./ext/napi" }
deno_net = { version = "0.199.0", path = "./ext/net" }
deno_node = { version = "0.145.0", path = "./ext/node" }
deno_os = { version = "0.24.0", path = "./ext/os" }
deno_process = { version = "0.22.0", path = "./ext/process" }
deno_telemetry = { version = "0.29.0", path = "./ext/telemetry" }
deno_tls = { version = "0.194.0", path = "./ext/tls" }
deno_url = { version = "0.207.0", path = "./ext/url" }
deno_web = { version = "0.238.0", path = "./ext/web" }
deno_webgpu = { version = "0.174.0", path = "./ext/webgpu" }
deno_webidl = { version = "0.207.0", path = "./ext/webidl" }
deno_websocket = { version = "0.212.0", path = "./ext/websocket" }
deno_webstorage = { version = "0.202.0", path = "./ext/webstorage" }
denort_helper = { version = "0.5.0", path = "./ext/rt_helper" }

# workspace libraries
deno_bench_util = { version = "0.201.0", path = "./bench_util" }
deno_config = { version = "=0.57.0", features = ["workspace"], path = "./libs/config" }
deno_features = { version = "0.4.0", path = "./runtime/features" }
deno_lib = { version = "0.25.0", path = "./cli/lib" }
<<<<<<< HEAD
deno_npm_cache = { version = "0.26.0", path = "./resolvers/npm_cache" }
deno_npm_installer = { version = "0.2.0", path = "./resolvers/npm_installer" }
deno_package_json = { version = "=0.9.0", default-features = false, path = "./libs/package_json" }
=======
deno_npm_cache = { version = "0.26.0", path = "./libs/npm_cache" }
deno_npm_installer = { version = "0.2.0", path = "./libs/npm_installer" }
>>>>>>> 50bf67c0
deno_permissions = { version = "0.66.0", path = "./runtime/permissions" }
deno_resolver = { version = "0.38.0", path = "./libs/deno" }
deno_runtime = { version = "0.215.0", path = "./runtime" }
deno_snapshots = { version = "0.22.0", path = "./cli/snapshot" }
deno_subprocess_windows = { path = "./runtime/subprocess_windows", version = "0.2.0" }
napi_sym = { version = "0.137.0", path = "./ext/napi/sym" }
node_resolver = { version = "0.45.0", path = "./libs/node" }
test_util = { package = "test_server", path = "./tests/util/server" }

# widely used libraries
anyhow = "1.0.57"
async-compression = "0.4"
async-once-cell = "0.5.4"
async-stream = "0.3"
async-trait = "0.1.73"
base32 = "=0.5.1"
base64 = "0.22.1"
base64-simd = "0.8"
bencher = "0.1"
boxed_error = "0.2.3"
brotli = "6.0.0"
bytemuck = "1.17.1"
bytes = "1.4.0"
cache_control = "=0.2.0"
capacity_builder = "0.5.0"
cbc = { version = "=0.1.2", features = ["alloc"] }
# Note: Do not use the "clock" feature of chrono, as it links us to CoreFoundation on macOS.
#       Instead use util::time::utc_now()
chrono = { version = "0.4", default-features = false, features = ["std", "serde"] }
color-print = "0.3.5"
dashmap = "5.5.3"
data-encoding = "2.3.3"
data-url = "=0.3.1"
dotenvy = "0.15.7"
dyn-clone = "1"
encoding_rs = "=0.8.35"
error_reporter = "1"
fast-socks5 = "0.9.6"
faster-hex = "0.10.0"
fastwebsockets = { version = "0.8", features = ["upgrade", "unstable-split"] }
file_test_runner = "0.7.3"
filetime = "0.2.16"
flaky_test = "=0.2.2"
flate2 = { version = "1.0.30", default-features = false }
fqdn = "0.3.4"
fs3 = "0.5.0"
futures = "0.3.31"
glob = "0.3.1"
h2 = "0.4.6"
hickory-client = "0.25.0-alpha.4"
hickory-proto = "0.25.0-alpha.4"
hickory-resolver = { version = "0.25.0-alpha.4", features = ["tokio-runtime", "serde"] }
hickory-server = "0.25.0-alpha.4"
http = "1.0"
http-body = "1.0"
http-body-util = "0.1.2"
http_v02 = { package = "http", version = "0.2.9" }
httparse = "1.8.0"
hyper = { version = "1.6.0", features = ["full"] }
hyper-rustls = { version = "0.27.2", default-features = false, features = ["http1", "http2", "tls12", "ring"] }
hyper-util = { version = "0.1.10", features = ["tokio", "client", "client-legacy", "server", "server-auto"] }
hyper_v014 = { package = "hyper", version = "0.14.26", features = ["runtime", "http1"] }
idna = "1.0.3"
ignore = "0.4"
import_map = { version = "0.22.0", features = ["ext"] }
indexmap = { version = "2", features = ["serde"] }
ipnet = "2.3"
ipnetwork = "0.20.0"
itertools = "0.14"
jsonc-parser = { version = "=0.26.2", features = ["serde"] }
jupyter_runtime = "=0.19.0"
lazy-regex = "3"
libc = "0.2.168"
libz-sys = { version = "1.1.20", default-features = false }
log = { version = "0.4.20", features = ["kv"] }
lsp-types = "=0.97.0" # used by tower-lsp and "proposed" feature is unstable in patch releases
memchr = "2.7.4"
mime = "0.3.16"
monch = "=0.5.0"
netif = "0.1.6"
notify = "=6.1.1"
ntest_timeout = "0.9.3"
num-bigint = { version = "0.4", features = ["rand"] }
num-bigint-dig = "0.8.2"
num-integer = "0.1.45"
num-traits = "0.2.19"
once_cell = "1.17.1"
os_pipe = { version = "=1.2.1", features = ["io_safety"] }
parking_lot = "0.12.0"
path-clean = "=0.1.0"
percent-encoding = "2.3.0"
phf = { version = "0.11", features = ["macros"] }
pin-project = "1.0.11" # don't pin because they yank crates from cargo
pin-project-lite = "0.2.13"
pretty_assertions = "=1.4.1"
prost = "0.13"
prost-build = "0.13"
quick-junit = "0.3.5"
quinn = { version = "0.11.6", default-features = false }
rand = "=0.8.5"
rayon = "1.8.0"
regex = "^1.7.0"
reqwest = { version = "=0.12.5", default-features = false, features = ["rustls-tls", "stream", "gzip", "brotli", "socks", "json", "http2"] } # pinned because of https://github.com/seanmonstar/reqwest/pull/1955
ring = "^0.17.14"
rusqlite = { version = "0.34.0", features = ["unlock_notify", "bundled", "session", "modern_sqlite", "limits"] } # "modern_sqlite": need sqlite >= 3.49.0 for some db configs
rustls = { version = "0.23.11", default-features = false, features = ["logging", "std", "tls12", "ring"] }
rustls-pemfile = "2"
rustls-tokio-stream = "=0.5.0"
rustls-webpki = "0.102"
rustyline = "=13.0.0"
rustyline-derive = "=0.7.0"
saffron = "=0.1.0"
same-file = "1.0.6"
scopeguard = "1.2.0"
semver = "=1.0.25"
serde = { version = "1.0.149", features = ["derive"] }
serde-value = "0.7"
serde_bytes = "0.11"
serde_json = "1.0.85"
serde_repr = "=0.1.19"
simd-json = "0.14.0"
slab = "0.4"
smallvec = "1.8"
socket2 = { version = "0.5.3", features = ["all"] }
sys_traits = "=0.1.16"
tar = "=0.4.43"
# temporarily using until https://github.com/harryfei/which-rs/pull/109 is released
temp_deno_which = { version = "0.1.0", default-features = false }
tempfile = "3.4.0"
termcolor = "1.1.3"
thiserror = "2.0.12"
tokio = { version = "1.36.0", features = ["full"] }
tokio-eld = "0.2"
tokio-metrics = { version = "0.3.0", features = ["rt"] }
tokio-rustls = { version = "0.26.0", default-features = false, features = ["ring", "tls12"] }
tokio-socks = "0.5.1"
tokio-util = "0.7.4"
tower = { version = "0.5.2", default-features = false, features = ["retry", "util"] }
tower-http = { version = "0.6.1", features = ["decompression-br", "decompression-gzip"] }
tower-lsp = { package = "deno_tower_lsp", version = "=0.4.3", features = ["proposed"] }
tower-service = "0.3.2"
tracing = "0.1"
tracing-opentelemetry = "0.28.0"
tracing-subscriber = "0.3.19"
twox-hash = { version = "=2.1.0", features = ["std", "xxhash64"], default-features = false }
typed-arena = "=2.0.2"
url = { version = "2.5", features = ["serde", "expose_internals"] }
urlpattern = "0.3.0"
uuid = { version = "1.3.0", features = ["v4"] }
walkdir = "=2.5.0"
weak-table = "0.3.2"
web-transport-proto = "0.2.3"
webpki-root-certs = "0.26.5"
webpki-roots = "0.26"
yoke = { version = "0.7.4", features = ["derive"] }
zeromq = { version = "=0.4.1", default-features = false, features = ["tcp-transport", "tokio-runtime"] }
zip = { version = "2.4.1", default-features = false, features = ["flate2"] }

opentelemetry = "0.27.0"
opentelemetry-http = "0.27.0"
opentelemetry-otlp = { version = "0.27.0", features = ["logs", "http-proto", "http-json", "populate-logs-event-name"] }
opentelemetry-semantic-conventions = { version = "0.27.0", features = ["semconv_experimental"] }
opentelemetry_sdk = { version = "0.27.0", features = ["rt-tokio", "trace"] }

# canvas
image = { version = "0.25.4", default-features = false }
lcms2 = "6.1.0"

# cli
anstream = "0.6.14"
bincode = "=1.3.3"
clap = "=4.5.30"
clap_complete = "=4.5.45"
clap_complete_fig = "=4.5.2"
console_static_text = "=0.8.3"
crossterm = "0.28.1"
dhat = "0.3.3"
dissimilar = "=1.0.9"
dprint-core = "=0.67.4"
dprint-plugin-json = "=0.20.0"
dprint-plugin-jupyter = "=0.2.0"
dprint-plugin-markdown = "=0.18.0"
dprint-plugin-typescript = "=0.95.6"
env_logger = "=0.11.6"
fancy-regex = "=0.14.0"
libsui = "0.10.0"
malva = "=0.11.2"
markup_fmt = "=0.19.1"
open = "5.0.1"
pathdiff = "0.2.1"
pretty_yaml = "=0.5.0"
rustc-hash = "2.1.1"
sqlformat = "=0.3.5"
strsim = "0.11.1"
text-size = "=1.1.1"
text_lines = "=0.6.0"
unicode-width = "0.1.3"
zstd = "=0.13.2"

# crypto
aead-gcm-stream = "0.4"
aes = "=0.8.3"
aes-gcm = "0.10"
aes-kw = "0.2.1"
blake2 = "0.10.6"
const-oid = "0.9.5"
ctr = { version = "0.9.2", features = ["alloc"] }
curve25519-dalek = "4.1.3"
der = "0.7.9"
digest = "0.10.5"
dsa = "0.6.3"
ecb = "=0.1.2"
ecdsa = "0.16.9"
ed25519-dalek = "2.1.1"
ed448-goldilocks = "0.8.3"
elliptic-curve = { version = "0.13.4", features = ["alloc", "arithmetic", "ecdh", "std", "pem", "jwk"] }
hkdf = "0.12.3"
k256 = "0.13.1"
md-5 = "0.10.5"
md4 = "0.10.2"
p224 = { version = "0.13.0", features = ["ecdh"] }
p256 = { version = "0.13.2", features = ["ecdh", "jwk"] }
p384 = { version = "0.13.0", features = ["ecdh", "jwk"] }
p521 = "0.13.3"
pbkdf2 = "0.12.1"
pkcs8 = "0.10.2"
ripemd = "0.1.3"
rsa = { version = "0.9.3", default-features = false, features = ["std", "pem", "hazmat"] } # hazmat needed for PrehashSigner in ext/node
scrypt = "0.11.0"
sec1 = "0.7"
sha1 = { version = "0.10.6", features = ["oid"] }
sha2 = { version = "0.10.8", features = ["oid"] }
sha3 = "0.10.8"
signature = "2.1"
sm3 = "0.4.2"
spki = "0.7.2"
x25519-dalek = "2.0.0"
x509-parser = "0.15.0"

# ffi
cranelift = "0.116"
cranelift-native = "0.116"
dlopen2 = "0.6.1"
libffi = "=4.0.0"
libffi-sys = "=3.2.0"
memmap2 = "0.9"

# napi
libloading = "0.7"
libuv-sys-lite = "=1.48.2"
napi-build = "1"
napi-sys = { version = "=2.2.2", default-features = false }

# webgpu
raw-window-handle = "0.6.0"
wgpu-core = "24.0.0"
wgpu-types = "24.0.0"

# macros
quote = "1"
syn = { version = "2", features = ["full", "extra-traits"] }

# unix deps
nix = "=0.27.1"
tokio-vsock = "0.7"

# windows deps
junction = "=1.2.0"
win32job = "2"
winapi = "=0.3.9"
windows-sys = { version = "0.59.0", features = ["Win32_Foundation", "Win32_Media", "Win32_Storage_FileSystem", "Win32_System_IO", "Win32_System_WindowsProgramming", "Wdk", "Wdk_System", "Wdk_System_SystemInformation", "Win32_Security", "Win32_System_Pipes", "Wdk_Storage_FileSystem", "Win32_System_Registry", "Win32_System_Kernel", "Win32_System_Threading", "Win32_UI", "Win32_UI_Shell"] }
winres = "=0.1.12"

[profile.release]
codegen-units = 1
incremental = true
lto = true
opt-level = 'z' # Optimize for size
split-debuginfo = "packed"
debug = "line-tables-only"

# Build release with debug symbols: cargo build --profile=release-with-debug
[profile.release-with-debug]
inherits = "release-lite"
debug = true

# Faster to compile than `release` but with similar performance.
[profile.release-lite]
inherits = "release"
codegen-units = 128
lto = "thin"

# Key generation is too slow on `debug`
[profile.dev.package.num-bigint-dig]
opt-level = 3

# rusty-v8 needs at least -O1 to not miscompile
[profile.dev.package.v8]
opt-level = 1

[profile.release.package.async-compression]
opt-level = 3
[profile.release.package.base64-simd]
opt-level = 3
[profile.release.package.brotli]
opt-level = 3
[profile.release.package.brotli-decompressor]
opt-level = 3
[profile.release.package.bytes]
opt-level = 3
[profile.release.package.deno_bench_util]
opt-level = 3
[profile.release.package.deno_broadcast_channel]
opt-level = 3
[profile.release.package.deno_core]
opt-level = 3
[profile.release.package.deno_crypto]
opt-level = 3
[profile.release.package.deno_fetch]
opt-level = 3
[profile.release.package.deno_ffi]
opt-level = 3
[profile.release.package.deno_http]
opt-level = 3
[profile.release.package.deno_napi]
opt-level = 3
[profile.release.package.deno_net]
opt-level = 3
[profile.release.package.deno_node]
opt-level = 3
[profile.release.package.deno_runtime]
opt-level = 3
[profile.release.package.deno_tls]
opt-level = 3
[profile.release.package.deno_url]
opt-level = 3
[profile.release.package.deno_web]
opt-level = 3
[profile.release.package.deno_process]
opt-level = 3
[profile.release.package.deno_websocket]
opt-level = 3
[profile.release.package.fastwebsockets]
opt-level = 3
[profile.release.package.flate2]
opt-level = 3
[profile.release.package.futures-util]
opt-level = 3
[profile.release.package.futures-io]
opt-level = 3
[profile.release.package.futures-channel]
opt-level = 3
[profile.release.package.futures-sink]
opt-level = 3
[profile.release.package.futures-task]
opt-level = 3
[profile.release.package.futures-core]
opt-level = 3
[profile.release.package.hyper]
opt-level = 3
[profile.release.package.miniz_oxide]
opt-level = 3
[profile.release.package.num-bigint-dig]
opt-level = 3
[profile.release.package.rand]
opt-level = 3
[profile.release.package.serde]
opt-level = 3
[profile.release.package.serde_v8]
opt-level = 3
[profile.release.package.libsui]
opt-level = 3
[profile.release.package.test_napi]
opt-level = 3
[profile.release.package.tokio]
opt-level = 3
[profile.release.package.url]
opt-level = 3
[profile.release.package.v8]
opt-level = 3
[profile.release.package.zstd]
opt-level = 3
[profile.release.package.zstd-sys]
opt-level = 3
[profile.release.package.http]
opt-level = 3
[profile.release.package.http-body]
opt-level = 3
[profile.release.package.httparse]
opt-level = 3
[profile.release.package.mio]
opt-level = 3
[profile.release.package.fnv]
opt-level = 3
[profile.release.package.hyper-util]
opt-level = 3
[profile.release.package.httpdate]
opt-level = 3
[profile.release.package.deno_unsync]
opt-level = 3
[profile.release.package.deno_semver]
opt-level = 3
[profile.release.package.deno_npm]
opt-level = 3
[profile.release.package.deno_lockfile]
opt-level = 3
[profile.release.package.deno_npm_cache]
opt-level = 3<|MERGE_RESOLUTION|>--- conflicted
+++ resolved
@@ -33,19 +33,11 @@
   "ext/websocket",
   "ext/webstorage",
   "libs/config",
-<<<<<<< HEAD
-  "libs/package_json",
-  "resolvers/deno",
-  "resolvers/node",
-  "resolvers/npm_cache",
-  "resolvers/npm_installer",
-=======
   "libs/deno",
   "libs/node",
   "libs/npm_cache",
   "libs/npm_installer",
->>>>>>> 50bf67c0
-  "runtime",
+  "libs/package_json",  "runtime",
   "runtime/features",
   "runtime/permissions",
   "runtime/subprocess_windows",
@@ -122,14 +114,9 @@
 deno_config = { version = "=0.57.0", features = ["workspace"], path = "./libs/config" }
 deno_features = { version = "0.4.0", path = "./runtime/features" }
 deno_lib = { version = "0.25.0", path = "./cli/lib" }
-<<<<<<< HEAD
-deno_npm_cache = { version = "0.26.0", path = "./resolvers/npm_cache" }
-deno_npm_installer = { version = "0.2.0", path = "./resolvers/npm_installer" }
-deno_package_json = { version = "=0.9.0", default-features = false, path = "./libs/package_json" }
-=======
 deno_npm_cache = { version = "0.26.0", path = "./libs/npm_cache" }
 deno_npm_installer = { version = "0.2.0", path = "./libs/npm_installer" }
->>>>>>> 50bf67c0
+deno_package_json = { version = "=0.9.0", default-features = false, path = "./libs/package_json" }
 deno_permissions = { version = "0.66.0", path = "./runtime/permissions" }
 deno_resolver = { version = "0.38.0", path = "./libs/deno" }
 deno_runtime = { version = "0.215.0", path = "./runtime" }
