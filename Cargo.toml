--- conflicted
+++ resolved
@@ -118,25 +118,6 @@
 denort_helper = { version = "0.16.0", path = "./ext/rt_helper" }
 
 # workspace libraries
-<<<<<<< HEAD
-deno_bench_util = { version = "0.211.0", path = "./bench_util" }
-deno_config = { version = "0.67.0", features = ["workspace"], path = "./libs/config" }
-deno_crypto_provider = { version = "0.11.0", path = "./libs/crypto" }
-deno_features = { version = "0.14.0", path = "./runtime/features" }
-deno_lib = { version = "0.35.0", path = "./cli/lib" }
-deno_maybe_sync = { version = "0.4.0", path = "./libs/maybe_sync" }
-deno_npm_cache = { version = "0.36.0", path = "./libs/npm_cache" }
-deno_npm_installer = { version = "0.12.0", path = "./libs/npm_installer" }
-deno_package_json = { version = "0.19.0", default-features = false, path = "./libs/package_json" }
-deno_permissions = { version = "0.76.0", path = "./runtime/permissions" }
-deno_resolver = { version = "0.48.0", path = "./libs/resolver" }
-deno_runtime = { version = "0.225.0", path = "./runtime" }
-deno_snapshots = { version = "0.32.0", path = "./cli/snapshot" }
-deno_subprocess_windows = { path = "./runtime/subprocess_windows", version = "0.12.0" }
-deno_typescript_go_client_rust = { version = "0.1.0", path = "./libs/typescript_go_client" }
-napi_sym = { version = "0.147.0", path = "./ext/napi/sym" }
-node_resolver = { version = "0.55.0", path = "./libs/node_resolver" }
-=======
 deno_bench_util = { version = "0.212.0", path = "./bench_util" }
 deno_config = { version = "0.68.0", features = ["workspace"], path = "./libs/config" }
 deno_crypto_provider = { version = "0.12.0", path = "./libs/crypto" }
@@ -153,7 +134,7 @@
 deno_subprocess_windows = { path = "./runtime/subprocess_windows", version = "0.13.0" }
 napi_sym = { version = "0.148.0", path = "./ext/napi/sym" }
 node_resolver = { version = "0.56.0", path = "./libs/node_resolver" }
->>>>>>> 80597338
+deno_typescript_go_client_rust = { version = "0.1.0", path = "./libs/typescript_go_client" }
 test_util = { package = "test_server", path = "./tests/util/server" }
 
 deno_tunnel = "0.8.0"
