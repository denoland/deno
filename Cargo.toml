--- conflicted
+++ resolved
@@ -66,12 +66,8 @@
 deno_runtime = { version = "0.202.0", path = "./runtime" }
 deno_semver = "=0.7.1"
 deno_terminal = "0.2.0"
-<<<<<<< HEAD
 eszip = "0.83.0"
-napi_sym = { version = "0.123.0", path = "./ext/napi/sym" }
-=======
 napi_sym = { version = "0.124.0", path = "./ext/napi/sym" }
->>>>>>> be73f11f
 test_util = { package = "test_server", path = "./tests/util/server" }
 
 denokv_proto = "0.9.0"
