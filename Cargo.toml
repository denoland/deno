# Copyright 2018-2025 the Deno authors. MIT license.

[workspace]
resolver = "2"
members = [
  "bench_util",
  "cli",
  "cli/lib",
  "cli/rt",
  "cli/snapshot",
  "ext/broadcast_channel",
  "ext/cache",
  "ext/canvas",
  "ext/console",
  "ext/cron",
  "ext/crypto",
  "ext/fetch",
  "ext/ffi",
  "ext/fs",
  "ext/http",
  "ext/io",
  "ext/kv",
  "ext/napi",
  "ext/napi/sym",
  "ext/net",
  "ext/node",
  "ext/rt_helper",
  "ext/signals",
  "ext/telemetry",
  "ext/url",
  "ext/web",
  "ext/webgpu",
  "ext/webidl",
  "ext/websocket",
  "ext/webstorage",
  "libs/config",
  "libs/crypto",
  "libs/maybe_sync",
  "libs/node_resolver",
  "libs/npm_cache",
  "libs/npm_installer",
  "libs/package_json",
  "libs/resolver",
  "runtime",
  "runtime/features",
  "runtime/permissions",
  "runtime/subprocess_windows",
  "tests",
  "tests/ffi",
  "tests/napi",
  "tests/sqlite_extension_test",
  "tests/util/server",
]
exclude = ["tests/util/std/hash/_wasm"]

[workspace.package]
authors = ["the Deno authors"]
edition = "2024"
license = "MIT"
repository = "https://github.com/denoland/deno"

[workspace.dependencies]
deno_ast = { version = "=0.49", features = ["transpiling"] }
deno_core = { version = "0.355.0" }

deno_cache_dir = "=0.24.0"
deno_doc = "=0.181.0"
deno_error = "=0.7.0"
deno_graph = { version = "=0.98.1", default-features = false }
deno_lint = "=0.77.0"
deno_lockfile = "=0.31.2"
deno_media_type = { version = "=0.2.9", features = ["module_specifier"] }
deno_native_certs = "0.3.0"
deno_npm = "=0.36.0"
deno_path_util = "=0.6.1"
deno_semver = "=0.9.0"
deno_task_shell = "=0.26.0"
deno_terminal = "=0.2.2"
deno_unsync = { version = "0.4.4", default-features = false }
deno_whoami = "0.1.0"
eszip = "=0.95.0"

denokv_proto = "0.12.0"
denokv_remote = "0.12.0"
# denokv_sqlite brings in bundled sqlite if we don't disable the default features
denokv_sqlite = { default-features = false, version = "0.12.0" }

# exts
deno_broadcast_channel = { version = "0.207.0", path = "./ext/broadcast_channel" }
deno_cache = { version = "0.145.0", path = "./ext/cache" }
deno_canvas = { version = "0.82.0", path = "./ext/canvas" }
deno_console = { version = "0.213.0", path = "./ext/console" }
deno_cron = { version = "0.93.0", path = "./ext/cron" }
deno_crypto = { version = "0.227.0", path = "./ext/crypto" }
deno_fetch = { version = "0.237.0", path = "./ext/fetch" }
deno_ffi = { version = "0.200.0", path = "./ext/ffi" }
deno_fs = { version = "0.123.0", path = "./ext/fs" }
deno_http = { version = "0.211.0", path = "./ext/http" }
deno_io = { version = "0.123.0", path = "./ext/io" }
deno_kv = { version = "0.121.0", path = "./ext/kv" }
deno_napi = { version = "0.144.0", path = "./ext/napi" }
deno_net = { version = "0.205.0", path = "./ext/net" }
deno_node = { version = "0.151.0", path = "./ext/node" }
deno_os = { version = "0.30.0", path = "./ext/os" }
deno_process = { version = "0.28.0", path = "./ext/process" }
deno_signals = { version = "0.4.0", path = "./ext/signals" }
deno_telemetry = { version = "0.35.0", path = "./ext/telemetry" }
deno_tls = { version = "0.200.0", path = "./ext/tls" }
deno_url = { version = "0.213.0", path = "./ext/url" }
deno_web = { version = "0.244.0", path = "./ext/web" }
deno_webgpu = { version = "0.180.0", path = "./ext/webgpu" }
deno_webidl = { version = "0.213.0", path = "./ext/webidl" }
deno_websocket = { version = "0.218.0", path = "./ext/websocket" }
deno_webstorage = { version = "0.208.0", path = "./ext/webstorage" }
denort_helper = { version = "0.11.0", path = "./ext/rt_helper" }

# workspace libraries
<<<<<<< HEAD
deno_bench_util = { version = "0.206.0", path = "./bench_util" }
deno_config = { version = "0.62.0", features = ["workspace"], path = "./libs/config" }
deno_crypto_provider = { version = "0.6.0", path = "./libs/crypto" }
deno_features = { version = "0.9.0", path = "./runtime/features" }
deno_lib = { version = "0.30.0", path = "./cli/lib" }
deno_maybe_sync = { version = "0.0.1", path = "./libs/maybe_sync" }
deno_npm_cache = { version = "0.31.0", path = "./libs/npm_cache" }
deno_npm_installer = { version = "0.7.0", path = "./libs/npm_installer" }
deno_package_json = { version = "0.14.0", default-features = false, path = "./libs/package_json" }
deno_permissions = { version = "0.71.0", path = "./runtime/permissions" }
deno_resolver = { version = "0.43.0", path = "./libs/resolver" }
deno_runtime = { version = "0.220.0", path = "./runtime" }
deno_snapshots = { version = "0.27.0", path = "./cli/snapshot" }
deno_subprocess_windows = { path = "./runtime/subprocess_windows", version = "0.7.0" }
napi_sym = { version = "0.142.0", path = "./ext/napi/sym" }
node_resolver = { version = "0.50.0", path = "./libs/node_resolver" }
=======
deno_bench_util = { version = "0.207.0", path = "./bench_util" }
deno_config = { version = "0.63.0", features = ["workspace"], path = "./libs/config" }
deno_crypto_provider = { version = "0.7.0", path = "./libs/crypto" }
deno_features = { version = "0.10.0", path = "./runtime/features" }
deno_lib = { version = "0.31.0", path = "./cli/lib" }
deno_npm_cache = { version = "0.32.0", path = "./libs/npm_cache" }
deno_npm_installer = { version = "0.8.0", path = "./libs/npm_installer" }
deno_package_json = { version = "0.15.0", default-features = false, path = "./libs/package_json" }
deno_permissions = { version = "0.72.0", path = "./runtime/permissions" }
deno_resolver = { version = "0.44.0", path = "./libs/resolver" }
deno_runtime = { version = "0.221.0", path = "./runtime" }
deno_snapshots = { version = "0.28.0", path = "./cli/snapshot" }
deno_subprocess_windows = { path = "./runtime/subprocess_windows", version = "0.8.0" }
napi_sym = { version = "0.143.0", path = "./ext/napi/sym" }
node_resolver = { version = "0.51.0", path = "./libs/node_resolver" }
>>>>>>> dabf9c79
test_util = { package = "test_server", path = "./tests/util/server" }

deno_tunnel = "0.8.0"

# widely used libraries
anyhow = "1.0.57"
arc-swap = "1.7"
async-compression = "0.4"
async-once-cell = "0.5.4"
async-stream = "0.3"
async-trait = "0.1.73"
aws-lc-rs = { version = "1.0.0" }
aws-lc-sys = { version = "0.26.0" }
base32 = "=0.5.1"
base64 = "0.22.1"
base64-simd = "0.8"
bencher = "0.1"
boxed_error = "0.2.3"
brotli = { version = "6.0.0", features = ["ffi-api"] }
bytemuck = "1.17.1"
bytes = "1.4.0"
cache_control = "=0.2.0"
capacity_builder = "0.5.0"
cbc = { version = "=0.1.2", features = ["alloc"] }
# Note: Do not use the "clock" feature of chrono, as it links us to CoreFoundation on macOS.
#       Instead use util::time::utc_now()
chrono = { version = "0.4", default-features = false, features = ["std", "serde"] }
color-print = "0.3.5"
dashmap = "5.5.3"
data-encoding = "2.3.3"
data-url = "=0.3.1"
dotenvy = "0.15.7"
dyn-clone = "1"
encoding_rs = "=0.8.35"
error_reporter = "1"
fast-socks5 = "0.9.6"
faster-hex = "0.10.0"
fastwebsockets = { version = "0.8", features = ["upgrade", "unstable-split"] }
file_test_runner = "0.7.3"
filetime = "0.2.16"
flaky_test = "=0.2.2"
flate2 = { version = "1.0.30", default-features = false }
fqdn = "0.3.4"
fs3 = "0.5.0"
futures = "0.3.31"
glob = "0.3.1"
h2 = "0.4.6"
hickory-proto = "0.25.0-alpha.4"
hickory-resolver = { version = "0.25.0-alpha.4", features = ["tokio-runtime", "serde"] }
hickory-server = "0.25.0-alpha.4"
http = "1.0"
http-body = "1.0"
http-body-util = "0.1.2"
http_v02 = { package = "http", version = "0.2.9" }
httparse = "1.8.0"
hyper = { version = "1.6.0", features = ["full"] }
hyper-rustls = { version = "0.27.2", default-features = false, features = ["http1", "http2", "tls12", "aws-lc-rs"] }
hyper-util = { version = "0.1.10", features = ["tokio", "client", "client-legacy", "server", "server-auto"] }
hyper_v014 = { package = "hyper", version = "0.14.26", features = ["runtime", "http1"] }
idna = "1.0.3"
ignore = "0.4"
import_map = { version = "0.23.0", features = ["ext"] }
indexmap = { version = "2", features = ["serde"] }
ipnet = "2.3"
ipnetwork = "0.20.0"
itertools = "0.14"
jsonc-parser = { version = "0.26.3", features = ["serde"] }
jupyter_runtime = "=0.19.0"
lazy-regex = "3"
libc = "0.2.168"
libz-sys = { version = "1.1.20", default-features = false }
log = { version = "0.4.20", features = ["kv"] }
lsp-types = "=0.97.0" # used by tower-lsp and "proposed" feature is unstable in patch releases
memchr = "2.7.4"
mime = "0.3.16"
monch = "=0.5.0"
netif = "0.1.6"
notify = "=6.1.1"
ntest_timeout = "0.9.3"
num-bigint = { version = "0.4", features = ["rand"] }
num-bigint-dig = "0.8.2"
num-integer = "0.1.45"
num-traits = "0.2.19"
once_cell = "1.17.1"
os_pipe = { version = "=1.2.1", features = ["io_safety"] }
parking_lot = "0.12.0"
path-clean = "=0.1.0"
percent-encoding = "2.3.0"
phf = { version = "0.11", features = ["macros"] }
pin-project = "1.0.11" # don't pin because they yank crates from cargo
pin-project-lite = "0.2.13"
pretty_assertions = "=1.4.1"
prost = "0.13"
prost-build = "0.13"
quick-junit = "0.3.5"
quinn = { version = "0.11.8", default-features = false }
rand = "=0.8.5"
rayon = "1.8.0"
regex = "^1.7.0"
reqwest = { version = "=0.12.5", default-features = false, features = ["rustls-tls", "stream", "gzip", "brotli", "socks", "json", "http2"] } # pinned because of https://github.com/seanmonstar/reqwest/pull/1955
rusqlite = { version = "0.34.0", features = ["unlock_notify", "bundled", "session", "modern_sqlite", "limits"] } # "modern_sqlite": need sqlite >= 3.49.0 for some db configs
rustls = { version = "=0.23.28", default-features = false, features = ["logging", "std", "tls12", "aws_lc_rs"] }
rustls-pemfile = "2"
rustls-tokio-stream = "=0.8.0"
rustls-webpki = "0.102"
rustyline = "=13.0.0"
rustyline-derive = "=0.7.0"
saffron = "=0.1.0"
same-file = "1.0.6"
scopeguard = "1.2.0"
semver = "=1.0.25"
serde = { version = "1.0.149", features = ["derive"] }
serde-value = "0.7"
serde_bytes = "0.11"
serde_json = "1.0.85"
serde_repr = "=0.1.19"
signal-hook = "0.3"
simd-json = "0.14.0"
slab = "0.4"
smallvec = "1.8"
socket2 = { version = "0.5.3", features = ["all"] }
sys_traits = "=0.1.17"
tar = "=0.4.43"
tempfile = "3.4.0"
termcolor = "1.1.3"
thiserror = "2.0.12"
tokio = { version = "1.45.1", features = ["full"] }
tokio-eld = "0.2"
tokio-metrics = { version = "0.3.0", features = ["rt"] }
tokio-rustls = { version = "0.26.0", default-features = false, features = ["aws_lc_rs", "tls12"] }
tokio-socks = "0.5.1"
tokio-util = "0.7.16"
tower = { version = "0.5.2", default-features = false, features = ["retry", "util"] }
tower-http = { version = "0.6.1", features = ["decompression-br", "decompression-gzip"] }
tower-lsp = { package = "deno_tower_lsp", version = "=0.4.3", features = ["proposed"] }
tower-service = "0.3.2"
tracing = "0.1"
tracing-opentelemetry = "0.28.0"
tracing-subscriber = "0.3.19"
twox-hash = { version = "=2.1.0", features = ["std", "xxhash64"], default-features = false }
typed-arena = "=2.0.2"
url = { version = "2.5", features = ["serde", "expose_internals"] }
urlpattern = "0.3.0"
uuid = { version = "1.3.0", features = ["v4"] }
walkdir = "=2.5.0"
weak-table = "0.3.2"
web-transport-proto = "0.2.3"
webpki-root-certs = "0.26.5"
webpki-roots = "0.26"
which = { version = "8.0.0", default-features = false }
yoke = { version = "0.7.4", features = ["derive"] }
zeromq = { version = "=0.4.1", default-features = false, features = ["tcp-transport", "tokio-runtime"] }
zip = { version = "2.4.1", default-features = false, features = ["flate2"] }

opentelemetry = "0.27.0"
opentelemetry-http = "0.27.0"
opentelemetry-otlp = { version = "0.27.0", features = ["logs", "http-proto", "http-json", "populate-logs-event-name"] }
opentelemetry-semantic-conventions = { version = "0.27.0", features = ["semconv_experimental"] }
opentelemetry_sdk = { version = "0.27.0", features = ["rt-tokio", "trace"] }

# canvas
image = { version = "0.25.4", default-features = false }
lcms2 = "6.1.0"

# cli
anstream = "0.6.14"
bincode = "=1.3.3"
clap = "=4.5.30"
clap_complete = "=4.5.45"
clap_complete_fig = "=4.5.2"
console_static_text = "=0.8.3"
crossterm = "0.28.1"
dhat = "0.3.3"
dissimilar = "=1.0.9"
dprint-core = "=0.67.4"
dprint-plugin-json = "=0.20.0"
dprint-plugin-jupyter = "=0.2.0"
dprint-plugin-markdown = "=0.19.0"
dprint-plugin-typescript = "=0.95.10"
env_logger = "=0.11.6"
fancy-regex = "=0.14.0"
libsui = "0.10.0"
malva = "=0.12.1"
markup_fmt = "=0.22.0"
open = "5.0.1"
pathdiff = "0.2.1"
pretty_yaml = "=0.5.0"
rustc-hash = "2.1.1"
sqlformat = "=0.3.5"
strsim = "0.11.1"
text-size = "=1.1.1"
text_lines = "=0.6.0"
unicode-width = "0.1.3"
zstd = "=0.13.2"

# crypto
aead-gcm-stream = "0.4"
aes = "=0.8.3"
aes-gcm = "0.10"
aes-kw = "0.2.1"
blake2 = "0.10.6"
const-oid = "0.9.5"
ctr = { version = "0.9.2", features = ["alloc"] }
curve25519-dalek = "4.1.3"
der = "0.7.9"
digest = "0.10.5"
dsa = "0.6.3"
ecb = "=0.1.2"
ecdsa = "0.16.9"
ed25519-dalek = "2.1.1"
ed448-goldilocks = "0.8.3"
elliptic-curve = { version = "0.13.4", features = ["alloc", "arithmetic", "ecdh", "std", "pem", "jwk"] }
hkdf = "0.12.3"
k256 = "0.13.1"
md-5 = "0.10.5"
md4 = "0.10.2"
p224 = { version = "0.13.0", features = ["ecdh"] }
p256 = { version = "0.13.2", features = ["ecdh", "jwk"] }
p384 = { version = "0.13.0", features = ["ecdh", "jwk"] }
p521 = "0.13.3"
pbkdf2 = "0.12.1"
pkcs8 = "0.10.2"
ripemd = "0.1.3"
rsa = { version = "0.9.3", default-features = false, features = ["std", "pem", "hazmat"] } # hazmat needed for PrehashSigner in ext/node
scrypt = "0.11.0"
sec1 = "0.7"
sha1 = { version = "0.10.6", features = ["oid"] }
sha2 = { version = "0.10.8", features = ["oid"] }
sha3 = "0.10.8"
signature = "2.1"
sm3 = "0.4.2"
spki = "0.7.2"
x25519-dalek = "2.0.0"
x509-parser = "0.15.0"

# ffi
cranelift = "0.116"
cranelift-native = "0.116"
dlopen2 = "0.6.1"
libffi = "=4.0.0"
libffi-sys = "=3.2.0"
memmap2 = "0.9"

# napi
libloading = "0.7"
libuv-sys-lite = "=1.48.2"
napi-build = "1"
napi-sys = { version = "=2.2.2", default-features = false }

# webgpu
raw-window-handle = "0.6.0"
wgpu-core = "24.0.0"
wgpu-types = "24.0.0"

# macros
quote = "1"
syn = { version = "2", features = ["full", "extra-traits"] }

# unix deps
nix = "=0.27.1"
tokio-vsock = "0.7"

# windows deps
junction = "=1.2.0"
win32job = "2"
winapi = "=0.3.9"
windows-sys = { version = "0.59.0", features = ["Win32_Foundation", "Win32_Media", "Win32_Storage_FileSystem", "Win32_System_IO", "Win32_System_WindowsProgramming", "Wdk", "Wdk_System", "Wdk_System_SystemInformation", "Win32_Security", "Win32_System_Pipes", "Wdk_Storage_FileSystem", "Win32_System_Registry", "Win32_System_Kernel", "Win32_System_Threading", "Win32_UI", "Win32_UI_Shell"] }
winres = "=0.1.12"

[profile.release]
codegen-units = 1
incremental = true
lto = true
opt-level = 'z' # Optimize for size
split-debuginfo = "packed"
debug = "line-tables-only"

# Build release with debug symbols: cargo build --profile=release-with-debug
[profile.release-with-debug]
inherits = "release-lite"
debug = true

# Faster to compile than `release` but with similar performance.
[profile.release-lite]
inherits = "release"
codegen-units = 128
lto = "thin"

# Key generation is too slow on `debug`
[profile.dev.package.num-bigint-dig]
opt-level = 3

# rusty-v8 needs at least -O1 to not miscompile
[profile.dev.package.v8]
opt-level = 1

[profile.release.package.async-compression]
opt-level = 3
[profile.release.package.base64-simd]
opt-level = 3
[profile.release.package.brotli]
opt-level = 3
[profile.release.package.brotli-decompressor]
opt-level = 3
[profile.release.package.bytes]
opt-level = 3
[profile.release.package.deno_bench_util]
opt-level = 3
[profile.release.package.deno_broadcast_channel]
opt-level = 3
[profile.release.package.deno_core]
opt-level = 3
[profile.release.package.deno_crypto]
opt-level = 3
[profile.release.package.deno_fetch]
opt-level = 3
[profile.release.package.deno_ffi]
opt-level = 3
[profile.release.package.deno_http]
opt-level = 3
[profile.release.package.deno_napi]
opt-level = 3
[profile.release.package.deno_net]
opt-level = 3
[profile.release.package.deno_node]
opt-level = 3
[profile.release.package.deno_runtime]
opt-level = 3
[profile.release.package.deno_tls]
opt-level = 3
[profile.release.package.deno_url]
opt-level = 3
[profile.release.package.deno_web]
opt-level = 3
[profile.release.package.deno_process]
opt-level = 3
[profile.release.package.deno_websocket]
opt-level = 3
[profile.release.package.fastwebsockets]
opt-level = 3
[profile.release.package.flate2]
opt-level = 3
[profile.release.package.futures-util]
opt-level = 3
[profile.release.package.futures-io]
opt-level = 3
[profile.release.package.futures-channel]
opt-level = 3
[profile.release.package.futures-sink]
opt-level = 3
[profile.release.package.futures-task]
opt-level = 3
[profile.release.package.futures-core]
opt-level = 3
[profile.release.package.hyper]
opt-level = 3
[profile.release.package.miniz_oxide]
opt-level = 3
[profile.release.package.num-bigint-dig]
opt-level = 3
[profile.release.package.rand]
opt-level = 3
[profile.release.package.serde]
opt-level = 3
[profile.release.package.serde_v8]
opt-level = 3
[profile.release.package.libsui]
opt-level = 3
[profile.release.package.test_napi]
opt-level = 3
[profile.release.package.tokio]
opt-level = 3
[profile.release.package.url]
opt-level = 3
[profile.release.package.v8]
opt-level = 3
[profile.release.package.zstd]
opt-level = 3
[profile.release.package.zstd-sys]
opt-level = 3
[profile.release.package.http]
opt-level = 3
[profile.release.package.http-body]
opt-level = 3
[profile.release.package.httparse]
opt-level = 3
[profile.release.package.mio]
opt-level = 3
[profile.release.package.fnv]
opt-level = 3
[profile.release.package.hyper-util]
opt-level = 3
[profile.release.package.httpdate]
opt-level = 3
[profile.release.package.deno_unsync]
opt-level = 3
[profile.release.package.deno_semver]
opt-level = 3
[profile.release.package.deno_npm]
opt-level = 3
[profile.release.package.deno_lockfile]
opt-level = 3
[profile.release.package.deno_npm_cache]
opt-level = 3<|MERGE_RESOLUTION|>--- conflicted
+++ resolved
@@ -35,7 +35,6 @@
   "ext/webstorage",
   "libs/config",
   "libs/crypto",
-  "libs/maybe_sync",
   "libs/node_resolver",
   "libs/npm_cache",
   "libs/npm_installer",
@@ -115,24 +114,6 @@
 denort_helper = { version = "0.11.0", path = "./ext/rt_helper" }
 
 # workspace libraries
-<<<<<<< HEAD
-deno_bench_util = { version = "0.206.0", path = "./bench_util" }
-deno_config = { version = "0.62.0", features = ["workspace"], path = "./libs/config" }
-deno_crypto_provider = { version = "0.6.0", path = "./libs/crypto" }
-deno_features = { version = "0.9.0", path = "./runtime/features" }
-deno_lib = { version = "0.30.0", path = "./cli/lib" }
-deno_maybe_sync = { version = "0.0.1", path = "./libs/maybe_sync" }
-deno_npm_cache = { version = "0.31.0", path = "./libs/npm_cache" }
-deno_npm_installer = { version = "0.7.0", path = "./libs/npm_installer" }
-deno_package_json = { version = "0.14.0", default-features = false, path = "./libs/package_json" }
-deno_permissions = { version = "0.71.0", path = "./runtime/permissions" }
-deno_resolver = { version = "0.43.0", path = "./libs/resolver" }
-deno_runtime = { version = "0.220.0", path = "./runtime" }
-deno_snapshots = { version = "0.27.0", path = "./cli/snapshot" }
-deno_subprocess_windows = { path = "./runtime/subprocess_windows", version = "0.7.0" }
-napi_sym = { version = "0.142.0", path = "./ext/napi/sym" }
-node_resolver = { version = "0.50.0", path = "./libs/node_resolver" }
-=======
 deno_bench_util = { version = "0.207.0", path = "./bench_util" }
 deno_config = { version = "0.63.0", features = ["workspace"], path = "./libs/config" }
 deno_crypto_provider = { version = "0.7.0", path = "./libs/crypto" }
@@ -148,7 +129,6 @@
 deno_subprocess_windows = { path = "./runtime/subprocess_windows", version = "0.8.0" }
 napi_sym = { version = "0.143.0", path = "./ext/napi/sym" }
 node_resolver = { version = "0.51.0", path = "./libs/node_resolver" }
->>>>>>> dabf9c79
 test_util = { package = "test_server", path = "./tests/util/server" }
 
 deno_tunnel = "0.8.0"
