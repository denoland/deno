# Copyright 2018-2024 the Deno authors. All rights reserved. MIT license.

[workspace]
resolver = "2"
members = [
  "bench_util",
  "cli",
  "ext/broadcast_channel",
  "ext/cache",
  "ext/canvas",
  "ext/console",
  "ext/cron",
  "ext/crypto",
  "ext/fetch",
  "ext/ffi",
  "ext/fs",
  "ext/http",
  "ext/io",
  "ext/kv",
  "ext/napi",
  "ext/napi/sym",
  "ext/net",
  "ext/node",
  "ext/url",
  "ext/web",
  "ext/webgpu",
  "ext/webidl",
  "ext/websocket",
  "ext/webstorage",
  "resolvers/deno",
  "resolvers/node",
  "runtime",
  "runtime/permissions",
  "tests",
  "tests/ffi",
  "tests/napi",
  "tests/util/server",
]
exclude = ["tests/util/std/hash/_wasm"]

[workspace.package]
authors = ["the Deno authors"]
edition = "2021"
license = "MIT"
repository = "https://github.com/denoland/deno"

[workspace.dependencies]
deno_ast = { version = "=0.43.3", features = ["transpiling"] }
deno_core = { version = "0.322.0" }

deno_bench_util = { version = "0.173.0", path = "./bench_util" }
deno_config = { version = "=0.39.2", features = ["workspace", "sync"] }
deno_lockfile = "=0.23.1"
deno_media_type = { version = "0.2.0", features = ["module_specifier"] }
deno_npm = "=0.25.4"
deno_path_util = "=0.2.1"
deno_permissions = { version = "0.39.0", path = "./runtime/permissions" }
deno_runtime = { version = "0.188.0", path = "./runtime" }
deno_semver = "=0.5.16"
deno_terminal = "0.2.0"
napi_sym = { version = "0.109.0", path = "./ext/napi/sym" }
test_util = { package = "test_server", path = "./tests/util/server" }

denokv_proto = "0.8.4"
denokv_remote = "0.8.4"
# denokv_sqlite brings in bundled sqlite if we don't disable the default features
denokv_sqlite = { default-features = false, version = "0.8.4" }

# exts
deno_broadcast_channel = { version = "0.173.0", path = "./ext/broadcast_channel" }
deno_cache = { version = "0.111.0", path = "./ext/cache" }
deno_canvas = { version = "0.48.0", path = "./ext/canvas" }
deno_console = { version = "0.179.0", path = "./ext/console" }
deno_cron = { version = "0.59.0", path = "./ext/cron" }
deno_crypto = { version = "0.193.0", path = "./ext/crypto" }
deno_fetch = { version = "0.203.0", path = "./ext/fetch" }
deno_ffi = { version = "0.166.0", path = "./ext/ffi" }
deno_fs = { version = "0.89.0", path = "./ext/fs" }
deno_http = { version = "0.177.0", path = "./ext/http" }
deno_io = { version = "0.89.0", path = "./ext/io" }
deno_kv = { version = "0.87.0", path = "./ext/kv" }
deno_napi = { version = "0.110.0", path = "./ext/napi" }
deno_net = { version = "0.171.0", path = "./ext/net" }
deno_node = { version = "0.116.0", path = "./ext/node" }
deno_tls = { version = "0.166.0", path = "./ext/tls" }
deno_url = { version = "0.179.0", path = "./ext/url" }
deno_web = { version = "0.210.0", path = "./ext/web" }
deno_webgpu = { version = "0.146.0", path = "./ext/webgpu" }
deno_webidl = { version = "0.179.0", path = "./ext/webidl" }
deno_websocket = { version = "0.184.0", path = "./ext/websocket" }
deno_webstorage = { version = "0.174.0", path = "./ext/webstorage" }

# resolvers
deno_resolver = { version = "0.11.0", path = "./resolvers/deno" }
node_resolver = { version = "0.18.0", path = "./resolvers/node" }

aes = "=0.8.3"
anyhow = "1.0.57"
async-trait = "0.1.73"
base32 = "=0.5.1"
base64 = "0.21.7"
bencher = "0.1"
boxed_error = "0.2.2"
brotli = "6.0.0"
bytes = "1.4.0"
cache_control = "=0.2.0"
cbc = { version = "=0.1.2", features = ["alloc"] }
# Note: Do not use the "clock" feature of chrono, as it links us to CoreFoundation on macOS.
#       Instead use util::time::utc_now()
chrono = { version = "0.4", default-features = false, features = ["std", "serde"] }
color-print = "0.3.5"
console_static_text = "=0.8.1"
dashmap = "5.5.3"
data-encoding = "2.3.3"
data-url = "=0.3.0"
deno_cache_dir = "=0.13.2"
deno_package_json = { version = "0.1.2", default-features = false }
dlopen2 = "0.6.1"
ecb = "=0.1.2"
elliptic-curve = { version = "0.13.4", features = ["alloc", "arithmetic", "ecdh", "std", "pem", "jwk"] }
encoding_rs = "=0.8.33"
fast-socks5 = "0.9.6"
faster-hex = "0.9"
fastwebsockets = { version = "0.8", features = ["upgrade", "unstable-split"] }
filetime = "0.2.16"
flate2 = { version = "1.0.30", default-features = false }
fs3 = "0.5.0"
futures = "0.3.21"
glob = "0.3.1"
h2 = "0.4.4"
hickory-resolver = { version = "0.24", features = ["tokio-runtime", "serde-config"] }
http = "1.0"
http-body = "1.0"
http-body-util = "0.1.2"
http_v02 = { package = "http", version = "0.2.9" }
httparse = "1.8.0"
hyper = { version = "1.4.1", features = ["full"] }
hyper-rustls = { version = "0.27.2", default-features = false, features = ["http1", "http2", "tls12", "ring"] }
hyper-util = { version = "=0.1.7", features = ["tokio", "client", "client-legacy", "server", "server-auto"] }
hyper_v014 = { package = "hyper", version = "0.14.26", features = ["runtime", "http1"] }
indexmap = { version = "2", features = ["serde"] }
ipnet = "2.3"
jsonc-parser = { version = "=0.26.2", features = ["serde"] }
lazy-regex = "3"
libc = "0.2.126"
libz-sys = { version = "1.1.20", default-features = false }
log = { version = "0.4.20", features = ["kv"] }
lsp-types = "=0.97.0" # used by tower-lsp and "proposed" feature is unstable in patch releases
memmem = "0.1.1"
monch = "=0.5.0"
<<<<<<< HEAD
notify = { version = "=5.0.0", default-features = false, features = ["macos_kqueue"] }
=======
notify = "=6.1.1"
>>>>>>> 12b37724
num-bigint = { version = "0.4", features = ["rand"] }
once_cell = "1.17.1"
os_pipe = { version = "=1.1.5", features = ["io_safety"] }
p224 = { version = "0.13.0", features = ["ecdh"] }
p256 = { version = "0.13.2", features = ["ecdh", "jwk"] }
p384 = { version = "0.13.0", features = ["ecdh", "jwk"] }
parking_lot = "0.12.0"
percent-encoding = "2.3.0"
phf = { version = "0.11", features = ["macros"] }
pin-project = "1.0.11" # don't pin because they yank crates from cargo
pretty_assertions = "=1.4.0"
prost = "0.13"
prost-build = "0.13"
rand = "=0.8.5"
regex = "^1.7.0"
reqwest = { version = "=0.12.5", default-features = false, features = ["rustls-tls", "stream", "gzip", "brotli", "socks", "json", "http2"] } # pinned because of https://github.com/seanmonstar/reqwest/pull/1955
ring = "^0.17.0"
rusqlite = { version = "0.32.0", features = ["unlock_notify", "bundled"] }
rustls = { version = "0.23.11", default-features = false, features = ["logging", "std", "tls12", "ring"] }
rustls-pemfile = "2"
rustls-tokio-stream = "=0.3.0"
rustls-webpki = "0.102"
rustyline = "=13.0.0"
saffron = "=0.1.0"
scopeguard = "1.2.0"
sec1 = "0.7"
serde = { version = "1.0.149", features = ["derive"] }
serde_bytes = "0.11"
serde_json = "1.0.85"
serde_repr = "=0.1.16"
sha1 = { version = "0.10.6", features = ["oid"] }
sha2 = { version = "0.10.8", features = ["oid"] }
signature = "2.1"
slab = "0.4"
smallvec = "1.8"
socket2 = { version = "0.5.3", features = ["all"] }
spki = "0.7.2"
tar = "=0.4.40"
tempfile = "3.4.0"
termcolor = "1.1.3"
thiserror = "1.0.61"
tokio = { version = "1.36.0", features = ["full"] }
tokio-metrics = { version = "0.3.0", features = ["rt"] }
tokio-rustls = { version = "0.26.0", default-features = false, features = ["ring", "tls12"] }
tokio-socks = "0.5.1"
tokio-util = "0.7.4"
tower = { version = "0.4.13", default-features = false, features = ["util"] }
tower-http = { version = "0.6.1", features = ["decompression-br", "decompression-gzip"] }
tower-lsp = { package = "deno_tower_lsp", version = "0.1.0", features = ["proposed"] }
tower-service = "0.3.2"
twox-hash = "=1.6.3"
url = { version = "2.5", features = ["serde", "expose_internals"] }
uuid = { version = "1.3.0", features = ["v4"] }
webpki-root-certs = "0.26.5"
webpki-roots = "0.26"
which = "4.2.5"
yoke = { version = "0.7.4", features = ["derive"] }
zeromq = { version = "=0.4.1", default-features = false, features = ["tcp-transport", "tokio-runtime"] }
zstd = "=0.12.4"

opentelemetry = "0.27.0"
opentelemetry-http = "0.27.0"
opentelemetry-otlp = { version = "0.27.0", features = ["logs", "http-proto", "http-json"] }
opentelemetry-semantic-conventions = { version = "0.27.0", features = ["semconv_experimental"] }
opentelemetry_sdk = "0.27.0"

# crypto
hkdf = "0.12.3"
rsa = { version = "0.9.3", default-features = false, features = ["std", "pem", "hazmat"] } # hazmat needed for PrehashSigner in ext/node

# webgpu
raw-window-handle = "0.6.0"
wgpu-core = "0.21.1"
wgpu-types = "0.20"

# macros
quote = "1"
syn = { version = "2", features = ["full", "extra-traits"] }

# unix
nix = "=0.27.1"

# windows deps
junction = "=0.2.0"
winapi = "=0.3.9"
windows-sys = { version = "0.52.0", features = ["Win32_Foundation", "Win32_Media", "Win32_Storage_FileSystem", "Win32_System_IO", "Win32_System_WindowsProgramming", "Wdk", "Wdk_System", "Wdk_System_SystemInformation", "Win32_Security", "Win32_System_Pipes", "Wdk_Storage_FileSystem", "Win32_System_Registry", "Win32_System_Kernel"] }
winres = "=0.1.12"

[profile.release]
codegen-units = 1
incremental = true
lto = true
opt-level = 'z' # Optimize for size

# Build release with debug symbols: cargo build --profile=release-with-debug
[profile.release-with-debug]
inherits = "release"
debug = true

# Faster to compile than `release` but with similar performance.
[profile.release-lite]
inherits = "release"
codegen-units = 128
lto = "thin"

# Key generation is too slow on `debug`
[profile.dev.package.num-bigint-dig]
opt-level = 3

# rusty-v8 needs at least -O1 to not miscompile
[profile.dev.package.v8]
opt-level = 1

[profile.release.package.async-compression]
opt-level = 3
[profile.release.package.base64-simd]
opt-level = 3
[profile.release.package.brotli]
opt-level = 3
[profile.release.package.brotli-decompressor]
opt-level = 3
[profile.release.package.bytes]
opt-level = 3
[profile.release.package.deno_bench_util]
opt-level = 3
[profile.release.package.deno_broadcast_channel]
opt-level = 3
[profile.release.package.deno_core]
opt-level = 3
[profile.release.package.deno_crypto]
opt-level = 3
[profile.release.package.deno_fetch]
opt-level = 3
[profile.release.package.deno_ffi]
opt-level = 3
[profile.release.package.deno_http]
opt-level = 3
[profile.release.package.deno_napi]
opt-level = 3
[profile.release.package.deno_net]
opt-level = 3
[profile.release.package.deno_node]
opt-level = 3
[profile.release.package.deno_runtime]
opt-level = 3
[profile.release.package.deno_tls]
opt-level = 3
[profile.release.package.deno_url]
opt-level = 3
[profile.release.package.deno_web]
opt-level = 3
[profile.release.package.deno_websocket]
opt-level = 3
[profile.release.package.fastwebsockets]
opt-level = 3
[profile.release.package.flate2]
opt-level = 3
[profile.release.package.futures-util]
opt-level = 3
[profile.release.package.hyper]
opt-level = 3
[profile.release.package.miniz_oxide]
opt-level = 3
[profile.release.package.num-bigint-dig]
opt-level = 3
[profile.release.package.rand]
opt-level = 3
[profile.release.package.serde]
opt-level = 3
[profile.release.package.serde_v8]
opt-level = 3
[profile.release.package.libsui]
opt-level = 3
[profile.release.package.test_napi]
opt-level = 3
[profile.release.package.tokio]
opt-level = 3
[profile.release.package.url]
opt-level = 3
[profile.release.package.v8]
opt-level = 3
[profile.release.package.zstd]
opt-level = 3
[profile.release.package.zstd-sys]
opt-level = 3<|MERGE_RESOLUTION|>--- conflicted
+++ resolved
@@ -148,11 +148,7 @@
 lsp-types = "=0.97.0" # used by tower-lsp and "proposed" feature is unstable in patch releases
 memmem = "0.1.1"
 monch = "=0.5.0"
-<<<<<<< HEAD
-notify = { version = "=5.0.0", default-features = false, features = ["macos_kqueue"] }
-=======
-notify = "=6.1.1"
->>>>>>> 12b37724
+notify = { version = "=6.1.1", default-features = false, features = ["macos_kqueue"] }
 num-bigint = { version = "0.4", features = ["rand"] }
 once_cell = "1.17.1"
 os_pipe = { version = "=1.1.5", features = ["io_safety"] }
