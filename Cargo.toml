# Copyright 2018-2025 the Deno authors. MIT license.

[workspace]
resolver = "2"
members = [
  "bench_util",
  "cli",
  "cli/lib",
  "cli/rt",
  "cli/snapshot",
  "ext/broadcast_channel",
  "ext/cache",
  "ext/canvas",
  "ext/console",
  "ext/cron",
  "ext/crypto",
  "ext/fetch",
  "ext/ffi",
  "ext/fs",
  "ext/http",
  "ext/io",
  "ext/kv",
  "ext/napi",
  "ext/napi/sym",
  "ext/net",
  "ext/node",
  "ext/telemetry",
  "ext/url",
  "ext/web",
  "ext/webgpu",
  "ext/webidl",
  "ext/websocket",
  "ext/webstorage",
  "resolvers/deno",
  "resolvers/node",
  "resolvers/npm_cache",
  "runtime",
  "runtime/permissions",
  "tests",
  "tests/ffi",
  "tests/napi",
  "tests/util/server",
]
exclude = ["tests/util/std/hash/_wasm"]

[workspace.package]
authors = ["the Deno authors"]
edition = "2021"
license = "MIT"
repository = "https://github.com/denoland/deno"

[workspace.dependencies]
deno_ast = { version = "=0.46.2", features = ["transpiling"] }
deno_core = { version = "0.340.0" }

deno_bench_util = { version = "0.189.0", path = "./bench_util" }
deno_config = { version = "=0.50.0", features = ["workspace"] }
deno_doc = "=0.169.0"
deno_graph = "=0.89.2"
deno_lint = "=0.74.0"
deno_lockfile = "=0.24.0"
deno_media_type = { version = "=0.2.8", features = ["module_specifier"] }
deno_npm = "=0.27.2"
deno_path_util = "=0.3.2"
deno_permissions = { version = "0.54.0", path = "./runtime/permissions" }
deno_runtime = { version = "0.203.0", path = "./runtime" }
deno_semver = "=0.7.1"
deno_terminal = "=0.2.2"
eszip = "0.83.0"
napi_sym = { version = "0.125.0", path = "./ext/napi/sym" }
test_util = { package = "test_server", path = "./tests/util/server" }

denokv_proto = "0.9.0"
denokv_remote = "0.9.0"
# denokv_sqlite brings in bundled sqlite if we don't disable the default features
denokv_sqlite = { default-features = false, version = "0.9.0" }

# exts
deno_broadcast_channel = { version = "0.189.0", path = "./ext/broadcast_channel" }
deno_cache = { version = "0.127.0", path = "./ext/cache" }
deno_canvas = { version = "0.64.0", path = "./ext/canvas" }
deno_console = { version = "0.195.0", path = "./ext/console" }
deno_cron = { version = "0.75.0", path = "./ext/cron" }
deno_crypto = { version = "0.209.0", path = "./ext/crypto" }
deno_fetch = { version = "0.219.0", path = "./ext/fetch" }
deno_ffi = { version = "0.182.0", path = "./ext/ffi" }
deno_fs = { version = "0.105.0", path = "./ext/fs" }
deno_http = { version = "0.193.0", path = "./ext/http" }
deno_io = { version = "0.105.0", path = "./ext/io" }
deno_kv = { version = "0.103.0", path = "./ext/kv" }
deno_napi = { version = "0.126.0", path = "./ext/napi" }
deno_net = { version = "0.187.0", path = "./ext/net" }
deno_node = { version = "0.133.0", path = "./ext/node" }
deno_os = { version = "0.12.0", path = "./ext/os" }
deno_process = { version = "0.10.0", path = "./ext/process" }
deno_telemetry = { version = "0.17.0", path = "./ext/telemetry" }
deno_tls = { version = "0.182.0", path = "./ext/tls" }
deno_url = { version = "0.195.0", path = "./ext/url" }
deno_web = { version = "0.226.0", path = "./ext/web" }
deno_webgpu = { version = "0.162.0", path = "./ext/webgpu" }
deno_webidl = { version = "0.195.0", path = "./ext/webidl" }
deno_websocket = { version = "0.200.0", path = "./ext/websocket" }
deno_webstorage = { version = "0.190.0", path = "./ext/webstorage" }

# workspace libraries
deno_lib = { version = "0.11.0", path = "./cli/lib" }
deno_npm_cache = { version = "0.14.0", path = "./resolvers/npm_cache" }
deno_resolver = { version = "0.26.0", path = "./resolvers/deno" }
deno_snapshots = { version = "0.10.0", path = "./cli/snapshot" }
node_resolver = { version = "0.33.0", path = "./resolvers/node" }

aead-gcm-stream = "0.4"
aes = "=0.8.3"
aes-gcm = "0.10"
aes-kw = "0.2.1"
anstream = "0.6.14"
anyhow = "1.0.57"
async-compression = "0.4"
async-once-cell = "0.5.4"
async-stream = "0.3"
async-trait = "0.1.73"
base32 = "=0.5.1"
base64 = "0.21.7"
base64-simd = "0.8"
bencher = "0.1"
bincode = "=1.3.3"
blake2 = "0.10.6"
boxed_error = "0.2.3"
brotli = "6.0.0"
bytemuck = "1.17.1"
bytes = "1.4.0"
cache_control = "=0.2.0"
capacity_builder = "0.5.0"
cbc = { version = "=0.1.2", features = ["alloc"] }
# Note: Do not use the "clock" feature of chrono, as it links us to CoreFoundation on macOS.
#       Instead use util::time::utc_now()
chrono = { version = "0.4", default-features = false, features = ["std", "serde"] }
clap = "=4.5.30"
clap_complete = "=4.5.45"
clap_complete_fig = "=4.5.2"
color-print = "0.3.5"
console_static_text = "=0.8.3"
const-oid = "0.9.5"
cranelift = "0.116"
cranelift-native = "0.116"
crossterm = "0.28.1"
ctr = { version = "0.9.2", features = ["alloc"] }
curve25519-dalek = "4.1.3"
dashmap = "5.5.3"
data-encoding = "2.3.3"
data-url = "=0.3.1"
deno_cache_dir = "=0.18.0"
deno_error = "=0.5.6"
deno_native_certs = "0.3.0"
deno_package_json = { version = "=0.5.2", default-features = false }
deno_task_shell = "=0.20.2"
deno_unsync = "0.4.2"
deno_whoami = "0.1.0"
der = "0.7.9"
dhat = "0.3.3"
digest = "0.10.5"
dissimilar = "=1.0.4"
dlopen2 = "0.6.1"
dotenvy = "0.15.7"
dprint-plugin-json = "=0.20.0"
dprint-plugin-jupyter = "=0.2.0"
dprint-plugin-markdown = "=0.18.0"
dprint-plugin-typescript = "=0.94.0"
dsa = "0.6.3"
dyn-clone = "1"
ecb = "=0.1.2"
ecdsa = "0.16.9"
ed25519-dalek = "2.1.1"
ed448-goldilocks = "0.8.3"
elliptic-curve = { version = "0.13.4", features = ["alloc", "arithmetic", "ecdh", "std", "pem", "jwk"] }
encoding_rs = "=0.8.33"
env_logger = "=0.10.0"
error_reporter = "1"
fancy-regex = "=0.10.0"
fast-socks5 = "0.9.6"
faster-hex = "0.9"
fastwebsockets = { version = "0.8", features = ["upgrade", "unstable-split"] }
file_test_runner = "0.7.3"
filetime = "0.2.16"
flaky_test = "=0.2.2"
flate2 = { version = "1.0.30", default-features = false }
fqdn = "0.3.4"
fs3 = "0.5.0"
futures = "0.3.21"
glob = "0.3.1"
h2 = "0.4.6"
hickory-client = "0.25.0-alpha.4"
hickory-proto = "0.25.0-alpha.4"
hickory-resolver = { version = "0.25.0-alpha.4", features = ["tokio-runtime", "serde"] }
hickory-server = "0.25.0-alpha.4"
http = "1.0"
http-body = "1.0"
http-body-util = "0.1.2"
http_v02 = { package = "http", version = "0.2.9" }
httparse = "1.8.0"
hyper = { version = "1.6.0", features = ["full"] }
hyper-rustls = { version = "0.27.2", default-features = false, features = ["http1", "http2", "tls12", "ring"] }
hyper-util = { version = "0.1.10", features = ["tokio", "client", "client-legacy", "server", "server-auto"] }
hyper_v014 = { package = "hyper", version = "0.14.26", features = ["runtime", "http1"] }
idna = "1.0.3"
image = { version = "0.25.4", default-features = false }
import_map = { version = "0.21.0", features = ["ext"] }
indexmap = { version = "2", features = ["serde"] }
ipnet = "2.3"
ipnetwork = "0.20.0"
itertools = "0.10"
jsonc-parser = { version = "=0.26.2", features = ["serde"] }
jupyter_runtime = "=0.19.0"
k256 = "0.13.1"
lazy-regex = "3"
lcms2 = "6.1.0"
libc = "0.2.168"
libffi = "=3.2.0"
libffi-sys = "=2.3.0"
libloading = "0.7"
libsqlite3-sys = "0.30.1"
libsui = "0.5.0"
libuv-sys-lite = "=1.48.2"
libz-sys = { version = "1.1.20", default-features = false }
log = { version = "0.4.20", features = ["kv"] }
lsp-types = "=0.97.0" # used by tower-lsp and "proposed" feature is unstable in patch releases
malva = "=0.11.0"
markup_fmt = "=0.18.0"
md-5 = "0.10.5"
md4 = "0.10.2"
memchr = "2.7.4"
memmap2 = "0.9"
mime = "0.3.16"
monch = "=0.5.0"
napi-build = "1"
napi-sys = { version = "=2.2.2", default-features = false }
netif = "0.1.6"
notify = "=6.1.1"
ntest_timeout = "0.9.3"
num-bigint = { version = "0.4", features = ["rand"] }
num-bigint-dig = "0.8.2"
num-integer = "0.1.45"
num-traits = "0.2.19"
once_cell = "1.17.1"
open = "5.0.1"
os_pipe = { version = "=1.1.5", features = ["io_safety"] }
p224 = { version = "0.13.0", features = ["ecdh"] }
p256 = { version = "0.13.2", features = ["ecdh", "jwk"] }
p384 = { version = "0.13.0", features = ["ecdh", "jwk"] }
p521 = "0.13.3"
parking_lot = "0.12.0"
path-clean = "=0.1.0"
pathdiff = "0.2.1"
pbkdf2 = "0.12.1"
percent-encoding = "2.3.0"
phf = { version = "0.11", features = ["macros"] }
pin-project = "1.0.11" # don't pin because they yank crates from cargo
pin-project-lite = "0.2.13"
pkcs8 = "0.10.2"
pretty_assertions = "=1.4.0"
pretty_yaml = "=0.5.0"
prost = "0.13"
prost-build = "0.13"
quick-junit = "0.3.5"
quinn = { version = "0.11.6", default-features = false }
rand = "=0.8.5"
rayon = "1.8.0"
regex = "^1.7.0"
reqwest = { version = "=0.12.5", default-features = false, features = ["rustls-tls", "stream", "gzip", "brotli", "socks", "json", "http2"] } # pinned because of https://github.com/seanmonstar/reqwest/pull/1955
ring = "^0.17.0"
ripemd = "0.1.3"
rusqlite = { version = "0.32.0", features = ["unlock_notify", "bundled", "session"] }
rustc-hash = "2.1.1"
rustls = { version = "0.23.11", default-features = false, features = ["logging", "std", "tls12", "ring"] }
rustls-pemfile = "2"
rustls-tokio-stream = "=0.3.0"
rustls-webpki = "0.102"
rustyline = "=13.0.0"
rustyline-derive = "=0.7.0"
saffron = "=0.1.0"
same-file = "1.0.6"
scopeguard = "1.2.0"
scrypt = "0.11.0"
sec1 = "0.7"
semver = "=1.0.14"
serde = { version = "1.0.149", features = ["derive"] }
serde-value = "0.7"
serde_bytes = "0.11"
serde_json = "1.0.85"
serde_repr = "=0.1.16"
sha1 = { version = "0.10.6", features = ["oid"] }
sha2 = { version = "0.10.8", features = ["oid"] }
sha3 = "0.10.8"
signature = "2.1"
simd-json = "0.14.0"
slab = "0.4"
sm3 = "0.4.2"
smallvec = "1.8"
socket2 = { version = "0.5.3", features = ["all"] }
spki = "0.7.2"
sqlformat = "=0.3.2"
strsim = "0.11.1"
sys_traits = "=0.1.8"
tar = "=0.4.40"
tempfile = "3.4.0"
termcolor = "1.1.3"
text-size = "=1.1.0"
text_lines = "=0.6.0"
thiserror = "2.0.3"
<<<<<<< HEAD
tokio = { version = "1.43.0", features = ["full"] }
=======
tokio = { version = "1.36.0", features = ["full"] }
tokio-eld = "0.2"
>>>>>>> bb4c6626
tokio-metrics = { version = "0.3.0", features = ["rt"] }
tokio-rustls = { version = "0.26.0", default-features = false, features = ["ring", "tls12"] }
tokio-socks = "0.5.1"
tokio-util = "0.7.4"
tower = { version = "0.5.2", default-features = false, features = ["retry", "util"] }
tower-http = { version = "0.6.1", features = ["decompression-br", "decompression-gzip"] }
tower-lsp = { package = "deno_tower_lsp", version = "=0.4.3", features = ["proposed"] }
tower-service = "0.3.2"
tracing = "0.1"
tracing-opentelemetry = "0.28.0"
tracing-subscriber = "0.3.19"
twox-hash = "=1.6.3"
typed-arena = "=2.0.2"
unicode-width = "0.1.3"
url = { version = "2.5", features = ["serde", "expose_internals"] }
urlpattern = "0.3.0"
uuid = { version = "1.3.0", features = ["v4"] }
walkdir = "=2.3.2"
web-transport-proto = "0.2.3"
webpki-root-certs = "0.26.5"
webpki-roots = "0.26"
which = "6"
x25519-dalek = "2.0.0"
x509-parser = "0.15.0"
yoke = { version = "0.7.4", features = ["derive"] }
zeromq = { version = "=0.4.1", default-features = false, features = ["tcp-transport", "tokio-runtime"] }
zip = { version = "2.1.6", default-features = false }
zstd = "=0.12.4"

opentelemetry = "0.27.0"
opentelemetry-http = "0.27.0"
opentelemetry-otlp = { version = "0.27.0", features = ["logs", "http-proto", "http-json"] }
opentelemetry-semantic-conventions = { version = "0.27.0", features = ["semconv_experimental"] }
opentelemetry_sdk = { version = "0.27.0", features = ["rt-tokio", "trace"] }

# crypto
hkdf = "0.12.3"
rsa = { version = "0.9.3", default-features = false, features = ["std", "pem", "hazmat"] } # hazmat needed for PrehashSigner in ext/node

# webgpu
raw-window-handle = "0.6.0"
wgpu-core = "24.0.0"
wgpu-types = "24.0.0"

# macros
quote = "1"
syn = { version = "2", features = ["full", "extra-traits"] }

# unix
nix = "=0.27.1"

# windows deps
junction = "=1.2.0"
win32job = "2"
winapi = "=0.3.9"
windows-sys = { version = "0.59.0", features = ["Win32_Foundation", "Win32_Media", "Win32_Storage_FileSystem", "Win32_System_IO", "Win32_System_WindowsProgramming", "Wdk", "Wdk_System", "Wdk_System_SystemInformation", "Win32_Security", "Win32_System_Pipes", "Wdk_Storage_FileSystem", "Win32_System_Registry", "Win32_System_Kernel", "Win32_System_Threading", "Win32_UI", "Win32_UI_Shell"] }
winres = "=0.1.12"

[profile.release]
codegen-units = 1
incremental = true
lto = true
opt-level = 'z' # Optimize for size

# Build release with debug symbols: cargo build --profile=release-with-debug
[profile.release-with-debug]
inherits = "release"
debug = true

# Faster to compile than `release` but with similar performance.
[profile.release-lite]
inherits = "release"
codegen-units = 128
lto = "thin"

# Key generation is too slow on `debug`
[profile.dev.package.num-bigint-dig]
opt-level = 3

# rusty-v8 needs at least -O1 to not miscompile
[profile.dev.package.v8]
opt-level = 1

[profile.release.package.async-compression]
opt-level = 3
[profile.release.package.base64-simd]
opt-level = 3
[profile.release.package.brotli]
opt-level = 3
[profile.release.package.brotli-decompressor]
opt-level = 3
[profile.release.package.bytes]
opt-level = 3
[profile.release.package.deno_bench_util]
opt-level = 3
[profile.release.package.deno_broadcast_channel]
opt-level = 3
[profile.release.package.deno_core]
opt-level = 3
[profile.release.package.deno_crypto]
opt-level = 3
[profile.release.package.deno_fetch]
opt-level = 3
[profile.release.package.deno_ffi]
opt-level = 3
[profile.release.package.deno_http]
opt-level = 3
[profile.release.package.deno_napi]
opt-level = 3
[profile.release.package.deno_net]
opt-level = 3
[profile.release.package.deno_node]
opt-level = 3
[profile.release.package.deno_runtime]
opt-level = 3
[profile.release.package.deno_tls]
opt-level = 3
[profile.release.package.deno_url]
opt-level = 3
[profile.release.package.deno_web]
opt-level = 3
[profile.release.package.deno_websocket]
opt-level = 3
[profile.release.package.fastwebsockets]
opt-level = 3
[profile.release.package.flate2]
opt-level = 3
[profile.release.package.futures-util]
opt-level = 3
[profile.release.package.futures-io]
opt-level = 3
[profile.release.package.futures-channel]
opt-level = 3
[profile.release.package.futures-sink]
opt-level = 3
[profile.release.package.futures-task]
opt-level = 3
[profile.release.package.futures-core]
opt-level = 3
[profile.release.package.hyper]
opt-level = 3
[profile.release.package.miniz_oxide]
opt-level = 3
[profile.release.package.num-bigint-dig]
opt-level = 3
[profile.release.package.rand]
opt-level = 3
[profile.release.package.serde]
opt-level = 3
[profile.release.package.serde_v8]
opt-level = 3
[profile.release.package.libsui]
opt-level = 3
[profile.release.package.test_napi]
opt-level = 3
[profile.release.package.tokio]
opt-level = 3
[profile.release.package.url]
opt-level = 3
[profile.release.package.v8]
opt-level = 3
[profile.release.package.zstd]
opt-level = 3
[profile.release.package.zstd-sys]
opt-level = 3
[profile.release.package.http]
opt-level = 3
[profile.release.package.http-body]
opt-level = 3
[profile.release.package.httparse]
opt-level = 3
[profile.release.package.mio]
opt-level = 3
[profile.release.package.fnv]
opt-level = 3
[profile.release.package.hyper-util]
opt-level = 3
[profile.release.package.httpdate]
opt-level = 3
[profile.release.package.deno_unsync]
opt-level = 3<|MERGE_RESOLUTION|>--- conflicted
+++ resolved
@@ -307,12 +307,8 @@
 text-size = "=1.1.0"
 text_lines = "=0.6.0"
 thiserror = "2.0.3"
-<<<<<<< HEAD
 tokio = { version = "1.43.0", features = ["full"] }
-=======
-tokio = { version = "1.36.0", features = ["full"] }
 tokio-eld = "0.2"
->>>>>>> bb4c6626
 tokio-metrics = { version = "0.3.0", features = ["rt"] }
 tokio-rustls = { version = "0.26.0", default-features = false, features = ["ring", "tls12"] }
 tokio-socks = "0.5.1"
