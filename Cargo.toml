--- conflicted
+++ resolved
@@ -50,13 +50,8 @@
 repository = "https://github.com/denoland/deno"
 
 [workspace.dependencies]
-<<<<<<< HEAD
-deno_ast = { version = "=0.45.0", features = ["transpiling"] }
-deno_core = { version = "0.339.0" }
-=======
 deno_ast = { version = "=0.46.2", features = ["transpiling"] }
 deno_core = { version = "0.342.0" }
->>>>>>> e2341c79
 
 deno_bench_util = { version = "0.193.0", path = "./bench_util" }
 deno_config = { version = "=0.52.0", features = ["workspace"] }
