# Copyright 2018-2024 the Deno authors. All rights reserved. MIT license.

[workspace]
resolver = "2"
members = [
  "bench_util",
  "cli",
  "ext/broadcast_channel",
  "ext/cache",
  "ext/canvas",
  "ext/console",
  "ext/cron",
  "ext/crypto",
  "ext/fetch",
  "ext/ffi",
  "ext/fs",
  "ext/http",
  "ext/io",
  "ext/kv",
  "ext/napi",
  "ext/napi/sym",
  "ext/net",
  "ext/node",
  "ext/telemetry",
  "ext/url",
  "ext/web",
  "ext/webgpu",
  "ext/webidl",
  "ext/websocket",
  "ext/webstorage",
  "resolvers/deno",
  "resolvers/node",
  "runtime",
  "runtime/permissions",
  "tests",
  "tests/ffi",
  "tests/napi",
  "tests/util/server",
]
exclude = ["tests/util/std/hash/_wasm"]

[workspace.package]
authors = ["the Deno authors"]
edition = "2021"
license = "MIT"
repository = "https://github.com/denoland/deno"

[workspace.dependencies]
<<<<<<< HEAD
deno_ast = { version = "=0.44.0", features = ["transpiling"] }
deno_core = { version = "0.322.0" }
=======
deno_ast = { version = "=0.43.3", features = ["transpiling"] }
deno_core = { version = "0.323.0" }
>>>>>>> f161adf1

deno_bench_util = { version = "0.173.0", path = "./bench_util" }
deno_config = { version = "=0.39.3", features = ["workspace", "sync"] }
deno_lockfile = "=0.23.2"
deno_media_type = { version = "0.2.0", features = ["module_specifier"] }
deno_npm = "=0.25.5"
deno_path_util = "=0.2.1"
deno_permissions = { version = "0.39.0", path = "./runtime/permissions" }
deno_runtime = { version = "0.188.0", path = "./runtime" }
deno_semver = "=0.6.0"
deno_terminal = "0.2.0"
napi_sym = { version = "0.109.0", path = "./ext/napi/sym" }
test_util = { package = "test_server", path = "./tests/util/server" }

denokv_proto = "0.8.4"
denokv_remote = "0.8.4"
# denokv_sqlite brings in bundled sqlite if we don't disable the default features
denokv_sqlite = { default-features = false, version = "0.8.4" }

# exts
deno_broadcast_channel = { version = "0.173.0", path = "./ext/broadcast_channel" }
deno_cache = { version = "0.111.0", path = "./ext/cache" }
deno_canvas = { version = "0.48.0", path = "./ext/canvas" }
deno_console = { version = "0.179.0", path = "./ext/console" }
deno_cron = { version = "0.59.0", path = "./ext/cron" }
deno_crypto = { version = "0.193.0", path = "./ext/crypto" }
deno_fetch = { version = "0.203.0", path = "./ext/fetch" }
deno_ffi = { version = "0.166.0", path = "./ext/ffi" }
deno_fs = { version = "0.89.0", path = "./ext/fs" }
deno_http = { version = "0.177.0", path = "./ext/http" }
deno_io = { version = "0.89.0", path = "./ext/io" }
deno_kv = { version = "0.87.0", path = "./ext/kv" }
deno_napi = { version = "0.110.0", path = "./ext/napi" }
deno_net = { version = "0.171.0", path = "./ext/net" }
deno_node = { version = "0.116.0", path = "./ext/node" }
deno_telemetry = { version = "0.1.0", path = "./ext/telemetry" }
deno_tls = { version = "0.166.0", path = "./ext/tls" }
deno_url = { version = "0.179.0", path = "./ext/url" }
deno_web = { version = "0.210.0", path = "./ext/web" }
deno_webgpu = { version = "0.146.0", path = "./ext/webgpu" }
deno_webidl = { version = "0.179.0", path = "./ext/webidl" }
deno_websocket = { version = "0.184.0", path = "./ext/websocket" }
deno_webstorage = { version = "0.174.0", path = "./ext/webstorage" }

# resolvers
deno_resolver = { version = "0.11.0", path = "./resolvers/deno" }
node_resolver = { version = "0.18.0", path = "./resolvers/node" }

aes = "=0.8.3"
anyhow = "1.0.57"
async-trait = "0.1.73"
base32 = "=0.5.1"
base64 = "0.21.7"
bencher = "0.1"
boxed_error = "0.2.2"
brotli = "6.0.0"
bytes = "1.4.0"
cache_control = "=0.2.0"
cbc = { version = "=0.1.2", features = ["alloc"] }
# Note: Do not use the "clock" feature of chrono, as it links us to CoreFoundation on macOS.
#       Instead use util::time::utc_now()
chrono = { version = "0.4", default-features = false, features = ["std", "serde"] }
color-print = "0.3.5"
console_static_text = "=0.8.1"
dashmap = "5.5.3"
data-encoding = "2.3.3"
data-url = "=0.3.0"
deno_cache_dir = "=0.13.2"
deno_package_json = { version = "0.2.1", default-features = false }
dlopen2 = "0.6.1"
ecb = "=0.1.2"
elliptic-curve = { version = "0.13.4", features = ["alloc", "arithmetic", "ecdh", "std", "pem", "jwk"] }
encoding_rs = "=0.8.33"
fast-socks5 = "0.9.6"
faster-hex = "0.9"
fastwebsockets = { version = "0.8", features = ["upgrade", "unstable-split"] }
filetime = "0.2.16"
flate2 = { version = "1.0.30", default-features = false }
fs3 = "0.5.0"
futures = "0.3.21"
glob = "0.3.1"
h2 = "0.4.4"
hickory-resolver = { version = "0.24", features = ["tokio-runtime", "serde-config"] }
http = "1.0"
http-body = "1.0"
http-body-util = "0.1.2"
http_v02 = { package = "http", version = "0.2.9" }
httparse = "1.8.0"
hyper = { version = "1.4.1", features = ["full"] }
hyper-rustls = { version = "0.27.2", default-features = false, features = ["http1", "http2", "tls12", "ring"] }
hyper-util = { version = "=0.1.7", features = ["tokio", "client", "client-legacy", "server", "server-auto"] }
hyper_v014 = { package = "hyper", version = "0.14.26", features = ["runtime", "http1"] }
indexmap = { version = "2", features = ["serde"] }
ipnet = "2.3"
jsonc-parser = { version = "=0.26.2", features = ["serde"] }
lazy-regex = "3"
libc = "0.2.126"
libz-sys = { version = "1.1.20", default-features = false }
log = { version = "0.4.20", features = ["kv"] }
lsp-types = "=0.97.0" # used by tower-lsp and "proposed" feature is unstable in patch releases
memmem = "0.1.1"
monch = "=0.5.0"
notify = "=6.1.1"
num-bigint = { version = "0.4", features = ["rand"] }
once_cell = "1.17.1"
os_pipe = { version = "=1.1.5", features = ["io_safety"] }
p224 = { version = "0.13.0", features = ["ecdh"] }
p256 = { version = "0.13.2", features = ["ecdh", "jwk"] }
p384 = { version = "0.13.0", features = ["ecdh", "jwk"] }
parking_lot = "0.12.0"
percent-encoding = "2.3.0"
phf = { version = "0.11", features = ["macros"] }
pin-project = "1.0.11" # don't pin because they yank crates from cargo
pretty_assertions = "=1.4.0"
prost = "0.13"
prost-build = "0.13"
rand = "=0.8.5"
regex = "^1.7.0"
reqwest = { version = "=0.12.5", default-features = false, features = ["rustls-tls", "stream", "gzip", "brotli", "socks", "json", "http2"] } # pinned because of https://github.com/seanmonstar/reqwest/pull/1955
ring = "^0.17.0"
rusqlite = { version = "0.32.0", features = ["unlock_notify", "bundled"] }
rustls = { version = "0.23.11", default-features = false, features = ["logging", "std", "tls12", "ring"] }
rustls-pemfile = "2"
rustls-tokio-stream = "=0.3.0"
rustls-webpki = "0.102"
rustyline = "=13.0.0"
saffron = "=0.1.0"
scopeguard = "1.2.0"
sec1 = "0.7"
serde = { version = "1.0.149", features = ["derive"] }
serde_bytes = "0.11"
serde_json = "1.0.85"
serde_repr = "=0.1.16"
sha1 = { version = "0.10.6", features = ["oid"] }
sha2 = { version = "0.10.8", features = ["oid"] }
signature = "2.1"
slab = "0.4"
smallvec = "1.8"
socket2 = { version = "0.5.3", features = ["all"] }
spki = "0.7.2"
tar = "=0.4.40"
tempfile = "3.4.0"
termcolor = "1.1.3"
thiserror = "1.0.61"
tokio = { version = "1.36.0", features = ["full"] }
tokio-metrics = { version = "0.3.0", features = ["rt"] }
tokio-rustls = { version = "0.26.0", default-features = false, features = ["ring", "tls12"] }
tokio-socks = "0.5.1"
tokio-util = "0.7.4"
tower = { version = "0.4.13", default-features = false, features = ["util"] }
tower-http = { version = "0.6.1", features = ["decompression-br", "decompression-gzip"] }
tower-lsp = { package = "deno_tower_lsp", version = "0.1.0", features = ["proposed"] }
tower-service = "0.3.2"
twox-hash = "=1.6.3"
url = { version = "2.5", features = ["serde", "expose_internals"] }
uuid = { version = "1.3.0", features = ["v4"] }
webpki-root-certs = "0.26.5"
webpki-roots = "0.26"
which = "4.2.5"
yoke = { version = "0.7.4", features = ["derive"] }
zeromq = { version = "=0.4.1", default-features = false, features = ["tcp-transport", "tokio-runtime"] }
zstd = "=0.12.4"

opentelemetry = "0.27.0"
opentelemetry-http = "0.27.0"
opentelemetry-otlp = { version = "0.27.0", features = ["logs", "http-proto", "http-json"] }
opentelemetry-semantic-conventions = { version = "0.27.0", features = ["semconv_experimental"] }
opentelemetry_sdk = "0.27.0"

# crypto
hkdf = "0.12.3"
rsa = { version = "0.9.3", default-features = false, features = ["std", "pem", "hazmat"] } # hazmat needed for PrehashSigner in ext/node

# webgpu
raw-window-handle = "0.6.0"
wgpu-core = "0.21.1"
wgpu-types = "0.20"

# macros
quote = "1"
syn = { version = "2", features = ["full", "extra-traits"] }

# unix
nix = "=0.27.1"

# windows deps
junction = "=0.2.0"
winapi = "=0.3.9"
windows-sys = { version = "0.52.0", features = ["Win32_Foundation", "Win32_Media", "Win32_Storage_FileSystem", "Win32_System_IO", "Win32_System_WindowsProgramming", "Wdk", "Wdk_System", "Wdk_System_SystemInformation", "Win32_Security", "Win32_System_Pipes", "Wdk_Storage_FileSystem", "Win32_System_Registry", "Win32_System_Kernel"] }
winres = "=0.1.12"

[profile.release]
codegen-units = 1
incremental = true
lto = true
opt-level = 'z' # Optimize for size

# Build release with debug symbols: cargo build --profile=release-with-debug
[profile.release-with-debug]
inherits = "release"
debug = true

# Faster to compile than `release` but with similar performance.
[profile.release-lite]
inherits = "release"
codegen-units = 128
lto = "thin"

# Key generation is too slow on `debug`
[profile.dev.package.num-bigint-dig]
opt-level = 3

# rusty-v8 needs at least -O1 to not miscompile
[profile.dev.package.v8]
opt-level = 1

[profile.release.package.async-compression]
opt-level = 3
[profile.release.package.base64-simd]
opt-level = 3
[profile.release.package.brotli]
opt-level = 3
[profile.release.package.brotli-decompressor]
opt-level = 3
[profile.release.package.bytes]
opt-level = 3
[profile.release.package.deno_bench_util]
opt-level = 3
[profile.release.package.deno_broadcast_channel]
opt-level = 3
[profile.release.package.deno_core]
opt-level = 3
[profile.release.package.deno_crypto]
opt-level = 3
[profile.release.package.deno_fetch]
opt-level = 3
[profile.release.package.deno_ffi]
opt-level = 3
[profile.release.package.deno_http]
opt-level = 3
[profile.release.package.deno_napi]
opt-level = 3
[profile.release.package.deno_net]
opt-level = 3
[profile.release.package.deno_node]
opt-level = 3
[profile.release.package.deno_runtime]
opt-level = 3
[profile.release.package.deno_tls]
opt-level = 3
[profile.release.package.deno_url]
opt-level = 3
[profile.release.package.deno_web]
opt-level = 3
[profile.release.package.deno_websocket]
opt-level = 3
[profile.release.package.fastwebsockets]
opt-level = 3
[profile.release.package.flate2]
opt-level = 3
[profile.release.package.futures-util]
opt-level = 3
[profile.release.package.hyper]
opt-level = 3
[profile.release.package.miniz_oxide]
opt-level = 3
[profile.release.package.num-bigint-dig]
opt-level = 3
[profile.release.package.rand]
opt-level = 3
[profile.release.package.serde]
opt-level = 3
[profile.release.package.serde_v8]
opt-level = 3
[profile.release.package.libsui]
opt-level = 3
[profile.release.package.test_napi]
opt-level = 3
[profile.release.package.tokio]
opt-level = 3
[profile.release.package.url]
opt-level = 3
[profile.release.package.v8]
opt-level = 3
[profile.release.package.zstd]
opt-level = 3
[profile.release.package.zstd-sys]
opt-level = 3<|MERGE_RESOLUTION|>--- conflicted
+++ resolved
@@ -46,13 +46,8 @@
 repository = "https://github.com/denoland/deno"
 
 [workspace.dependencies]
-<<<<<<< HEAD
 deno_ast = { version = "=0.44.0", features = ["transpiling"] }
-deno_core = { version = "0.322.0" }
-=======
-deno_ast = { version = "=0.43.3", features = ["transpiling"] }
 deno_core = { version = "0.323.0" }
->>>>>>> f161adf1
 
 deno_bench_util = { version = "0.173.0", path = "./bench_util" }
 deno_config = { version = "=0.39.3", features = ["workspace", "sync"] }
