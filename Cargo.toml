--- conflicted
+++ resolved
@@ -46,13 +46,8 @@
 napi_sym = { version = "0.45.0", path = "./cli/napi/sym" }
 deno_bench_util = { version = "0.109.0", path = "./bench_util" }
 test_util = { path = "./test_util" }
-<<<<<<< HEAD
-deno_lockfile = "0.14.1"
-deno_media_type = { version = "0.1.0", features = ["module_specifier"] }
-=======
 deno_lockfile = "0.15.0"
 deno_media_type = { version = "0.1.1", features = ["module_specifier"] }
->>>>>>> f343391a
 deno_npm = "0.11.0"
 deno_semver = "0.3.0"
 
