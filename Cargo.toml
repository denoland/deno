--- conflicted
+++ resolved
@@ -60,11 +60,7 @@
 deno_lint = "=0.74.0"
 deno_lockfile = { version = "=0.25.0", git = "https://github.com/nathanwhit/deno_lockfile", branch = "npm-packument-in-lockfile" }
 deno_media_type = { version = "=0.2.8", features = ["module_specifier"] }
-<<<<<<< HEAD
 deno_npm = { version = "0.30.0", git = "https://github.com/nathanwhit/deno_npm", branch = "lockfile-packument-take-2" }
-=======
-deno_npm = "=0.30.3"
->>>>>>> 800a6879
 deno_path_util = "=0.3.2"
 deno_permissions = { version = "0.56.0", path = "./runtime/permissions" }
 deno_runtime = { version = "0.205.0", path = "./runtime" }
