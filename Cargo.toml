--- conflicted
+++ resolved
@@ -248,14 +248,9 @@
 temp_deno_which = { version = "0.1.0", default-features = false }
 tempfile = "3.4.0"
 termcolor = "1.1.3"
-<<<<<<< HEAD
-thiserror = "2.0.3"
-tokio = { version = "1.43.0", features = ["full"] }
-=======
 thiserror = "2.0.12"
 tokio = { version = "1.45.1", features = ["full"] }
 tokio-eld = "0.2"
->>>>>>> a84ee8a9
 tokio-metrics = { version = "0.3.0", features = ["rt"] }
 tokio-rustls = { version = "0.26.0", default-features = false, features = ["ring", "tls12"] }
 tokio-socks = "0.5.1"
@@ -507,11 +502,6 @@
 opt-level = 3
 [profile.release.package.zstd-sys]
 opt-level = 3
-<<<<<<< HEAD
-
-[patch.crates-io]
-tokio = { path = "../tokio/tokio" }
-=======
 [profile.release.package.http]
 opt-level = 3
 [profile.release.package.http-body]
@@ -535,5 +525,4 @@
 [profile.release.package.deno_lockfile]
 opt-level = 3
 [profile.release.package.deno_npm_cache]
-opt-level = 3
->>>>>>> a84ee8a9
+opt-level = 3