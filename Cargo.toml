# Copyright 2018-2025 the Deno authors. MIT license.

[workspace]
resolver = "2"
members = [
  "bench_util",
  "cli",
  "cli/lib",
  "cli/rt",
  "cli/snapshot",
  "ext/broadcast_channel",
  "ext/bundle",
  "ext/cache",
  "ext/canvas",
  "ext/console",
  "ext/cron",
  "ext/crypto",
  "ext/fetch",
  "ext/ffi",
  "ext/fs",
  "ext/geometry",
  "ext/http",
  "ext/io",
  "ext/kv",
  "ext/napi",
  "ext/napi/sym",
  "ext/net",
  "ext/node",
  "ext/rt_helper",
  "ext/signals",
  "ext/telemetry",
  "ext/url",
  "ext/web",
  "ext/webgpu",
  "ext/webidl",
  "ext/websocket",
  "ext/webstorage",
  "libs/config",
  "libs/crypto",
  "libs/maybe_sync",
  "libs/node_resolver",
  "libs/npm_cache",
  "libs/npm_installer",
  "libs/package_json",
  "libs/resolver",
  "runtime",
  "runtime/features",
  "runtime/permissions",
  "runtime/subprocess_windows",
  "tests",
  "tests/ffi",
  "tests/napi",
  "tests/sqlite_extension_test",
  "tests/util/server",
]
exclude = ["tests/util/std/hash/_wasm"]

[workspace.package]
authors = ["the Deno authors"]
edition = "2024"
license = "MIT"
repository = "https://github.com/denoland/deno"

[workspace.dependencies]
deno_ast = { version = "=0.50.0", features = ["transpiling"] }
deno_core = { version = "0.362.0" }

deno_cache_dir = "=0.25.0"
deno_doc = "=0.184.0"
deno_error = "=0.7.0"
deno_graph = { version = "=0.101.0", default-features = false }
deno_lint = "=0.80.0"
deno_lockfile = "=0.31.2"
deno_media_type = { version = "=0.2.9", features = ["module_specifier"] }
deno_native_certs = "0.3.0"
deno_npm = "=0.39.0"
deno_path_util = "=0.6.1"
deno_semver = "=0.9.0"
deno_task_shell = "=0.26.0"
deno_terminal = "=0.2.2"
deno_unsync = { version = "0.4.4", default-features = false }
deno_whoami = "0.1.0"
eszip = "=0.100.0"

denokv_proto = "0.12.0"
denokv_remote = "0.12.0"
# denokv_sqlite brings in bundled sqlite if we don't disable the default features
denokv_sqlite = { default-features = false, version = "0.12.0" }

# exts
<<<<<<< HEAD
deno_broadcast_channel = { version = "0.210.0", path = "./ext/broadcast_channel" }
deno_bundle_runtime = { version = "0.3.0", path = "./ext/bundle" }
deno_cache = { version = "0.148.0", path = "./ext/cache" }
deno_canvas = { version = "0.85.0", path = "./ext/canvas" }
deno_console = { version = "0.216.0", path = "./ext/console" }
deno_cron = { version = "0.96.0", path = "./ext/cron" }
deno_crypto = { version = "0.230.0", path = "./ext/crypto" }
deno_fetch = { version = "0.240.0", path = "./ext/fetch" }
deno_ffi = { version = "0.203.0", path = "./ext/ffi" }
deno_fs = { version = "0.126.0", path = "./ext/fs" }
deno_geometry = { version = "0.1.0", path = "./ext/geometry" }
deno_http = { version = "0.214.0", path = "./ext/http" }
deno_io = { version = "0.126.0", path = "./ext/io" }
deno_kv = { version = "0.124.0", path = "./ext/kv" }
deno_napi = { version = "0.147.0", path = "./ext/napi" }
deno_net = { version = "0.208.0", path = "./ext/net" }
deno_node = { version = "0.154.0", path = "./ext/node" }
deno_os = { version = "0.33.0", path = "./ext/os" }
deno_process = { version = "0.31.0", path = "./ext/process" }
deno_signals = { version = "0.7.0", path = "./ext/signals" }
deno_telemetry = { version = "0.38.0", path = "./ext/telemetry" }
deno_tls = { version = "0.203.0", path = "./ext/tls" }
deno_url = { version = "0.216.0", path = "./ext/url" }
deno_web = { version = "0.247.0", path = "./ext/web" }
deno_webgpu = { version = "0.183.0", path = "./ext/webgpu" }
deno_webidl = { version = "0.216.0", path = "./ext/webidl" }
deno_websocket = { version = "0.221.0", path = "./ext/websocket" }
deno_webstorage = { version = "0.211.0", path = "./ext/webstorage" }
denort_helper = { version = "0.14.0", path = "./ext/rt_helper" }
=======
deno_broadcast_channel = { version = "0.211.0", path = "./ext/broadcast_channel" }
deno_bundle_runtime = { version = "0.4.0", path = "./ext/bundle" }
deno_cache = { version = "0.149.0", path = "./ext/cache" }
deno_canvas = { version = "0.86.0", path = "./ext/canvas" }
deno_console = { version = "0.217.0", path = "./ext/console" }
deno_cron = { version = "0.97.0", path = "./ext/cron" }
deno_crypto = { version = "0.231.0", path = "./ext/crypto" }
deno_fetch = { version = "0.241.0", path = "./ext/fetch" }
deno_ffi = { version = "0.204.0", path = "./ext/ffi" }
deno_fs = { version = "0.127.0", path = "./ext/fs" }
deno_http = { version = "0.215.0", path = "./ext/http" }
deno_io = { version = "0.127.0", path = "./ext/io" }
deno_kv = { version = "0.125.0", path = "./ext/kv" }
deno_napi = { version = "0.148.0", path = "./ext/napi" }
deno_net = { version = "0.209.0", path = "./ext/net" }
deno_node = { version = "0.155.0", path = "./ext/node" }
deno_os = { version = "0.34.0", path = "./ext/os" }
deno_process = { version = "0.32.0", path = "./ext/process" }
deno_signals = { version = "0.8.0", path = "./ext/signals" }
deno_telemetry = { version = "0.39.0", path = "./ext/telemetry" }
deno_tls = { version = "0.204.0", path = "./ext/tls" }
deno_url = { version = "0.217.0", path = "./ext/url" }
deno_web = { version = "0.248.0", path = "./ext/web" }
deno_webgpu = { version = "0.184.0", path = "./ext/webgpu" }
deno_webidl = { version = "0.217.0", path = "./ext/webidl" }
deno_websocket = { version = "0.222.0", path = "./ext/websocket" }
deno_webstorage = { version = "0.212.0", path = "./ext/webstorage" }
denort_helper = { version = "0.15.0", path = "./ext/rt_helper" }
>>>>>>> 3b037dd0

# workspace libraries
deno_bench_util = { version = "0.211.0", path = "./bench_util" }
deno_config = { version = "0.67.0", features = ["workspace"], path = "./libs/config" }
deno_crypto_provider = { version = "0.11.0", path = "./libs/crypto" }
deno_features = { version = "0.14.0", path = "./runtime/features" }
deno_lib = { version = "0.35.0", path = "./cli/lib" }
deno_maybe_sync = { version = "0.4.0", path = "./libs/maybe_sync" }
deno_npm_cache = { version = "0.36.0", path = "./libs/npm_cache" }
deno_npm_installer = { version = "0.12.0", path = "./libs/npm_installer" }
deno_package_json = { version = "0.19.0", default-features = false, path = "./libs/package_json" }
deno_permissions = { version = "0.76.0", path = "./runtime/permissions" }
deno_resolver = { version = "0.48.0", path = "./libs/resolver" }
deno_runtime = { version = "0.225.0", path = "./runtime" }
deno_snapshots = { version = "0.32.0", path = "./cli/snapshot" }
deno_subprocess_windows = { path = "./runtime/subprocess_windows", version = "0.12.0" }
napi_sym = { version = "0.147.0", path = "./ext/napi/sym" }
node_resolver = { version = "0.55.0", path = "./libs/node_resolver" }
test_util = { package = "test_server", path = "./tests/util/server" }

deno_tunnel = "0.8.0"

# widely used libraries
anyhow = "1.0.57"
arc-swap = "1.7"
async-compression = "0.4"
async-once-cell = "0.5.4"
async-stream = "0.3"
async-trait = "0.1.73"
aws-lc-rs = { version = "1.0.0" }
aws-lc-sys = { version = "0.26.0" }
base32 = "=0.5.1"
base64 = "0.22.1"
base64-simd = "0.8"
bencher = "0.1"
boxed_error = "0.2.3"
brotli = { version = "6.0.0", features = ["ffi-api"] }
bytemuck = "1.17.1"
bytes = "1.4.0"
cache_control = "=0.2.0"
capacity_builder = "0.5.0"
cbc = { version = "=0.1.2", features = ["alloc"] }
# Note: Do not use the "clock" feature of chrono, as it links us to CoreFoundation on macOS.
#       Instead use util::time::utc_now()
chrono = { version = "0.4", default-features = false, features = ["std", "serde"] }
color-print = "0.3.5"
dashmap = "5.5.3"
data-encoding = "2.3.3"
data-url = "=0.3.1"
dotenvy = "0.15.7"
dyn-clone = "1"
encoding_rs = "=0.8.35"
error_reporter = "1"
fast-socks5 = "0.9.6"
faster-hex = "0.10.0"
fastwebsockets = { version = "0.8", features = ["upgrade", "unstable-split"] }
file_test_runner = "0.7.3"
filetime = "0.2.16"
flaky_test = "=0.2.2"
flate2 = { version = "1.0.30", default-features = false }
fqdn = "0.3.4"
fs3 = "0.5.0"
futures = "0.3.31"
glob = "0.3.1"
h2 = "0.4.6"
hickory-proto = "0.25.2"
hickory-resolver = { version = "0.25.2", features = ["tokio", "serde"] }
hickory-server = "0.25.2"
http = "1.0"
http-body = "1.0"
http-body-util = "0.1.2"
http_v02 = { package = "http", version = "0.2.9" }
httparse = "1.8.0"
hyper = { version = "1.6.0", features = ["full"] }
hyper-rustls = { version = "0.27.2", default-features = false, features = ["http1", "http2", "tls12", "aws-lc-rs"] }
hyper-util = { version = "0.1.17", features = ["tokio", "client", "client-legacy", "server", "server-auto"] }
hyper_v014 = { package = "hyper", version = "0.14.26", features = ["runtime", "http1"] }
idna = "1.0.3"
ignore = "0.4"
import_map = { version = "0.23.0", features = ["ext"] }
indexmap = { version = "2", features = ["serde"] }
ipnet = "2.3"
ipnetwork = "0.20.0"
itertools = "0.14"
jsonc-parser = { version = "0.26.3", features = ["serde"] }
jupyter_runtime = "=0.19.0"
lazy-regex = "3"
libc = "0.2.168"
libz-sys = { version = "1.1.20", default-features = false }
log = { version = "0.4.20", features = ["kv"] }
lsp-types = "=0.97.0" # used by tower-lsp and "proposed" feature is unstable in patch releases
memchr = "2.7.4"
mime = "0.3.16"
monch = "=0.5.0"
netif = "0.1.6"
notify = "=6.1.1"
ntest_timeout = "0.9.3"
num-bigint = { version = "0.4", features = ["rand"] }
num-bigint-dig = "0.8.2"
num-integer = "0.1.45"
num-traits = "0.2.19"
once_cell = "1.17.1"
os_pipe = { version = "=1.2.1", features = ["io_safety"] }
parking_lot = "0.12.0"
path-clean = "=0.1.0"
percent-encoding = "2.3.0"
phf = { version = "0.11", features = ["macros"] }
pin-project = "1.0.11" # don't pin because they yank crates from cargo
pin-project-lite = "0.2.13"
pretty_assertions = "=1.4.1"
prost = "0.13"
prost-build = "0.13"
quick-junit = "0.3.5"
quinn = { version = "0.11.8", default-features = false }
rand = "=0.8.5"
rayon = "1.8.0"
regex = "^1.7.0"
reqwest = { version = "=0.12.5", default-features = false, features = ["rustls-tls", "stream", "gzip", "brotli", "socks", "json", "http2"] } # pinned because of https://github.com/seanmonstar/reqwest/pull/1955
rusqlite = { version = "0.34.0", features = ["unlock_notify", "bundled", "session", "modern_sqlite", "limits"] } # "modern_sqlite": need sqlite >= 3.49.0 for some db configs
rustls = { version = "=0.23.28", default-features = false, features = ["logging", "std", "tls12", "aws_lc_rs"] }
rustls-pemfile = "2"
rustls-tokio-stream = "=0.8.0"
rustls-webpki = "0.102"
rustyline = "=13.0.0"
rustyline-derive = "=0.7.0"
saffron = "=0.1.0"
same-file = "1.0.6"
scopeguard = "1.2.0"
semver = "=1.0.25"
serde = { version = "1.0.149", features = ["derive"] }
serde-value = "0.7"
serde_bytes = "0.11"
serde_json = "1.0.85"
serde_repr = "=0.1.19"
signal-hook = "0.3"
simd-json = "0.14.0"
slab = "0.4"
smallvec = "1.8"
socket2 = { version = "0.5.3", features = ["all"] }
sys_traits = "=0.1.17"
tar = "=0.4.43"
tempfile = "3.4.0"
termcolor = "1.1.3"
thiserror = "2.0.12"
tokio = { version = "1.47.1", features = ["full"] }
tokio-eld = "0.2"
tokio-metrics = { version = "0.3.0", features = ["rt"] }
tokio-rustls = { version = "0.26.0", default-features = false, features = ["aws_lc_rs", "tls12"] }
tokio-socks = "0.5.1"
tokio-util = "0.7.16"
tower = { version = "0.5.2", default-features = false, features = ["retry", "util"] }
tower-http = { version = "0.6.1", features = ["decompression-br", "decompression-gzip"] }
tower-lsp = { package = "deno_tower_lsp", version = "=0.4.3", features = ["proposed"] }
tower-service = "0.3.2"
tracing = "0.1"
tracing-opentelemetry = "0.28.0"
tracing-subscriber = "0.3.20"
twox-hash = { version = "=2.1.0", features = ["std", "xxhash64"], default-features = false }
typed-arena = "=2.0.2"
url = { version = "2.5", features = ["serde", "expose_internals"] }
urlpattern = "0.3.0"
uuid = { version = "1.3.0", features = ["v4"] }
walkdir = "=2.5.0"
weak-table = "0.3.2"
web-transport-proto = "0.2.3"
webpki-root-certs = "0.26.5"
webpki-roots = "0.26"
which = { version = "8.0.0", default-features = false }
yoke = { version = "0.7.4", features = ["derive"] }
zeromq = { version = "=0.4.1", default-features = false, features = ["tcp-transport", "tokio-runtime"] }
zip = { version = "2.4.1", default-features = false, features = ["flate2"] }

opentelemetry = "0.27.0"
opentelemetry-http = "0.27.0"
opentelemetry-otlp = { version = "0.27.0", features = ["logs", "http-proto", "http-json", "populate-logs-event-name"] }
opentelemetry-semantic-conventions = { version = "0.27.0", features = ["semconv_experimental"] }
opentelemetry_sdk = { version = "0.27.0", features = ["rt-tokio", "trace"] }

# canvas
image = { version = "0.25.4", default-features = false }
lcms2 = "6.1.0"

# cli
anstream = "0.6.14"
bincode = "=1.3.3"
clap = "=4.5.30"
clap_complete = "=4.5.45"
clap_complete_fig = "=4.5.2"
console_static_text = "=0.8.3"
crossterm = "0.28.1"
dhat = "0.3.3"
dissimilar = "=1.0.9"
dprint-core = "=0.67.4"
dprint-plugin-json = "=0.20.0"
dprint-plugin-jupyter = "=0.2.0"
dprint-plugin-markdown = "=0.19.0"
dprint-plugin-typescript = "=0.95.11"
env_logger = "=0.11.6"
fancy-regex = "=0.14.0"
libsui = "0.10.0"
malva = "=0.12.1"
markup_fmt = "=0.22.0"
open = "5.0.1"
pathdiff = "0.2.1"
pretty_yaml = "=0.5.0"
rustc-hash = "2.1.1"
sqlformat = "=0.3.5"
strsim = "0.11.1"
text-size = "=1.1.1"
text_lines = "=0.6.0"
unicode-width = "0.1.3"
zstd = "=0.13.2"

# crypto
aead-gcm-stream = "0.4"
aes = "=0.8.3"
aes-gcm = "0.10"
aes-kw = "0.2.1"
blake2 = "0.10.6"
const-oid = "0.9.5"
ctr = { version = "0.9.2", features = ["alloc"] }
curve25519-dalek = "4.1.3"
der = "0.7.9"
digest = "0.10.5"
dsa = "0.6.3"
ecb = "=0.1.2"
ecdsa = "0.16.9"
ed25519-dalek = "2.1.1"
ed448-goldilocks = "0.8.3"
elliptic-curve = { version = "0.13.4", features = ["alloc", "arithmetic", "ecdh", "std", "pem", "jwk"] }
hkdf = "0.12.3"
k256 = "0.13.1"
md-5 = "0.10.5"
md4 = "0.10.2"
p224 = { version = "0.13.0", features = ["ecdh"] }
p256 = { version = "0.13.2", features = ["ecdh", "jwk"] }
p384 = { version = "0.13.0", features = ["ecdh", "jwk"] }
p521 = "0.13.3"
pbkdf2 = "0.12.1"
pkcs8 = "0.10.2"
ripemd = "0.1.3"
rsa = { version = "0.9.3", default-features = false, features = ["std", "pem", "hazmat"] } # hazmat needed for PrehashSigner in ext/node
scrypt = "0.11.0"
sec1 = "0.7"
sha1 = { version = "0.10.6", features = ["oid"] }
sha2 = { version = "0.10.8", features = ["oid"] }
sha3 = "0.10.8"
signature = "2.1"
sm3 = "0.4.2"
spki = "0.7.2"
x25519-dalek = "2.0.0"
x509-parser = "0.15.0"

# ffi
cranelift = "0.116"
cranelift-native = "0.116"
dlopen2 = "0.6.1"
libffi = "=4.0.0"
libffi-sys = "=3.2.0"
memmap2 = "0.9"

# napi
libloading = "0.7"
libuv-sys-lite = "=1.48.2"
napi-build = "1"
napi-sys = { version = "=2.2.2", default-features = false }

# geometry
lightningcss = { version = "1.0.0-alpha.67", default-features = false }
nalgebra = { version = "0.34.0", default-features = false, features = ["std"] }

# webgpu
raw-window-handle = "0.6.0"
wgpu-core = "24.0.0"
wgpu-types = "24.0.0"

# macros
quote = "1"
syn = { version = "2", features = ["full", "extra-traits"] }

# unix deps
nix = "=0.27.1"
tokio-vsock = "0.7"

# windows deps
junction = "=1.2.0"
win32job = "2"
winapi = "=0.3.9"
windows-sys = { version = "0.59.0", features = ["Win32_Foundation", "Win32_Media", "Win32_Storage_FileSystem", "Win32_System_IO", "Win32_System_WindowsProgramming", "Wdk", "Wdk_System", "Wdk_System_SystemInformation", "Win32_Security", "Win32_System_Pipes", "Wdk_Storage_FileSystem", "Win32_System_Registry", "Win32_System_Kernel", "Win32_System_Threading", "Win32_UI", "Win32_UI_Shell"] }
winres = "=0.1.12"

[profile.release]
codegen-units = 1
incremental = true
lto = true
opt-level = 'z' # Optimize for size
split-debuginfo = "packed"
debug = "line-tables-only"

# Build release with debug symbols: cargo build --profile=release-with-debug
[profile.release-with-debug]
inherits = "release-lite"
debug = true

# Faster to compile than `release` but with similar performance.
[profile.release-lite]
inherits = "release"
codegen-units = 128
lto = "thin"

# Key generation is too slow on `debug`
[profile.dev.package.num-bigint-dig]
opt-level = 3

# rusty-v8 needs at least -O1 to not miscompile
[profile.dev.package.v8]
opt-level = 1

[profile.release.package.async-compression]
opt-level = 3
[profile.release.package.base64-simd]
opt-level = 3
[profile.release.package.brotli]
opt-level = 3
[profile.release.package.brotli-decompressor]
opt-level = 3
[profile.release.package.bytes]
opt-level = 3
[profile.release.package.deno_bench_util]
opt-level = 3
[profile.release.package.deno_broadcast_channel]
opt-level = 3
[profile.release.package.deno_core]
opt-level = 3
[profile.release.package.deno_crypto]
opt-level = 3
[profile.release.package.deno_fetch]
opt-level = 3
[profile.release.package.deno_ffi]
opt-level = 3
[profile.release.package.deno_geometry]
opt-level = 3
[profile.release.package.deno_http]
opt-level = 3
[profile.release.package.deno_napi]
opt-level = 3
[profile.release.package.deno_net]
opt-level = 3
[profile.release.package.deno_node]
opt-level = 3
[profile.release.package.deno_runtime]
opt-level = 3
[profile.release.package.deno_tls]
opt-level = 3
[profile.release.package.deno_url]
opt-level = 3
[profile.release.package.deno_web]
opt-level = 3
[profile.release.package.deno_process]
opt-level = 3
[profile.release.package.deno_websocket]
opt-level = 3
[profile.release.package.fastwebsockets]
opt-level = 3
[profile.release.package.flate2]
opt-level = 3
[profile.release.package.futures-util]
opt-level = 3
[profile.release.package.futures-io]
opt-level = 3
[profile.release.package.futures-channel]
opt-level = 3
[profile.release.package.futures-sink]
opt-level = 3
[profile.release.package.futures-task]
opt-level = 3
[profile.release.package.futures-core]
opt-level = 3
[profile.release.package.hyper]
opt-level = 3
[profile.release.package.miniz_oxide]
opt-level = 3
[profile.release.package.num-bigint-dig]
opt-level = 3
[profile.release.package.rand]
opt-level = 3
[profile.release.package.serde]
opt-level = 3
[profile.release.package.serde_v8]
opt-level = 3
[profile.release.package.libsui]
opt-level = 3
[profile.release.package.test_napi]
opt-level = 3
[profile.release.package.tokio]
opt-level = 3
[profile.release.package.url]
opt-level = 3
[profile.release.package.v8]
opt-level = 3
[profile.release.package.zstd]
opt-level = 3
[profile.release.package.zstd-sys]
opt-level = 3
[profile.release.package.http]
opt-level = 3
[profile.release.package.http-body]
opt-level = 3
[profile.release.package.httparse]
opt-level = 3
[profile.release.package.mio]
opt-level = 3
[profile.release.package.fnv]
opt-level = 3
[profile.release.package.hyper-util]
opt-level = 3
[profile.release.package.httpdate]
opt-level = 3
[profile.release.package.deno_unsync]
opt-level = 3
[profile.release.package.deno_semver]
opt-level = 3
[profile.release.package.deno_npm]
opt-level = 3
[profile.release.package.deno_lockfile]
opt-level = 3
[profile.release.package.deno_npm_cache]
opt-level = 3<|MERGE_RESOLUTION|>--- conflicted
+++ resolved
@@ -88,37 +88,6 @@
 denokv_sqlite = { default-features = false, version = "0.12.0" }
 
 # exts
-<<<<<<< HEAD
-deno_broadcast_channel = { version = "0.210.0", path = "./ext/broadcast_channel" }
-deno_bundle_runtime = { version = "0.3.0", path = "./ext/bundle" }
-deno_cache = { version = "0.148.0", path = "./ext/cache" }
-deno_canvas = { version = "0.85.0", path = "./ext/canvas" }
-deno_console = { version = "0.216.0", path = "./ext/console" }
-deno_cron = { version = "0.96.0", path = "./ext/cron" }
-deno_crypto = { version = "0.230.0", path = "./ext/crypto" }
-deno_fetch = { version = "0.240.0", path = "./ext/fetch" }
-deno_ffi = { version = "0.203.0", path = "./ext/ffi" }
-deno_fs = { version = "0.126.0", path = "./ext/fs" }
-deno_geometry = { version = "0.1.0", path = "./ext/geometry" }
-deno_http = { version = "0.214.0", path = "./ext/http" }
-deno_io = { version = "0.126.0", path = "./ext/io" }
-deno_kv = { version = "0.124.0", path = "./ext/kv" }
-deno_napi = { version = "0.147.0", path = "./ext/napi" }
-deno_net = { version = "0.208.0", path = "./ext/net" }
-deno_node = { version = "0.154.0", path = "./ext/node" }
-deno_os = { version = "0.33.0", path = "./ext/os" }
-deno_process = { version = "0.31.0", path = "./ext/process" }
-deno_signals = { version = "0.7.0", path = "./ext/signals" }
-deno_telemetry = { version = "0.38.0", path = "./ext/telemetry" }
-deno_tls = { version = "0.203.0", path = "./ext/tls" }
-deno_url = { version = "0.216.0", path = "./ext/url" }
-deno_web = { version = "0.247.0", path = "./ext/web" }
-deno_webgpu = { version = "0.183.0", path = "./ext/webgpu" }
-deno_webidl = { version = "0.216.0", path = "./ext/webidl" }
-deno_websocket = { version = "0.221.0", path = "./ext/websocket" }
-deno_webstorage = { version = "0.211.0", path = "./ext/webstorage" }
-denort_helper = { version = "0.14.0", path = "./ext/rt_helper" }
-=======
 deno_broadcast_channel = { version = "0.211.0", path = "./ext/broadcast_channel" }
 deno_bundle_runtime = { version = "0.4.0", path = "./ext/bundle" }
 deno_cache = { version = "0.149.0", path = "./ext/cache" }
@@ -129,6 +98,7 @@
 deno_fetch = { version = "0.241.0", path = "./ext/fetch" }
 deno_ffi = { version = "0.204.0", path = "./ext/ffi" }
 deno_fs = { version = "0.127.0", path = "./ext/fs" }
+deno_geometry = { version = "0.1.0", path = "./ext/geometry" }
 deno_http = { version = "0.215.0", path = "./ext/http" }
 deno_io = { version = "0.127.0", path = "./ext/io" }
 deno_kv = { version = "0.125.0", path = "./ext/kv" }
@@ -147,7 +117,6 @@
 deno_websocket = { version = "0.222.0", path = "./ext/websocket" }
 deno_webstorage = { version = "0.212.0", path = "./ext/webstorage" }
 denort_helper = { version = "0.15.0", path = "./ext/rt_helper" }
->>>>>>> 3b037dd0
 
 # workspace libraries
 deno_bench_util = { version = "0.211.0", path = "./bench_util" }
