--- conflicted
+++ resolved
@@ -178,16 +178,7 @@
 jupyter_runtime = "=0.19.0"
 lazy-regex = "3"
 libc = "0.2.168"
-<<<<<<< HEAD
 libsqlite3-sys = "0.30.1"
-=======
-libffi = "=4.0.0"
-libffi-sys = "=3.2.0"
-libloading = "0.7"
-libsqlite3-sys = "0.30.1"
-libsui = "0.7.0"
-libuv-sys-lite = "=1.48.2"
->>>>>>> c394f1c4
 libz-sys = { version = "1.1.20", default-features = false }
 log = { version = "0.4.20", features = ["kv"] }
 lsp-types = "=0.97.0" # used by tower-lsp and "proposed" feature is unstable in patch releases
@@ -299,7 +290,7 @@
 env_logger = "=0.11.6"
 eszip = "=0.84.0"
 fancy-regex = "=0.14.0"
-libsui = "0.5.0"
+libsui = "0.7.0"
 malva = "=0.11.0"
 markup_fmt = "=0.18.0"
 open = "5.0.1"
@@ -357,8 +348,8 @@
 cranelift = "0.116"
 cranelift-native = "0.116"
 dlopen2 = "0.6.1"
-libffi = "=3.2.0"
-libffi-sys = "=2.3.0"
+libffi = "=4.0.0"
+libffi-sys = "=3.2.0"
 memmap2 = "0.9"
 
 # napi
