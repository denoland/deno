# Copyright 2018-2025 the Deno authors. MIT license.

[workspace]
resolver = "2"
members = [
  "bench_util",
  "cli",
  "cli/lib",
  "cli/rt",
  "cli/snapshot",
  "ext/broadcast_channel",
  "ext/cache",
  "ext/canvas",
  "ext/console",
  "ext/cron",
  "ext/crypto",
  "ext/fetch",
  "ext/ffi",
  "ext/fs",
  "ext/http",
  "ext/io",
  "ext/kv",
  "ext/napi",
  "ext/napi/sym",
  "ext/net",
  "ext/node",
  "ext/telemetry",
  "ext/url",
  "ext/web",
  "ext/webgpu",
  "ext/webidl",
  "ext/websocket",
  "ext/webstorage",
  "resolvers/deno",
  "resolvers/node",
  "resolvers/npm_cache",
  "runtime",
  "runtime/permissions",
  "tests",
  "tests/ffi",
  "tests/napi",
  "tests/util/server",
]
exclude = ["tests/util/std/hash/_wasm"]

[workspace.package]
authors = ["the Deno authors"]
edition = "2021"
license = "MIT"
repository = "https://github.com/denoland/deno"

[workspace.dependencies]
deno_ast = { version = "=0.46.2", features = ["transpiling"] }
deno_core = { version = "0.341.0" }

deno_cache_dir = "=0.18.0"
deno_config = { version = "=0.51.0", features = ["workspace"] }
deno_doc = "=0.169.1"
deno_error = "=0.5.6"
deno_graph = "=0.89.4"
deno_lint = "=0.74.0"
deno_lockfile = "=0.25.0"
deno_media_type = { version = "=0.2.8", features = ["module_specifier"] }
<<<<<<< HEAD
deno_native_certs = "0.3.0"
deno_npm = "=0.30.2"
deno_package_json = { version = "=0.6.0", default-features = false }
=======
deno_npm = "=0.30.3"
>>>>>>> e1010134
deno_path_util = "=0.3.2"
deno_semver = "=0.7.1"
deno_task_shell = "=0.20.2"
deno_terminal = "=0.2.2"
deno_unsync = "0.4.2"
deno_whoami = "0.1.0"

denokv_proto = "0.10.0"
denokv_remote = "0.10.0"
# denokv_sqlite brings in bundled sqlite if we don't disable the default features
denokv_sqlite = { default-features = false, version = "0.10.0" }

# exts
deno_broadcast_channel = { version = "0.191.0", path = "./ext/broadcast_channel" }
deno_cache = { version = "0.129.0", path = "./ext/cache" }
deno_canvas = { version = "0.66.0", path = "./ext/canvas" }
deno_console = { version = "0.197.0", path = "./ext/console" }
deno_cron = { version = "0.77.0", path = "./ext/cron" }
deno_crypto = { version = "0.211.0", path = "./ext/crypto" }
deno_fetch = { version = "0.221.0", path = "./ext/fetch" }
deno_ffi = { version = "0.184.0", path = "./ext/ffi" }
deno_fs = { version = "0.107.0", path = "./ext/fs" }
deno_http = { version = "0.195.0", path = "./ext/http" }
deno_io = { version = "0.107.0", path = "./ext/io" }
deno_kv = { version = "0.105.0", path = "./ext/kv" }
deno_napi = { version = "0.128.0", path = "./ext/napi" }
deno_net = { version = "0.189.0", path = "./ext/net" }
deno_node = { version = "0.135.0", path = "./ext/node" }
deno_os = { version = "0.14.0", path = "./ext/os" }
deno_process = { version = "0.12.0", path = "./ext/process" }
deno_telemetry = { version = "0.19.0", path = "./ext/telemetry" }
deno_tls = { version = "0.184.0", path = "./ext/tls" }
deno_url = { version = "0.197.0", path = "./ext/url" }
deno_web = { version = "0.228.0", path = "./ext/web" }
deno_webgpu = { version = "0.164.0", path = "./ext/webgpu" }
deno_webidl = { version = "0.197.0", path = "./ext/webidl" }
deno_websocket = { version = "0.202.0", path = "./ext/websocket" }
deno_webstorage = { version = "0.192.0", path = "./ext/webstorage" }

# workspace libraries
deno_bench_util = { version = "0.191.0", path = "./bench_util" }
deno_lib = { version = "0.13.0", path = "./cli/lib" }
deno_npm_cache = { version = "0.16.0", path = "./resolvers/npm_cache" }
deno_permissions = { version = "0.56.0", path = "./runtime/permissions" }
deno_resolver = { version = "0.28.0", path = "./resolvers/deno" }
deno_runtime = { version = "0.205.0", path = "./runtime" }
deno_snapshots = { version = "0.12.0", path = "./cli/snapshot" }
napi_sym = { version = "0.127.0", path = "./ext/napi/sym" }
node_resolver = { version = "0.35.0", path = "./resolvers/node" }
test_util = { package = "test_server", path = "./tests/util/server" }

# widely used libraries
anyhow = "1.0.57"
async-compression = "0.4"
async-once-cell = "0.5.4"
async-stream = "0.3"
async-trait = "0.1.73"
base32 = "=0.5.1"
base64 = "0.22.1"
base64-simd = "0.8"
bencher = "0.1"
boxed_error = "0.2.3"
brotli = "6.0.0"
bytemuck = "1.17.1"
bytes = "1.4.0"
cache_control = "=0.2.0"
capacity_builder = "0.5.0"
cbc = { version = "=0.1.2", features = ["alloc"] }
# Note: Do not use the "clock" feature of chrono, as it links us to CoreFoundation on macOS.
#       Instead use util::time::utc_now()
chrono = { version = "0.4", default-features = false, features = ["std", "serde"] }
color-print = "0.3.5"
dashmap = "5.5.3"
data-encoding = "2.3.3"
data-url = "=0.3.1"
dotenvy = "0.15.7"
dyn-clone = "1"
encoding_rs = "=0.8.35"
error_reporter = "1"
fast-socks5 = "0.9.6"
faster-hex = "0.10.0"
fastwebsockets = { version = "0.8", features = ["upgrade", "unstable-split"] }
file_test_runner = "0.7.3"
filetime = "0.2.16"
flaky_test = "=0.2.2"
flate2 = { version = "1.0.30", default-features = false }
fqdn = "0.3.4"
fs3 = "0.5.0"
futures = "0.3.21"
glob = "0.3.1"
h2 = "0.4.6"
hickory-client = "0.25.0-alpha.4"
hickory-proto = "0.25.0-alpha.4"
hickory-resolver = { version = "0.25.0-alpha.4", features = ["tokio-runtime", "serde"] }
hickory-server = "0.25.0-alpha.4"
http = "1.0"
http-body = "1.0"
http-body-util = "0.1.2"
http_v02 = { package = "http", version = "0.2.9" }
httparse = "1.8.0"
hyper = { version = "1.6.0", features = ["full"] }
hyper-rustls = { version = "0.27.2", default-features = false, features = ["http1", "http2", "tls12", "ring"] }
hyper-util = { version = "0.1.10", features = ["tokio", "client", "client-legacy", "server", "server-auto"] }
hyper_v014 = { package = "hyper", version = "0.14.26", features = ["runtime", "http1"] }
idna = "1.0.3"
import_map = { version = "0.21.0", features = ["ext"] }
indexmap = { version = "2", features = ["serde"] }
ipnet = "2.3"
ipnetwork = "0.20.0"
itertools = "0.10"
jsonc-parser = { version = "=0.26.2", features = ["serde"] }
jupyter_runtime = "=0.19.0"
lazy-regex = "3"
libc = "0.2.168"
libsqlite3-sys = "0.30.1"
libz-sys = { version = "1.1.20", default-features = false }
log = { version = "0.4.20", features = ["kv"] }
lsp-types = "=0.97.0" # used by tower-lsp and "proposed" feature is unstable in patch releases
memchr = "2.7.4"
mime = "0.3.16"
monch = "=0.5.0"
netif = "0.1.6"
notify = "=6.1.1"
ntest_timeout = "0.9.3"
num-bigint = { version = "0.4", features = ["rand"] }
num-bigint-dig = "0.8.2"
num-integer = "0.1.45"
num-traits = "0.2.19"
once_cell = "1.17.1"
os_pipe = { version = "=1.2.1", features = ["io_safety"] }
parking_lot = "0.12.0"
path-clean = "=0.1.0"
percent-encoding = "2.3.0"
phf = { version = "0.11", features = ["macros"] }
pin-project = "1.0.11" # don't pin because they yank crates from cargo
pin-project-lite = "0.2.13"
pretty_assertions = "=1.4.1"
prost = "0.13"
prost-build = "0.13"
quick-junit = "0.3.5"
quinn = { version = "0.11.6", default-features = false }
rand = "=0.8.5"
rayon = "1.8.0"
regex = "^1.7.0"
reqwest = { version = "=0.12.5", default-features = false, features = ["rustls-tls", "stream", "gzip", "brotli", "socks", "json", "http2"] } # pinned because of https://github.com/seanmonstar/reqwest/pull/1955
ring = "^0.17.14"
rusqlite = { version = "0.34.0", features = ["unlock_notify", "bundled", "session", "modern_sqlite", "limits"] } # "modern_sqlite": need sqlite >= 3.49.0 for some db configs
rustls = { version = "0.23.11", default-features = false, features = ["logging", "std", "tls12", "ring"] }
rustls-pemfile = "2"
rustls-tokio-stream = "=0.5.0"
rustls-webpki = "0.102"
rustyline = "=13.0.0"
rustyline-derive = "=0.7.0"
saffron = "=0.1.0"
same-file = "1.0.6"
scopeguard = "1.2.0"
semver = "=1.0.25"
serde = { version = "1.0.149", features = ["derive"] }
serde-value = "0.7"
serde_bytes = "0.11"
serde_json = "1.0.85"
serde_repr = "=0.1.19"
simd-json = "0.14.0"
slab = "0.4"
smallvec = "1.8"
socket2 = { version = "0.5.3", features = ["all"] }
sys_traits = "=0.1.8"
tar = "=0.4.43"
tempfile = "3.4.0"
termcolor = "1.1.3"
thiserror = "2.0.12"
tokio = { version = "1.36.0", features = ["full"] }
tokio-eld = "0.2"
tokio-metrics = { version = "0.3.0", features = ["rt"] }
tokio-rustls = { version = "0.26.0", default-features = false, features = ["ring", "tls12"] }
tokio-socks = "0.5.1"
tokio-util = "0.7.4"
tower = { version = "0.5.2", default-features = false, features = ["retry", "util"] }
tower-http = { version = "0.6.1", features = ["decompression-br", "decompression-gzip"] }
tower-lsp = { package = "deno_tower_lsp", version = "=0.4.3", features = ["proposed"] }
tower-service = "0.3.2"
tracing = "0.1"
tracing-opentelemetry = "0.28.0"
tracing-subscriber = "0.3.19"
twox-hash = "=1.6.3"
typed-arena = "=2.0.2"
url = { version = "2.5", features = ["serde", "expose_internals"] }
urlpattern = "0.3.0"
uuid = { version = "1.3.0", features = ["v4"] }
walkdir = "=2.5.0"
weak-table = "0.3.2"
web-transport-proto = "0.2.3"
webpki-root-certs = "0.26.5"
webpki-roots = "0.26"
which = "6"
yoke = { version = "0.7.4", features = ["derive"] }
zeromq = { version = "=0.4.1", default-features = false, features = ["tcp-transport", "tokio-runtime"] }
zip = { version = "2.4.1", default-features = false, features = ["flate2"] }

opentelemetry = "0.27.0"
opentelemetry-http = "0.27.0"
opentelemetry-otlp = { version = "0.27.0", features = ["logs", "http-proto", "http-json"] }
opentelemetry-semantic-conventions = { version = "0.27.0", features = ["semconv_experimental"] }
opentelemetry_sdk = { version = "0.27.0", features = ["rt-tokio", "trace"] }

# canvas
image = { version = "0.25.4", default-features = false }
lcms2 = "6.1.0"

# cli
anstream = "0.6.14"
bincode = "=1.3.3"
clap = "=4.5.30"
clap_complete = "=4.5.45"
clap_complete_fig = "=4.5.2"
console_static_text = "=0.8.3"
crossterm = "0.28.1"
dhat = "0.3.3"
dissimilar = "=1.0.9"
dprint-plugin-json = "=0.20.0"
dprint-plugin-jupyter = "=0.2.0"
dprint-plugin-markdown = "=0.18.0"
dprint-plugin-typescript = "=0.94.0"
env_logger = "=0.11.6"
eszip = "0.83.0"
fancy-regex = "=0.14.0"
libsui = "0.5.0"
malva = "=0.11.0"
markup_fmt = "=0.18.0"
open = "5.0.1"
pathdiff = "0.2.1"
pretty_yaml = "=0.5.0"
rustc-hash = "2.1.1"
sqlformat = "=0.3.5"
strsim = "0.11.1"
text-size = "=1.1.1"
text_lines = "=0.6.0"
unicode-width = "0.1.3"
zstd = "=0.13.2"

# crypto
aead-gcm-stream = "0.4"
aes = "=0.8.3"
aes-gcm = "0.10"
aes-kw = "0.2.1"
blake2 = "0.10.6"
const-oid = "0.9.5"
ctr = { version = "0.9.2", features = ["alloc"] }
curve25519-dalek = "4.1.3"
der = "0.7.9"
digest = "0.10.5"
dsa = "0.6.3"
ecb = "=0.1.2"
ecdsa = "0.16.9"
ed25519-dalek = "2.1.1"
ed448-goldilocks = "0.8.3"
elliptic-curve = { version = "0.13.4", features = ["alloc", "arithmetic", "ecdh", "std", "pem", "jwk"] }
hkdf = "0.12.3"
k256 = "0.13.1"
md-5 = "0.10.5"
md4 = "0.10.2"
p224 = { version = "0.13.0", features = ["ecdh"] }
p256 = { version = "0.13.2", features = ["ecdh", "jwk"] }
p384 = { version = "0.13.0", features = ["ecdh", "jwk"] }
p521 = "0.13.3"
pbkdf2 = "0.12.1"
pkcs8 = "0.10.2"
ripemd = "0.1.3"
rsa = { version = "0.9.3", default-features = false, features = ["std", "pem", "hazmat"] } # hazmat needed for PrehashSigner in ext/node
scrypt = "0.11.0"
sec1 = "0.7"
sha1 = { version = "0.10.6", features = ["oid"] }
sha2 = { version = "0.10.8", features = ["oid"] }
sha3 = "0.10.8"
signature = "2.1"
sm3 = "0.4.2"
spki = "0.7.2"
x25519-dalek = "2.0.0"
x509-parser = "0.15.0"

# ffi
cranelift = "0.116"
cranelift-native = "0.116"
dlopen2 = "0.6.1"
libffi = "=3.2.0"
libffi-sys = "=2.3.0"
memmap2 = "0.9"

# napi
libloading = "0.7"
libuv-sys-lite = "=1.48.2"
napi-build = "1"
napi-sys = { version = "=2.2.2", default-features = false }

# webgpu
raw-window-handle = "0.6.0"
wgpu-core = "24.0.0"
wgpu-types = "24.0.0"

# macros
quote = "1"
syn = { version = "2", features = ["full", "extra-traits"] }

# unix deps
nix = "=0.27.1"

# windows deps
junction = "=1.2.0"
win32job = "2"
winapi = "=0.3.9"
windows-sys = { version = "0.59.0", features = ["Win32_Foundation", "Win32_Media", "Win32_Storage_FileSystem", "Win32_System_IO", "Win32_System_WindowsProgramming", "Wdk", "Wdk_System", "Wdk_System_SystemInformation", "Win32_Security", "Win32_System_Pipes", "Wdk_Storage_FileSystem", "Win32_System_Registry", "Win32_System_Kernel", "Win32_System_Threading", "Win32_UI", "Win32_UI_Shell"] }
winres = "=0.1.12"

[profile.release]
codegen-units = 1
incremental = true
lto = true
opt-level = 'z' # Optimize for size
split-debuginfo = "packed"
debug = "line-tables-only"

[profile.dev]
split-debuginfo = "packed"

# Build release with debug symbols: cargo build --profile=release-with-debug
[profile.release-with-debug]
inherits = "release"
debug = true

# Faster to compile than `release` but with similar performance.
[profile.release-lite]
inherits = "release"
codegen-units = 128
lto = "thin"

# Key generation is too slow on `debug`
[profile.dev.package.num-bigint-dig]
opt-level = 3

# rusty-v8 needs at least -O1 to not miscompile
[profile.dev.package.v8]
opt-level = 1

[profile.release.package.async-compression]
opt-level = 3
[profile.release.package.base64-simd]
opt-level = 3
[profile.release.package.brotli]
opt-level = 3
[profile.release.package.brotli-decompressor]
opt-level = 3
[profile.release.package.bytes]
opt-level = 3
[profile.release.package.deno_bench_util]
opt-level = 3
[profile.release.package.deno_broadcast_channel]
opt-level = 3
[profile.release.package.deno_core]
opt-level = 3
[profile.release.package.deno_crypto]
opt-level = 3
[profile.release.package.deno_fetch]
opt-level = 3
[profile.release.package.deno_ffi]
opt-level = 3
[profile.release.package.deno_http]
opt-level = 3
[profile.release.package.deno_napi]
opt-level = 3
[profile.release.package.deno_net]
opt-level = 3
[profile.release.package.deno_node]
opt-level = 3
[profile.release.package.deno_runtime]
opt-level = 3
[profile.release.package.deno_tls]
opt-level = 3
[profile.release.package.deno_url]
opt-level = 3
[profile.release.package.deno_web]
opt-level = 3
[profile.release.package.deno_websocket]
opt-level = 3
[profile.release.package.fastwebsockets]
opt-level = 3
[profile.release.package.flate2]
opt-level = 3
[profile.release.package.futures-util]
opt-level = 3
[profile.release.package.futures-io]
opt-level = 3
[profile.release.package.futures-channel]
opt-level = 3
[profile.release.package.futures-sink]
opt-level = 3
[profile.release.package.futures-task]
opt-level = 3
[profile.release.package.futures-core]
opt-level = 3
[profile.release.package.hyper]
opt-level = 3
[profile.release.package.miniz_oxide]
opt-level = 3
[profile.release.package.num-bigint-dig]
opt-level = 3
[profile.release.package.rand]
opt-level = 3
[profile.release.package.serde]
opt-level = 3
[profile.release.package.serde_v8]
opt-level = 3
[profile.release.package.libsui]
opt-level = 3
[profile.release.package.test_napi]
opt-level = 3
[profile.release.package.tokio]
opt-level = 3
[profile.release.package.url]
opt-level = 3
[profile.release.package.v8]
opt-level = 3
[profile.release.package.zstd]
opt-level = 3
[profile.release.package.zstd-sys]
opt-level = 3
[profile.release.package.http]
opt-level = 3
[profile.release.package.http-body]
opt-level = 3
[profile.release.package.httparse]
opt-level = 3
[profile.release.package.mio]
opt-level = 3
[profile.release.package.fnv]
opt-level = 3
[profile.release.package.hyper-util]
opt-level = 3
[profile.release.package.httpdate]
opt-level = 3
[profile.release.package.deno_unsync]
opt-level = 3<|MERGE_RESOLUTION|>--- conflicted
+++ resolved
@@ -61,13 +61,9 @@
 deno_lint = "=0.74.0"
 deno_lockfile = "=0.25.0"
 deno_media_type = { version = "=0.2.8", features = ["module_specifier"] }
-<<<<<<< HEAD
 deno_native_certs = "0.3.0"
-deno_npm = "=0.30.2"
+deno_npm = "=0.30.3"
 deno_package_json = { version = "=0.6.0", default-features = false }
-=======
-deno_npm = "=0.30.3"
->>>>>>> e1010134
 deno_path_util = "=0.3.2"
 deno_semver = "=0.7.1"
 deno_task_shell = "=0.20.2"
