# Copyright 2018-2024 the Deno authors. All rights reserved. MIT license.

[workspace]
resolver = "2"
members = [
  "bench_util",
  "cli",
  "ext/broadcast_channel",
  "ext/cache",
  "ext/canvas",
  "ext/console",
  "ext/cron",
  "ext/crypto",
  "ext/fetch",
  "ext/ffi",
  "ext/fs",
  "ext/http",
  "ext/io",
  "ext/kv",
  "ext/napi",
  "ext/napi/sym",
  "ext/net",
  "ext/node",
  "ext/telemetry",
  "ext/url",
  "ext/web",
  "ext/webgpu",
  "ext/webidl",
  "ext/websocket",
  "ext/webstorage",
  "resolvers/deno",
  "resolvers/node",
  "runtime",
  "runtime/permissions",
  "tests",
  "tests/ffi",
  "tests/napi",
  "tests/util/server",
]
exclude = ["tests/util/std/hash/_wasm"]

[workspace.package]
authors = ["the Deno authors"]
edition = "2021"
license = "MIT"
repository = "https://github.com/denoland/deno"

[workspace.dependencies]
deno_ast = { version = "=0.43.3", features = ["transpiling"] }
deno_core = { version = "0.323.0" }

<<<<<<< HEAD
deno_bench_util = { version = "0.173.0", path = "./bench_util" }
# TODO(nayeemrmn): Use proper version when https://github.com/denoland/deno_config/pull/143 lands!
deno_config = { git = "https://github.com/denoland/deno_config.git", rev = "485e7a71f1057437d2a2c4adddbfbe348a812667", features = ["workspace", "sync"] }
=======
deno_bench_util = { version = "0.174.0", path = "./bench_util" }
deno_config = { version = "=0.39.2", features = ["workspace", "sync"] }
>>>>>>> 8626ec7c
deno_lockfile = "=0.23.1"
deno_media_type = { version = "0.2.0", features = ["module_specifier"] }
deno_npm = "=0.25.4"
deno_path_util = "=0.2.1"
deno_permissions = { version = "0.40.0", path = "./runtime/permissions" }
deno_runtime = { version = "0.189.0", path = "./runtime" }
deno_semver = "=0.5.16"
deno_terminal = "0.2.0"
napi_sym = { version = "0.110.0", path = "./ext/napi/sym" }
test_util = { package = "test_server", path = "./tests/util/server" }

denokv_proto = "0.8.4"
denokv_remote = "0.8.4"
# denokv_sqlite brings in bundled sqlite if we don't disable the default features
denokv_sqlite = { default-features = false, version = "0.8.4" }

# exts
deno_broadcast_channel = { version = "0.174.0", path = "./ext/broadcast_channel" }
deno_cache = { version = "0.112.0", path = "./ext/cache" }
deno_canvas = { version = "0.49.0", path = "./ext/canvas" }
deno_console = { version = "0.180.0", path = "./ext/console" }
deno_cron = { version = "0.60.0", path = "./ext/cron" }
deno_crypto = { version = "0.194.0", path = "./ext/crypto" }
deno_fetch = { version = "0.204.0", path = "./ext/fetch" }
deno_ffi = { version = "0.167.0", path = "./ext/ffi" }
deno_fs = { version = "0.90.0", path = "./ext/fs" }
deno_http = { version = "0.178.0", path = "./ext/http" }
deno_io = { version = "0.90.0", path = "./ext/io" }
deno_kv = { version = "0.88.0", path = "./ext/kv" }
deno_napi = { version = "0.111.0", path = "./ext/napi" }
deno_net = { version = "0.172.0", path = "./ext/net" }
deno_node = { version = "0.117.0", path = "./ext/node" }
deno_telemetry = { version = "0.2.0", path = "./ext/telemetry" }
deno_tls = { version = "0.167.0", path = "./ext/tls" }
deno_url = { version = "0.180.0", path = "./ext/url" }
deno_web = { version = "0.211.0", path = "./ext/web" }
deno_webgpu = { version = "0.147.0", path = "./ext/webgpu" }
deno_webidl = { version = "0.180.0", path = "./ext/webidl" }
deno_websocket = { version = "0.185.0", path = "./ext/websocket" }
deno_webstorage = { version = "0.175.0", path = "./ext/webstorage" }

# resolvers
deno_resolver = { version = "0.12.0", path = "./resolvers/deno" }
node_resolver = { version = "0.19.0", path = "./resolvers/node" }

aes = "=0.8.3"
anyhow = "1.0.57"
async-trait = "0.1.73"
base32 = "=0.5.1"
base64 = "0.21.7"
bencher = "0.1"
boxed_error = "0.2.2"
brotli = "6.0.0"
bytes = "1.4.0"
cache_control = "=0.2.0"
cbc = { version = "=0.1.2", features = ["alloc"] }
# Note: Do not use the "clock" feature of chrono, as it links us to CoreFoundation on macOS.
#       Instead use util::time::utc_now()
chrono = { version = "0.4", default-features = false, features = ["std", "serde"] }
color-print = "0.3.5"
console_static_text = "=0.8.1"
dashmap = "5.5.3"
data-encoding = "2.3.3"
data-url = "=0.3.0"
deno_cache_dir = "=0.13.2"
deno_package_json = { version = "0.1.2", default-features = false }
dlopen2 = "0.6.1"
ecb = "=0.1.2"
elliptic-curve = { version = "0.13.4", features = ["alloc", "arithmetic", "ecdh", "std", "pem", "jwk"] }
encoding_rs = "=0.8.33"
fast-socks5 = "0.9.6"
faster-hex = "0.9"
fastwebsockets = { version = "0.8", features = ["upgrade", "unstable-split"] }
filetime = "0.2.16"
flate2 = { version = "1.0.30", default-features = false }
fs3 = "0.5.0"
futures = "0.3.21"
glob = "0.3.1"
h2 = "0.4.4"
hickory-resolver = { version = "0.24", features = ["tokio-runtime", "serde-config"] }
http = "1.0"
http-body = "1.0"
http-body-util = "0.1.2"
http_v02 = { package = "http", version = "0.2.9" }
httparse = "1.8.0"
hyper = { version = "1.4.1", features = ["full"] }
hyper-rustls = { version = "0.27.2", default-features = false, features = ["http1", "http2", "tls12", "ring"] }
hyper-util = { version = "=0.1.7", features = ["tokio", "client", "client-legacy", "server", "server-auto"] }
hyper_v014 = { package = "hyper", version = "0.14.26", features = ["runtime", "http1"] }
indexmap = { version = "2", features = ["serde"] }
ipnet = "2.3"
jsonc-parser = { version = "=0.26.2", features = ["serde"] }
lazy-regex = "3"
libc = "0.2.126"
libz-sys = { version = "1.1.20", default-features = false }
log = { version = "0.4.20", features = ["kv"] }
lsp-types = "=0.97.0" # used by tower-lsp and "proposed" feature is unstable in patch releases
memmem = "0.1.1"
monch = "=0.5.0"
notify = "=6.1.1"
num-bigint = { version = "0.4", features = ["rand"] }
once_cell = "1.17.1"
os_pipe = { version = "=1.1.5", features = ["io_safety"] }
p224 = { version = "0.13.0", features = ["ecdh"] }
p256 = { version = "0.13.2", features = ["ecdh", "jwk"] }
p384 = { version = "0.13.0", features = ["ecdh", "jwk"] }
parking_lot = "0.12.0"
percent-encoding = "2.3.0"
phf = { version = "0.11", features = ["macros"] }
pin-project = "1.0.11" # don't pin because they yank crates from cargo
pretty_assertions = "=1.4.0"
prost = "0.13"
prost-build = "0.13"
rand = "=0.8.5"
regex = "^1.7.0"
reqwest = { version = "=0.12.5", default-features = false, features = ["rustls-tls", "stream", "gzip", "brotli", "socks", "json", "http2"] } # pinned because of https://github.com/seanmonstar/reqwest/pull/1955
ring = "^0.17.0"
rusqlite = { version = "0.32.0", features = ["unlock_notify", "bundled"] }
rustls = { version = "0.23.11", default-features = false, features = ["logging", "std", "tls12", "ring"] }
rustls-pemfile = "2"
rustls-tokio-stream = "=0.3.0"
rustls-webpki = "0.102"
rustyline = "=13.0.0"
saffron = "=0.1.0"
scopeguard = "1.2.0"
sec1 = "0.7"
serde = { version = "1.0.149", features = ["derive"] }
serde_bytes = "0.11"
serde_json = "1.0.85"
serde_repr = "=0.1.16"
sha1 = { version = "0.10.6", features = ["oid"] }
sha2 = { version = "0.10.8", features = ["oid"] }
signature = "2.1"
slab = "0.4"
smallvec = "1.8"
socket2 = { version = "0.5.3", features = ["all"] }
spki = "0.7.2"
tar = "=0.4.40"
tempfile = "3.4.0"
termcolor = "1.1.3"
thiserror = "1.0.61"
tokio = { version = "1.36.0", features = ["full"] }
tokio-metrics = { version = "0.3.0", features = ["rt"] }
tokio-rustls = { version = "0.26.0", default-features = false, features = ["ring", "tls12"] }
tokio-socks = "0.5.1"
tokio-util = "0.7.4"
tower = { version = "0.4.13", default-features = false, features = ["util"] }
tower-http = { version = "0.6.1", features = ["decompression-br", "decompression-gzip"] }
tower-lsp = { package = "deno_tower_lsp", version = "0.1.0", features = ["proposed"] }
tower-service = "0.3.2"
twox-hash = "=1.6.3"
url = { version = "2.5", features = ["serde", "expose_internals"] }
uuid = { version = "1.3.0", features = ["v4"] }
webpki-root-certs = "0.26.5"
webpki-roots = "0.26"
which = "4.2.5"
yoke = { version = "0.7.4", features = ["derive"] }
zeromq = { version = "=0.4.1", default-features = false, features = ["tcp-transport", "tokio-runtime"] }
zstd = "=0.12.4"

opentelemetry = "0.27.0"
opentelemetry-http = "0.27.0"
opentelemetry-otlp = { version = "0.27.0", features = ["logs", "http-proto", "http-json"] }
opentelemetry-semantic-conventions = { version = "0.27.0", features = ["semconv_experimental"] }
opentelemetry_sdk = "0.27.0"

# crypto
hkdf = "0.12.3"
rsa = { version = "0.9.3", default-features = false, features = ["std", "pem", "hazmat"] } # hazmat needed for PrehashSigner in ext/node

# webgpu
raw-window-handle = "0.6.0"
wgpu-core = "0.21.1"
wgpu-types = "0.20"

# macros
quote = "1"
syn = { version = "2", features = ["full", "extra-traits"] }

# unix
nix = "=0.27.1"

# windows deps
junction = "=0.2.0"
winapi = "=0.3.9"
windows-sys = { version = "0.52.0", features = ["Win32_Foundation", "Win32_Media", "Win32_Storage_FileSystem", "Win32_System_IO", "Win32_System_WindowsProgramming", "Wdk", "Wdk_System", "Wdk_System_SystemInformation", "Win32_Security", "Win32_System_Pipes", "Wdk_Storage_FileSystem", "Win32_System_Registry", "Win32_System_Kernel"] }
winres = "=0.1.12"

[profile.release]
codegen-units = 1
incremental = true
lto = true
opt-level = 'z' # Optimize for size

# Build release with debug symbols: cargo build --profile=release-with-debug
[profile.release-with-debug]
inherits = "release"
debug = true

# Faster to compile than `release` but with similar performance.
[profile.release-lite]
inherits = "release"
codegen-units = 128
lto = "thin"

# Key generation is too slow on `debug`
[profile.dev.package.num-bigint-dig]
opt-level = 3

# rusty-v8 needs at least -O1 to not miscompile
[profile.dev.package.v8]
opt-level = 1

[profile.release.package.async-compression]
opt-level = 3
[profile.release.package.base64-simd]
opt-level = 3
[profile.release.package.brotli]
opt-level = 3
[profile.release.package.brotli-decompressor]
opt-level = 3
[profile.release.package.bytes]
opt-level = 3
[profile.release.package.deno_bench_util]
opt-level = 3
[profile.release.package.deno_broadcast_channel]
opt-level = 3
[profile.release.package.deno_core]
opt-level = 3
[profile.release.package.deno_crypto]
opt-level = 3
[profile.release.package.deno_fetch]
opt-level = 3
[profile.release.package.deno_ffi]
opt-level = 3
[profile.release.package.deno_http]
opt-level = 3
[profile.release.package.deno_napi]
opt-level = 3
[profile.release.package.deno_net]
opt-level = 3
[profile.release.package.deno_node]
opt-level = 3
[profile.release.package.deno_runtime]
opt-level = 3
[profile.release.package.deno_tls]
opt-level = 3
[profile.release.package.deno_url]
opt-level = 3
[profile.release.package.deno_web]
opt-level = 3
[profile.release.package.deno_websocket]
opt-level = 3
[profile.release.package.fastwebsockets]
opt-level = 3
[profile.release.package.flate2]
opt-level = 3
[profile.release.package.futures-util]
opt-level = 3
[profile.release.package.hyper]
opt-level = 3
[profile.release.package.miniz_oxide]
opt-level = 3
[profile.release.package.num-bigint-dig]
opt-level = 3
[profile.release.package.rand]
opt-level = 3
[profile.release.package.serde]
opt-level = 3
[profile.release.package.serde_v8]
opt-level = 3
[profile.release.package.libsui]
opt-level = 3
[profile.release.package.test_napi]
opt-level = 3
[profile.release.package.tokio]
opt-level = 3
[profile.release.package.url]
opt-level = 3
[profile.release.package.v8]
opt-level = 3
[profile.release.package.zstd]
opt-level = 3
[profile.release.package.zstd-sys]
opt-level = 3<|MERGE_RESOLUTION|>--- conflicted
+++ resolved
@@ -49,14 +49,9 @@
 deno_ast = { version = "=0.43.3", features = ["transpiling"] }
 deno_core = { version = "0.323.0" }
 
-<<<<<<< HEAD
-deno_bench_util = { version = "0.173.0", path = "./bench_util" }
+deno_bench_util = { version = "0.174.0", path = "./bench_util" }
 # TODO(nayeemrmn): Use proper version when https://github.com/denoland/deno_config/pull/143 lands!
 deno_config = { git = "https://github.com/denoland/deno_config.git", rev = "485e7a71f1057437d2a2c4adddbfbe348a812667", features = ["workspace", "sync"] }
-=======
-deno_bench_util = { version = "0.174.0", path = "./bench_util" }
-deno_config = { version = "=0.39.2", features = ["workspace", "sync"] }
->>>>>>> 8626ec7c
 deno_lockfile = "=0.23.1"
 deno_media_type = { version = "0.2.0", features = ["module_specifier"] }
 deno_npm = "=0.25.4"
