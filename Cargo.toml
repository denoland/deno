--- conflicted
+++ resolved
@@ -111,11 +111,7 @@
 fast-socks5 = "0.9.6"
 faster-hex = "0.9"
 fastwebsockets = { version = "0.8", features = ["upgrade", "unstable-split"] }
-<<<<<<< HEAD
 filetime = "0.2.23"
-=======
-filetime = "0.2.16"
->>>>>>> 218ee1b1
 flate2 = { version = "1.0.30", default-features = false }
 fs3 = "0.5.0"
 futures = "0.3.30"
@@ -128,13 +124,8 @@
 httparse = "1.9.4"
 hyper = { version = "1.4.1", features = ["full"] }
 hyper-rustls = { version = "0.27.2", default-features = false, features = ["http1", "http2", "tls12", "ring"] }
-<<<<<<< HEAD
-hyper-util = { version = "=0.1.6", features = ["tokio", "client", "client-legacy", "server", "server-auto"] }
+hyper-util = { version = "=0.1.7", features = ["tokio", "client", "client-legacy", "server", "server-auto"] }
 hyper_v014 = { package = "hyper", version = "0.14.30", features = ["runtime", "http1"] }
-=======
-hyper-util = { version = "=0.1.7", features = ["tokio", "client", "client-legacy", "server", "server-auto"] }
-hyper_v014 = { package = "hyper", version = "0.14.26", features = ["runtime", "http1"] }
->>>>>>> 218ee1b1
 indexmap = { version = "2", features = ["serde"] }
 ipnet = "2.9"
 jsonc-parser = { version = "=0.23.0", features = ["serde"] }
