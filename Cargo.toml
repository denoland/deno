--- conflicted
+++ resolved
@@ -80,34 +80,6 @@
 denokv_sqlite = { default-features = false, version = "0.10.0" }
 
 # exts
-<<<<<<< HEAD
-deno_broadcast_channel = { version = "0.196.0", path = "./ext/broadcast_channel" }
-deno_cache = { version = "0.134.0", path = "./ext/cache" }
-deno_canvas = { version = "0.71.0", path = "./ext/canvas" }
-deno_console = { version = "0.202.0", path = "./ext/console" }
-deno_cron = { version = "0.82.0", path = "./ext/cron" }
-deno_crypto = { version = "0.216.0", path = "./ext/crypto" }
-deno_fetch = { version = "0.226.0", path = "./ext/fetch" }
-deno_ffi = { version = "0.189.0", path = "./ext/ffi" }
-deno_fs = { version = "0.112.0", path = "./ext/fs" }
-deno_geometry = { version = "0.1.0", path = "./ext/geometry" }
-deno_http = { version = "0.200.0", path = "./ext/http" }
-deno_io = { version = "0.112.0", path = "./ext/io" }
-deno_kv = { version = "0.110.0", path = "./ext/kv" }
-deno_napi = { version = "0.133.0", path = "./ext/napi" }
-deno_net = { version = "0.194.0", path = "./ext/net" }
-deno_node = { version = "0.140.0", path = "./ext/node" }
-deno_os = { version = "0.19.0", path = "./ext/os" }
-deno_process = { version = "0.17.0", path = "./ext/process" }
-deno_telemetry = { version = "0.24.0", path = "./ext/telemetry" }
-deno_tls = { version = "0.189.0", path = "./ext/tls" }
-deno_url = { version = "0.202.0", path = "./ext/url" }
-deno_web = { version = "0.233.0", path = "./ext/web" }
-deno_webgpu = { version = "0.169.0", path = "./ext/webgpu" }
-deno_webidl = { version = "0.202.0", path = "./ext/webidl" }
-deno_websocket = { version = "0.207.0", path = "./ext/websocket" }
-deno_webstorage = { version = "0.197.0", path = "./ext/webstorage" }
-=======
 deno_broadcast_channel = { version = "0.197.0", path = "./ext/broadcast_channel" }
 deno_cache = { version = "0.135.0", path = "./ext/cache" }
 deno_canvas = { version = "0.72.0", path = "./ext/canvas" }
@@ -117,6 +89,7 @@
 deno_fetch = { version = "0.227.0", path = "./ext/fetch" }
 deno_ffi = { version = "0.190.0", path = "./ext/ffi" }
 deno_fs = { version = "0.113.0", path = "./ext/fs" }
+deno_geometry = { version = "0.1.0", path = "./ext/geometry" }
 deno_http = { version = "0.201.0", path = "./ext/http" }
 deno_io = { version = "0.113.0", path = "./ext/io" }
 deno_kv = { version = "0.111.0", path = "./ext/kv" }
@@ -133,7 +106,6 @@
 deno_webidl = { version = "0.203.0", path = "./ext/webidl" }
 deno_websocket = { version = "0.208.0", path = "./ext/websocket" }
 deno_webstorage = { version = "0.198.0", path = "./ext/webstorage" }
->>>>>>> ace8d2ef
 denort_helper = { version = "0.1.0", path = "./ext/rt_helper" }
 
 # workspace libraries
