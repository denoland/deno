# Copyright 2018-2023 the Deno authors. All rights reserved. MIT license.

[workspace]
resolver = "2"
members = [
  "bench_util",
  "cli",
  "cli/napi/sym",
  "runtime",
  "test_ffi",
  "test_napi",
  "test_util",
  "ext/broadcast_channel",
  "ext/cache",
  "ext/console",
  "ext/crypto",
  "ext/fetch",
  "ext/ffi",
  "ext/fs",
  "ext/http",
  "ext/io",
  "ext/kv",
  "ext/net",
  "ext/node",
  "ext/url",
  "ext/web",
  "ext/webidl",
  "ext/websocket",
  "ext/webstorage",
  "ext/napi",
]
exclude = ["test_util/std/hash/_wasm"]

[workspace.package]
authors = ["the Deno authors"]
edition = "2021"
license = "MIT"
repository = "https://github.com/denoland/deno"

[workspace.dependencies]
<<<<<<< HEAD
deno_ast = { version = "0.30.2", features = ["transpiling"] }
deno_core = { git = "https://github.com/denoland/deno_core", rev = "792821339be0789e2561dd58a73b345109467407" }
=======
deno_ast = { version = "0.31.0", features = ["transpiling"] }
deno_core = { version = "0.222.0" }
>>>>>>> bc53b588

deno_runtime = { version = "0.129.0", path = "./runtime" }
napi_sym = { version = "0.51.0", path = "./cli/napi/sym" }
deno_bench_util = { version = "0.115.0", path = "./bench_util" }
test_util = { path = "./test_util" }
deno_lockfile = "0.17.1"
deno_media_type = { version = "0.1.1", features = ["module_specifier"] }

# exts
deno_broadcast_channel = { version = "0.115.0", path = "./ext/broadcast_channel" }
deno_cache = { version = "0.53.0", path = "./ext/cache" }
deno_console = { version = "0.121.0", path = "./ext/console" }
deno_crypto = { version = "0.135.0", path = "./ext/crypto" }
deno_fetch = { version = "0.145.0", path = "./ext/fetch" }
deno_ffi = { version = "0.108.0", path = "./ext/ffi" }
deno_fs = { version = "0.31.0", path = "./ext/fs" }
deno_http = { version = "0.116.0", path = "./ext/http" }
deno_io = { version = "0.31.0", path = "./ext/io" }
deno_net = { version = "0.113.0", path = "./ext/net" }
deno_node = { version = "0.58.0", path = "./ext/node" }
deno_kv = { version = "0.29.0", path = "./ext/kv" }
deno_tls = { version = "0.108.0", path = "./ext/tls" }
deno_url = { version = "0.121.0", path = "./ext/url" }
deno_web = { version = "0.152.0", path = "./ext/web" }
deno_webidl = { version = "0.121.0", path = "./ext/webidl" }
deno_websocket = { version = "0.126.0", path = "./ext/websocket" }
deno_webstorage = { version = "0.116.0", path = "./ext/webstorage" }
deno_napi = { version = "0.51.0", path = "./ext/napi" }

aes = "=0.8.3"
anyhow = "1.0.57"
async-trait = "0.1.73"
# TODO(mmastrac): Requires code changes to bump
base64 = "=0.13.1"
bencher = "0.1"
brotli = "3.3.4"
bytes = "1.4.0"
cache_control = "=0.2.0"
cbc = { version = "=0.1.2", features = ["alloc"] }
chrono = { version = "0.4", default-features = false, features = ["std", "serde", "clock"] }
console_static_text = "=0.8.1"
data-url = "=0.3.0"
data-encoding = "2.3.3"
dlopen = "0.1.8"
encoding_rs = "=0.8.33"
ecb = "=0.1.2"
fastwebsockets = "=0.4.4"
filetime = "0.2.16"
flate2 = { version = "1.0.26", features = ["zlib-ng"], default-features = false }
fs3 = "0.5.0"
futures = "0.3.21"
glob = "0.3.1"
hex = "0.4"
http = "0.2.9"
h2 = "0.3.17"
httparse = "1.8.0"
hyper = { version = "0.14.26", features = ["runtime", "http1"] }
# TODO(mmastrac): indexmap 2.0 will require multiple synchronized changes
indexmap1 = { package = "indexmap", version = "1", features = ["serde"] }
indexmap = { version = "2", features = ["serde"] }
libc = "0.2.126"
log = "=0.4.20"
lsp-types = "=0.94.1" # used by tower-lsp and "proposed" feature is unstable in patch releases
memmem = "0.1.1"
monch = "=0.4.3"
notify = "=5.0.0"
num-bigint = { version = "0.4", features = ["rand"] }
once_cell = "1.17.1"
os_pipe = "=1.1.4"
parking_lot = "0.12.0"
percent-encoding = "=2.3.0"
pin-project = "1.0.11" # don't pin because they yank crates from cargo
pretty_assertions = "=1.4.0"
prost = "0.11"
prost-build = "0.11"
rand = "=0.8.5"
regex = "^1.7.0"
lazy-regex = "3"
reqwest = { version = "0.11.20", default-features = false, features = ["rustls-tls", "stream", "gzip", "brotli", "socks", "json"] }
ring = "=0.16.20"
rusqlite = { version = "=0.29.0", features = ["unlock_notify", "bundled"] }
rustls = "0.21.0"
rustls-pemfile = "1.0.0"
rustls-webpki = "0.101.4"
rustls-native-certs = "0.6.2"
webpki-roots = "0.25.2"
scopeguard = "1.2.0"
serde = { version = "1.0.149", features = ["derive"] }
serde_bytes = "0.11"
serde_json = "1.0.85"
serde_repr = "=0.1.16"
sha2 = { version = "0.10.6", features = ["oid"] }
signature = "=1.6.4"
slab = "0.4"
smallvec = "1.8"
socket2 = { version = "0.5.3", features = ["all"] }
tar = "=0.4.40"
tempfile = "3.4.0"
termcolor = "1.1.3"
thiserror = "1.0.40"
tokio = { version = "1.28.1", features = ["full"] }
tokio-metrics = { version = "0.3.0", features = ["rt"] }
tokio-rustls = "0.24.0"
tokio-util = "0.7.4"
tower-lsp = { version = "=0.20.0", features = ["proposed"] }
url = { version = "2.3.1", features = ["serde", "expose_internals"] }
uuid = { version = "1.3.0", features = ["v4"] }
zstd = "=0.12.4"
elliptic-curve = { version = "0.13.4", features = ["alloc", "arithmetic", "ecdh", "std", "pem"] }
p224 = { version = "0.13.0", features = ["ecdh"] }
p256 = { version = "0.13.2", features = ["ecdh"] }
p384 = { version = "0.13.0", features = ["ecdh"] }

# crypto
rsa = { version = "0.7.0", default-features = false, features = ["std", "pem", "hazmat"] } # hazmat needed for PrehashSigner in ext/node
hkdf = "0.12.3"

# macros
proc-macro2 = "1"
quote = "1"
syn = { version = "2", features = ["full", "extra-traits"] }

# unix
nix = "=0.26.2"

# windows deps
fwdansi = "=1.1.0"
winres = "=0.1.12"
winapi = "=0.3.9"
windows-sys = { version = "0.48.0", features = ["Win32_Media"] }

# NB: the `bench` and `release` profiles must remain EXACTLY the same.
[profile.release]
codegen-units = 1
incremental = true
lto = true
opt-level = 'z' # Optimize for size

# Build release with debug symbols: cargo build --profile=release-with-debug
[profile.release-with-debug]
inherits = "release"
debug = true

# NB: the `bench` and `release` profiles must remain EXACTLY the same.
[profile.bench]
codegen-units = 1
incremental = true
lto = true
opt-level = 'z' # Optimize for size

# Key generation is too slow on `debug`
[profile.dev.package.num-bigint-dig]
opt-level = 3

# Optimize these packages for performance.
# NB: the `bench` and `release` profiles must remain EXACTLY the same.
[profile.bench.package.rand]
opt-level = 3
[profile.bench.package.flate2]
opt-level = 3
[profile.bench.package.brotli]
opt-level = 3
[profile.bench.package.miniz_oxide]
opt-level = 3
[profile.bench.package.async-compression]
opt-level = 3
[profile.bench.package.brotli-decompressor]
opt-level = 3
[profile.bench.package.deno_bench_util]
opt-level = 3
[profile.bench.package.deno_core]
opt-level = 3
[profile.bench.package.deno_runtime]
opt-level = 3
[profile.bench.package.deno_http]
opt-level = 3
[profile.bench.package.deno_web]
opt-level = 3
[profile.bench.package.deno_broadcast_channel]
opt-level = 3
[profile.bench.package.deno_fetch]
opt-level = 3
[profile.bench.package.deno_ffi]
opt-level = 3
[profile.bench.package.deno_tls]
opt-level = 3
[profile.bench.package.deno_websocket]
opt-level = 3
[profile.bench.package.deno_net]
opt-level = 3
[profile.bench.package.deno_crypto]
opt-level = 3
[profile.bench.package.deno_node]
opt-level = 3
[profile.bench.package.num-bigint-dig]
opt-level = 3
[profile.bench.package.v8]
opt-level = 3
[profile.bench.package.serde_v8]
opt-level = 3
[profile.bench.package.serde]
opt-level = 3
[profile.bench.package.deno_url]
opt-level = 3
[profile.bench.package.url]
opt-level = 3
[profile.bench.package.bytes]
opt-level = 3
[profile.bench.package.futures-util]
opt-level = 3
[profile.bench.package.hyper]
opt-level = 3
[profile.bench.package.tokio]
opt-level = 3
[profile.bench.package.zstd]
opt-level = 3
[profile.bench.package.zstd-sys]
opt-level = 3
[profile.bench.package.base64-simd]
opt-level = 3

# NB: the `bench` and `release` profiles must remain EXACTLY the same.
[profile.release.package.rand]
opt-level = 3
[profile.release.package.flate2]
opt-level = 3
[profile.release.package.brotli]
opt-level = 3
[profile.release.package.miniz_oxide]
opt-level = 3
[profile.release.package.async-compression]
opt-level = 3
[profile.release.package.brotli-decompressor]
opt-level = 3
[profile.release.package.deno_bench_util]
opt-level = 3
[profile.release.package.deno_core]
opt-level = 3
[profile.release.package.deno_runtime]
opt-level = 3
[profile.release.package.deno_http]
opt-level = 3
[profile.release.package.deno_net]
opt-level = 3
[profile.release.package.deno_web]
opt-level = 3
[profile.release.package.deno_crypto]
opt-level = 3
[profile.release.package.deno_node]
opt-level = 3
[profile.release.package.deno_broadcast_channel]
opt-level = 3
[profile.release.package.deno_fetch]
opt-level = 3
[profile.release.package.deno_ffi]
opt-level = 3
[profile.release.package.deno_tls]
opt-level = 3
[profile.release.package.deno_websocket]
opt-level = 3
[profile.release.package.deno_napi]
opt-level = 3
[profile.release.package.test_napi]
opt-level = 3
[profile.release.package.num-bigint-dig]
opt-level = 3
[profile.release.package.v8]
opt-level = 3
[profile.release.package.serde_v8]
opt-level = 3
[profile.release.package.serde]
opt-level = 3
[profile.release.package.deno_url]
opt-level = 3
[profile.release.package.url]
opt-level = 3
[profile.release.package.bytes]
opt-level = 3
[profile.release.package.futures-util]
opt-level = 3
[profile.release.package.hyper]
opt-level = 3
[profile.release.package.tokio]
opt-level = 3
[profile.release.package.zstd]
opt-level = 3
[profile.release.package.zstd-sys]
opt-level = 3
[profile.release.package.base64-simd]
opt-level = 3<|MERGE_RESOLUTION|>--- conflicted
+++ resolved
@@ -38,13 +38,8 @@
 repository = "https://github.com/denoland/deno"
 
 [workspace.dependencies]
-<<<<<<< HEAD
-deno_ast = { version = "0.30.2", features = ["transpiling"] }
+deno_ast = { version = "0.31.0", features = ["transpiling"] }
 deno_core = { git = "https://github.com/denoland/deno_core", rev = "792821339be0789e2561dd58a73b345109467407" }
-=======
-deno_ast = { version = "0.31.0", features = ["transpiling"] }
-deno_core = { version = "0.222.0" }
->>>>>>> bc53b588
 
 deno_runtime = { version = "0.129.0", path = "./runtime" }
 napi_sym = { version = "0.51.0", path = "./cli/napi/sym" }
