# Copyright 2018-2025 the Deno authors. MIT license.

[workspace]
resolver = "2"
members = [
  "bench_util",
  "cli",
  "ext/broadcast_channel",
  "ext/cache",
  "ext/canvas",
  "ext/console",
  "ext/cron",
  "ext/crypto",
  "ext/fetch",
  "ext/ffi",
  "ext/fs",
  "ext/geometry",
  "ext/http",
  "ext/io",
  "ext/kv",
  "ext/napi",
  "ext/napi/sym",
  "ext/net",
  "ext/node",
  "ext/telemetry",
  "ext/url",
  "ext/web",
  "ext/webgpu",
  "ext/webidl",
  "ext/websocket",
  "ext/webstorage",
  "resolvers/deno",
  "resolvers/node",
  "resolvers/npm_cache",
  "runtime",
  "runtime/permissions",
  "tests",
  "tests/ffi",
  "tests/napi",
  "tests/util/server",
]
exclude = ["tests/util/std/hash/_wasm"]

[workspace.package]
authors = ["the Deno authors"]
edition = "2021"
license = "MIT"
repository = "https://github.com/denoland/deno"

[workspace.dependencies]
deno_ast = { version = "=0.44.0", features = ["transpiling"] }
<<<<<<< HEAD
deno_core = { version = "0.328.0" }
=======
deno_core = { version = "0.330.0" }
>>>>>>> 70c822bf

deno_bench_util = { version = "0.179.0", path = "./bench_util" }
deno_config = { version = "=0.43.0", features = ["workspace", "sync"] }
deno_lockfile = "=0.24.0"
deno_media_type = { version = "0.2.3", features = ["module_specifier"] }
deno_npm = "=0.27.0"
deno_path_util = "=0.3.0"
deno_permissions = { version = "0.44.0", path = "./runtime/permissions" }
deno_runtime = { version = "0.193.0", path = "./runtime" }
deno_semver = "=0.7.1"
deno_terminal = "0.2.0"
napi_sym = { version = "0.115.0", path = "./ext/napi/sym" }
test_util = { package = "test_server", path = "./tests/util/server" }

denokv_proto = "0.9.0"
denokv_remote = "0.9.0"
# denokv_sqlite brings in bundled sqlite if we don't disable the default features
denokv_sqlite = { default-features = false, version = "0.9.0" }

# exts
<<<<<<< HEAD
deno_broadcast_channel = { version = "0.178.0", path = "./ext/broadcast_channel" }
deno_cache = { version = "0.116.0", path = "./ext/cache" }
deno_canvas = { version = "0.53.0", path = "./ext/canvas" }
deno_console = { version = "0.184.0", path = "./ext/console" }
deno_cron = { version = "0.64.0", path = "./ext/cron" }
deno_crypto = { version = "0.198.0", path = "./ext/crypto" }
deno_fetch = { version = "0.208.0", path = "./ext/fetch" }
deno_ffi = { version = "0.171.0", path = "./ext/ffi" }
deno_fs = { version = "0.94.0", path = "./ext/fs" }
deno_geometry = { version = "0.1.0", path = "./ext/geometry" }
deno_http = { version = "0.182.0", path = "./ext/http" }
deno_io = { version = "0.94.0", path = "./ext/io" }
deno_kv = { version = "0.92.0", path = "./ext/kv" }
deno_napi = { version = "0.115.0", path = "./ext/napi" }
deno_net = { version = "0.176.0", path = "./ext/net" }
deno_node = { version = "0.122.0", path = "./ext/node" }
deno_telemetry = { version = "0.6.0", path = "./ext/telemetry" }
deno_tls = { version = "0.171.0", path = "./ext/tls" }
deno_url = { version = "0.184.0", path = "./ext/url" }
deno_web = { version = "0.215.0", path = "./ext/web" }
deno_webgpu = { version = "0.151.0", path = "./ext/webgpu" }
deno_webidl = { version = "0.184.0", path = "./ext/webidl" }
deno_websocket = { version = "0.189.0", path = "./ext/websocket" }
deno_webstorage = { version = "0.179.0", path = "./ext/webstorage" }
=======
deno_broadcast_channel = { version = "0.179.0", path = "./ext/broadcast_channel" }
deno_cache = { version = "0.117.0", path = "./ext/cache" }
deno_canvas = { version = "0.54.0", path = "./ext/canvas" }
deno_console = { version = "0.185.0", path = "./ext/console" }
deno_cron = { version = "0.65.0", path = "./ext/cron" }
deno_crypto = { version = "0.199.0", path = "./ext/crypto" }
deno_fetch = { version = "0.209.0", path = "./ext/fetch" }
deno_ffi = { version = "0.172.0", path = "./ext/ffi" }
deno_fs = { version = "0.95.0", path = "./ext/fs" }
deno_http = { version = "0.183.0", path = "./ext/http" }
deno_io = { version = "0.95.0", path = "./ext/io" }
deno_kv = { version = "0.93.0", path = "./ext/kv" }
deno_napi = { version = "0.116.0", path = "./ext/napi" }
deno_net = { version = "0.177.0", path = "./ext/net" }
deno_node = { version = "0.123.0", path = "./ext/node" }
deno_telemetry = { version = "0.7.0", path = "./ext/telemetry" }
deno_tls = { version = "0.172.0", path = "./ext/tls" }
deno_url = { version = "0.185.0", path = "./ext/url" }
deno_web = { version = "0.216.0", path = "./ext/web" }
deno_webgpu = { version = "0.152.0", path = "./ext/webgpu" }
deno_webidl = { version = "0.185.0", path = "./ext/webidl" }
deno_websocket = { version = "0.190.0", path = "./ext/websocket" }
deno_webstorage = { version = "0.180.0", path = "./ext/webstorage" }
>>>>>>> 70c822bf

# resolvers
deno_npm_cache = { version = "0.4.0", path = "./resolvers/npm_cache" }
deno_resolver = { version = "0.16.0", path = "./resolvers/deno" }
node_resolver = { version = "0.23.0", path = "./resolvers/node" }

aes = "=0.8.3"
anyhow = "1.0.57"
async-trait = "0.1.73"
base32 = "=0.5.1"
base64 = "0.21.7"
bencher = "0.1"
boxed_error = "0.2.3"
brotli = "6.0.0"
bytes = "1.4.0"
cache_control = "=0.2.0"
capacity_builder = "0.5.0"
cbc = { version = "=0.1.2", features = ["alloc"] }
# Note: Do not use the "clock" feature of chrono, as it links us to CoreFoundation on macOS.
#       Instead use util::time::utc_now()
chrono = { version = "0.4", default-features = false, features = ["std", "serde"] }
color-print = "0.3.5"
console_static_text = "=0.8.1"
dashmap = "5.5.3"
data-encoding = "2.3.3"
data-url = "=0.3.1"
deno_cache_dir = "=0.16.0"
deno_error = "=0.5.3"
deno_package_json = { version = "0.4.0", default-features = false }
deno_unsync = "0.4.2"
dlopen2 = "0.6.1"
ecb = "=0.1.2"
elliptic-curve = { version = "0.13.4", features = ["alloc", "arithmetic", "ecdh", "std", "pem", "jwk"] }
encoding_rs = "=0.8.33"
fast-socks5 = "0.9.6"
faster-hex = "0.9"
fastwebsockets = { version = "0.8", features = ["upgrade", "unstable-split"] }
filetime = "0.2.16"
flate2 = { version = "1.0.30", default-features = false }
fs3 = "0.5.0"
futures = "0.3.21"
glob = "0.3.1"
h2 = "0.4.4"
hickory-resolver = { version = "0.25.0-alpha.4", features = ["tokio-runtime", "serde"] }
http = "1.0"
http-body = "1.0"
http-body-util = "0.1.2"
http_v02 = { package = "http", version = "0.2.9" }
httparse = "1.8.0"
hyper = { version = "1.4.1", features = ["full"] }
hyper-rustls = { version = "0.27.2", default-features = false, features = ["http1", "http2", "tls12", "ring"] }
hyper-util = { version = "0.1.10", features = ["tokio", "client", "client-legacy", "server", "server-auto"] }
hyper_v014 = { package = "hyper", version = "0.14.26", features = ["runtime", "http1"] }
indexmap = { version = "2", features = ["serde"] }
ipnet = "2.3"
jsonc-parser = { version = "=0.26.2", features = ["serde"] }
lazy-regex = "3"
libc = "0.2.168"
libz-sys = { version = "1.1.20", default-features = false }
log = { version = "0.4.20", features = ["kv"] }
lsp-types = "=0.97.0" # used by tower-lsp and "proposed" feature is unstable in patch releases
memmem = "0.1.1"
monch = "=0.5.0"
notify = "=6.1.1"
num-bigint = { version = "0.4", features = ["rand"] }
once_cell = "1.17.1"
os_pipe = { version = "=1.1.5", features = ["io_safety"] }
p224 = { version = "0.13.0", features = ["ecdh"] }
p256 = { version = "0.13.2", features = ["ecdh", "jwk"] }
p384 = { version = "0.13.0", features = ["ecdh", "jwk"] }
parking_lot = "0.12.0"
percent-encoding = "2.3.0"
phf = { version = "0.11", features = ["macros"] }
pin-project = "1.0.11" # don't pin because they yank crates from cargo
pretty_assertions = "=1.4.0"
prost = "0.13"
prost-build = "0.13"
rand = "=0.8.5"
regex = "^1.7.0"
reqwest = { version = "=0.12.5", default-features = false, features = ["rustls-tls", "stream", "gzip", "brotli", "socks", "json", "http2"] } # pinned because of https://github.com/seanmonstar/reqwest/pull/1955
ring = "^0.17.0"
rusqlite = { version = "0.32.0", features = ["unlock_notify", "bundled"] }
rustls = { version = "0.23.11", default-features = false, features = ["logging", "std", "tls12", "ring"] }
rustls-pemfile = "2"
rustls-tokio-stream = "=0.3.0"
rustls-webpki = "0.102"
rustyline = "=13.0.0"
saffron = "=0.1.0"
scopeguard = "1.2.0"
sec1 = "0.7"
serde = { version = "1.0.149", features = ["derive"] }
serde_bytes = "0.11"
serde_json = "1.0.85"
serde_repr = "=0.1.16"
sha1 = { version = "0.10.6", features = ["oid"] }
sha2 = { version = "0.10.8", features = ["oid"] }
signature = "2.1"
slab = "0.4"
smallvec = "1.8"
socket2 = { version = "0.5.3", features = ["all"] }
spki = "0.7.2"
sys_traits = "=0.1.7"
tar = "=0.4.40"
tempfile = "3.4.0"
termcolor = "1.1.3"
thiserror = "2.0.3"
tokio = { version = "1.36.0", features = ["full"] }
tokio-metrics = { version = "0.3.0", features = ["rt"] }
tokio-rustls = { version = "0.26.0", default-features = false, features = ["ring", "tls12"] }
tokio-socks = "0.5.1"
tokio-util = "0.7.4"
tower = { version = "0.5.2", default-features = false, features = ["retry", "util"] }
tower-http = { version = "0.6.1", features = ["decompression-br", "decompression-gzip"] }
tower-lsp = { package = "deno_tower_lsp", version = "0.1.0", features = ["proposed"] }
tower-service = "0.3.2"
twox-hash = "=1.6.3"
url = { version = "2.5", features = ["serde", "expose_internals"] }
uuid = { version = "1.3.0", features = ["v4"] }
webpki-root-certs = "0.26.5"
webpki-roots = "0.26"
which = "6"
yoke = { version = "0.7.4", features = ["derive"] }
zeromq = { version = "=0.4.1", default-features = false, features = ["tcp-transport", "tokio-runtime"] }
zstd = "=0.12.4"

opentelemetry = "0.27.0"
opentelemetry-http = "0.27.0"
opentelemetry-otlp = { version = "0.27.0", features = ["logs", "http-proto", "http-json"] }
opentelemetry-semantic-conventions = { version = "0.27.0", features = ["semconv_experimental"] }
opentelemetry_sdk = "0.27.0"

# crypto
hkdf = "0.12.3"
rsa = { version = "0.9.3", default-features = false, features = ["std", "pem", "hazmat"] } # hazmat needed for PrehashSigner in ext/node

# geometry
nalgebra = { version = "0.33.2", default-features = false, features = ["std"] }

# webgpu
raw-window-handle = "0.6.0"
wgpu-core = "0.21.1"
wgpu-types = "0.20"

# macros
quote = "1"
syn = { version = "2", features = ["full", "extra-traits"] }

# unix
nix = "=0.27.1"

# windows deps
junction = "=1.2.0"
winapi = "=0.3.9"
windows-sys = { version = "0.59.0", features = ["Win32_Foundation", "Win32_Media", "Win32_Storage_FileSystem", "Win32_System_IO", "Win32_System_WindowsProgramming", "Wdk", "Wdk_System", "Wdk_System_SystemInformation", "Win32_Security", "Win32_System_Pipes", "Wdk_Storage_FileSystem", "Win32_System_Registry", "Win32_System_Kernel", "Win32_System_Threading", "Win32_UI", "Win32_UI_Shell"] }
winres = "=0.1.12"

[profile.release]
codegen-units = 1
incremental = true
lto = true
opt-level = 'z' # Optimize for size

# Build release with debug symbols: cargo build --profile=release-with-debug
[profile.release-with-debug]
inherits = "release"
debug = true

# Faster to compile than `release` but with similar performance.
[profile.release-lite]
inherits = "release"
codegen-units = 128
lto = "thin"

# Key generation is too slow on `debug`
[profile.dev.package.num-bigint-dig]
opt-level = 3

# rusty-v8 needs at least -O1 to not miscompile
[profile.dev.package.v8]
opt-level = 1

[profile.release.package.async-compression]
opt-level = 3
[profile.release.package.base64-simd]
opt-level = 3
[profile.release.package.brotli]
opt-level = 3
[profile.release.package.brotli-decompressor]
opt-level = 3
[profile.release.package.bytes]
opt-level = 3
[profile.release.package.deno_bench_util]
opt-level = 3
[profile.release.package.deno_broadcast_channel]
opt-level = 3
[profile.release.package.deno_core]
opt-level = 3
[profile.release.package.deno_crypto]
opt-level = 3
[profile.release.package.deno_fetch]
opt-level = 3
[profile.release.package.deno_ffi]
opt-level = 3
[profile.release.package.deno_geometry]
opt-level = 3
[profile.release.package.deno_http]
opt-level = 3
[profile.release.package.deno_napi]
opt-level = 3
[profile.release.package.deno_net]
opt-level = 3
[profile.release.package.deno_node]
opt-level = 3
[profile.release.package.deno_runtime]
opt-level = 3
[profile.release.package.deno_tls]
opt-level = 3
[profile.release.package.deno_url]
opt-level = 3
[profile.release.package.deno_web]
opt-level = 3
[profile.release.package.deno_websocket]
opt-level = 3
[profile.release.package.fastwebsockets]
opt-level = 3
[profile.release.package.flate2]
opt-level = 3
[profile.release.package.futures-util]
opt-level = 3
[profile.release.package.hyper]
opt-level = 3
[profile.release.package.miniz_oxide]
opt-level = 3
[profile.release.package.num-bigint-dig]
opt-level = 3
[profile.release.package.rand]
opt-level = 3
[profile.release.package.serde]
opt-level = 3
[profile.release.package.serde_v8]
opt-level = 3
[profile.release.package.libsui]
opt-level = 3
[profile.release.package.test_napi]
opt-level = 3
[profile.release.package.tokio]
opt-level = 3
[profile.release.package.url]
opt-level = 3
[profile.release.package.v8]
opt-level = 3
[profile.release.package.zstd]
opt-level = 3
[profile.release.package.zstd-sys]
opt-level = 3<|MERGE_RESOLUTION|>--- conflicted
+++ resolved
@@ -49,11 +49,7 @@
 
 [workspace.dependencies]
 deno_ast = { version = "=0.44.0", features = ["transpiling"] }
-<<<<<<< HEAD
-deno_core = { version = "0.328.0" }
-=======
 deno_core = { version = "0.330.0" }
->>>>>>> 70c822bf
 
 deno_bench_util = { version = "0.179.0", path = "./bench_util" }
 deno_config = { version = "=0.43.0", features = ["workspace", "sync"] }
@@ -74,32 +70,6 @@
 denokv_sqlite = { default-features = false, version = "0.9.0" }
 
 # exts
-<<<<<<< HEAD
-deno_broadcast_channel = { version = "0.178.0", path = "./ext/broadcast_channel" }
-deno_cache = { version = "0.116.0", path = "./ext/cache" }
-deno_canvas = { version = "0.53.0", path = "./ext/canvas" }
-deno_console = { version = "0.184.0", path = "./ext/console" }
-deno_cron = { version = "0.64.0", path = "./ext/cron" }
-deno_crypto = { version = "0.198.0", path = "./ext/crypto" }
-deno_fetch = { version = "0.208.0", path = "./ext/fetch" }
-deno_ffi = { version = "0.171.0", path = "./ext/ffi" }
-deno_fs = { version = "0.94.0", path = "./ext/fs" }
-deno_geometry = { version = "0.1.0", path = "./ext/geometry" }
-deno_http = { version = "0.182.0", path = "./ext/http" }
-deno_io = { version = "0.94.0", path = "./ext/io" }
-deno_kv = { version = "0.92.0", path = "./ext/kv" }
-deno_napi = { version = "0.115.0", path = "./ext/napi" }
-deno_net = { version = "0.176.0", path = "./ext/net" }
-deno_node = { version = "0.122.0", path = "./ext/node" }
-deno_telemetry = { version = "0.6.0", path = "./ext/telemetry" }
-deno_tls = { version = "0.171.0", path = "./ext/tls" }
-deno_url = { version = "0.184.0", path = "./ext/url" }
-deno_web = { version = "0.215.0", path = "./ext/web" }
-deno_webgpu = { version = "0.151.0", path = "./ext/webgpu" }
-deno_webidl = { version = "0.184.0", path = "./ext/webidl" }
-deno_websocket = { version = "0.189.0", path = "./ext/websocket" }
-deno_webstorage = { version = "0.179.0", path = "./ext/webstorage" }
-=======
 deno_broadcast_channel = { version = "0.179.0", path = "./ext/broadcast_channel" }
 deno_cache = { version = "0.117.0", path = "./ext/cache" }
 deno_canvas = { version = "0.54.0", path = "./ext/canvas" }
@@ -109,6 +79,7 @@
 deno_fetch = { version = "0.209.0", path = "./ext/fetch" }
 deno_ffi = { version = "0.172.0", path = "./ext/ffi" }
 deno_fs = { version = "0.95.0", path = "./ext/fs" }
+deno_geometry = { version = "0.1.0", path = "./ext/geometry" }
 deno_http = { version = "0.183.0", path = "./ext/http" }
 deno_io = { version = "0.95.0", path = "./ext/io" }
 deno_kv = { version = "0.93.0", path = "./ext/kv" }
@@ -123,7 +94,6 @@
 deno_webidl = { version = "0.185.0", path = "./ext/webidl" }
 deno_websocket = { version = "0.190.0", path = "./ext/websocket" }
 deno_webstorage = { version = "0.180.0", path = "./ext/webstorage" }
->>>>>>> 70c822bf
 
 # resolvers
 deno_npm_cache = { version = "0.4.0", path = "./resolvers/npm_cache" }
