--- conflicted
+++ resolved
@@ -79,34 +79,6 @@
 denokv_sqlite = { default-features = false, version = "0.10.0" }
 
 # exts
-<<<<<<< HEAD
-deno_broadcast_channel = { version = "0.193.0", path = "./ext/broadcast_channel" }
-deno_cache = { version = "0.131.0", path = "./ext/cache" }
-deno_canvas = { version = "0.68.0", path = "./ext/canvas" }
-deno_console = { version = "0.199.0", path = "./ext/console" }
-deno_cron = { version = "0.79.0", path = "./ext/cron" }
-deno_crypto = { version = "0.213.0", path = "./ext/crypto" }
-deno_fetch = { version = "0.223.0", path = "./ext/fetch" }
-deno_ffi = { version = "0.186.0", path = "./ext/ffi" }
-deno_fs = { version = "0.109.0", path = "./ext/fs" }
-deno_geometry = { version = "0.1.0", path = "./ext/geometry" }
-deno_http = { version = "0.197.0", path = "./ext/http" }
-deno_io = { version = "0.109.0", path = "./ext/io" }
-deno_kv = { version = "0.107.0", path = "./ext/kv" }
-deno_napi = { version = "0.130.0", path = "./ext/napi" }
-deno_net = { version = "0.191.0", path = "./ext/net" }
-deno_node = { version = "0.137.0", path = "./ext/node" }
-deno_os = { version = "0.16.0", path = "./ext/os" }
-deno_process = { version = "0.14.0", path = "./ext/process" }
-deno_telemetry = { version = "0.21.0", path = "./ext/telemetry" }
-deno_tls = { version = "0.186.0", path = "./ext/tls" }
-deno_url = { version = "0.199.0", path = "./ext/url" }
-deno_web = { version = "0.230.0", path = "./ext/web" }
-deno_webgpu = { version = "0.166.0", path = "./ext/webgpu" }
-deno_webidl = { version = "0.199.0", path = "./ext/webidl" }
-deno_websocket = { version = "0.204.0", path = "./ext/websocket" }
-deno_webstorage = { version = "0.194.0", path = "./ext/webstorage" }
-=======
 deno_broadcast_channel = { version = "0.196.0", path = "./ext/broadcast_channel" }
 deno_cache = { version = "0.134.0", path = "./ext/cache" }
 deno_canvas = { version = "0.71.0", path = "./ext/canvas" }
@@ -116,6 +88,7 @@
 deno_fetch = { version = "0.226.0", path = "./ext/fetch" }
 deno_ffi = { version = "0.189.0", path = "./ext/ffi" }
 deno_fs = { version = "0.112.0", path = "./ext/fs" }
+deno_geometry = { version = "0.1.0", path = "./ext/geometry" }
 deno_http = { version = "0.200.0", path = "./ext/http" }
 deno_io = { version = "0.112.0", path = "./ext/io" }
 deno_kv = { version = "0.110.0", path = "./ext/kv" }
@@ -133,7 +106,6 @@
 deno_websocket = { version = "0.207.0", path = "./ext/websocket" }
 deno_webstorage = { version = "0.197.0", path = "./ext/webstorage" }
 denort_helper = { version = "0.1.0", path = "./ext/rt_helper" }
->>>>>>> 5bee2922
 
 # workspace libraries
 deno_bench_util = { version = "0.196.0", path = "./bench_util" }
