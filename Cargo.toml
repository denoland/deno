--- conflicted
+++ resolved
@@ -237,11 +237,7 @@
 slab = "0.4"
 smallvec = "1.8"
 socket2 = { version = "0.5.3", features = ["all"] }
-<<<<<<< HEAD
-sys_traits = "=0.1.11"
-=======
 sys_traits = "=0.1.12"
->>>>>>> 32acf3a9
 tar = "=0.4.43"
 tempfile = "3.4.0"
 termcolor = "1.1.3"
