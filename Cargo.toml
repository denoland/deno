--- conflicted
+++ resolved
@@ -56,13 +56,9 @@
 deno_core = { version = "0.343.0" }
 
 deno_cache_dir = "=0.18.0"
-<<<<<<< HEAD
+
 deno_config = { version = "=0.53.0", features = ["workspace"] }
-deno_doc = "=0.171.1"
-=======
-deno_config = { version = "=0.52.0", features = ["workspace"] }
 deno_doc = "=0.172.0"
->>>>>>> 98cf8f40
 deno_error = "=0.5.6"
 deno_graph = "=0.90.0"
 deno_lint = "=0.74.0"
