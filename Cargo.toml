# Copyright 2018-2025 the Deno authors. MIT license.

[workspace]
resolver = "2"
members = [
  "bench_util",
  "cli",
  "cli/lib",
  "cli/rt",
  "cli/snapshot",
  "ext/broadcast_channel",
  "ext/cache",
  "ext/canvas",
  "ext/console",
  "ext/cron",
  "ext/crypto",
  "ext/fetch",
  "ext/ffi",
  "ext/fs",
  "ext/http",
  "ext/io",
  "ext/kv",
  "ext/napi",
  "ext/napi/sym",
  "ext/net",
  "ext/node",
  "ext/rt_helper",
  "ext/telemetry",
  "ext/url",
  "ext/web",
  "ext/webgpu",
  "ext/webidl",
  "ext/websocket",
  "ext/webstorage",
  "resolvers/deno",
  "resolvers/node",
  "resolvers/npm_cache",
  "runtime",
  "runtime/features",
  "runtime/permissions",
  "tests",
  "tests/ffi",
  "tests/napi",
  "tests/util/server",
]
exclude = ["tests/util/std/hash/_wasm"]

[workspace.package]
authors = ["the Deno authors"]
edition = "2021"
license = "MIT"
repository = "https://github.com/denoland/deno"

[workspace.dependencies]
deno_ast = { version = "=0.46.5", features = ["transpiling"] }
deno_core = { version = "0.343.0" }

deno_cache_dir = "=0.18.0"
deno_config = { version = "=0.52.0", features = ["workspace"] }
deno_doc = "=0.172.0"
deno_error = "=0.5.6"
deno_graph = "=0.90.0"
deno_lint = "=0.74.0"
deno_lockfile = "=0.27.1"
deno_media_type = { version = "=0.2.8", features = ["module_specifier"] }
deno_native_certs = "0.3.0"
deno_npm = "=0.32.0"
deno_package_json = { version = "=0.6.0", default-features = false }
deno_path_util = "=0.3.2"
deno_semver = "=0.7.1"
deno_task_shell = "=0.23.0"
deno_terminal = "=0.2.2"
deno_unsync = "0.4.2"
deno_whoami = "0.1.0"

denokv_proto = "0.10.0"
denokv_remote = "0.10.0"
# denokv_sqlite brings in bundled sqlite if we don't disable the default features
denokv_sqlite = { default-features = false, version = "0.10.0" }

# exts
deno_broadcast_channel = { version = "0.197.0", path = "./ext/broadcast_channel" }
deno_cache = { version = "0.135.0", path = "./ext/cache" }
deno_canvas = { version = "0.72.0", path = "./ext/canvas" }
deno_console = { version = "0.203.0", path = "./ext/console" }
deno_cron = { version = "0.83.0", path = "./ext/cron" }
deno_crypto = { version = "0.217.0", path = "./ext/crypto" }
deno_fetch = { version = "0.227.0", path = "./ext/fetch" }
deno_ffi = { version = "0.190.0", path = "./ext/ffi" }
deno_fs = { version = "0.113.0", path = "./ext/fs" }
deno_http = { version = "0.201.0", path = "./ext/http" }
deno_io = { version = "0.113.0", path = "./ext/io" }
deno_kv = { version = "0.111.0", path = "./ext/kv" }
deno_napi = { version = "0.134.0", path = "./ext/napi" }
deno_net = { version = "0.195.0", path = "./ext/net" }
deno_node = { version = "0.141.0", path = "./ext/node" }
deno_os = { version = "0.20.0", path = "./ext/os" }
deno_process = { version = "0.18.0", path = "./ext/process" }
deno_telemetry = { version = "0.25.0", path = "./ext/telemetry" }
deno_tls = { version = "0.190.0", path = "./ext/tls" }
deno_url = { version = "0.203.0", path = "./ext/url" }
deno_web = { version = "0.234.0", path = "./ext/web" }
deno_webgpu = { version = "0.170.0", path = "./ext/webgpu" }
deno_webidl = { version = "0.203.0", path = "./ext/webidl" }
deno_websocket = { version = "0.208.0", path = "./ext/websocket" }
deno_webstorage = { version = "0.198.0", path = "./ext/webstorage" }
denort_helper = { version = "0.1.0", path = "./ext/rt_helper" }

# workspace libraries
deno_bench_util = { version = "0.197.0", path = "./bench_util" }
<<<<<<< HEAD
deno_features = { version = "0.0.0", path = "./runtime/features" }
deno_lib = { version = "0.19.0", path = "./cli/lib" }
=======
deno_lib = { version = "2.3.0-rc.3", path = "./cli/lib" }
>>>>>>> 4924731a
deno_npm_cache = { version = "0.22.0", path = "./resolvers/npm_cache" }
deno_permissions = { version = "0.62.0", path = "./runtime/permissions" }
deno_resolver = { version = "0.34.0", path = "./resolvers/deno" }
deno_runtime = { version = "0.211.0", path = "./runtime" }
deno_snapshots = { version = "0.18.0", path = "./cli/snapshot" }
napi_sym = { version = "0.133.0", path = "./ext/napi/sym" }
node_resolver = { version = "0.41.0", path = "./resolvers/node" }
test_util = { package = "test_server", path = "./tests/util/server" }

# widely used libraries
anyhow = "1.0.57"
async-compression = "0.4"
async-once-cell = "0.5.4"
async-stream = "0.3"
async-trait = "0.1.73"
base32 = "=0.5.1"
base64 = "0.22.1"
base64-simd = "0.8"
bencher = "0.1"
boxed_error = "0.2.3"
brotli = "6.0.0"
bytemuck = "1.17.1"
bytes = "1.4.0"
cache_control = "=0.2.0"
capacity_builder = "0.5.0"
cbc = { version = "=0.1.2", features = ["alloc"] }
# Note: Do not use the "clock" feature of chrono, as it links us to CoreFoundation on macOS.
#       Instead use util::time::utc_now()
chrono = { version = "0.4", default-features = false, features = ["std", "serde"] }
color-print = "0.3.5"
dashmap = "5.5.3"
data-encoding = "2.3.3"
data-url = "=0.3.1"
dotenvy = "0.15.7"
dyn-clone = "1"
encoding_rs = "=0.8.35"
error_reporter = "1"
fast-socks5 = "0.9.6"
faster-hex = "0.10.0"
fastwebsockets = { version = "0.8", features = ["upgrade", "unstable-split"] }
file_test_runner = "0.7.3"
filetime = "0.2.16"
flaky_test = "=0.2.2"
flate2 = { version = "1.0.30", default-features = false }
fqdn = "0.3.4"
fs3 = "0.5.0"
futures = "0.3.31"
glob = "0.3.1"
h2 = "0.4.6"
hickory-client = "0.25.0-alpha.4"
hickory-proto = "0.25.0-alpha.4"
hickory-resolver = { version = "0.25.0-alpha.4", features = ["tokio-runtime", "serde"] }
hickory-server = "0.25.0-alpha.4"
http = "1.0"
http-body = "1.0"
http-body-util = "0.1.2"
http_v02 = { package = "http", version = "0.2.9" }
httparse = "1.8.0"
hyper = { version = "1.6.0", features = ["full"] }
hyper-rustls = { version = "0.27.2", default-features = false, features = ["http1", "http2", "tls12", "ring"] }
hyper-util = { version = "0.1.10", features = ["tokio", "client", "client-legacy", "server", "server-auto"] }
hyper_v014 = { package = "hyper", version = "0.14.26", features = ["runtime", "http1"] }
idna = "1.0.3"
import_map = { version = "0.21.0", features = ["ext"] }
indexmap = { version = "2", features = ["serde"] }
ipnet = "2.3"
ipnetwork = "0.20.0"
itertools = "0.14"
jsonc-parser = { version = "=0.26.2", features = ["serde"] }
jupyter_runtime = "=0.19.0"
lazy-regex = "3"
libc = "0.2.168"
libsqlite3-sys = "0.30.1"
libz-sys = { version = "1.1.20", default-features = false }
log = { version = "0.4.20", features = ["kv"] }
lsp-types = "=0.97.0" # used by tower-lsp and "proposed" feature is unstable in patch releases
memchr = "2.7.4"
mime = "0.3.16"
monch = "=0.5.0"
netif = "0.1.6"
notify = "=6.1.1"
ntest_timeout = "0.9.3"
num-bigint = { version = "0.4", features = ["rand"] }
num-bigint-dig = "0.8.2"
num-integer = "0.1.45"
num-traits = "0.2.19"
once_cell = "1.17.1"
os_pipe = { version = "=1.2.1", features = ["io_safety"] }
parking_lot = "0.12.0"
path-clean = "=0.1.0"
percent-encoding = "2.3.0"
phf = { version = "0.11", features = ["macros"] }
pin-project = "1.0.11" # don't pin because they yank crates from cargo
pin-project-lite = "0.2.13"
pretty_assertions = "=1.4.1"
prost = "0.13"
prost-build = "0.13"
quick-junit = "0.3.5"
quinn = { version = "0.11.6", default-features = false }
rand = "=0.8.5"
rayon = "1.8.0"
regex = "^1.7.0"
reqwest = { version = "=0.12.5", default-features = false, features = ["rustls-tls", "stream", "gzip", "brotli", "socks", "json", "http2"] } # pinned because of https://github.com/seanmonstar/reqwest/pull/1955
ring = "^0.17.14"
rusqlite = { version = "0.34.0", features = ["unlock_notify", "bundled", "session", "modern_sqlite", "limits"] } # "modern_sqlite": need sqlite >= 3.49.0 for some db configs
rustls = { version = "0.23.11", default-features = false, features = ["logging", "std", "tls12", "ring"] }
rustls-pemfile = "2"
rustls-tokio-stream = "=0.5.0"
rustls-webpki = "0.102"
rustyline = "=13.0.0"
rustyline-derive = "=0.7.0"
saffron = "=0.1.0"
same-file = "1.0.6"
scopeguard = "1.2.0"
semver = "=1.0.25"
serde = { version = "1.0.149", features = ["derive"] }
serde-value = "0.7"
serde_bytes = "0.11"
serde_json = "1.0.85"
serde_repr = "=0.1.19"
simd-json = "0.14.0"
slab = "0.4"
smallvec = "1.8"
socket2 = { version = "0.5.3", features = ["all"] }
sys_traits = "=0.1.9"
tar = "=0.4.43"
tempfile = "3.4.0"
termcolor = "1.1.3"
thiserror = "2.0.12"
tokio = { version = "1.36.0", features = ["full"] }
tokio-eld = "0.2"
tokio-metrics = { version = "0.3.0", features = ["rt"] }
tokio-rustls = { version = "0.26.0", default-features = false, features = ["ring", "tls12"] }
tokio-socks = "0.5.1"
tokio-util = "0.7.4"
tower = { version = "0.5.2", default-features = false, features = ["retry", "util"] }
tower-http = { version = "0.6.1", features = ["decompression-br", "decompression-gzip"] }
tower-lsp = { package = "deno_tower_lsp", version = "=0.4.3", features = ["proposed"] }
tower-service = "0.3.2"
tracing = "0.1"
tracing-opentelemetry = "0.28.0"
tracing-subscriber = "0.3.19"
twox-hash = "=1.6.3"
typed-arena = "=2.0.2"
url = { version = "2.5", features = ["serde", "expose_internals"] }
urlpattern = "0.3.0"
uuid = { version = "1.3.0", features = ["v4"] }
walkdir = "=2.5.0"
weak-table = "0.3.2"
web-transport-proto = "0.2.3"
webpki-root-certs = "0.26.5"
webpki-roots = "0.26"
which = "6"
yoke = { version = "0.7.4", features = ["derive"] }
zeromq = { version = "=0.4.1", default-features = false, features = ["tcp-transport", "tokio-runtime"] }
zip = { version = "2.4.1", default-features = false, features = ["flate2"] }

opentelemetry = "0.27.0"
opentelemetry-http = "0.27.0"
opentelemetry-otlp = { version = "0.27.0", features = ["logs", "http-proto", "http-json"] }
opentelemetry-semantic-conventions = { version = "0.27.0", features = ["semconv_experimental"] }
opentelemetry_sdk = { version = "0.27.0", features = ["rt-tokio", "trace"] }

# canvas
image = { version = "0.25.4", default-features = false }
lcms2 = "6.1.0"

# cli
anstream = "0.6.14"
bincode = "=1.3.3"
clap = "=4.5.30"
clap_complete = "=4.5.45"
clap_complete_fig = "=4.5.2"
console_static_text = "=0.8.3"
crossterm = "0.28.1"
dhat = "0.3.3"
dissimilar = "=1.0.9"
dprint-plugin-json = "=0.20.0"
dprint-plugin-jupyter = "=0.2.0"
dprint-plugin-markdown = "=0.18.0"
dprint-plugin-typescript = "=0.94.0"
env_logger = "=0.11.6"
eszip = "=0.86.0"
fancy-regex = "=0.14.0"
libsui = "0.10.0"
malva = "=0.11.2"
markup_fmt = "=0.19.1"
open = "5.0.1"
pathdiff = "0.2.1"
pretty_yaml = "=0.5.0"
rustc-hash = "2.1.1"
sqlformat = "=0.3.5"
strsim = "0.11.1"
text-size = "=1.1.1"
text_lines = "=0.6.0"
unicode-width = "0.1.3"
zstd = "=0.13.2"

# crypto
aead-gcm-stream = "0.4"
aes = "=0.8.3"
aes-gcm = "0.10"
aes-kw = "0.2.1"
blake2 = "0.10.6"
const-oid = "0.9.5"
ctr = { version = "0.9.2", features = ["alloc"] }
curve25519-dalek = "4.1.3"
der = "0.7.9"
digest = "0.10.5"
dsa = "0.6.3"
ecb = "=0.1.2"
ecdsa = "0.16.9"
ed25519-dalek = "2.1.1"
ed448-goldilocks = "0.8.3"
elliptic-curve = { version = "0.13.4", features = ["alloc", "arithmetic", "ecdh", "std", "pem", "jwk"] }
hkdf = "0.12.3"
k256 = "0.13.1"
md-5 = "0.10.5"
md4 = "0.10.2"
p224 = { version = "0.13.0", features = ["ecdh"] }
p256 = { version = "0.13.2", features = ["ecdh", "jwk"] }
p384 = { version = "0.13.0", features = ["ecdh", "jwk"] }
p521 = "0.13.3"
pbkdf2 = "0.12.1"
pkcs8 = "0.10.2"
ripemd = "0.1.3"
rsa = { version = "0.9.3", default-features = false, features = ["std", "pem", "hazmat"] } # hazmat needed for PrehashSigner in ext/node
scrypt = "0.11.0"
sec1 = "0.7"
sha1 = { version = "0.10.6", features = ["oid"] }
sha2 = { version = "0.10.8", features = ["oid"] }
sha3 = "0.10.8"
signature = "2.1"
sm3 = "0.4.2"
spki = "0.7.2"
x25519-dalek = "2.0.0"
x509-parser = "0.15.0"

# ffi
cranelift = "0.116"
cranelift-native = "0.116"
dlopen2 = "0.6.1"
libffi = "=4.0.0"
libffi-sys = "=3.2.0"
memmap2 = "0.9"

# napi
libloading = "0.7"
libuv-sys-lite = "=1.48.2"
napi-build = "1"
napi-sys = { version = "=2.2.2", default-features = false }

# webgpu
raw-window-handle = "0.6.0"
wgpu-core = "24.0.0"
wgpu-types = "24.0.0"

# macros
quote = "1"
syn = { version = "2", features = ["full", "extra-traits"] }

# unix deps
nix = "=0.27.1"
tokio-vsock = "0.7"

# windows deps
junction = "=1.2.0"
win32job = "2"
winapi = "=0.3.9"
windows-sys = { version = "0.59.0", features = ["Win32_Foundation", "Win32_Media", "Win32_Storage_FileSystem", "Win32_System_IO", "Win32_System_WindowsProgramming", "Wdk", "Wdk_System", "Wdk_System_SystemInformation", "Win32_Security", "Win32_System_Pipes", "Wdk_Storage_FileSystem", "Win32_System_Registry", "Win32_System_Kernel", "Win32_System_Threading", "Win32_UI", "Win32_UI_Shell"] }
winres = "=0.1.12"

[profile.release]
codegen-units = 1
incremental = true
lto = true
opt-level = 'z' # Optimize for size
split-debuginfo = "packed"
debug = "line-tables-only"

# Build release with debug symbols: cargo build --profile=release-with-debug
[profile.release-with-debug]
inherits = "release"
debug = true

# Faster to compile than `release` but with similar performance.
[profile.release-lite]
inherits = "release"
codegen-units = 128
lto = "thin"

# Key generation is too slow on `debug`
[profile.dev.package.num-bigint-dig]
opt-level = 3

# rusty-v8 needs at least -O1 to not miscompile
[profile.dev.package.v8]
opt-level = 1

[profile.release.package.async-compression]
opt-level = 3
[profile.release.package.base64-simd]
opt-level = 3
[profile.release.package.brotli]
opt-level = 3
[profile.release.package.brotli-decompressor]
opt-level = 3
[profile.release.package.bytes]
opt-level = 3
[profile.release.package.deno_bench_util]
opt-level = 3
[profile.release.package.deno_broadcast_channel]
opt-level = 3
[profile.release.package.deno_core]
opt-level = 3
[profile.release.package.deno_crypto]
opt-level = 3
[profile.release.package.deno_fetch]
opt-level = 3
[profile.release.package.deno_ffi]
opt-level = 3
[profile.release.package.deno_http]
opt-level = 3
[profile.release.package.deno_napi]
opt-level = 3
[profile.release.package.deno_net]
opt-level = 3
[profile.release.package.deno_node]
opt-level = 3
[profile.release.package.deno_runtime]
opt-level = 3
[profile.release.package.deno_tls]
opt-level = 3
[profile.release.package.deno_url]
opt-level = 3
[profile.release.package.deno_web]
opt-level = 3
[profile.release.package.deno_websocket]
opt-level = 3
[profile.release.package.fastwebsockets]
opt-level = 3
[profile.release.package.flate2]
opt-level = 3
[profile.release.package.futures-util]
opt-level = 3
[profile.release.package.futures-io]
opt-level = 3
[profile.release.package.futures-channel]
opt-level = 3
[profile.release.package.futures-sink]
opt-level = 3
[profile.release.package.futures-task]
opt-level = 3
[profile.release.package.futures-core]
opt-level = 3
[profile.release.package.hyper]
opt-level = 3
[profile.release.package.miniz_oxide]
opt-level = 3
[profile.release.package.num-bigint-dig]
opt-level = 3
[profile.release.package.rand]
opt-level = 3
[profile.release.package.serde]
opt-level = 3
[profile.release.package.serde_v8]
opt-level = 3
[profile.release.package.libsui]
opt-level = 3
[profile.release.package.test_napi]
opt-level = 3
[profile.release.package.tokio]
opt-level = 3
[profile.release.package.url]
opt-level = 3
[profile.release.package.v8]
opt-level = 3
[profile.release.package.zstd]
opt-level = 3
[profile.release.package.zstd-sys]
opt-level = 3
[profile.release.package.http]
opt-level = 3
[profile.release.package.http-body]
opt-level = 3
[profile.release.package.httparse]
opt-level = 3
[profile.release.package.mio]
opt-level = 3
[profile.release.package.fnv]
opt-level = 3
[profile.release.package.hyper-util]
opt-level = 3
[profile.release.package.httpdate]
opt-level = 3
[profile.release.package.deno_unsync]
opt-level = 3
[profile.release.package.deno_semver]
opt-level = 3
[profile.release.package.deno_npm]
opt-level = 3
[profile.release.package.deno_lockfile]
opt-level = 3
[profile.release.package.deno_npm_cache]
opt-level = 3<|MERGE_RESOLUTION|>--- conflicted
+++ resolved
@@ -108,12 +108,8 @@
 
 # workspace libraries
 deno_bench_util = { version = "0.197.0", path = "./bench_util" }
-<<<<<<< HEAD
 deno_features = { version = "0.0.0", path = "./runtime/features" }
-deno_lib = { version = "0.19.0", path = "./cli/lib" }
-=======
 deno_lib = { version = "2.3.0-rc.3", path = "./cli/lib" }
->>>>>>> 4924731a
 deno_npm_cache = { version = "0.22.0", path = "./resolvers/npm_cache" }
 deno_permissions = { version = "0.62.0", path = "./runtime/permissions" }
 deno_resolver = { version = "0.34.0", path = "./resolvers/deno" }
