# Copyright 2018-2024 the Deno authors. All rights reserved. MIT license.

[workspace]
resolver = "2"
members = [
  "bench_util",
  "cli",
  "cli/napi/sym",
  "ext/broadcast_channel",
  "ext/cache",
  "ext/canvas",
  "ext/console",
  "ext/cron",
  "ext/crypto",
  "ext/fetch",
  "ext/ffi",
  "ext/fs",
  "ext/http",
  "ext/io",
  "ext/kv",
  "ext/napi",
  "ext/net",
  "ext/node",
  "ext/url",
  "ext/web",
  "ext/webgpu",
  "ext/webidl",
  "ext/websocket",
  "ext/webstorage",
  "runtime",
  "runtime/permissions",
  "tests",
  "tests/ffi",
  "tests/napi",
  "tests/util/server",
]
exclude = ["tests/util/std/hash/_wasm"]

[workspace.package]
authors = ["the Deno authors"]
edition = "2021"
license = "MIT"
repository = "https://github.com/denoland/deno"

[workspace.dependencies]
deno_ast = { version = "=0.39.2", features = ["transpiling"] }
deno_core = { version = "0.291.0" }

deno_bench_util = { version = "0.152.0", path = "./bench_util" }
deno_lockfile = "0.20.0"
deno_media_type = { version = "0.1.4", features = ["module_specifier"] }
deno_permissions = { version = "0.18.0", path = "./runtime/permissions" }
deno_runtime = { version = "0.166.0", path = "./runtime" }
deno_terminal = "0.1.1"
napi_sym = { version = "0.88.0", path = "./cli/napi/sym" }
test_util = { package = "test_server", path = "./tests/util/server" }

denokv_proto = "0.7.0"
denokv_remote = "0.7.0"
# denokv_sqlite brings in bundled sqlite if we don't disable the default features
denokv_sqlite = { default-features = false, version = "0.7.0" }

# exts
deno_broadcast_channel = { version = "0.152.0", path = "./ext/broadcast_channel" }
deno_cache = { version = "0.90.0", path = "./ext/cache" }
deno_canvas = { version = "0.27.0", path = "./ext/canvas" }
deno_console = { version = "0.158.0", path = "./ext/console" }
deno_cron = { version = "0.38.0", path = "./ext/cron" }
deno_crypto = { version = "0.172.0", path = "./ext/crypto" }
deno_fetch = { version = "0.182.0", path = "./ext/fetch" }
deno_ffi = { version = "0.145.0", path = "./ext/ffi" }
deno_fs = { version = "0.68.0", path = "./ext/fs" }
deno_http = { version = "0.156.0", path = "./ext/http" }
deno_io = { version = "0.68.0", path = "./ext/io" }
deno_kv = { version = "0.66.0", path = "./ext/kv" }
deno_napi = { version = "0.88.0", path = "./ext/napi" }
deno_net = { version = "0.150.0", path = "./ext/net" }
deno_node = { version = "0.95.0", path = "./ext/node" }
deno_tls = { version = "0.145.0", path = "./ext/tls" }
deno_url = { version = "0.158.0", path = "./ext/url" }
deno_web = { version = "0.189.0", path = "./ext/web" }
deno_webgpu = { version = "0.125.0", path = "./ext/webgpu" }
deno_webidl = { version = "0.158.0", path = "./ext/webidl" }
deno_websocket = { version = "0.163.0", path = "./ext/websocket" }
deno_webstorage = { version = "0.153.0", path = "./ext/webstorage" }

aes = "=0.8.3"
anyhow = "1.0.57"
async-trait = "0.1.73"
base32 = "=0.4.0"
base64 = "0.21.4"
bencher = "0.1"
brotli = "6.0.0"
bytes = "1.4.0"
cache_control = "=0.2.0"
cbc = { version = "=0.1.2", features = ["alloc"] }
# Note: Do not use the "clock" feature of chrono, as it links us to CoreFoundation on macOS.
#       Instead use util::time::utc_now()
chrono = { version = "0.4", default-features = false, features = ["std", "serde"] }
console_static_text = "=0.8.1"
data-encoding = "2.3.3"
data-url = "=0.3.0"
deno_cache_dir = "=0.10.0"
<<<<<<< HEAD
deno_config = { version = "=0.16.4", default-features = false }
=======
deno_config = { version = "=0.17.0", default-features = false }
>>>>>>> c72410e0
dlopen2 = "0.6.1"
ecb = "=0.1.2"
elliptic-curve = { version = "0.13.4", features = ["alloc", "arithmetic", "ecdh", "std", "pem"] }
encoding_rs = "=0.8.33"
faster-hex = "0.9"
fastwebsockets = { version = "0.6", features = ["upgrade", "unstable-split"] }
filetime = "0.2.16"
flate2 = { version = "1.0.26", default-features = false }
fs3 = "0.5.0"
futures = "0.3.21"
glob = "0.3.1"
h2 = "0.4.4"
http = "1.0"
http-body-util = "0.1"
http_v02 = { package = "http", version = "0.2.9" }
httparse = "1.8.0"
hyper = { version = "=1.1.0", features = ["full"] }
hyper-util = { version = "=0.1.2", features = ["tokio", "server", "server-auto"] }
hyper_v014 = { package = "hyper", version = "0.14.26", features = ["runtime", "http1"] }
indexmap = { version = "2", features = ["serde"] }
jsonc-parser = { version = "=0.23.0", features = ["serde"] }
lazy-regex = "3"
libc = "0.2.126"
libz-sys = { version = "1.1", default-features = false }
log = "0.4.20"
lsp-types = "=0.94.1" # used by tower-lsp and "proposed" feature is unstable in patch releases
memmem = "0.1.1"
monch = "=0.5.0"
notify = "=5.0.0"
num-bigint = { version = "0.4", features = ["rand"] }
once_cell = "1.17.1"
os_pipe = { version = "=1.1.5", features = ["io_safety"] }
p224 = { version = "0.13.0", features = ["ecdh"] }
p256 = { version = "0.13.2", features = ["ecdh"] }
p384 = { version = "0.13.0", features = ["ecdh"] }
parking_lot = "0.12.0"
percent-encoding = "2.3.0"
phf = { version = "0.11", features = ["macros"] }
pin-project = "1.0.11" # don't pin because they yank crates from cargo
pretty_assertions = "=1.4.0"
prost = "0.11"
prost-build = "0.11"
rand = "=0.8.5"
regex = "^1.7.0"
reqwest = { version = "=0.11.20", default-features = false, features = ["rustls-tls", "stream", "gzip", "brotli", "socks", "json"] } # pinned because of https://github.com/seanmonstar/reqwest/pull/1955
ring = "^0.17.0"
rusqlite = { version = "=0.29.0", features = ["unlock_notify", "bundled"] }
# pinned because it was causing issues on cargo publish
rustls = "=0.21.11"
rustls-pemfile = "1.0.0"
rustls-tokio-stream = "=0.2.24"
rustls-webpki = "0.101.4"
rustyline = "=13.0.0"
saffron = "=0.1.0"
scopeguard = "1.2.0"
serde = { version = "1.0.149", features = ["derive"] }
serde_bytes = "0.11"
serde_json = "1.0.85"
serde_repr = "=0.1.16"
sha1 = { version = "0.10.6", features = ["oid"] }
sha2 = { version = "0.10.8", features = ["oid"] }
signature = "2.1"
slab = "0.4"
smallvec = "1.8"
socket2 = { version = "0.5.3", features = ["all"] }
spki = "0.7.2"
tar = "=0.4.40"
tempfile = "3.4.0"
termcolor = "1.1.3"
thiserror = "1.0.61"
tokio = { version = "1.36.0", features = ["full"] }
tokio-metrics = { version = "0.3.0", features = ["rt"] }
tokio-util = "0.7.4"
tower-lsp = { version = "=0.20.0", features = ["proposed"] }
twox-hash = "=1.6.3"
# Upgrading past 2.4.1 may cause WPT failures
url = { version = "< 2.5.0", features = ["serde", "expose_internals"] }
uuid = { version = "1.3.0", features = ["v4"] }
webpki-roots = "0.25.2"
zeromq = { version = "=0.3.4", default-features = false, features = ["tcp-transport", "tokio-runtime"] }
zstd = "=0.12.4"

# crypto
hkdf = "0.12.3"
rsa = { version = "0.9.3", default-features = false, features = ["std", "pem", "hazmat"] } # hazmat needed for PrehashSigner in ext/node

# webgpu
raw-window-handle = "0.6.0"
wgpu-core = "0.20"
wgpu-types = "0.20"

# macros
quote = "1"
syn = { version = "2", features = ["full", "extra-traits"] }

# unix
nix = "=0.26.2"

# windows deps
junction = "=0.2.0"
winapi = "=0.3.9"
windows-sys = { version = "0.48.0", features = ["Win32_Foundation", "Win32_Media", "Win32_Storage_FileSystem"] }
winres = "=0.1.12"

# NB: the `bench` and `release` profiles must remain EXACTLY the same.
[profile.release]
codegen-units = 1
incremental = true
lto = true
opt-level = 'z' # Optimize for size

# Build release with debug symbols: cargo build --profile=release-with-debug
[profile.release-with-debug]
inherits = "release"
debug = true

# NB: the `bench` and `release` profiles must remain EXACTLY the same.
[profile.bench]
codegen-units = 1
incremental = true
lto = true
opt-level = 'z' # Optimize for size

# Key generation is too slow on `debug`
[profile.dev.package.num-bigint-dig]
opt-level = 3

# rusty-v8 needs at least -O1 to not miscompile
[profile.dev.package.v8]
opt-level = 1

# Optimize these packages for performance.
# NB: the `bench` and `release` profiles must remain EXACTLY the same.
[profile.bench.package.async-compression]
opt-level = 3
[profile.bench.package.base64-simd]
opt-level = 3
[profile.bench.package.brotli]
opt-level = 3
[profile.bench.package.brotli-decompressor]
opt-level = 3
[profile.bench.package.bytes]
opt-level = 3
[profile.bench.package.deno_bench_util]
opt-level = 3
[profile.bench.package.deno_broadcast_channel]
opt-level = 3
[profile.bench.package.deno_core]
opt-level = 3
[profile.bench.package.deno_crypto]
opt-level = 3
[profile.bench.package.deno_fetch]
opt-level = 3
[profile.bench.package.deno_ffi]
opt-level = 3
[profile.bench.package.deno_http]
opt-level = 3
[profile.bench.package.deno_napi]
opt-level = 3
[profile.bench.package.deno_net]
opt-level = 3
[profile.bench.package.deno_node]
opt-level = 3
[profile.bench.package.deno_runtime]
opt-level = 3
[profile.bench.package.deno_tls]
opt-level = 3
[profile.bench.package.deno_url]
opt-level = 3
[profile.bench.package.deno_web]
opt-level = 3
[profile.bench.package.deno_websocket]
opt-level = 3
[profile.bench.package.fastwebsockets]
opt-level = 3
[profile.bench.package.flate2]
opt-level = 3
[profile.bench.package.futures-util]
opt-level = 3
[profile.bench.package.hyper]
opt-level = 3
[profile.bench.package.miniz_oxide]
opt-level = 3
[profile.bench.package.num-bigint-dig]
opt-level = 3
[profile.bench.package.rand]
opt-level = 3
[profile.bench.package.serde]
opt-level = 3
[profile.bench.package.serde_v8]
opt-level = 3
[profile.bench.package.test_napi]
opt-level = 3
[profile.bench.package.tokio]
opt-level = 3
[profile.bench.package.url]
opt-level = 3
[profile.bench.package.v8]
opt-level = 3
[profile.bench.package.zstd]
opt-level = 3
[profile.bench.package.zstd-sys]
opt-level = 3

# NB: the `bench` and `release` profiles must remain EXACTLY the same.
[profile.release.package.async-compression]
opt-level = 3
[profile.release.package.base64-simd]
opt-level = 3
[profile.release.package.brotli]
opt-level = 3
[profile.release.package.brotli-decompressor]
opt-level = 3
[profile.release.package.bytes]
opt-level = 3
[profile.release.package.deno_bench_util]
opt-level = 3
[profile.release.package.deno_broadcast_channel]
opt-level = 3
[profile.release.package.deno_core]
opt-level = 3
[profile.release.package.deno_crypto]
opt-level = 3
[profile.release.package.deno_fetch]
opt-level = 3
[profile.release.package.deno_ffi]
opt-level = 3
[profile.release.package.deno_http]
opt-level = 3
[profile.release.package.deno_napi]
opt-level = 3
[profile.release.package.deno_net]
opt-level = 3
[profile.release.package.deno_node]
opt-level = 3
[profile.release.package.deno_runtime]
opt-level = 3
[profile.release.package.deno_tls]
opt-level = 3
[profile.release.package.deno_url]
opt-level = 3
[profile.release.package.deno_web]
opt-level = 3
[profile.release.package.deno_websocket]
opt-level = 3
[profile.release.package.fastwebsockets]
opt-level = 3
[profile.release.package.flate2]
opt-level = 3
[profile.release.package.futures-util]
opt-level = 3
[profile.release.package.hyper]
opt-level = 3
[profile.release.package.miniz_oxide]
opt-level = 3
[profile.release.package.num-bigint-dig]
opt-level = 3
[profile.release.package.rand]
opt-level = 3
[profile.release.package.serde]
opt-level = 3
[profile.release.package.serde_v8]
opt-level = 3
[profile.release.package.test_napi]
opt-level = 3
[profile.release.package.tokio]
opt-level = 3
[profile.release.package.url]
opt-level = 3
[profile.release.package.v8]
opt-level = 3
[profile.release.package.zstd]
opt-level = 3
[profile.release.package.zstd-sys]
opt-level = 3

[patch.crates-io]
deno_config = { path = "../deno_config" }<|MERGE_RESOLUTION|>--- conflicted
+++ resolved
@@ -101,11 +101,7 @@
 data-encoding = "2.3.3"
 data-url = "=0.3.0"
 deno_cache_dir = "=0.10.0"
-<<<<<<< HEAD
-deno_config = { version = "=0.16.4", default-features = false }
-=======
 deno_config = { version = "=0.17.0", default-features = false }
->>>>>>> c72410e0
 dlopen2 = "0.6.1"
 ecb = "=0.1.2"
 elliptic-curve = { version = "0.13.4", features = ["alloc", "arithmetic", "ecdh", "std", "pem"] }
