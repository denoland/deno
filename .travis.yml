--- conflicted
+++ resolved
@@ -54,18 +54,10 @@
   # Install Rust.
   # TODO(ry) Include rustc in third_party.
   # https://github.com/denoland/deno/issues/386
-<<<<<<< HEAD
-  # if [ ! $(which rustc) ]; then
-  curl -sSf https://sh.rustup.rs | sh -s -- -y --default-toolchain 1.30.0
-  rustup update
-  rustup component add clippy-preview
-  # fi
-=======
   if [ ! $(rustc --version | grep 1.30.0) ]; then
     curl -sSf https://sh.rustup.rs | sh -s -- -y --default-toolchain 1.30.0
     rustup default 1.30.0
   fi
->>>>>>> 9a960b9f
   rustc --version
   rustup --version
   cargo --version
