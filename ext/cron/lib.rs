--- conflicted
+++ resolved
@@ -3,15 +3,6 @@
 mod interface;
 pub mod local;
 
-<<<<<<< HEAD
-pub use crate::interface::*;
-=======
-use std::borrow::Cow;
-use std::cell::RefCell;
-use std::rc::Rc;
-
-use deno_core::error::get_custom_error_class;
->>>>>>> ccd37580
 use deno_core::op2;
 use deno_core::OpState;
 use deno_core::Resource;
