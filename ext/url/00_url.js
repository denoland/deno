--- conflicted
+++ resolved
@@ -310,11 +310,6 @@
     URLSearchParamsPrototype,
   );
 
-<<<<<<< HEAD
-  const _url = Symbol("url");
-  /** @type Map<string, unknown> */
-  const hrefComponentsMap = new Map();
-=======
   const _updateUrlSearch = Symbol("updateUrlSearch");
 
   function trim(s) {
@@ -322,11 +317,13 @@
     return s;
   }
 
+  /** @type Map<string, Uint32Array> */
+  const hrefComponentsMap = new Map();
+
   // Represents a "no port" value. A port in URL cannot be greater than 2^16 − 1
   const NO_PORT = 65536;
->>>>>>> ffffa2f7
-
-  const componentsBuf = new Uint32Array(8);
+
+  let componentsBuf = new Uint32Array(8);
   class URL {
     #queryObject = null;
     #serialization;
@@ -363,18 +360,17 @@
       }
       const components = hrefComponentsMap.get(url);
       if (base === undefined && components) {
-        this[_url] = { ...components };
+        this.#serialization = url;
+        componentsBuf = components;
       } else {
-        this[_url] = opUrlParse(url, base);
+        this.#serialization = opUrlParse(url, base);
         if (hrefComponentsMap.size > 30) {
           hrefComponentsMap.clear();
         }
-        hrefComponentsMap.set(this[_url].href, this[_url]);
+
+        hrefComponentsMap.set(this.#serialization, componentsBuf);
       }
       this[webidl.brand] = webidl.brand;
-<<<<<<< HEAD
-=======
-      this.#serialization = opUrlParse(url, base);
       this.#updateComponents();
     }
 
@@ -389,7 +385,6 @@
         this.#queryStart,
         this.#fragmentStart,
       ] = componentsBuf;
->>>>>>> ffffa2f7
     }
 
     [SymbolFor("Deno.privateCustomInspect")](inspect, inspectOptions) {
