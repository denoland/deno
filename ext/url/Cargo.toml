--- conflicted
+++ resolved
@@ -15,12 +15,9 @@
 
 [dependencies]
 deno_core.workspace = true
-<<<<<<< HEAD
+deno_error.workspace = true
 indexmap.workspace = true
 serde.workspace = true
-=======
-deno_error.workspace = true
->>>>>>> 475793f9
 thiserror.workspace = true
 urlpattern = "0.3.0"
 
