// Copyright 2018-2023 the Deno authors. All rights reserved. MIT license.

mod urlpattern;

use deno_core::error::type_error;
use deno_core::error::AnyError;
use deno_core::include_js_files_for_snapshot;
use deno_core::op;
use deno_core::url::form_urlencoded;
use deno_core::url::quirks;
use deno_core::url::Url;
use deno_core::Extension;
use deno_core::OpState;
use deno_core::ZeroCopyBuf;
use std::path::PathBuf;

use crate::urlpattern::op_urlpattern_parse;
use crate::urlpattern::op_urlpattern_process_match_input;

pub fn init() -> Extension {
  Extension::builder(env!("CARGO_PKG_NAME"))
    .dependencies(vec!["deno_webidl"])
<<<<<<< HEAD
    .js(include_js_files_for_snapshot!(
      prefix "deno:ext/url",
=======
    .js(include_js_files!(
      prefix "internal:ext/url",
>>>>>>> 84a96110
      "00_url.js",
      "01_urlpattern.js",
    ))
    .ops(vec![
      op_url_reparse::decl(),
      op_url_parse::decl(),
      op_url_get_serialization::decl(),
      op_url_parse_with_base::decl(),
      op_url_parse_search_params::decl(),
      op_url_stringify_search_params::decl(),
      op_urlpattern_parse::decl(),
      op_urlpattern_process_match_input::decl(),
    ])
    .build()
}

/// Parse `href` with a `base_href`. Fills the out `buf` with URL components.
#[op]
pub fn op_url_parse_with_base(
  state: &mut OpState,
  href: String,
  base_href: String,
  buf: &mut [u8],
) -> u32 {
  let base_url = match Url::parse(&base_href) {
    Ok(url) => url,
    Err(_) => return ParseStatus::Err as u32,
  };
  parse_url(state, href, Some(&base_url), buf)
}

#[repr(u32)]
pub enum ParseStatus {
  Ok = 0,
  OkSerialization = 1,
  Err,
}

struct UrlSerialization(String);

#[op]
pub fn op_url_get_serialization(state: &mut OpState) -> String {
  state.take::<UrlSerialization>().0
}

/// Parse `href` without a `base_url`. Fills the out `buf` with URL components.
#[op]
pub fn op_url_parse(state: &mut OpState, href: String, buf: &mut [u8]) -> u32 {
  parse_url(state, href, None, buf)
}

/// `op_url_parse` and `op_url_parse_with_base` share the same implementation.
///
/// This function is used to parse the URL and fill the `buf` with internal
/// offset values of the URL components.
///
/// If the serialized URL is the same as the input URL, then `UrlSerialization` is
/// not set and returns `ParseStatus::Ok`.
///
/// If the serialized URL is different from the input URL, then `UrlSerialization` is
/// set and returns `ParseStatus::OkSerialization`. JS side should check status and
/// use `op_url_get_serialization` to get the serialized URL.
///
/// If the URL is invalid, then `UrlSerialization` is not set and returns `ParseStatus::Err`.
///
/// ```js
/// const buf = new Uint32Array(8);
/// const status = op_url_parse("http://example.com", buf.buffer);
/// let serializedUrl = "";
/// if (status === ParseStatus.Ok) {
///   serializedUrl = "http://example.com";
/// } else if (status === ParseStatus.OkSerialization) {
///   serializedUrl = op_url_get_serialization();
/// }
/// ```
#[inline]
fn parse_url(
  state: &mut OpState,
  href: String,
  base_href: Option<&Url>,
  buf: &mut [u8],
) -> u32 {
  match Url::options().base_url(base_href).parse(&href) {
    Ok(url) => {
      let inner_url = quirks::internal_components(&url);

      let buf: &mut [u32] = as_u32_slice(buf);
      buf[0] = inner_url.scheme_end;
      buf[1] = inner_url.username_end;
      buf[2] = inner_url.host_start;
      buf[3] = inner_url.host_end;
      buf[4] = inner_url.port.unwrap_or(0) as u32;
      buf[5] = inner_url.path_start;
      buf[6] = inner_url.query_start.unwrap_or(0);
      buf[7] = inner_url.fragment_start.unwrap_or(0);
      let serialization: String = url.into();
      if serialization != href {
        state.put(UrlSerialization(serialization));
        ParseStatus::OkSerialization as u32
      } else {
        ParseStatus::Ok as u32
      }
    }
    Err(_) => ParseStatus::Err as u32,
  }
}

#[derive(Eq, PartialEq, Debug)]
#[repr(u8)]
pub enum UrlSetter {
  Hash = 0,
  Host = 1,
  Hostname = 2,
  Password = 3,
  Pathname = 4,
  Port = 5,
  Protocol = 6,
  Search = 7,
  Username = 8,
}

const NO_PORT: u32 = 65536;

fn as_u32_slice(slice: &mut [u8]) -> &mut [u32] {
  assert_eq!(slice.len() % std::mem::size_of::<u32>(), 0);
  // SAFETY: size is multiple of 4
  unsafe {
    std::slice::from_raw_parts_mut(
      slice.as_mut_ptr() as *mut u32,
      slice.len() / std::mem::size_of::<u32>(),
    )
  }
}

#[op]
pub fn op_url_reparse(
  state: &mut OpState,
  href: String,
  setter: u8,
  setter_value: String,
  buf: &mut [u8],
) -> u32 {
  let mut url = match Url::options().parse(&href) {
    Ok(url) => url,
    Err(_) => return ParseStatus::Err as u32,
  };

  if setter > 8 {
    return ParseStatus::Err as u32;
  }
  // SAFETY: checked to be less than 9.
  let setter = unsafe { std::mem::transmute::<u8, UrlSetter>(setter) };
  let value = setter_value.as_ref();
  let e = match setter {
    UrlSetter::Hash => {
      quirks::set_hash(&mut url, value);
      Ok(())
    }
    UrlSetter::Host => quirks::set_host(&mut url, value),

    UrlSetter::Hostname => quirks::set_hostname(&mut url, value),

    UrlSetter::Password => quirks::set_password(&mut url, value),

    UrlSetter::Pathname => {
      quirks::set_pathname(&mut url, value);
      Ok(())
    }
    UrlSetter::Port => quirks::set_port(&mut url, value),

    UrlSetter::Protocol => quirks::set_protocol(&mut url, value),
    UrlSetter::Search => {
      quirks::set_search(&mut url, value);
      Ok(())
    }
    UrlSetter::Username => quirks::set_username(&mut url, value),
  };

  match e {
    Ok(_) => {
      let inner_url = quirks::internal_components(&url);

      let buf: &mut [u32] = as_u32_slice(buf);
      buf[0] = inner_url.scheme_end;
      buf[1] = inner_url.username_end;
      buf[2] = inner_url.host_start;
      buf[3] = inner_url.host_end;
      buf[4] = inner_url.port.map(|p| p as u32).unwrap_or(NO_PORT);
      buf[5] = inner_url.path_start;
      buf[6] = inner_url.query_start.unwrap_or(0);
      buf[7] = inner_url.fragment_start.unwrap_or(0);
      let serialization: String = url.into();
      if serialization != href {
        state.put(UrlSerialization(serialization));
        ParseStatus::OkSerialization as u32
      } else {
        ParseStatus::Ok as u32
      }
    }
    Err(_) => ParseStatus::Err as u32,
  }
}

#[op]
pub fn op_url_parse_search_params(
  args: Option<String>,
  zero_copy: Option<ZeroCopyBuf>,
) -> Result<Vec<(String, String)>, AnyError> {
  let params = match (args, zero_copy) {
    (None, Some(zero_copy)) => form_urlencoded::parse(&zero_copy)
      .into_iter()
      .map(|(k, v)| (k.as_ref().to_owned(), v.as_ref().to_owned()))
      .collect(),
    (Some(args), None) => form_urlencoded::parse(args.as_bytes())
      .into_iter()
      .map(|(k, v)| (k.as_ref().to_owned(), v.as_ref().to_owned()))
      .collect(),
    _ => return Err(type_error("invalid parameters")),
  };
  Ok(params)
}

#[op]
pub fn op_url_stringify_search_params(args: Vec<(String, String)>) -> String {
  let search = form_urlencoded::Serializer::new(String::new())
    .extend_pairs(args)
    .finish();
  search
}

pub fn get_declaration() -> PathBuf {
  PathBuf::from(env!("CARGO_MANIFEST_DIR")).join("lib.deno_url.d.ts")
}<|MERGE_RESOLUTION|>--- conflicted
+++ resolved
@@ -20,13 +20,8 @@
 pub fn init() -> Extension {
   Extension::builder(env!("CARGO_PKG_NAME"))
     .dependencies(vec!["deno_webidl"])
-<<<<<<< HEAD
     .js(include_js_files_for_snapshot!(
-      prefix "deno:ext/url",
-=======
-    .js(include_js_files!(
       prefix "internal:ext/url",
->>>>>>> 84a96110
       "00_url.js",
       "01_urlpattern.js",
     ))
