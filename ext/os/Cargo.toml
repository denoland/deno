# Copyright 2018-2025 the Deno authors. MIT license.

[package]
name = "deno_os"
<<<<<<< HEAD
version = "0.2.0"
=======
version = "0.3.0"
>>>>>>> 339bc44c
authors.workspace = true
edition.workspace = true
license.workspace = true
readme = "README.md"
repository.workspace = true
description = "OS specific APIs for Deno"

[lib]
path = "lib.rs"

[dependencies]
deno_core.workspace = true
deno_error.workspace = true
deno_path_util.workspace = true
deno_permissions.workspace = true
deno_telemetry.workspace = true
libc.workspace = true
netif = "0.1.6"
once_cell.workspace = true
serde.workspace = true
signal-hook = "0.3.17"
signal-hook-registry = "1.4.0"
thiserror.workspace = true
tokio.workspace = true

[target.'cfg(windows)'.dependencies]
winapi = { workspace = true, features = ["commapi", "knownfolders", "mswsock", "objbase", "psapi", "shlobj", "tlhelp32", "winbase", "winerror", "winuser", "winsock2"] }
ntapi = "0.4.0"<|MERGE_RESOLUTION|>--- conflicted
+++ resolved
@@ -2,11 +2,7 @@
 
 [package]
 name = "deno_os"
-<<<<<<< HEAD
-version = "0.2.0"
-=======
 version = "0.3.0"
->>>>>>> 339bc44c
 authors.workspace = true
 edition.workspace = true
 license.workspace = true
