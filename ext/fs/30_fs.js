// Copyright 2018-2024 the Deno authors. All rights reserved. MIT license.

import { core, primordials } from "ext:core/mod.js";
const {
  isDate,
  internalRidSymbol,
  createCancelHandle,
} = core;
import {
  op_fs_chdir,
  op_fs_chmod_async,
  op_fs_chmod_sync,
  op_fs_chown_async,
  op_fs_chown_sync,
  op_fs_copy_file_async,
  op_fs_copy_file_sync,
  op_fs_cwd,
  op_fs_file_stat_async,
  op_fs_file_stat_sync,
  op_fs_file_sync_async,
  op_fs_file_sync_data_async,
  op_fs_file_sync_data_sync,
  op_fs_file_sync_sync,
  op_fs_file_truncate_async,
  op_fs_flock_async,
  op_fs_flock_sync,
  op_fs_ftruncate_sync,
  op_fs_funlock_async,
  op_fs_funlock_sync,
  op_fs_futime_async,
  op_fs_futime_sync,
  op_fs_link_async,
  op_fs_link_sync,
  op_fs_lstat_async,
  op_fs_lstat_sync,
  op_fs_make_temp_dir_async,
  op_fs_make_temp_dir_sync,
  op_fs_make_temp_file_async,
  op_fs_make_temp_file_sync,
  op_fs_mkdir_async,
  op_fs_mkdir_sync,
  op_fs_open_async,
  op_fs_open_sync,
  op_fs_read_dir_async,
  op_fs_read_dir_sync,
  op_fs_read_file_async,
  op_fs_read_file_sync,
  op_fs_read_file_text_async,
  op_fs_read_file_text_sync,
  op_fs_read_link_async,
  op_fs_read_link_sync,
  op_fs_realpath_async,
  op_fs_realpath_sync,
  op_fs_remove_async,
  op_fs_remove_sync,
  op_fs_rename_async,
  op_fs_rename_sync,
  op_fs_seek_async,
  op_fs_seek_sync,
  op_fs_stat_async,
  op_fs_stat_sync,
  op_fs_symlink_async,
  op_fs_symlink_sync,
  op_fs_truncate_async,
  op_fs_truncate_sync,
  op_fs_umask,
  op_fs_utime_async,
  op_fs_utime_sync,
  op_fs_write_file_async,
  op_fs_write_file_sync,
  op_set_raw,
} from "ext:core/ops";
const {
  ArrayPrototypeFilter,
  Date,
  DatePrototypeGetTime,
  Error,
  Function,
  MathTrunc,
  ObjectEntries,
  ObjectDefineProperty,
  ObjectPrototypeIsPrototypeOf,
  ObjectValues,
  StringPrototypeSlice,
  StringPrototypeStartsWith,
  SymbolAsyncIterator,
  SymbolIterator,
  SymbolFor,
  TypeError,
  Uint32Array,
} = primordials;

import { read, readSync, write, writeSync } from "ext:deno_io/12_io.js";
import * as abortSignal from "ext:deno_web/03_abort_signal.js";
import {
  readableStreamForRid,
  ReadableStreamPrototype,
  writableStreamForRid,
} from "ext:deno_web/06_streams.js";
import { pathFromURL, SymbolDispose } from "ext:deno_web/00_infra.js";

function chmodSync(path, mode) {
  op_fs_chmod_sync(pathFromURL(path), mode);
}

async function chmod(path, mode) {
  await op_fs_chmod_async(pathFromURL(path), mode);
}

function chownSync(
  path,
  uid,
  gid,
) {
  op_fs_chown_sync(pathFromURL(path), uid, gid);
}

async function chown(
  path,
  uid,
  gid,
) {
  await op_fs_chown_async(
    pathFromURL(path),
    uid,
    gid,
  );
}

function copyFileSync(
  fromPath,
  toPath,
) {
  op_fs_copy_file_sync(
    pathFromURL(fromPath),
    pathFromURL(toPath),
  );
}

async function copyFile(
  fromPath,
  toPath,
) {
  await op_fs_copy_file_async(
    pathFromURL(fromPath),
    pathFromURL(toPath),
  );
}

function cwd() {
  return op_fs_cwd();
}

function chdir(directory) {
  op_fs_chdir(pathFromURL(directory));
}

function makeTempDirSync(options = { __proto__: null }) {
  return op_fs_make_temp_dir_sync(
    options.dir,
    options.prefix,
    options.suffix,
  );
}

function makeTempDir(options = { __proto__: null }) {
  return op_fs_make_temp_dir_async(
    options.dir,
    options.prefix,
    options.suffix,
  );
}

function makeTempFileSync(options = { __proto__: null }) {
  return op_fs_make_temp_file_sync(
    options.dir,
    options.prefix,
    options.suffix,
  );
}

function makeTempFile(options = { __proto__: null }) {
  return op_fs_make_temp_file_async(
    options.dir,
    options.prefix,
    options.suffix,
  );
}

function mkdirSync(path, options) {
  op_fs_mkdir_sync(
    pathFromURL(path),
    options?.recursive ?? false,
    options?.mode,
  );
}

async function mkdir(path, options) {
  await op_fs_mkdir_async(
    pathFromURL(path),
    options?.recursive ?? false,
    options?.mode,
  );
}

function readDirSync(path) {
  return op_fs_read_dir_sync(pathFromURL(path))[
    SymbolIterator
  ]();
}

function readDir(path) {
  const array = op_fs_read_dir_async(
    pathFromURL(path),
  );
  return {
    async *[SymbolAsyncIterator]() {
      const dir = await array;
      for (let i = 0; i < dir.length; ++i) {
        yield dir[i];
      }
    },
  };
}

function readLinkSync(path) {
  return op_fs_read_link_sync(pathFromURL(path));
}

function readLink(path) {
  return op_fs_read_link_async(pathFromURL(path));
}

function realPathSync(path) {
  return op_fs_realpath_sync(pathFromURL(path));
}

function realPath(path) {
  return op_fs_realpath_async(pathFromURL(path));
}

function removeSync(
  path,
  options = { __proto__: null },
) {
  op_fs_remove_sync(
    pathFromURL(path),
    !!options.recursive,
  );
}

async function remove(
  path,
  options = { __proto__: null },
) {
  await op_fs_remove_async(
    pathFromURL(path),
    !!options.recursive,
  );
}

function renameSync(oldpath, newpath) {
  op_fs_rename_sync(
    pathFromURL(oldpath),
    pathFromURL(newpath),
  );
}

async function rename(oldpath, newpath) {
  await op_fs_rename_async(
    pathFromURL(oldpath),
    pathFromURL(newpath),
  );
}

// Extract the FsStat object from the encoded buffer.
// See `runtime/ops/fs.rs` for the encoder.
//
// This is not a general purpose decoder. There are 4 types:
//
// 1. date
//  offset += 4
//  1/0 | extra padding | high u32 | low u32
//  if date[0] == 1, new Date(u64) else null
//
// 2. bool
//  offset += 2
//  1/0 | extra padding
//
// 3. u64
//  offset += 2
//  high u32 | low u32
//
// 4. ?u64 converts a zero u64 value to JS null on Windows.
//    ?bool converts a false bool value to JS null on Windows.
function createByteStruct(types) {
  // types can be "date", "bool" or "u64".
  let offset = 0;
  let str =
    'const unix = Deno.build.os === "darwin" || Deno.build.os === "linux" || Deno.build.os === "android" || Deno.build.os === "openbsd" || Deno.build.os === "freebsd"; return {';
  const typeEntries = ObjectEntries(types);
  for (let i = 0; i < typeEntries.length; ++i) {
    let { 0: name, 1: type } = typeEntries[i];

    const optional = StringPrototypeStartsWith(type, "?");
    if (optional) type = StringPrototypeSlice(type, 1);

    if (type == "u64") {
      if (!optional) {
        str += `${name}: view[${offset}] + view[${offset + 1}] * 2**32,`;
      } else {
        str += `${name}: (unix ? (view[${offset}] + view[${
          offset + 1
        }] * 2**32) : (view[${offset}] + view[${
          offset + 1
        }] * 2**32) || null),`;
      }
    } else if (type == "date") {
      str += `${name}: view[${offset}] === 0 ? null : new Date(view[${
        offset + 2
      }] + view[${offset + 3}] * 2**32),`;
      offset += 2;
    } else {
      if (!optional) {
        str += `${name}: !!(view[${offset}] + view[${offset + 1}] * 2**32),`;
      } else {
        str += `${name}: (unix ? !!((view[${offset}] + view[${
          offset + 1
        }] * 2**32)) : !!((view[${offset}] + view[${
          offset + 1
        }] * 2**32)) || null),`;
      }
    }
    offset += 2;
  }
  str += "};";
  // ...so you don't like eval huh? don't worry, it only executes during snapshot :)
  return [new Function("view", str), new Uint32Array(offset)];
}

const { 0: statStruct, 1: statBuf } = createByteStruct({
  isFile: "bool",
  isDirectory: "bool",
  isSymlink: "bool",
  size: "u64",
  mtime: "date",
  atime: "date",
  birthtime: "date",
  dev: "u64",
  ino: "?u64",
  mode: "?u64",
  nlink: "?u64",
  uid: "?u64",
  gid: "?u64",
  rdev: "?u64",
  blksize: "?u64",
  blocks: "?u64",
  isBlockDevice: "?bool",
  isCharDevice: "?bool",
  isFifo: "?bool",
  isSocket: "?bool",
});

function parseFileInfo(response) {
  const unix = core.build.os === "darwin" ||
    core.build.os === "linux" ||
    core.build.os === "android" ||
    core.build.os === "freebsd" ||
    core.build.os === "openbsd";
  return {
    isFile: response.isFile,
    isDirectory: response.isDirectory,
    isSymlink: response.isSymlink,
    size: response.size,
    mtime: response.mtimeSet === true ? new Date(response.mtime) : null,
    atime: response.atimeSet === true ? new Date(response.atime) : null,
    birthtime: response.birthtimeSet === true
      ? new Date(response.birthtime)
      : null,
    dev: response.dev,
    ino: unix ? response.ino : null,
    mode: unix ? response.mode : null,
    nlink: unix ? response.nlink : null,
    uid: unix ? response.uid : null,
    gid: unix ? response.gid : null,
    rdev: unix ? response.rdev : null,
    blksize: unix ? response.blksize : null,
    blocks: unix ? response.blocks : null,
    isBlockDevice: unix ? response.isBlockDevice : null,
    isCharDevice: unix ? response.isCharDevice : null,
    isFifo: unix ? response.isFifo : null,
    isSocket: unix ? response.isSocket : null,
  };
}

async function lstat(path) {
  const res = await op_fs_lstat_async(pathFromURL(path));
  return parseFileInfo(res);
}

function lstatSync(path) {
  op_fs_lstat_sync(pathFromURL(path), statBuf);
  return statStruct(statBuf);
}

async function stat(path) {
  const res = await op_fs_stat_async(pathFromURL(path));
  return parseFileInfo(res);
}

function statSync(path) {
  op_fs_stat_sync(pathFromURL(path), statBuf);
  return statStruct(statBuf);
}

function coerceLen(len) {
  if (len == null || len < 0) {
    return 0;
  }
  return len;
}

function truncateSync(path, len) {
  op_fs_truncate_sync(path, coerceLen(len));
}

async function truncate(path, len) {
  await op_fs_truncate_async(path, coerceLen(len));
}

function umask(mask) {
  return op_fs_umask(mask);
}

function linkSync(oldpath, newpath) {
  op_fs_link_sync(oldpath, newpath);
}

async function link(oldpath, newpath) {
  await op_fs_link_async(oldpath, newpath);
}

function toUnixTimeFromEpoch(value) {
  if (isDate(value)) {
    const time = DatePrototypeGetTime(value);
    const seconds = MathTrunc(time / 1e3);
    const nanoseconds = MathTrunc(time - (seconds * 1e3)) * 1e6;

    return [
      seconds,
      nanoseconds,
    ];
  }

  const seconds = MathTrunc(value);
  const nanoseconds = MathTrunc((value * 1e3) - (seconds * 1e3)) * 1e6;

  return [
    seconds,
    nanoseconds,
  ];
}

function utimeSync(
  path,
  atime,
  mtime,
) {
  const { 0: atimeSec, 1: atimeNsec } = toUnixTimeFromEpoch(atime);
  const { 0: mtimeSec, 1: mtimeNsec } = toUnixTimeFromEpoch(mtime);
  op_fs_utime_sync(
    pathFromURL(path),
    atimeSec,
    atimeNsec,
    mtimeSec,
    mtimeNsec,
  );
}

async function utime(
  path,
  atime,
  mtime,
) {
  const { 0: atimeSec, 1: atimeNsec } = toUnixTimeFromEpoch(atime);
  const { 0: mtimeSec, 1: mtimeNsec } = toUnixTimeFromEpoch(mtime);
  await op_fs_utime_async(
    pathFromURL(path),
    atimeSec,
    atimeNsec,
    mtimeSec,
    mtimeNsec,
  );
}

function symlinkSync(
  oldpath,
  newpath,
  options,
) {
  op_fs_symlink_sync(
    pathFromURL(oldpath),
    pathFromURL(newpath),
    options?.type,
  );
}

async function symlink(
  oldpath,
  newpath,
  options,
) {
  await op_fs_symlink_async(
    pathFromURL(oldpath),
    pathFromURL(newpath),
    options?.type,
  );
}

function openSync(
  path,
  options,
) {
  if (options) checkOpenOptions(options);
  const rid = op_fs_open_sync(
    pathFromURL(path),
    options,
  );

  return new FsFile(rid, SymbolFor("Deno.internal.FsFile"));
}

async function open(
  path,
  options,
) {
  if (options) checkOpenOptions(options);
  const rid = await op_fs_open_async(
    pathFromURL(path),
    options,
  );

  return new FsFile(rid, SymbolFor("Deno.internal.FsFile"));
}

function createSync(path) {
  return openSync(path, {
    read: true,
    write: true,
    truncate: true,
    create: true,
  });
}

function create(path) {
  return open(path, {
    read: true,
    write: true,
    truncate: true,
    create: true,
  });
}

class FsFile {
  #rid = 0;

  #readable;
  #writable;

  constructor(rid, symbol) {
    ObjectDefineProperty(this, internalRidSymbol, {
      __proto__: null,
      enumerable: false,
      value: rid,
    });
    this.#rid = rid;
    if (!symbol || symbol !== SymbolFor("Deno.internal.FsFile")) {
      throw new TypeError(
        "`Deno.FsFile` cannot be constructed, use `Deno.open()` or `Deno.openSync()` instead.",
      );
<<<<<<< HEAD
      if (internals.future) {
        throw new TypeError(
          "`Deno.FsFile` cannot be constructed, use `Deno.open()` or `Deno.openSync()` instead",
        );
      }
=======
>>>>>>> b694efb3
    }
  }

  write(p) {
    return write(this.#rid, p);
  }

  writeSync(p) {
    return writeSync(this.#rid, p);
  }

  truncate(len) {
    return op_fs_file_truncate_async(this.#rid, coerceLen(len));
  }

  truncateSync(len) {
    return op_fs_ftruncate_sync(this.#rid, coerceLen(len));
  }

  read(p) {
    return read(this.#rid, p);
  }

  readSync(p) {
    return readSync(this.#rid, p);
  }

  seek(offset, whence) {
    return op_fs_seek_async(this.#rid, offset, whence);
  }

  seekSync(offset, whence) {
    return op_fs_seek_sync(this.#rid, offset, whence);
  }

  async stat() {
    return parseFileInfo(await op_fs_file_stat_async(this.#rid));
  }

  statSync() {
    op_fs_file_stat_sync(this.#rid, statBuf);
    return statStruct(statBuf);
  }

  async syncData() {
    await op_fs_file_sync_data_async(this.#rid);
  }

  syncDataSync() {
    op_fs_file_sync_data_sync(this.#rid);
  }

  close() {
    core.close(this.#rid);
  }

  get readable() {
    if (this.#readable === undefined) {
      this.#readable = readableStreamForRid(this.#rid);
    }
    return this.#readable;
  }

  get writable() {
    if (this.#writable === undefined) {
      this.#writable = writableStreamForRid(this.#rid);
    }
    return this.#writable;
  }

  async sync() {
    await op_fs_file_sync_async(this.#rid);
  }

  syncSync() {
    op_fs_file_sync_sync(this.#rid);
  }

  async utime(atime, mtime) {
    const { 0: atimeSec, 1: atimeNsec } = toUnixTimeFromEpoch(atime);
    const { 0: mtimeSec, 1: mtimeNsec } = toUnixTimeFromEpoch(mtime);
    await op_fs_futime_async(
      this.#rid,
      atimeSec,
      atimeNsec,
      mtimeSec,
      mtimeNsec,
    );
  }

  utimeSync(atime, mtime) {
    const { 0: atimeSec, 1: atimeNsec } = toUnixTimeFromEpoch(atime);
    const { 0: mtimeSec, 1: mtimeNsec } = toUnixTimeFromEpoch(mtime);
    op_fs_futime_sync(this.#rid, atimeSec, atimeNsec, mtimeSec, mtimeNsec);
  }

  isTerminal() {
    return core.isTerminal(this.#rid);
  }

  setRaw(mode, options = { __proto__: null }) {
    const cbreak = !!(options.cbreak ?? false);
    op_set_raw(this.#rid, mode, cbreak);
  }

  lockSync(exclusive = false) {
    op_fs_flock_sync(this.#rid, exclusive);
  }

  async lock(exclusive = false) {
    await op_fs_flock_async(this.#rid, exclusive);
  }

  unlockSync() {
    op_fs_funlock_sync(this.#rid);
  }

  async unlock() {
    await op_fs_funlock_async(this.#rid);
  }

  [SymbolDispose]() {
    core.tryClose(this.#rid);
  }
}

function checkOpenOptions(options) {
  if (
    ArrayPrototypeFilter(
      ObjectValues(options),
      (val) => val === true,
    ).length === 0
  ) {
    throw new Error(
      "Cannot open file: `options` requires at least one option to be true",
    );
  }

  if (options.truncate && !options.write) {
    throw new Error(
      "Cannot open file: 'truncate' option requires 'write' to be true",
    );
  }

  const createOrCreateNewWithoutWriteOrAppend =
    (options.create || options.createNew) &&
    !(options.write || options.append);

  if (createOrCreateNewWithoutWriteOrAppend) {
    throw new Error(
      "Cannot open file: 'create' or 'createNew' options require 'write' or 'append' to be true",
    );
  }
}

function readFileSync(path) {
  return op_fs_read_file_sync(pathFromURL(path));
}

async function readFile(path, options) {
  let cancelRid;
  let abortHandler;
  if (options?.signal) {
    options.signal.throwIfAborted();
    cancelRid = createCancelHandle();
    abortHandler = () => core.tryClose(cancelRid);
    options.signal[abortSignal.add](abortHandler);
  }

  try {
    const read = await op_fs_read_file_async(
      pathFromURL(path),
      cancelRid,
    );
    return read;
  } finally {
    if (options?.signal) {
      options.signal[abortSignal.remove](abortHandler);

      // always throw the abort error when aborted
      options.signal.throwIfAborted();
    }
  }
}

function readTextFileSync(path) {
  return op_fs_read_file_text_sync(pathFromURL(path));
}

async function readTextFile(path, options) {
  let cancelRid;
  let abortHandler;
  if (options?.signal) {
    options.signal.throwIfAborted();
    cancelRid = createCancelHandle();
    abortHandler = () => core.tryClose(cancelRid);
    options.signal[abortSignal.add](abortHandler);
  }

  try {
    const read = await op_fs_read_file_text_async(
      pathFromURL(path),
      cancelRid,
    );
    return read;
  } finally {
    if (options?.signal) {
      options.signal[abortSignal.remove](abortHandler);

      // always throw the abort error when aborted
      options.signal.throwIfAborted();
    }
  }
}

function writeFileSync(
  path,
  data,
  options = { __proto__: null },
) {
  options.signal?.throwIfAborted();
  op_fs_write_file_sync(
    pathFromURL(path),
    options.mode,
    options.append ?? false,
    options.create ?? true,
    options.createNew ?? false,
    data,
  );
}

async function writeFile(
  path,
  data,
  options = { __proto__: null },
) {
  let cancelRid;
  let abortHandler;
  if (options.signal) {
    options.signal.throwIfAborted();
    cancelRid = createCancelHandle();
    abortHandler = () => core.tryClose(cancelRid);
    options.signal[abortSignal.add](abortHandler);
  }
  try {
    if (ObjectPrototypeIsPrototypeOf(ReadableStreamPrototype, data)) {
      const file = await open(path, {
        mode: options.mode,
        append: options.append ?? false,
        create: options.create ?? true,
        createNew: options.createNew ?? false,
        truncate: !(options.append ?? false),
        write: true,
      });
      await data.pipeTo(file.writable, {
        signal: options.signal,
      });
    } else {
      await op_fs_write_file_async(
        pathFromURL(path),
        options.mode,
        options.append ?? false,
        options.create ?? true,
        options.createNew ?? false,
        data,
        cancelRid,
      );
    }
  } finally {
    if (options.signal) {
      options.signal[abortSignal.remove](abortHandler);

      // always throw the abort error when aborted
      options.signal.throwIfAborted();
    }
  }
}

function writeTextFileSync(
  path,
  data,
  options = { __proto__: null },
) {
  const encoder = new TextEncoder();
  return writeFileSync(path, encoder.encode(data), options);
}

function writeTextFile(
  path,
  data,
  options = { __proto__: null },
) {
  if (ObjectPrototypeIsPrototypeOf(ReadableStreamPrototype, data)) {
    return writeFile(
      path,
      data.pipeThrough(new TextEncoderStream()),
      options,
    );
  } else {
    const encoder = new TextEncoder();
    return writeFile(path, encoder.encode(data), options);
  }
}

export {
  chdir,
  chmod,
  chmodSync,
  chown,
  chownSync,
  copyFile,
  copyFileSync,
  create,
  createSync,
  cwd,
  FsFile,
  link,
  linkSync,
  lstat,
  lstatSync,
  makeTempDir,
  makeTempDirSync,
  makeTempFile,
  makeTempFileSync,
  mkdir,
  mkdirSync,
  open,
  openSync,
  readDir,
  readDirSync,
  readFile,
  readFileSync,
  readLink,
  readLinkSync,
  readTextFile,
  readTextFileSync,
  realPath,
  realPathSync,
  remove,
  removeSync,
  rename,
  renameSync,
  stat,
  statSync,
  symlink,
  symlinkSync,
  truncate,
  truncateSync,
  umask,
  utime,
  utimeSync,
  writeFile,
  writeFileSync,
  writeTextFile,
  writeTextFileSync,
};<|MERGE_RESOLUTION|>--- conflicted
+++ resolved
@@ -576,16 +576,8 @@
     this.#rid = rid;
     if (!symbol || symbol !== SymbolFor("Deno.internal.FsFile")) {
       throw new TypeError(
-        "`Deno.FsFile` cannot be constructed, use `Deno.open()` or `Deno.openSync()` instead.",
+        "`Deno.FsFile` cannot be constructed, use `Deno.open()` or `Deno.openSync()` instead",
       );
-<<<<<<< HEAD
-      if (internals.future) {
-        throw new TypeError(
-          "`Deno.FsFile` cannot be constructed, use `Deno.open()` or `Deno.openSync()` instead",
-        );
-      }
-=======
->>>>>>> b694efb3
     }
   }
 
