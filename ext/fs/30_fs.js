--- conflicted
+++ resolved
@@ -525,39 +525,6 @@
   await op_fs_fdatasync_async(rid);
 }
 
-<<<<<<< HEAD
-function funlockSync(rid) {
-  op_fs_funlock_sync_unstable(rid);
-}
-
-async function funlock(rid) {
-  await op_fs_funlock_async_unstable(rid);
-}
-
-function seekSync(
-  rid,
-  offset,
-  whence,
-) {
-  return op_fs_seek_sync(rid, offset, whence);
-}
-
-function seek(
-  rid,
-  offset,
-  whence,
-) {
-  return op_fs_seek_async(rid, offset, whence);
-=======
-function fsyncSync(rid) {
-  op_fs_fsync_sync(rid);
-}
-
-async function fsync(rid) {
-  await op_fs_fsync_async(rid);
->>>>>>> ce1d6689
-}
-
 function openSync(
   path,
   options,
@@ -942,13 +909,6 @@
   fdatasync,
   fdatasyncSync,
   FsFile,
-<<<<<<< HEAD
-  funlock,
-  funlockSync,
-=======
-  fsync,
-  fsyncSync,
->>>>>>> ce1d6689
   link,
   linkSync,
   lstat,
