// Copyright 2018-2025 the Deno authors. MIT license.

use std::borrow::Cow;
use std::cell::RefCell;
use std::num::NonZeroU64;
use std::rc::Rc;

use deno_core::GarbageCollected;
use deno_core::cppgc::SameObject;
use deno_core::cppgc::make_cppgc_object;
use deno_core::op2;
use deno_core::v8;
use deno_core::webidl::WebIdlInterfaceConverter;
use deno_error::JsErrorBox;
use wgpu_core::binding_model::BindingResource;
use wgpu_core::pipeline::ProgrammableStageDescriptor;
use wgpu_types::BindingType;

use super::bind_group::GPUBindGroup;
use super::bind_group::GPUBindingResource;
use super::bind_group_layout::GPUBindGroupLayout;
use super::buffer::GPUBuffer;
use super::compute_pipeline::GPUComputePipeline;
use super::pipeline_layout::GPUPipelineLayout;
use super::queue::GPUQueue;
use super::sampler::GPUSampler;
use super::shader::GPUShaderModule;
use super::texture::GPUTexture;
use crate::Instance;
use crate::adapter::GPUAdapterInfo;
use crate::adapter::GPUSupportedFeatures;
use crate::adapter::GPUSupportedLimits;
use crate::command_encoder::GPUCommandEncoder;
use crate::error::GPUError;
use crate::error::GPUGenericError;
use crate::query_set::GPUQuerySet;
use crate::render_bundle::GPURenderBundleEncoder;
use crate::render_pipeline::GPURenderPipeline;
use crate::shader::GPUCompilationInfo;
use crate::webidl::features_to_feature_names;

pub struct GPUDevice {
  pub instance: Instance,
  pub id: wgpu_core::id::DeviceId,
  pub adapter: wgpu_core::id::AdapterId,
  pub queue: wgpu_core::id::QueueId,

  pub label: String,

  pub features: SameObject<GPUSupportedFeatures>,
  pub limits: SameObject<GPUSupportedLimits>,
  pub adapter_info: Rc<SameObject<GPUAdapterInfo>>,

  pub queue_obj: SameObject<GPUQueue>,

  pub error_handler: super::error::ErrorHandler,
  pub lost_promise: v8::Global<v8::Promise>,

  pub has_active_capture: RefCell<bool>,
}

impl Drop for GPUDevice {
  fn drop(&mut self) {
    self.instance.device_drop(self.id);
  }
}

impl WebIdlInterfaceConverter for GPUDevice {
  const NAME: &'static str = "GPUDevice";
}

// SAFETY: we're sure this can be GCed
unsafe impl GarbageCollected for GPUDevice {
  fn trace(&self, _visitor: &mut deno_core::v8::cppgc::Visitor) {}

  fn get_name(&self) -> &'static std::ffi::CStr {
    c"GPUDevice"
  }
}

// EventTarget is extended in JS
#[op2]
impl GPUDevice {
  #[constructor]
  #[cppgc]
  fn constructor(_: bool) -> Result<GPUDevice, GPUGenericError> {
    Err(GPUGenericError::InvalidConstructor)
  }

  #[getter]
  #[string]
  fn label(&self) -> String {
    self.label.clone()
  }
  #[setter]
  #[string]
  fn label(&self, #[webidl] _label: String) {
    // TODO(@crowlKats): no-op, needs wpgu to implement changing the label
  }

  #[getter]
  fn features(
    &self,
    scope: &mut v8::PinScope<'_, '_>,
  ) -> v8::Global<v8::Object> {
    self.features.get(scope, |scope| {
      let features = self.instance.device_features(self.id);
      let features = features_to_feature_names(features);
      GPUSupportedFeatures::new(scope, features)
    })
  }

  #[getter]
  fn limits(&self, scope: &mut v8::PinScope<'_, '_>) -> v8::Global<v8::Object> {
    self.limits.get(scope, |_| {
      let limits = self.instance.device_limits(self.id);
      GPUSupportedLimits(limits)
    })
  }

  #[getter]
  fn adapter_info(
    &self,
    scope: &mut v8::PinScope<'_, '_>,
  ) -> v8::Global<v8::Object> {
    self.adapter_info.get(scope, |_| {
      let info = self.instance.adapter_get_info(self.adapter);

      GPUAdapterInfo { info }
    })
  }

  #[getter]
  fn queue(&self, scope: &mut v8::PinScope<'_, '_>) -> v8::Global<v8::Object> {
    self.queue_obj.get(scope, |_| GPUQueue {
      id: self.queue,
      device: self.id,
      error_handler: self.error_handler.clone(),
      instance: self.instance.clone(),
      label: self.label.clone(),
    })
  }

  #[fast]
  #[undefined]
  fn destroy(&self) {
    self.instance.device_destroy(self.id);
    self
      .error_handler
      .push_error(Some(GPUError::Lost(GPUDeviceLostReason::Destroyed)));
  }

  #[required(1)]
  #[cppgc]
  fn create_buffer(
    &self,
    #[webidl] descriptor: super::buffer::GPUBufferDescriptor,
  ) -> Result<GPUBuffer, JsErrorBox> {
    // wgpu-core would also check this, but it needs to be reported via a JS
    // error, not a validation error. (WebGPU specifies this check on the
    // content timeline.)
    if descriptor.mapped_at_creation
      && !descriptor
        .size
        .is_multiple_of(wgpu_types::COPY_BUFFER_ALIGNMENT)
    {
      return Err(JsErrorBox::range_error(format!(
        "The size of a buffer that is mapped at creation must be a multiple of {}",
        wgpu_types::COPY_BUFFER_ALIGNMENT,
      )));
    }

    // Validation of the usage needs to happen on the device timeline, so
    // don't raise an error immediately if it isn't valid. wgpu will
    // reject `BufferUsages::empty()`.
    let usage = wgpu_types::BufferUsages::from_bits(descriptor.usage)
      .unwrap_or(wgpu_types::BufferUsages::empty());

    let wgpu_descriptor = wgpu_core::resource::BufferDescriptor {
      label: crate::transform_label(descriptor.label.clone()),
      size: descriptor.size,
      usage,
      mapped_at_creation: descriptor.mapped_at_creation,
    };

    let (id, err) =
      self
        .instance
        .device_create_buffer(self.id, &wgpu_descriptor, None);

    self.error_handler.push_error(err);

    Ok(GPUBuffer {
      instance: self.instance.clone(),
      error_handler: self.error_handler.clone(),
      id,
      device: self.id,
      label: descriptor.label,
      size: descriptor.size,
      usage: descriptor.usage,
      map_state: RefCell::new(if descriptor.mapped_at_creation {
        "mapped"
      } else {
        "unmapped"
      }),
      map_mode: RefCell::new(if descriptor.mapped_at_creation {
        Some(wgpu_core::device::HostMap::Write)
      } else {
        None
      }),
      mapped_js_buffers: RefCell::new(vec![]),
    })
  }

  #[required(1)]
  #[cppgc]
  fn create_texture(
    &self,
    #[webidl] descriptor: super::texture::GPUTextureDescriptor,
  ) -> Result<GPUTexture, JsErrorBox> {
    let wgpu_descriptor = wgpu_core::resource::TextureDescriptor {
      label: crate::transform_label(descriptor.label.clone()),
      size: descriptor.size.into(),
      mip_level_count: descriptor.mip_level_count,
      sample_count: descriptor.sample_count,
      dimension: descriptor.dimension.clone().into(),
      format: descriptor.format.clone().into(),
      usage: wgpu_types::TextureUsages::from_bits(descriptor.usage)
        .ok_or_else(|| JsErrorBox::type_error("usage is not valid"))?,
      view_formats: descriptor
        .view_formats
        .into_iter()
        .map(Into::into)
        .collect(),
    };

    let (id, err) =
      self
        .instance
        .device_create_texture(self.id, &wgpu_descriptor, None);

    self.error_handler.push_error(err);

    Ok(GPUTexture {
      instance: self.instance.clone(),
      error_handler: self.error_handler.clone(),
      id,
      device_id: self.id,
      queue_id: self.queue,
      default_view_id: Default::default(),
      label: descriptor.label,
      size: wgpu_descriptor.size,
      mip_level_count: wgpu_descriptor.mip_level_count,
      sample_count: wgpu_descriptor.sample_count,
      dimension: descriptor.dimension,
      format: descriptor.format,
      usage: descriptor.usage,
    })
  }

  #[cppgc]
  fn create_sampler(
    &self,
    #[webidl] descriptor: super::sampler::GPUSamplerDescriptor,
  ) -> Result<GPUSampler, JsErrorBox> {
    let wgpu_descriptor = wgpu_core::resource::SamplerDescriptor {
      label: crate::transform_label(descriptor.label.clone()),
      address_modes: [
        descriptor.address_mode_u.into(),
        descriptor.address_mode_v.into(),
        descriptor.address_mode_w.into(),
      ],
      mag_filter: descriptor.mag_filter.into(),
      min_filter: descriptor.min_filter.into(),
      mipmap_filter: descriptor.mipmap_filter.into(),
      lod_min_clamp: descriptor.lod_min_clamp,
      lod_max_clamp: descriptor.lod_max_clamp,
      compare: descriptor.compare.map(Into::into),
      anisotropy_clamp: descriptor.max_anisotropy,
      border_color: None,
    };

    let (id, err) =
      self
        .instance
        .device_create_sampler(self.id, &wgpu_descriptor, None);

    self.error_handler.push_error(err);

    Ok(GPUSampler {
      instance: self.instance.clone(),
      id,
      label: descriptor.label,
    })
  }

  #[required(1)]
  #[cppgc]
  fn create_bind_group_layout(
    &self,
    #[webidl]
    descriptor: super::bind_group_layout::GPUBindGroupLayoutDescriptor,
  ) -> Result<GPUBindGroupLayout, JsErrorBox> {
    let mut entries = Vec::with_capacity(descriptor.entries.len());

    for entry in descriptor.entries {
      let n_entries = [
        entry.buffer.is_some(),
        entry.sampler.is_some(),
        entry.texture.is_some(),
        entry.storage_texture.is_some(),
      ]
      .into_iter()
      .filter(|t| *t)
      .count();

      if n_entries != 1 {
        return Err(JsErrorBox::type_error(
          "Only one of 'buffer', 'sampler', 'texture' and 'storageTexture' may be specified",
        ));
      }

      let ty = if let Some(buffer) = entry.buffer {
        BindingType::Buffer {
          ty: buffer.r#type.into(),
          has_dynamic_offset: buffer.has_dynamic_offset,
          min_binding_size: NonZeroU64::new(buffer.min_binding_size),
        }
      } else if let Some(sampler) = entry.sampler {
        BindingType::Sampler(sampler.r#type.into())
      } else if let Some(texture) = entry.texture {
        BindingType::Texture {
          sample_type: texture.sample_type.into(),
          view_dimension: texture.view_dimension.into(),
          multisampled: texture.multisampled,
        }
      } else if let Some(storage_texture) = entry.storage_texture {
        BindingType::StorageTexture {
          access: storage_texture.access.into(),
          format: storage_texture.format.into(),
          view_dimension: storage_texture.view_dimension.into(),
        }
      } else {
        unreachable!()
      };

      entries.push(wgpu_types::BindGroupLayoutEntry {
        binding: entry.binding,
        visibility: wgpu_types::ShaderStages::from_bits(entry.visibility)
          .ok_or_else(|| JsErrorBox::type_error("usage is not valid"))?,
        ty,
        count: None, // native-only
      });
    }

    let wgpu_descriptor = wgpu_core::binding_model::BindGroupLayoutDescriptor {
      label: crate::transform_label(descriptor.label.clone()),
      entries: Cow::Owned(entries),
    };

    let (id, err) = self.instance.device_create_bind_group_layout(
      self.id,
      &wgpu_descriptor,
      None,
    );

    self.error_handler.push_error(err);

    Ok(GPUBindGroupLayout {
      instance: self.instance.clone(),
      id,
      label: descriptor.label,
    })
  }

  #[required(1)]
  #[cppgc]
  fn create_pipeline_layout(
    &self,
    #[webidl] descriptor: super::pipeline_layout::GPUPipelineLayoutDescriptor,
  ) -> GPUPipelineLayout {
    let bind_group_layouts = descriptor
      .bind_group_layouts
      .into_iter()
      .map(|bind_group_layout| bind_group_layout.id)
      .collect();

    let wgpu_descriptor = wgpu_core::binding_model::PipelineLayoutDescriptor {
      label: crate::transform_label(descriptor.label.clone()),
      bind_group_layouts: Cow::Owned(bind_group_layouts),
      immediate_size: 0,
    };

    let (id, err) = self.instance.device_create_pipeline_layout(
      self.id,
      &wgpu_descriptor,
      None,
    );

    self.error_handler.push_error(err);

    GPUPipelineLayout {
      instance: self.instance.clone(),
      id,
      label: descriptor.label,
    }
  }

  #[required(1)]
  #[cppgc]
  fn create_bind_group(
    &self,
    #[webidl] descriptor: super::bind_group::GPUBindGroupDescriptor,
  ) -> GPUBindGroup {
    let entries = descriptor
      .entries
      .into_iter()
      .map(|entry| wgpu_core::binding_model::BindGroupEntry {
        binding: entry.binding,
        resource: match entry.resource {
          GPUBindingResource::Sampler(sampler) => {
            BindingResource::Sampler(sampler.id)
          }
          GPUBindingResource::Texture(texture) => {
            BindingResource::TextureView(texture.default_view_id())
          }
          GPUBindingResource::TextureView(texture_view) => {
            BindingResource::TextureView(texture_view.id)
          }
          GPUBindingResource::Buffer(buffer) => {
            BindingResource::Buffer(wgpu_core::binding_model::BufferBinding {
              buffer: buffer.id,
              offset: 0,
              size: Some(buffer.size),
            })
          }
          GPUBindingResource::BufferBinding(buffer_binding) => {
            BindingResource::Buffer(wgpu_core::binding_model::BufferBinding {
              buffer: buffer_binding.buffer.id,
              offset: buffer_binding.offset,
              size: buffer_binding.size,
            })
          }
        },
      })
      .collect::<Vec<_>>();

    let wgpu_descriptor = wgpu_core::binding_model::BindGroupDescriptor {
      label: crate::transform_label(descriptor.label.clone()),
      layout: descriptor.layout.id,
      entries: Cow::Owned(entries),
    };

    let (id, err) =
      self
        .instance
        .device_create_bind_group(self.id, &wgpu_descriptor, None);

    self.error_handler.push_error(err);

    GPUBindGroup {
      instance: self.instance.clone(),
      id,
      label: descriptor.label,
    }
  }

  #[required(1)]
  #[cppgc]
  fn create_shader_module(
    &self,
    scope: &mut v8::PinScope<'_, '_>,
    #[webidl] descriptor: super::shader::GPUShaderModuleDescriptor,
  ) -> GPUShaderModule {
    let wgpu_descriptor = wgpu_core::pipeline::ShaderModuleDescriptor {
      label: crate::transform_label(descriptor.label.clone()),
      runtime_checks: wgpu_types::ShaderRuntimeChecks::default(),
    };

    let (id, err) = self.instance.device_create_shader_module(
      self.id,
      &wgpu_descriptor,
      wgpu_core::pipeline::ShaderModuleSource::Wgsl(Cow::Borrowed(
        &descriptor.code,
      )),
      None,
    );

    let compilation_info =
      GPUCompilationInfo::new(scope, err.iter(), &descriptor.code);
    let compilation_info = make_cppgc_object(scope, compilation_info);
    let compilation_info = v8::Global::new(scope, compilation_info);
    self.error_handler.push_error(err);

    GPUShaderModule {
      instance: self.instance.clone(),
      id,
      label: descriptor.label,
      compilation_info,
    }
  }

  #[required(1)]
  #[cppgc]
  fn create_compute_pipeline(
    &self,
    #[webidl] descriptor: super::compute_pipeline::GPUComputePipelineDescriptor,
  ) -> GPUComputePipeline {
    self.new_compute_pipeline(descriptor)
  }

  #[required(1)]
  #[cppgc]
  fn create_render_pipeline(
    &self,
    #[webidl] descriptor: super::render_pipeline::GPURenderPipelineDescriptor,
  ) -> Result<GPURenderPipeline, JsErrorBox> {
    self.new_render_pipeline(descriptor)
  }

  #[required(1)]
  #[cppgc]
  async fn create_compute_pipeline_async(
    &self,
    #[webidl] descriptor: super::compute_pipeline::GPUComputePipelineDescriptor,
  ) -> GPUComputePipeline {
    self.new_compute_pipeline(descriptor)
  }

  #[required(1)]
  #[cppgc]
  async fn create_render_pipeline_async(
    &self,
    #[webidl] descriptor: super::render_pipeline::GPURenderPipelineDescriptor,
  ) -> Result<GPURenderPipeline, JsErrorBox> {
    self.new_render_pipeline(descriptor)
  }

  fn create_command_encoder<'a>(
    &self,
    scope: &mut v8::PinScope<'a, '_>,
    #[webidl] descriptor: Option<
      super::command_encoder::GPUCommandEncoderDescriptor,
    >,
  ) -> v8::Local<'a, v8::Object> {
    // Metal imposes a limit on the number of outstanding command buffers.
    // Attempting to create another command buffer after reaching that limit
    // will block, which can result in a deadlock if GC is required to
    // recover old command buffers. To encourage V8 to garbage collect
    // command buffers before that happens, we associate some external
    // memory with each command buffer.
    #[cfg(target_vendor = "apple")]
    const EXTERNAL_MEMORY_AMOUNT: i64 = 1 << 16;

    let label = descriptor.map(|d| d.label).unwrap_or_default();
    let wgpu_descriptor = wgpu_types::CommandEncoderDescriptor {
      label: Some(Cow::Owned(label.clone())),
    };

    #[cfg(target_vendor = "apple")]
    scope.adjust_amount_of_external_allocated_memory(EXTERNAL_MEMORY_AMOUNT);

    let (id, err) = self.instance.device_create_command_encoder(
      self.id,
      &wgpu_descriptor,
      None,
    );

    self.error_handler.push_error(err);

    let encoder = GPUCommandEncoder {
      instance: self.instance.clone(),
      error_handler: self.error_handler.clone(),
      id,
      label,
      #[cfg(target_vendor = "apple")]
      weak: std::sync::OnceLock::new(),
    };

    let obj = make_cppgc_object(scope, encoder);

    #[cfg(target_vendor = "apple")]
    {
      let finalizer = v8::Weak::with_finalizer(
        scope,
        obj,
        Box::new(|isolate: &mut v8::Isolate| {
          isolate.adjust_amount_of_external_allocated_memory(
            -EXTERNAL_MEMORY_AMOUNT,
          );
        }),
      );
      deno_core::cppgc::try_unwrap_cppgc_object::<GPUCommandEncoder>(
        scope,
        obj.into(),
      )
      .unwrap()
      .weak
      .set(finalizer)
      .unwrap();
    }

    obj
  }

  #[required(1)]
  #[cppgc]
  fn create_render_bundle_encoder(
    &self,
    #[webidl]
    descriptor: super::render_bundle::GPURenderBundleEncoderDescriptor,
  ) -> GPURenderBundleEncoder {
    let wgpu_descriptor = wgpu_core::command::RenderBundleEncoderDescriptor {
      label: crate::transform_label(descriptor.label.clone()),
      color_formats: Cow::Owned(
        descriptor
          .color_formats
          .into_iter()
          .map(|format| format.into_option().map(Into::into))
          .collect::<Vec<_>>(),
      ),
      depth_stencil: descriptor.depth_stencil_format.map(|format| {
        wgpu_types::RenderBundleDepthStencil {
          format: format.into(),
          depth_read_only: descriptor.depth_read_only,
          stencil_read_only: descriptor.stencil_read_only,
        }
      }),
      sample_count: descriptor.sample_count,
      multiview: None,
    };

    let res =
      wgpu_core::command::RenderBundleEncoder::new(&wgpu_descriptor, self.id);
    let (encoder, err) = match res {
      Ok(encoder) => (encoder, None),
      Err(e) => (
        wgpu_core::command::RenderBundleEncoder::dummy(self.id),
        Some(e),
      ),
    };

    self.error_handler.push_error(err);

    GPURenderBundleEncoder {
      instance: self.instance.clone(),
      error_handler: self.error_handler.clone(),
      encoder: RefCell::new(Some(encoder)),
      label: descriptor.label,
    }
  }

  #[required(1)]
  #[cppgc]
  fn create_query_set(
    &self,
    #[webidl] descriptor: crate::query_set::GPUQuerySetDescriptor,
  ) -> GPUQuerySet {
    let wgpu_descriptor = wgpu_core::resource::QuerySetDescriptor {
      label: crate::transform_label(descriptor.label.clone()),
      ty: descriptor.r#type.clone().into(),
      count: descriptor.count,
    };

    let (id, err) =
      self
        .instance
        .device_create_query_set(self.id, &wgpu_descriptor, None);

    self.error_handler.push_error(err);

    GPUQuerySet {
      instance: self.instance.clone(),
      id,
      r#type: descriptor.r#type,
      count: descriptor.count,
      label: descriptor.label,
    }
  }

<<<<<<< HEAD
  // TODO(@crowlKats): support returning same promise
=======
>>>>>>> 7222e85d
  #[getter]
  #[global]
  fn lost(&self) -> v8::Global<v8::Promise> {
    self.lost_promise.clone()
  }

  #[required(1)]
  #[undefined]
  fn push_error_scope(&self, #[webidl] filter: super::error::GPUErrorFilter) {
    self
      .error_handler
      .scopes
      .lock()
      .unwrap()
      .push((filter, vec![]));
  }

  #[async_method(fake)]
  fn pop_error_scope(
    &self,
    scope: &mut v8::PinScope<'_, '_>,
  ) -> Result<v8::Global<v8::Value>, JsErrorBox> {
    if self.error_handler.is_lost.get().is_some() {
      let val = v8::null(scope).cast::<v8::Value>();
      return Ok(v8::Global::new(scope, val));
    }

    let Some((_, errors)) = self.error_handler.scopes.lock().unwrap().pop()
    else {
      return Err(JsErrorBox::new(
        "DOMExceptionOperationError",
        "There are no error scopes on the error scope stack",
      ));
    };

    let val = if let Some(err) = errors.into_iter().next() {
      deno_core::error::to_v8_error(scope, &err)
    } else {
      v8::null(scope).into()
    };

    Ok(v8::Global::new(scope, val))
  }
}

impl GPUDevice {
  fn new_compute_pipeline(
    &self,
    descriptor: super::compute_pipeline::GPUComputePipelineDescriptor,
  ) -> GPUComputePipeline {
    let wgpu_descriptor = wgpu_core::pipeline::ComputePipelineDescriptor {
      label: crate::transform_label(descriptor.label.clone()),
      layout: descriptor.layout.into(),
      stage: ProgrammableStageDescriptor {
        module: descriptor.compute.module.id,
        entry_point: descriptor.compute.entry_point.map(Into::into),
        constants: descriptor.compute.constants.into_iter().collect(),
        zero_initialize_workgroup_memory: true,
      },
      cache: None,
    };

    let (id, err) = self.instance.device_create_compute_pipeline(
      self.id,
      &wgpu_descriptor,
      None,
    );

    self.error_handler.push_error(err);

    GPUComputePipeline {
      instance: self.instance.clone(),
      error_handler: self.error_handler.clone(),
      id,
      label: descriptor.label.clone(),
    }
  }

  fn new_render_pipeline(
    &self,
    descriptor: super::render_pipeline::GPURenderPipelineDescriptor,
  ) -> Result<GPURenderPipeline, JsErrorBox> {
    let vertex = wgpu_core::pipeline::VertexState {
      stage: ProgrammableStageDescriptor {
        module: descriptor.vertex.module.id,
        entry_point: descriptor.vertex.entry_point.map(Into::into),
        constants: descriptor.vertex.constants.into_iter().collect(),
        zero_initialize_workgroup_memory: true,
      },
      buffers: Cow::Owned(
        descriptor
          .vertex
          .buffers
          .into_iter()
          .map(|b| {
            b.into_option().map_or_else(
              wgpu_core::pipeline::VertexBufferLayout::default,
              |layout| wgpu_core::pipeline::VertexBufferLayout {
                array_stride: layout.array_stride,
                step_mode: layout.step_mode.into(),
                attributes: Cow::Owned(
                  layout
                    .attributes
                    .into_iter()
                    .map(|attr| wgpu_types::VertexAttribute {
                      format: attr.format.into(),
                      offset: attr.offset,
                      shader_location: attr.shader_location,
                    })
                    .collect(),
                ),
              },
            )
          })
          .collect(),
      ),
    };

    let primitive = wgpu_types::PrimitiveState {
      topology: descriptor.primitive.topology.into(),
      strip_index_format: descriptor
        .primitive
        .strip_index_format
        .map(Into::into),
      front_face: descriptor.primitive.front_face.into(),
      cull_mode: descriptor.primitive.cull_mode.into(),
      unclipped_depth: descriptor.primitive.unclipped_depth,
      polygon_mode: Default::default(),
      conservative: false,
    };

    let depth_stencil = descriptor.depth_stencil.map(|depth_stencil| {
      let front = wgpu_types::StencilFaceState {
        compare: depth_stencil.stencil_front.compare.into(),
        fail_op: depth_stencil.stencil_front.fail_op.into(),
        depth_fail_op: depth_stencil.stencil_front.depth_fail_op.into(),
        pass_op: depth_stencil.stencil_front.pass_op.into(),
      };
      let back = wgpu_types::StencilFaceState {
        compare: depth_stencil.stencil_back.compare.into(),
        fail_op: depth_stencil.stencil_back.fail_op.into(),
        depth_fail_op: depth_stencil.stencil_back.depth_fail_op.into(),
        pass_op: depth_stencil.stencil_back.pass_op.into(),
      };

      wgpu_types::DepthStencilState {
        format: depth_stencil.format.into(),
        depth_write_enabled: depth_stencil
          .depth_write_enabled
          .unwrap_or_default(),
        depth_compare: depth_stencil
          .depth_compare
          .map(Into::into)
          .unwrap_or(wgpu_types::CompareFunction::Never), // TODO(wgpu): should be optional here
        stencil: wgpu_types::StencilState {
          front,
          back,
          read_mask: depth_stencil.stencil_read_mask,
          write_mask: depth_stencil.stencil_write_mask,
        },
        bias: wgpu_types::DepthBiasState {
          constant: depth_stencil.depth_bias,
          slope_scale: depth_stencil.depth_bias_slope_scale,
          clamp: depth_stencil.depth_bias_clamp,
        },
      }
    });

    let multisample = wgpu_types::MultisampleState {
      count: descriptor.multisample.count,
      mask: descriptor.multisample.mask as u64,
      alpha_to_coverage_enabled: descriptor
        .multisample
        .alpha_to_coverage_enabled,
    };

    let fragment = descriptor
      .fragment
      .map(|fragment| {
        Ok::<_, JsErrorBox>(wgpu_core::pipeline::FragmentState {
          stage: ProgrammableStageDescriptor {
            module: fragment.module.id,
            entry_point: fragment.entry_point.map(Into::into),
            constants: fragment.constants.into_iter().collect(),
            zero_initialize_workgroup_memory: true,
          },
          targets: Cow::Owned(
            fragment
              .targets
              .into_iter()
              .map(|target| {
                target
                  .into_option()
                  .map(|target| {
                    Ok(wgpu_types::ColorTargetState {
                      format: target.format.into(),
                      blend: target.blend.map(|blend| wgpu_types::BlendState {
                        color: wgpu_types::BlendComponent {
                          src_factor: blend.color.src_factor.into(),
                          dst_factor: blend.color.dst_factor.into(),
                          operation: blend.color.operation.into(),
                        },
                        alpha: wgpu_types::BlendComponent {
                          src_factor: blend.alpha.src_factor.into(),
                          dst_factor: blend.alpha.dst_factor.into(),
                          operation: blend.alpha.operation.into(),
                        },
                      }),
                      write_mask: wgpu_types::ColorWrites::from_bits(
                        target.write_mask,
                      )
                      .ok_or_else(|| {
                        JsErrorBox::type_error("usage is not valid")
                      })?,
                    })
                  })
                  .transpose()
              })
              .collect::<Result<_, JsErrorBox>>()?,
          ),
        })
      })
      .transpose()?;

    let wgpu_descriptor = wgpu_core::pipeline::RenderPipelineDescriptor {
      label: crate::transform_label(descriptor.label.clone()),
      layout: descriptor.layout.into(),
      vertex,
      primitive,
      depth_stencil,
      multisample,
      fragment,
      cache: None,
      multiview_mask: None,
    };

    let (id, err) = self.instance.device_create_render_pipeline(
      self.id,
      &wgpu_descriptor,
      None,
    );

    self.error_handler.push_error(err);

    Ok(GPURenderPipeline {
      instance: self.instance.clone(),
      error_handler: self.error_handler.clone(),
      id,
      label: descriptor.label,
    })
  }
}

#[derive(Clone, Debug, Default, Hash, Eq, PartialEq)]
pub enum GPUDeviceLostReason {
  #[default]
  Unknown,
  Destroyed,
}

impl From<wgpu_types::DeviceLostReason> for GPUDeviceLostReason {
  fn from(value: wgpu_types::DeviceLostReason) -> Self {
    match value {
      wgpu_types::DeviceLostReason::Unknown => Self::Unknown,
      wgpu_types::DeviceLostReason::Destroyed => Self::Destroyed,
    }
  }
}

#[derive(Default)]
pub struct GPUDeviceLostInfo {
  pub reason: GPUDeviceLostReason,
}

// SAFETY: we're sure this can be GCed
unsafe impl GarbageCollected for GPUDeviceLostInfo {
  fn trace(&self, _visitor: &mut deno_core::v8::cppgc::Visitor) {}

  fn get_name(&self) -> &'static std::ffi::CStr {
    c"GPUDeviceLostInfo"
  }
}

#[op2]
impl GPUDeviceLostInfo {
  #[constructor]
  #[cppgc]
  fn constructor(_: bool) -> Result<GPUDeviceLostInfo, GPUGenericError> {
    Err(GPUGenericError::InvalidConstructor)
  }

  #[getter]
  #[string]
  fn reason(&self) -> &'static str {
    use GPUDeviceLostReason::*;
    match self.reason {
      Unknown => "unknown",
      Destroyed => "destroyed",
    }
  }

  #[getter]
  #[string]
  fn message(&self) -> &'static str {
    "device was lost"
  }
}

#[op2(fast)]
pub fn op_webgpu_device_start_capture(
  #[cppgc] device: &GPUDevice,
) -> Result<(), JsErrorBox> {
  if *device.has_active_capture.borrow() {
    return Err(JsErrorBox::type_error("capture already started"));
  }

  // safety: active check is above, other safety concerns are related to the debugger itself
  unsafe {
    device
      .instance
      .device_start_graphics_debugger_capture(device.id);
  }

  *device.has_active_capture.borrow_mut() = true;

  Ok(())
}

#[op2(fast)]
pub fn op_webgpu_device_stop_capture(
  #[cppgc] device: &GPUDevice,
) -> Result<(), JsErrorBox> {
  if !*device.has_active_capture.borrow() {
    return Err(JsErrorBox::type_error("No capture active"));
  }

  // safety: active check is above, other safety concerns are related to the debugger itself
  unsafe {
    device
      .instance
      .device_stop_graphics_debugger_capture(device.id);
  }

  *device.has_active_capture.borrow_mut() = false;

  Ok(())
}<|MERGE_RESOLUTION|>--- conflicted
+++ resolved
@@ -678,10 +678,6 @@
     }
   }
 
-<<<<<<< HEAD
-  // TODO(@crowlKats): support returning same promise
-=======
->>>>>>> 7222e85d
   #[getter]
   #[global]
   fn lost(&self) -> v8::Global<v8::Promise> {
