// Copyright 2018-2025 the Deno authors. MIT license.
#![cfg(not(target_arch = "wasm32"))]
#![warn(unsafe_op_in_unsafe_fn)]

use std::cell::RefCell;
use std::rc::Rc;
use std::sync::Arc;

use deno_core::cppgc::SameObject;
use deno_core::op2;
use deno_core::GarbageCollected;
use deno_core::OpState;
pub use wgpu_core;
pub use wgpu_types;
use wgpu_types::PowerPreference;

mod adapter;
mod bind_group;
mod bind_group_layout;
mod buffer;
mod byow;
mod command_buffer;
mod command_encoder;
mod compute_pass;
mod compute_pipeline;
mod device;
mod error;
mod pipeline_layout;
mod query_set;
mod queue;
mod render_bundle;
mod render_pass;
mod render_pipeline;
mod sampler;
mod shader;
mod surface;
mod texture;
mod webidl;

pub const UNSTABLE_FEATURE_NAME: &str = "webgpu";

<<<<<<< HEAD
pub type Instance = Arc<wgpu_core::global::Global>;
=======
#[allow(clippy::print_stdout)]
pub fn print_linker_flags(name: &str) {
  if cfg!(windows) {
    // these dls load slowly, so delay loading them
    let dlls = [
      // webgpu
      "d3dcompiler_47",
      "OPENGL32",
      // network related functions
      "iphlpapi",
    ];
    for dll in dlls {
      println!("cargo:rustc-link-arg-bin={name}=/delayload:{dll}.dll");
    }
    // enable delay loading
    println!("cargo:rustc-link-arg-bin={name}=delayimp.lib");
  }
}

#[macro_use]
mod macros {
  macro_rules! gfx_select {
    ($id:expr => $p0:ident.$p1:tt.$method:ident $params:tt) => {
      gfx_select!($id => {$p0.$p1}, $method $params)
    };

    ($id:expr => $p0:ident.$method:ident $params:tt) => {
      gfx_select!($id => {$p0}, $method $params)
    };

    ($id:expr => {$($c:tt)*}, $method:ident $params:tt) => {
      match $id.backend() {
        #[cfg(any(
            all(not(target_arch = "wasm32"), not(target_os = "ios"), not(target_os = "macos")),
            feature = "vulkan-portability"
        ))]
        wgpu_types::Backend::Vulkan => $($c)*.$method::<wgpu_core::api::Vulkan> $params,
        #[cfg(all(not(target_arch = "wasm32"), any(target_os = "ios", target_os = "macos")))]
        wgpu_types::Backend::Metal => $($c)*.$method::<wgpu_core::api::Metal> $params,
        #[cfg(all(not(target_arch = "wasm32"), windows))]
        wgpu_types::Backend::Dx12 => $($c)*.$method::<wgpu_core::api::Dx12> $params,
        #[cfg(any(
            all(not(target_os = "macos"), not(target_os = "ios")),
            feature = "angle",
            target_arch = "wasm32"
        ))]
        wgpu_types::Backend::Gl => $($c)*.$method::<wgpu_core::api::Gles> $params,
        other => panic!("Unexpected backend {:?}", other),
      }
    };
  }

  macro_rules! gfx_put {
    ($id:expr => $global:ident.$method:ident( $($param:expr),* ) => $state:expr, $rc:expr) => {{
      let (val, maybe_err) = gfx_select!($id => $global.$method($($param),*));
      let rid = $state.resource_table.add($rc($global.clone(), val));
      Ok(WebGpuResult::rid_err(rid, maybe_err))
    }};
  }

  macro_rules! gfx_ok {
    ($id:expr => $global:ident.$method:ident( $($param:expr),* )) => {{
      let maybe_err = gfx_select!($id => $global.$method($($param),*)).err();
      Ok(WebGpuResult::maybe_err(maybe_err))
    }};
  }
}

pub mod binding;
pub mod buffer;
pub mod bundle;
pub mod byow;
pub mod command_encoder;
pub mod compute_pass;
pub mod error;
pub mod pipeline;
pub mod queue;
pub mod render_pass;
pub mod sampler;
pub mod shader;
pub mod surface;
pub mod texture;

#[derive(Debug, thiserror::Error, deno_error::JsError)]
pub enum InitError {
  #[class(inherit)]
  #[error(transparent)]
  Resource(
    #[from]
    #[inherit]
    deno_core::error::ResourceError,
  ),
  #[class(generic)]
  #[error(transparent)]
  InvalidAdapter(wgpu_core::instance::InvalidAdapter),
  #[class("DOMExceptionOperationError")]
  #[error(transparent)]
  RequestDevice(wgpu_core::instance::RequestDeviceError),
  #[class(generic)]
  #[error(transparent)]
  InvalidDevice(wgpu_core::device::InvalidDevice),
}

pub type Instance = std::sync::Arc<wgpu_core::global::Global>;

struct WebGpuAdapter(Instance, wgpu_core::id::AdapterId);
impl Resource for WebGpuAdapter {
  fn name(&self) -> Cow<str> {
    "webGPUAdapter".into()
  }

  fn close(self: Rc<Self>) {
    gfx_select!(self.1 => self.0.adapter_drop(self.1));
  }
}

struct WebGpuDevice(Instance, wgpu_core::id::DeviceId);
impl Resource for WebGpuDevice {
  fn name(&self) -> Cow<str> {
    "webGPUDevice".into()
  }

  fn close(self: Rc<Self>) {
    gfx_select!(self.1 => self.0.device_drop(self.1));
  }
}

struct WebGpuQuerySet(Instance, wgpu_core::id::QuerySetId);
impl Resource for WebGpuQuerySet {
  fn name(&self) -> Cow<str> {
    "webGPUQuerySet".into()
  }

  fn close(self: Rc<Self>) {
    gfx_select!(self.1 => self.0.query_set_drop(self.1));
  }
}
>>>>>>> e4a16e91

deno_core::extension!(
  deno_webgpu,
  deps = [deno_webidl, deno_web],
  ops = [create_gpu],
  objects = [
    GPU,
    adapter::GPUAdapter,
    adapter::GPUAdapterInfo,
    bind_group::GPUBindGroup,
    bind_group_layout::GPUBindGroupLayout,
    buffer::GPUBuffer,
    command_buffer::GPUCommandBuffer,
    command_encoder::GPUCommandEncoder,
    compute_pass::GPUComputePassEncoder,
    compute_pipeline::GPUComputePipeline,
    device::GPUDevice,
    device::GPUDeviceLostInfo,
    pipeline_layout::GPUPipelineLayout,
    query_set::GPUQuerySet,
    queue::GPUQueue,
    render_bundle::GPURenderBundle,
    render_bundle::GPURenderBundleEncoder,
    render_pass::GPURenderPassEncoder,
    render_pipeline::GPURenderPipeline,
    sampler::GPUSampler,
    shader::GPUShaderModule,
    adapter::GPUSupportedFeatures,
    adapter::GPUSupportedLimits,
    texture::GPUTexture,
    texture::GPUTextureView,
    byow::UnsafeWindowSurface,
    surface::GPUCanvasContext,
  ],
  esm = ["00_init.js", "02_surface.js"],
  lazy_loaded_esm = ["01_webgpu.js"],
);

#[op2]
#[cppgc]
pub fn create_gpu() -> GPU {
  GPU
}

pub struct GPU;

impl GarbageCollected for GPU {}

#[op2]
impl GPU {
  #[async_method]
  #[cppgc]
  async fn request_adapter(
    &self,
    state: Rc<RefCell<OpState>>,
    #[webidl] options: adapter::GPURequestAdapterOptions,
  ) -> Option<adapter::GPUAdapter> {
    let mut state = state.borrow_mut();

    let backends = std::env::var("DENO_WEBGPU_BACKEND").map_or_else(
      |_| wgpu_types::Backends::all(),
      |s| wgpu_core::instance::parse_backends_from_comma_list(&s),
    );
    let instance = if let Some(instance) = state.try_borrow::<Instance>() {
      instance
    } else {
      state.put(Arc::new(wgpu_core::global::Global::new(
        "webgpu",
        wgpu_types::InstanceDescriptor {
          backends,
          flags: wgpu_types::InstanceFlags::from_build_config(),
          dx12_shader_compiler: wgpu_types::Dx12Compiler::Fxc,
          gles_minor_version: wgpu_types::Gles3MinorVersion::default(),
        },
      )));
      state.borrow::<Instance>()
    };

    let descriptor = wgpu_core::instance::RequestAdapterOptions {
      power_preference: options
        .power_preference
        .map(|pp| match pp {
          adapter::GPUPowerPreference::LowPower => PowerPreference::LowPower,
          adapter::GPUPowerPreference::HighPerformance => {
            PowerPreference::HighPerformance
          }
        })
        .unwrap_or_default(),
      force_fallback_adapter: options.force_fallback_adapter,
      compatible_surface: None, // windowless
    };
    let id = instance.request_adapter(&descriptor, backends, None).ok()?;

    Some(adapter::GPUAdapter {
      instance: instance.clone(),
      features: SameObject::new(),
      limits: SameObject::new(),
      info: Rc::new(SameObject::new()),
      id,
    })
  }

  #[string]
  fn getPreferredCanvasFormat(&self) -> &'static str {
    // https://github.com/mozilla/gecko-dev/blob/b75080bb8b11844d18cb5f9ac6e68a866ef8e243/dom/webgpu/Instance.h#L42-L47
    if cfg!(target_os = "android") {
      texture::GPUTextureFormat::Rgba8unorm.as_str()
    } else {
      texture::GPUTextureFormat::Bgra8unorm.as_str()
    }
  }
}<|MERGE_RESOLUTION|>--- conflicted
+++ resolved
@@ -39,9 +39,6 @@
 
 pub const UNSTABLE_FEATURE_NAME: &str = "webgpu";
 
-<<<<<<< HEAD
-pub type Instance = Arc<wgpu_core::global::Global>;
-=======
 #[allow(clippy::print_stdout)]
 pub fn print_linker_flags(name: &str) {
   if cfg!(windows) {
@@ -61,125 +58,7 @@
   }
 }
 
-#[macro_use]
-mod macros {
-  macro_rules! gfx_select {
-    ($id:expr => $p0:ident.$p1:tt.$method:ident $params:tt) => {
-      gfx_select!($id => {$p0.$p1}, $method $params)
-    };
-
-    ($id:expr => $p0:ident.$method:ident $params:tt) => {
-      gfx_select!($id => {$p0}, $method $params)
-    };
-
-    ($id:expr => {$($c:tt)*}, $method:ident $params:tt) => {
-      match $id.backend() {
-        #[cfg(any(
-            all(not(target_arch = "wasm32"), not(target_os = "ios"), not(target_os = "macos")),
-            feature = "vulkan-portability"
-        ))]
-        wgpu_types::Backend::Vulkan => $($c)*.$method::<wgpu_core::api::Vulkan> $params,
-        #[cfg(all(not(target_arch = "wasm32"), any(target_os = "ios", target_os = "macos")))]
-        wgpu_types::Backend::Metal => $($c)*.$method::<wgpu_core::api::Metal> $params,
-        #[cfg(all(not(target_arch = "wasm32"), windows))]
-        wgpu_types::Backend::Dx12 => $($c)*.$method::<wgpu_core::api::Dx12> $params,
-        #[cfg(any(
-            all(not(target_os = "macos"), not(target_os = "ios")),
-            feature = "angle",
-            target_arch = "wasm32"
-        ))]
-        wgpu_types::Backend::Gl => $($c)*.$method::<wgpu_core::api::Gles> $params,
-        other => panic!("Unexpected backend {:?}", other),
-      }
-    };
-  }
-
-  macro_rules! gfx_put {
-    ($id:expr => $global:ident.$method:ident( $($param:expr),* ) => $state:expr, $rc:expr) => {{
-      let (val, maybe_err) = gfx_select!($id => $global.$method($($param),*));
-      let rid = $state.resource_table.add($rc($global.clone(), val));
-      Ok(WebGpuResult::rid_err(rid, maybe_err))
-    }};
-  }
-
-  macro_rules! gfx_ok {
-    ($id:expr => $global:ident.$method:ident( $($param:expr),* )) => {{
-      let maybe_err = gfx_select!($id => $global.$method($($param),*)).err();
-      Ok(WebGpuResult::maybe_err(maybe_err))
-    }};
-  }
-}
-
-pub mod binding;
-pub mod buffer;
-pub mod bundle;
-pub mod byow;
-pub mod command_encoder;
-pub mod compute_pass;
-pub mod error;
-pub mod pipeline;
-pub mod queue;
-pub mod render_pass;
-pub mod sampler;
-pub mod shader;
-pub mod surface;
-pub mod texture;
-
-#[derive(Debug, thiserror::Error, deno_error::JsError)]
-pub enum InitError {
-  #[class(inherit)]
-  #[error(transparent)]
-  Resource(
-    #[from]
-    #[inherit]
-    deno_core::error::ResourceError,
-  ),
-  #[class(generic)]
-  #[error(transparent)]
-  InvalidAdapter(wgpu_core::instance::InvalidAdapter),
-  #[class("DOMExceptionOperationError")]
-  #[error(transparent)]
-  RequestDevice(wgpu_core::instance::RequestDeviceError),
-  #[class(generic)]
-  #[error(transparent)]
-  InvalidDevice(wgpu_core::device::InvalidDevice),
-}
-
-pub type Instance = std::sync::Arc<wgpu_core::global::Global>;
-
-struct WebGpuAdapter(Instance, wgpu_core::id::AdapterId);
-impl Resource for WebGpuAdapter {
-  fn name(&self) -> Cow<str> {
-    "webGPUAdapter".into()
-  }
-
-  fn close(self: Rc<Self>) {
-    gfx_select!(self.1 => self.0.adapter_drop(self.1));
-  }
-}
-
-struct WebGpuDevice(Instance, wgpu_core::id::DeviceId);
-impl Resource for WebGpuDevice {
-  fn name(&self) -> Cow<str> {
-    "webGPUDevice".into()
-  }
-
-  fn close(self: Rc<Self>) {
-    gfx_select!(self.1 => self.0.device_drop(self.1));
-  }
-}
-
-struct WebGpuQuerySet(Instance, wgpu_core::id::QuerySetId);
-impl Resource for WebGpuQuerySet {
-  fn name(&self) -> Cow<str> {
-    "webGPUQuerySet".into()
-  }
-
-  fn close(self: Rc<Self>) {
-    gfx_select!(self.1 => self.0.query_set_drop(self.1));
-  }
-}
->>>>>>> e4a16e91
+pub type Instance = Arc<wgpu_core::global::Global>;
 
 deno_core::extension!(
   deno_webgpu,
