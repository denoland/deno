--- conflicted
+++ resolved
@@ -110,12 +110,7 @@
   }
 
   #[async_method(fake)]
-<<<<<<< HEAD
-  fn request_device<'s>(
-=======
-  #[global]
   fn request_device(
->>>>>>> 7222e85d
     &self,
     state: &mut OpState,
     scope: &mut v8::PinScope<'_, '_>,
