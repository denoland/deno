--- conflicted
+++ resolved
@@ -28,12 +28,8 @@
   pub root_cert_store_provider: Option<Arc<dyn RootCertStoreProvider>>,
   pub proxy: Option<Proxy>,
   pub unsafely_ignore_certificate_errors: Option<Vec<String>>,
-<<<<<<< HEAD
-  pub client_cert_chain_and_key: Option<(String, String)>,
+  pub client_cert_chain_and_key: Option<TlsKey>,
   pub dns_resolver: Option<DnsResolver>,
-=======
-  pub client_cert_chain_and_key: Option<TlsKey>,
->>>>>>> ca7432b8
 }
 
 impl HttpOptions {
