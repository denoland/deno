// Copyright 2018-2025 the Deno authors. MIT license.

import { core, internals, primordials } from "ext:core/mod.js";
const {
  BadResourcePrototype,
  InterruptedPrototype,
  Interrupted,
  internalRidSymbol,
} = core;
import {
  op_http_cancel,
  op_http_close,
  op_http_close_after_finish,
  op_http_get_request_headers,
  op_http_get_request_method_and_url,
  op_http_metric_handle_otel_error,
  op_http_read_request_body,
  op_http_request_on_cancel,
  op_http_serve,
  op_http_serve_address_override,
  op_http_serve_on,
  op_http_set_promise_complete,
  op_http_set_response_body_bytes,
  op_http_set_response_body_resource,
  op_http_set_response_body_text,
  op_http_set_response_header,
  op_http_set_response_headers,
  op_http_set_response_trailers,
  op_http_try_wait,
  op_http_upgrade_raw,
  op_http_upgrade_websocket_next,
  op_http_wait,
} from "ext:core/ops";
const {
  ArrayPrototypeFind,
  ArrayPrototypeMap,
  ArrayPrototypePush,
  ObjectHasOwn,
  ReflectHas,
  ObjectPrototypeIsPrototypeOf,
  PromisePrototypeCatch,
  SafeArrayIterator,
  SafePromisePrototypeFinally,
  PromisePrototypeThen,
  StringPrototypeIncludes,
  Symbol,
  TypeError,
  TypedArrayPrototypeGetSymbolToStringTag,
  Uint8Array,
  Promise,
  Number,
} = primordials;

import { InnerBody } from "ext:deno_fetch/22_body.js";
import { Event } from "ext:deno_web/02_event.js";
import {
  fromInnerResponse,
  newInnerResponse,
  ResponsePrototype,
  toInnerResponse,
} from "ext:deno_fetch/23_response.js";
import {
  abortRequest,
  fromInnerRequest,
  toInnerRequest,
} from "ext:deno_fetch/23_request.js";
import { AbortController } from "ext:deno_web/03_abort_signal.js";
import {
  _eventLoop,
  _idleTimeoutDuration,
  _idleTimeoutTimeout,
  _protocol,
  _readyState,
  _rid,
  _role,
  _server,
  _serverHandleIdleTimeout,
  SERVER,
  WebSocket,
} from "ext:deno_websocket/01_websocket.js";
import {
  Deferred,
  getReadableStreamResourceBacking,
  readableStreamForRid,
  ReadableStreamPrototype,
  resourceForReadableStream,
} from "ext:deno_web/06_streams.js";
import {
  listen,
  listenOptionApiName,
  UpgradedConn,
} from "ext:deno_net/01_net.js";
import { hasTlsKeyPairOptions, listenTls } from "ext:deno_net/02_tls.js";
import { SymbolAsyncDispose } from "ext:deno_web/00_infra.js";
import {
  builtinTracer,
  ContextManager,
  currentSnapshot,
  enterSpan,
  METRICS_ENABLED,
  PROPAGATORS,
  restoreSnapshot,
  TRACING_ENABLED,
} from "ext:deno_telemetry/telemetry.ts";
import {
  updateSpanFromRequest,
  updateSpanFromResponse,
} from "ext:deno_telemetry/util.ts";

const _upgraded = Symbol("_upgraded");

function internalServerError() {
  // "Internal Server Error"
  return new Response(
    new Uint8Array([
      73,
      110,
      116,
      101,
      114,
      110,
      97,
      108,
      32,
      83,
      101,
      114,
      118,
      101,
      114,
      32,
      69,
      114,
      114,
      111,
      114,
    ]),
    { status: 500 },
  );
}

// Used to ensure that user returns a valid response (but not a different response) from handlers that are upgraded.
const UPGRADE_RESPONSE_SENTINEL = fromInnerResponse(
  newInnerResponse(101),
  "immutable",
);

function upgradeHttpRaw(req, conn) {
  const inner = toInnerRequest(req);
  if (inner._wantsUpgrade) {
    return inner._wantsUpgrade("upgradeHttpRaw", conn);
  }
  throw new TypeError("'upgradeHttpRaw' may only be used with Deno.serve");
}

function addTrailers(resp, headerList) {
  const inner = toInnerResponse(resp);
  op_http_set_response_trailers(inner.external, headerList);
}

class InnerRequest {
  #external;
  #context;
  #methodAndUri;
  #streamRid;
  #body;
  #upgraded;
  #urlValue;
  #completed;
  request;

  constructor(external, context) {
    this.#external = external;
    this.#context = context;
    this.#upgraded = false;
    this.#completed = undefined;
  }

  close(success = true) {
    // The completion signal fires only if someone cares
    if (this.#completed) {
      if (success) {
        this.#completed.resolve(undefined);
      } else {
        if (!this.#context.legacyAbort) {
          abortRequest(this.request);
        }
        this.#completed.reject(
          new Interrupted("HTTP response was not sent successfully"),
        );
      }
    }
    if (this.#context.legacyAbort) {
      abortRequest(this.request);
    }
    this.#external = null;
  }

  get [_upgraded]() {
    return this.#upgraded;
  }

  _wantsUpgrade(upgradeType, ...originalArgs) {
    if (this.#upgraded) {
      throw new Deno.errors.Http("Already upgraded");
    }
    if (this.#external === null) {
      throw new Deno.errors.Http("Already closed");
    }

    // upgradeHttpRaw is sync
    if (upgradeType == "upgradeHttpRaw") {
      const external = this.#external;
      const underlyingConn = originalArgs[0];

      this.url();
      this.headerList;
      this.close();

      this.#upgraded = () => {};

      const upgradeRid = op_http_upgrade_raw(external);

      const conn = new UpgradedConn(
        upgradeRid,
        underlyingConn?.remoteAddr,
        underlyingConn?.localAddr,
      );

      return { response: UPGRADE_RESPONSE_SENTINEL, conn };
    }

    // upgradeWebSocket is sync
    if (upgradeType == "upgradeWebSocket") {
      const response = originalArgs[0];
      const ws = originalArgs[1];

      const external = this.#external;

      this.url();
      this.headerList;
      this.close();

      const goAhead = new Deferred();
      this.#upgraded = () => {
        goAhead.resolve();
      };
      const wsPromise = op_http_upgrade_websocket_next(
        external,
        response.headerList,
      );

      // Start the upgrade in the background.
      (async () => {
        try {
          // Returns the upgraded websocket connection
          const wsRid = await wsPromise;

          // We have to wait for the go-ahead signal
          await goAhead.promise;

          ws[_rid] = wsRid;
          ws[_readyState] = WebSocket.OPEN;
          ws[_role] = SERVER;
          const event = new Event("open");
          ws.dispatchEvent(event);

          ws[_eventLoop]();
          if (ws[_idleTimeoutDuration]) {
            ws.addEventListener(
              "close",
              () => clearTimeout(ws[_idleTimeoutTimeout]),
            );
          }
          ws[_serverHandleIdleTimeout]();
        } catch (error) {
          const event = new ErrorEvent("error", { error });
          ws.dispatchEvent(event);
        }
      })();
      return { response: UPGRADE_RESPONSE_SENTINEL, socket: ws };
    }
  }

  url() {
    if (this.#urlValue !== undefined) {
      return this.#urlValue;
    }

    if (this.#methodAndUri === undefined) {
      if (this.#external === null) {
        throw new TypeError("Request closed");
      }
      // TODO(mmastrac): This is quite slow as we're serializing a large number of values. We may want to consider
      // splitting this up into multiple ops.
      this.#methodAndUri = op_http_get_request_method_and_url(this.#external);
    }

    const path = this.#methodAndUri[2];

    // * is valid for OPTIONS
    if (path === "*") {
      return (this.#urlValue = "*");
    }

    // If the path is empty, return the authority (valid for CONNECT)
    if (path == "") {
      return (this.#urlValue = this.#methodAndUri[1]);
    }

    // CONNECT requires an authority
    if (this.#methodAndUri[0] == "CONNECT") {
      return (this.#urlValue = this.#methodAndUri[1]);
    }

    const hostname = this.#methodAndUri[1];
    if (hostname) {
      // Construct a URL from the scheme, the hostname, and the path
      return (this.#urlValue = this.#context.scheme + hostname + path);
    }

    // Construct a URL from the scheme, the fallback hostname, and the path
    return (this.#urlValue = this.#context.scheme + this.#context.fallbackHost +
      path);
  }

  get completed() {
    if (!this.#completed) {
      // NOTE: this is faster than Promise.withResolvers()
      let resolve, reject;
      const promise = new Promise((r1, r2) => {
        resolve = r1;
        reject = r2;
      });
      this.#completed = { promise, resolve, reject };
    }
    return this.#completed.promise;
  }

  get remoteAddr() {
    const transport = this.#context.listener?.addr.transport;
    if (transport === "unix" || transport === "unixpacket") {
      return {
        transport,
        path: this.#context.listener.addr.path,
      };
    }
    if (this.#methodAndUri === undefined) {
      if (this.#external === null) {
        throw new TypeError("Request closed");
      }
      this.#methodAndUri = op_http_get_request_method_and_url(this.#external);
    }
    if (transport === "vsock") {
      return {
        transport,
        cid: Number(this.#methodAndUri[3]),
        port: this.#methodAndUri[4],
      };
    }
    return {
      transport: "tcp",
      hostname: this.#methodAndUri[3],
      port: this.#methodAndUri[4],
    };
  }

  get method() {
    if (this.#methodAndUri === undefined) {
      if (this.#external === null) {
        throw new TypeError("Request closed");
      }
      this.#methodAndUri = op_http_get_request_method_and_url(this.#external);
    }
    return this.#methodAndUri[0];
  }

  get body() {
    if (this.#external === null) {
      throw new TypeError("Request closed");
    }
    if (this.#body !== undefined) {
      return this.#body;
    }
    // If the method is GET or HEAD, we do not want to include a body here, even if the Rust
    // side of the code is willing to provide it to us.
    if (this.method == "GET" || this.method == "HEAD") {
      this.#body = null;
      return null;
    }
    this.#streamRid = op_http_read_request_body(this.#external);
    this.#body = new InnerBody(
      readableStreamForRid(
        this.#streamRid,
        false,
        undefined,
        (controller, error) => {
          if (ObjectPrototypeIsPrototypeOf(BadResourcePrototype, error)) {
            // TODO(kt3k): We would like to pass `error` as `cause` when BadResource supports it.
            controller.error(
              new error.constructor(
                `Cannot read request body as underlying resource unavailable`,
              ),
            );
          } else {
            controller.error(error);
          }
        },
      ),
    );
    return this.#body;
  }

  get headerList() {
    if (this.#external === null) {
      throw new TypeError("Request closed");
    }
    const headers = [];
    const reqHeaders = op_http_get_request_headers(this.#external);
    for (let i = 0; i < reqHeaders.length; i += 2) {
      ArrayPrototypePush(headers, [reqHeaders[i], reqHeaders[i + 1]]);
    }
    return headers;
  }

  get external() {
    return this.#external;
  }

  onCancel(callback) {
    if (this.#external === null) {
      if (this.#context.legacyAbort) callback();
      return;
    }

    PromisePrototypeThen(
      op_http_request_on_cancel(this.#external),
      (r) => {
        return !this.#context.legacyAbort ? r && callback() : callback();
      },
    );
  }
}

class CallbackContext {
  abortController;
  scheme;
  fallbackHost;
  serverRid;
  closed;
  /** @type {Promise<void> | undefined} */
  closing;
  listener;
  asyncContextSnapshot;
  legacyAbort;

  constructor(signal, args, listener) {
    this.asyncContextSnapshot = currentSnapshot();
    // The abort signal triggers a non-graceful shutdown
    signal?.addEventListener(
      "abort",
      () => {
        op_http_cancel(this.serverRid, false);
      },
      { once: true },
    );
    this.abortController = new AbortController();
    this.serverRid = args[0];
    this.scheme = args[1];
    this.fallbackHost = args[2];
    this.legacyAbort = args[3] == false;
    this.closed = false;
    this.listener = listener;
  }

  close() {
    try {
      this.closed = true;
      core.tryClose(this.serverRid);
    } catch {
      // Pass
    }
  }
}

class ServeHandlerInfo {
  #inner: InnerRequest;
  constructor(inner: InnerRequest) {
    this.#inner = inner;
  }
  get remoteAddr() {
    return this.#inner.remoteAddr;
  }
  get completed() {
    return this.#inner.completed;
  }
}

function fastSyncResponseOrStream(
  req,
  respBody,
  status,
  innerRequest: InnerRequest,
) {
  if (respBody === null || respBody === undefined) {
    // Don't set the body
    innerRequest?.close();
    op_http_set_promise_complete(req, status);
    return;
  }

  const stream = respBody.streamOrStatic;
  const body = stream.body;
  if (body !== undefined) {
    // We ensure the response has not been consumed yet in the caller of this
    // function.
    stream.consumed = true;
  }

  if (TypedArrayPrototypeGetSymbolToStringTag(body) === "Uint8Array") {
    innerRequest?.close();
    op_http_set_response_body_bytes(req, body, status);
    return;
  }

  if (typeof body === "string") {
    innerRequest?.close();
    op_http_set_response_body_text(req, body, status);
    return;
  }

  // At this point in the response it needs to be a stream
  if (!ObjectPrototypeIsPrototypeOf(ReadableStreamPrototype, stream)) {
    innerRequest?.close();
    throw new TypeError("Invalid response");
  }
  const resourceBacking = getReadableStreamResourceBacking(stream);
  let rid, autoClose;
  if (resourceBacking) {
    rid = resourceBacking.rid;
    autoClose = resourceBacking.autoClose;
  } else {
    rid = resourceForReadableStream(stream);
    autoClose = true;
  }
  PromisePrototypeThen(
    op_http_set_response_body_resource(req, rid, autoClose, status),
    (success) => {
      innerRequest?.close(success);
      op_http_close_after_finish(req);
    },
  );
}

/**
 * Maps the incoming request slab ID to a fully-fledged Request object, passes it to the user-provided
 * callback, then extracts the response that was returned from that callback. The response is then pulled
 * apart and handled on the Rust side.
 *
 * This function returns a promise that will only reject in the case of abnormal exit.
 */
function mapToCallback(context, callback, onError) {
  let mapped = async function (req, span) {
    // Get the response from the user-provided callback. If that fails, use onError. If that fails, return a fallback
    // 500 error.
    let innerRequest;
    let response;
    try {
      innerRequest = new InnerRequest(req, context);
      const request = fromInnerRequest(innerRequest, "immutable");
      innerRequest.request = request;
<<<<<<< HEAD
      response = callback(
        request,
        new ServeHandlerInfo(innerRequest),
      );
=======

      if (span) {
        updateSpanFromRequest(span, request);
      }

      response = await callback(request, new ServeHandlerInfo(innerRequest));
>>>>>>> 3071aa27

      if (typeof response === "object" && response !== null && ReflectHas(response, "then")) {
        response = await response;
      }

      // Throwing Error if the handler return value is not a Response class
      if (!ObjectPrototypeIsPrototypeOf(ResponsePrototype, response)) {
        throw new TypeError(
          "Return value from serve handler must be a response or a promise resolving to a response",
        );
      }

      if (response.type === "error") {
        throw new TypeError(
          "Return value from serve handler must not be an error response (like Response.error())",
        );
      }

      if (response.bodyUsed) {
        throw new TypeError(
          "The body of the Response returned from the serve handler has already been consumed",
        );
      }
    } catch (error) {
      try {
        response = await onError(error);
        if (!ObjectPrototypeIsPrototypeOf(ResponsePrototype, response)) {
          throw new TypeError(
            "Return value from onError handler must be a response or a promise resolving to a response",
          );
        }
      } catch (error) {
        if (METRICS_ENABLED) {
          op_http_metric_handle_otel_error(req);
        }
        import.meta.log(
          "error",
          "Exception in onError while handling exception",
          error,
        );
        response = internalServerError();
      }
    }

    if (span) {
      updateSpanFromResponse(span, response);
    }

    const inner = toInnerResponse(response);
    if (innerRequest?.[_upgraded]) {
      // We're done here as the connection has been upgraded during the callback and no longer requires servicing.
      if (response !== UPGRADE_RESPONSE_SENTINEL) {
        import.meta.log(
          "error",
          "Upgrade response was not returned from callback",
        );
        context.close();
      }
      innerRequest?.[_upgraded]();
      return;
    }

    // Did everything shut down while we were waiting?
    if (context.closed) {
      // We're shutting down, so this status shouldn't make it back to the client but "Service Unavailable" seems appropriate
      innerRequest?.close();
      op_http_set_promise_complete(req, 503);
      return;
    }

    const status = inner.status;
    const headers = inner.headerList;
    if (headers && headers.length > 0) {
      if (headers.length == 1) {
        op_http_set_response_header(req, headers[0][0], headers[0][1]);
      } else {
        op_http_set_response_headers(req, headers);
      }
    }

    fastSyncResponseOrStream(req, inner.body, status, innerRequest);
  };

  if (TRACING_ENABLED) {
    const origMapped = mapped;
    mapped = function (req, _span) {
      const snapshot = currentSnapshot();
      restoreSnapshot(context.asyncContext);

      const reqHeaders = op_http_get_request_headers(req);
      const headers: [key: string, value: string][] = [];
      for (let i = 0; i < reqHeaders.length; i += 2) {
        ArrayPrototypePush(headers, [reqHeaders[i], reqHeaders[i + 1]]);
      }
      let activeContext = ContextManager.active();
      for (const propagator of new SafeArrayIterator(PROPAGATORS)) {
        activeContext = propagator.extract(activeContext, headers, {
          get(carrier: [key: string, value: string][], key: string) {
            return ArrayPrototypeFind(
              carrier,
              (carrierEntry) => carrierEntry[0] === key,
            )?.[1];
          },
          keys(carrier: [key: string, value: string][]) {
            return ArrayPrototypeMap(
              carrier,
              (carrierEntry) => carrierEntry[0],
            );
          },
        });
      }

      const span = builtinTracer().startSpan(
        "deno.serve",
        { kind: 1 },
        activeContext,
      );
      enterSpan(span);
      try {
        return SafePromisePrototypeFinally(
          origMapped(req, span),
          () => span.end(),
        );
      } finally {
        restoreSnapshot(snapshot);
      }
    };
  } else {
    const origMapped = mapped;
    mapped = function (req, span) {
      const snapshot = currentSnapshot();
      restoreSnapshot(context.asyncContext);
      try {
        return origMapped(req, span);
      } finally {
        restoreSnapshot(snapshot);
      }
    };
  }

  return mapped;
}

type RawHandler = (
  request: Request,
  info: ServeHandlerInfo,
) => Response | Promise<Response>;

type RawServeOptions = {
  port?: number;
  hostname?: string;
  signal?: AbortSignal;
  reusePort?: boolean;
  key?: string;
  cert?: string;
  onError?: (error: unknown) => Response | Promise<Response>;
  onListen?: (params: { hostname: string; port: number }) => void;
  handler?: RawHandler;
};

const kLoadBalanced = Symbol("kLoadBalanced");

function formatHostName(hostname: string): string {
  // If the hostname is "0.0.0.0", we display "localhost" in console
  // because browsers in Windows don't resolve "0.0.0.0".
  // See the discussion in https://github.com/denoland/deno_std/issues/1165
  if (
    Deno.build.os === "windows" &&
    (hostname == "0.0.0.0" || hostname == "::")
  ) {
    return "localhost";
  }

  // Add brackets around ipv6 hostname
  return StringPrototypeIncludes(hostname, ":") ? `[${hostname}]` : hostname;
}

function serve(arg1, arg2) {
  let options: RawServeOptions | undefined;
  let handler: RawHandler | undefined;

  if (typeof arg1 === "function") {
    handler = arg1;
  } else if (typeof arg2 === "function") {
    handler = arg2;
    options = arg1;
  } else {
    options = arg1;
  }
  if (handler === undefined) {
    if (options === undefined) {
      throw new TypeError(
        "Cannot serve HTTP requests: either a `handler` or `options` must be specified",
      );
    }
    handler = options.handler;
  }
  if (typeof handler !== "function") {
    throw new TypeError(
      `Cannot serve HTTP requests: handler must be a function, received ${typeof handler}`,
    );
  }
  if (options === undefined) {
    options = { __proto__: null };
  }

  const { 0: overrideUnixPath, 1: overrideHost, 2: overridePort } =
    op_http_serve_address_override();
  if (overrideUnixPath) {
    options.path = overrideUnixPath;
    delete options.port;
    delete options.host;
  } else {
    if (overrideHost) {
      options.hostname = overrideHost;
      delete options.path;
    }
    if (overridePort) {
      options.port = overridePort;
      delete options.path;
    }
  }

  const wantsHttps = hasTlsKeyPairOptions(options);
  const wantsUnix = ObjectHasOwn(options, "path");
  const wantsVsock = ObjectHasOwn(options, "cid");
  const signal = options.signal;
  const onError = options.onError ??
    function (error) {
      import.meta.log("error", error);
      return internalServerError();
    };

  if (wantsUnix) {
    const listener = listen({
      transport: "unix",
      path: options.path,
      [listenOptionApiName]: "Deno.serve",
    });
    const path = listener.addr.path;
    return serveHttpOnListener(listener, signal, handler, onError, () => {
      if (options.onListen) {
        options.onListen(listener.addr);
      } else {
        import.meta.log("info", `Listening on ${path}`);
      }
    });
  }

  if (wantsVsock) {
    const listener = listen({
      transport: "vsock",
      cid: options.cid,
      port: options.port,
      [listenOptionApiName]: "Deno.serve",
    });
    const { cid, port } = listener.addr;
    return serveHttpOnListener(listener, signal, handler, onError, () => {
      if (options.onListen) {
        options.onListen(listener.addr);
      } else {
        import.meta.log("info", `Listening on vsock:${cid}:${port}`);
      }
    });
  }

  const listenOpts = {
    hostname: options.hostname ?? "0.0.0.0",
    port: options.port ?? 8000,
    reusePort: options.reusePort ?? false,
    loadBalanced: options[kLoadBalanced] ?? false,
  };

  if (options.certFile || options.keyFile) {
    throw new TypeError(
      "Unsupported 'certFile' / 'keyFile' options provided: use 'cert' / 'key' instead.",
    );
  }
  if (options.alpnProtocols) {
    throw new TypeError(
      "Unsupported 'alpnProtocols' option provided. 'h2' and 'http/1.1' are automatically supported.",
    );
  }

  let listener;
  if (wantsHttps) {
    if (!options.cert || !options.key) {
      throw new TypeError(
        "Both 'cert' and 'key' must be provided to enable HTTPS",
      );
    }
    listenOpts.cert = options.cert;
    listenOpts.key = options.key;
    listenOpts.alpnProtocols = ["h2", "http/1.1"];
    listener = listenTls(listenOpts);
    listenOpts.port = listener.addr.port;
  } else {
    listener = listen(listenOpts);
    listenOpts.port = listener.addr.port;
  }

  const addr = listener.addr;

  const onListen = (scheme) => {
    if (options.onListen) {
      options.onListen(addr);
    } else {
      const host = formatHostName(addr.hostname);

      import.meta.log("info", `Listening on ${scheme}${host}:${addr.port}/`);
    }
  };

  return serveHttpOnListener(listener, signal, handler, onError, onListen);
}

/**
 * Serve HTTP/1.1 and/or HTTP/2 on an arbitrary listener.
 */
function serveHttpOnListener(listener, signal, handler, onError, onListen) {
  const context = new CallbackContext(
    signal,
    op_http_serve(listener[internalRidSymbol]),
    listener,
  );
  const callback = mapToCallback(context, handler, onError);

  onListen(context.scheme);

  return serveHttpOn(context, listener.addr, callback);
}

/**
 * Serve HTTP/1.1 and/or HTTP/2 on an arbitrary connection.
 */
function serveHttpOnConnection(connection, signal, handler, onError, onListen) {
  const context = new CallbackContext(
    signal,
    op_http_serve_on(connection[internalRidSymbol]),
    null,
  );
  const callback = mapToCallback(context, handler, onError);

  onListen(context.scheme);

  return serveHttpOn(context, connection.localAddr, callback);
}

function serveHttpOn(context, addr, callback) {
  let ref = true;
  let currentPromise = null;

  const promiseErrorHandler = (error) => {
    // Abnormal exit
    import.meta.log(
      "error",
      "Terminating Deno.serve loop due to unexpected error",
      error,
    );
    context.close();
  };

  // Run the server
  const finished = (async () => {
    const rid = context.serverRid;
    while (true) {
      let req;
      try {
        // Attempt to pull as many requests out of the queue as possible before awaiting. This API is
        // a synchronous, non-blocking API that returns u32::MAX if anything goes wrong.
        while ((req = op_http_try_wait(rid)) !== null) {
          PromisePrototypeCatch(callback(req, undefined), promiseErrorHandler);
        }
        currentPromise = op_http_wait(rid);
        if (!ref) {
          core.unrefOpPromise(currentPromise);
        }
        req = await currentPromise;
        currentPromise = null;
      } catch (error) {
        if (ObjectPrototypeIsPrototypeOf(BadResourcePrototype, error)) {
          break;
        }
        if (ObjectPrototypeIsPrototypeOf(InterruptedPrototype, error)) {
          break;
        }
        throw new Deno.errors.Http(error);
      }
      if (req === null) {
        break;
      }
      PromisePrototypeCatch(callback(req, undefined), promiseErrorHandler);
    }

    try {
      if (!context.closing && !context.closed) {
        context.closing = await op_http_close(rid, false);
        context.close();
      }

      await context.closing;
    } catch (error) {
      if (ObjectPrototypeIsPrototypeOf(InterruptedPrototype, error)) {
        return;
      }
      if (ObjectPrototypeIsPrototypeOf(BadResourcePrototype, error)) {
        return;
      }

      throw error;
    } finally {
      context.close();
      context.closed = true;
    }
  })();

  return {
    addr,
    finished,
    async shutdown() {
      try {
        if (!context.closing && !context.closed) {
          // Shut this HTTP server down gracefully
          context.closing = op_http_close(context.serverRid, true);
        }

        await context.closing;
      } catch (error) {
        // The server was interrupted
        if (ObjectPrototypeIsPrototypeOf(InterruptedPrototype, error)) {
          return;
        }
        if (ObjectPrototypeIsPrototypeOf(BadResourcePrototype, error)) {
          return;
        }

        throw error;
      } finally {
        context.closed = true;
      }
    },
    ref() {
      ref = true;
      if (currentPromise) {
        core.refOpPromise(currentPromise);
      }
    },
    unref() {
      ref = false;
      if (currentPromise) {
        core.unrefOpPromise(currentPromise);
      }
    },
    [SymbolAsyncDispose]() {
      return this.shutdown();
    },
  };
}

internals.addTrailers = addTrailers;
internals.upgradeHttpRaw = upgradeHttpRaw;
internals.serveHttpOnListener = serveHttpOnListener;
internals.serveHttpOnConnection = serveHttpOnConnection;

function registerDeclarativeServer(exports) {
  if (ObjectHasOwn(exports, "fetch")) {
    if (typeof exports.fetch !== "function") {
      throw new TypeError(
        "Invalid type for fetch: must be a function with a single or no parameter",
      );
    }
    return ({ servePort, serveHost, serveIsMain, serveWorkerCount }) => {
      Deno.serve({
        port: servePort,
        hostname: serveHost,
        [kLoadBalanced]: (serveIsMain && serveWorkerCount > 1) ||
          serveWorkerCount !== null,
        onListen: ({ port, hostname }) => {
          if (serveIsMain) {
            const nThreads = serveWorkerCount > 1
              ? ` with ${serveWorkerCount} threads`
              : "";
            const host = formatHostName(hostname);

            import.meta.log(
              "info",
              `%cdeno serve%c: Listening on %chttp://${host}:${port}/%c${nThreads}`,
              "color: green",
              "color: inherit",
              "color: yellow",
              "color: inherit",
            );
          }
        },
        handler: (req, connInfo) => {
          return exports.fetch(req, connInfo);
        },
      });
    };
  }
}

export {
  addTrailers,
  registerDeclarativeServer,
  serve,
  serveHttpOnConnection,
  serveHttpOnListener,
  upgradeHttpRaw,
};<|MERGE_RESOLUTION|>--- conflicted
+++ resolved
@@ -569,23 +569,20 @@
       innerRequest = new InnerRequest(req, context);
       const request = fromInnerRequest(innerRequest, "immutable");
       innerRequest.request = request;
-<<<<<<< HEAD
       response = callback(
         request,
         new ServeHandlerInfo(innerRequest),
       );
-=======
+
+      if (typeof response === "object" && response !== null && ReflectHas(response, "then")) {
+        response = await response;
+      }
 
       if (span) {
         updateSpanFromRequest(span, request);
       }
 
       response = await callback(request, new ServeHandlerInfo(innerRequest));
->>>>>>> 3071aa27
-
-      if (typeof response === "object" && response !== null && ReflectHas(response, "then")) {
-        response = await response;
-      }
 
       // Throwing Error if the handler return value is not a Response class
       if (!ObjectPrototypeIsPrototypeOf(ResponsePrototype, response)) {
