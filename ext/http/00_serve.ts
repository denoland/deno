// Copyright 2018-2025 the Deno authors. MIT license.

import { core, internals, primordials } from "ext:core/mod.js";
const {
  BadResourcePrototype,
  InterruptedPrototype,
  Interrupted,
  internalRidSymbol,
} = core;
import {
  op_http_cancel,
  op_http_close,
  op_http_close_after_finish,
  op_http_get_request_headers,
  op_http_get_request_method_and_url,
  op_http_metric_handle_otel_error,
  op_http_read_request_body,
  op_http_request_on_cancel,
  op_http_serve,
  op_http_serve_on,
  op_http_set_promise_complete,
  op_http_set_response_body_bytes,
  op_http_set_response_body_resource,
  op_http_set_response_body_text,
  op_http_set_response_header,
  op_http_set_response_headers,
  op_http_set_response_trailers,
  op_http_try_wait,
  op_http_upgrade_raw,
  op_http_upgrade_websocket_next,
  op_http_wait,
} from "ext:core/ops";
const {
  ArrayPrototypeFind,
  ArrayPrototypeMap,
  ArrayPrototypePush,
  ObjectHasOwn,
  ObjectPrototypeIsPrototypeOf,
  PromisePrototypeCatch,
  SafeArrayIterator,
  SafePromisePrototypeFinally,
  PromisePrototypeThen,
  StringPrototypeIncludes,
  Symbol,
  TypeError,
  TypedArrayPrototypeGetSymbolToStringTag,
  Uint8Array,
  Promise,
} = primordials;

import { InnerBody } from "ext:deno_fetch/22_body.js";
import { Event } from "ext:deno_web/02_event.js";
import {
  fromInnerResponse,
  newInnerResponse,
  ResponsePrototype,
  toInnerResponse,
} from "ext:deno_fetch/23_response.js";
import {
  abortRequest,
  fromInnerRequest,
  toInnerRequest,
} from "ext:deno_fetch/23_request.js";
import { AbortController } from "ext:deno_web/03_abort_signal.js";
import {
  _eventLoop,
  _idleTimeoutDuration,
  _idleTimeoutTimeout,
  _protocol,
  _readyState,
  _rid,
  _role,
  _server,
  _serverHandleIdleTimeout,
  SERVER,
  WebSocket,
} from "ext:deno_websocket/01_websocket.js";
import {
  Deferred,
  getReadableStreamResourceBacking,
  readableStreamForRid,
  ReadableStreamPrototype,
  resourceForReadableStream,
} from "ext:deno_web/06_streams.js";
import {
  listen,
  listenOptionApiName,
  UpgradedConn,
} from "ext:deno_net/01_net.js";
import { hasTlsKeyPairOptions, listenTls } from "ext:deno_net/02_tls.js";
import { SymbolAsyncDispose } from "ext:deno_web/00_infra.js";
import {
  builtinTracer,
  ContextManager,
  currentSnapshot,
  enterSpan,
  METRICS_ENABLED,
  PROPAGATORS,
  restoreSnapshot,
  TRACING_ENABLED,
} from "ext:deno_telemetry/telemetry.ts";
import {
  updateSpanFromRequest,
  updateSpanFromResponse,
} from "ext:deno_telemetry/util.ts";

const _upgraded = Symbol("_upgraded");

function internalServerError() {
  // "Internal Server Error"
  return new Response(
    new Uint8Array([
      73,
      110,
      116,
      101,
      114,
      110,
      97,
      108,
      32,
      83,
      101,
      114,
      118,
      101,
      114,
      32,
      69,
      114,
      114,
      111,
      114,
    ]),
    { status: 500 },
  );
}

// Used to ensure that user returns a valid response (but not a different response) from handlers that are upgraded.
const UPGRADE_RESPONSE_SENTINEL = fromInnerResponse(
  newInnerResponse(101),
  "immutable",
);

function upgradeHttpRaw(req, conn) {
  const inner = toInnerRequest(req);
  if (inner._wantsUpgrade) {
    return inner._wantsUpgrade("upgradeHttpRaw", conn);
  }
  throw new TypeError("'upgradeHttpRaw' may only be used with Deno.serve");
}

function addTrailers(resp, headerList) {
  const inner = toInnerResponse(resp);
  op_http_set_response_trailers(inner.external, headerList);
}

class InnerRequest {
  #external;
  #context;
  #methodAndUri;
  #streamRid;
  #body;
  #upgraded;
  #urlValue;
  #completed;
  request;

  constructor(external, context) {
    this.#external = external;
    this.#context = context;
    this.#upgraded = false;
    this.#completed = undefined;
  }

  close(success = true) {
    // The completion signal fires only if someone cares
    if (this.#completed) {
      if (success) {
        this.#completed.resolve(undefined);
      } else {
        if (!this.#context.legacyAbort) {
          abortRequest(this.request);
        }
        this.#completed.reject(
          new Interrupted("HTTP response was not sent successfully"),
        );
      }
    }
    if (this.#context.legacyAbort) {
      abortRequest(this.request);
    }
    this.#external = null;
  }

  get [_upgraded]() {
    return this.#upgraded;
  }

  _wantsUpgrade(upgradeType, ...originalArgs) {
    if (this.#upgraded) {
      throw new Deno.errors.Http("Already upgraded");
    }
    if (this.#external === null) {
      throw new Deno.errors.Http("Already closed");
    }

    // upgradeHttpRaw is sync
    if (upgradeType == "upgradeHttpRaw") {
      const external = this.#external;
      const underlyingConn = originalArgs[0];

      this.url();
      this.headerList;
      this.close();

      this.#upgraded = () => {};

      const upgradeRid = op_http_upgrade_raw(external);

      const conn = new UpgradedConn(
        upgradeRid,
        underlyingConn?.remoteAddr,
        underlyingConn?.localAddr,
      );

      return { response: UPGRADE_RESPONSE_SENTINEL, conn };
    }

    // upgradeWebSocket is sync
    if (upgradeType == "upgradeWebSocket") {
      const response = originalArgs[0];
      const ws = originalArgs[1];

      const external = this.#external;

      this.url();
      this.headerList;
      this.close();

      const goAhead = new Deferred();
      this.#upgraded = () => {
        goAhead.resolve();
      };
      const wsPromise = op_http_upgrade_websocket_next(
        external,
        response.headerList,
      );

      // Start the upgrade in the background.
      (async () => {
        try {
          // Returns the upgraded websocket connection
          const wsRid = await wsPromise;

          // We have to wait for the go-ahead signal
          await goAhead.promise;

          ws[_rid] = wsRid;
          ws[_readyState] = WebSocket.OPEN;
          ws[_role] = SERVER;
          const event = new Event("open");
          ws.dispatchEvent(event);

          ws[_eventLoop]();
          if (ws[_idleTimeoutDuration]) {
            ws.addEventListener(
              "close",
              () => clearTimeout(ws[_idleTimeoutTimeout]),
            );
          }
          ws[_serverHandleIdleTimeout]();
        } catch (error) {
          const event = new ErrorEvent("error", { error });
          ws.dispatchEvent(event);
        }
      })();
      return { response: UPGRADE_RESPONSE_SENTINEL, socket: ws };
    }
  }

  url() {
    if (this.#urlValue !== undefined) {
      return this.#urlValue;
    }

    if (this.#methodAndUri === undefined) {
      if (this.#external === null) {
        throw new TypeError("Request closed");
      }
      // TODO(mmastrac): This is quite slow as we're serializing a large number of values. We may want to consider
      // splitting this up into multiple ops.
      this.#methodAndUri = op_http_get_request_method_and_url(this.#external);
    }

    const path = this.#methodAndUri[2];

    // * is valid for OPTIONS
    if (path === "*") {
      return (this.#urlValue = "*");
    }

    // If the path is empty, return the authority (valid for CONNECT)
    if (path == "") {
      return (this.#urlValue = this.#methodAndUri[1]);
    }

    // CONNECT requires an authority
    if (this.#methodAndUri[0] == "CONNECT") {
      return (this.#urlValue = this.#methodAndUri[1]);
    }

    const hostname = this.#methodAndUri[1];
    if (hostname) {
      // Construct a URL from the scheme, the hostname, and the path
      return (this.#urlValue = this.#context.scheme + hostname + path);
    }

    // Construct a URL from the scheme, the fallback hostname, and the path
    return (this.#urlValue = this.#context.scheme + this.#context.fallbackHost +
      path);
  }

  get completed() {
    if (!this.#completed) {
      // NOTE: this is faster than Promise.withResolvers()
      let resolve, reject;
      const promise = new Promise((r1, r2) => {
        resolve = r1;
        reject = r2;
      });
      this.#completed = { promise, resolve, reject };
    }
    return this.#completed.promise;
  }

  get remoteAddr() {
    const transport = this.#context.listener?.addr.transport;
    if (transport === "unix" || transport === "unixpacket") {
      return {
        transport,
        path: this.#context.listener.addr.path,
      };
    }
    if (this.#methodAndUri === undefined) {
      if (this.#external === null) {
        throw new TypeError("Request closed");
      }
      this.#methodAndUri = op_http_get_request_method_and_url(this.#external);
    }
    return {
      transport: "tcp",
      hostname: this.#methodAndUri[3],
      port: this.#methodAndUri[4],
    };
  }

  get method() {
    if (this.#methodAndUri === undefined) {
      if (this.#external === null) {
        throw new TypeError("Request closed");
      }
      this.#methodAndUri = op_http_get_request_method_and_url(this.#external);
    }
    return this.#methodAndUri[0];
  }

  get body() {
    if (this.#external === null) {
      throw new TypeError("Request closed");
    }
    if (this.#body !== undefined) {
      return this.#body;
    }
    // If the method is GET or HEAD, we do not want to include a body here, even if the Rust
    // side of the code is willing to provide it to us.
    if (this.method == "GET" || this.method == "HEAD") {
      this.#body = null;
      return null;
    }
    this.#streamRid = op_http_read_request_body(this.#external);
    this.#body = new InnerBody(
      readableStreamForRid(
        this.#streamRid,
        false,
        undefined,
        (controller, error) => {
          if (ObjectPrototypeIsPrototypeOf(BadResourcePrototype, error)) {
            // TODO(kt3k): We would like to pass `error` as `cause` when BadResource supports it.
            controller.error(
              new error.constructor(
                `Cannot read request body as underlying resource unavailable`,
              ),
            );
          } else {
            controller.error(error);
          }
        },
      ),
    );
    return this.#body;
  }

  get headerList() {
    if (this.#external === null) {
      throw new TypeError("Request closed");
    }
    const headers = [];
    const reqHeaders = op_http_get_request_headers(this.#external);
    for (let i = 0; i < reqHeaders.length; i += 2) {
      ArrayPrototypePush(headers, [reqHeaders[i], reqHeaders[i + 1]]);
    }
    return headers;
  }

  get external() {
    return this.#external;
  }

  onCancel(callback) {
    if (this.#external === null) {
      if (this.#context.legacyAbort) callback();
      return;
    }

    PromisePrototypeThen(
      op_http_request_on_cancel(this.#external),
      (r) => {
        return !this.#context.legacyAbort ? r && callback() : callback();
      },
    );
  }
}

class CallbackContext {
  abortController;
  scheme;
  fallbackHost;
  serverRid;
  closed;
  /** @type {Promise<void> | undefined} */
  closing;
  listener;
<<<<<<< HEAD
  asyncContext;
  legacyAbort;
=======
  asyncContextSnapshot;
>>>>>>> 5f00b970

  constructor(signal, args, listener) {
    this.asyncContextSnapshot = currentSnapshot();
    // The abort signal triggers a non-graceful shutdown
    signal?.addEventListener(
      "abort",
      () => {
        op_http_cancel(this.serverRid, false);
      },
      { once: true },
    );
    this.abortController = new AbortController();
    this.serverRid = args[0];
    this.scheme = args[1];
    this.fallbackHost = args[2];
    this.legacyAbort = args[3];
    this.closed = false;
    this.listener = listener;
  }

  close() {
    try {
      this.closed = true;
      core.tryClose(this.serverRid);
    } catch {
      // Pass
    }
  }
}

class ServeHandlerInfo {
  #inner: InnerRequest;
  constructor(inner: InnerRequest) {
    this.#inner = inner;
  }
  get remoteAddr() {
    return this.#inner.remoteAddr;
  }
  get completed() {
    return this.#inner.completed;
  }
}

function fastSyncResponseOrStream(
  req,
  respBody,
  status,
  innerRequest: InnerRequest,
) {
  if (respBody === null || respBody === undefined) {
    // Don't set the body
    innerRequest?.close();
    op_http_set_promise_complete(req, status);
    return;
  }

  const stream = respBody.streamOrStatic;
  const body = stream.body;
  if (body !== undefined) {
    // We ensure the response has not been consumed yet in the caller of this
    // function.
    stream.consumed = true;
  }

  if (TypedArrayPrototypeGetSymbolToStringTag(body) === "Uint8Array") {
    innerRequest?.close();
    op_http_set_response_body_bytes(req, body, status);
    return;
  }

  if (typeof body === "string") {
    innerRequest?.close();
    op_http_set_response_body_text(req, body, status);
    return;
  }

  // At this point in the response it needs to be a stream
  if (!ObjectPrototypeIsPrototypeOf(ReadableStreamPrototype, stream)) {
    innerRequest?.close();
    throw new TypeError("Invalid response");
  }
  const resourceBacking = getReadableStreamResourceBacking(stream);
  let rid, autoClose;
  if (resourceBacking) {
    rid = resourceBacking.rid;
    autoClose = resourceBacking.autoClose;
  } else {
    rid = resourceForReadableStream(stream);
    autoClose = true;
  }
  PromisePrototypeThen(
    op_http_set_response_body_resource(req, rid, autoClose, status),
    (success) => {
      innerRequest?.close(success);
      op_http_close_after_finish(req);
    },
  );
}

/**
 * Maps the incoming request slab ID to a fully-fledged Request object, passes it to the user-provided
 * callback, then extracts the response that was returned from that callback. The response is then pulled
 * apart and handled on the Rust side.
 *
 * This function returns a promise that will only reject in the case of abnormal exit.
 */
function mapToCallback(context, callback, onError) {
  let mapped = async function (req, span) {
    // Get the response from the user-provided callback. If that fails, use onError. If that fails, return a fallback
    // 500 error.
    let innerRequest;
    let response;
    try {
      innerRequest = new InnerRequest(req, context);
      const request = fromInnerRequest(innerRequest, "immutable");
      innerRequest.request = request;

      if (span) {
        updateSpanFromRequest(span, request);
      }

      response = await callback(request, new ServeHandlerInfo(innerRequest));

      // Throwing Error if the handler return value is not a Response class
      if (!ObjectPrototypeIsPrototypeOf(ResponsePrototype, response)) {
        throw new TypeError(
          "Return value from serve handler must be a response or a promise resolving to a response",
        );
      }

      if (response.type === "error") {
        throw new TypeError(
          "Return value from serve handler must not be an error response (like Response.error())",
        );
      }

      if (response.bodyUsed) {
        throw new TypeError(
          "The body of the Response returned from the serve handler has already been consumed",
        );
      }
    } catch (error) {
      try {
        response = await onError(error);
        if (!ObjectPrototypeIsPrototypeOf(ResponsePrototype, response)) {
          throw new TypeError(
            "Return value from onError handler must be a response or a promise resolving to a response",
          );
        }
      } catch (error) {
        if (METRICS_ENABLED) {
          op_http_metric_handle_otel_error(req);
        }
        // deno-lint-ignore no-console
        console.error("Exception in onError while handling exception", error);
        response = internalServerError();
      }
    }

    if (span) {
      updateSpanFromResponse(span, response);
    }

    const inner = toInnerResponse(response);
    if (innerRequest?.[_upgraded]) {
      // We're done here as the connection has been upgraded during the callback and no longer requires servicing.
      if (response !== UPGRADE_RESPONSE_SENTINEL) {
        // deno-lint-ignore no-console
        console.error("Upgrade response was not returned from callback");
        context.close();
      }
      innerRequest?.[_upgraded]();
      return;
    }

    // Did everything shut down while we were waiting?
    if (context.closed) {
      // We're shutting down, so this status shouldn't make it back to the client but "Service Unavailable" seems appropriate
      innerRequest?.close();
      op_http_set_promise_complete(req, 503);
      return;
    }

    const status = inner.status;
    const headers = inner.headerList;
    if (headers && headers.length > 0) {
      if (headers.length == 1) {
        op_http_set_response_header(req, headers[0][0], headers[0][1]);
      } else {
        op_http_set_response_headers(req, headers);
      }
    }

    fastSyncResponseOrStream(req, inner.body, status, innerRequest);
  };

  if (TRACING_ENABLED) {
    const origMapped = mapped;
    mapped = function (req, _span) {
      const snapshot = currentSnapshot();
      restoreSnapshot(context.asyncContext);

      const reqHeaders = op_http_get_request_headers(req);
      const headers: [key: string, value: string][] = [];
      for (let i = 0; i < reqHeaders.length; i += 2) {
        ArrayPrototypePush(headers, [reqHeaders[i], reqHeaders[i + 1]]);
      }
      let activeContext = ContextManager.active();
      for (const propagator of new SafeArrayIterator(PROPAGATORS)) {
        activeContext = propagator.extract(activeContext, headers, {
          get(carrier: [key: string, value: string][], key: string) {
            return ArrayPrototypeFind(
              carrier,
              (carrierEntry) => carrierEntry[0] === key,
            )?.[1];
          },
          keys(carrier: [key: string, value: string][]) {
            return ArrayPrototypeMap(
              carrier,
              (carrierEntry) => carrierEntry[0],
            );
          },
        });
      }

      const span = builtinTracer().startSpan(
        "deno.serve",
        { kind: 1 },
        activeContext,
      );
      enterSpan(span);
      try {
        return SafePromisePrototypeFinally(
          origMapped(req, span),
          () => span.end(),
        );
      } finally {
        restoreSnapshot(snapshot);
      }
    };
  } else {
    const origMapped = mapped;
    mapped = function (req, span) {
      const snapshot = currentSnapshot();
      restoreSnapshot(context.asyncContext);
      try {
        return origMapped(req, span);
      } finally {
        restoreSnapshot(snapshot);
      }
    };
  }

  return mapped;
}

type RawHandler = (
  request: Request,
  info: ServeHandlerInfo,
) => Response | Promise<Response>;

type RawServeOptions = {
  port?: number;
  hostname?: string;
  signal?: AbortSignal;
  reusePort?: boolean;
  key?: string;
  cert?: string;
  onError?: (error: unknown) => Response | Promise<Response>;
  onListen?: (params: { hostname: string; port: number }) => void;
  handler?: RawHandler;
};

const kLoadBalanced = Symbol("kLoadBalanced");

function formatHostName(hostname: string): string {
  // If the hostname is "0.0.0.0", we display "localhost" in console
  // because browsers in Windows don't resolve "0.0.0.0".
  // See the discussion in https://github.com/denoland/deno_std/issues/1165
  if (
    Deno.build.os === "windows" &&
    (hostname == "0.0.0.0" || hostname == "::")
  ) {
    return "localhost";
  }

  // Add brackets around ipv6 hostname
  return StringPrototypeIncludes(hostname, ":") ? `[${hostname}]` : hostname;
}

function serve(arg1, arg2) {
  let options: RawServeOptions | undefined;
  let handler: RawHandler | undefined;

  if (typeof arg1 === "function") {
    handler = arg1;
  } else if (typeof arg2 === "function") {
    handler = arg2;
    options = arg1;
  } else {
    options = arg1;
  }
  if (handler === undefined) {
    if (options === undefined) {
      throw new TypeError(
        "Cannot serve HTTP requests: either a `handler` or `options` must be specified",
      );
    }
    handler = options.handler;
  }
  if (typeof handler !== "function") {
    throw new TypeError(
      `Cannot serve HTTP requests: handler must be a function, received ${typeof handler}`,
    );
  }
  if (options === undefined) {
    options = { __proto__: null };
  }

  const wantsHttps = hasTlsKeyPairOptions(options);
  const wantsUnix = ObjectHasOwn(options, "path");
  const signal = options.signal;
  const onError = options.onError ??
    function (error) {
      // deno-lint-ignore no-console
      console.error(error);
      return internalServerError();
    };

  if (wantsUnix) {
    const listener = listen({
      transport: "unix",
      path: options.path,
      [listenOptionApiName]: "Deno.serve",
    });
    const path = listener.addr.path;
    return serveHttpOnListener(listener, signal, handler, onError, () => {
      if (options.onListen) {
        options.onListen(listener.addr);
      } else {
        // deno-lint-ignore no-console
        console.error(`Listening on ${path}`);
      }
    });
  }

  const listenOpts = {
    hostname: options.hostname ?? "0.0.0.0",
    port: options.port ?? 8000,
    reusePort: options.reusePort ?? false,
    loadBalanced: options[kLoadBalanced] ?? false,
  };

  if (options.certFile || options.keyFile) {
    throw new TypeError(
      "Unsupported 'certFile' / 'keyFile' options provided: use 'cert' / 'key' instead.",
    );
  }
  if (options.alpnProtocols) {
    throw new TypeError(
      "Unsupported 'alpnProtocols' option provided. 'h2' and 'http/1.1' are automatically supported.",
    );
  }

  let listener;
  if (wantsHttps) {
    if (!options.cert || !options.key) {
      throw new TypeError(
        "Both 'cert' and 'key' must be provided to enable HTTPS",
      );
    }
    listenOpts.cert = options.cert;
    listenOpts.key = options.key;
    listenOpts.alpnProtocols = ["h2", "http/1.1"];
    listener = listenTls(listenOpts);
    listenOpts.port = listener.addr.port;
  } else {
    listener = listen(listenOpts);
    listenOpts.port = listener.addr.port;
  }

  const addr = listener.addr;

  const onListen = (scheme) => {
    if (options.onListen) {
      options.onListen(addr);
    } else {
      const host = formatHostName(addr.hostname);

      // deno-lint-ignore no-console
      console.error(`Listening on ${scheme}${host}:${addr.port}/`);
    }
  };

  return serveHttpOnListener(listener, signal, handler, onError, onListen);
}

/**
 * Serve HTTP/1.1 and/or HTTP/2 on an arbitrary listener.
 */
function serveHttpOnListener(listener, signal, handler, onError, onListen) {
  const context = new CallbackContext(
    signal,
    op_http_serve(listener[internalRidSymbol]),
    listener,
  );
  const callback = mapToCallback(context, handler, onError);

  onListen(context.scheme);

  return serveHttpOn(context, listener.addr, callback);
}

/**
 * Serve HTTP/1.1 and/or HTTP/2 on an arbitrary connection.
 */
function serveHttpOnConnection(connection, signal, handler, onError, onListen) {
  const context = new CallbackContext(
    signal,
    op_http_serve_on(connection[internalRidSymbol]),
    null,
  );
  const callback = mapToCallback(context, handler, onError);

  onListen(context.scheme);

  return serveHttpOn(context, connection.localAddr, callback);
}

function serveHttpOn(context, addr, callback) {
  let ref = true;
  let currentPromise = null;

  const promiseErrorHandler = (error) => {
    // Abnormal exit
    // deno-lint-ignore no-console
    console.error("Terminating Deno.serve loop due to unexpected error", error);
    context.close();
  };

  // Run the server
  const finished = (async () => {
    const rid = context.serverRid;
    while (true) {
      let req;
      try {
        // Attempt to pull as many requests out of the queue as possible before awaiting. This API is
        // a synchronous, non-blocking API that returns u32::MAX if anything goes wrong.
        while ((req = op_http_try_wait(rid)) !== null) {
          PromisePrototypeCatch(callback(req, undefined), promiseErrorHandler);
        }
        currentPromise = op_http_wait(rid);
        if (!ref) {
          core.unrefOpPromise(currentPromise);
        }
        req = await currentPromise;
        currentPromise = null;
      } catch (error) {
        if (ObjectPrototypeIsPrototypeOf(BadResourcePrototype, error)) {
          break;
        }
        if (ObjectPrototypeIsPrototypeOf(InterruptedPrototype, error)) {
          break;
        }
        throw new Deno.errors.Http(error);
      }
      if (req === null) {
        break;
      }
      PromisePrototypeCatch(callback(req, undefined), promiseErrorHandler);
    }

    try {
      if (!context.closing && !context.closed) {
        context.closing = await op_http_close(rid, false);
        context.close();
      }

      await context.closing;
    } catch (error) {
      if (ObjectPrototypeIsPrototypeOf(InterruptedPrototype, error)) {
        return;
      }
      if (ObjectPrototypeIsPrototypeOf(BadResourcePrototype, error)) {
        return;
      }

      throw error;
    } finally {
      context.close();
      context.closed = true;
    }
  })();

  return {
    addr,
    finished,
    async shutdown() {
      try {
        if (!context.closing && !context.closed) {
          // Shut this HTTP server down gracefully
          context.closing = op_http_close(context.serverRid, true);
        }

        await context.closing;
      } catch (error) {
        // The server was interrupted
        if (ObjectPrototypeIsPrototypeOf(InterruptedPrototype, error)) {
          return;
        }
        if (ObjectPrototypeIsPrototypeOf(BadResourcePrototype, error)) {
          return;
        }

        throw error;
      } finally {
        context.closed = true;
      }
    },
    ref() {
      ref = true;
      if (currentPromise) {
        core.refOpPromise(currentPromise);
      }
    },
    unref() {
      ref = false;
      if (currentPromise) {
        core.unrefOpPromise(currentPromise);
      }
    },
    [SymbolAsyncDispose]() {
      return this.shutdown();
    },
  };
}

internals.addTrailers = addTrailers;
internals.upgradeHttpRaw = upgradeHttpRaw;
internals.serveHttpOnListener = serveHttpOnListener;
internals.serveHttpOnConnection = serveHttpOnConnection;

function registerDeclarativeServer(exports) {
  if (ObjectHasOwn(exports, "fetch")) {
    if (typeof exports.fetch !== "function") {
      throw new TypeError(
        "Invalid type for fetch: must be a function with a single or no parameter",
      );
    }
    return ({ servePort, serveHost, serveIsMain, serveWorkerCount }) => {
      Deno.serve({
        port: servePort,
        hostname: serveHost,
        [kLoadBalanced]: (serveIsMain && serveWorkerCount > 1) ||
          serveWorkerCount !== null,
        onListen: ({ port, hostname }) => {
          if (serveIsMain) {
            const nThreads = serveWorkerCount > 1
              ? ` with ${serveWorkerCount} threads`
              : "";
            const host = formatHostName(hostname);

            // deno-lint-ignore no-console
            console.error(
              `%cdeno serve%c: Listening on %chttp://${host}:${port}/%c${nThreads}`,
              "color: green",
              "color: inherit",
              "color: yellow",
              "color: inherit",
            );
          }
        },
        handler: (req, connInfo) => {
          return exports.fetch(req, connInfo);
        },
      });
    };
  }
}

export {
  addTrailers,
  registerDeclarativeServer,
  serve,
  serveHttpOnConnection,
  serveHttpOnListener,
  upgradeHttpRaw,
};<|MERGE_RESOLUTION|>--- conflicted
+++ resolved
@@ -441,12 +441,8 @@
   /** @type {Promise<void> | undefined} */
   closing;
   listener;
-<<<<<<< HEAD
-  asyncContext;
+  asyncContextSnapshot;
   legacyAbort;
-=======
-  asyncContextSnapshot;
->>>>>>> 5f00b970
 
   constructor(signal, args, listener) {
     this.asyncContextSnapshot = currentSnapshot();
