--- conflicted
+++ resolved
@@ -475,22 +475,10 @@
   return req[_deferred].promise;
 }
 
-<<<<<<< HEAD
-function upgradeHttp2(req) {
-  return upgradeHttp2Inner(req);
-}
-
-async function upgradeHttp2Inner(req) {
-  const inner = toInnerRequest(req);
-  const res = await core.opAsync("op_http_upgrade_early", inner[streamRid]);
-  // TODO(mmastrac): We're missing the remote address properties here
-  return new Deno.Conn(res, null, null);
-=======
 async function upgradeHttpRaw(req, tcpConn) {
   const inner = toInnerRequest(req);
   const res = await core.opAsync("op_http_upgrade_early", inner[streamRid]);
   return new TcpConn(res, tcpConn.remoteAddr, tcpConn.localAddr);
->>>>>>> 798b41d5
 }
 
 const spaceCharCode = StringPrototypeCharCodeAt(" ", 0);
@@ -567,8 +555,4 @@
 internals.buildCaseInsensitiveCommaValueFinder =
   buildCaseInsensitiveCommaValueFinder;
 
-<<<<<<< HEAD
-export { _ws, HttpConn, upgradeHttp, upgradeHttp2, upgradeWebSocket };
-=======
-export { _ws, HttpConn, upgradeHttp, upgradeHttpRaw, upgradeWebSocket };
->>>>>>> 798b41d5
+export { _ws, HttpConn, upgradeHttp, upgradeHttpRaw, upgradeWebSocket };