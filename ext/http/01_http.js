// Copyright 2018-2023 the Deno authors. All rights reserved. MIT license.
const core = globalThis.Deno.core;
const internals = globalThis.__bootstrap.internals;
const primordials = globalThis.__bootstrap.primordials;
const { BadResourcePrototype, InterruptedPrototype, ops } = core;
import * as webidl from "internal:deno_webidl/00_webidl.js";
import { InnerBody } from "internal:deno_fetch/22_body.js";
import { Event, setEventTargetData } from "internal:deno_web/02_event.js";
import { BlobPrototype } from "internal:deno_web/09_file.js";
import {
  fromInnerResponse,
  newInnerResponse,
  ResponsePrototype,
  toInnerResponse,
} from "internal:deno_fetch/23_response.js";
import {
  _flash,
  fromInnerRequest,
  newInnerRequest,
} from "internal:deno_fetch/23_request.js";
import * as abortSignal from "internal:deno_web/03_abort_signal.js";
import {
  _eventLoop,
  _idleTimeoutDuration,
  _idleTimeoutTimeout,
  _protocol,
  _readyState,
  _rid,
  _server,
  _serverHandleIdleTimeout,
  WebSocket,
} from "internal:deno_websocket/01_websocket.js";
import { TcpConn, UnixConn } from "internal:deno_net/01_net.js";
import { TlsConn } from "internal:deno_net/02_tls.js";
import {
  Deferred,
  getReadableStreamResourceBacking,
  readableStreamClose,
  readableStreamForRid,
  ReadableStreamPrototype,
} from "internal:deno_web/06_streams.js";
const {
  ArrayPrototypeIncludes,
  ArrayPrototypeMap,
  ArrayPrototypePush,
  Error,
  ObjectPrototypeIsPrototypeOf,
  SafeSetIterator,
  SafeRegExp,
  Set,
  SetPrototypeAdd,
  SetPrototypeDelete,
  StringPrototypeCharCodeAt,
  StringPrototypeIncludes,
  StringPrototypeToLowerCase,
  StringPrototypeSplit,
  Symbol,
  SymbolAsyncIterator,
  TypeError,
  Uint8Array,
  Uint8ArrayPrototype,
} = primordials;

const connErrorSymbol = Symbol("connError");
const _deferred = Symbol("upgradeHttpDeferred");

class HttpConn {
  #rid = 0;
  #closed = false;
  #remoteAddr;
  #localAddr;

  // This set holds resource ids of resources
  // that were created during lifecycle of this request.
  // When the connection is closed these resources should be closed
  // as well.
  managedResources = new Set();

  constructor(rid, remoteAddr, localAddr) {
    this.#rid = rid;
    this.#remoteAddr = remoteAddr;
    this.#localAddr = localAddr;
  }

  /** @returns {number} */
  get rid() {
    return this.#rid;
  }

  /** @returns {Promise<RequestEvent | null>} */
  async nextRequest() {
    let nextRequest;
    try {
      nextRequest = await core.opAsync("op_http_accept", this.#rid);
    } catch (error) {
      this.close();
      // A connection error seen here would cause disrupted responses to throw
      // a generic `BadResource` error. Instead store this error and replace
      // those with it.
      this[connErrorSymbol] = error;
      if (
        ObjectPrototypeIsPrototypeOf(BadResourcePrototype, error) ||
        ObjectPrototypeIsPrototypeOf(InterruptedPrototype, error) ||
        StringPrototypeIncludes(error.message, "connection closed")
      ) {
        return null;
      }
      throw error;
    }
    if (nextRequest == null) {
      // Work-around for servers (deno_std/http in particular) that call
      // `nextRequest()` before upgrading a previous request which has a
      // `connection: upgrade` header.
      await null;

      this.close();
      return null;
    }

    const { 0: streamRid, 1: method, 2: url } = nextRequest;
    SetPrototypeAdd(this.managedResources, streamRid);

    /** @type {ReadableStream<Uint8Array> | undefined} */
    let body = null;
    // There might be a body, but we don't expose it for GET/HEAD requests.
    // It will be closed automatically once the request has been handled and
    // the response has been sent.
    if (method !== "GET" && method !== "HEAD") {
      body = readableStreamForRid(streamRid, false);
    }

    const innerRequest = newInnerRequest(
      () => method,
      url,
      () => ops.op_http_headers(streamRid),
      body !== null ? new InnerBody(body) : null,
      false,
    );
    const signal = abortSignal.newSignal();
    const request = fromInnerRequest(
      innerRequest,
      signal,
      "immutable",
      false,
    );

    const respondWith = createRespondWith(
      this,
      streamRid,
      request,
      this.#remoteAddr,
      this.#localAddr,
    );

    return { request, respondWith };
  }

  /** @returns {void} */
  close() {
    if (!this.#closed) {
      this.#closed = true;
      core.close(this.#rid);
      for (const rid of new SafeSetIterator(this.managedResources)) {
        SetPrototypeDelete(this.managedResources, rid);
        core.close(rid);
      }
    }
  }

  [SymbolAsyncIterator]() {
    // deno-lint-ignore no-this-alias
    const httpConn = this;
    return {
      async next() {
        const reqEvt = await httpConn.nextRequest();
        // Change with caution, current form avoids a v8 deopt
        return { value: reqEvt ?? undefined, done: reqEvt === null };
      },
    };
  }
}

function createRespondWith(
  httpConn,
  streamRid,
  request,
  remoteAddr,
  localAddr,
) {
  return async function respondWith(resp) {
    try {
      resp = await resp;
      if (!(ObjectPrototypeIsPrototypeOf(ResponsePrototype, resp))) {
        throw new TypeError(
          "First argument to respondWith must be a Response or a promise resolving to a Response.",
        );
      }

      const innerResp = toInnerResponse(resp);

      // If response body length is known, it will be sent synchronously in a
      // single op, in other case a "response body" resource will be created and
      // we'll be streaming it.
      /** @type {ReadableStream<Uint8Array> | Uint8Array | null} */
      let respBody = null;
      if (innerResp.body !== null) {
        if (innerResp.body.unusable()) {
          throw new TypeError("Body is unusable.");
        }
        if (
          ObjectPrototypeIsPrototypeOf(
            ReadableStreamPrototype,
            innerResp.body.streamOrStatic,
          )
        ) {
          if (
            innerResp.body.length === null ||
            ObjectPrototypeIsPrototypeOf(
              BlobPrototype,
              innerResp.body.source,
            )
          ) {
            respBody = innerResp.body.stream;
          } else {
            const reader = innerResp.body.stream.getReader();
            const r1 = await reader.read();
            if (r1.done) {
              respBody = new Uint8Array(0);
            } else {
              respBody = r1.value;
              const r2 = await reader.read();
              if (!r2.done) throw new TypeError("Unreachable");
            }
          }
        } else {
          innerResp.body.streamOrStatic.consumed = true;
          respBody = innerResp.body.streamOrStatic.body;
        }
      } else {
        respBody = new Uint8Array(0);
      }
      const isStreamingResponseBody = !(
        typeof respBody === "string" ||
        ObjectPrototypeIsPrototypeOf(Uint8ArrayPrototype, respBody)
      );
      try {
        await core.opAsync(
          "op_http_write_headers",
          streamRid,
          innerResp.status ?? 200,
          innerResp.headerList,
          isStreamingResponseBody ? null : respBody,
        );
      } catch (error) {
        const connError = httpConn[connErrorSymbol];
        if (
          ObjectPrototypeIsPrototypeOf(BadResourcePrototype, error) &&
          connError != null
        ) {
          // deno-lint-ignore no-ex-assign
          error = new connError.constructor(connError.message);
        }
        if (
          respBody !== null &&
          ObjectPrototypeIsPrototypeOf(ReadableStreamPrototype, respBody)
        ) {
          await respBody.cancel(error);
        }
        throw error;
      }

      if (isStreamingResponseBody) {
        let success = false;
        if (
          respBody === null ||
          !ObjectPrototypeIsPrototypeOf(ReadableStreamPrototype, respBody)
        ) {
          throw new TypeError("Unreachable");
        }
        const resourceBacking = getReadableStreamResourceBacking(respBody);
        let reader;
        if (resourceBacking) {
          if (respBody.locked) {
            throw new TypeError("ReadableStream is locked.");
          }
          reader = respBody.getReader(); // Aquire JS lock.
          try {
            await core.opAsync(
              "op_http_write_resource",
              streamRid,
              resourceBacking.rid,
            );
            if (resourceBacking.autoClose) core.tryClose(resourceBacking.rid);
            readableStreamClose(respBody); // Release JS lock.
            success = true;
          } catch (error) {
            const connError = httpConn[connErrorSymbol];
            if (
              ObjectPrototypeIsPrototypeOf(BadResourcePrototype, error) &&
              connError != null
            ) {
              // deno-lint-ignore no-ex-assign
              error = new connError.constructor(connError.message);
            }
            await reader.cancel(error);
            throw error;
          }
        } else {
          reader = respBody.getReader();
          while (true) {
            const { value, done } = await reader.read();
            if (done) break;
            if (!ObjectPrototypeIsPrototypeOf(Uint8ArrayPrototype, value)) {
              await reader.cancel(new TypeError("Value not a Uint8Array"));
              break;
            }
            try {
              await core.opAsync("op_http_write", streamRid, value);
            } catch (error) {
              const connError = httpConn[connErrorSymbol];
              if (
                ObjectPrototypeIsPrototypeOf(BadResourcePrototype, error) &&
                connError != null
              ) {
                // deno-lint-ignore no-ex-assign
                error = new connError.constructor(connError.message);
              }
              await reader.cancel(error);
              throw error;
            }
          }
          success = true;
        }

        if (success) {
          try {
            await core.opAsync("op_http_shutdown", streamRid);
          } catch (error) {
            await reader.cancel(error);
            throw error;
          }
        }
      }

      const deferred = request[_deferred];
      if (deferred) {
        const res = await core.opAsync("op_http_upgrade", streamRid);
        let conn;
        if (res.connType === "tcp") {
          conn = new TcpConn(res.connRid, remoteAddr, localAddr);
        } else if (res.connType === "tls") {
          conn = new TlsConn(res.connRid, remoteAddr, localAddr);
        } else if (res.connType === "unix") {
          conn = new UnixConn(res.connRid, remoteAddr, localAddr);
        } else {
          throw new Error("unreachable");
        }

        deferred.resolve([conn, res.readBuf]);
      }
      const ws = resp[_ws];
      if (ws) {
        const wsRid = await core.opAsync(
          "op_http_upgrade_websocket",
          streamRid,
        );
        ws[_rid] = wsRid;
        ws[_protocol] = resp.headers.get("sec-websocket-protocol");

        httpConn.close();

        ws[_readyState] = WebSocket.OPEN;
        const event = new Event("open");
        ws.dispatchEvent(event);

        ws[_eventLoop]();
        if (ws[_idleTimeoutDuration]) {
          ws.addEventListener(
            "close",
            () => clearTimeout(ws[_idleTimeoutTimeout]),
          );
        }
        ws[_serverHandleIdleTimeout]();
      }
    } finally {
      if (SetPrototypeDelete(httpConn.managedResources, streamRid)) {
        core.close(streamRid);
      }
    }
  };
}

const _ws = Symbol("[[associated_ws]]");
const websocketCvf = buildCaseInsensitiveCommaValueFinder("websocket");
const upgradeCvf = buildCaseInsensitiveCommaValueFinder("upgrade");

const COMMA_WITH_SPACE_PATTERN = new SafeRegExp(/\s*,\s*/);

function upgradeWebSocket(request, options = {}) {
  const upgrade = request.headers.get("upgrade");
  const upgradeHasWebSocketOption = upgrade !== null &&
<<<<<<< HEAD
    ArrayPrototypeSome(
      StringPrototypeSplit(upgrade, COMMA_WITH_SPACE_PATTERN),
      (option) => StringPrototypeToLowerCase(option) === "websocket",
    );
=======
    websocketCvf(upgrade);
>>>>>>> 201737c5
  if (!upgradeHasWebSocketOption) {
    throw new TypeError(
      "Invalid Header: 'upgrade' header must contain 'websocket'",
    );
  }

  const connection = request.headers.get("connection");
  const connectionHasUpgradeOption = connection !== null &&
<<<<<<< HEAD
    ArrayPrototypeSome(
      StringPrototypeSplit(connection, COMMA_WITH_SPACE_PATTERN),
      (option) => StringPrototypeToLowerCase(option) === "upgrade",
    );
=======
    upgradeCvf(connection);
>>>>>>> 201737c5
  if (!connectionHasUpgradeOption) {
    throw new TypeError(
      "Invalid Header: 'connection' header must contain 'Upgrade'",
    );
  }

  const websocketKey = request.headers.get("sec-websocket-key");
  if (websocketKey === null) {
    throw new TypeError(
      "Invalid Header: 'sec-websocket-key' header must be set",
    );
  }

  const accept = ops.op_http_websocket_accept_header(websocketKey);

  const r = newInnerResponse(101);
  r.headerList = [
    ["upgrade", "websocket"],
    ["connection", "Upgrade"],
    ["sec-websocket-accept", accept],
  ];

  const protocolsStr = request.headers.get("sec-websocket-protocol") || "";
  const protocols = StringPrototypeSplit(protocolsStr, ", ");
  if (protocols && options.protocol) {
    if (ArrayPrototypeIncludes(protocols, options.protocol)) {
      ArrayPrototypePush(r.headerList, [
        "sec-websocket-protocol",
        options.protocol,
      ]);
    } else {
      throw new TypeError(
        `Protocol '${options.protocol}' not in the request's protocol list (non negotiable)`,
      );
    }
  }

  const response = fromInnerResponse(r, "immutable");

  const socket = webidl.createBranded(WebSocket);
  setEventTargetData(socket);
  socket[_server] = true;
  response[_ws] = socket;
  socket[_idleTimeoutDuration] = options.idleTimeout ?? 120;
  socket[_idleTimeoutTimeout] = null;

  return { response, socket };
}

function upgradeHttp(req) {
  if (req[_flash]) {
    throw new TypeError(
      "Flash requests can not be upgraded with `upgradeHttp`. Use `upgradeHttpRaw` instead.",
    );
  }

  req[_deferred] = new Deferred();
  return req[_deferred].promise;
}

const spaceCharCode = StringPrototypeCharCodeAt(" ", 0);
const tabCharCode = StringPrototypeCharCodeAt("\t", 0);
const commaCharCode = StringPrototypeCharCodeAt(",", 0);

/** Builds a case function that can be used to find a case insensitive
 * value in some text that's separated by commas.
 *
 * This is done because it doesn't require any allocations.
 * @param checkText {string} - The text to find. (ex. "websocket")
 */
function buildCaseInsensitiveCommaValueFinder(checkText) {
  const charCodes = ArrayPrototypeMap(
    StringPrototypeSplit(
      StringPrototypeToLowerCase(checkText),
      "",
    ),
    (c) => [c.charCodeAt(0), c.toUpperCase().charCodeAt(0)],
  );
  /** @type {number} */
  let i;
  /** @type {number} */
  let char;

  /** @param value {string} */
  return function (value) {
    for (i = 0; i < value.length; i++) {
      char = value.charCodeAt(i);
      skipWhitespace(value);

      if (hasWord(value)) {
        skipWhitespace(value);
        if (i === value.length || char === commaCharCode) {
          return true;
        }
      } else {
        skipUntilComma(value);
      }
    }

    return false;
  };

  /** @param value {string} */
  function hasWord(value) {
    for (const [cLower, cUpper] of charCodes) {
      if (cLower === char || cUpper === char) {
        char = StringPrototypeCharCodeAt(value, ++i);
      } else {
        return false;
      }
    }
    return true;
  }

  /** @param value {string} */
  function skipWhitespace(value) {
    while (char === spaceCharCode || char === tabCharCode) {
      char = StringPrototypeCharCodeAt(value, ++i);
    }
  }

  /** @param value {string} */
  function skipUntilComma(value) {
    while (char !== commaCharCode && i < value.length) {
      char = StringPrototypeCharCodeAt(value, ++i);
    }
  }
}

// Expose this function for unit tests
internals.buildCaseInsensitiveCommaValueFinder =
  buildCaseInsensitiveCommaValueFinder;

export { _ws, HttpConn, upgradeHttp, upgradeWebSocket };<|MERGE_RESOLUTION|>--- conflicted
+++ resolved
@@ -394,19 +394,10 @@
 const websocketCvf = buildCaseInsensitiveCommaValueFinder("websocket");
 const upgradeCvf = buildCaseInsensitiveCommaValueFinder("upgrade");
 
-const COMMA_WITH_SPACE_PATTERN = new SafeRegExp(/\s*,\s*/);
-
 function upgradeWebSocket(request, options = {}) {
   const upgrade = request.headers.get("upgrade");
   const upgradeHasWebSocketOption = upgrade !== null &&
-<<<<<<< HEAD
-    ArrayPrototypeSome(
-      StringPrototypeSplit(upgrade, COMMA_WITH_SPACE_PATTERN),
-      (option) => StringPrototypeToLowerCase(option) === "websocket",
-    );
-=======
     websocketCvf(upgrade);
->>>>>>> 201737c5
   if (!upgradeHasWebSocketOption) {
     throw new TypeError(
       "Invalid Header: 'upgrade' header must contain 'websocket'",
@@ -415,14 +406,7 @@
 
   const connection = request.headers.get("connection");
   const connectionHasUpgradeOption = connection !== null &&
-<<<<<<< HEAD
-    ArrayPrototypeSome(
-      StringPrototypeSplit(connection, COMMA_WITH_SPACE_PATTERN),
-      (option) => StringPrototypeToLowerCase(option) === "upgrade",
-    );
-=======
     upgradeCvf(connection);
->>>>>>> 201737c5
   if (!connectionHasUpgradeOption) {
     throw new TypeError(
       "Invalid Header: 'connection' header must contain 'Upgrade'",
