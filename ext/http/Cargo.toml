# Copyright 2018-2022 the Deno authors. All rights reserved. MIT license.

[package]
name = "deno_http"
version = "0.44.0"
authors = ["the Deno authors"]
edition = "2021"
license = "MIT"
readme = "README.md"
repository = "https://github.com/denoland/deno"
description = "HTTP server implementation for Deno"

[lib]
path = "lib.rs"

[[bench]]
name = "compressible"
harness = false

[dependencies]
async-compression = { version = "0.3.12", features = ["tokio", "brotli", "gzip"] }
base64 = "0.13.0"
brotli = "3.3.4"
bytes = "1"
cache_control = "0.2.0"
<<<<<<< HEAD
deno_core = { version = "0.131.0", path = "../../core" }
deno_websocket = { version = "0.54.0", path = "../websocket" }
flate2 = "1.0.23"
=======
deno_core = { version = "0.132.0", path = "../../core" }
deno_websocket = { version = "0.55.0", path = "../websocket" }
flate2 = "1.0.22"
>>>>>>> 0e3581ae
fly-accept-encoding = "0.2.0-alpha.5"
hyper = { version = "0.14.18", features = ["server", "stream", "http1", "http2", "runtime"] }
mime = "0.3.16"
percent-encoding = "2.1.0"
phf = { version = "0.10", features = ["macros"] }
ring = "0.16.20"
serde = { version = "1.0.136", features = ["derive"] }
tokio = { version = "1.17", features = ["full"] }
tokio-util = { version = "0.7.1", features = ["io"] }

[dev-dependencies]
bencher = "0.1"<|MERGE_RESOLUTION|>--- conflicted
+++ resolved
@@ -23,15 +23,9 @@
 brotli = "3.3.4"
 bytes = "1"
 cache_control = "0.2.0"
-<<<<<<< HEAD
-deno_core = { version = "0.131.0", path = "../../core" }
-deno_websocket = { version = "0.54.0", path = "../websocket" }
-flate2 = "1.0.23"
-=======
 deno_core = { version = "0.132.0", path = "../../core" }
 deno_websocket = { version = "0.55.0", path = "../websocket" }
-flate2 = "1.0.22"
->>>>>>> 0e3581ae
+flate2 = "1.0.23"
 fly-accept-encoding = "0.2.0-alpha.5"
 hyper = { version = "0.14.18", features = ["server", "stream", "http1", "http2", "runtime"] }
 mime = "0.3.16"
