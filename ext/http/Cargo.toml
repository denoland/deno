# Copyright 2018-2023 the Deno authors. All rights reserved. MIT license.

[package]
name = "deno_http"
version = "0.126.0"
authors.workspace = true
edition.workspace = true
license.workspace = true
readme = "README.md"
repository.workspace = true
description = "HTTP server implementation for Deno"

[features]
"__http_tracing" = []

[lib]
path = "lib.rs"

[[bench]]
name = "compressible"
harness = false

[dependencies]
async-compression = { version = "0.4", features = ["tokio", "brotli", "gzip"] }
async-trait.workspace = true
base64.workspace = true
brotli = "3.3.4"
bytes.workspace = true
cache_control.workspace = true
deno_core.workspace = true
deno_net.workspace = true
deno_websocket.workspace = true
flate2.workspace = true
http.workspace = true
http_1 = { package = "http", version = "=1.0.0" }
httparse.workspace = true
hyper = { workspace = true, features = ["server", "stream", "http1", "http2", "runtime"] }
<<<<<<< HEAD
hyper-util = { version = "=0.1", features = ["tokio"] }
hyper1 = { package = "hyper", features = ["full"], version = "=1.0.1" }
=======
hyper-util = { version = "=0.1.2", features = ["tokio"] }
hyper1 = { package = "hyper", features = ["full"], version = "=1.1.0" }
>>>>>>> f86456fc
itertools = "0.10"
memmem.workspace = true
mime = "0.3.16"
once_cell.workspace = true
percent-encoding.workspace = true
phf = { version = "0.11", features = ["macros"] }
pin-project.workspace = true
ring.workspace = true
scopeguard.workspace = true
serde.workspace = true
smallvec.workspace = true
thiserror.workspace = true
tokio.workspace = true
tokio-util = { workspace = true, features = ["io"] }

[dev-dependencies]
bencher.workspace = true
http-body-util = "0.1"
rand.workspace = true<|MERGE_RESOLUTION|>--- conflicted
+++ resolved
@@ -35,13 +35,8 @@
 http_1 = { package = "http", version = "=1.0.0" }
 httparse.workspace = true
 hyper = { workspace = true, features = ["server", "stream", "http1", "http2", "runtime"] }
-<<<<<<< HEAD
-hyper-util = { version = "=0.1", features = ["tokio"] }
-hyper1 = { package = "hyper", features = ["full"], version = "=1.0.1" }
-=======
 hyper-util = { version = "=0.1.2", features = ["tokio"] }
 hyper1 = { package = "hyper", features = ["full"], version = "=1.1.0" }
->>>>>>> f86456fc
 itertools = "0.10"
 memmem.workspace = true
 mime = "0.3.16"
