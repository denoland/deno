// Copyright 2018-2024 the Deno authors. All rights reserved. MIT license.

import { core, internals, primordials } from "ext:core/mod.js";
const {
  BadResourcePrototype,
  InterruptedPrototype,
  internalRidSymbol,
  createCancelHandle,
} = core;
import {
  op_dns_resolve,
  op_net_accept_tcp,
  op_net_accept_unix,
  op_net_connect_tcp,
  op_net_connect_unix,
  op_net_join_multi_v4_udp,
  op_net_join_multi_v6_udp,
  op_net_leave_multi_v4_udp,
  op_net_leave_multi_v6_udp,
  op_net_listen_tcp,
  op_net_listen_unix,
  op_net_recv_udp,
  op_net_recv_unixpacket,
  op_net_send_udp,
  op_net_send_unixpacket,
  op_net_set_multi_loopback_udp,
  op_net_set_multi_ttl_udp,
  op_set_keepalive,
  op_set_nodelay,
} from "ext:core/ops";
const UDP_DGRAM_MAXSIZE = 65507;

const {
  Error,
  Number,
  NumberIsNaN,
  NumberIsInteger,
  ObjectPrototypeIsPrototypeOf,
  ObjectDefineProperty,
  PromiseResolve,
  RangeError,
  SafeSet,
  SetPrototypeAdd,
  SetPrototypeDelete,
  SetPrototypeForEach,
  SymbolAsyncIterator,
  Symbol,
  TypeError,
  TypedArrayPrototypeSubarray,
  Uint8Array,
} = primordials;

import {
  readableStreamForRidUnrefable,
  readableStreamForRidUnrefableRef,
  readableStreamForRidUnrefableUnref,
  writableStreamForRid,
} from "ext:deno_web/06_streams.js";
import * as abortSignal from "ext:deno_web/03_abort_signal.js";
import { SymbolDispose } from "ext:deno_web/00_infra.js";

async function write(rid, data) {
  return await core.write(rid, data);
}

function shutdown(rid) {
  return core.shutdown(rid);
}

async function resolveDns(query, recordType, options) {
  let cancelRid;
  let abortHandler;
  if (options?.signal) {
    options.signal.throwIfAborted();
    cancelRid = createCancelHandle();
    abortHandler = () => core.tryClose(cancelRid);
    options.signal[abortSignal.add](abortHandler);
  }

  try {
    return await op_dns_resolve({
      cancelRid,
      query,
      recordType,
      options,
    });
  } finally {
    if (options?.signal) {
      options.signal[abortSignal.remove](abortHandler);

      // always throw the abort error when aborted
      options.signal.throwIfAborted();
    }
  }
}

class Conn {
  #rid = 0;
  #remoteAddr = null;
  #localAddr = null;
  #unref = false;
  #pendingReadPromises = new SafeSet();

  #readable;
  #writable;

  constructor(rid, remoteAddr, localAddr) {
    if (internals.future) {
      ObjectDefineProperty(this, "rid", {
        enumerable: false,
        value: undefined,
      });
    }
    ObjectDefineProperty(this, internalRidSymbol, {
      enumerable: false,
      value: rid,
    });
    this.#rid = rid;
    this.#remoteAddr = remoteAddr;
    this.#localAddr = localAddr;
  }

  get rid() {
    internals.warnOnDeprecatedApi(
      "Deno.Conn.rid",
      new Error().stack,
      "Use `Deno.Conn` instance methods instead.",
    );
    return this.#rid;
  }

  get remoteAddr() {
    return this.#remoteAddr;
  }

  get localAddr() {
    return this.#localAddr;
  }

  write(p) {
    return write(this.#rid, p);
  }

  async read(buffer) {
    if (buffer.length === 0) {
      return 0;
    }
    const promise = core.read(this.#rid, buffer);
    if (this.#unref) core.unrefOpPromise(promise);
    SetPrototypeAdd(this.#pendingReadPromises, promise);
    let nread;
    try {
      nread = await promise;
    } catch (e) {
      throw e;
    } finally {
      SetPrototypeDelete(this.#pendingReadPromises, promise);
    }
    return nread === 0 ? null : nread;
  }

  close() {
    core.close(this.#rid);
  }

  closeWrite() {
    return shutdown(this.#rid);
  }

  get readable() {
    if (this.#readable === undefined) {
      this.#readable = readableStreamForRidUnrefable(this.#rid);
      if (this.#unref) {
        readableStreamForRidUnrefableUnref(this.#readable);
      }
    }
    return this.#readable;
  }

  get writable() {
    if (this.#writable === undefined) {
      this.#writable = writableStreamForRid(this.#rid);
    }
    return this.#writable;
  }

  ref() {
    this.#unref = false;
    if (this.#readable) {
      readableStreamForRidUnrefableRef(this.#readable);
    }

    SetPrototypeForEach(
      this.#pendingReadPromises,
      (promise) => core.refOpPromise(promise),
    );
  }

  unref() {
    this.#unref = true;
    if (this.#readable) {
      readableStreamForRidUnrefableUnref(this.#readable);
    }
    SetPrototypeForEach(
      this.#pendingReadPromises,
      (promise) => core.unrefOpPromise(promise),
    );
  }

  [SymbolDispose]() {
    core.tryClose(this.#rid);
  }
}

class TcpConn extends Conn {
  #rid = 0;

  constructor(rid, remoteAddr, localAddr) {
    super(rid, remoteAddr, localAddr);
    ObjectDefineProperty(this, internalRidSymbol, {
      enumerable: false,
      value: rid,
    });
    this.#rid = rid;
  }

  get rid() {
    internals.warnOnDeprecatedApi(
      "Deno.TcpConn.rid",
      new Error().stack,
      "Use `Deno.TcpConn` instance methods instead.",
    );
    return this.#rid;
  }

  setNoDelay(noDelay = true) {
    return op_set_nodelay(this.#rid, noDelay);
  }

  setKeepAlive(keepAlive = true) {
    return op_set_keepalive(this.#rid, keepAlive);
  }
}

class UnixConn extends Conn {
  #rid = 0;

  constructor(rid, remoteAddr, localAddr) {
    super(rid, remoteAddr, localAddr);
    ObjectDefineProperty(this, internalRidSymbol, {
      enumerable: false,
      value: rid,
    });
    this.#rid = rid;
  }

  get rid() {
    internals.warnOnDeprecatedApi(
      "Deno.UnixConn.rid",
      new Error().stack,
      "Use `Deno.UnixConn` instance methods instead.",
    );
    return this.#rid;
  }
}

class Listener {
  #rid = 0;
  #addr = null;
  #unref = false;
  #promise = null;

  constructor(rid, addr) {
    if (internals.future) {
      ObjectDefineProperty(this, "rid", {
        enumerable: false,
        value: undefined,
      });
    }
    ObjectDefineProperty(this, internalRidSymbol, {
      enumerable: false,
      value: rid,
    });
    this.#rid = rid;
    this.#addr = addr;
  }

  get rid() {
    internals.warnOnDeprecatedApi(
      "Deno.Listener.rid",
      new Error().stack,
      "Use `Deno.Listener` instance methods instead.",
    );
    return this.#rid;
  }

  get addr() {
    return this.#addr;
  }

  async accept() {
    let promise;
    switch (this.addr.transport) {
      case "tcp":
        promise = op_net_accept_tcp(this.#rid);
        break;
      case "unix":
        promise = op_net_accept_unix(this.#rid);
        break;
      default:
        throw new Error(`Unsupported transport: ${this.addr.transport}`);
    }
    this.#promise = promise;
    if (this.#unref) core.unrefOpPromise(promise);
    const { 0: rid, 1: localAddr, 2: remoteAddr } = await promise;
    this.#promise = null;
    if (this.addr.transport == "tcp") {
      localAddr.transport = "tcp";
      remoteAddr.transport = "tcp";
      return new TcpConn(rid, remoteAddr, localAddr);
    } else if (this.addr.transport == "unix") {
      return new UnixConn(
        rid,
        { transport: "unix", path: remoteAddr },
        { transport: "unix", path: localAddr },
      );
    } else {
      throw new Error("unreachable");
    }
  }

  async next() {
    let conn;
    try {
      conn = await this.accept();
    } catch (error) {
      if (
        ObjectPrototypeIsPrototypeOf(BadResourcePrototype, error) ||
        ObjectPrototypeIsPrototypeOf(InterruptedPrototype, error)
      ) {
        return { value: undefined, done: true };
      }
      throw error;
    }
    return { value: conn, done: false };
  }

  return(value) {
    this.close();
    return PromiseResolve({ value, done: true });
  }

  close() {
    core.close(this.#rid);
  }

  [SymbolDispose]() {
    core.tryClose(this.#rid);
  }

  [SymbolAsyncIterator]() {
    return this;
  }

  ref() {
    this.#unref = false;
    if (this.#promise !== null) {
      core.refOpPromise(this.#promise);
    }
  }

  unref() {
    this.#unref = true;
    if (this.#promise !== null) {
      core.unrefOpPromise(this.#promise);
    }
  }
}

class DatagramConn {
  #rid = 0;
  #addr = null;
  #unref = false;
  #promise = null;

  constructor(rid, addr, bufSize = UDP_DGRAM_MAXSIZE) {
    this.#rid = rid;
    this.#addr = addr;
    this.bufSize = bufSize;
  }

  get addr() {
    return this.#addr;
  }

  async joinMulticastV4(addr, multiInterface) {
    await op_net_join_multi_v4_udp(
      this.#rid,
      addr,
      multiInterface,
    );

    return {
      leave: () =>
        op_net_leave_multi_v4_udp(
          this.#rid,
          addr,
          multiInterface,
        ),
      setLoopback: (loopback) =>
        op_net_set_multi_loopback_udp(
          this.#rid,
          true,
          loopback,
        ),
      setTTL: (ttl) =>
        op_net_set_multi_ttl_udp(
          this.#rid,
          ttl,
        ),
    };
  }

  async joinMulticastV6(addr, multiInterface) {
    await op_net_join_multi_v6_udp(
      this.#rid,
      addr,
      multiInterface,
    );

    return {
      leave: () =>
        op_net_leave_multi_v6_udp(
          this.#rid,
          addr,
          multiInterface,
        ),
      setLoopback: (loopback) =>
        op_net_set_multi_loopback_udp(
          this.#rid,
          false,
          loopback,
        ),
    };
  }

  async receive(p) {
    const buf = p || new Uint8Array(this.bufSize);
    let nread;
    let remoteAddr;
    switch (this.addr.transport) {
      case "udp": {
        this.#promise = op_net_recv_udp(
          this.#rid,
          buf,
        );
        if (this.#unref) core.unrefOpPromise(this.#promise);
        ({ 0: nread, 1: remoteAddr } = await this.#promise);
        remoteAddr.transport = "udp";
        break;
      }
      case "unixpacket": {
        let path;
        ({ 0: nread, 1: path } = await op_net_recv_unixpacket(
          this.#rid,
          buf,
        ));
        remoteAddr = { transport: "unixpacket", path };
        break;
      }
      default:
        throw new Error(`Unsupported transport: ${this.addr.transport}`);
    }
    const sub = TypedArrayPrototypeSubarray(buf, 0, nread);
    return [sub, remoteAddr];
  }

  async send(p, opts) {
    switch (this.addr.transport) {
      case "udp":
        return await op_net_send_udp(
          this.#rid,
          { hostname: opts.hostname ?? "127.0.0.1", port: opts.port },
          p,
        );
      case "unixpacket":
        return await op_net_send_unixpacket(
          this.#rid,
          opts.path,
          p,
        );
      default:
        throw new Error(`Unsupported transport: ${this.addr.transport}`);
    }
  }

  close() {
    core.close(this.#rid);
  }

  ref() {
    this.#unref = false;
    if (this.#promise !== null) {
      core.refOpPromise(this.#promise);
    }
  }

  unref() {
    this.#unref = true;
    if (this.#promise !== null) {
      core.unrefOpPromise(this.#promise);
    }
  }

  async *[SymbolAsyncIterator]() {
    while (true) {
      try {
        yield await this.receive();
      } catch (err) {
        if (
          ObjectPrototypeIsPrototypeOf(BadResourcePrototype, err) ||
          ObjectPrototypeIsPrototypeOf(InterruptedPrototype, err)
        ) {
          break;
        }
        throw err;
      }
    }
  }
}

const listenOptionApiName = Symbol("listenOptionApiName");

function listen(args) {
  switch (args.transport ?? "tcp") {
    case "tcp": {
<<<<<<< HEAD
      const port = validatePort(args.port);
      const { 0: rid, 1: addr } = op_net_listen_tcp({
        hostname: args.hostname ?? "0.0.0.0",
        port,
      }, args.reusePort);
=======
      const { 0: rid, 1: addr } = op_net_listen_tcp(
        {
          hostname: args.hostname ?? "0.0.0.0",
          port: Number(args.port),
        },
        args.reusePort,
        args.loadBalanced ?? false,
      );
>>>>>>> a7c002ae
      addr.transport = "tcp";
      return new Listener(rid, addr);
    }
    case "unix": {
      const { 0: rid, 1: path } = op_net_listen_unix(
        args.path,
        args[listenOptionApiName] ?? "Deno.listen",
      );
      const addr = {
        transport: "unix",
        path,
      };
      return new Listener(rid, addr);
    }
    default:
      throw new TypeError(`Unsupported transport: '${transport}'`);
  }
}

function validatePort(maybePort) {
  if (typeof maybePort !== "number" && typeof maybePort !== "string") {
    throw new TypeError(`Invalid port (expected number): '${maybePort}'`);
  }
  if (maybePort === "") throw new TypeError("Invalid port: ''");
  const port = Number(maybePort);
  if (NumberIsNaN(port) || !NumberIsInteger(port)) {
    throw new TypeError(`Invalid port: '${maybePort}'`);
  }
  if (port < 0 || port > 65535) {
    throw new RangeError(`Invalid port (out of range): '${maybePort}'`);
  }
  return port;
}

function createListenDatagram(udpOpFn, unixOpFn) {
  return function listenDatagram(args) {
    switch (args.transport) {
      case "udp": {
        const port = validatePort(args.port);
        const { 0: rid, 1: addr } = udpOpFn(
          {
            hostname: args.hostname ?? "127.0.0.1",
            port,
          },
          args.reuseAddress ?? false,
          args.loopback ?? false,
        );
        addr.transport = "udp";
        return new DatagramConn(rid, addr);
      }
      case "unixpacket": {
        const { 0: rid, 1: path } = unixOpFn(args.path);
        const addr = {
          transport: "unixpacket",
          path,
        };
        return new DatagramConn(rid, addr);
      }
      default:
        throw new TypeError(`Unsupported transport: '${transport}'`);
    }
  };
}

async function connect(args) {
  switch (args.transport ?? "tcp") {
    case "tcp": {
      const port = validatePort(args.port);
      const { 0: rid, 1: localAddr, 2: remoteAddr } = await op_net_connect_tcp(
        {
          hostname: args.hostname ?? "127.0.0.1",
          port,
        },
      );
      localAddr.transport = "tcp";
      remoteAddr.transport = "tcp";
      return new TcpConn(rid, remoteAddr, localAddr);
    }
    case "unix": {
      const { 0: rid, 1: localAddr, 2: remoteAddr } = await op_net_connect_unix(
        args.path,
      );
      return new UnixConn(
        rid,
        { transport: "unix", path: remoteAddr },
        { transport: "unix", path: localAddr },
      );
    }
    default:
      throw new TypeError(`Unsupported transport: '${transport}'`);
  }
}

export {
  Conn,
  connect,
  createListenDatagram,
  listen,
  Listener,
  listenOptionApiName,
  resolveDns,
  shutdown,
  TcpConn,
  UnixConn,
  validatePort,
};<|MERGE_RESOLUTION|>--- conflicted
+++ resolved
@@ -534,22 +534,15 @@
 function listen(args) {
   switch (args.transport ?? "tcp") {
     case "tcp": {
-<<<<<<< HEAD
       const port = validatePort(args.port);
-      const { 0: rid, 1: addr } = op_net_listen_tcp({
-        hostname: args.hostname ?? "0.0.0.0",
-        port,
-      }, args.reusePort);
-=======
       const { 0: rid, 1: addr } = op_net_listen_tcp(
         {
           hostname: args.hostname ?? "0.0.0.0",
-          port: Number(args.port),
+          port,
         },
         args.reusePort,
         args.loadBalanced ?? false,
       );
->>>>>>> a7c002ae
       addr.transport = "tcp";
       return new Listener(rid, addr);
     }
