--- conflicted
+++ resolved
@@ -288,13 +288,8 @@
     if (this.addr.transport === "tcp") {
       localAddr.transport = "tcp";
       remoteAddr.transport = "tcp";
-<<<<<<< HEAD
-      return new TcpConn(rid, remoteAddr, localAddr);
+      return new TcpConn(rid, remoteAddr, localAddr, fd);
     } else if (this.addr.transport === "unix") {
-=======
-      return new TcpConn(rid, remoteAddr, localAddr, fd);
-    } else if (this.addr.transport == "unix") {
->>>>>>> b6b5c7d7
       return new UnixConn(
         rid,
         { transport: "unix", path: remoteAddr },
