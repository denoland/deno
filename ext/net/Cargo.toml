--- conflicted
+++ resolved
@@ -22,11 +22,7 @@
 hickory-proto.workspace = true
 hickory-resolver.workspace = true
 pin-project.workspace = true
-<<<<<<< HEAD
-quinn = { version = "0.11.6", default-features = false, features = ["runtime-tokio", "rustls-aws-lc-rs"] }
-=======
-quinn = { workspace = true, features = ["runtime-tokio", "rustls", "ring"] }
->>>>>>> 090df402
+quinn = { workspace = true, features = ["runtime-tokio", "rustls", "aws-lc-rs"] }
 rustls-tokio-stream.workspace = true
 serde.workspace = true
 sha2.workspace = true
