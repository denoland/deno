--- conflicted
+++ resolved
@@ -23,11 +23,8 @@
 deno_tunnel.workspace = true
 hickory-proto.workspace = true
 hickory-resolver.workspace = true
-<<<<<<< HEAD
 nix = { workspace = true, features = ["fs"] }
-=======
 log.workspace = true
->>>>>>> ff8bdcd9
 pin-project.workspace = true
 quinn = { workspace = true, features = ["runtime-tokio", "rustls", "aws-lc-rs"] }
 rustls-tokio-stream.workspace = true
