--- conflicted
+++ resolved
@@ -2,17 +2,10 @@
 
 [package]
 name = "deno_net"
-<<<<<<< HEAD
-version = "0.65.0"
+version = "0.70.0"
 authors.workspace = true
 edition.workspace = true
 license.workspace = true
-=======
-version = "0.70.0"
-authors = ["the Deno authors"]
-edition = "2021"
-license = "MIT"
->>>>>>> a57134de
 readme = "README.md"
 repository.workspace = true
 description = "Networking for Deno"
@@ -21,20 +14,11 @@
 path = "lib.rs"
 
 [dependencies]
-<<<<<<< HEAD
 deno_core.workspace = true
 deno_tls.workspace = true
 log.workspace = true
 serde.workspace = true
 socket2.workspace = true
 tokio.workspace = true
-=======
-deno_core = { version = "0.160.0", path = "../../core" }
-deno_tls = { version = "0.65.0", path = "../tls" }
-log = "0.4.16"
-serde = { version = "1.0.136", features = ["derive"] }
-socket2 = "0.4.4"
-tokio = { version = "1.21", features = ["full"] }
->>>>>>> a57134de
 trust-dns-proto = "0.22"
 trust-dns-resolver = { version = "0.22", features = ["tokio-runtime", "serde-config"] }