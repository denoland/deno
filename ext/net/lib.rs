--- conflicted
+++ resolved
@@ -13,7 +13,7 @@
 pub mod raw;
 pub mod resolve_addr;
 pub mod tcp;
-<<<<<<< HEAD
+pub mod tunnel;
 #[cfg(unix)]
 mod unix_pipe;
 #[cfg(windows)]
@@ -35,9 +35,6 @@
   #[cfg(windows)]
   pub use super::ops_win_pipe::*;
 }
-=======
-pub mod tunnel;
->>>>>>> ff8bdcd9
 
 use std::borrow::Cow;
 use std::path::Path;
