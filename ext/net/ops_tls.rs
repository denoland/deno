--- conflicted
+++ resolved
@@ -211,36 +211,6 @@
   Ok(TlsKeysHolder::from(TlsKeys::Static(TlsKey(cert, key))))
 }
 
-<<<<<<< HEAD
-/// Legacy op -- will be removed in Deno 2.0.
-#[op2]
-#[cppgc]
-pub fn op_tls_key_static_from_file<NP>(
-  state: &mut OpState,
-  #[string] api: String,
-  #[string] cert_file: String,
-  #[string] key_file: String,
-) -> Result<TlsKeysHolder, AnyError>
-where
-  NP: NetPermissions + 'static,
-{
-  let (cert_file, key_file) = {
-    let permissions = state.borrow_mut::<NP>();
-    let cert_file = permissions.check_read(&cert_file, &api)?;
-    let key_file = permissions.check_read(&key_file, &api)?;
-    (cert_file, key_file)
-  };
-
-  let cert = load_certs_from_file(&cert_file)?;
-  let key = load_private_keys_from_file(&key_file)?
-    .into_iter()
-    .next()
-    .unwrap();
-  Ok(TlsKeysHolder::from(TlsKeys::Static(TlsKey(cert, key))))
-}
-
-=======
->>>>>>> ef2d98fe
 #[op2]
 pub fn op_tls_cert_resolver_create<'s>(
   scope: &mut v8::HandleScope<'s>,
@@ -459,24 +429,6 @@
   Ok((rid, IpAddr::from(local_addr), IpAddr::from(remote_addr)))
 }
 
-<<<<<<< HEAD
-fn load_certs_from_file(
-  path: &Path,
-) -> Result<Vec<CertificateDer<'static>>, AnyError> {
-  let cert_file = File::open(path)?;
-  let reader = &mut BufReader::new(cert_file);
-  load_certs(reader)
-}
-
-fn load_private_keys_from_file(
-  path: &Path,
-) -> Result<Vec<PrivateKeyDer<'static>>, AnyError> {
-  let key_bytes = std::fs::read(path)?;
-  load_private_keys(&key_bytes)
-}
-
-=======
->>>>>>> ef2d98fe
 #[derive(Deserialize)]
 #[serde(rename_all = "camelCase")]
 pub struct ListenTlsArgs {
