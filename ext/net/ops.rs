// Copyright 2018-2024 the Deno authors. All rights reserved. MIT license.

use crate::io::TcpStreamResource;
use crate::raw::NetworkListenerResource;
use crate::resolve_addr::resolve_addr;
use crate::resolve_addr::resolve_addr_sync;
use crate::tcp::TcpListener;
use crate::NetPermissions;
use deno_core::error::bad_resource;
use deno_core::error::custom_error;
use deno_core::error::generic_error;
use deno_core::error::AnyError;
use deno_core::op2;
use deno_core::CancelFuture;

use deno_core::AsyncRefCell;
use deno_core::ByteString;
use deno_core::CancelHandle;
use deno_core::CancelTryFuture;
use deno_core::JsBuffer;
use deno_core::OpState;
use deno_core::RcRef;
use deno_core::Resource;
use deno_core::ResourceId;
use serde::Deserialize;
use serde::Serialize;
use socket2::Domain;
use socket2::Protocol;
use socket2::Socket;
use socket2::Type;
use std::borrow::Cow;
use std::cell::RefCell;
use std::net::Ipv4Addr;
use std::net::Ipv6Addr;
use std::net::SocketAddr;
use std::rc::Rc;
use std::str::FromStr;
use tokio::net::TcpStream;
use tokio::net::UdpSocket;
use trust_dns_proto::rr::rdata::caa::Value;
use trust_dns_proto::rr::record_data::RData;
use trust_dns_proto::rr::record_type::RecordType;
use trust_dns_resolver::config::NameServerConfigGroup;
use trust_dns_resolver::config::ResolverConfig;
use trust_dns_resolver::config::ResolverOpts;
use trust_dns_resolver::error::ResolveErrorKind;
use trust_dns_resolver::system_conf;
use trust_dns_resolver::AsyncResolver;

#[derive(Serialize, Clone, Debug)]
#[serde(rename_all = "camelCase")]
pub struct TlsHandshakeInfo {
  pub alpn_protocol: Option<ByteString>,
}

#[derive(Debug, Deserialize, Serialize)]
pub struct IpAddr {
  pub hostname: String,
  pub port: u16,
}

impl From<SocketAddr> for IpAddr {
  fn from(addr: SocketAddr) -> Self {
    Self {
      hostname: addr.ip().to_string(),
      port: addr.port(),
    }
  }
}

pub(crate) fn accept_err(e: std::io::Error) -> AnyError {
  // FIXME(bartlomieju): compatibility with current JS implementation
  if let std::io::ErrorKind::Interrupted = e.kind() {
    bad_resource("Listener has been closed")
  } else {
    e.into()
  }
}

#[op2(async)]
#[serde]
pub async fn op_net_accept_tcp(
  state: Rc<RefCell<OpState>>,
  #[smi] rid: ResourceId,
) -> Result<(ResourceId, IpAddr, IpAddr), AnyError> {
  let resource = state
    .borrow()
    .resource_table
    .get::<NetworkListenerResource<TcpListener>>(rid)
    .map_err(|_| bad_resource("Listener has been closed"))?;
  let listener = RcRef::map(&resource, |r| &r.listener)
    .try_borrow_mut()
    .ok_or_else(|| custom_error("Busy", "Another accept task is ongoing"))?;
  let cancel = RcRef::map(resource, |r| &r.cancel);
  let (tcp_stream, _socket_addr) = listener
    .accept()
    .try_or_cancel(cancel)
    .await
    .map_err(accept_err)?;
  let local_addr = tcp_stream.local_addr()?;
  let remote_addr = tcp_stream.peer_addr()?;

  let mut state = state.borrow_mut();
  let rid = state
    .resource_table
    .add(TcpStreamResource::new(tcp_stream.into_split()));
  Ok((rid, IpAddr::from(local_addr), IpAddr::from(remote_addr)))
}

#[op2(async)]
#[serde]
pub async fn op_net_recv_udp(
  state: Rc<RefCell<OpState>>,
  #[smi] rid: ResourceId,
  #[buffer] mut buf: JsBuffer,
) -> Result<(usize, IpAddr), AnyError> {
  let resource = state
    .borrow_mut()
    .resource_table
    .get::<UdpSocketResource>(rid)
    .map_err(|_| bad_resource("Socket has been closed"))?;
  let socket = RcRef::map(&resource, |r| &r.socket).borrow().await;
  let cancel_handle = RcRef::map(&resource, |r| &r.cancel);
  let (nread, remote_addr) = socket
    .recv_from(&mut buf)
    .try_or_cancel(cancel_handle)
    .await?;
  Ok((nread, IpAddr::from(remote_addr)))
}

#[op2(async)]
#[number]
pub async fn op_net_send_udp<NP>(
  state: Rc<RefCell<OpState>>,
  #[smi] rid: ResourceId,
  #[serde] addr: IpAddr,
  #[buffer] zero_copy: JsBuffer,
) -> Result<usize, AnyError>
where
  NP: NetPermissions + 'static,
{
  {
    let mut s = state.borrow_mut();
    s.borrow_mut::<NP>().check_net(
      &(&addr.hostname, Some(addr.port)),
      "Deno.DatagramConn.send()",
    )?;
  }
  let addr = resolve_addr(&addr.hostname, addr.port)
    .await?
    .next()
    .ok_or_else(|| generic_error("No resolved address found"))?;

  let resource = state
    .borrow_mut()
    .resource_table
    .get::<UdpSocketResource>(rid)
    .map_err(|_| bad_resource("Socket has been closed"))?;
  let socket = RcRef::map(&resource, |r| &r.socket).borrow().await;
  let nwritten = socket.send_to(&zero_copy, &addr).await?;

  Ok(nwritten)
}

#[op2(async)]
pub async fn op_net_join_multi_v4_udp(
  state: Rc<RefCell<OpState>>,
  #[smi] rid: ResourceId,
  #[string] address: String,
  #[string] multi_interface: String,
) -> Result<(), AnyError> {
  let resource = state
    .borrow_mut()
    .resource_table
    .get::<UdpSocketResource>(rid)
    .map_err(|_| bad_resource("Socket has been closed"))?;
  let socket = RcRef::map(&resource, |r| &r.socket).borrow().await;

  let addr = Ipv4Addr::from_str(address.as_str())?;
  let interface_addr = Ipv4Addr::from_str(multi_interface.as_str())?;

  socket.join_multicast_v4(addr, interface_addr)?;

  Ok(())
}

#[op2(async)]
pub async fn op_net_join_multi_v6_udp(
  state: Rc<RefCell<OpState>>,
  #[smi] rid: ResourceId,
  #[string] address: String,
  #[smi] multi_interface: u32,
) -> Result<(), AnyError> {
  let resource = state
    .borrow_mut()
    .resource_table
    .get::<UdpSocketResource>(rid)
    .map_err(|_| bad_resource("Socket has been closed"))?;
  let socket = RcRef::map(&resource, |r| &r.socket).borrow().await;

  let addr = Ipv6Addr::from_str(address.as_str())?;

  socket.join_multicast_v6(&addr, multi_interface)?;

  Ok(())
}

#[op2(async)]
pub async fn op_net_leave_multi_v4_udp(
  state: Rc<RefCell<OpState>>,
  #[smi] rid: ResourceId,
  #[string] address: String,
  #[string] multi_interface: String,
) -> Result<(), AnyError> {
  let resource = state
    .borrow_mut()
    .resource_table
    .get::<UdpSocketResource>(rid)
    .map_err(|_| bad_resource("Socket has been closed"))?;
  let socket = RcRef::map(&resource, |r| &r.socket).borrow().await;

  let addr = Ipv4Addr::from_str(address.as_str())?;
  let interface_addr = Ipv4Addr::from_str(multi_interface.as_str())?;

  socket.leave_multicast_v4(addr, interface_addr)?;

  Ok(())
}

#[op2(async)]
pub async fn op_net_leave_multi_v6_udp(
  state: Rc<RefCell<OpState>>,
  #[smi] rid: ResourceId,
  #[string] address: String,
  #[smi] multi_interface: u32,
) -> Result<(), AnyError> {
  let resource = state
    .borrow_mut()
    .resource_table
    .get::<UdpSocketResource>(rid)
    .map_err(|_| bad_resource("Socket has been closed"))?;
  let socket = RcRef::map(&resource, |r| &r.socket).borrow().await;

  let addr = Ipv6Addr::from_str(address.as_str())?;

  socket.leave_multicast_v6(&addr, multi_interface)?;

  Ok(())
}

#[op2(async)]
pub async fn op_net_set_multi_loopback_udp(
  state: Rc<RefCell<OpState>>,
  #[smi] rid: ResourceId,
  is_v4_membership: bool,
  loopback: bool,
) -> Result<(), AnyError> {
  let resource = state
    .borrow_mut()
    .resource_table
    .get::<UdpSocketResource>(rid)
    .map_err(|_| bad_resource("Socket has been closed"))?;
  let socket = RcRef::map(&resource, |r| &r.socket).borrow().await;

  if is_v4_membership {
    socket.set_multicast_loop_v4(loopback)?
  } else {
    socket.set_multicast_loop_v6(loopback)?;
  }

  Ok(())
}

#[op2(async)]
pub async fn op_net_set_multi_ttl_udp(
  state: Rc<RefCell<OpState>>,
  #[smi] rid: ResourceId,
  #[smi] ttl: u32,
) -> Result<(), AnyError> {
  let resource = state
    .borrow_mut()
    .resource_table
    .get::<UdpSocketResource>(rid)
    .map_err(|_| bad_resource("Socket has been closed"))?;
  let socket = RcRef::map(&resource, |r| &r.socket).borrow().await;

  socket.set_multicast_ttl_v4(ttl)?;

  Ok(())
}

#[op2(async)]
#[serde]
pub async fn op_net_connect_tcp<NP>(
  state: Rc<RefCell<OpState>>,
  #[serde] addr: IpAddr,
) -> Result<(ResourceId, IpAddr, IpAddr), AnyError>
where
  NP: NetPermissions + 'static,
{
  op_net_connect_tcp_inner::<NP>(state, addr).await
}

#[inline]
pub async fn op_net_connect_tcp_inner<NP>(
  state: Rc<RefCell<OpState>>,
  addr: IpAddr,
) -> Result<(ResourceId, IpAddr, IpAddr), AnyError>
where
  NP: NetPermissions + 'static,
{
  {
    let mut state_ = state.borrow_mut();
    state_
      .borrow_mut::<NP>()
      .check_net(&(&addr.hostname, Some(addr.port)), "Deno.connect()")?;
  }

  let addr = resolve_addr(&addr.hostname, addr.port)
    .await?
    .next()
    .ok_or_else(|| generic_error("No resolved address found"))?;
  let tcp_stream = TcpStream::connect(&addr).await?;
  let local_addr = tcp_stream.local_addr()?;
  let remote_addr = tcp_stream.peer_addr()?;

  let mut state_ = state.borrow_mut();
  let rid = state_
    .resource_table
    .add(TcpStreamResource::new(tcp_stream.into_split()));

  Ok((rid, IpAddr::from(local_addr), IpAddr::from(remote_addr)))
}

struct UdpSocketResource {
  socket: AsyncRefCell<UdpSocket>,
  cancel: CancelHandle,
}

impl Resource for UdpSocketResource {
  fn name(&self) -> Cow<str> {
    "udpSocket".into()
  }

  fn close(self: Rc<Self>) {
    self.cancel.cancel()
  }
}

#[op2]
#[serde]
pub fn op_net_listen_tcp<NP>(
  state: &mut OpState,
  #[serde] addr: IpAddr,
  reuse_port: bool,
  load_balanced: bool,
) -> Result<(ResourceId, IpAddr), AnyError>
where
  NP: NetPermissions + 'static,
{
  if reuse_port {
    super::check_unstable(state, "Deno.listen({ reusePort: true })");
  }
  state
    .borrow_mut::<NP>()
    .check_net(&(&addr.hostname, Some(addr.port)), "Deno.listen()")?;
  let addr = resolve_addr_sync(&addr.hostname, addr.port)?
    .next()
    .ok_or_else(|| generic_error("No resolved address found"))?;

  let listener = if load_balanced {
    TcpListener::bind_load_balanced(addr)
  } else {
    TcpListener::bind_direct(addr, reuse_port)
  }?;
  let local_addr = listener.local_addr()?;
  let listener_resource = NetworkListenerResource::new(listener);
  let rid = state.resource_table.add(listener_resource);

  Ok((rid, IpAddr::from(local_addr)))
}

fn net_listen_udp<NP>(
  state: &mut OpState,
  addr: IpAddr,
  reuse_address: bool,
  loopback: bool,
) -> Result<(ResourceId, IpAddr), AnyError>
where
  NP: NetPermissions + 'static,
{
  state
    .borrow_mut::<NP>()
    .check_net(&(&addr.hostname, Some(addr.port)), "Deno.listenDatagram()")?;
  let addr = resolve_addr_sync(&addr.hostname, addr.port)?
    .next()
    .ok_or_else(|| generic_error("No resolved address found"))?;

  let domain = if addr.is_ipv4() {
    Domain::IPV4
  } else {
    Domain::IPV6
  };
  let socket_tmp = Socket::new(domain, Type::DGRAM, Some(Protocol::UDP))?;
  if reuse_address {
    // This logic is taken from libuv:
    //
    // On the BSDs, SO_REUSEPORT implies SO_REUSEADDR but with some additional
    // refinements for programs that use multicast.
    //
    // Linux as of 3.9 has a SO_REUSEPORT socket option but with semantics that
    // are different from the BSDs: it _shares_ the port rather than steal it
    // from the current listener. While useful, it's not something we can
    // emulate on other platforms so we don't enable it.
    #[cfg(any(
      target_os = "windows",
      target_os = "android",
      target_os = "linux"
    ))]
    socket_tmp.set_reuse_address(true)?;
    #[cfg(all(unix, not(target_os = "linux")))]
    socket_tmp.set_reuse_port(true)?;
  }
  let socket_addr = socket2::SockAddr::from(addr);
  socket_tmp.bind(&socket_addr)?;
  socket_tmp.set_nonblocking(true)?;

  // Enable messages to be sent to the broadcast address (255.255.255.255) by default
  socket_tmp.set_broadcast(true)?;

  if domain == Domain::IPV4 {
    socket_tmp.set_multicast_loop_v4(loopback)?;
  } else {
    socket_tmp.set_multicast_loop_v6(loopback)?;
  }

  let std_socket: std::net::UdpSocket = socket_tmp.into();

  let socket = UdpSocket::from_std(std_socket)?;
  let local_addr = socket.local_addr()?;
  let socket_resource = UdpSocketResource {
    socket: AsyncRefCell::new(socket),
    cancel: Default::default(),
  };
  let rid = state.resource_table.add(socket_resource);

  Ok((rid, IpAddr::from(local_addr)))
}

#[op2]
#[serde]
pub fn op_net_listen_udp<NP>(
  state: &mut OpState,
  #[serde] addr: IpAddr,
  reuse_address: bool,
  loopback: bool,
) -> Result<(ResourceId, IpAddr), AnyError>
where
  NP: NetPermissions + 'static,
{
  super::check_unstable(state, "Deno.listenDatagram");
  net_listen_udp::<NP>(state, addr, reuse_address, loopback)
}

#[op2]
#[serde]
pub fn op_node_unstable_net_listen_udp<NP>(
  state: &mut OpState,
  #[serde] addr: IpAddr,
  reuse_address: bool,
  loopback: bool,
) -> Result<(ResourceId, IpAddr), AnyError>
where
  NP: NetPermissions + 'static,
{
  net_listen_udp::<NP>(state, addr, reuse_address, loopback)
}

#[derive(Serialize, Eq, PartialEq, Debug)]
#[serde(untagged)]
pub enum DnsReturnRecord {
  A(String),
  Aaaa(String),
  Aname(String),
  Caa {
    critical: bool,
    tag: String,
    value: String,
  },
  Cname(String),
  Mx {
    preference: u16,
    exchange: String,
  },
  Naptr {
    order: u16,
    preference: u16,
    flags: String,
    services: String,
    regexp: String,
    replacement: String,
  },
  Ns(String),
  Ptr(String),
  Soa {
    mname: String,
    rname: String,
    serial: u32,
    refresh: i32,
    retry: i32,
    expire: i32,
    minimum: u32,
  },
  Srv {
    priority: u16,
    weight: u16,
    port: u16,
    target: String,
  },
  Txt(Vec<String>),
}

#[derive(Deserialize)]
#[serde(rename_all = "camelCase")]
pub struct ResolveAddrArgs {
  cancel_rid: Option<ResourceId>,
  query: String,
  record_type: RecordType,
  options: Option<ResolveDnsOption>,
}

#[derive(Deserialize)]
#[serde(rename_all = "camelCase")]
pub struct ResolveDnsOption {
  name_server: Option<NameServer>,
}

fn default_port() -> u16 {
  53
}

#[derive(Deserialize)]
#[serde(rename_all = "camelCase")]
pub struct NameServer {
  ip_addr: String,
  #[serde(default = "default_port")]
  port: u16,
}

#[op2(async)]
#[serde]
pub async fn op_dns_resolve<NP>(
  state: Rc<RefCell<OpState>>,
  #[serde] args: ResolveAddrArgs,
) -> Result<Vec<DnsReturnRecord>, AnyError>
where
  NP: NetPermissions + 'static,
{
  let ResolveAddrArgs {
    query,
    record_type,
    options,
    cancel_rid,
  } = args;

  let (config, opts) = if let Some(name_server) =
    options.as_ref().and_then(|o| o.name_server.as_ref())
  {
    let group = NameServerConfigGroup::from_ips_clear(
      &[name_server.ip_addr.parse()?],
      name_server.port,
      true,
    );
    (
      ResolverConfig::from_parts(None, vec![], group),
      ResolverOpts::default(),
    )
  } else {
    system_conf::read_system_conf()?
  };

  {
    let mut s = state.borrow_mut();
    let perm = s.borrow_mut::<NP>();

    // Checks permission against the name servers which will be actually queried.
    for ns in config.name_servers() {
      let socker_addr = &ns.socket_addr;
      let ip = socker_addr.ip().to_string();
      let port = socker_addr.port();
      perm.check_net(&(ip, Some(port)), "Deno.resolveDns()")?;
    }
  }

  let resolver = AsyncResolver::tokio(config, opts);

  let lookup_fut = resolver.lookup(query, record_type);

  let cancel_handle = cancel_rid.and_then(|rid| {
    state
      .borrow_mut()
      .resource_table
      .get::<CancelHandle>(rid)
      .ok()
  });

  let lookup = if let Some(cancel_handle) = cancel_handle {
    let lookup_rv = lookup_fut.or_cancel(cancel_handle).await;

    if let Some(cancel_rid) = cancel_rid {
      if let Ok(res) = state.borrow_mut().resource_table.take_any(cancel_rid) {
        res.close();
      }
    };

    lookup_rv?
  } else {
    lookup_fut.await
  };

  lookup
    .map_err(|e| {
      let message = format!("{e}");
      match e.kind() {
        ResolveErrorKind::NoRecordsFound { .. } => {
          custom_error("NotFound", message)
        }
        ResolveErrorKind::Message("No connections available") => {
          custom_error("NotConnected", message)
        }
        ResolveErrorKind::Timeout => custom_error("TimedOut", message),
        _ => generic_error(message),
      }
    })?
    .iter()
    .filter_map(|rdata| rdata_to_return_record(record_type)(rdata).transpose())
    .collect::<Result<Vec<DnsReturnRecord>, AnyError>>()
}

#[op2(fast)]
pub fn op_set_nodelay(
  state: &mut OpState,
  #[smi] rid: ResourceId,
  nodelay: bool,
) -> Result<(), AnyError> {
  op_set_nodelay_inner(state, rid, nodelay)
}

#[inline]
pub fn op_set_nodelay_inner(
  state: &mut OpState,
  rid: ResourceId,
  nodelay: bool,
) -> Result<(), AnyError> {
  let resource: Rc<TcpStreamResource> =
    state.resource_table.get::<TcpStreamResource>(rid)?;
  resource.set_nodelay(nodelay)
}

#[op2(fast)]
pub fn op_set_keepalive(
  state: &mut OpState,
  #[smi] rid: ResourceId,
  keepalive: bool,
) -> Result<(), AnyError> {
  op_set_keepalive_inner(state, rid, keepalive)
}

#[inline]
pub fn op_set_keepalive_inner(
  state: &mut OpState,
  rid: ResourceId,
  keepalive: bool,
) -> Result<(), AnyError> {
  let resource: Rc<TcpStreamResource> =
    state.resource_table.get::<TcpStreamResource>(rid)?;
  resource.set_keepalive(keepalive)
}

fn rdata_to_return_record(
  ty: RecordType,
) -> impl Fn(&RData) -> Result<Option<DnsReturnRecord>, AnyError> {
  use RecordType::*;
  move |r: &RData| -> Result<Option<DnsReturnRecord>, AnyError> {
    let record = match ty {
      A => r.as_a().map(ToString::to_string).map(DnsReturnRecord::A),
      AAAA => r
        .as_aaaa()
        .map(ToString::to_string)
        .map(DnsReturnRecord::Aaaa),
      ANAME => r
        .as_aname()
        .map(ToString::to_string)
        .map(DnsReturnRecord::Aname),
      CAA => r.as_caa().map(|caa| DnsReturnRecord::Caa {
        critical: caa.issuer_critical(),
        tag: caa.tag().to_string(),
        value: match caa.value() {
          Value::Issuer(name, key_values) => {
            let mut s = String::new();

            if let Some(name) = name {
              s.push_str(&name.to_string());
            } else if name.is_none() && key_values.is_empty() {
              s.push(';');
            }

            for key_value in key_values {
              s.push_str("; ");
              s.push_str(&key_value.to_string());
            }

            s
          }
          Value::Url(url) => url.to_string(),
          Value::Unknown(data) => String::from_utf8(data.to_vec()).unwrap(),
        },
      }),
      CNAME => r
        .as_cname()
        .map(ToString::to_string)
        .map(DnsReturnRecord::Cname),
      MX => r.as_mx().map(|mx| DnsReturnRecord::Mx {
        preference: mx.preference(),
        exchange: mx.exchange().to_string(),
      }),
      NAPTR => r.as_naptr().map(|naptr| DnsReturnRecord::Naptr {
        order: naptr.order(),
        preference: naptr.preference(),
        flags: String::from_utf8(naptr.flags().to_vec()).unwrap(),
        services: String::from_utf8(naptr.services().to_vec()).unwrap(),
        regexp: String::from_utf8(naptr.regexp().to_vec()).unwrap(),
        replacement: naptr.replacement().to_string(),
      }),
      NS => r.as_ns().map(ToString::to_string).map(DnsReturnRecord::Ns),
      PTR => r
        .as_ptr()
        .map(ToString::to_string)
        .map(DnsReturnRecord::Ptr),
      SOA => r.as_soa().map(|soa| DnsReturnRecord::Soa {
        mname: soa.mname().to_string(),
        rname: soa.rname().to_string(),
        serial: soa.serial(),
        refresh: soa.refresh(),
        retry: soa.retry(),
        expire: soa.expire(),
        minimum: soa.minimum(),
      }),
      SRV => r.as_srv().map(|srv| DnsReturnRecord::Srv {
        priority: srv.priority(),
        weight: srv.weight(),
        port: srv.port(),
        target: srv.target().to_string(),
      }),
      TXT => r.as_txt().map(|txt| {
        let texts: Vec<String> = txt
          .iter()
          .map(|bytes| {
            // Tries to parse these bytes as Latin-1
            bytes.iter().map(|&b| b as char).collect::<String>()
          })
          .collect();
        DnsReturnRecord::Txt(texts)
      }),
      _ => {
        return Err(custom_error(
          "NotSupported",
          "Provided record type is not supported",
        ))
      }
    };
    Ok(record)
  }
}

#[cfg(test)]
mod tests {
  use super::*;
  use deno_core::futures::FutureExt;
  use deno_core::JsRuntime;
  use deno_core::RuntimeOptions;
  use socket2::SockRef;
  use std::net::Ipv4Addr;
  use std::net::Ipv6Addr;
  use std::net::ToSocketAddrs;
  use std::path::Path;
  use std::path::PathBuf;
  use std::sync::Arc;
  use std::sync::Mutex;
  use trust_dns_proto::rr::rdata::a::A;
  use trust_dns_proto::rr::rdata::aaaa::AAAA;
  use trust_dns_proto::rr::rdata::caa::KeyValue;
  use trust_dns_proto::rr::rdata::caa::CAA;
  use trust_dns_proto::rr::rdata::mx::MX;
  use trust_dns_proto::rr::rdata::name::ANAME;
  use trust_dns_proto::rr::rdata::name::CNAME;
  use trust_dns_proto::rr::rdata::name::NS;
  use trust_dns_proto::rr::rdata::name::PTR;
  use trust_dns_proto::rr::rdata::naptr::NAPTR;
  use trust_dns_proto::rr::rdata::srv::SRV;
  use trust_dns_proto::rr::rdata::txt::TXT;
  use trust_dns_proto::rr::rdata::SOA;
  use trust_dns_proto::rr::record_data::RData;
  use trust_dns_proto::rr::Name;

  #[test]
  fn rdata_to_return_record_a() {
    let func = rdata_to_return_record(RecordType::A);
    let rdata = RData::A(A(Ipv4Addr::new(127, 0, 0, 1)));
    assert_eq!(
      func(&rdata).unwrap(),
      Some(DnsReturnRecord::A("127.0.0.1".to_string()))
    );
  }

  #[test]
  fn rdata_to_return_record_aaaa() {
    let func = rdata_to_return_record(RecordType::AAAA);
    let rdata = RData::AAAA(AAAA(Ipv6Addr::new(0, 0, 0, 0, 0, 0, 0, 1)));
    assert_eq!(
      func(&rdata).unwrap(),
      Some(DnsReturnRecord::Aaaa("::1".to_string()))
    );
  }

  #[test]
  fn rdata_to_return_record_aname() {
    let func = rdata_to_return_record(RecordType::ANAME);
    let rdata = RData::ANAME(ANAME(Name::new()));
    assert_eq!(
      func(&rdata).unwrap(),
      Some(DnsReturnRecord::Aname("".to_string()))
    );
  }

  #[test]
  fn rdata_to_return_record_caa() {
    let func = rdata_to_return_record(RecordType::CAA);
    let rdata = RData::CAA(CAA::new_issue(
      false,
      Some(Name::parse("example.com", None).unwrap()),
      vec![KeyValue::new("account", "123456")],
    ));
    assert_eq!(
      func(&rdata).unwrap(),
      Some(DnsReturnRecord::Caa {
        critical: false,
        tag: "issue".to_string(),
        value: "example.com; account=123456".to_string(),
      })
    );
  }

  #[test]
  fn rdata_to_return_record_cname() {
    let func = rdata_to_return_record(RecordType::CNAME);
    let rdata = RData::CNAME(CNAME(Name::new()));
    assert_eq!(
      func(&rdata).unwrap(),
      Some(DnsReturnRecord::Cname("".to_string()))
    );
  }

  #[test]
  fn rdata_to_return_record_mx() {
    let func = rdata_to_return_record(RecordType::MX);
    let rdata = RData::MX(MX::new(10, Name::new()));
    assert_eq!(
      func(&rdata).unwrap(),
      Some(DnsReturnRecord::Mx {
        preference: 10,
        exchange: "".to_string()
      })
    );
  }

  #[test]
  fn rdata_to_return_record_naptr() {
    let func = rdata_to_return_record(RecordType::NAPTR);
    let rdata = RData::NAPTR(NAPTR::new(
      1,
      2,
      <Box<[u8]>>::default(),
      <Box<[u8]>>::default(),
      <Box<[u8]>>::default(),
      Name::new(),
    ));
    assert_eq!(
      func(&rdata).unwrap(),
      Some(DnsReturnRecord::Naptr {
        order: 1,
        preference: 2,
        flags: "".to_string(),
        services: "".to_string(),
        regexp: "".to_string(),
        replacement: "".to_string()
      })
    );
  }

  #[test]
  fn rdata_to_return_record_ns() {
    let func = rdata_to_return_record(RecordType::NS);
    let rdata = RData::NS(NS(Name::new()));
    assert_eq!(
      func(&rdata).unwrap(),
      Some(DnsReturnRecord::Ns("".to_string()))
    );
  }

  #[test]
  fn rdata_to_return_record_ptr() {
    let func = rdata_to_return_record(RecordType::PTR);
    let rdata = RData::PTR(PTR(Name::new()));
    assert_eq!(
      func(&rdata).unwrap(),
      Some(DnsReturnRecord::Ptr("".to_string()))
    );
  }

  #[test]
  fn rdata_to_return_record_soa() {
    let func = rdata_to_return_record(RecordType::SOA);
    let rdata = RData::SOA(SOA::new(
      Name::new(),
      Name::new(),
      0,
      i32::MAX,
      i32::MAX,
      i32::MAX,
      0,
    ));
    assert_eq!(
      func(&rdata).unwrap(),
      Some(DnsReturnRecord::Soa {
        mname: "".to_string(),
        rname: "".to_string(),
        serial: 0,
        refresh: i32::MAX,
        retry: i32::MAX,
        expire: i32::MAX,
        minimum: 0,
      })
    );
  }

  #[test]
  fn rdata_to_return_record_srv() {
    let func = rdata_to_return_record(RecordType::SRV);
    let rdata = RData::SRV(SRV::new(1, 2, 3, Name::new()));
    assert_eq!(
      func(&rdata).unwrap(),
      Some(DnsReturnRecord::Srv {
        priority: 1,
        weight: 2,
        port: 3,
        target: "".to_string()
      })
    );
  }

  #[test]
  fn rdata_to_return_record_txt() {
    let func = rdata_to_return_record(RecordType::TXT);
    let rdata = RData::TXT(TXT::from_bytes(vec![
      "foo".as_bytes(),
      "bar".as_bytes(),
      &[0xa3],             // "£" in Latin-1
      &[0xe3, 0x81, 0x82], // "あ" in UTF-8
    ]));
    assert_eq!(
      func(&rdata).unwrap(),
      Some(DnsReturnRecord::Txt(vec![
        "foo".to_string(),
        "bar".to_string(),
        "£".to_string(),
        "ã\u{81}\u{82}".to_string(),
      ]))
    );
  }

  struct TestPermission {}

  impl NetPermissions for TestPermission {
    fn check_net<T: AsRef<str>>(
      &mut self,
      _host: &(T, Option<u16>),
      _api_name: &str,
    ) -> Result<(), AnyError> {
      Ok(())
    }

    fn check_read(
      &mut self,
      p: &str,
      _api_name: &str,
    ) -> Result<PathBuf, AnyError> {
      Ok(PathBuf::from(p))
    }

    fn check_write(
      &mut self,
      p: &str,
      _api_name: &str,
    ) -> Result<PathBuf, AnyError> {
      Ok(PathBuf::from(p))
    }

    fn check_write_path<'a>(
      &mut self,
      p: &'a Path,
      _api_name: &str,
    ) -> Result<Cow<'a, Path>, AnyError> {
      Ok(Cow::Borrowed(p))
    }
  }

  #[tokio::test(flavor = "multi_thread", worker_threads = 1)]
  async fn tcp_set_no_delay() {
    let set_nodelay = Box::new(|state: &mut OpState, rid| {
      op_set_nodelay_inner(state, rid, true).unwrap();
    });
    let test_fn = Box::new(|socket: SockRef| {
      assert!(socket.nodelay().unwrap());
      assert!(!socket.keepalive().unwrap());
    });
    check_sockopt(String::from("127.0.0.1:4145"), set_nodelay, test_fn).await;
  }

  #[tokio::test(flavor = "multi_thread", worker_threads = 1)]
  async fn tcp_set_keepalive() {
    let set_keepalive = Box::new(|state: &mut OpState, rid| {
      op_set_keepalive_inner(state, rid, true).unwrap();
    });
    let test_fn = Box::new(|socket: SockRef| {
      assert!(!socket.nodelay().unwrap());
      assert!(socket.keepalive().unwrap());
    });
    check_sockopt(String::from("127.0.0.1:4146"), set_keepalive, test_fn).await;
  }

  #[allow(clippy::type_complexity)]
  async fn check_sockopt(
    addr: String,
    set_sockopt_fn: Box<dyn Fn(&mut OpState, u32)>,
    test_fn: Box<dyn FnOnce(SockRef)>,
  ) {
    let sockets = Arc::new(Mutex::new(vec![]));
    let clone_addr = addr.clone();
    let addr = addr.to_socket_addrs().unwrap().next().unwrap();
    let listener = TcpListener::bind_direct(addr, false).unwrap();
    let accept_fut = listener.accept().boxed_local();
    let store_fut = async move {
      let socket = accept_fut.await.unwrap();
      sockets.lock().unwrap().push(socket);
    }
    .boxed_local();

    deno_core::extension!(
      test_ext,
      state = |state| {
        state.put(TestPermission {});
      }
    );

<<<<<<< HEAD
    let feature_checker = deno_core::FeatureChecker::default();

=======
>>>>>>> aaf2bf4b
    let mut runtime = JsRuntime::new(RuntimeOptions {
      extensions: vec![test_ext::init_ops()],
      feature_checker: Some(Arc::new(Default::default())),
      ..Default::default()
    });

    let conn_state = runtime.op_state();

    let server_addr: Vec<&str> = clone_addr.split(':').collect();
    let ip_addr = IpAddr {
      hostname: String::from(server_addr[0]),
      port: server_addr[1].parse().unwrap(),
    };

    let mut connect_fut =
      op_net_connect_tcp_inner::<TestPermission>(conn_state, ip_addr)
        .boxed_local();
    let mut rid = None;

    tokio::select! {
      _ = store_fut => {
        let result = connect_fut.await;
        let vals = result.unwrap();
        rid = rid.or(Some(vals.0));
      },
      result = &mut connect_fut => {
        let vals = result.unwrap();
        rid = rid.or(Some(vals.0));
      }
    };
    let rid = rid.unwrap();

    let state = runtime.op_state();
    set_sockopt_fn(&mut state.borrow_mut(), rid);

    let resource = state
      .borrow_mut()
      .resource_table
      .get::<TcpStreamResource>(rid)
      .unwrap();

    let wr = resource.wr_borrow_mut().await;
    let stream = wr.as_ref().as_ref();
    let socket = socket2::SockRef::from(stream);
    test_fn(socket);
  }
}<|MERGE_RESOLUTION|>--- conflicted
+++ resolved
@@ -1063,11 +1063,6 @@
       }
     );
 
-<<<<<<< HEAD
-    let feature_checker = deno_core::FeatureChecker::default();
-
-=======
->>>>>>> aaf2bf4b
     let mut runtime = JsRuntime::new(RuntimeOptions {
       extensions: vec![test_ext::init_ops()],
       feature_checker: Some(Arc::new(Default::default())),
