# Copyright 2018-2022 the Deno authors. All rights reserved. MIT license.

[package]
name = "deno_websocket"
<<<<<<< HEAD
version = "0.78.0"
authors.workspace = true
edition.workspace = true
license.workspace = true
=======
version = "0.83.0"
authors = ["the Deno authors"]
edition = "2021"
license = "MIT"
>>>>>>> a57134de
readme = "README.md"
repository.workspace = true
description = "Implementation of WebSocket API for Deno"

[lib]
path = "lib.rs"

[dependencies]
<<<<<<< HEAD
deno_core.workspace = true
deno_tls.workspace = true
http.workspace = true
hyper.workspace = true
serde.workspace = true
tokio.workspace = true
tokio-rustls.workspace = true
tokio-tungstenite = { workspace = true, features = ["rustls-tls-webpki-roots"] }
=======
deno_core = { version = "0.160.0", path = "../../core" }
deno_tls = { version = "0.65.0", path = "../tls" }
http = "0.2.6"
hyper = { version = "0.14.18" }
serde = { version = "1.0.136", features = ["derive"] }
tokio = { version = "1.21", features = ["full"] }
tokio-rustls = "0.23.3"
tokio-tungstenite = { version = "0.16.1", features = ["rustls-tls-webpki-roots"] }
>>>>>>> a57134de
<|MERGE_RESOLUTION|>--- conflicted
+++ resolved
@@ -2,17 +2,10 @@
 
 [package]
 name = "deno_websocket"
-<<<<<<< HEAD
-version = "0.78.0"
+version = "0.83.0"
 authors.workspace = true
 edition.workspace = true
 license.workspace = true
-=======
-version = "0.83.0"
-authors = ["the Deno authors"]
-edition = "2021"
-license = "MIT"
->>>>>>> a57134de
 readme = "README.md"
 repository.workspace = true
 description = "Implementation of WebSocket API for Deno"
@@ -21,7 +14,6 @@
 path = "lib.rs"
 
 [dependencies]
-<<<<<<< HEAD
 deno_core.workspace = true
 deno_tls.workspace = true
 http.workspace = true
@@ -29,14 +21,4 @@
 serde.workspace = true
 tokio.workspace = true
 tokio-rustls.workspace = true
-tokio-tungstenite = { workspace = true, features = ["rustls-tls-webpki-roots"] }
-=======
-deno_core = { version = "0.160.0", path = "../../core" }
-deno_tls = { version = "0.65.0", path = "../tls" }
-http = "0.2.6"
-hyper = { version = "0.14.18" }
-serde = { version = "1.0.136", features = ["derive"] }
-tokio = { version = "1.21", features = ["full"] }
-tokio-rustls = "0.23.3"
-tokio-tungstenite = { version = "0.16.1", features = ["rustls-tls-webpki-roots"] }
->>>>>>> a57134de
+tokio-tungstenite = { workspace = true, features = ["rustls-tls-webpki-roots"] }