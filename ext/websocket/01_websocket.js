--- conflicted
+++ resolved
@@ -26,19 +26,11 @@
     Set,
     String,
     StringPrototypeEndsWith,
-<<<<<<< HEAD
-    RegExpPrototypeTest,
-    ObjectDefineProperties,
-    ArrayPrototypeMap,
-    ArrayPrototypeSome,
-    PromisePrototypeThen,
-    PromisePrototypeCatch,
-    SymbolFor,
-=======
     StringPrototypeToLowerCase,
     Symbol,
     SymbolIterator,
->>>>>>> b543e84b
+    PromisePrototypeCatch,
+    SymbolFor,
   } = window.__bootstrap.primordials;
 
   webidl.converters["sequence<DOMString> or DOMString"] = (V, opts) => {
@@ -377,19 +369,9 @@
       } else if (this[_readyState] === OPEN) {
         this[_readyState] = CLOSING;
 
-<<<<<<< HEAD
         PromisePrototypeCatch(
-          core.opAsync("op_ws_close", {
-            rid: this[_rid],
-            code,
-            reason,
-          }),
+          core.opAsync("op_ws_close", this[_rid], code, reason),
           (err) => {
-=======
-        PromisePrototypeThen(
-          core.opAsync("op_ws_close", this[_rid], code, reason),
-          () => {
->>>>>>> b543e84b
             this[_readyState] = CLOSED;
 
             const errorEv = new ErrorEvent("error", {
