--- conflicted
+++ resolved
@@ -313,11 +313,7 @@
     const sendTypedArray = (view, byteLength) => {
       this[_bufferedAmount] += byteLength;
       PromisePrototypeThen(
-<<<<<<< HEAD
-        core.opAsync("op_ws_send_binary", this[_rid], view),
-=======
-        core.opAsync2("op_ws_send_binary", this[_rid], ta),
->>>>>>> c1626470
+        core.opAsync2("op_ws_send_binary", this[_rid], view),
         () => {
           this[_bufferedAmount] -= byteLength;
         },
@@ -450,11 +446,7 @@
           if (this.binaryType === "blob") {
             data = new Blob([value]);
           } else {
-<<<<<<< HEAD
-            data = TypedArrayPrototypeGetBuffer(value);
-=======
             data = value;
->>>>>>> c1626470
           }
 
           const event = new MessageEvent("message", {
