--- conflicted
+++ resolved
@@ -35,88 +35,6 @@
     webidl.illegalConstructor();
   }
 
-<<<<<<< HEAD
-  function createStorage(persistent) {
-    const storage = webidl.createBranded(Storage);
-    storage[_persistent] = persistent;
-
-    const proxy = new Proxy(storage, {
-      deleteProperty(target, key) {
-        if (typeof key == "symbol") {
-          delete target[key];
-        } else {
-          target.removeItem(key);
-        }
-        return true;
-      },
-      defineProperty(target, key, descriptor) {
-        if (typeof key == "symbol") {
-          ObjectDefineProperty(target, key, descriptor);
-        } else {
-          target.setItem(key, descriptor.value);
-        }
-        return true;
-      },
-      get(target, key) {
-        if (typeof key == "symbol") return target[key];
-        if (key in target) {
-          return ReflectGet(...arguments);
-        } else {
-          return target.getItem(key) ?? undefined;
-        }
-      },
-      set(target, key, value) {
-        if (typeof key == "symbol") {
-          ObjectDefineProperty(target, key, {
-            value,
-            configurable: true,
-          });
-        } else {
-          target.setItem(key, value);
-        }
-        return true;
-      },
-      has(target, p) {
-        return p === SymbolFor("Deno.customInspect") ||
-          (typeof target.getItem(p)) === "string";
-      },
-      ownKeys() {
-        return core.opSync("op_webstorage_iterate_keys", persistent);
-      },
-      getOwnPropertyDescriptor(target, key) {
-        if (arguments.length === 1) {
-          return undefined;
-        }
-        if (key in target) {
-          return undefined;
-        }
-        if (typeof key === "symbol") {
-          return undefined;
-        }
-        const value = target.getItem(key);
-        if (value === null) {
-          return undefined;
-        }
-        return {
-          value,
-          enumerable: true,
-          configurable: true,
-          writable: true,
-        };
-      },
-    });
-
-    proxy[SymbolFor("Deno.customInspect")] = function (inspect) {
-      return `${this.constructor.name} ${
-        inspect({
-          length: this.length,
-          ...ObjectFromEntries(ObjectEntries(proxy)),
-        })
-      }`;
-    };
-
-    return proxy;
-=======
   get length() {
     webidl.assertBranded(this, StoragePrototype);
     return op_webstorage_length(this[_persistent]);
@@ -139,7 +57,6 @@
     value = webidl.converters.DOMString(value, prefix, "Argument 2");
 
     op_webstorage_set(key, value, this[_persistent]);
->>>>>>> 3dd83fdb
   }
 
   getItem(key) {
@@ -226,6 +143,9 @@
       if (ReflectHas(target, key)) {
         return undefined;
       }
+      if (typeof key === "symbol") {
+        return undefined;
+      }
       const value = target.getItem(key);
       if (value === null) {
         return undefined;
