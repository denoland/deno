# Copyright 2018-2022 the Deno authors. All rights reserved. MIT license.

[package]
name = "deno_webstorage"
<<<<<<< HEAD
version = "0.68.0"
authors.workspace = true
edition.workspace = true
license.workspace = true
=======
version = "0.73.0"
authors = ["the Deno authors"]
edition = "2021"
license = "MIT"
>>>>>>> a57134de
readme = "README.md"
repository.workspace = true
description = "Implementation of WebStorage API for Deno"

[lib]
path = "lib.rs"

[dependencies]
<<<<<<< HEAD
deno_core.workspace = true
deno_web.workspace = true
rusqlite.workspace = true
serde.workspace = true
=======
deno_core = { version = "0.160.0", path = "../../core" }
deno_web = { version = "0.109.0", path = "../web" }
rusqlite = { version = "0.28.0", features = ["unlock_notify", "bundled"] }
serde = { version = "1.0.136", features = ["derive"] }
>>>>>>> a57134de
<|MERGE_RESOLUTION|>--- conflicted
+++ resolved
@@ -2,17 +2,10 @@
 
 [package]
 name = "deno_webstorage"
-<<<<<<< HEAD
-version = "0.68.0"
+version = "0.73.0"
 authors.workspace = true
 edition.workspace = true
 license.workspace = true
-=======
-version = "0.73.0"
-authors = ["the Deno authors"]
-edition = "2021"
-license = "MIT"
->>>>>>> a57134de
 readme = "README.md"
 repository.workspace = true
 description = "Implementation of WebStorage API for Deno"
@@ -21,14 +14,7 @@
 path = "lib.rs"
 
 [dependencies]
-<<<<<<< HEAD
 deno_core.workspace = true
 deno_web.workspace = true
 rusqlite.workspace = true
-serde.workspace = true
-=======
-deno_core = { version = "0.160.0", path = "../../core" }
-deno_web = { version = "0.109.0", path = "../web" }
-rusqlite = { version = "0.28.0", features = ["unlock_notify", "bundled"] }
-serde = { version = "1.0.136", features = ["derive"] }
->>>>>>> a57134de
+serde.workspace = true