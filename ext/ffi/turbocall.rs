--- conflicted
+++ resolved
@@ -3,12 +3,9 @@
 use std::ffi::c_void;
 use std::sync::LazyLock;
 
-<<<<<<< HEAD
 use deno_core::v8;
-=======
 use deno_core::OpState;
 use deno_core::op2;
->>>>>>> c62ea96a
 use deno_core::v8::fast_api;
 
 use crate::NativeType;
@@ -414,18 +411,10 @@
 unsafe extern "C" fn turbocall_raise(
   options: *const deno_core::v8::fast_api::FastApiCallbackOptions,
 ) {
-<<<<<<< HEAD
-  v8::make_callback_scope!(unsafe scope, unsafe { options.as_ref().unwrap() });
+  // SAFETY: This is called with valid FastApiCallbackOptions from within fast callback.
+  v8::make_callback_scope!(unsafe scope, unsafe { &*options });
   let exception =
     deno_core::error::to_v8_error(scope, &crate::IRError::InvalidBufferType);
-  scope.throw_exception(exception);
-=======
-  // SAFETY: This is called with valid FastApiCallbackOptions from within fast callback.
-  let mut scope = unsafe { deno_core::v8::CallbackScope::new(&*options) };
-  let exception = deno_core::error::to_v8_error(
-    &mut scope,
-    &crate::IRError::InvalidBufferType,
-  );
   scope.throw_exception(exception);
 }
 
@@ -451,5 +440,4 @@
 #[string]
 pub fn op_ffi_get_turbocall_target(state: &mut OpState) -> Option<String> {
   state.try_take::<TurbocallTarget>().map(|t| t.0)
->>>>>>> c62ea96a
 }