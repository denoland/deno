--- conflicted
+++ resolved
@@ -5,18 +5,15 @@
 use std::ffi::CStr;
 use std::ptr;
 
-<<<<<<< HEAD
-#[derive(Debug, thiserror::Error, deno_error::JsError)]
-#[class(type)]
-=======
 use deno_core::op2;
 use deno_core::v8;
 use deno_core::OpState;
 
 use crate::FfiPermissions;
 
-#[derive(Debug, thiserror::Error)]
->>>>>>> ccd37580
+
+#[derive(Debug, thiserror::Error, deno_error::JsError)]
+#[class(type)]
 pub enum ReprError {
   #[error("Invalid pointer to offset, pointer is null")]
   InvalidOffset,
