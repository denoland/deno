--- conflicted
+++ resolved
@@ -185,27 +185,15 @@
     );
     assert_codegen(
       codegen(vec![NativeType::ISize, NativeType::U64], NativeType::Void),
-<<<<<<< HEAD
-      "extern void func(int64_t p0, uint64_t p1);\n\n\
-      void func_trampoline(void* recv, int64_t p0, uint64_t p1) {\
-=======
-      "#include <stdint.h>\n\n\
-      extern void func(intptr_t p0, uint64_t p1);\n\n\
+      "extern void func(intptr_t p0, uint64_t p1);\n\n\
       void func_trampoline(void* recv, intptr_t p0, uint64_t p1) {\
->>>>>>> f8fee6cd
         \n  return func(p0, p1);\n\
       }\n\n",
     );
     assert_codegen(
       codegen(vec![NativeType::USize, NativeType::USize], NativeType::U32),
-<<<<<<< HEAD
-      "extern uint32_t func(uint64_t p0, uint64_t p1);\n\n\
-      uint32_t func_trampoline(void* recv, uint64_t p0, uint64_t p1) {\
-=======
-      "#include <stdint.h>\n\n\
-      extern uint32_t func(uintptr_t p0, uintptr_t p1);\n\n\
+      "extern uint32_t func(uintptr_t p0, uintptr_t p1);\n\n\
       uint32_t func_trampoline(void* recv, uintptr_t p0, uintptr_t p1) {\
->>>>>>> f8fee6cd
         \n  return func(p0, p1);\n\
       }\n\n",
     );
