// Copyright 2018-2021 the Deno authors. All rights reserved. MIT license.

// @ts-check
/// <reference path="../../core/internal.d.ts" />
/// <reference path="../../core/lib.deno_core.d.ts" />
/// <reference path="../webidl/internal.d.ts" />
/// <reference path="../web/lib.deno_web.d.ts" />

"use strict";

((window) => {
  const core = window.Deno.core;
  const webidl = window.__bootstrap.webidl;
  const { DOMException } = window.__bootstrap.domException;

  const {
    ArrayPrototypeFind,
    ArrayBufferIsView,
    ArrayPrototypeIncludes,
    BigInt64Array,
    StringPrototypeToUpperCase,
    Symbol,
    SymbolFor,
    SymbolToStringTag,
    WeakMap,
    WeakMapPrototypeGet,
    WeakMapPrototypeSet,
    Int8Array,
    Uint8Array,
    TypedArrayPrototypeSlice,
    Int16Array,
    Uint16Array,
    Int32Array,
    Uint32Array,
    Uint8ClampedArray,
    TypeError,
  } = window.__bootstrap.primordials;

  // P-521 is not yet supported.
  const supportedNamedCurves = ["P-256", "P-384"];
  const recognisedUsages = [
    "encrypt",
    "decrypt",
    "sign",
    "verify",
    "deriveKey",
    "deriveBits",
    "wrapKey",
    "unwrapKey",
  ];

  const simpleAlgorithmDictionaries = {
    RsaHashedKeyGenParams: { hash: "HashAlgorithmIdentifier" },
    EcKeyGenParams: {},
    HmacKeyGenParams: { hash: "HashAlgorithmIdentifier" },
    RsaPssParams: {},
    EcdsaParams: { hash: "HashAlgorithmIdentifier" },
    HmacImportParams: { hash: "HashAlgorithmIdentifier" },
    Pbkdf2Params: { hash: "HashAlgorithmIdentifier", salt: "BufferSource" },
  };

  const supportedAlgorithms = {
    "digest": {
      "SHA-1": null,
      "SHA-256": null,
      "SHA-384": null,
      "SHA-512": null,
    },
    "generateKey": {
      "RSASSA-PKCS1-v1_5": "RsaHashedKeyGenParams",
      "RSA-PSS": "RsaHashedKeyGenParams",
      "ECDSA": "EcKeyGenParams",
      "HMAC": "HmacKeyGenParams",
    },
    "sign": {
      "RSASSA-PKCS1-v1_5": null,
      "RSA-PSS": "RsaPssParams",
      "ECDSA": "EcdsaParams",
      "HMAC": null,
    },
    "verify": {
      "RSASSA-PKCS1-v1_5": null,
      "RSA-PSS": "RsaPssParams",
      "HMAC": null,
    },
    "importKey": {
      "HMAC": "HmacImportParams",
      "PBKDF2": null,
    },
    "deriveBits": {
      "PBKDF2": "Pbkdf2Params",
    },
  };

  // See https://www.w3.org/TR/WebCryptoAPI/#dfn-normalize-an-algorithm
  // 18.4.4
  function normalizeAlgorithm(algorithm, op) {
    if (typeof algorithm == "string") {
      return normalizeAlgorithm({ name: algorithm }, op);
    }

    // 1.
    const registeredAlgorithms = supportedAlgorithms[op];
    // 2. 3.
    const initialAlg = webidl.converters.Algorithm(algorithm, {
      prefix: "Failed to normalize algorithm",
      context: "passed algorithm",
    });
    // 4.
    let algName = initialAlg.name;

    // 5.
    let desiredType = undefined;
    for (const key in registeredAlgorithms) {
      if (
        StringPrototypeToUpperCase(key) === StringPrototypeToUpperCase(algName)
      ) {
        algName = key;
        desiredType = registeredAlgorithms[key];
      }
    }
    if (desiredType === undefined) {
      throw new DOMException(
        "Unrecognized algorithm name",
        "NotSupportedError",
      );
    }

    // Fast path everything below if the registered dictionary is "None".
    if (desiredType === null) {
      return { name: algName };
    }

    // 6.
    const normalizedAlgorithm = webidl.converters[desiredType](algorithm, {
      prefix: "Failed to normalize algorithm",
      context: "passed algorithm",
    });
    // 7.
    normalizedAlgorithm.name = algName;

    // 9.
    const dict = simpleAlgorithmDictionaries[desiredType];
    // 10.
    for (const member in dict) {
      const idlType = dict[member];
      const idlValue = normalizedAlgorithm[member];
      // 3.
      if (idlType === "BufferSource" && idlValue) {
        normalizedAlgorithm[member] = TypedArrayPrototypeSlice(
          new Uint8Array(
            (ArrayBufferIsView(idlValue) ? idlValue.buffer : idlValue),
            idlValue.byteOffset ?? 0,
            idlValue.byteLength,
          ),
        );
      } else if (idlType === "HashAlgorithmIdentifier") {
        normalizedAlgorithm[member] = normalizeAlgorithm(idlValue, "digest");
      } else if (idlType === "AlgorithmIdentifier") {
        // TODO(lucacasonato): implement
        throw new TypeError("unimplemented");
      }
    }

    return normalizedAlgorithm;
  }

  const _handle = Symbol("[[handle]]");
  const _algorithm = Symbol("[[algorithm]]");
  const _extractable = Symbol("[[extractable]]");
  const _usages = Symbol("[[usages]]");
  const _type = Symbol("[[type]]");

  class CryptoKey {
    /** @type {string} */
    [_type];
    /** @type {boolean} */
    [_extractable];
    /** @type {object} */
    [_algorithm];
    /** @type {string[]} */
    [_usages];
    /** @type {object} */
    [_handle];

    constructor() {
      webidl.illegalConstructor();
    }

    /** @returns {string} */
    get type() {
      webidl.assertBranded(this, CryptoKey);
      return this[_type];
    }

    /** @returns {boolean} */
    get extractable() {
      webidl.assertBranded(this, CryptoKey);
      return this[_extractable];
    }

    /** @returns {string[]} */
    get usages() {
      webidl.assertBranded(this, CryptoKey);
      // TODO(lucacasonato): return a SameObject copy
      return this[_usages];
    }

    /** @returns {object} */
    get algorithm() {
      webidl.assertBranded(this, CryptoKey);
      // TODO(lucacasonato): return a SameObject copy
      return this[_algorithm];
    }

    get [SymbolToStringTag]() {
      return "CryptoKey";
    }

    [SymbolFor("Deno.customInspect")](inspect) {
      return `${this.constructor.name} ${
        inspect({
          type: this.type,
          extractable: this.extractable,
          algorithm: this.algorithm,
          usages: this.usages,
        })
      }`;
    }
  }

  webidl.configurePrototype(CryptoKey);

  /**
   * @param {string} type
   * @param {boolean} extractable
   * @param {string[]} usages
   * @param {object} algorithm
   * @param {object} handle
   * @returns
   */
  function constructKey(type, extractable, usages, algorithm, handle) {
    const key = webidl.createBranded(CryptoKey);
    key[_type] = type;
    key[_extractable] = extractable;
    key[_usages] = usages;
    key[_algorithm] = algorithm;
    key[_handle] = handle;
    return key;
  }

  // https://w3c.github.io/webcrypto/#concept-usage-intersection
  /**
   * @param {string[]} a
   * @param {string[]} b
   * @returns
   */
  function usageIntersection(a, b) {
    return a.filter((i) => b.includes(i));
  }

  // TODO(lucacasonato): this should be moved to rust
  /** @type {WeakMap<object, object>} */
  const KEY_STORE = new WeakMap();

  class SubtleCrypto {
    constructor() {
      webidl.illegalConstructor();
    }

    /**
     * @param {string} algorithm
     * @param {BufferSource} data
     * @returns {Promise<Uint8Array>}
     */
    async digest(algorithm, data) {
      webidl.assertBranded(this, SubtleCrypto);
      const prefix = "Failed to execute 'digest' on 'SubtleCrypto'";
      webidl.requiredArguments(arguments.length, 2, { prefix });
      algorithm = webidl.converters.AlgorithmIdentifier(algorithm, {
        prefix,
        context: "Argument 1",
      });
      data = webidl.converters.BufferSource(data, {
        prefix,
        context: "Argument 2",
      });

      if (ArrayBufferIsView(data)) {
        data = new Uint8Array(data.buffer, data.byteOffset, data.byteLength);
      } else {
        data = new Uint8Array(data);
      }

      data = TypedArrayPrototypeSlice(data);

      algorithm = normalizeAlgorithm(algorithm, "digest");

      const result = await core.opAsync(
        "op_crypto_subtle_digest",
        algorithm.name,
        data,
      );

      return result.buffer;
    }

    /**
     * @param {string} algorithm
     * @param {CryptoKey} key
     * @param {BufferSource} data
     * @returns {Promise<any>}
     */
    async sign(algorithm, key, data) {
      webidl.assertBranded(this, SubtleCrypto);
      const prefix = "Failed to execute 'sign' on 'SubtleCrypto'";
      webidl.requiredArguments(arguments.length, 3, { prefix });
      algorithm = webidl.converters.AlgorithmIdentifier(algorithm, {
        prefix,
        context: "Argument 1",
      });
      key = webidl.converters.CryptoKey(key, {
        prefix,
        context: "Argument 2",
      });
      data = webidl.converters.BufferSource(data, {
        prefix,
        context: "Argument 3",
      });

      // 1.
      if (ArrayBufferIsView(data)) {
        data = new Uint8Array(data.buffer, data.byteOffset, data.byteLength);
      } else {
        data = new Uint8Array(data);
      }
      data = TypedArrayPrototypeSlice(data);

      // 2.
      const normalizedAlgorithm = normalizeAlgorithm(algorithm, "sign");

      const handle = key[_handle];
      const keyData = WeakMapPrototypeGet(KEY_STORE, handle);

      // 8.
      if (normalizedAlgorithm.name !== key[_algorithm].name) {
        throw new DOMException(
          "Signing algorithm doesn't match key algorithm.",
          "InvalidAccessError",
        );
      }

      // 9.
      if (!ArrayPrototypeIncludes(key[_usages], "sign")) {
        throw new DOMException(
          "Key does not support the 'sign' operation.",
          "InvalidAccessError",
        );
      }

      switch (normalizedAlgorithm.name) {
        case "RSASSA-PKCS1-v1_5": {
          // 1.
          if (key[_type] !== "private") {
            throw new DOMException(
              "Key type not supported",
              "InvalidAccessError",
            );
          }

          // 2.
          const hashAlgorithm = key[_algorithm].hash.name;
          const signature = await core.opAsync("op_crypto_sign_key", {
            key: keyData,
            algorithm: "RSASSA-PKCS1-v1_5",
            hash: hashAlgorithm,
          }, data);

          return signature.buffer;
        }
        case "RSA-PSS": {
          // 1.
          if (key[_type] !== "private") {
            throw new DOMException(
              "Key type not supported",
              "InvalidAccessError",
            );
          }

          // 2.
          const hashAlgorithm = key[_algorithm].hash.name;
          const signature = await core.opAsync("op_crypto_sign_key", {
            key: keyData,
            algorithm: "RSA-PSS",
            hash: hashAlgorithm,
            saltLength: normalizedAlgorithm.saltLength,
          }, data);

          return signature.buffer;
        }
        case "ECDSA": {
          // 1.
          if (key[_type] !== "private") {
            throw new DOMException(
              "Key type not supported",
              "InvalidAccessError",
            );
          }

          // 2.
          const hashAlgorithm = normalizedAlgorithm.hash.name;
          const namedCurve = key[_algorithm].namedCurve;
          if (!ArrayPrototypeIncludes(supportedNamedCurves, namedCurve)) {
            throw new DOMException("Curve not supported", "NotSupportedError");
          }

          const signature = await core.opAsync("op_crypto_sign_key", {
            key: keyData,
            algorithm: "ECDSA",
            hash: hashAlgorithm,
            namedCurve,
          }, data);

          return signature.buffer;
        }
        case "HMAC": {
          const hashAlgorithm = key[_algorithm].hash.name;

          const signature = await core.opAsync("op_crypto_sign_key", {
            key: keyData,
            algorithm: "HMAC",
            hash: hashAlgorithm,
          }, data);

          return signature.buffer;
        }
      }

      throw new TypeError("unreachable");
    }

    /**
     * @param {string} format
     * @param {BufferSource} keyData
     * @param {string} algorithm
     * @param {boolean} extractable
     * @param {KeyUsages[]} keyUsages
     * @returns {Promise<any>}
     */
    // deno-lint-ignore require-await
    async importKey(format, keyData, algorithm, extractable, keyUsages) {
      webidl.assertBranded(this, SubtleCrypto);
      const prefix = "Failed to execute 'importKey' on 'SubtleCrypto'";
      webidl.requiredArguments(arguments.length, 4, { prefix });
      format = webidl.converters.KeyFormat(format, {
        prefix,
        context: "Argument 1",
      });
      keyData = webidl.converters.BufferSource(keyData, {
        prefix,
        context: "Argument 2",
      });
      algorithm = webidl.converters.AlgorithmIdentifier(algorithm, {
        prefix,
        context: "Argument 3",
      });
      extractable = webidl.converters.boolean(extractable, {
        prefix,
        context: "Argument 4",
      });
      keyUsages = webidl.converters["sequence<KeyUsage>"](keyUsages, {
        prefix,
        context: "Argument 5",
      });

      // 2.
      if (ArrayBufferIsView(keyData)) {
        keyData = new Uint8Array(
          keyData.buffer,
          keyData.byteOffset,
          keyData.byteLength,
        );
      } else {
        keyData = new Uint8Array(keyData);
      }
      keyData = TypedArrayPrototypeSlice(keyData);

      const normalizedAlgorithm = normalizeAlgorithm(algorithm, "importKey");

<<<<<<< HEAD
=======
      if (
        ArrayPrototypeFind(
          keyUsages,
          (u) => !ArrayPrototypeIncludes(["sign", "verify"], u),
        ) !== undefined
      ) {
        throw new DOMException("Invalid key usages", "SyntaxError");
      }

>>>>>>> c67f6c13
      switch (normalizedAlgorithm.name) {
        // https://w3c.github.io/webcrypto/#hmac-operations
        case "HMAC": {
          if (
            ArrayPrototypeFind(
              keyUsages,
              (u) => !ArrayPrototypeIncludes(["sign", "verify"], u),
            ) !== undefined
          ) {
            throw new DOMException("Invalid key usages", "SyntaxError");
          }

          switch (format) {
            case "raw": {
              const hash = normalizedAlgorithm.hash;
              // 5.
              let length = keyData.byteLength * 8;
              // 6.
              if (length === 0) {
                throw new DOMException("Key length is zero", "DataError");
              }
              if (normalizeAlgorithm.length) {
                // 7.
                if (
                  normalizedAlgorithm.length > length ||
                  normalizedAlgorithm.length <= (length - 8)
                ) {
                  throw new DOMException(
                    "Key length is invalid",
                    "DataError",
                  );
                }
                length = normalizeAlgorithm.length;
              }

              if (keyUsages.length == 0) {
                throw new DOMException("Key usage is empty", "SyntaxError");
              }

              const handle = {};
              WeakMapPrototypeSet(KEY_STORE, handle, {
                type: "raw",
                data: keyData,
              });

              const algorithm = {
                name: "HMAC",
                length,
                hash,
              };

              const key = constructKey(
                "secret",
                extractable,
                usageIntersection(keyUsages, recognisedUsages),
                algorithm,
                handle,
              );

              return key;
            }
            // TODO(@littledivy): jwk
            default:
              throw new DOMException("Not implemented", "NotSupportedError");
          }
        }
        // TODO(@littledivy): RSASSA-PKCS1-v1_5
        // TODO(@littledivy): RSA-PSS
        // TODO(@littledivy): ECDSA
        case "PBKDF2": {
          // 1.
          if (format !== "raw") {
            throw new DOMException("Format not supported", "NotSupportedError");
          }

          // 2.
          if (
            ArrayPrototypeFind(
              keyUsages,
              (u) => !ArrayPrototypeIncludes(["deriveKey", "deriveBits"], u),
            ) !== undefined
          ) {
            throw new DOMException("Invalid key usages", "SyntaxError");
          }

          // 3.
          if (extractable !== false) {
            throw new DOMException(
              "Key must not be extractable",
              "SyntaxError",
            );
          }

          // 4.
          const handle = {};
          WeakMapPrototypeSet(KEY_STORE, handle, {
            type: "raw",
            data: keyData,
          });

          // 5-9.
          const algorithm = {
            name: "PBKDF2",
          };
          const key = constructKey(
            "secret",
            false,
            usageIntersection(keyUsages, recognisedUsages),
            algorithm,
            handle,
          );

          // 10.
          return key;
        }
        default:
          throw new DOMException("Not implemented", "NotSupportedError");
      }
    }

    /**
    * @param {string} format
    * @param {CryptoKey} key
    * @returns {Promise<any>}
    */
    // deno-lint-ignore require-await
    async exportKey(format, key) {
      webidl.assertBranded(this, SubtleCrypto);
      const prefix = "Failed to execute 'exportKey' on 'SubtleCrypto'";
      webidl.requiredArguments(arguments.length, 2, { prefix });
      format = webidl.converters.KeyFormat(format, {
        prefix,
        context: "Argument 1",
      });
      key = webidl.converters.CryptoKey(key, {
        prefix,
        context: "Argument 2",
      });

      const handle = key[_handle];
      // 2.
      const bits = WeakMapPrototypeGet(KEY_STORE, handle);

      switch (key[_algorithm].name) {
        case "HMAC": {
          if (bits == null) {
            throw new DOMException("Key is not available", "OperationError");
          }
          switch (format) {
            // 3.
            case "raw": {
              for (let _i = 7 & (8 - bits.length % 8); _i > 0; _i--) {
                bits.push(0);
              }
              // 4-5.
              return bits.buffer;
            }
            // TODO(@littledivy): jwk
            default:
              throw new DOMException("Not implemented", "NotSupportedError");
          }
        }
        // TODO(@littledivy): RSASSA-PKCS1-v1_5
        // TODO(@littledivy): RSA-PSS
        // TODO(@littledivy): ECDSA
        default:
          throw new DOMException("Not implemented", "NotSupportedError");
      }
    }

    /**
    * @param {AlgorithmIdentifier} algorithm
    * @param {CryptoKey} baseKey
    * @param {number} length
    * @returns {Promise<ArrayBuffer>}
    */
    async deriveBits(algorithm, baseKey, length) {
      webidl.assertBranded(this, SubtleCrypto);
      const prefix = "Failed to execute 'deriveBits' on 'SubtleCrypto'";
      webidl.requiredArguments(arguments.length, 3, { prefix });
      algorithm = webidl.converters.AlgorithmIdentifier(algorithm, {
        prefix,
        context: "Argument 1",
      });
      baseKey = webidl.converters.CryptoKey(baseKey, {
        prefix,
        context: "Argument 2",
      });
      length = webidl.converters["unsigned long"](length, {
        prefix,
        context: "Argument 3",
      });

      const normalizedAlgorithm = normalizeAlgorithm(algorithm, "deriveBits");
      switch (normalizedAlgorithm.name) {
        case "PBKDF2": {
          // 1.
          if (length == null || length == 0 || length % 8 !== 0) {
            throw new DOMException("Invalid length", "OperationError");
          }

          // TODO(@littledivy): Add this step to spec. WPT has tests for it.
          if (normalizedAlgorithm.iterations == 0) {
            throw new DOMException(
              "iterations must not be zero",
              "OperationError",
            );
          }

          const handle = baseKey[_handle];
          const keyData = WeakMapPrototypeGet(KEY_STORE, handle);

          if (ArrayBufferIsView(normalizedAlgorithm.salt)) {
            normalizedAlgorithm.salt = new Uint8Array(
              normalizedAlgorithm.salt.buffer,
              normalizedAlgorithm.salt.byteOffset,
              normalizedAlgorithm.salt.byteLength,
            );
          } else {
            normalizedAlgorithm.salt = new Uint8Array(normalizedAlgorithm.salt);
          }
          normalizedAlgorithm.salt = TypedArrayPrototypeSlice(
            normalizedAlgorithm.salt,
          );

          const buf = await core.opAsync("op_crypto_derive_bits", {
            key: keyData,
            algorithm: "PBKDF2",
            hash: normalizedAlgorithm.hash.name,
            iterations: normalizedAlgorithm.iterations,
            length,
          }, normalizedAlgorithm.salt);

          return buf.buffer;
        }
        default:
          throw new DOMException("Not implemented", "NotSupportedError");
      }
    }

    /**
     * @param {string} algorithm
     * @param {CryptoKey} key
     * @param {BufferSource} signature
     * @param {BufferSource} data
     * @returns {Promise<boolean>}
     */
    async verify(algorithm, key, signature, data) {
      webidl.assertBranded(this, SubtleCrypto);
      const prefix = "Failed to execute 'verify' on 'SubtleCrypto'";
      webidl.requiredArguments(arguments.length, 4, { prefix });
      algorithm = webidl.converters.AlgorithmIdentifier(algorithm, {
        prefix,
        context: "Argument 1",
      });
      key = webidl.converters.CryptoKey(key, {
        prefix,
        context: "Argument 2",
      });
      signature = webidl.converters.BufferSource(signature, {
        prefix,
        context: "Argument 3",
      });
      data = webidl.converters.BufferSource(data, {
        prefix,
        context: "Argument 4",
      });

      // 2.
      if (ArrayBufferIsView(signature)) {
        signature = new Uint8Array(
          signature.buffer,
          signature.byteOffset,
          signature.byteLength,
        );
      } else {
        signature = new Uint8Array(signature);
      }
      signature = TypedArrayPrototypeSlice(signature);

      // 3.
      if (ArrayBufferIsView(data)) {
        data = new Uint8Array(data.buffer, data.byteOffset, data.byteLength);
      } else {
        data = new Uint8Array(data);
      }
      data = TypedArrayPrototypeSlice(data);

      const normalizedAlgorithm = normalizeAlgorithm(algorithm, "verify");

      const handle = key[_handle];
      const keyData = WeakMapPrototypeGet(KEY_STORE, handle);

      if (normalizedAlgorithm.name !== key[_algorithm].name) {
        throw new DOMException(
          "Verifying algorithm doesn't match key algorithm.",
          "InvalidAccessError",
        );
      }

      if (!ArrayPrototypeIncludes(key[_usages], "verify")) {
        throw new DOMException(
          "Key does not support the 'verify' operation.",
          "InvalidAccessError",
        );
      }

      switch (normalizedAlgorithm.name) {
        case "RSASSA-PKCS1-v1_5": {
          if (key[_type] !== "public") {
            throw new DOMException(
              "Key type not supported",
              "InvalidAccessError",
            );
          }

          const hashAlgorithm = key[_algorithm].hash.name;
          return await core.opAsync("op_crypto_verify_key", {
            key: keyData,
            algorithm: "RSASSA-PKCS1-v1_5",
            hash: hashAlgorithm,
            signature,
          }, data);
        }
        case "RSA-PSS": {
          if (key[_type] !== "public") {
            throw new DOMException(
              "Key type not supported",
              "InvalidAccessError",
            );
          }

          const hashAlgorithm = key[_algorithm].hash.name;
          const saltLength = normalizedAlgorithm.saltLength;
          return await core.opAsync("op_crypto_verify_key", {
            key: keyData,
            algorithm: "RSA-PSS",
            hash: hashAlgorithm,
            saltLength,
            signature,
          }, data);
        }
        case "HMAC": {
          const hash = key[_algorithm].hash.name;
          return await core.opAsync("op_crypto_verify_key", {
            key: keyData,
            algorithm: "HMAC",
            hash,
            signature,
          }, data);
        }
      }

      throw new TypeError("unreachable");
    }

    /**
     * @param {string} algorithm
     * @param {boolean} extractable
     * @param {KeyUsage[]} keyUsages
     * @returns {Promise<any>}
     */
    async generateKey(algorithm, extractable, keyUsages) {
      webidl.assertBranded(this, SubtleCrypto);
      const prefix = "Failed to execute 'generateKey' on 'SubtleCrypto'";
      webidl.requiredArguments(arguments.length, 3, { prefix });
      algorithm = webidl.converters.AlgorithmIdentifier(algorithm, {
        prefix,
        context: "Argument 1",
      });
      extractable = webidl.converters["boolean"](extractable, {
        prefix,
        context: "Argument 2",
      });
      keyUsages = webidl.converters["sequence<KeyUsage>"](keyUsages, {
        prefix,
        context: "Argument 3",
      });

      const usages = keyUsages;

      const normalizedAlgorithm = normalizeAlgorithm(algorithm, "generateKey");

      const result = await generateKey(
        normalizedAlgorithm,
        extractable,
        usages,
      );

      if (result instanceof CryptoKey) {
        const type = result[_type];
        if ((type === "secret" || type === "private") && usages.length === 0) {
          throw new DOMException("Invalid key usages", "SyntaxError");
        }
      } else if (result.privateKey instanceof CryptoKey) {
        if (result.privateKey[_usages].length === 0) {
          throw new DOMException("Invalid key usages", "SyntaxError");
        }
      }

      return result;
    }

    get [SymbolToStringTag]() {
      return "SubtleCrypto";
    }
  }

  async function generateKey(normalizedAlgorithm, extractable, usages) {
    switch (normalizedAlgorithm.name) {
      case "RSASSA-PKCS1-v1_5":
      case "RSA-PSS": {
        // 1.
        if (
          ArrayPrototypeFind(
            usages,
            (u) => !ArrayPrototypeIncludes(["sign", "verify"], u),
          ) !== undefined
        ) {
          throw new DOMException("Invalid key usages", "SyntaxError");
        }

        // 2.
        const keyData = await core.opAsync(
          "op_crypto_generate_key",
          {
            name: normalizedAlgorithm.name,
            modulusLength: normalizedAlgorithm.modulusLength,
            publicExponent: normalizedAlgorithm.publicExponent,
          },
        );
        const handle = {};
        WeakMapPrototypeSet(KEY_STORE, handle, {
          type: "pkcs8",
          data: keyData,
        });

        // 4-8.
        const algorithm = {
          name: normalizedAlgorithm.name,
          modulusLength: normalizedAlgorithm.modulusLength,
          publicExponent: normalizedAlgorithm.publicExponent,
          hash: normalizedAlgorithm.hash,
        };

        // 9-13.
        const publicKey = constructKey(
          "public",
          true,
          usageIntersection(usages, ["verify"]),
          algorithm,
          handle,
        );

        // 14-18.
        const privateKey = constructKey(
          "private",
          extractable,
          usageIntersection(usages, ["sign"]),
          algorithm,
          handle,
        );

        // 19-22.
        return { publicKey, privateKey };
      }
      // TODO(lucacasonato): RSA-OAEP
      case "ECDSA": {
        // 1.
        if (
          ArrayPrototypeFind(
            usages,
            (u) => !ArrayPrototypeIncludes(["sign", "verify"], u),
          ) !== undefined
        ) {
          throw new DOMException("Invalid key usages", "SyntaxError");
        }

        // 2-3.
        const handle = {};
        if (
          ArrayPrototypeIncludes(
            supportedNamedCurves,
            normalizedAlgorithm.namedCurve,
          )
        ) {
          const keyData = await core.opAsync("op_crypto_generate_key", {
            name: "ECDSA",
            namedCurve: normalizedAlgorithm.namedCurve,
          });
          WeakMapPrototypeSet(KEY_STORE, handle, {
            type: "pkcs8",
            data: keyData,
          });
        } else {
          throw new DOMException("Curve not supported", "NotSupportedError");
        }

        // 4-6.
        const algorithm = {
          name: "ECDSA",
          namedCurve: normalizedAlgorithm.namedCurve,
        };

        // 7-11.
        const publicKey = constructKey(
          "public",
          true,
          usageIntersection(usages, ["verify"]),
          algorithm,
          handle,
        );

        // 12-16.
        const privateKey = constructKey(
          "private",
          extractable,
          usageIntersection(usages, ["sign"]),
          algorithm,
          handle,
        );

        // 17-20.
        return { publicKey, privateKey };
      }
      // TODO(lucacasonato): ECDH
      // TODO(lucacasonato): AES-CTR
      // TODO(lucacasonato): AES-CBC
      // TODO(lucacasonato): AES-GCM
      // TODO(lucacasonato): AES-KW
      case "HMAC": {
        // 1.
        if (
          ArrayPrototypeFind(
            usages,
            (u) => !ArrayPrototypeIncludes(["sign", "verify"], u),
          ) !== undefined
        ) {
          throw new DOMException("Invalid key usages", "SyntaxError");
        }

        // 2.
        let length;
        if (normalizedAlgorithm.length === undefined) {
          length = null;
        } else if (normalizedAlgorithm.length !== 0) {
          length = normalizedAlgorithm.length;
        } else {
          throw new DOMException("Invalid length", "OperationError");
        }

        // 3-4.
        const keyData = await core.opAsync("op_crypto_generate_key", {
          name: "HMAC",
          hash: normalizedAlgorithm.hash.name,
          length,
        });
        const handle = {};
        WeakMapPrototypeSet(KEY_STORE, handle, { type: "raw", data: keyData });

        // 6-10.
        const algorithm = {
          name: "HMAC",
          hash: {
            name: normalizedAlgorithm.hash.name,
          },
          length: keyData.byteLength * 8,
        };

        // 5, 11-13.
        const key = constructKey(
          "secret",
          extractable,
          usages,
          algorithm,
          handle,
        );

        // 14.
        return key;
      }
    }
  }

  const subtle = webidl.createBranded(SubtleCrypto);

  class Crypto {
    constructor() {
      webidl.illegalConstructor();
    }

    getRandomValues(arrayBufferView) {
      webidl.assertBranded(this, Crypto);
      const prefix = "Failed to execute 'getRandomValues' on 'Crypto'";
      webidl.requiredArguments(arguments.length, 1, { prefix });
      arrayBufferView = webidl.converters.ArrayBufferView(arrayBufferView, {
        prefix,
        context: "Argument 1",
      });
      if (
        !(
          arrayBufferView instanceof Int8Array ||
          arrayBufferView instanceof Uint8Array ||
          arrayBufferView instanceof Uint8ClampedArray ||
          arrayBufferView instanceof Int16Array ||
          arrayBufferView instanceof Uint16Array ||
          arrayBufferView instanceof Int32Array ||
          arrayBufferView instanceof Uint32Array ||
          arrayBufferView instanceof BigInt64Array ||
          arrayBufferView instanceof BigUint64Array
        )
      ) {
        throw new DOMException(
          "The provided ArrayBufferView is not an integer array type",
          "TypeMismatchError",
        );
      }
      const ui8 = new Uint8Array(
        arrayBufferView.buffer,
        arrayBufferView.byteOffset,
        arrayBufferView.byteLength,
      );
      core.opSync("op_crypto_get_random_values", ui8);
      return arrayBufferView;
    }

    randomUUID() {
      webidl.assertBranded(this, Crypto);
      return core.opSync("op_crypto_random_uuid");
    }

    get subtle() {
      webidl.assertBranded(this, Crypto);
      return subtle;
    }

    get [SymbolToStringTag]() {
      return "Crypto";
    }

    [SymbolFor("Deno.customInspect")](inspect) {
      return `${this.constructor.name} ${inspect({})}`;
    }
  }

  webidl.configurePrototype(Crypto);

  window.__bootstrap.crypto = {
    SubtleCrypto,
    crypto: webidl.createBranded(Crypto),
    Crypto,
    CryptoKey,
  };
})(this);<|MERGE_RESOLUTION|>--- conflicted
+++ resolved
@@ -487,18 +487,6 @@
 
       const normalizedAlgorithm = normalizeAlgorithm(algorithm, "importKey");
 
-<<<<<<< HEAD
-=======
-      if (
-        ArrayPrototypeFind(
-          keyUsages,
-          (u) => !ArrayPrototypeIncludes(["sign", "verify"], u),
-        ) !== undefined
-      ) {
-        throw new DOMException("Invalid key usages", "SyntaxError");
-      }
-
->>>>>>> c67f6c13
       switch (normalizedAlgorithm.name) {
         // https://w3c.github.io/webcrypto/#hmac-operations
         case "HMAC": {
