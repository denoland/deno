// Copyright 2018-2022 the Deno authors. All rights reserved. MIT license.

// @ts-check
/// <reference path="../../core/internal.d.ts" />
/// <reference path="../../core/lib.deno_core.d.ts" />
/// <reference path="../webidl/internal.d.ts" />
/// <reference path="../web/lib.deno_web.d.ts" />

"use strict";

((window) => {
  const core = window.Deno.core;
  const webidl = window.__bootstrap.webidl;
  const { DOMException } = window.__bootstrap.domException;
  const { TextEncoder, TextDecoder } = window.__bootstrap.encoding;

  const {
    ArrayBuffer,
    ArrayBufferIsView,
    ArrayPrototypeEvery,
    ArrayPrototypeFind,
    ArrayPrototypeIncludes,
    BigInt64Array,
    Int16Array,
    Int32Array,
    Int8Array,
    JSONParse,
    JSONStringify,
    ObjectAssign,
    StringPrototypeToLowerCase,
    StringPrototypeToUpperCase,
    Symbol,
    SymbolFor,
    SyntaxError,
    TypedArrayPrototypeSlice,
    TypeError,
    Uint16Array,
    Uint32Array,
    Uint8Array,
    Uint8ClampedArray,
    WeakMap,
    WeakMapPrototypeGet,
    WeakMapPrototypeSet,
  } = window.__bootstrap.primordials;

  // P-521 is not yet supported.
  const supportedNamedCurves = ["P-256", "P-384"];
  const recognisedUsages = [
    "encrypt",
    "decrypt",
    "sign",
    "verify",
    "deriveKey",
    "deriveBits",
    "wrapKey",
    "unwrapKey",
  ];

  const simpleAlgorithmDictionaries = {
    AesGcmParams: { iv: "BufferSource", additionalData: "BufferSource" },
    RsaHashedKeyGenParams: { hash: "HashAlgorithmIdentifier" },
    EcKeyGenParams: {},
    HmacKeyGenParams: { hash: "HashAlgorithmIdentifier" },
    RsaPssParams: {},
    EcdsaParams: { hash: "HashAlgorithmIdentifier" },
    HmacImportParams: { hash: "HashAlgorithmIdentifier" },
    HkdfParams: {
      hash: "HashAlgorithmIdentifier",
      salt: "BufferSource",
      info: "BufferSource",
    },
    Pbkdf2Params: { hash: "HashAlgorithmIdentifier", salt: "BufferSource" },
    RsaOaepParams: { label: "BufferSource" },
    RsaHashedImportParams: { hash: "HashAlgorithmIdentifier" },
  };

  const supportedAlgorithms = {
    "digest": {
      "SHA-1": null,
      "SHA-256": null,
      "SHA-384": null,
      "SHA-512": null,
    },
    "generateKey": {
      "RSASSA-PKCS1-v1_5": "RsaHashedKeyGenParams",
      "RSA-PSS": "RsaHashedKeyGenParams",
      "RSA-OAEP": "RsaHashedKeyGenParams",
      "ECDSA": "EcKeyGenParams",
      "ECDH": "EcKeyGenParams",
      "AES-CTR": "AesKeyGenParams",
      "AES-CBC": "AesKeyGenParams",
      "AES-GCM": "AesKeyGenParams",
      "AES-KW": "AesKeyGenParams",
      "HMAC": "HmacKeyGenParams",
    },
    "sign": {
      "RSASSA-PKCS1-v1_5": null,
      "RSA-PSS": "RsaPssParams",
      "ECDSA": "EcdsaParams",
      "HMAC": null,
    },
    "verify": {
      "RSASSA-PKCS1-v1_5": null,
      "RSA-PSS": "RsaPssParams",
      "ECDSA": "EcdsaParams",
      "HMAC": null,
    },
    "importKey": {
      "RSASSA-PKCS1-v1_5": "RsaHashedImportParams",
      "RSA-PSS": "RsaHashedImportParams",
      "RSA-OAEP": "RsaHashedImportParams",
      "ECDSA": "EcImportParams",
      "ECDH": "EcImportParams",
      "HMAC": "HmacImportParams",
      "HKDF": null,
      "PBKDF2": null,
      "AES-CTR": null,
      "AES-CBC": null,
      "AES-GCM": null,
      "AES-KW": null,
    },
    "deriveBits": {
      "HKDF": "HkdfParams",
      "PBKDF2": "Pbkdf2Params",
      "ECDH": "EcdhKeyDeriveParams",
    },
    "encrypt": {
      "RSA-OAEP": "RsaOaepParams",
      "AES-CBC": "AesCbcParams",
      "AES-GCM": "AesGcmParams",
      "AES-CTR": "AesCtrParams",
    },
    "decrypt": {
      "RSA-OAEP": "RsaOaepParams",
      "AES-CBC": "AesCbcParams",
      "AES-CTR": "AesCtrParams",
    },
    "get key length": {
      "AES-CBC": "AesDerivedKeyParams",
      "AES-CTR": "AesDerivedKeyParams",
      "AES-GCM": "AesDerivedKeyParams",
      "AES-KW": "AesDerivedKeyParams",
      "HMAC": "HmacImportParams",
      "HKDF": null,
      "PBKDF2": null,
    },
    "wrapKey": {
      "AES-KW": null,
    },
    "unwrapKey": {
      "AES-KW": null,
    },
  };

  const aesJwkAlg = {
    "AES-CTR": {
      128: "A128CTR",
      192: "A192CTR",
      256: "A256CTR",
    },
    "AES-CBC": {
      128: "A128CBC",
      192: "A192CBC",
      256: "A256CBC",
    },
    "AES-GCM": {
      128: "A128GCM",
      192: "A192GCM",
      256: "A256GCM",
    },
    "AES-KW": {
      128: "A128KW",
      192: "A192KW",
      256: "A256KW",
    },
  };

  // See https://www.w3.org/TR/WebCryptoAPI/#dfn-normalize-an-algorithm
  // 18.4.4
  function normalizeAlgorithm(algorithm, op) {
    if (typeof algorithm == "string") {
      return normalizeAlgorithm({ name: algorithm }, op);
    }

    // 1.
    const registeredAlgorithms = supportedAlgorithms[op];
    // 2. 3.
    const initialAlg = webidl.converters.Algorithm(algorithm, {
      prefix: "Failed to normalize algorithm",
      context: "passed algorithm",
    });
    // 4.
    let algName = initialAlg.name;

    // 5.
    let desiredType = undefined;
    for (const key in registeredAlgorithms) {
      if (
        StringPrototypeToUpperCase(key) === StringPrototypeToUpperCase(algName)
      ) {
        algName = key;
        desiredType = registeredAlgorithms[key];
      }
    }
    if (desiredType === undefined) {
      throw new DOMException(
        "Unrecognized algorithm name",
        "NotSupportedError",
      );
    }

    // Fast path everything below if the registered dictionary is "None".
    if (desiredType === null) {
      return { name: algName };
    }

    // 6.
    const normalizedAlgorithm = webidl.converters[desiredType](algorithm, {
      prefix: "Failed to normalize algorithm",
      context: "passed algorithm",
    });
    // 7.
    normalizedAlgorithm.name = algName;

    // 9.
    const dict = simpleAlgorithmDictionaries[desiredType];
    // 10.
    for (const member in dict) {
      const idlType = dict[member];
      const idlValue = normalizedAlgorithm[member];
      // 3.
      if (idlType === "BufferSource" && idlValue) {
        normalizedAlgorithm[member] = TypedArrayPrototypeSlice(
          new Uint8Array(
            ArrayBufferIsView(idlValue) ? idlValue.buffer : idlValue,
            idlValue.byteOffset ?? 0,
            idlValue.byteLength,
          ),
        );
      } else if (idlType === "HashAlgorithmIdentifier") {
        normalizedAlgorithm[member] = normalizeAlgorithm(idlValue, "digest");
      } else if (idlType === "AlgorithmIdentifier") {
        // TODO(lucacasonato): implement
        throw new TypeError("unimplemented");
      }
    }

    return normalizedAlgorithm;
  }

  /**
   * @param {ArrayBufferView | ArrayBuffer} input
   * @returns {Uint8Array}
   */
  function copyBuffer(input) {
    return TypedArrayPrototypeSlice(
      ArrayBufferIsView(input)
        ? new Uint8Array(input.buffer, input.byteOffset, input.byteLength)
        : new Uint8Array(input),
    );
  }

  const _handle = Symbol("[[handle]]");
  const _algorithm = Symbol("[[algorithm]]");
  const _extractable = Symbol("[[extractable]]");
  const _usages = Symbol("[[usages]]");
  const _type = Symbol("[[type]]");

  class CryptoKey {
    /** @type {string} */
    [_type];
    /** @type {boolean} */
    [_extractable];
    /** @type {object} */
    [_algorithm];
    /** @type {string[]} */
    [_usages];
    /** @type {object} */
    [_handle];

    constructor() {
      webidl.illegalConstructor();
    }

    /** @returns {string} */
    get type() {
      webidl.assertBranded(this, CryptoKey);
      return this[_type];
    }

    /** @returns {boolean} */
    get extractable() {
      webidl.assertBranded(this, CryptoKey);
      return this[_extractable];
    }

    /** @returns {string[]} */
    get usages() {
      webidl.assertBranded(this, CryptoKey);
      // TODO(lucacasonato): return a SameObject copy
      return this[_usages];
    }

    /** @returns {object} */
    get algorithm() {
      webidl.assertBranded(this, CryptoKey);
      // TODO(lucacasonato): return a SameObject copy
      return this[_algorithm];
    }

    [SymbolFor("Deno.customInspect")](inspect) {
      return `${this.constructor.name} ${
        inspect({
          type: this.type,
          extractable: this.extractable,
          algorithm: this.algorithm,
          usages: this.usages,
        })
      }`;
    }
  }

  webidl.configurePrototype(CryptoKey);

  /**
   * @param {string} type
   * @param {boolean} extractable
   * @param {string[]} usages
   * @param {object} algorithm
   * @param {object} handle
   * @returns
   */
  function constructKey(type, extractable, usages, algorithm, handle) {
    const key = webidl.createBranded(CryptoKey);
    key[_type] = type;
    key[_extractable] = extractable;
    key[_usages] = usages;
    key[_algorithm] = algorithm;
    key[_handle] = handle;
    return key;
  }

  // https://w3c.github.io/webcrypto/#concept-usage-intersection
  /**
   * @param {string[]} a
   * @param {string[]} b
   * @returns
   */
  function usageIntersection(a, b) {
    return a.filter((i) => b.includes(i));
  }

  // TODO(lucacasonato): this should be moved to rust
  /** @type {WeakMap<object, object>} */
  const KEY_STORE = new WeakMap();

  function getKeyLength(algorithm) {
    switch (algorithm.name) {
      case "AES-CBC":
      case "AES-CTR":
      case "AES-GCM":
      case "AES-KW": {
        // 1.
        if (!ArrayPrototypeIncludes([128, 192, 256], algorithm.length)) {
          throw new DOMException(
            "length must be 128, 192, or 256",
            "OperationError",
          );
        }

        // 2.
        return algorithm.length;
      }
      case "HMAC": {
        // 1.
        let length;
        if (algorithm.length === undefined) {
          switch (algorithm.hash.name) {
            case "SHA-1":
              length = 160;
              break;
            case "SHA-256":
              length = 256;
              break;
            case "SHA-384":
              length = 384;
              break;
            case "SHA-512":
              length = 512;
              break;
            default:
              throw new DOMException(
                "Unrecognized hash algorithm",
                "NotSupportedError",
              );
          }
        } else if (algorithm.length !== 0) {
          length = algorithm.length;
        } else {
          throw new TypeError("Invalid length.");
        }

        // 2.
        return length;
      }
      case "HKDF": {
        // 1.
        return null;
      }
      case "PBKDF2": {
        // 1.
        return null;
      }
      default:
        throw new TypeError("unreachable");
    }
  }

  class SubtleCrypto {
    constructor() {
      webidl.illegalConstructor();
    }

    /**
     * @param {string} algorithm
     * @param {BufferSource} data
     * @returns {Promise<Uint8Array>}
     */
    async digest(algorithm, data) {
      webidl.assertBranded(this, SubtleCrypto);
      const prefix = "Failed to execute 'digest' on 'SubtleCrypto'";
      webidl.requiredArguments(arguments.length, 2, { prefix });
      algorithm = webidl.converters.AlgorithmIdentifier(algorithm, {
        prefix,
        context: "Argument 1",
      });
      data = webidl.converters.BufferSource(data, {
        prefix,
        context: "Argument 2",
      });

      data = copyBuffer(data);

      algorithm = normalizeAlgorithm(algorithm, "digest");

      const result = await core.opAsync(
        "op_crypto_subtle_digest",
        algorithm.name,
        data,
      );

      return result.buffer;
    }

    /**
     * @param {string} algorithm
     * @param {CryptoKey} key
     * @param {BufferSource} data
     * @returns {Promise<any>}
     */
    async encrypt(algorithm, key, data) {
      webidl.assertBranded(this, SubtleCrypto);
      const prefix = "Failed to execute 'encrypt' on 'SubtleCrypto'";
      webidl.requiredArguments(arguments.length, 3, { prefix });
      algorithm = webidl.converters.AlgorithmIdentifier(algorithm, {
        prefix,
        context: "Argument 1",
      });
      key = webidl.converters.CryptoKey(key, {
        prefix,
        context: "Argument 2",
      });
      data = webidl.converters.BufferSource(data, {
        prefix,
        context: "Argument 3",
      });

      // 2.
      data = copyBuffer(data);

      // 3.
      const normalizedAlgorithm = normalizeAlgorithm(algorithm, "encrypt");

      // 8.
      if (normalizedAlgorithm.name !== key[_algorithm].name) {
        throw new DOMException(
          "Encryption algorithm doesn't match key algorithm.",
          "InvalidAccessError",
        );
      }

      // 9.
      if (!ArrayPrototypeIncludes(key[_usages], "encrypt")) {
        throw new DOMException(
          "Key does not support the 'encrypt' operation.",
          "InvalidAccessError",
        );
      }

      return await encrypt(normalizedAlgorithm, key, data);
    }

    /**
     * @param {string} algorithm
     * @param {CryptoKey} key
     * @param {BufferSource} data
     * @returns {Promise<any>}
     */
    async decrypt(algorithm, key, data) {
      webidl.assertBranded(this, SubtleCrypto);
      const prefix = "Failed to execute 'decrypt' on 'SubtleCrypto'";
      webidl.requiredArguments(arguments.length, 3, { prefix });
      algorithm = webidl.converters.AlgorithmIdentifier(algorithm, {
        prefix,
        context: "Argument 1",
      });
      key = webidl.converters.CryptoKey(key, {
        prefix,
        context: "Argument 2",
      });
      data = webidl.converters.BufferSource(data, {
        prefix,
        context: "Argument 3",
      });

      // 2.
      data = copyBuffer(data);

      // 3.
      const normalizedAlgorithm = normalizeAlgorithm(algorithm, "decrypt");

      // 8.
      if (normalizedAlgorithm.name !== key[_algorithm].name) {
        throw new DOMException(
          "Decryption algorithm doesn't match key algorithm.",
          "OperationError",
        );
      }

      // 9.
      if (!ArrayPrototypeIncludes(key[_usages], "decrypt")) {
        throw new DOMException(
          "Key does not support the 'decrypt' operation.",
          "InvalidAccessError",
        );
      }

      const handle = key[_handle];
      const keyData = WeakMapPrototypeGet(KEY_STORE, handle);

      switch (normalizedAlgorithm.name) {
        case "RSA-OAEP": {
          // 1.
          if (key[_type] !== "private") {
            throw new DOMException(
              "Key type not supported",
              "InvalidAccessError",
            );
          }

          // 2.
          if (normalizedAlgorithm.label) {
            normalizedAlgorithm.label = copyBuffer(normalizedAlgorithm.label);
          } else {
            normalizedAlgorithm.label = new Uint8Array();
          }

          // 3-5.
          const hashAlgorithm = key[_algorithm].hash.name;
          const plainText = await core.opAsync("op_crypto_decrypt", {
            key: keyData,
            algorithm: "RSA-OAEP",
            hash: hashAlgorithm,
            label: normalizedAlgorithm.label,
          }, data);

          // 6.
          return plainText.buffer;
        }
        case "AES-CBC": {
          normalizedAlgorithm.iv = copyBuffer(normalizedAlgorithm.iv);

          // 1.
          if (normalizedAlgorithm.iv.byteLength !== 16) {
            throw new DOMException(
              "Counter must be 16 bytes",
              "OperationError",
            );
          }

          const plainText = await core.opAsync("op_crypto_decrypt", {
            key: keyData,
            algorithm: "AES-CBC",
            iv: normalizedAlgorithm.iv,
            length: key[_algorithm].length,
          }, data);

          // 6.
          return plainText.buffer;
        }
        case "AES-CTR": {
          normalizedAlgorithm.counter = copyBuffer(normalizedAlgorithm.counter);

          // 1.
          if (normalizedAlgorithm.counter.byteLength !== 16) {
            throw new DOMException(
              "Counter vector must be 16 bytes",
              "OperationError",
            );
          }

          // 2.
          if (
            normalizedAlgorithm.length === 0 || normalizedAlgorithm.length > 128
          ) {
            throw new DOMException(
              "Counter length must not be 0 or greater than 128",
              "OperationError",
            );
          }

          // 3.
          const cipherText = await core.opAsync("op_crypto_decrypt", {
            key: keyData,
            algorithm: "AES-CTR",
            keyLength: key[_algorithm].length,
            counter: normalizedAlgorithm.counter,
            ctrLength: normalizedAlgorithm.length,
          }, data);

          // 4.
          return cipherText.buffer;
        }
        default:
          throw new DOMException("Not implemented", "NotSupportedError");
      }
    }

    /**
     * @param {string} algorithm
     * @param {CryptoKey} key
     * @param {BufferSource} data
     * @returns {Promise<any>}
     */
    async sign(algorithm, key, data) {
      webidl.assertBranded(this, SubtleCrypto);
      const prefix = "Failed to execute 'sign' on 'SubtleCrypto'";
      webidl.requiredArguments(arguments.length, 3, { prefix });
      algorithm = webidl.converters.AlgorithmIdentifier(algorithm, {
        prefix,
        context: "Argument 1",
      });
      key = webidl.converters.CryptoKey(key, {
        prefix,
        context: "Argument 2",
      });
      data = webidl.converters.BufferSource(data, {
        prefix,
        context: "Argument 3",
      });

      // 1.
      data = copyBuffer(data);

      // 2.
      const normalizedAlgorithm = normalizeAlgorithm(algorithm, "sign");

      const handle = key[_handle];
      const keyData = WeakMapPrototypeGet(KEY_STORE, handle);

      // 8.
      if (normalizedAlgorithm.name !== key[_algorithm].name) {
        throw new DOMException(
          "Signing algorithm doesn't match key algorithm.",
          "InvalidAccessError",
        );
      }

      // 9.
      if (!ArrayPrototypeIncludes(key[_usages], "sign")) {
        throw new DOMException(
          "Key does not support the 'sign' operation.",
          "InvalidAccessError",
        );
      }

      switch (normalizedAlgorithm.name) {
        case "RSASSA-PKCS1-v1_5": {
          // 1.
          if (key[_type] !== "private") {
            throw new DOMException(
              "Key type not supported",
              "InvalidAccessError",
            );
          }

          // 2.
          const hashAlgorithm = key[_algorithm].hash.name;
          const signature = await core.opAsync("op_crypto_sign_key", {
            key: keyData,
            algorithm: "RSASSA-PKCS1-v1_5",
            hash: hashAlgorithm,
          }, data);

          return signature.buffer;
        }
        case "RSA-PSS": {
          // 1.
          if (key[_type] !== "private") {
            throw new DOMException(
              "Key type not supported",
              "InvalidAccessError",
            );
          }

          // 2.
          const hashAlgorithm = key[_algorithm].hash.name;
          const signature = await core.opAsync("op_crypto_sign_key", {
            key: keyData,
            algorithm: "RSA-PSS",
            hash: hashAlgorithm,
            saltLength: normalizedAlgorithm.saltLength,
          }, data);

          return signature.buffer;
        }
        case "ECDSA": {
          // 1.
          if (key[_type] !== "private") {
            throw new DOMException(
              "Key type not supported",
              "InvalidAccessError",
            );
          }

          // 2.
          const hashAlgorithm = normalizedAlgorithm.hash.name;
          const namedCurve = key[_algorithm].namedCurve;
          if (!ArrayPrototypeIncludes(supportedNamedCurves, namedCurve)) {
            throw new DOMException("Curve not supported", "NotSupportedError");
          }

          const signature = await core.opAsync("op_crypto_sign_key", {
            key: keyData,
            algorithm: "ECDSA",
            hash: hashAlgorithm,
            namedCurve,
          }, data);

          return signature.buffer;
        }
        case "HMAC": {
          const hashAlgorithm = key[_algorithm].hash.name;

          const signature = await core.opAsync("op_crypto_sign_key", {
            key: keyData,
            algorithm: "HMAC",
            hash: hashAlgorithm,
          }, data);

          return signature.buffer;
        }
      }

      throw new TypeError("unreachable");
    }

    /**
     * @param {string} format
     * @param {BufferSource} keyData
     * @param {string} algorithm
     * @param {boolean} extractable
     * @param {KeyUsages[]} keyUsages
     * @returns {Promise<any>}
     */
    // deno-lint-ignore require-await
    async importKey(format, keyData, algorithm, extractable, keyUsages) {
      webidl.assertBranded(this, SubtleCrypto);
      const prefix = "Failed to execute 'importKey' on 'SubtleCrypto'";
      webidl.requiredArguments(arguments.length, 4, { prefix });
      format = webidl.converters.KeyFormat(format, {
        prefix,
        context: "Argument 1",
      });
      keyData = webidl.converters["BufferSource or JsonWebKey"](keyData, {
        prefix,
        context: "Argument 2",
      });
      algorithm = webidl.converters.AlgorithmIdentifier(algorithm, {
        prefix,
        context: "Argument 3",
      });
      extractable = webidl.converters.boolean(extractable, {
        prefix,
        context: "Argument 4",
      });
      keyUsages = webidl.converters["sequence<KeyUsage>"](keyUsages, {
        prefix,
        context: "Argument 5",
      });

      // 2.
      if (format !== "jwk") {
        if (ArrayBufferIsView(keyData) || keyData instanceof ArrayBuffer) {
          keyData = copyBuffer(keyData);
        } else {
          throw new TypeError("keyData is a JsonWebKey");
        }
      } else {
        if (ArrayBufferIsView(keyData) || keyData instanceof ArrayBuffer) {
          throw new TypeError("keyData is not a JsonWebKey");
        }
      }

      const normalizedAlgorithm = normalizeAlgorithm(algorithm, "importKey");

      const algorithmName = normalizedAlgorithm.name;

      switch (algorithmName) {
        case "HMAC": {
          return importKeyHMAC(
            format,
            normalizedAlgorithm,
            keyData,
            extractable,
            keyUsages,
          );
        }
        case "ECDH":
        case "ECDSA": {
          return importKeyEC(
            format,
            normalizedAlgorithm,
            keyData,
            extractable,
            keyUsages,
          );
        }
        case "RSASSA-PKCS1-v1_5":
        case "RSA-PSS":
        case "RSA-OAEP": {
          return importKeyRSA(
            format,
            normalizedAlgorithm,
            keyData,
            extractable,
            keyUsages,
          );
        }
        case "HKDF": {
          return importKeyHKDF(format, keyData, extractable, keyUsages);
        }
        case "PBKDF2": {
          return importKeyPBKDF2(format, keyData, extractable, keyUsages);
        }
        case "AES-CTR":
        case "AES-CBC":
        case "AES-GCM": {
          return importKeyAES(
            format,
            normalizedAlgorithm,
            keyData,
            extractable,
            keyUsages,
            ["encrypt", "decrypt", "wrapKey", "unwrapKey"],
          );
        }
        case "AES-KW": {
          return importKeyAES(
            format,
            normalizedAlgorithm,
            keyData,
            extractable,
            keyUsages,
            ["wrapKey", "unwrapKey"],
          );
        }
        default:
          throw new DOMException("Not implemented", "NotSupportedError");
      }
    }

    /**
     * @param {string} format
     * @param {CryptoKey} key
     * @returns {Promise<any>}
     */
    // deno-lint-ignore require-await
    async exportKey(format, key) {
      webidl.assertBranded(this, SubtleCrypto);
      const prefix = "Failed to execute 'exportKey' on 'SubtleCrypto'";
      webidl.requiredArguments(arguments.length, 2, { prefix });
      format = webidl.converters.KeyFormat(format, {
        prefix,
        context: "Argument 1",
      });
      key = webidl.converters.CryptoKey(key, {
        prefix,
        context: "Argument 2",
      });

      const handle = key[_handle];
      // 2.
      const innerKey = WeakMapPrototypeGet(KEY_STORE, handle);

      const algorithmName = key[_algorithm].name;

      switch (algorithmName) {
        case "HMAC": {
          return exportKeyHMAC(format, key, innerKey);
        }
        case "RSASSA-PKCS1-v1_5":
        case "RSA-PSS":
        case "RSA-OAEP": {
          return exportKeyRSA(format, key, innerKey);
        }
        case "AES-CTR":
        case "AES-CBC":
        case "AES-GCM":
        case "AES-KW": {
          return exportKeyAES(format, key, innerKey);
        }
        // TODO(@littledivy): ECDSA
        default:
          throw new DOMException("Not implemented", "NotSupportedError");
      }
    }

    /**
     * @param {AlgorithmIdentifier} algorithm
     * @param {CryptoKey} baseKey
     * @param {number} length
     * @returns {Promise<ArrayBuffer>}
     */
    async deriveBits(algorithm, baseKey, length) {
      webidl.assertBranded(this, SubtleCrypto);
      const prefix = "Failed to execute 'deriveBits' on 'SubtleCrypto'";
      webidl.requiredArguments(arguments.length, 3, { prefix });
      algorithm = webidl.converters.AlgorithmIdentifier(algorithm, {
        prefix,
        context: "Argument 1",
      });
      baseKey = webidl.converters.CryptoKey(baseKey, {
        prefix,
        context: "Argument 2",
      });
      length = webidl.converters["unsigned long"](length, {
        prefix,
        context: "Argument 3",
      });

      // 2.
      const normalizedAlgorithm = normalizeAlgorithm(algorithm, "deriveBits");
      // 4-6.
      const result = await deriveBits(normalizedAlgorithm, baseKey, length);
      // 7.
      if (normalizedAlgorithm.name !== baseKey[_algorithm].name) {
        throw new DOMException("Invalid algorithm name", "InvalidAccessError");
      }
      // 8.
      if (!ArrayPrototypeIncludes(baseKey[_usages], "deriveBits")) {
        throw new DOMException(
          "baseKey usages does not contain `deriveBits`",
          "InvalidAccessError",
        );
      }
      // 9-10.
      return result;
    }

    /**
     * @param {AlgorithmIdentifier} algorithm
     * @param {CryptoKey} baseKey
     * @param {number} length
     * @returns {Promise<ArrayBuffer>}
     */
    async deriveKey(
      algorithm,
      baseKey,
      derivedKeyType,
      extractable,
      keyUsages,
    ) {
      webidl.assertBranded(this, SubtleCrypto);
      const prefix = "Failed to execute 'deriveKey' on 'SubtleCrypto'";
      webidl.requiredArguments(arguments.length, 5, { prefix });
      algorithm = webidl.converters.AlgorithmIdentifier(algorithm, {
        prefix,
        context: "Argument 1",
      });
      baseKey = webidl.converters.CryptoKey(baseKey, {
        prefix,
        context: "Argument 2",
      });
      derivedKeyType = webidl.converters.AlgorithmIdentifier(derivedKeyType, {
        prefix,
        context: "Argument 3",
      });
      extractable = webidl.converters["boolean"](extractable, {
        prefix,
        context: "Argument 4",
      });
      keyUsages = webidl.converters["sequence<KeyUsage>"](keyUsages, {
        prefix,
        context: "Argument 5",
      });

      // 2-3.
      const normalizedAlgorithm = normalizeAlgorithm(algorithm, "deriveBits");

      // 4-5.
      const normalizedDerivedKeyAlgorithmImport = normalizeAlgorithm(
        derivedKeyType,
        "importKey",
      );

      // 6-7.
      const normalizedDerivedKeyAlgorithmLength = normalizeAlgorithm(
        derivedKeyType,
        "get key length",
      );

      // 8-10.

      // 11.
      if (normalizedAlgorithm.name !== baseKey[_algorithm].name) {
        throw new DOMException(
          "Invalid algorithm name",
          "InvalidAccessError",
        );
      }

      // 12.
      if (!ArrayPrototypeIncludes(baseKey[_usages], "deriveKey")) {
        throw new DOMException(
          "baseKey usages does not contain `deriveKey`",
          "InvalidAccessError",
        );
      }

      // 13.
      const length = getKeyLength(normalizedDerivedKeyAlgorithmLength);

      // 14.
      const secret = await this.deriveBits(
        normalizedAlgorithm,
        baseKey,
        length,
      );

      // 15.
      const result = await this.importKey(
        "raw",
        secret,
        normalizedDerivedKeyAlgorithmImport,
        extractable,
        keyUsages,
      );

      // 16.
      if (
        ArrayPrototypeIncludes(["private", "secret"], result[_type]) &&
        keyUsages.length == 0
      ) {
        throw new SyntaxError("Invalid key usages");
      }
      // 17.
      return result;
    }

    /**
     * @param {string} algorithm
     * @param {CryptoKey} key
     * @param {BufferSource} signature
     * @param {BufferSource} data
     * @returns {Promise<boolean>}
     */
    async verify(algorithm, key, signature, data) {
      webidl.assertBranded(this, SubtleCrypto);
      const prefix = "Failed to execute 'verify' on 'SubtleCrypto'";
      webidl.requiredArguments(arguments.length, 4, { prefix });
      algorithm = webidl.converters.AlgorithmIdentifier(algorithm, {
        prefix,
        context: "Argument 1",
      });
      key = webidl.converters.CryptoKey(key, {
        prefix,
        context: "Argument 2",
      });
      signature = webidl.converters.BufferSource(signature, {
        prefix,
        context: "Argument 3",
      });
      data = webidl.converters.BufferSource(data, {
        prefix,
        context: "Argument 4",
      });

      // 2.
      signature = copyBuffer(signature);

      // 3.
      data = copyBuffer(data);

      const normalizedAlgorithm = normalizeAlgorithm(algorithm, "verify");

      const handle = key[_handle];
      const keyData = WeakMapPrototypeGet(KEY_STORE, handle);

      if (normalizedAlgorithm.name !== key[_algorithm].name) {
        throw new DOMException(
          "Verifying algorithm doesn't match key algorithm.",
          "InvalidAccessError",
        );
      }

      if (!ArrayPrototypeIncludes(key[_usages], "verify")) {
        throw new DOMException(
          "Key does not support the 'verify' operation.",
          "InvalidAccessError",
        );
      }

      switch (normalizedAlgorithm.name) {
        case "RSASSA-PKCS1-v1_5": {
          if (key[_type] !== "public") {
            throw new DOMException(
              "Key type not supported",
              "InvalidAccessError",
            );
          }

          const hashAlgorithm = key[_algorithm].hash.name;
          return await core.opAsync("op_crypto_verify_key", {
            key: keyData,
            algorithm: "RSASSA-PKCS1-v1_5",
            hash: hashAlgorithm,
            signature,
          }, data);
        }
        case "RSA-PSS": {
          if (key[_type] !== "public") {
            throw new DOMException(
              "Key type not supported",
              "InvalidAccessError",
            );
          }

          const hashAlgorithm = key[_algorithm].hash.name;
          const saltLength = normalizedAlgorithm.saltLength;
          return await core.opAsync("op_crypto_verify_key", {
            key: keyData,
            algorithm: "RSA-PSS",
            hash: hashAlgorithm,
            saltLength,
            signature,
          }, data);
        }
        case "HMAC": {
          const hash = key[_algorithm].hash.name;
          return await core.opAsync("op_crypto_verify_key", {
            key: keyData,
            algorithm: "HMAC",
            hash,
            signature,
          }, data);
        }
        case "ECDSA": {
          // 1.
          if (key[_type] !== "public") {
            throw new DOMException(
              "Key type not supported",
              "InvalidAccessError",
            );
          }
          // 2.
          const hash = normalizedAlgorithm.hash.name;

          // 3-8.
          return await core.opAsync("op_crypto_verify_key", {
            key: keyData,
            algorithm: "ECDSA",
            hash,
            signature,
            namedCurve: key[_algorithm].namedCurve,
          }, data);
        }
      }

      throw new TypeError("unreachable");
    }

    /**
     * @param {string} algorithm
     * @param {boolean} extractable
     * @param {KeyUsage[]} keyUsages
     * @returns {Promise<any>}
     */
    async wrapKey(format, key, wrappingKey, wrapAlgorithm) {
      webidl.assertBranded(this, SubtleCrypto);
      const prefix = "Failed to execute 'wrapKey' on 'SubtleCrypto'";
      webidl.requiredArguments(arguments.length, 4, { prefix });
      format = webidl.converters.KeyFormat(format, {
        prefix,
        context: "Argument 1",
      });
      key = webidl.converters.CryptoKey(key, {
        prefix,
        context: "Argument 2",
      });
      wrappingKey = webidl.converters.CryptoKey(wrappingKey, {
        prefix,
        context: "Argument 3",
      });
      wrapAlgorithm = webidl.converters.AlgorithmIdentifier(wrapAlgorithm, {
        prefix,
        context: "Argument 4",
      });

      let normalizedAlgorithm;

      try {
        // 2.
        normalizedAlgorithm = normalizeAlgorithm(wrapAlgorithm, "wrapKey");
      } catch (_) {
        // 3.
        normalizedAlgorithm = normalizeAlgorithm(wrapAlgorithm, "encrypt");
      }

      // 8.
      if (normalizedAlgorithm.name !== wrappingKey[_algorithm].name) {
        throw new DOMException(
          "Wrapping algorithm doesn't match key algorithm.",
          "InvalidAccessError",
        );
      }

      // 9.
      if (!ArrayPrototypeIncludes(wrappingKey[_usages], "wrapKey")) {
        throw new DOMException(
          "Key does not support the 'wrapKey' operation.",
          "InvalidAccessError",
        );
      }

      // 10. NotSupportedError will be thrown in step 12.
      // 11.
      if (key[_extractable] === false) {
        throw new DOMException(
          "Key is not extractable",
          "InvalidAccessError",
        );
      }

      // 12.
      const exportedKey = await this.exportKey(format, key);

      let bytes;
      // 13.
      if (format !== "jwk") {
        bytes = new Uint8Array(exportedKey);
      } else {
        const jwk = JSONStringify(exportedKey);

        bytes = new TextEncoder("utf-8").encode(jwk);
      }

      // 14-15.
      if (
        supportedAlgorithms["wrapKey"][normalizedAlgorithm.name] !== undefined
      ) {
        const handle = wrappingKey[_handle];
        const keyData = WeakMapPrototypeGet(KEY_STORE, handle);

        switch (normalizedAlgorithm.name) {
          case "AES-KW": {
            const cipherText = await core.opSync("op_crypto_wrap_key", {
              key: keyData,
              algorithm: normalizedAlgorithm.name,
            }, bytes);

            // 4.
            return cipherText.buffer;
          }
          default: {
            throw new DOMException(
              "Not implemented",
              "NotSupportedError",
            );
          }
        }
      } else if (
        supportedAlgorithms["encrypt"][normalizedAlgorithm.name] !== undefined
      ) {
<<<<<<< HEAD
        // must construct a new key, since keyUsages is ["wrapKey"] and not ["encrypt"]
=======
>>>>>>> 1fb58580
        return await encrypt(
          normalizedAlgorithm,
          constructKey(
            wrappingKey[_type],
            wrappingKey[_extractable],
            ["encrypt"],
            wrappingKey[_algorithm],
            wrappingKey[_handle],
          ),
          bytes,
        );
      } else {
        throw new DOMException(
          "Algorithm not supported",
          "NotSupportedError",
        );
      }
    }
    /**
     * @param {string} format
     * @param {BufferSource} wrappedKey
     * @param {CryptoKey} unwrappingKey
     * @param {AlgorithmIdentifier} unwrapAlgorithm
     * @param {AlgorithmIdentifier} unwrappedKeyAlgorithm
     * @param {boolean} extractable
     * @param {KeyUsage[]} keyUsages
     * @returns {Promise<CryptoKey>}
     */
    async unwrapKey(
      format,
      wrappedKey,
      unwrappingKey,
      unwrapAlgorithm,
      unwrappedKeyAlgorithm,
      extractable,
      keyUsages,
    ) {
      webidl.assertBranded(this, SubtleCrypto);
      const prefix = "Failed to execute 'unwrapKey' on 'SubtleCrypto'";
      webidl.requiredArguments(arguments.length, 7, { prefix });
      format = webidl.converters.KeyFormat(format, {
        prefix,
        context: "Argument 1",
      });
      wrappedKey = webidl.converters.BufferSource(wrappedKey, {
        prefix,
        context: "Argument 2",
      });
      unwrappingKey = webidl.converters.CryptoKey(unwrappingKey, {
        prefix,
        context: "Argument 3",
      });
      unwrapAlgorithm = webidl.converters.AlgorithmIdentifier(unwrapAlgorithm, {
        prefix,
        context: "Argument 4",
      });
      unwrappedKeyAlgorithm = webidl.converters.AlgorithmIdentifier(
        unwrappedKeyAlgorithm,
        {
          prefix,
          context: "Argument 5",
        },
      );
      extractable = webidl.converters.boolean(extractable, {
        prefix,
        context: "Argument 6",
      });
      keyUsages = webidl.converters["sequence<KeyUsage>"](keyUsages, {
        prefix,
        context: "Argument 7",
      });

      // 2.
      wrappedKey = copyBuffer(wrappedKey);

      let normalizedAlgorithm;

      try {
        // 3.
        normalizedAlgorithm = normalizeAlgorithm(unwrapAlgorithm, "unwrapKey");
      } catch (_) {
        // 4.
        normalizedAlgorithm = normalizeAlgorithm(unwrapAlgorithm, "decrypt");
      }

      // 6.
      const normalizedKeyAlgorithm = normalizeAlgorithm(
        unwrappedKeyAlgorithm,
        "importKey",
      );

      // 11.
      if (normalizedAlgorithm.name !== unwrappingKey[_algorithm].name) {
        throw new DOMException(
          "Unwrapping algorithm doesn't match key algorithm.",
          "InvalidAccessError",
        );
      }

      // 12.
      if (!ArrayPrototypeIncludes(unwrappingKey[_usages], "unwrapKey")) {
        throw new DOMException(
          "Key does not support the 'unwrapKey' operation.",
          "InvalidAccessError",
        );
      }

      // 13.
      let key;
      if (
        supportedAlgorithms["unwrapKey"][normalizedAlgorithm.name] !== undefined
      ) {
        const handle = unwrappingKey[_handle];
        const keyData = WeakMapPrototypeGet(KEY_STORE, handle);

        switch (normalizedAlgorithm.name) {
          case "AES-KW": {
            const plainText = await core.opSync("op_crypto_unwrap_key", {
              key: keyData,
              algorithm: normalizedAlgorithm.name,
            }, wrappedKey);

            // 4.
            key = plainText.buffer;
            break;
          }
          default: {
            throw new DOMException(
              "Not implemented",
              "NotSupportedError",
            );
          }
        }
      } else if (
        supportedAlgorithms["decrypt"][normalizedAlgorithm.name] !== undefined
      ) {
        // must construct a new key, since keyUsages is ["unwrapKey"] and not ["decrypt"]
        key = await this.decrypt(
          normalizedAlgorithm,
          constructKey(
            unwrappingKey[_type],
            unwrappingKey[_extractable],
            ["decrypt"],
            unwrappingKey[_algorithm],
            unwrappingKey[_handle],
          ),
          wrappedKey,
        );
      } else {
        throw new DOMException(
          "Algorithm not supported",
          "NotSupportedError",
        );
      }

      let bytes;
      // 14.
      if (format !== "jwk") {
        bytes = key;
      } else {
        const utf8 = new TextDecoder("utf-8").decode(key);

        bytes = JSONParse(utf8);
      }

      // 15.
      const result = await this.importKey(
        format,
        bytes,
        normalizedKeyAlgorithm,
        extractable,
        keyUsages,
      );
      // 16.
      if (
        (result[_type] == "secret" || result[_type] == "private") &&
        keyUsages.length == 0
      ) {
        throw new SyntaxError("Invalid key type.");
      }
      // 17.
      result[_extractable] = extractable;
      // 18.
      result[_usages] = usageIntersection(keyUsages, recognisedUsages);
      // 19.
      return result;
    }

    /**
     * @param {string} algorithm
     * @param {boolean} extractable
     * @param {KeyUsage[]} keyUsages
     * @returns {Promise<any>}
     */
    async generateKey(algorithm, extractable, keyUsages) {
      webidl.assertBranded(this, SubtleCrypto);
      const prefix = "Failed to execute 'generateKey' on 'SubtleCrypto'";
      webidl.requiredArguments(arguments.length, 3, { prefix });
      algorithm = webidl.converters.AlgorithmIdentifier(algorithm, {
        prefix,
        context: "Argument 1",
      });
      extractable = webidl.converters["boolean"](extractable, {
        prefix,
        context: "Argument 2",
      });
      keyUsages = webidl.converters["sequence<KeyUsage>"](keyUsages, {
        prefix,
        context: "Argument 3",
      });

      const usages = keyUsages;

      const normalizedAlgorithm = normalizeAlgorithm(algorithm, "generateKey");

      const result = await generateKey(
        normalizedAlgorithm,
        extractable,
        usages,
      );

      if (result instanceof CryptoKey) {
        const type = result[_type];
        if ((type === "secret" || type === "private") && usages.length === 0) {
          throw new DOMException("Invalid key usages", "SyntaxError");
        }
      } else if (result.privateKey instanceof CryptoKey) {
        if (result.privateKey[_usages].length === 0) {
          throw new DOMException("Invalid key usages", "SyntaxError");
        }
      }

      return result;
    }
  }

  async function generateKey(normalizedAlgorithm, extractable, usages) {
    const algorithmName = normalizedAlgorithm.name;

    switch (algorithmName) {
      case "RSASSA-PKCS1-v1_5":
      case "RSA-PSS": {
        // 1.
        if (
          ArrayPrototypeFind(
            usages,
            (u) => !ArrayPrototypeIncludes(["sign", "verify"], u),
          ) !== undefined
        ) {
          throw new DOMException("Invalid key usages", "SyntaxError");
        }

        // 2.
        const keyData = await core.opAsync(
          "op_crypto_generate_key",
          {
            algorithm: "RSA",
            modulusLength: normalizedAlgorithm.modulusLength,
            publicExponent: normalizedAlgorithm.publicExponent,
          },
        );
        const handle = {};
        WeakMapPrototypeSet(KEY_STORE, handle, {
          type: "private",
          data: keyData,
        });

        // 4-8.
        const algorithm = {
          name: algorithmName,
          modulusLength: normalizedAlgorithm.modulusLength,
          publicExponent: normalizedAlgorithm.publicExponent,
          hash: normalizedAlgorithm.hash,
        };

        // 9-13.
        const publicKey = constructKey(
          "public",
          true,
          usageIntersection(usages, ["verify"]),
          algorithm,
          handle,
        );

        // 14-18.
        const privateKey = constructKey(
          "private",
          extractable,
          usageIntersection(usages, ["sign"]),
          algorithm,
          handle,
        );

        // 19-22.
        return { publicKey, privateKey };
      }
      case "RSA-OAEP": {
        if (
          ArrayPrototypeFind(
            usages,
            (u) =>
              !ArrayPrototypeIncludes([
                "encrypt",
                "decrypt",
                "wrapKey",
                "unwrapKey",
              ], u),
          ) !== undefined
        ) {
          throw new DOMException("Invalid key usages", "SyntaxError");
        }

        // 2.
        const keyData = await core.opAsync(
          "op_crypto_generate_key",
          {
            algorithm: "RSA",
            modulusLength: normalizedAlgorithm.modulusLength,
            publicExponent: normalizedAlgorithm.publicExponent,
          },
        );
        const handle = {};
        WeakMapPrototypeSet(KEY_STORE, handle, {
          type: "private",
          data: keyData,
        });

        // 4-8.
        const algorithm = {
          name: algorithmName,
          modulusLength: normalizedAlgorithm.modulusLength,
          publicExponent: normalizedAlgorithm.publicExponent,
          hash: normalizedAlgorithm.hash,
        };

        // 9-13.
        const publicKey = constructKey(
          "public",
          true,
          usageIntersection(usages, ["encrypt", "wrapKey"]),
          algorithm,
          handle,
        );

        // 14-18.
        const privateKey = constructKey(
          "private",
          extractable,
          usageIntersection(usages, ["decrypt", "unwrapKey"]),
          algorithm,
          handle,
        );

        // 19-22.
        return { publicKey, privateKey };
      }
      case "ECDSA": {
        const namedCurve = normalizedAlgorithm.namedCurve;

        // 1.
        if (
          ArrayPrototypeFind(
            usages,
            (u) => !ArrayPrototypeIncludes(["sign", "verify"], u),
          ) !== undefined
        ) {
          throw new DOMException("Invalid key usages", "SyntaxError");
        }

        // 2-3.
        const handle = {};
        if (
          ArrayPrototypeIncludes(
            supportedNamedCurves,
            namedCurve,
          )
        ) {
          const keyData = await core.opAsync("op_crypto_generate_key", {
            algorithm: "EC",
            namedCurve,
          });
          WeakMapPrototypeSet(KEY_STORE, handle, {
            type: "private",
            data: keyData,
          });
        } else {
          throw new DOMException("Curve not supported", "NotSupportedError");
        }

        // 4-6.
        const algorithm = {
          name: algorithmName,
          namedCurve,
        };

        // 7-11.
        const publicKey = constructKey(
          "public",
          true,
          usageIntersection(usages, ["verify"]),
          algorithm,
          handle,
        );

        // 12-16.
        const privateKey = constructKey(
          "private",
          extractable,
          usageIntersection(usages, ["sign"]),
          algorithm,
          handle,
        );

        // 17-20.
        return { publicKey, privateKey };
      }
      case "ECDH": {
        const namedCurve = normalizedAlgorithm.namedCurve;

        // 1.
        if (
          ArrayPrototypeFind(
            usages,
            (u) => !ArrayPrototypeIncludes(["deriveKey", "deriveBits"], u),
          ) !== undefined
        ) {
          throw new DOMException("Invalid key usages", "SyntaxError");
        }

        // 2-3.
        const handle = {};
        if (
          ArrayPrototypeIncludes(
            supportedNamedCurves,
            namedCurve,
          )
        ) {
          const keyData = await core.opAsync("op_crypto_generate_key", {
            algorithm: "EC",
            namedCurve,
          });
          WeakMapPrototypeSet(KEY_STORE, handle, {
            type: "private",
            data: keyData,
          });
        } else {
          throw new DOMException("Curve not supported", "NotSupportedError");
        }

        // 4-6.
        const algorithm = {
          name: algorithmName,
          namedCurve,
        };

        // 7-11.
        const publicKey = constructKey(
          "public",
          true,
          usageIntersection(usages, []),
          algorithm,
          handle,
        );

        // 12-16.
        const privateKey = constructKey(
          "private",
          extractable,
          usageIntersection(usages, ["deriveKey", "deriveBits"]),
          algorithm,
          handle,
        );

        // 17-20.
        return { publicKey, privateKey };
      }
      case "AES-CTR":
      case "AES-CBC":
      case "AES-GCM": {
        // 1.
        if (
          ArrayPrototypeFind(
            usages,
            (u) =>
              !ArrayPrototypeIncludes([
                "encrypt",
                "decrypt",
                "wrapKey",
                "unwrapKey",
              ], u),
          ) !== undefined
        ) {
          throw new DOMException("Invalid key usages", "SyntaxError");
        }

        return generateKeyAES(normalizedAlgorithm, extractable, usages);
      }
      case "AES-KW": {
        // 1.
        if (
          ArrayPrototypeFind(
            usages,
            (u) => !ArrayPrototypeIncludes(["wrapKey", "unwrapKey"], u),
          ) !== undefined
        ) {
          throw new DOMException("Invalid key usages", "SyntaxError");
        }

        return generateKeyAES(normalizedAlgorithm, extractable, usages);
      }
      case "HMAC": {
        // 1.
        if (
          ArrayPrototypeFind(
            usages,
            (u) => !ArrayPrototypeIncludes(["sign", "verify"], u),
          ) !== undefined
        ) {
          throw new DOMException("Invalid key usages", "SyntaxError");
        }

        // 2.
        let length;
        if (normalizedAlgorithm.length === undefined) {
          length = null;
        } else if (normalizedAlgorithm.length !== 0) {
          length = normalizedAlgorithm.length;
        } else {
          throw new DOMException("Invalid length", "OperationError");
        }

        // 3-4.
        const keyData = await core.opAsync("op_crypto_generate_key", {
          algorithm: "HMAC",
          hash: normalizedAlgorithm.hash.name,
          length,
        });
        const handle = {};
        WeakMapPrototypeSet(KEY_STORE, handle, {
          type: "secret",
          data: keyData,
        });

        // 6-10.
        const algorithm = {
          name: algorithmName,
          hash: {
            name: normalizedAlgorithm.hash.name,
          },
          length: keyData.byteLength * 8,
        };

        // 5, 11-13.
        const key = constructKey(
          "secret",
          extractable,
          usages,
          algorithm,
          handle,
        );

        // 14.
        return key;
      }
    }
  }

  function exportKeyAES(
    format,
    key,
    innerKey,
  ) {
    switch (format) {
      // 2.
      case "raw": {
        // 1.
        const data = innerKey.data;
        // 2.
        return data.buffer;
      }
      case "jwk": {
        // 1-2.
        const jwk = {
          kty: "oct",
        };

        // 3.
        const data = core.opSync("op_crypto_export_key", {
          format: "jwksecret",
          algorithm: "AES",
        }, innerKey);
        ObjectAssign(jwk, data);

        // 4.
        const algorithm = key[_algorithm];
        switch (algorithm.length) {
          case 128:
            jwk.alg = aesJwkAlg[algorithm.name][128];
            break;
          case 192:
            jwk.alg = aesJwkAlg[algorithm.name][192];
            break;
          case 256:
            jwk.alg = aesJwkAlg[algorithm.name][256];
            break;
          default:
            throw new DOMException(
              "Invalid key length",
              "NotSupportedError",
            );
        }

        // 5.
        jwk.key_ops = key.usages;

        // 6.
        jwk.ext = key[_extractable];

        // 7.
        return jwk;
      }
      default:
        throw new DOMException("Not implemented", "NotSupportedError");
    }
  }

  function importKeyAES(
    format,
    normalizedAlgorithm,
    keyData,
    extractable,
    keyUsages,
    supportedKeyUsages,
  ) {
    // 1.
    if (
      ArrayPrototypeFind(
        keyUsages,
        (u) => !ArrayPrototypeIncludes(supportedKeyUsages, u),
      ) !== undefined
    ) {
      throw new DOMException("Invalid key usages", "SyntaxError");
    }

    const algorithmName = normalizedAlgorithm.name;

    // 2.
    let data = keyData;

    switch (format) {
      case "raw": {
        // 2.
        if (
          !ArrayPrototypeIncludes([128, 192, 256], keyData.byteLength * 8)
        ) {
          throw new DOMException("Invalid key length", "Datarror");
        }

        break;
      }
      case "jwk": {
        // 1.
        const jwk = keyData;

        // 2.
        if (jwk.kty !== "oct") {
          throw new DOMException(
            "'kty' property of JsonWebKey must be 'oct'",
            "DataError",
          );
        }

        // Section 6.4.1 of RFC7518
        if (jwk.k === undefined) {
          throw new DOMException(
            "'k' property of JsonWebKey must be present",
            "DataError",
          );
        }

        // 4.
        const { rawData } = core.opSync(
          "op_crypto_import_key",
          { algorithm: "AES" },
          { jwkSecret: jwk },
        );
        data = rawData.data;

        // 5.
        switch (data.byteLength * 8) {
          case 128:
            if (
              jwk.alg !== undefined &&
              jwk.alg !== aesJwkAlg[algorithmName][128]
            ) {
              throw new DOMException("Invalid algorithm", "DataError");
            }
            break;
          case 192:
            if (
              jwk.alg !== undefined &&
              jwk.alg !== aesJwkAlg[algorithmName][192]
            ) {
              throw new DOMException("Invalid algorithm", "DataError");
            }
            break;
          case 256:
            if (
              jwk.alg !== undefined &&
              jwk.alg !== aesJwkAlg[algorithmName][256]
            ) {
              throw new DOMException("Invalid algorithm", "DataError");
            }
            break;
          default:
            throw new DOMException(
              "Invalid key length",
              "DataError",
            );
        }

        // 6.
        if (
          keyUsages.length > 0 && jwk.use !== undefined && jwk.use !== "enc"
        ) {
          throw new DOMException("Invalid key usages", "DataError");
        }

        // 7.
        // Section 4.3 of RFC7517
        if (jwk.key_ops !== undefined) {
          if (
            ArrayPrototypeFind(
              jwk.key_ops,
              (u) => !ArrayPrototypeIncludes(recognisedUsages, u),
            ) !== undefined
          ) {
            throw new DOMException(
              "'key_ops' property of JsonWebKey is invalid",
              "DataError",
            );
          }

          if (
            !ArrayPrototypeEvery(
              jwk.key_ops,
              (u) => ArrayPrototypeIncludes(keyUsages, u),
            )
          ) {
            throw new DOMException(
              "'key_ops' property of JsonWebKey is invalid",
              "DataError",
            );
          }
        }

        // 8.
        if (jwk.ext === false && extractable === true) {
          throw new DOMException(
            "'ext' property of JsonWebKey must not be false if extractable is true",
            "DataError",
          );
        }

        break;
      }
      default:
        throw new DOMException("Not implemented", "NotSupportedError");
    }

    const handle = {};
    WeakMapPrototypeSet(KEY_STORE, handle, {
      type: "secret",
      data,
    });

    // 4-7.
    const algorithm = {
      name: algorithmName,
      length: data.byteLength * 8,
    };

    const key = constructKey(
      "secret",
      extractable,
      usageIntersection(keyUsages, recognisedUsages),
      algorithm,
      handle,
    );

    // 8.
    return key;
  }

  function importKeyHMAC(
    format,
    normalizedAlgorithm,
    keyData,
    extractable,
    keyUsages,
  ) {
    // 2.
    if (
      ArrayPrototypeFind(
        keyUsages,
        (u) => !ArrayPrototypeIncludes(["sign", "verify"], u),
      ) !== undefined
    ) {
      throw new DOMException("Invalid key usages", "SyntaxError");
    }

    // 3.
    let hash;
    let data;

    // 4. https://w3c.github.io/webcrypto/#hmac-operations
    switch (format) {
      case "raw": {
        data = keyData;
        hash = normalizedAlgorithm.hash;
        break;
      }
      case "jwk": {
        const jwk = keyData;

        // 2.
        if (jwk.kty !== "oct") {
          throw new DOMException(
            "'kty' property of JsonWebKey must be 'oct'",
            "DataError",
          );
        }

        // Section 6.4.1 of RFC7518
        if (jwk.k === undefined) {
          throw new DOMException(
            "'k' property of JsonWebKey must be present",
            "DataError",
          );
        }

        // 4.
        const { rawData } = core.opSync(
          "op_crypto_import_key",
          { algorithm: "HMAC" },
          { jwkSecret: jwk },
        );
        data = rawData.data;

        // 5.
        hash = normalizedAlgorithm.hash;

        // 6.
        switch (hash.name) {
          case "SHA-1": {
            if (jwk.alg !== undefined && jwk.alg !== "HS1") {
              throw new DOMException(
                "'alg' property of JsonWebKey must be 'HS1'",
                "DataError",
              );
            }
            break;
          }
          case "SHA-256": {
            if (jwk.alg !== undefined && jwk.alg !== "HS256") {
              throw new DOMException(
                "'alg' property of JsonWebKey must be 'HS256'",
                "DataError",
              );
            }
            break;
          }
          case "SHA-384": {
            if (jwk.alg !== undefined && jwk.alg !== "HS384") {
              throw new DOMException(
                "'alg' property of JsonWebKey must be 'HS384'",
                "DataError",
              );
            }
            break;
          }
          case "SHA-512": {
            if (jwk.alg !== undefined && jwk.alg !== "HS512") {
              throw new DOMException(
                "'alg' property of JsonWebKey must be 'HS512'",
                "DataError",
              );
            }
            break;
          }
          default:
            throw new TypeError("unreachable");
        }

        // 7.
        if (
          keyUsages.length > 0 && jwk.use !== undefined && jwk.use !== "sign"
        ) {
          throw new DOMException(
            "'use' property of JsonWebKey must be 'sign'",
            "DataError",
          );
        }

        // 8.
        // Section 4.3 of RFC7517
        if (jwk.key_ops !== undefined) {
          if (
            ArrayPrototypeFind(
              jwk.key_ops,
              (u) => !ArrayPrototypeIncludes(recognisedUsages, u),
            ) !== undefined
          ) {
            throw new DOMException(
              "'key_ops' property of JsonWebKey is invalid",
              "DataError",
            );
          }

          if (
            !ArrayPrototypeEvery(
              jwk.key_ops,
              (u) => ArrayPrototypeIncludes(keyUsages, u),
            )
          ) {
            throw new DOMException(
              "'key_ops' property of JsonWebKey is invalid",
              "DataError",
            );
          }
        }

        // 9.
        if (jwk.ext === false && extractable === true) {
          throw new DOMException(
            "'ext' property of JsonWebKey must not be false if extractable is true",
            "DataError",
          );
        }

        break;
      }
      default:
        throw new DOMException("Not implemented", "NotSupportedError");
    }

    // 5.
    let length = data.byteLength * 8;
    // 6.
    if (length === 0) {
      throw new DOMException("Key length is zero", "DataError");
    }
    // 7.
    if (normalizedAlgorithm.length !== undefined) {
      if (
        normalizedAlgorithm.length > length ||
        normalizedAlgorithm.length <= (length - 8)
      ) {
        throw new DOMException(
          "Key length is invalid",
          "DataError",
        );
      }
      length = normalizedAlgorithm.length;
    }

    const handle = {};
    WeakMapPrototypeSet(KEY_STORE, handle, {
      type: "secret",
      data,
    });

    const algorithm = {
      name: "HMAC",
      length,
      hash,
    };

    const key = constructKey(
      "secret",
      extractable,
      usageIntersection(keyUsages, recognisedUsages),
      algorithm,
      handle,
    );

    return key;
  }

  const SUPPORTED_EC_KEY_USAGES = {
    "ECDSA": {
      public: ["verify"],
      private: ["sign"],
      jwtUse: "sig",
    },
    "ECDH": {
      public: [],
      private: ["deriveKey", "deriveBits"],
      jwtUse: "enc",
    },
  };

  function importKeyEC(
    format,
    normalizedAlgorithm,
    keyData,
    extractable,
    keyUsages,
  ) {
    const supportedUsages = SUPPORTED_EC_KEY_USAGES[normalizedAlgorithm.name];

    switch (format) {
      case "raw": {
        // 1.
        if (
          !ArrayPrototypeIncludes(
            supportedNamedCurves,
            normalizedAlgorithm.namedCurve,
          )
        ) {
          throw new DOMException(
            "Invalid namedCurve",
            "DataError",
          );
        }

        // 2.
        if (
          ArrayPrototypeFind(
            keyUsages,
            (u) => !ArrayPrototypeIncludes(supportedUsages.public, u),
          ) !== undefined
        ) {
          throw new DOMException("Invalid key usages", "SyntaxError");
        }

        // 3.
        const { rawData } = core.opSync("op_crypto_import_key", {
          algorithm: normalizedAlgorithm.name,
          namedCurve: normalizedAlgorithm.namedCurve,
        }, { raw: keyData });

        const handle = {};
        WeakMapPrototypeSet(KEY_STORE, handle, rawData);

        // 4-5.
        const algorithm = {
          name: normalizedAlgorithm.name,
          namedCurve: normalizedAlgorithm.namedCurve,
        };

        // 6-8.
        const key = constructKey(
          "public",
          extractable,
          usageIntersection(keyUsages, recognisedUsages),
          algorithm,
          handle,
        );

        return key;
      }
      case "pkcs8": {
        // 1.
        if (
          ArrayPrototypeFind(
            keyUsages,
            (u) => !ArrayPrototypeIncludes(supportedUsages.private, u),
          ) !== undefined
        ) {
          throw new DOMException("Invalid key usages", "SyntaxError");
        }

        // 2-9.
        const { rawData } = core.opSync("op_crypto_import_key", {
          algorithm: normalizedAlgorithm.name,
          namedCurve: normalizedAlgorithm.namedCurve,
        }, { pkcs8: keyData });

        const handle = {};
        WeakMapPrototypeSet(KEY_STORE, handle, rawData);

        const algorithm = {
          name: normalizedAlgorithm.name,
          namedCurve: normalizedAlgorithm.namedCurve,
        };

        const key = constructKey(
          "private",
          extractable,
          usageIntersection(keyUsages, recognisedUsages),
          algorithm,
          handle,
        );

        return key;
      }
      case "spki": {
        // 1.
        if (normalizedAlgorithm.name == "ECDSA") {
          if (
            ArrayPrototypeFind(
              keyUsages,
              (u) => !ArrayPrototypeIncludes(supportedUsages.public, u),
            ) !== undefined
          ) {
            throw new DOMException("Invalid key usages", "SyntaxError");
          }
        } else if (keyUsages.length != 0) {
          throw new DOMException("Key usage must be empty", "SyntaxError");
        }

        // 2-12
        const { rawData } = core.opSync("op_crypto_import_key", {
          algorithm: normalizedAlgorithm.name,
          namedCurve: normalizedAlgorithm.namedCurve,
        }, { spki: keyData });

        const handle = {};
        WeakMapPrototypeSet(KEY_STORE, handle, rawData);

        const algorithm = {
          name: normalizedAlgorithm.name,
          namedCurve: normalizedAlgorithm.namedCurve,
        };

        // 6-8.
        const key = constructKey(
          "public",
          extractable,
          usageIntersection(keyUsages, recognisedUsages),
          algorithm,
          handle,
        );

        return key;
      }
      case "jwk": {
        const jwk = keyData;

        const keyType = (jwk.d !== undefined) ? "private" : "public";

        // 2.
        if (
          ArrayPrototypeFind(
            keyUsages,
            (u) => !ArrayPrototypeIncludes(supportedUsages[keyType], u),
          ) !== undefined
        ) {
          throw new DOMException("Invalid key usages", "SyntaxError");
        }

        // 3.
        if (jwk.kty !== "EC") {
          throw new DOMException(
            "'kty' property of JsonWebKey must be 'EC'",
            "DataError",
          );
        }

        // 4.
        if (
          keyUsages.length > 0 && jwk.use !== undefined &&
          jwk.use !== supportedUsages.jwkUse
        ) {
          throw new DOMException(
            `'use' property of JsonWebKey must be '${supportedUsages.jwkUse}'`,
            "DataError",
          );
        }

        // 5.
        // Section 4.3 of RFC7517
        if (jwk.key_ops !== undefined) {
          if (
            ArrayPrototypeFind(
              jwk.key_ops,
              (u) => !ArrayPrototypeIncludes(recognisedUsages, u),
            ) !== undefined
          ) {
            throw new DOMException(
              "'key_ops' member of JsonWebKey is invalid",
              "DataError",
            );
          }

          if (
            !ArrayPrototypeEvery(
              jwk.key_ops,
              (u) => ArrayPrototypeIncludes(keyUsages, u),
            )
          ) {
            throw new DOMException(
              "'key_ops' member of JsonWebKey is invalid",
              "DataError",
            );
          }
        }

        // 6.
        if (jwk.ext === false && extractable === true) {
          throw new DOMException(
            "'ext' property of JsonWebKey must not be false if extractable is true",
            "DataError",
          );
        }

        // 9.
        if (jwk.alg !== undefined && normalizedAlgorithm.name == "ECDSA") {
          let algNamedCurve;

          switch (jwk.alg) {
            case "ES256": {
              algNamedCurve = "P-256";
              break;
            }
            case "ES384": {
              algNamedCurve = "P-384";
              break;
            }
            case "ES512": {
              algNamedCurve = "P-521";
              break;
            }
            default:
              throw new DOMException(
                "Curve algorithm not supported",
                "DataError",
              );
          }

          if (algNamedCurve) {
            if (algNamedCurve !== normalizedAlgorithm.namedCurve) {
              throw new DOMException(
                "Mismatched curve algorithm",
                "DataError",
              );
            }
          }
        }

        // Validate that this is a valid public key.
        if (jwk.x === undefined) {
          throw new DOMException(
            "'x' property of JsonWebKey is required for EC keys",
            "DataError",
          );
        }
        if (jwk.y === undefined) {
          throw new DOMException(
            "'y' property of JsonWebKey is required for EC keys",
            "DataError",
          );
        }

        if (jwk.d !== undefined) {
          // it's also a Private key
          const { rawData } = core.opSync("op_crypto_import_key", {
            algorithm: normalizedAlgorithm.name,
            namedCurve: normalizedAlgorithm.namedCurve,
          }, { jwkPrivateEc: jwk });

          const handle = {};
          WeakMapPrototypeSet(KEY_STORE, handle, rawData);

          const algorithm = {
            name: normalizedAlgorithm.name,
            namedCurve: normalizedAlgorithm.namedCurve,
          };

          const key = constructKey(
            "private",
            extractable,
            usageIntersection(keyUsages, recognisedUsages),
            algorithm,
            handle,
          );

          return key;
        } else {
          const { rawData } = core.opSync("op_crypto_import_key", {
            algorithm: normalizedAlgorithm.name,
            namedCurve: normalizedAlgorithm.namedCurve,
          }, { jwkPublicEc: jwk });

          const handle = {};
          WeakMapPrototypeSet(KEY_STORE, handle, rawData);

          const algorithm = {
            name: normalizedAlgorithm.name,
            namedCurve: normalizedAlgorithm.namedCurve,
          };

          const key = constructKey(
            "public",
            extractable,
            usageIntersection(keyUsages, recognisedUsages),
            algorithm,
            handle,
          );

          return key;
        }
      }
      default:
        throw new DOMException("Not implemented", "NotSupportedError");
    }
  }

  const SUPPORTED_RSA_KEY_USAGES = {
    "RSASSA-PKCS1-v1_5": {
      public: ["verify"],
      private: ["sign"],
      jwtUse: "sig",
    },
    "RSA-PSS": {
      public: ["verify"],
      private: ["sign"],
      jwtUse: "sig",
    },
    "RSA-OAEP": {
      public: ["encrypt", "wrapKey"],
      private: ["decrypt", "unwrapKey"],
      jwtUse: "enc",
    },
  };

  function importKeyRSA(
    format,
    normalizedAlgorithm,
    keyData,
    extractable,
    keyUsages,
  ) {
    switch (format) {
      case "pkcs8": {
        // 1.
        if (
          ArrayPrototypeFind(
            keyUsages,
            (u) =>
              !ArrayPrototypeIncludes(
                SUPPORTED_RSA_KEY_USAGES[normalizedAlgorithm.name].private,
                u,
              ),
          ) !== undefined
        ) {
          throw new DOMException("Invalid key usages", "SyntaxError");
        }

        // 2-9.
        const { modulusLength, publicExponent, rawData } = core.opSync(
          "op_crypto_import_key",
          {
            algorithm: normalizedAlgorithm.name,
            // Needed to perform step 7 without normalization.
            hash: normalizedAlgorithm.hash.name,
          },
          { pkcs8: keyData },
        );

        const handle = {};
        WeakMapPrototypeSet(KEY_STORE, handle, rawData);

        const algorithm = {
          name: normalizedAlgorithm.name,
          modulusLength,
          publicExponent,
          hash: normalizedAlgorithm.hash,
        };

        const key = constructKey(
          "private",
          extractable,
          usageIntersection(keyUsages, recognisedUsages),
          algorithm,
          handle,
        );

        return key;
      }
      case "spki": {
        // 1.
        if (
          ArrayPrototypeFind(
            keyUsages,
            (u) =>
              !ArrayPrototypeIncludes(
                SUPPORTED_RSA_KEY_USAGES[normalizedAlgorithm.name].public,
                u,
              ),
          ) !== undefined
        ) {
          throw new DOMException("Invalid key usages", "SyntaxError");
        }

        // 2-9.
        const { modulusLength, publicExponent, rawData } = core.opSync(
          "op_crypto_import_key",
          {
            algorithm: normalizedAlgorithm.name,
            // Needed to perform step 7 without normalization.
            hash: normalizedAlgorithm.hash.name,
          },
          { spki: keyData },
        );

        const handle = {};
        WeakMapPrototypeSet(KEY_STORE, handle, rawData);

        const algorithm = {
          name: normalizedAlgorithm.name,
          modulusLength,
          publicExponent,
          hash: normalizedAlgorithm.hash,
        };

        const key = constructKey(
          "public",
          extractable,
          usageIntersection(keyUsages, recognisedUsages),
          algorithm,
          handle,
        );

        return key;
      }
      case "jwk": {
        // 1.
        const jwk = keyData;

        // 2.
        if (jwk.d !== undefined) {
          if (
            ArrayPrototypeFind(
              keyUsages,
              (u) =>
                !ArrayPrototypeIncludes(
                  SUPPORTED_RSA_KEY_USAGES[normalizedAlgorithm.name].private,
                  u,
                ),
            ) !== undefined
          ) {
            throw new DOMException("Invalid key usages", "SyntaxError");
          }
        } else if (
          ArrayPrototypeFind(
            keyUsages,
            (u) =>
              !ArrayPrototypeIncludes(
                SUPPORTED_RSA_KEY_USAGES[normalizedAlgorithm.name].public,
                u,
              ),
          ) !== undefined
        ) {
          throw new DOMException("Invalid key usages", "SyntaxError");
        }

        // 3.
        if (StringPrototypeToUpperCase(jwk.kty) !== "RSA") {
          throw new DOMException(
            "'kty' property of JsonWebKey must be 'RSA'",
            "DataError",
          );
        }

        // 4.
        if (
          keyUsages.length > 0 && jwk.use !== undefined &&
          StringPrototypeToLowerCase(jwk.use) !==
            SUPPORTED_RSA_KEY_USAGES[normalizedAlgorithm.name].jwtUse
        ) {
          throw new DOMException(
            `'use' property of JsonWebKey must be '${
              SUPPORTED_RSA_KEY_USAGES[normalizedAlgorithm.name].jwtUse
            }'`,
            "DataError",
          );
        }

        // 5.
        if (jwk.key_ops !== undefined) {
          if (
            ArrayPrototypeFind(
              jwk.key_ops,
              (u) => !ArrayPrototypeIncludes(recognisedUsages, u),
            ) !== undefined
          ) {
            throw new DOMException(
              "'key_ops' property of JsonWebKey is invalid",
              "DataError",
            );
          }

          if (
            !ArrayPrototypeEvery(
              jwk.key_ops,
              (u) => ArrayPrototypeIncludes(keyUsages, u),
            )
          ) {
            throw new DOMException(
              "'key_ops' property of JsonWebKey is invalid",
              "DataError",
            );
          }
        }

        if (jwk.ext === false && extractable === true) {
          throw new DOMException(
            "'ext' property of JsonWebKey must not be false if extractable is true",
            "DataError",
          );
        }

        // 7.
        let hash;

        // 8.
        if (normalizedAlgorithm.name === "RSASSA-PKCS1-v1_5") {
          switch (jwk.alg) {
            case undefined:
              hash = undefined;
              break;
            case "RS1":
              hash = "SHA-1";
              break;
            case "RS256":
              hash = "SHA-256";
              break;
            case "RS384":
              hash = "SHA-384";
              break;
            case "RS512":
              hash = "SHA-512";
              break;
            default:
              throw new DOMException(
                `'alg' property of JsonWebKey must be one of 'RS1', 'RS256', 'RS384', 'RS512'`,
                "DataError",
              );
          }
        } else if (normalizedAlgorithm.name === "RSA-PSS") {
          switch (jwk.alg) {
            case undefined:
              hash = undefined;
              break;
            case "PS1":
              hash = "SHA-1";
              break;
            case "PS256":
              hash = "SHA-256";
              break;
            case "PS384":
              hash = "SHA-384";
              break;
            case "PS512":
              hash = "SHA-512";
              break;
            default:
              throw new DOMException(
                `'alg' property of JsonWebKey must be one of 'PS1', 'PS256', 'PS384', 'PS512'`,
                "DataError",
              );
          }
        } else {
          switch (jwk.alg) {
            case undefined:
              hash = undefined;
              break;
            case "RSA-OAEP":
              hash = "SHA-1";
              break;
            case "RSA-OAEP-256":
              hash = "SHA-256";
              break;
            case "RSA-OAEP-384":
              hash = "SHA-384";
              break;
            case "RSA-OAEP-512":
              hash = "SHA-512";
              break;
            default:
              throw new DOMException(
                `'alg' property of JsonWebKey must be one of 'RSA-OAEP', 'RSA-OAEP-256', 'RSA-OAEP-384', or 'RSA-OAEP-512'`,
                "DataError",
              );
          }
        }

        // 9.
        if (hash !== undefined) {
          // 9.1.
          const normalizedHash = normalizeAlgorithm(hash, "digest");

          // 9.2.
          if (normalizedHash.name !== normalizedAlgorithm.hash.name) {
            throw new DOMException(
              `'alg' property of JsonWebKey must be '${normalizedAlgorithm.name}'`,
              "DataError",
            );
          }
        }

        // 10.
        if (jwk.d !== undefined) {
          // Private key
          const optimizationsPresent = jwk.p !== undefined ||
            jwk.q !== undefined || jwk.dp !== undefined ||
            jwk.dq !== undefined || jwk.qi !== undefined;
          if (optimizationsPresent) {
            if (jwk.q === undefined) {
              throw new DOMException(
                "'q' property of JsonWebKey is required for private keys",
                "DataError",
              );
            }
            if (jwk.dp === undefined) {
              throw new DOMException(
                "'dp' property of JsonWebKey is required for private keys",
                "DataError",
              );
            }
            if (jwk.dq === undefined) {
              throw new DOMException(
                "'dq' property of JsonWebKey is required for private keys",
                "DataError",
              );
            }
            if (jwk.qi === undefined) {
              throw new DOMException(
                "'qi' property of JsonWebKey is required for private keys",
                "DataError",
              );
            }
            if (jwk.oth !== undefined) {
              throw new DOMException(
                "'oth' property of JsonWebKey is not supported",
                "NotSupportedError",
              );
            }
          } else {
            throw new DOMException(
              "only optimized private keys are supported",
              "NotSupportedError",
            );
          }

          const { modulusLength, publicExponent, rawData } = core.opSync(
            "op_crypto_import_key",
            {
              algorithm: normalizedAlgorithm.name,
              hash: normalizedAlgorithm.hash.name,
            },
            { jwkPrivateRsa: jwk },
          );

          const handle = {};
          WeakMapPrototypeSet(KEY_STORE, handle, rawData);

          const algorithm = {
            name: normalizedAlgorithm.name,
            modulusLength,
            publicExponent,
            hash: normalizedAlgorithm.hash,
          };

          const key = constructKey(
            "private",
            extractable,
            usageIntersection(keyUsages, recognisedUsages),
            algorithm,
            handle,
          );

          return key;
        } else {
          // Validate that this is a valid public key.
          if (jwk.n === undefined) {
            throw new DOMException(
              "'n' property of JsonWebKey is required for public keys",
              "DataError",
            );
          }
          if (jwk.e === undefined) {
            throw new DOMException(
              "'e' property of JsonWebKey is required for public keys",
              "DataError",
            );
          }

          const { modulusLength, publicExponent, rawData } = core.opSync(
            "op_crypto_import_key",
            {
              algorithm: normalizedAlgorithm.name,
              hash: normalizedAlgorithm.hash.name,
            },
            { jwkPublicRsa: jwk },
          );

          const handle = {};
          WeakMapPrototypeSet(KEY_STORE, handle, rawData);

          const algorithm = {
            name: normalizedAlgorithm.name,
            modulusLength,
            publicExponent,
            hash: normalizedAlgorithm.hash,
          };

          const key = constructKey(
            "public",
            extractable,
            usageIntersection(keyUsages, recognisedUsages),
            algorithm,
            handle,
          );

          return key;
        }
      }
      default:
        throw new DOMException("Not implemented", "NotSupportedError");
    }
  }

  function importKeyHKDF(
    format,
    keyData,
    extractable,
    keyUsages,
  ) {
    if (format !== "raw") {
      throw new DOMException("Format not supported", "NotSupportedError");
    }

    // 1.
    if (
      ArrayPrototypeFind(
        keyUsages,
        (u) => !ArrayPrototypeIncludes(["deriveKey", "deriveBits"], u),
      ) !== undefined
    ) {
      throw new DOMException("Invalid key usages", "SyntaxError");
    }

    // 2.
    if (extractable !== false) {
      throw new DOMException(
        "Key must not be extractable",
        "SyntaxError",
      );
    }

    // 3.
    const handle = {};
    WeakMapPrototypeSet(KEY_STORE, handle, {
      type: "secret",
      data: keyData,
    });

    // 4-8.
    const algorithm = {
      name: "HKDF",
    };
    const key = constructKey(
      "secret",
      false,
      usageIntersection(keyUsages, recognisedUsages),
      algorithm,
      handle,
    );

    // 9.
    return key;
  }

  function importKeyPBKDF2(
    format,
    keyData,
    extractable,
    keyUsages,
  ) {
    // 1.
    if (format !== "raw") {
      throw new DOMException("Format not supported", "NotSupportedError");
    }

    // 2.
    if (
      ArrayPrototypeFind(
        keyUsages,
        (u) => !ArrayPrototypeIncludes(["deriveKey", "deriveBits"], u),
      ) !== undefined
    ) {
      throw new DOMException("Invalid key usages", "SyntaxError");
    }

    // 3.
    if (extractable !== false) {
      throw new DOMException(
        "Key must not be extractable",
        "SyntaxError",
      );
    }

    // 4.
    const handle = {};
    WeakMapPrototypeSet(KEY_STORE, handle, {
      type: "secret",
      data: keyData,
    });

    // 5-9.
    const algorithm = {
      name: "PBKDF2",
    };
    const key = constructKey(
      "secret",
      false,
      usageIntersection(keyUsages, recognisedUsages),
      algorithm,
      handle,
    );

    // 10.
    return key;
  }

  function exportKeyHMAC(format, key, innerKey) {
    // 1.
    if (innerKey == null) {
      throw new DOMException("Key is not available", "OperationError");
    }

    switch (format) {
      // 3.
      case "raw": {
        const bits = innerKey.data;
        for (let _i = 7 & (8 - bits.length % 8); _i > 0; _i--) {
          bits.push(0);
        }
        // 4-5.
        return bits.buffer;
      }
      case "jwk": {
        // 1-2.
        const jwk = {
          kty: "oct",
        };

        // 3.
        const data = core.opSync("op_crypto_export_key", {
          format: "jwksecret",
          algorithm: key[_algorithm].name,
        }, innerKey);
        jwk.k = data.k;

        // 4.
        const algorithm = key[_algorithm];
        // 5.
        const hash = algorithm.hash;
        // 6.
        switch (hash.name) {
          case "SHA-1":
            jwk.alg = "HS1";
            break;
          case "SHA-256":
            jwk.alg = "HS256";
            break;
          case "SHA-384":
            jwk.alg = "HS384";
            break;
          case "SHA-512":
            jwk.alg = "HS512";
            break;
          default:
            throw new DOMException(
              "Hash algorithm not supported",
              "NotSupportedError",
            );
        }
        // 7.
        jwk.key_ops = key.usages;
        // 8.
        jwk.ext = key[_extractable];
        // 9.
        return jwk;
      }
      default:
        throw new DOMException("Not implemented", "NotSupportedError");
    }
  }

  function exportKeyRSA(format, key, innerKey) {
    switch (format) {
      case "pkcs8": {
        // 1.
        if (key[_type] !== "private") {
          throw new DOMException(
            "Key is not a private key",
            "InvalidAccessError",
          );
        }

        // 2.
        const data = core.opSync("op_crypto_export_key", {
          algorithm: key[_algorithm].name,
          format: "pkcs8",
        }, innerKey);

        // 3.
        return data.buffer;
      }
      case "spki": {
        // 1.
        if (key[_type] !== "public") {
          throw new DOMException(
            "Key is not a public key",
            "InvalidAccessError",
          );
        }

        // 2.
        const data = core.opSync("op_crypto_export_key", {
          algorithm: key[_algorithm].name,
          format: "spki",
        }, innerKey);

        // 3.
        return data.buffer;
      }
      case "jwk": {
        // 1-2.
        const jwk = {
          kty: "RSA",
        };

        // 3.
        const hash = key[_algorithm].hash.name;

        // 4.
        if (key[_algorithm].name === "RSASSA-PKCS1-v1_5") {
          switch (hash) {
            case "SHA-1":
              jwk.alg = "RS1";
              break;
            case "SHA-256":
              jwk.alg = "RS256";
              break;
            case "SHA-384":
              jwk.alg = "RS384";
              break;
            case "SHA-512":
              jwk.alg = "RS512";
              break;
            default:
              throw new DOMException(
                "Hash algorithm not supported",
                "NotSupportedError",
              );
          }
        } else if (key[_algorithm].name === "RSA-PSS") {
          switch (hash) {
            case "SHA-1":
              jwk.alg = "PS1";
              break;
            case "SHA-256":
              jwk.alg = "PS256";
              break;
            case "SHA-384":
              jwk.alg = "PS384";
              break;
            case "SHA-512":
              jwk.alg = "PS512";
              break;
            default:
              throw new DOMException(
                "Hash algorithm not supported",
                "NotSupportedError",
              );
          }
        } else {
          switch (hash) {
            case "SHA-1":
              jwk.alg = "RSA-OAEP";
              break;
            case "SHA-256":
              jwk.alg = "RSA-OAEP-256";
              break;
            case "SHA-384":
              jwk.alg = "RSA-OAEP-384";
              break;
            case "SHA-512":
              jwk.alg = "RSA-OAEP-512";
              break;
            default:
              throw new DOMException(
                "Hash algorithm not supported",
                "NotSupportedError",
              );
          }
        }

        // 5-6.
        const data = core.opSync("op_crypto_export_key", {
          format: key[_type] === "private" ? "jwkprivate" : "jwkpublic",
          algorithm: key[_algorithm].name,
        }, innerKey);
        ObjectAssign(jwk, data);

        // 7.
        jwk.key_ops = key.usages;

        // 8.
        jwk.ext = key[_extractable];

        return jwk;
      }
      default:
        throw new DOMException("Not implemented", "NotSupportedError");
    }
  }

  async function generateKeyAES(normalizedAlgorithm, extractable, usages) {
    const algorithmName = normalizedAlgorithm.name;

    // 2.
    if (!ArrayPrototypeIncludes([128, 192, 256], normalizedAlgorithm.length)) {
      throw new DOMException("Invalid key length", "OperationError");
    }

    // 3.
    const keyData = await core.opAsync("op_crypto_generate_key", {
      algorithm: "AES",
      length: normalizedAlgorithm.length,
    });
    const handle = {};
    WeakMapPrototypeSet(KEY_STORE, handle, {
      type: "secret",
      data: keyData,
    });

    // 6-8.
    const algorithm = {
      name: algorithmName,
      length: normalizedAlgorithm.length,
    };

    // 9-11.
    const key = constructKey(
      "secret",
      extractable,
      usages,
      algorithm,
      handle,
    );

    // 12.
    return key;
  }

  async function deriveBits(normalizedAlgorithm, baseKey, length) {
    switch (normalizedAlgorithm.name) {
      case "PBKDF2": {
        // 1.
        if (length == null || length == 0 || length % 8 !== 0) {
          throw new DOMException("Invalid length", "OperationError");
        }

        if (normalizedAlgorithm.iterations == 0) {
          throw new DOMException(
            "iterations must not be zero",
            "OperationError",
          );
        }

        const handle = baseKey[_handle];
        const keyData = WeakMapPrototypeGet(KEY_STORE, handle);

        normalizedAlgorithm.salt = copyBuffer(normalizedAlgorithm.salt);

        const buf = await core.opAsync("op_crypto_derive_bits", {
          key: keyData,
          algorithm: "PBKDF2",
          hash: normalizedAlgorithm.hash.name,
          iterations: normalizedAlgorithm.iterations,
          length,
        }, normalizedAlgorithm.salt);

        return buf.buffer;
      }
      case "ECDH": {
        // 1.
        if (baseKey[_type] !== "private") {
          throw new DOMException("Invalid key type", "InvalidAccessError");
        }
        // 2.
        const publicKey = normalizedAlgorithm.public;
        // 3.
        if (publicKey[_type] !== "public") {
          throw new DOMException("Invalid key type", "InvalidAccessError");
        }
        // 4.
        if (publicKey[_algorithm].name !== baseKey[_algorithm].name) {
          throw new DOMException(
            "Algorithm mismatch",
            "InvalidAccessError",
          );
        }
        // 5.
        if (
          publicKey[_algorithm].namedCurve !== baseKey[_algorithm].namedCurve
        ) {
          throw new DOMException(
            "namedCurve mismatch",
            "InvalidAccessError",
          );
        }
        // 6.
        if (
          ArrayPrototypeIncludes(
            supportedNamedCurves,
            publicKey[_algorithm].namedCurve,
          )
        ) {
          const baseKeyhandle = baseKey[_handle];
          const baseKeyData = WeakMapPrototypeGet(KEY_STORE, baseKeyhandle);
          const publicKeyhandle = publicKey[_handle];
          const publicKeyData = WeakMapPrototypeGet(KEY_STORE, publicKeyhandle);

          const buf = await core.opAsync("op_crypto_derive_bits", {
            key: baseKeyData,
            publicKey: publicKeyData,
            algorithm: "ECDH",
            namedCurve: publicKey[_algorithm].namedCurve,
            length,
          });

          return buf.buffer;
        } else {
          throw new DOMException("Not implemented", "NotSupportedError");
        }
      }
      case "HKDF": {
        // 1.
        if (length === null || length === 0 || length % 8 !== 0) {
          throw new DOMException("Invalid length", "OperationError");
        }

        const handle = baseKey[_handle];
        const keyDerivationKey = WeakMapPrototypeGet(KEY_STORE, handle);

        normalizedAlgorithm.salt = copyBuffer(normalizedAlgorithm.salt);

        normalizedAlgorithm.info = copyBuffer(normalizedAlgorithm.info);

        const buf = await core.opAsync("op_crypto_derive_bits", {
          key: keyDerivationKey,
          algorithm: "HKDF",
          hash: normalizedAlgorithm.hash.name,
          info: normalizedAlgorithm.info,
          length,
        }, normalizedAlgorithm.salt);

        return buf.buffer;
      }
      default:
        throw new DOMException("Not implemented", "NotSupportedError");
    }
  }

  async function encrypt(normalizedAlgorithm, key, data) {
    const handle = key[_handle];
    const keyData = WeakMapPrototypeGet(KEY_STORE, handle);

    switch (normalizedAlgorithm.name) {
      case "RSA-OAEP": {
        // 1.
        if (key[_type] !== "public") {
          throw new DOMException(
            "Key type not supported",
            "InvalidAccessError",
          );
        }

        // 2.
        if (normalizedAlgorithm.label) {
          normalizedAlgorithm.label = copyBuffer(normalizedAlgorithm.label);
        } else {
          normalizedAlgorithm.label = new Uint8Array();
        }

        // 3-5.
        const hashAlgorithm = key[_algorithm].hash.name;
        const cipherText = await core.opAsync("op_crypto_encrypt", {
          key: keyData,
          algorithm: "RSA-OAEP",
          hash: hashAlgorithm,
          label: normalizedAlgorithm.label,
        }, data);

        // 6.
        return cipherText.buffer;
      }
      case "AES-CBC": {
        normalizedAlgorithm.iv = copyBuffer(normalizedAlgorithm.iv);

        // 1.
        if (normalizedAlgorithm.iv.byteLength !== 16) {
          throw new DOMException(
            "Initialization vector must be 16 bytes",
            "OperationError",
          );
        }

        // 2.
        const cipherText = await core.opAsync("op_crypto_encrypt", {
          key: keyData,
          algorithm: "AES-CBC",
          length: key[_algorithm].length,
          iv: normalizedAlgorithm.iv,
        }, data);

        // 4.
        return cipherText.buffer;
      }
      case "AES-CTR": {
        normalizedAlgorithm.counter = copyBuffer(normalizedAlgorithm.counter);

        // 1.
        if (normalizedAlgorithm.counter.byteLength !== 16) {
          throw new DOMException(
            "Counter vector must be 16 bytes",
            "OperationError",
          );
        }

        // 2.
        if (
          normalizedAlgorithm.length == 0 || normalizedAlgorithm.length > 128
        ) {
          throw new DOMException(
            "Counter length must not be 0 or greater than 128",
            "OperationError",
          );
        }

        // 3.
        const cipherText = await core.opAsync("op_crypto_encrypt", {
          key: keyData,
          algorithm: "AES-CTR",
          keyLength: key[_algorithm].length,
          counter: normalizedAlgorithm.counter,
          ctrLength: normalizedAlgorithm.length,
        }, data);

        // 4.
        return cipherText.buffer;
      }
      case "AES-GCM": {
        normalizedAlgorithm.iv = copyBuffer(normalizedAlgorithm.iv);

        // 1.
        if (data.byteLength > (2 ** 39) - 256) {
          throw new DOMException(
            "Plaintext too large",
            "OperationError",
          );
        }

        // 2.
        // We only support 96-bit nonce for now.
        if (normalizedAlgorithm.iv.byteLength !== 12) {
          throw new DOMException(
            "Initialization vector length not supported",
            "NotSupportedError",
          );
        }

        // 3.
        if (normalizedAlgorithm.additionalData !== undefined) {
          if (normalizedAlgorithm.additionalData.byteLength > (2 ** 64) - 1) {
            throw new DOMException(
              "Additional data too large",
              "OperationError",
            );
          }
        }

        // 4.
        if (normalizedAlgorithm.tagLength == undefined) {
          normalizedAlgorithm.tagLength = 128;
        } else if (
          !ArrayPrototypeIncludes(
            [32, 64, 96, 104, 112, 120, 128],
            normalizedAlgorithm.tagLength,
          )
        ) {
          throw new DOMException(
            "Invalid tag length",
            "OperationError",
          );
        }
        // 5.
        if (normalizedAlgorithm.additionalData) {
          normalizedAlgorithm.additionalData = copyBuffer(
            normalizedAlgorithm.additionalData,
          );
        }
        // 6-7.
        const cipherText = await core.opAsync("op_crypto_encrypt", {
          key: keyData,
          algorithm: "AES-GCM",
          length: key[_algorithm].length,
          iv: normalizedAlgorithm.iv,
          additionalData: normalizedAlgorithm.additionalData,
          tagLength: normalizedAlgorithm.tagLength,
        }, data);

        // 8.
        return cipherText.buffer;
      }
      default:
        throw new DOMException("Not implemented", "NotSupportedError");
    }
  }

  webidl.configurePrototype(SubtleCrypto);
  const subtle = webidl.createBranded(SubtleCrypto);

  class Crypto {
    constructor() {
      webidl.illegalConstructor();
    }

    getRandomValues(arrayBufferView) {
      webidl.assertBranded(this, Crypto);
      const prefix = "Failed to execute 'getRandomValues' on 'Crypto'";
      webidl.requiredArguments(arguments.length, 1, { prefix });
      arrayBufferView = webidl.converters.ArrayBufferView(arrayBufferView, {
        prefix,
        context: "Argument 1",
      });
      if (
        !(
          arrayBufferView instanceof Int8Array ||
          arrayBufferView instanceof Uint8Array ||
          arrayBufferView instanceof Uint8ClampedArray ||
          arrayBufferView instanceof Int16Array ||
          arrayBufferView instanceof Uint16Array ||
          arrayBufferView instanceof Int32Array ||
          arrayBufferView instanceof Uint32Array ||
          arrayBufferView instanceof BigInt64Array ||
          arrayBufferView instanceof BigUint64Array
        )
      ) {
        throw new DOMException(
          "The provided ArrayBufferView is not an integer array type",
          "TypeMismatchError",
        );
      }
      const ui8 = new Uint8Array(
        arrayBufferView.buffer,
        arrayBufferView.byteOffset,
        arrayBufferView.byteLength,
      );
      core.opSync("op_crypto_get_random_values", ui8);
      return arrayBufferView;
    }

    randomUUID() {
      webidl.assertBranded(this, Crypto);
      return core.opSync("op_crypto_random_uuid");
    }

    get subtle() {
      webidl.assertBranded(this, Crypto);
      return subtle;
    }

    [SymbolFor("Deno.customInspect")](inspect) {
      return `${this.constructor.name} ${inspect({})}`;
    }
  }

  webidl.configurePrototype(Crypto);

  window.__bootstrap.crypto = {
    SubtleCrypto,
    crypto: webidl.createBranded(Crypto),
    Crypto,
    CryptoKey,
  };
})(this);<|MERGE_RESOLUTION|>--- conflicted
+++ resolved
@@ -1292,10 +1292,7 @@
       } else if (
         supportedAlgorithms["encrypt"][normalizedAlgorithm.name] !== undefined
       ) {
-<<<<<<< HEAD
         // must construct a new key, since keyUsages is ["wrapKey"] and not ["encrypt"]
-=======
->>>>>>> 1fb58580
         return await encrypt(
           normalizedAlgorithm,
           constructKey(
