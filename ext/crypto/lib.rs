// Copyright 2018-2021 the Deno authors. All rights reserved. MIT license.

use deno_core::error::custom_error;
use deno_core::error::not_supported;
use deno_core::error::null_opbuf;
use deno_core::error::type_error;
use deno_core::error::AnyError;
use deno_core::include_js_files;
use deno_core::op_async;
use deno_core::op_sync;
use deno_core::Extension;
use deno_core::OpState;
use deno_core::ZeroCopyBuf;
use serde::Deserialize;

use std::cell::RefCell;
use std::convert::TryInto;
use std::num::NonZeroU32;
use std::rc::Rc;

use lazy_static::lazy_static;
use num_traits::cast::FromPrimitive;
use rand::rngs::OsRng;
use rand::rngs::StdRng;
use rand::thread_rng;
use rand::Rng;
use rand::SeedableRng;
use ring::digest;
use ring::hkdf;
use ring::hmac::Algorithm as HmacAlgorithm;
use ring::hmac::Key as HmacKey;
use ring::pbkdf2;
use ring::rand as RingRand;
use ring::rand::SecureRandom;
use ring::signature::EcdsaKeyPair;
use ring::signature::EcdsaSigningAlgorithm;
use ring::signature::EcdsaVerificationAlgorithm;
use ring::signature::KeyPair;
use rsa::padding::PaddingScheme;
<<<<<<< HEAD
use rsa::pkcs8::FromPrivateKey;
use rsa::pkcs8::FromPublicKey;
use rsa::pkcs8::ToPrivateKey;
=======
use rsa::pkcs1::FromRsaPrivateKey;
use rsa::pkcs1::ToRsaPrivateKey;
use rsa::pkcs8::der::asn1;
>>>>>>> 4d6f412b
use rsa::BigUint;
use rsa::PublicKey;
use rsa::RsaPrivateKey;
use rsa::RsaPublicKey;
use sha1::Sha1;
use sha2::Digest;
use sha2::Sha256;
use sha2::Sha384;
use sha2::Sha512;
use std::path::PathBuf;

pub use rand; // Re-export rand

mod key;

use crate::key::Algorithm;
use crate::key::CryptoHash;
use crate::key::CryptoNamedCurve;
use crate::key::HkdfOutput;

// Allowlist for RSA public exponents.
lazy_static! {
  static ref PUB_EXPONENT_1: BigUint = BigUint::from_u64(3).unwrap();
  static ref PUB_EXPONENT_2: BigUint = BigUint::from_u64(65537).unwrap();
}

pub fn init(maybe_seed: Option<u64>) -> Extension {
  Extension::builder()
    .js(include_js_files!(
      prefix "deno:ext/crypto",
      "00_crypto.js",
      "01_webidl.js",
    ))
    .ops(vec![
      (
        "op_crypto_get_random_values",
        op_sync(op_crypto_get_random_values),
      ),
      ("op_crypto_generate_key", op_async(op_crypto_generate_key)),
      ("op_crypto_sign_key", op_async(op_crypto_sign_key)),
      ("op_crypto_verify_key", op_async(op_crypto_verify_key)),
      ("op_crypto_derive_bits", op_async(op_crypto_derive_bits)),
      ("op_crypto_export_key", op_async(op_crypto_export_key)),
      ("op_crypto_encrypt_key", op_async(op_crypto_encrypt_key)),
      ("op_crypto_decrypt_key", op_async(op_crypto_decrypt_key)),
      ("op_crypto_subtle_digest", op_async(op_crypto_subtle_digest)),
      ("op_crypto_random_uuid", op_sync(op_crypto_random_uuid)),
    ])
    .state(move |state| {
      if let Some(seed) = maybe_seed {
        state.put(StdRng::seed_from_u64(seed));
      }
      Ok(())
    })
    .build()
}

pub fn op_crypto_get_random_values(
  state: &mut OpState,
  mut zero_copy: ZeroCopyBuf,
  _: (),
) -> Result<(), AnyError> {
  if zero_copy.len() > 65536 {
    return Err(
      deno_web::DomExceptionQuotaExceededError::new(&format!("The ArrayBufferView's byte length ({}) exceeds the number of bytes of entropy available via this API (65536)", zero_copy.len()))
        .into(),
    );
  }

  let maybe_seeded_rng = state.try_borrow_mut::<StdRng>();
  if let Some(seeded_rng) = maybe_seeded_rng {
    seeded_rng.fill(&mut *zero_copy);
  } else {
    let mut rng = thread_rng();
    rng.fill(&mut *zero_copy);
  }

  Ok(())
}

#[derive(Deserialize)]
#[serde(rename_all = "camelCase")]
pub struct AlgorithmArg {
  name: Algorithm,
  modulus_length: Option<u32>,
  public_exponent: Option<ZeroCopyBuf>,
  named_curve: Option<CryptoNamedCurve>,
  hash: Option<CryptoHash>,
  length: Option<usize>,
}

pub async fn op_crypto_generate_key(
  _state: Rc<RefCell<OpState>>,
  args: AlgorithmArg,
  _: (),
) -> Result<ZeroCopyBuf, AnyError> {
  let algorithm = args.name;

  let key = match algorithm {
    Algorithm::RsassaPkcs1v15 | Algorithm::RsaPss | Algorithm::RsaOaep => {
      let public_exponent = args.public_exponent.ok_or_else(not_supported)?;
      let modulus_length = args.modulus_length.ok_or_else(not_supported)?;

      let exponent = BigUint::from_bytes_be(&public_exponent);
      if exponent != *PUB_EXPONENT_1 && exponent != *PUB_EXPONENT_2 {
        return Err(custom_error(
          "DOMExceptionOperationError",
          "Bad public exponent",
        ));
      }

      let mut rng = OsRng;

      let private_key: RsaPrivateKey = tokio::task::spawn_blocking(
        move || -> Result<RsaPrivateKey, rsa::errors::Error> {
          RsaPrivateKey::new_with_exp(
            &mut rng,
            modulus_length as usize,
            &exponent,
          )
        },
      )
      .await
      .unwrap()
      .map_err(|e| custom_error("DOMExceptionOperationError", e.to_string()))?;

      private_key.to_pkcs1_der()?.as_ref().to_vec()
    }
    Algorithm::Ecdsa | Algorithm::Ecdh => {
      let curve: &EcdsaSigningAlgorithm =
        args.named_curve.ok_or_else(not_supported)?.into();
      let rng = RingRand::SystemRandom::new();
      let private_key: Vec<u8> = tokio::task::spawn_blocking(
        move || -> Result<Vec<u8>, ring::error::Unspecified> {
          let pkcs8 = EcdsaKeyPair::generate_pkcs8(curve, &rng)?;
          Ok(pkcs8.as_ref().to_vec())
        },
      )
      .await
      .unwrap()
      .map_err(|_| {
        custom_error("DOMExceptionOperationError", "Key generation failed")
      })?;

      private_key
    }
    Algorithm::AesCtr
    | Algorithm::AesCbc
    | Algorithm::AesGcm
    | Algorithm::AesKw => {
      let length = args.length.ok_or_else(not_supported)?;
      let mut key_data = vec![0u8; length];
      let rng = RingRand::SystemRandom::new();
      rng.fill(&mut key_data).map_err(|_| {
        custom_error("DOMExceptionOperationError", "Key generation failed")
      })?;
      key_data
    }
    Algorithm::Hmac => {
      let hash: HmacAlgorithm = args.hash.ok_or_else(not_supported)?.into();

      let length = if let Some(length) = args.length {
        if (length % 8) != 0 {
          return Err(custom_error(
            "DOMExceptionOperationError",
            "hmac block length must be byte aligned",
          ));
        }
        let length = length / 8;
        if length > ring::digest::MAX_BLOCK_LEN {
          return Err(custom_error(
            "DOMExceptionOperationError",
            "hmac block length is too large",
          ));
        }
        length
      } else {
        hash.digest_algorithm().block_len
      };

      let rng = RingRand::SystemRandom::new();
      let mut key_bytes = [0; ring::digest::MAX_BLOCK_LEN];
      let key_bytes = &mut key_bytes[..length];
      rng.fill(key_bytes).map_err(|_| {
        custom_error("DOMExceptionOperationError", "Key generation failed")
      })?;

      key_bytes.to_vec()
    }
    _ => return Err(not_supported()),
  };

  Ok(key.into())
}

#[derive(Deserialize)]
#[serde(rename_all = "lowercase")]
pub enum KeyFormat {
  Raw,
  Pkcs8,
  Spki,
}

#[derive(Deserialize)]
#[serde(rename_all = "lowercase")]
pub struct KeyData {
  // TODO(littledivy): Kept here to be used to `importKey`() in future.
  #[allow(dead_code)]
  r#type: KeyFormat,
  data: ZeroCopyBuf,
}

#[derive(Deserialize)]
#[serde(rename_all = "camelCase")]
pub struct SignArg {
  key: KeyData,
  algorithm: Algorithm,
  salt_length: Option<u32>,
  hash: Option<CryptoHash>,
  named_curve: Option<CryptoNamedCurve>,
}

pub async fn op_crypto_sign_key(
  _state: Rc<RefCell<OpState>>,
  args: SignArg,
  zero_copy: Option<ZeroCopyBuf>,
) -> Result<ZeroCopyBuf, AnyError> {
  let zero_copy = zero_copy.ok_or_else(null_opbuf)?;
  let data = &*zero_copy;
  let algorithm = args.algorithm;

  let signature = match algorithm {
    Algorithm::RsassaPkcs1v15 => {
      let private_key = RsaPrivateKey::from_pkcs1_der(&*args.key.data)?;
      let (padding, hashed) = match args
        .hash
        .ok_or_else(|| type_error("Missing argument hash".to_string()))?
      {
        CryptoHash::Sha1 => {
          let mut hasher = Sha1::new();
          hasher.update(&data);
          (
            PaddingScheme::PKCS1v15Sign {
              hash: Some(rsa::hash::Hash::SHA1),
            },
            hasher.finalize()[..].to_vec(),
          )
        }
        CryptoHash::Sha256 => {
          let mut hasher = Sha256::new();
          hasher.update(&data);
          (
            PaddingScheme::PKCS1v15Sign {
              hash: Some(rsa::hash::Hash::SHA2_256),
            },
            hasher.finalize()[..].to_vec(),
          )
        }
        CryptoHash::Sha384 => {
          let mut hasher = Sha384::new();
          hasher.update(&data);
          (
            PaddingScheme::PKCS1v15Sign {
              hash: Some(rsa::hash::Hash::SHA2_384),
            },
            hasher.finalize()[..].to_vec(),
          )
        }
        CryptoHash::Sha512 => {
          let mut hasher = Sha512::new();
          hasher.update(&data);
          (
            PaddingScheme::PKCS1v15Sign {
              hash: Some(rsa::hash::Hash::SHA2_512),
            },
            hasher.finalize()[..].to_vec(),
          )
        }
      };

      private_key.sign(padding, &hashed)?
    }
    Algorithm::RsaPss => {
      let private_key = RsaPrivateKey::from_pkcs1_der(&*args.key.data)?;

      let salt_len = args
        .salt_length
        .ok_or_else(|| type_error("Missing argument saltLength".to_string()))?
        as usize;

      let rng = OsRng;
      let (padding, digest_in) = match args
        .hash
        .ok_or_else(|| type_error("Missing argument hash".to_string()))?
      {
        CryptoHash::Sha1 => {
          let mut hasher = Sha1::new();
          hasher.update(&data);
          (
            PaddingScheme::new_pss_with_salt::<Sha1, _>(rng, salt_len),
            hasher.finalize()[..].to_vec(),
          )
        }
        CryptoHash::Sha256 => {
          let mut hasher = Sha256::new();
          hasher.update(&data);
          (
            PaddingScheme::new_pss_with_salt::<Sha256, _>(rng, salt_len),
            hasher.finalize()[..].to_vec(),
          )
        }
        CryptoHash::Sha384 => {
          let mut hasher = Sha384::new();
          hasher.update(&data);
          (
            PaddingScheme::new_pss_with_salt::<Sha384, _>(rng, salt_len),
            hasher.finalize()[..].to_vec(),
          )
        }
        CryptoHash::Sha512 => {
          let mut hasher = Sha512::new();
          hasher.update(&data);
          (
            PaddingScheme::new_pss_with_salt::<Sha512, _>(rng, salt_len),
            hasher.finalize()[..].to_vec(),
          )
        }
      };

      // Sign data based on computed padding and return buffer
      private_key.sign(padding, &digest_in)?
    }
    Algorithm::Ecdsa => {
      let curve: &EcdsaSigningAlgorithm =
        args.named_curve.ok_or_else(not_supported)?.try_into()?;

      let key_pair = EcdsaKeyPair::from_pkcs8(curve, &*args.key.data)?;
      // We only support P256-SHA256 & P384-SHA384. These are recommended signature pairs.
      // https://briansmith.org/rustdoc/ring/signature/index.html#statics
      if let Some(hash) = args.hash {
        match hash {
          CryptoHash::Sha256 | CryptoHash::Sha384 => (),
          _ => return Err(type_error("Unsupported algorithm")),
        }
      };

      let rng = RingRand::SystemRandom::new();
      let signature = key_pair.sign(&rng, data)?;

      // Signature data as buffer.
      signature.as_ref().to_vec()
    }
    Algorithm::Hmac => {
      let hash: HmacAlgorithm = args.hash.ok_or_else(not_supported)?.into();

      let key = HmacKey::new(hash, &*args.key.data);

      let signature = ring::hmac::sign(&key, data);
      signature.as_ref().to_vec()
    }
    _ => return Err(type_error("Unsupported algorithm".to_string())),
  };

  Ok(signature.into())
}

#[derive(Deserialize)]
#[serde(rename_all = "camelCase")]
pub struct VerifyArg {
  key: KeyData,
  algorithm: Algorithm,
  salt_length: Option<u32>,
  hash: Option<CryptoHash>,
  signature: ZeroCopyBuf,
  named_curve: Option<CryptoNamedCurve>,
}

pub async fn op_crypto_verify_key(
  _state: Rc<RefCell<OpState>>,
  args: VerifyArg,
  zero_copy: Option<ZeroCopyBuf>,
) -> Result<bool, AnyError> {
  let zero_copy = zero_copy.ok_or_else(null_opbuf)?;
  let data = &*zero_copy;
  let algorithm = args.algorithm;

  let verification = match algorithm {
    Algorithm::RsassaPkcs1v15 => {
<<<<<<< HEAD
      let public_key: RsaPublicKey = match args.key.r#type {
        KeyFormat::Pkcs8 => {
          RsaPrivateKey::from_pkcs8_der(&*args.key.data)?.to_public_key()
        }
        KeyFormat::Spki => {
          RsaPublicKey::from_public_key_der(&*args.key.data).unwrap()
        }
        _ => return Err(type_error("Invalid Key format".to_string())),
      };
=======
      let public_key: RsaPublicKey =
        RsaPrivateKey::from_pkcs1_der(&*args.key.data)?.to_public_key();
>>>>>>> 4d6f412b
      let (padding, hashed) = match args
        .hash
        .ok_or_else(|| type_error("Missing argument hash".to_string()))?
      {
        CryptoHash::Sha1 => {
          let mut hasher = Sha1::new();
          hasher.update(&data);
          (
            PaddingScheme::PKCS1v15Sign {
              hash: Some(rsa::hash::Hash::SHA1),
            },
            hasher.finalize()[..].to_vec(),
          )
        }
        CryptoHash::Sha256 => {
          let mut hasher = Sha256::new();
          hasher.update(&data);
          (
            PaddingScheme::PKCS1v15Sign {
              hash: Some(rsa::hash::Hash::SHA2_256),
            },
            hasher.finalize()[..].to_vec(),
          )
        }
        CryptoHash::Sha384 => {
          let mut hasher = Sha384::new();
          hasher.update(&data);
          (
            PaddingScheme::PKCS1v15Sign {
              hash: Some(rsa::hash::Hash::SHA2_384),
            },
            hasher.finalize()[..].to_vec(),
          )
        }
        CryptoHash::Sha512 => {
          let mut hasher = Sha512::new();
          hasher.update(&data);
          (
            PaddingScheme::PKCS1v15Sign {
              hash: Some(rsa::hash::Hash::SHA2_512),
            },
            hasher.finalize()[..].to_vec(),
          )
        }
      };

      public_key
        .verify(padding, &hashed, &*args.signature)
        .is_ok()
    }
    Algorithm::RsaPss => {
      let salt_len = args
        .salt_length
        .ok_or_else(|| type_error("Missing argument saltLength".to_string()))?
        as usize;
<<<<<<< HEAD
      let public_key: RsaPublicKey = match args.key.r#type {
        KeyFormat::Pkcs8 => {
          RsaPrivateKey::from_pkcs8_der(&*args.key.data)?.to_public_key()
        }
        KeyFormat::Spki => {
          RsaPublicKey::from_public_key_der(&*args.key.data).unwrap()
        }
        _ => return Err(type_error("Invalid Key format".to_string())),
      };
=======
      let public_key: RsaPublicKey =
        RsaPrivateKey::from_pkcs1_der(&*args.key.data)?.to_public_key();

>>>>>>> 4d6f412b
      let rng = OsRng;
      let (padding, hashed) = match args
        .hash
        .ok_or_else(|| type_error("Missing argument hash".to_string()))?
      {
        CryptoHash::Sha1 => {
          let mut hasher = Sha1::new();
          hasher.update(&data);
          (
            PaddingScheme::new_pss_with_salt::<Sha1, _>(rng, salt_len),
            hasher.finalize()[..].to_vec(),
          )
        }
        CryptoHash::Sha256 => {
          let mut hasher = Sha256::new();
          hasher.update(&data);
          (
            PaddingScheme::new_pss_with_salt::<Sha256, _>(rng, salt_len),
            hasher.finalize()[..].to_vec(),
          )
        }
        CryptoHash::Sha384 => {
          let mut hasher = Sha384::new();
          hasher.update(&data);
          (
            PaddingScheme::new_pss_with_salt::<Sha384, _>(rng, salt_len),
            hasher.finalize()[..].to_vec(),
          )
        }
        CryptoHash::Sha512 => {
          let mut hasher = Sha512::new();
          hasher.update(&data);
          (
            PaddingScheme::new_pss_with_salt::<Sha512, _>(rng, salt_len),
            hasher.finalize()[..].to_vec(),
          )
        }
      };

      public_key
        .verify(padding, &hashed, &*args.signature)
        .is_ok()
    }
    Algorithm::Hmac => {
      let hash: HmacAlgorithm = args.hash.ok_or_else(not_supported)?.into();
      let key = HmacKey::new(hash, &*args.key.data);
      ring::hmac::verify(&key, data, &*args.signature).is_ok()
    }
    Algorithm::Ecdsa => {
      let signing_alg: &EcdsaSigningAlgorithm =
        args.named_curve.ok_or_else(not_supported)?.try_into()?;
      let verify_alg: &EcdsaVerificationAlgorithm =
        args.named_curve.ok_or_else(not_supported)?.try_into()?;

      let private_key = EcdsaKeyPair::from_pkcs8(signing_alg, &*args.key.data)?;
      let public_key_bytes = private_key.public_key().as_ref();
      let public_key =
        ring::signature::UnparsedPublicKey::new(verify_alg, public_key_bytes);

      public_key.verify(data, &*args.signature).is_ok()
    }
    _ => return Err(type_error("Unsupported algorithm".to_string())),
  };

  Ok(verification)
}

#[derive(Deserialize)]
#[serde(rename_all = "camelCase")]
pub struct ExportKeyArg {
  key: KeyData,
  algorithm: Algorithm,
  format: KeyFormat,
  // RSA-PSS
  hash: Option<CryptoHash>,
}

pub async fn op_crypto_export_key(
  _state: Rc<RefCell<OpState>>,
  args: ExportKeyArg,
  _zero_copy: Option<ZeroCopyBuf>,
) -> Result<ZeroCopyBuf, AnyError> {
  let algorithm = args.algorithm;
  match algorithm {
    Algorithm::RsassaPkcs1v15 => {
      match args.format {
        KeyFormat::Pkcs8 => {
          // private_key is a PKCS#1 DER-encoded private key

          let private_key = &args.key.data;

          // the PKCS#8 v1 structure
          // PrivateKeyInfo ::= SEQUENCE {
          //   version                   Version,
          //   privateKeyAlgorithm       PrivateKeyAlgorithmIdentifier,
          //   privateKey                PrivateKey,
          //   attributes           [0]  IMPLICIT Attributes OPTIONAL }

          // version is 0 when publickey is None

          let pk_info = rsa::pkcs8::PrivateKeyInfo {
            attributes: None,
            public_key: None,
            algorithm: rsa::pkcs8::AlgorithmIdentifier {
              // rsaEncryption(1)
              oid: rsa::pkcs8::ObjectIdentifier::new("1.2.840.113549.1.1.1"),
              // parameters field should not be ommited (None).
              // It MUST have ASN.1 type NULL as per defined in RFC 3279 Section 2.3.1
              parameters: Some(asn1::Any::from(asn1::Null)),
            },
            private_key,
          };

          Ok(pk_info.to_der().as_ref().to_vec().into())
        }
        // TODO(@littledivy): spki
        // TODO(@littledivy): jwk
        _ => unreachable!(),
      }
    }
    Algorithm::RsaPss => {
      match args.format {
        KeyFormat::Pkcs8 => {
          // Intentionally unused but required. Not encoded into PKCS#8 (see below).
          let _hash = args
            .hash
            .ok_or_else(|| type_error("Missing argument hash".to_string()))?;

          // private_key is a PKCS#1 DER-encoded private key
          let private_key = &args.key.data;

          // version is 0 when publickey is None

          let pk_info = rsa::pkcs8::PrivateKeyInfo {
            attributes: None,
            public_key: None,
            algorithm: rsa::pkcs8::AlgorithmIdentifier {
              // Spec wants the OID to be id-RSASSA-PSS (1.2.840.113549.1.1.10) but ring and RSA do not support it.
              // Instead, we use rsaEncryption (1.2.840.113549.1.1.1) as specified in RFC 3447.
              // Node, Chromium and Firefox also use rsaEncryption (1.2.840.113549.1.1.1) and do not support id-RSASSA-PSS.

              // parameters are set to NULL opposed to what spec wants (see above)
              oid: rsa::pkcs8::ObjectIdentifier::new("1.2.840.113549.1.1.1"),
              // parameters field should not be ommited (None).
              // It MUST have ASN.1 type NULL as per defined in RFC 3279 Section 2.3.1
              parameters: Some(asn1::Any::from(asn1::Null)),
            },
            private_key,
          };

          Ok(pk_info.to_der().as_ref().to_vec().into())
        }
        // TODO(@littledivy): spki
        // TODO(@littledivy): jwk
        _ => unreachable!(),
      }
    }
    Algorithm::RsaOaep => {
      match args.format {
        KeyFormat::Pkcs8 => {
          // Intentionally unused but required. Not encoded into PKCS#8 (see below).
          let _hash = args
            .hash
            .ok_or_else(|| type_error("Missing argument hash".to_string()))?;

          // private_key is a PKCS#1 DER-encoded private key
          let private_key = &args.key.data;

          // version is 0 when publickey is None

          let pk_info = rsa::pkcs8::PrivateKeyInfo {
            attributes: None,
            public_key: None,
            algorithm: rsa::pkcs8::AlgorithmIdentifier {
              // Spec wants the OID to be id-RSAES-OAEP (1.2.840.113549.1.1.10) but ring and RSA crate do not support it.
              // Instead, we use rsaEncryption (1.2.840.113549.1.1.1) as specified in RFC 3447.
              // Chromium and Firefox also use rsaEncryption (1.2.840.113549.1.1.1) and do not support id-RSAES-OAEP.

              // parameters are set to NULL opposed to what spec wants (see above)
              oid: rsa::pkcs8::ObjectIdentifier::new("1.2.840.113549.1.1.1"),
              // parameters field should not be ommited (None).
              // It MUST have ASN.1 type NULL as per defined in RFC 3279 Section 2.3.1
              parameters: Some(asn1::Any::from(asn1::Null)),
            },
            private_key,
          };

          Ok(pk_info.to_der().as_ref().to_vec().into())
        }
        // TODO(@littledivy): spki
        // TODO(@littledivy): jwk
        _ => unreachable!(),
      }
    }
    _ => Err(type_error("Unsupported algorithm".to_string())),
  }
}

#[derive(Deserialize)]
#[serde(rename_all = "camelCase")]
pub struct DeriveKeyArg {
  key: KeyData,
  algorithm: Algorithm,
  hash: Option<CryptoHash>,
  length: usize,
  iterations: Option<u32>,
  info: Option<ZeroCopyBuf>,
}

pub async fn op_crypto_derive_bits(
  _state: Rc<RefCell<OpState>>,
  args: DeriveKeyArg,
  zero_copy: Option<ZeroCopyBuf>,
) -> Result<ZeroCopyBuf, AnyError> {
  let zero_copy = zero_copy.ok_or_else(null_opbuf)?;
  let salt = &*zero_copy;
  let algorithm = args.algorithm;
  match algorithm {
    Algorithm::Pbkdf2 => {
      // The caller must validate these cases.
      assert!(args.length > 0);
      assert!(args.length % 8 == 0);

      let algorithm = match args.hash.ok_or_else(not_supported)? {
        CryptoHash::Sha1 => pbkdf2::PBKDF2_HMAC_SHA1,
        CryptoHash::Sha256 => pbkdf2::PBKDF2_HMAC_SHA256,
        CryptoHash::Sha384 => pbkdf2::PBKDF2_HMAC_SHA384,
        CryptoHash::Sha512 => pbkdf2::PBKDF2_HMAC_SHA512,
      };

      // This will never panic. We have already checked length earlier.
      let iterations =
        NonZeroU32::new(args.iterations.ok_or_else(not_supported)?).unwrap();
      let secret = args.key.data;
      let mut out = vec![0; args.length / 8];
      pbkdf2::derive(algorithm, iterations, salt, &secret, &mut out);
      Ok(out.into())
    }
    Algorithm::Hkdf => {
      let algorithm = match args.hash.ok_or_else(not_supported)? {
        CryptoHash::Sha1 => hkdf::HKDF_SHA1_FOR_LEGACY_USE_ONLY,
        CryptoHash::Sha256 => hkdf::HKDF_SHA256,
        CryptoHash::Sha384 => hkdf::HKDF_SHA384,
        CryptoHash::Sha512 => hkdf::HKDF_SHA512,
      };

      let info = args
        .info
        .ok_or_else(|| type_error("Missing argument info".to_string()))?;
      // IKM
      let secret = args.key.data;
      // L
      let length = args.length / 8;

      let salt = hkdf::Salt::new(algorithm, salt);
      let prk = salt.extract(&secret);
      let info = &[&*info];
      let okm = prk.expand(info, HkdfOutput(length))?;
      let mut r = vec![0u8; length];
      okm.fill(&mut r)?;

      Ok(r.into())
    }
    _ => Err(type_error("Unsupported algorithm".to_string())),
  }
}

#[derive(Deserialize)]
#[serde(rename_all = "camelCase")]
pub struct EncryptArg {
  key: KeyData,
  algorithm: Algorithm,
  hash: Option<CryptoHash>,
  label: Option<ZeroCopyBuf>,
}

pub async fn op_crypto_encrypt_key(
  _state: Rc<RefCell<OpState>>,
  args: EncryptArg,
  zero_copy: Option<ZeroCopyBuf>,
) -> Result<ZeroCopyBuf, AnyError> {
  let zero_copy = zero_copy.ok_or_else(null_opbuf)?;
  let data = &*zero_copy;
  let algorithm = args.algorithm;

  match algorithm {
    Algorithm::RsaOaep => {
<<<<<<< HEAD
      let public_key: RsaPublicKey = match args.key.r#type {
        KeyFormat::Pkcs8 => {
          RsaPrivateKey::from_pkcs8_der(&*args.key.data)?.to_public_key()
        }
        KeyFormat::Spki => {
          RsaPublicKey::from_public_key_der(&*args.key.data).unwrap()
        }
        _ => return Err(type_error("Invalid Key format".to_string())),
      };
=======
      let public_key: RsaPublicKey =
        RsaPrivateKey::from_pkcs1_der(&*args.key.data)?.to_public_key();
>>>>>>> 4d6f412b
      let label = args.label.map(|l| String::from_utf8_lossy(&*l).to_string());
      let mut rng = OsRng;
      let padding = match args
        .hash
        .ok_or_else(|| type_error("Missing argument hash".to_string()))?
      {
        CryptoHash::Sha1 => PaddingScheme::OAEP {
          digest: Box::new(Sha1::new()),
          mgf_digest: Box::new(Sha1::new()),
          label,
        },
        CryptoHash::Sha256 => PaddingScheme::OAEP {
          digest: Box::new(Sha256::new()),
          mgf_digest: Box::new(Sha256::new()),
          label,
        },
        CryptoHash::Sha384 => PaddingScheme::OAEP {
          digest: Box::new(Sha384::new()),
          mgf_digest: Box::new(Sha384::new()),
          label,
        },
        CryptoHash::Sha512 => PaddingScheme::OAEP {
          digest: Box::new(Sha512::new()),
          mgf_digest: Box::new(Sha512::new()),
          label,
        },
      };

      Ok(
        public_key
          .encrypt(&mut rng, padding, data)
          .map_err(|e| {
            custom_error("DOMExceptionOperationError", e.to_string())
          })?
          .into(),
      )
    }
    _ => Err(type_error("Unsupported algorithm".to_string())),
  }
}

#[derive(Deserialize)]
#[serde(rename_all = "camelCase")]
pub struct DecryptArg {
  key: KeyData,
  algorithm: Algorithm,
  hash: Option<CryptoHash>,
  label: Option<ZeroCopyBuf>,
}

pub async fn op_crypto_decrypt_key(
  _state: Rc<RefCell<OpState>>,
  args: DecryptArg,
  zero_copy: Option<ZeroCopyBuf>,
) -> Result<ZeroCopyBuf, AnyError> {
  let zero_copy = zero_copy.ok_or_else(null_opbuf)?;
  let data = &*zero_copy;
  let algorithm = args.algorithm;

  match algorithm {
    Algorithm::RsaOaep => {
      let private_key: RsaPrivateKey =
        RsaPrivateKey::from_pkcs1_der(&*args.key.data)?;
      let label = args.label.map(|l| String::from_utf8_lossy(&*l).to_string());
      let padding = match args
        .hash
        .ok_or_else(|| type_error("Missing argument hash".to_string()))?
      {
        CryptoHash::Sha1 => PaddingScheme::OAEP {
          digest: Box::new(Sha1::new()),
          mgf_digest: Box::new(Sha1::new()),
          label,
        },
        CryptoHash::Sha256 => PaddingScheme::OAEP {
          digest: Box::new(Sha256::new()),
          mgf_digest: Box::new(Sha256::new()),
          label,
        },
        CryptoHash::Sha384 => PaddingScheme::OAEP {
          digest: Box::new(Sha384::new()),
          mgf_digest: Box::new(Sha384::new()),
          label,
        },
        CryptoHash::Sha512 => PaddingScheme::OAEP {
          digest: Box::new(Sha512::new()),
          mgf_digest: Box::new(Sha512::new()),
          label,
        },
      };

      Ok(
        private_key
          .decrypt(padding, data)
          .map_err(|e| {
            custom_error("DOMExceptionOperationError", e.to_string())
          })?
          .into(),
      )
    }
    _ => Err(type_error("Unsupported algorithm".to_string())),
  }
}

pub fn op_crypto_random_uuid(
  state: &mut OpState,
  _: (),
  _: (),
) -> Result<String, AnyError> {
  let maybe_seeded_rng = state.try_borrow_mut::<StdRng>();
  let uuid = if let Some(seeded_rng) = maybe_seeded_rng {
    let mut bytes = [0u8; 16];
    seeded_rng.fill(&mut bytes);
    uuid::Builder::from_bytes(bytes)
      .set_version(uuid::Version::Random)
      .build()
  } else {
    uuid::Uuid::new_v4()
  };

  Ok(uuid.to_string())
}

pub async fn op_crypto_subtle_digest(
  _state: Rc<RefCell<OpState>>,
  algorithm: CryptoHash,
  data: Option<ZeroCopyBuf>,
) -> Result<ZeroCopyBuf, AnyError> {
  let input = data.ok_or_else(null_opbuf)?;
  let output = tokio::task::spawn_blocking(move || {
    digest::digest(algorithm.into(), &input)
      .as_ref()
      .to_vec()
      .into()
  })
  .await?;

  Ok(output)
}

pub fn get_declaration() -> PathBuf {
  PathBuf::from(env!("CARGO_MANIFEST_DIR")).join("lib.deno_crypto.d.ts")
}<|MERGE_RESOLUTION|>--- conflicted
+++ resolved
@@ -37,15 +37,9 @@
 use ring::signature::EcdsaVerificationAlgorithm;
 use ring::signature::KeyPair;
 use rsa::padding::PaddingScheme;
-<<<<<<< HEAD
-use rsa::pkcs8::FromPrivateKey;
-use rsa::pkcs8::FromPublicKey;
-use rsa::pkcs8::ToPrivateKey;
-=======
 use rsa::pkcs1::FromRsaPrivateKey;
 use rsa::pkcs1::ToRsaPrivateKey;
 use rsa::pkcs8::der::asn1;
->>>>>>> 4d6f412b
 use rsa::BigUint;
 use rsa::PublicKey;
 use rsa::RsaPrivateKey;
@@ -434,20 +428,15 @@
 
   let verification = match algorithm {
     Algorithm::RsassaPkcs1v15 => {
-<<<<<<< HEAD
       let public_key: RsaPublicKey = match args.key.r#type {
-        KeyFormat::Pkcs8 => {
-          RsaPrivateKey::from_pkcs8_der(&*args.key.data)?.to_public_key()
+        KeyFormat::Raw => {
+          RsaPrivateKey::from_pkcs1_der(&*args.key.data)?.to_public_key()
         }
         KeyFormat::Spki => {
           RsaPublicKey::from_public_key_der(&*args.key.data).unwrap()
         }
         _ => return Err(type_error("Invalid Key format".to_string())),
       };
-=======
-      let public_key: RsaPublicKey =
-        RsaPrivateKey::from_pkcs1_der(&*args.key.data)?.to_public_key();
->>>>>>> 4d6f412b
       let (padding, hashed) = match args
         .hash
         .ok_or_else(|| type_error("Missing argument hash".to_string()))?
@@ -503,21 +492,15 @@
         .salt_length
         .ok_or_else(|| type_error("Missing argument saltLength".to_string()))?
         as usize;
-<<<<<<< HEAD
       let public_key: RsaPublicKey = match args.key.r#type {
-        KeyFormat::Pkcs8 => {
-          RsaPrivateKey::from_pkcs8_der(&*args.key.data)?.to_public_key()
+        KeyFormat::Raw => {
+          RsaPrivateKey::from_pkcs1_der(&*args.key.data)?.to_public_key()
         }
         KeyFormat::Spki => {
           RsaPublicKey::from_public_key_der(&*args.key.data).unwrap()
         }
         _ => return Err(type_error("Invalid Key format".to_string())),
       };
-=======
-      let public_key: RsaPublicKey =
-        RsaPrivateKey::from_pkcs1_der(&*args.key.data)?.to_public_key();
-
->>>>>>> 4d6f412b
       let rng = OsRng;
       let (padding, hashed) = match args
         .hash
@@ -805,20 +788,15 @@
 
   match algorithm {
     Algorithm::RsaOaep => {
-<<<<<<< HEAD
       let public_key: RsaPublicKey = match args.key.r#type {
-        KeyFormat::Pkcs8 => {
-          RsaPrivateKey::from_pkcs8_der(&*args.key.data)?.to_public_key()
+        KeyFormat::Raw => {
+          RsaPrivateKey::from_pkcs1_der(&*args.key.data)?.to_public_key()
         }
         KeyFormat::Spki => {
           RsaPublicKey::from_public_key_der(&*args.key.data).unwrap()
         }
         _ => return Err(type_error("Invalid Key format".to_string())),
       };
-=======
-      let public_key: RsaPublicKey =
-        RsaPrivateKey::from_pkcs1_der(&*args.key.data)?.to_public_key();
->>>>>>> 4d6f412b
       let label = args.label.map(|l| String::from_utf8_lossy(&*l).to_string());
       let mut rng = OsRng;
       let padding = match args
