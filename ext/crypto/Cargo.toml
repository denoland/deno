# Copyright 2018-2021 the Deno authors. All rights reserved. MIT license.

[package]
name = "deno_crypto"
version = "0.34.0"
authors = ["the Deno authors"]
edition = "2018"
license = "MIT"
readme = "README.md"
repository = "https://github.com/denoland/deno"
description = "Web Cryptography API implementation for Deno"

[lib]
path = "lib.rs"

[dependencies]
deno_core = { version = "0.102.0", path = "../../core" }
deno_web = { version = "0.51.0", path = "../web" }
elliptic-curve = "0.10.6"
lazy_static = "1.4.0"
num-traits = "0.2.14"
<<<<<<< HEAD
p256 = "0.9.0"
=======
p256 = { version = "0.9.0", features = ["ecdh"] }
>>>>>>> 426ebf85
p384 = "0.8.0"
rand = "0.8.4"
ring = { version = "0.16.20", features = ["std"] }
rsa = { version = "0.5.0", default-features = false, features = ["std"] }
serde = { version = "1.0.129", features = ["derive"] }
sha-1 = "0.9.7"
sha2 = "0.9.5"
spki = "0.4.1"
tokio = { version = "1.10.1", features = ["full"] }
uuid = { version = "0.8.2", features = ["v4"] }<|MERGE_RESOLUTION|>--- conflicted
+++ resolved
@@ -19,11 +19,7 @@
 elliptic-curve = "0.10.6"
 lazy_static = "1.4.0"
 num-traits = "0.2.14"
-<<<<<<< HEAD
-p256 = "0.9.0"
-=======
 p256 = { version = "0.9.0", features = ["ecdh"] }
->>>>>>> 426ebf85
 p384 = "0.8.0"
 rand = "0.8.4"
 ring = { version = "0.16.20", features = ["std"] }
