# Copyright 2018-2021 the Deno authors. All rights reserved. MIT license.

[package]
name = "deno_crypto"
version = "0.44.0"
authors = ["the Deno authors"]
edition = "2021"
license = "MIT"
readme = "README.md"
repository = "https://github.com/denoland/deno"
description = "Web Cryptography API implementation for Deno"

[lib]
path = "lib.rs"

[dependencies]
aes = "0.7.5"
<<<<<<< HEAD
aes-kw = { git = "https://github.com/RustCrypto/key-wraps.git" }
=======
aes-gcm = "0.9.4"
>>>>>>> c74eb7a8
base64 = "0.13.0"
block-modes = "0.8.1"
ctr = "0.8.0"
deno_core = { version = "0.112.0", path = "../../core" }
deno_web = { version = "0.61.0", path = "../web" }
elliptic-curve = { version = "0.10.6", features = ["std", "pem"] }
num-traits = "0.2.14"
once_cell = "=1.9.0"
p256 = { version = "0.9.0", features = ["ecdh"] }
p384 = "0.8.0"
rand = "0.8.4"
ring = { version = "0.16.20", features = ["std"] }
rsa = { version = "0.5.0", default-features = false, features = ["std"] }
serde = { version = "1.0.129", features = ["derive"] }
serde_bytes = "0.11"
sha-1 = "0.9.7"
sha2 = "0.9.5"
spki = "0.4.1"
tokio = { version = "1.10.1", features = ["full"] }
uuid = { version = "0.8.2", features = ["v4"] }<|MERGE_RESOLUTION|>--- conflicted
+++ resolved
@@ -15,11 +15,8 @@
 
 [dependencies]
 aes = "0.7.5"
-<<<<<<< HEAD
 aes-kw = { git = "https://github.com/RustCrypto/key-wraps.git" }
-=======
 aes-gcm = "0.9.4"
->>>>>>> c74eb7a8
 base64 = "0.13.0"
 block-modes = "0.8.1"
 ctr = "0.8.0"
