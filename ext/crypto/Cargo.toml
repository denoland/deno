# Copyright 2018-2021 the Deno authors. All rights reserved. MIT license.

[package]
name = "deno_crypto"
version = "0.33.0"
authors = ["the Deno authors"]
edition = "2018"
license = "MIT"
readme = "README.md"
repository = "https://github.com/denoland/deno"
description = "Web Cryptography API implementation for Deno"

[lib]
path = "lib.rs"

[dependencies]
<<<<<<< HEAD
aes = "0.7.5"
block-modes = "0.8.1"
deno_core = { version = "0.99.0", path = "../../core" }
deno_web = { version = "0.48.0", path = "../web" }
=======
deno_core = { version = "0.101.0", path = "../../core" }
deno_web = { version = "0.50.0", path = "../web" }
>>>>>>> 5065c7bc
lazy_static = "1.4.0"
num-traits = "0.2.14"
rand = "0.8.4"
ring = { version = "0.16.20", features = ["std"] }
rsa = { version = "0.5.0", default-features = false, features = ["std"] }
serde = { version = "1.0.129", features = ["derive"] }
sha-1 = "0.9.7"
sha2 = "0.9.5"
tokio = { version = "1.10.1", features = ["full"] }
uuid = { version = "0.8.2", features = ["v4"] }<|MERGE_RESOLUTION|>--- conflicted
+++ resolved
@@ -14,15 +14,10 @@
 path = "lib.rs"
 
 [dependencies]
-<<<<<<< HEAD
 aes = "0.7.5"
 block-modes = "0.8.1"
-deno_core = { version = "0.99.0", path = "../../core" }
-deno_web = { version = "0.48.0", path = "../web" }
-=======
 deno_core = { version = "0.101.0", path = "../../core" }
 deno_web = { version = "0.50.0", path = "../web" }
->>>>>>> 5065c7bc
 lazy_static = "1.4.0"
 num-traits = "0.2.14"
 rand = "0.8.4"
