// Copyright 2018-2023 the Deno authors. All rights reserved. MIT license.

// Adapted from https://github.com/jsdom/webidl-conversions.
// Copyright Domenic Denicola. Licensed under BSD-2-Clause License.
// Original license at https://github.com/jsdom/webidl-conversions/blob/master/LICENSE.md.

/// <reference path="../../core/internal.d.ts" />

const core = globalThis.Deno.core;
const primordials = globalThis.__bootstrap.primordials;
const {
  ArrayBufferPrototype,
  ArrayBufferIsView,
  ArrayPrototypeForEach,
  ArrayPrototypePush,
  ArrayPrototypeSort,
  ArrayIteratorPrototype,
  BigInt,
  BigIntAsIntN,
  BigIntAsUintN,
  DataViewPrototypeGetBuffer,
  Float32Array,
  Float64Array,
  FunctionPrototypeBind,
  Int16Array,
  Int32Array,
  Int8Array,
  isNaN,
  MathFloor,
  MathFround,
  MathMax,
  MathMin,
  MathPow,
  MathRound,
  MathTrunc,
  Number,
  NumberIsFinite,
  NumberIsNaN,
  // deno-lint-ignore camelcase
  NumberMAX_SAFE_INTEGER,
  // deno-lint-ignore camelcase
  NumberMIN_SAFE_INTEGER,
  ObjectAssign,
  ObjectCreate,
  ObjectDefineProperties,
  ObjectDefineProperty,
  ObjectGetOwnPropertyDescriptor,
  ObjectGetOwnPropertyDescriptors,
  ObjectGetPrototypeOf,
  ObjectHasOwn,
  ObjectPrototypeIsPrototypeOf,
  ObjectIs,
  PromisePrototypeThen,
  PromiseReject,
  PromiseResolve,
  ReflectApply,
  ReflectDefineProperty,
  ReflectGetOwnPropertyDescriptor,
  ReflectHas,
  ReflectOwnKeys,
  RegExpPrototypeTest,
  SafeRegExp,
  SafeSet,
  SetPrototypeEntries,
  SetPrototypeForEach,
  SetPrototypeKeys,
  SetPrototypeValues,
  SetPrototypeHas,
  SetPrototypeClear,
  SetPrototypeDelete,
  SetPrototypeAdd,
  // TODO(lucacasonato): add SharedArrayBuffer to primordials
  // SharedArrayBufferPrototype
  String,
  StringFromCodePoint,
  StringPrototypeCharCodeAt,
  Symbol,
  SymbolIterator,
  SymbolToStringTag,
  TypedArrayPrototypeGetBuffer,
  TypedArrayPrototypeGetSymbolToStringTag,
  TypeError,
  Uint16Array,
  Uint32Array,
  Uint8Array,
  Uint8ClampedArray,
} = primordials;

function makeException(ErrorType, message, prefix, context) {
  return new ErrorType(
    `${prefix ? prefix + ": " : ""}${context ? context : "Value"} ${message}`,
  );
}

function toNumber(value) {
  if (typeof value === "bigint") {
    throw TypeError("Cannot convert a BigInt value to a number");
  }
  return Number(value);
}

function type(V) {
  if (V === null) {
    return "Null";
  }
  switch (typeof V) {
    case "undefined":
      return "Undefined";
    case "boolean":
      return "Boolean";
    case "number":
      return "Number";
    case "string":
      return "String";
    case "symbol":
      return "Symbol";
    case "bigint":
      return "BigInt";
    case "object":
    // Falls through
    case "function":
    // Falls through
    default:
      // Per ES spec, typeof returns an implemention-defined value that is not any of the existing ones for
      // uncallable non-standard exotic objects. Yet Type() which the Web IDL spec depends on returns Object for
      // such cases. So treat the default case as an object.
      return "Object";
  }
}

// Round x to the nearest integer, choosing the even integer if it lies halfway between two.
function evenRound(x) {
  // There are four cases for numbers with fractional part being .5:
  //
  // case |     x     | floor(x) | round(x) | expected | x <> 0 | x % 1 | x & 1 |   example
  //   1  |  2n + 0.5 |  2n      |  2n + 1  |  2n      |   >    |  0.5  |   0   |  0.5 ->  0
  //   2  |  2n + 1.5 |  2n + 1  |  2n + 2  |  2n + 2  |   >    |  0.5  |   1   |  1.5 ->  2
  //   3  | -2n - 0.5 | -2n - 1  | -2n      | -2n      |   <    | -0.5  |   0   | -0.5 ->  0
  //   4  | -2n - 1.5 | -2n - 2  | -2n - 1  | -2n - 2  |   <    | -0.5  |   1   | -1.5 -> -2
  // (where n is a non-negative integer)
  //
  // Branch here for cases 1 and 4
  if (
    (x > 0 && x % 1 === +0.5 && (x & 1) === 0) ||
    (x < 0 && x % 1 === -0.5 && (x & 1) === 1)
  ) {
    return censorNegativeZero(MathFloor(x));
  }

  return censorNegativeZero(MathRound(x));
}

function integerPart(n) {
  return censorNegativeZero(MathTrunc(n));
}

function sign(x) {
  return x < 0 ? -1 : 1;
}

function modulo(x, y) {
  // https://tc39.github.io/ecma262/#eqn-modulo
  // Note that http://stackoverflow.com/a/4467559/3191 does NOT work for large modulos
  const signMightNotMatch = x % y;
  if (sign(y) !== sign(signMightNotMatch)) {
    return signMightNotMatch + y;
  }
  return signMightNotMatch;
}

function censorNegativeZero(x) {
  return x === 0 ? 0 : x;
}

function createIntegerConversion(bitLength, typeOpts) {
  const isSigned = !typeOpts.unsigned;

  let lowerBound;
  let upperBound;
  if (bitLength === 64) {
    upperBound = NumberMAX_SAFE_INTEGER;
    lowerBound = !isSigned ? 0 : NumberMIN_SAFE_INTEGER;
  } else if (!isSigned) {
    lowerBound = 0;
    upperBound = MathPow(2, bitLength) - 1;
  } else {
    lowerBound = -MathPow(2, bitLength - 1);
    upperBound = MathPow(2, bitLength - 1) - 1;
  }

  const twoToTheBitLength = MathPow(2, bitLength);
  const twoToOneLessThanTheBitLength = MathPow(2, bitLength - 1);

  return (V, prefix = undefined, context = undefined, opts = {}) => {
    let x = toNumber(V);
    x = censorNegativeZero(x);

    if (opts.enforceRange) {
      if (!NumberIsFinite(x)) {
        throw makeException(
          TypeError,
          "is not a finite number",
          prefix,
          context,
        );
      }

      x = integerPart(x);

      if (x < lowerBound || x > upperBound) {
        throw makeException(
          TypeError,
          `is outside the accepted range of ${lowerBound} to ${upperBound}, inclusive`,
          prefix,
          context,
        );
      }

      return x;
    }

    if (!NumberIsNaN(x) && opts.clamp) {
      x = MathMin(MathMax(x, lowerBound), upperBound);
      x = evenRound(x);
      return x;
    }

    if (!NumberIsFinite(x) || x === 0) {
      return 0;
    }
    x = integerPart(x);

    // Math.pow(2, 64) is not accurately representable in JavaScript, so try to avoid these per-spec operations if
    // possible. Hopefully it's an optimization for the non-64-bitLength cases too.
    if (x >= lowerBound && x <= upperBound) {
      return x;
    }

    // These will not work great for bitLength of 64, but oh well. See the README for more details.
    x = modulo(x, twoToTheBitLength);
    if (isSigned && x >= twoToOneLessThanTheBitLength) {
      return x - twoToTheBitLength;
    }
    return x;
  };
}

function createLongLongConversion(bitLength, { unsigned }) {
  const upperBound = NumberMAX_SAFE_INTEGER;
  const lowerBound = unsigned ? 0 : NumberMIN_SAFE_INTEGER;
  const asBigIntN = unsigned ? BigIntAsUintN : BigIntAsIntN;

  return (V, prefix = undefined, context = undefined, opts = {}) => {
    let x = toNumber(V);
    x = censorNegativeZero(x);

    if (opts.enforceRange) {
      if (!NumberIsFinite(x)) {
        throw makeException(
          TypeError,
          "is not a finite number",
          prefix,
          context,
        );
      }

      x = integerPart(x);

      if (x < lowerBound || x > upperBound) {
        throw makeException(
          TypeError,
          `is outside the accepted range of ${lowerBound} to ${upperBound}, inclusive`,
          prefix,
          context,
        );
      }

      return x;
    }

    if (!NumberIsNaN(x) && opts.clamp) {
      x = MathMin(MathMax(x, lowerBound), upperBound);
      x = evenRound(x);
      return x;
    }

    if (!NumberIsFinite(x) || x === 0) {
      return 0;
    }

    let xBigInt = BigInt(integerPart(x));
    xBigInt = asBigIntN(bitLength, xBigInt);
    return Number(xBigInt);
  };
}

const converters = [];

converters.any = (V) => {
  return V;
};

converters.boolean = function (val) {
  return !!val;
};

converters.byte = createIntegerConversion(8, { unsigned: false });
converters.octet = createIntegerConversion(8, { unsigned: true });

converters.short = createIntegerConversion(16, { unsigned: false });
converters["unsigned short"] = createIntegerConversion(16, {
  unsigned: true,
});

converters.long = createIntegerConversion(32, { unsigned: false });
converters["unsigned long"] = createIntegerConversion(32, { unsigned: true });

converters["long long"] = createLongLongConversion(64, { unsigned: false });
converters["unsigned long long"] = createLongLongConversion(64, {
  unsigned: true,
});

converters.float = (V, prefix, context, _opts) => {
  const x = toNumber(V);

  if (!NumberIsFinite(x)) {
    throw makeException(
      TypeError,
      "is not a finite floating-point value",
      prefix,
      context,
    );
  }

  if (ObjectIs(x, -0)) {
    return x;
  }

  const y = MathFround(x);

  if (!NumberIsFinite(y)) {
    throw makeException(
      TypeError,
      "is outside the range of a single-precision floating-point value",
      prefix,
      context,
    );
  }

  return y;
};

converters["unrestricted float"] = (V, _prefix, _context, _opts) => {
  const x = toNumber(V);

  if (isNaN(x)) {
    return x;
  }

  if (ObjectIs(x, -0)) {
    return x;
  }

  return MathFround(x);
};

converters.double = (V, prefix, context, _opts) => {
  const x = toNumber(V);

  if (!NumberIsFinite(x)) {
    throw makeException(
      TypeError,
      "is not a finite floating-point value",
      prefix,
      context,
    );
  }

  return x;
};

converters["unrestricted double"] = (V, _prefix, _context, _opts) => {
  const x = toNumber(V);

  return x;
};

converters.DOMString = function (V, prefix, context, opts = {}) {
  if (typeof V === "string") {
    return V;
  } else if (V === null && opts.treatNullAsEmptyString) {
    return "";
  } else if (typeof V === "symbol") {
    throw makeException(
      TypeError,
      "is a symbol, which cannot be converted to a string",
      prefix,
      context,
    );
  }

  return String(V);
};

// deno-lint-ignore no-control-regex
const IS_BYTE_STRING = new SafeRegExp(/^[\x00-\xFF]*$/);
converters.ByteString = (V, prefix, context, opts) => {
  const x = converters.DOMString(V, prefix, context, opts);
  if (!RegExpPrototypeTest(IS_BYTE_STRING, x)) {
    throw makeException(
      TypeError,
      "is not a valid ByteString",
      prefix,
      context,
    );
  }
  return x;
};

converters.USVString = (V, prefix, context, opts) => {
  const S = converters.DOMString(V, prefix, context, opts);
  const n = S.length;
  let U = "";
  for (let i = 0; i < n; ++i) {
    const c = StringPrototypeCharCodeAt(S, i);
    if (c < 0xd800 || c > 0xdfff) {
      U += StringFromCodePoint(c);
    } else if (0xdc00 <= c && c <= 0xdfff) {
      U += StringFromCodePoint(0xfffd);
    } else if (i === n - 1) {
      U += StringFromCodePoint(0xfffd);
    } else {
      const d = StringPrototypeCharCodeAt(S, i + 1);
      if (0xdc00 <= d && d <= 0xdfff) {
        const a = c & 0x3ff;
        const b = d & 0x3ff;
        U += StringFromCodePoint((2 << 15) + (2 << 9) * a + b);
        ++i;
      } else {
        U += StringFromCodePoint(0xfffd);
      }
    }
  }
  return U;
};

converters.object = (V, prefix, context, _opts) => {
  if (type(V) !== "Object") {
    throw makeException(
      TypeError,
      "is not an object",
      prefix,
      context,
    );
  }

  return V;
};

// Not exported, but used in Function and VoidFunction.

// Neither Function nor VoidFunction is defined with [TreatNonObjectAsNull], so
// handling for that is omitted.
function convertCallbackFunction(V, prefix, context, _opts) {
  if (typeof V !== "function") {
    throw makeException(
      TypeError,
      "is not a function",
      prefix,
      context,
    );
  }
  return V;
}

function isDataView(V) {
  return ArrayBufferIsView(V) &&
    TypedArrayPrototypeGetSymbolToStringTag(V) === undefined;
}

function isNonSharedArrayBuffer(V) {
  return ObjectPrototypeIsPrototypeOf(ArrayBufferPrototype, V);
}

function isSharedArrayBuffer(V) {
  // deno-lint-ignore prefer-primordials
  return ObjectPrototypeIsPrototypeOf(SharedArrayBuffer.prototype, V);
}

converters.ArrayBuffer = (
  V,
  prefix = undefined,
  context = undefined,
  opts = {},
) => {
  if (!isNonSharedArrayBuffer(V)) {
    if (opts.allowShared && !isSharedArrayBuffer(V)) {
      throw makeException(
        TypeError,
        "is not an ArrayBuffer or SharedArrayBuffer",
        prefix,
        context,
      );
    }
    throw makeException(
      TypeError,
      "is not an ArrayBuffer",
      prefix,
      context,
    );
  }

  return V;
};

converters.DataView = (
  V,
  prefix = undefined,
  context = undefined,
  opts = {},
) => {
  if (!isDataView(V)) {
    throw makeException(
      TypeError,
      "is not a DataView",
      prefix,
      context,
    );
  }

  if (!opts.allowShared && isSharedArrayBuffer(DataViewPrototypeGetBuffer(V))) {
    throw makeException(
      TypeError,
      "is backed by a SharedArrayBuffer, which is not allowed",
      prefix,
      context,
    );
  }

  return V;
};

ArrayPrototypeForEach(
  [
    Int8Array,
    Int16Array,
    Int32Array,
    Uint8Array,
    Uint16Array,
    Uint32Array,
    Uint8ClampedArray,
    Float32Array,
    Float64Array,
  ],
  (func) => {
    const name = func.name;
    const article = RegExpPrototypeTest(new SafeRegExp(/^[AEIOU]/), name)
      ? "an"
      : "a";
    converters[name] = (
      V,
      prefix = undefined,
      context = undefined,
      opts = {},
    ) => {
      if (TypedArrayPrototypeGetSymbolToStringTag(V) !== name) {
        throw makeException(
          TypeError,
          `is not ${article} ${name} object`,
          prefix,
          context,
        );
      }
      if (
        !opts.allowShared &&
        isSharedArrayBuffer(TypedArrayPrototypeGetBuffer(V))
      ) {
        throw makeException(
          TypeError,
          "is a view on a SharedArrayBuffer, which is not allowed",
          prefix,
          context,
        );
      }

      return V;
    };
  },
);

// Common definitions

converters.ArrayBufferView = (
  V,
  prefix = undefined,
  context = undefined,
  opts = {},
) => {
  if (!ArrayBufferIsView(V)) {
    throw makeException(
      TypeError,
      "is not a view on an ArrayBuffer or SharedArrayBuffer",
      prefix,
      context,
    );
  }
  let buffer;
  if (TypedArrayPrototypeGetSymbolToStringTag(V) !== undefined) {
    buffer = TypedArrayPrototypeGetBuffer(V);
  } else {
    buffer = DataViewPrototypeGetBuffer(V);
  }
  if (!opts.allowShared && isSharedArrayBuffer(buffer)) {
    throw makeException(
      TypeError,
      "is a view on a SharedArrayBuffer, which is not allowed",
      prefix,
      context,
    );
  }

  return V;
};

converters.BufferSource = (
  V,
  prefix = undefined,
  context = undefined,
  opts = {},
) => {
  if (ArrayBufferIsView(V)) {
    let buffer;
    if (TypedArrayPrototypeGetSymbolToStringTag(V) !== undefined) {
      buffer = TypedArrayPrototypeGetBuffer(V);
    } else {
      buffer = DataViewPrototypeGetBuffer(V);
    }
    if (!opts.allowShared && isSharedArrayBuffer(buffer)) {
      throw makeException(
        TypeError,
        "is a view on a SharedArrayBuffer, which is not allowed",
        prefix,
        context,
      );
    }

    return V;
  }

  if (!opts.allowShared && !isNonSharedArrayBuffer(V)) {
    throw makeException(
      TypeError,
      "is not an ArrayBuffer or a view on one",
      prefix,
      context,
    );
  }
  if (
    opts.allowShared &&
    !isSharedArrayBuffer(V) &&
    !isNonSharedArrayBuffer(V)
  ) {
    throw makeException(
      TypeError,
      "is not an ArrayBuffer, SharedArrayBuffer, or a view on one",
      prefix,
      context,
    );
  }

  return V;
};

converters.DOMTimeStamp = converters["unsigned long long"];
converters.DOMHighResTimeStamp = converters["double"];

converters.Function = convertCallbackFunction;

converters.VoidFunction = convertCallbackFunction;

converters["UVString?"] = createNullableConverter(
  converters.USVString,
);
converters["sequence<double>"] = createSequenceConverter(
  converters.double,
);
converters["sequence<object>"] = createSequenceConverter(
  converters.object,
);
converters["Promise<undefined>"] = createPromiseConverter(() => undefined);

converters["sequence<ByteString>"] = createSequenceConverter(
  converters.ByteString,
);
converters["sequence<sequence<ByteString>>"] = createSequenceConverter(
  converters["sequence<ByteString>"],
);
converters["record<ByteString, ByteString>"] = createRecordConverter(
  converters.ByteString,
  converters.ByteString,
);

converters["sequence<USVString>"] = createSequenceConverter(
  converters.USVString,
);
converters["sequence<sequence<USVString>>"] = createSequenceConverter(
  converters["sequence<USVString>"],
);
converters["record<USVString, USVString>"] = createRecordConverter(
  converters.USVString,
  converters.USVString,
);

converters["sequence<DOMString>"] = createSequenceConverter(
  converters.DOMString,
);

function requiredArguments(length, required, prefix) {
  if (length < required) {
    const errMsg = `${prefix ? prefix + ": " : ""}${required} argument${
      required === 1 ? "" : "s"
    } required, but only ${length} present.`;
    throw new TypeError(errMsg);
  }
}

function createDictionaryConverter(name, ...dictionaries) {
  let hasRequiredKey = false;
  const allMembers = [];
  for (let i = 0; i < dictionaries.length; ++i) {
    const members = dictionaries[i];
    for (let j = 0; j < members.length; ++j) {
      const member = members[j];
      if (member.required) {
        hasRequiredKey = true;
      }
      ArrayPrototypePush(allMembers, member);
    }
  }
  ArrayPrototypeSort(allMembers, (a, b) => {
    if (a.key == b.key) {
      return 0;
    }
    return a.key < b.key ? -1 : 1;
  });

  const defaultValues = {};
  for (let i = 0; i < allMembers.length; ++i) {
    const member = allMembers[i];
    if (ReflectHas(member, "defaultValue")) {
      const idlMemberValue = member.defaultValue;
      const imvType = typeof idlMemberValue;
      // Copy by value types can be directly assigned, copy by reference types
      // need to be re-created for each allocation.
      if (
        imvType === "number" || imvType === "boolean" ||
        imvType === "string" || imvType === "bigint" ||
        imvType === "undefined"
      ) {
        defaultValues[member.key] = member.converter(idlMemberValue, {});
      } else {
        ObjectDefineProperty(defaultValues, member.key, {
          get() {
            return member.converter(idlMemberValue, member.defaultValue);
          },
          enumerable: true,
        });
      }
    }
  }

  return function (V, prefix = undefined, context = undefined, opts = {}) {
    const typeV = type(V);
    switch (typeV) {
      case "Undefined":
      case "Null":
      case "Object":
        break;
      default:
        throw makeException(
          TypeError,
          "can not be converted to a dictionary",
          prefix,
          context,
        );
    }
    const esDict = V;

    const idlDict = ObjectAssign({}, defaultValues);

    // NOTE: fast path Null and Undefined.
    if ((V === undefined || V === null) && !hasRequiredKey) {
      return idlDict;
    }

    for (let i = 0; i < allMembers.length; ++i) {
      const member = allMembers[i];
      const key = member.key;

      let esMemberValue;
      if (typeV === "Undefined" || typeV === "Null") {
        esMemberValue = undefined;
      } else {
        esMemberValue = esDict[key];
      }

      if (esMemberValue !== undefined) {
        const memberContext = `'${key}' of '${name}'${
          context ? ` (${context})` : ""
        }`;
        const converter = member.converter;
        const idlMemberValue = converter(
          esMemberValue,
          prefix,
          memberContext,
          opts,
        );
        idlDict[key] = idlMemberValue;
      } else if (member.required) {
        throw makeException(
          TypeError,
          `can not be converted to '${name}' because '${key}' is required in '${name}'.`,
          prefix,
          context,
        );
      }
    }

    return idlDict;
  };
}

// https://heycam.github.io/webidl/#es-enumeration
function createEnumConverter(name, values) {
  const E = new SafeSet(values);

  return function (V, prefix = undefined, _context = undefined, _opts = {}) {
    const S = String(V);

    if (!E.has(S)) {
      throw new TypeError(
        `${
          prefix ? prefix + ": " : ""
        }The provided value '${S}' is not a valid enum value of type ${name}.`,
      );
    }

    return S;
  };
}

function createNullableConverter(converter) {
  return (V, prefix = undefined, context = undefined, opts = {}) => {
    // FIXME: If Type(V) is not Object, and the conversion to an IDL value is
    // being performed due to V being assigned to an attribute whose type is a
    // nullable callback function that is annotated with
    // [LegacyTreatNonObjectAsNull], then return the IDL nullable type T?
    // value null.

    if (V === null || V === undefined) return null;
    return converter(V, prefix, context, opts);
  };
}

// https://heycam.github.io/webidl/#es-sequence
function createSequenceConverter(converter) {
  return function (V, prefix = undefined, context = undefined, opts = {}) {
    if (type(V) !== "Object") {
      throw makeException(
        TypeError,
        "can not be converted to sequence.",
        prefix,
        context,
      );
    }
    const iter = V?.[SymbolIterator]?.();
    if (iter === undefined) {
      throw makeException(
        TypeError,
        "can not be converted to sequence.",
        prefix,
        context,
      );
    }
    const array = [];
    while (true) {
      const res = iter?.next?.();
      if (res === undefined) {
        throw makeException(
          TypeError,
          "can not be converted to sequence.",
          prefix,
          context,
        );
      }
      if (res.done === true) break;
      const val = converter(
        res.value,
        prefix,
        `${context}, index ${array.length}`,
        opts,
      );
      ArrayPrototypePush(array, val);
    }
    return array;
  };
}

function createRecordConverter(keyConverter, valueConverter) {
  return (V, prefix, context, opts) => {
    if (type(V) !== "Object") {
      throw makeException(
        TypeError,
        "can not be converted to dictionary.",
        prefix,
        context,
      );
    }
    const result = {};
    // Fast path for common case (not a Proxy)
    if (!core.isProxy(V)) {
      for (const key in V) {
        if (!ObjectHasOwn(V, key)) {
          continue;
        }
        const typedKey = keyConverter(key, prefix, context, opts);
        const value = V[key];
        const typedValue = valueConverter(value, prefix, context, opts);
        result[typedKey] = typedValue;
      }
      return result;
    }
    // Slow path if Proxy (e.g: in WPT tests)
    const keys = ReflectOwnKeys(V);
    for (let i = 0; i < keys.length; ++i) {
      const key = keys[i];
      const desc = ObjectGetOwnPropertyDescriptor(V, key);
      if (desc !== undefined && desc.enumerable === true) {
        const typedKey = keyConverter(key, prefix, context, opts);
        const value = V[key];
        const typedValue = valueConverter(value, prefix, context, opts);
        result[typedKey] = typedValue;
      }
    }
    return result;
  };
}

function createPromiseConverter(converter) {
<<<<<<< HEAD
  return (V, opts) =>
    // should be able to handle thenables
    // see: https://github.com/web-platform-tests/wpt/blob/a31d3ba53a79412793642366f3816c9a63f0cf57/streams/writable-streams/close.any.js#L207
    typeof V?.then === "function"
      ? PromisePrototypeThen(PromiseResolve(V), (V) => converter(V, opts))
      : PromiseResolve(converter(V, opts));
=======
  return (V, prefix, context, opts) =>
    PromisePrototypeThen(
      PromiseResolve(V),
      (V) => converter(V, prefix, context, opts),
    );
>>>>>>> 99c30285
}

function invokeCallbackFunction(
  callable,
  args,
  thisArg,
  returnValueConverter,
  prefix,
  returnsPromise,
) {
  try {
    const rv = ReflectApply(callable, thisArg, args);
    return returnValueConverter(rv, prefix, "return value");
  } catch (err) {
    if (returnsPromise === true) {
      return PromiseReject(err);
    }
    throw err;
  }
}

const brand = Symbol("[[webidl.brand]]");

function createInterfaceConverter(name, prototype) {
  return (V, prefix, context, _opts) => {
    if (!ObjectPrototypeIsPrototypeOf(prototype, V) || V[brand] !== brand) {
      throw makeException(
        TypeError,
        `is not of type ${name}.`,
        prefix,
        context,
      );
    }
    return V;
  };
}

// TODO(lucacasonato): have the user pass in the prototype, and not the type.
function createBranded(Type) {
  const t = ObjectCreate(Type.prototype);
  t[brand] = brand;
  return t;
}

function assertBranded(self, prototype) {
  if (
    !ObjectPrototypeIsPrototypeOf(prototype, self) || self[brand] !== brand
  ) {
    throw new TypeError("Illegal invocation");
  }
}

function illegalConstructor() {
  throw new TypeError("Illegal constructor");
}

function define(target, source) {
  const keys = ReflectOwnKeys(source);
  for (let i = 0; i < keys.length; ++i) {
    const key = keys[i];
    const descriptor = ReflectGetOwnPropertyDescriptor(source, key);
    if (descriptor && !ReflectDefineProperty(target, key, descriptor)) {
      throw new TypeError(`Cannot redefine property: ${String(key)}`);
    }
  }
}

const _iteratorInternal = Symbol("iterator internal");

const globalIteratorPrototype = ObjectGetPrototypeOf(ArrayIteratorPrototype);

function mixinPairIterable(name, prototype, dataSymbol, keyKey, valueKey) {
  const iteratorPrototype = ObjectCreate(globalIteratorPrototype, {
    [SymbolToStringTag]: { configurable: true, value: `${name} Iterator` },
  });
  define(iteratorPrototype, {
    next() {
      const internal = this && this[_iteratorInternal];
      if (!internal) {
        throw new TypeError(
          `next() called on a value that is not a ${name} iterator object`,
        );
      }
      const { target, kind, index } = internal;
      const values = target[dataSymbol];
      const len = values.length;
      if (index >= len) {
        return { value: undefined, done: true };
      }
      const pair = values[index];
      internal.index = index + 1;
      let result;
      switch (kind) {
        case "key":
          result = pair[keyKey];
          break;
        case "value":
          result = pair[valueKey];
          break;
        case "key+value":
          result = [pair[keyKey], pair[valueKey]];
          break;
      }
      return { value: result, done: false };
    },
  });
  function createDefaultIterator(target, kind) {
    const iterator = ObjectCreate(iteratorPrototype);
    ObjectDefineProperty(iterator, _iteratorInternal, {
      value: { target, kind, index: 0 },
      configurable: true,
    });
    return iterator;
  }

  function entries() {
    assertBranded(this, prototype.prototype);
    return createDefaultIterator(this, "key+value");
  }

  const properties = {
    entries: {
      value: entries,
      writable: true,
      enumerable: true,
      configurable: true,
    },
    [SymbolIterator]: {
      value: entries,
      writable: true,
      enumerable: false,
      configurable: true,
    },
    keys: {
      value: function keys() {
        assertBranded(this, prototype.prototype);
        return createDefaultIterator(this, "key");
      },
      writable: true,
      enumerable: true,
      configurable: true,
    },
    values: {
      value: function values() {
        assertBranded(this, prototype.prototype);
        return createDefaultIterator(this, "value");
      },
      writable: true,
      enumerable: true,
      configurable: true,
    },
    forEach: {
      value: function forEach(idlCallback, thisArg = undefined) {
        assertBranded(this, prototype.prototype);
        const prefix = `Failed to execute 'forEach' on '${name}'`;
        requiredArguments(arguments.length, 1, { prefix });
        idlCallback = converters["Function"](idlCallback, {
          prefix,
          context: "Argument 1",
        });
        idlCallback = FunctionPrototypeBind(
          idlCallback,
          thisArg ?? globalThis,
        );
        const pairs = this[dataSymbol];
        for (let i = 0; i < pairs.length; i++) {
          const entry = pairs[i];
          idlCallback(entry[valueKey], entry[keyKey], this);
        }
      },
      writable: true,
      enumerable: true,
      configurable: true,
    },
  };
  return ObjectDefineProperties(prototype.prototype, properties);
}

function configurePrototype(prototype) {
  const descriptors = ObjectGetOwnPropertyDescriptors(prototype.prototype);
  for (const key in descriptors) {
    if (!ObjectHasOwn(descriptors, key)) {
      continue;
    }
    if (key === "constructor") continue;
    const descriptor = descriptors[key];
    if (
      ReflectHas(descriptor, "value") &&
      typeof descriptor.value === "function"
    ) {
      ObjectDefineProperty(prototype.prototype, key, {
        enumerable: true,
        writable: true,
        configurable: true,
      });
    } else if (ReflectHas(descriptor, "get")) {
      ObjectDefineProperty(prototype.prototype, key, {
        enumerable: true,
        configurable: true,
      });
    }
  }
  ObjectDefineProperty(prototype.prototype, SymbolToStringTag, {
    value: prototype.name,
    enumerable: false,
    configurable: true,
    writable: false,
  });
}

const setlikeInner = Symbol("[[set]]");

// Ref: https://webidl.spec.whatwg.org/#es-setlike
function setlike(obj, objPrototype, readonly) {
  ObjectDefineProperties(obj, {
    size: {
      configurable: true,
      enumerable: true,
      get() {
        assertBranded(this, objPrototype);
        return obj[setlikeInner].size;
      },
    },
    [SymbolIterator]: {
      configurable: true,
      enumerable: false,
      writable: true,
      value() {
        assertBranded(this, objPrototype);
        return obj[setlikeInner][SymbolIterator]();
      },
    },
    entries: {
      configurable: true,
      enumerable: true,
      writable: true,
      value() {
        assertBranded(this, objPrototype);
        return SetPrototypeEntries(obj[setlikeInner]);
      },
    },
    keys: {
      configurable: true,
      enumerable: true,
      writable: true,
      value() {
        assertBranded(this, objPrototype);
        return SetPrototypeKeys(obj[setlikeInner]);
      },
    },
    values: {
      configurable: true,
      enumerable: true,
      writable: true,
      value() {
        assertBranded(this, objPrototype);
        return SetPrototypeValues(obj[setlikeInner]);
      },
    },
    forEach: {
      configurable: true,
      enumerable: true,
      writable: true,
      value(callbackfn, thisArg) {
        assertBranded(this, objPrototype);
        return SetPrototypeForEach(obj[setlikeInner], callbackfn, thisArg);
      },
    },
    has: {
      configurable: true,
      enumerable: true,
      writable: true,
      value(value) {
        assertBranded(this, objPrototype);
        return SetPrototypeHas(obj[setlikeInner], value);
      },
    },
  });

  if (!readonly) {
    ObjectDefineProperties(obj, {
      add: {
        configurable: true,
        enumerable: true,
        writable: true,
        value(value) {
          assertBranded(this, objPrototype);
          return SetPrototypeAdd(obj[setlikeInner], value);
        },
      },
      delete: {
        configurable: true,
        enumerable: true,
        writable: true,
        value(value) {
          assertBranded(this, objPrototype);
          return SetPrototypeDelete(obj[setlikeInner], value);
        },
      },
      clear: {
        configurable: true,
        enumerable: true,
        writable: true,
        value() {
          assertBranded(this, objPrototype);
          return SetPrototypeClear(obj[setlikeInner]);
        },
      },
    });
  }
}

export {
  assertBranded,
  brand,
  configurePrototype,
  converters,
  createBranded,
  createDictionaryConverter,
  createEnumConverter,
  createInterfaceConverter,
  createNullableConverter,
  createPromiseConverter,
  createRecordConverter,
  createSequenceConverter,
  illegalConstructor,
  invokeCallbackFunction,
  makeException,
  mixinPairIterable,
  requiredArguments,
  setlike,
  setlikeInner,
  type,
};<|MERGE_RESOLUTION|>--- conflicted
+++ resolved
@@ -947,20 +947,12 @@
 }
 
 function createPromiseConverter(converter) {
-<<<<<<< HEAD
-  return (V, opts) =>
+  return (V, prefix, context, opts) =>
     // should be able to handle thenables
     // see: https://github.com/web-platform-tests/wpt/blob/a31d3ba53a79412793642366f3816c9a63f0cf57/streams/writable-streams/close.any.js#L207
     typeof V?.then === "function"
-      ? PromisePrototypeThen(PromiseResolve(V), (V) => converter(V, opts))
-      : PromiseResolve(converter(V, opts));
-=======
-  return (V, prefix, context, opts) =>
-    PromisePrototypeThen(
-      PromiseResolve(V),
-      (V) => converter(V, prefix, context, opts),
-    );
->>>>>>> 99c30285
+      ? PromisePrototypeThen(PromiseResolve(V), (V) => converter(V, prefix, context, opts))
+      : PromiseResolve(converter(V, prefix, context, opts));
 }
 
 function invokeCallbackFunction(
