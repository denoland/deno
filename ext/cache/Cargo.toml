# Copyright 2018-2022 the Deno authors. All rights reserved. MIT license.

[package]
name = "deno_cache"
<<<<<<< HEAD
version = "0.5.0"
authors.workspace = true
edition.workspace = true
license.workspace = true
=======
version = "0.10.0"
authors = ["the Deno authors"]
edition = "2021"
license = "MIT"
>>>>>>> a57134de
readme = "README.md"
repository.workspace = true
description = "Implementation of Cache API for Deno"

[lib]
path = "lib.rs"

[dependencies]
<<<<<<< HEAD
async-trait.workspace = true
deno_core.workspace = true
rusqlite.workspace = true
serde.workspace = true
sha2.workspace = true
tokio.workspace = true
=======
async-trait = "0.1"
deno_core = { version = "0.160.0", path = "../../core" }
rusqlite = { version = "0.28.0", features = ["unlock_notify", "bundled"] }
serde = { version = "1.0.129", features = ["derive"] }
sha2 = "0.10.2"
tokio = { version = "1.19", features = ["full"] }
>>>>>>> a57134de
<|MERGE_RESOLUTION|>--- conflicted
+++ resolved
@@ -2,17 +2,10 @@
 
 [package]
 name = "deno_cache"
-<<<<<<< HEAD
-version = "0.5.0"
+version = "0.10.0"
 authors.workspace = true
 edition.workspace = true
 license.workspace = true
-=======
-version = "0.10.0"
-authors = ["the Deno authors"]
-edition = "2021"
-license = "MIT"
->>>>>>> a57134de
 readme = "README.md"
 repository.workspace = true
 description = "Implementation of Cache API for Deno"
@@ -21,18 +14,9 @@
 path = "lib.rs"
 
 [dependencies]
-<<<<<<< HEAD
 async-trait.workspace = true
 deno_core.workspace = true
 rusqlite.workspace = true
 serde.workspace = true
 sha2.workspace = true
-tokio.workspace = true
-=======
-async-trait = "0.1"
-deno_core = { version = "0.160.0", path = "../../core" }
-rusqlite = { version = "0.28.0", features = ["unlock_notify", "bundled"] }
-serde = { version = "1.0.129", features = ["derive"] }
-sha2 = "0.10.2"
-tokio = { version = "1.19", features = ["full"] }
->>>>>>> a57134de
+tokio.workspace = true