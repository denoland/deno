--- conflicted
+++ resolved
@@ -18,7 +18,6 @@
 deno_core.workspace = true
 deno_terminal.workspace = true
 deno_webgpu.workspace = true
-<<<<<<< HEAD
 image = { version = "0.25.4", default-features = false, features = ["png", "jpeg", "bmp", "ico", "webp", "gif"] }
 # NOTE: The qcms is a color space conversion crate which parses ICC profiles that used in Gecko,
 # however it supports only 8-bit color depth currently.
@@ -28,8 +27,4 @@
 lcms2 = { version = "6.1.0", features = ["static"] }
 num-traits = { version = "0.2.19" }
 serde = { workspace = true, features = ["derive"] }
-=======
-image = { version = "0.24.7", default-features = false, features = ["png"] }
-serde = { workspace = true, features = ["derive"] }
-thiserror.workspace = true
->>>>>>> 27df42f6
+thiserror.workspace = true