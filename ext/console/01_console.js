--- conflicted
+++ resolved
@@ -137,6 +137,12 @@
   isNaN,
 } = primordials;
 
+function assert(cond, msg = "Assertion failed.") {
+  if (!cond) {
+    throw new AssertionError(msg);
+  }
+}
+
 let noColor = false;
 
 function setNoColor(value) {
@@ -147,7 +153,6 @@
   return noColor;
 }
 
-<<<<<<< HEAD
 /**
  * The level of color the tty supports.
  * 0 = None
@@ -159,12 +164,6 @@
 
 function setColorSupportLevel(level) {
   colorSupportLevel = level;
-=======
-function assert(cond, msg = "Assertion failed.") {
-  if (!cond) {
-    throw new AssertionError(msg);
-  }
->>>>>>> 476e4ed0
 }
 
 // Don't use 'blue' not visible on cmd.exe
