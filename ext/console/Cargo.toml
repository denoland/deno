--- conflicted
+++ resolved
@@ -2,17 +2,10 @@
 
 [package]
 name = "deno_console"
-<<<<<<< HEAD
-version = "0.73.0"
+version = "0.78.0"
 authors.workspace = true
 edition.workspace = true
 license.workspace = true
-=======
-version = "0.78.0"
-authors = ["the Deno authors"]
-edition = "2021"
-license = "MIT"
->>>>>>> a57134de
 readme = "README.md"
 repository.workspace = true
 description = "Implementation of Console API for Deno"
@@ -21,8 +14,4 @@
 path = "lib.rs"
 
 [dependencies]
-<<<<<<< HEAD
-deno_core.workspace = true
-=======
-deno_core = { version = "0.160.0", path = "../../core" }
->>>>>>> a57134de
+deno_core.workspace = true