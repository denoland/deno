// Copyright 2018-2025 the Deno authors. MIT license.

import { core, internals, primordials } from "ext:core/mod.js";
import {
  op_kill,
  op_run,
  op_run_status,
  op_spawn_child,
  op_spawn_kill,
  op_spawn_sync,
  op_spawn_wait,
} from "ext:core/ops";
const {
  ArrayPrototypeMap,
  ArrayPrototypeSlice,
  TypeError,
  ObjectEntries,
  SafeArrayIterator,
  String,
  ObjectPrototypeIsPrototypeOf,
  PromisePrototypeThen,
  SafePromiseAll,
  Symbol,
  SymbolFor,
} = primordials;

import { FsFile } from "ext:deno_fs/30_fs.js";
import { readAll } from "ext:deno_io/12_io.js";
import {
  assert,
  pathFromURL,
  SymbolAsyncDispose,
} from "ext:deno_web/00_infra.js";
<<<<<<< HEAD
import {
  addSignalAlgorithm,
  removeSignalAlgorithm,
} from "ext:deno_web/03_abort_signal.js";
=======
import { packageData } from "ext:deno_fetch/22_body.js";
import * as abortSignal from "ext:deno_web/03_abort_signal.js";
>>>>>>> c76c3f7c
import {
  ReadableStream,
  readableStreamCollectIntoUint8Array,
  readableStreamForRidUnrefable,
  readableStreamForRidUnrefableRef,
  readableStreamForRidUnrefableUnref,
  ReadableStreamPrototype,
  writableStreamForRid,
} from "ext:deno_web/06_streams.js";

// The key for private `input` option for `Deno.Command`
const kInputOption = Symbol("kInputOption");

function opKill(pid, signo, apiName) {
  op_kill(pid, signo, apiName);
}

function kill(pid, signo = "SIGTERM") {
  opKill(pid, signo, "Deno.kill()");
}

function opRunStatus(rid) {
  return op_run_status(rid);
}

function opRun(request) {
  assert(request.cmd.length > 0);
  return op_run(request);
}

async function runStatus(rid) {
  const res = await opRunStatus(rid);

  if (res.gotSignal) {
    const signal = res.exitSignal;
    return { success: false, code: 128 + signal, signal };
  } else if (res.exitCode != 0) {
    return { success: false, code: res.exitCode };
  } else {
    return { success: true, code: 0 };
  }
}

class Process {
  constructor(res) {
    this.rid = res.rid;
    this.pid = res.pid;

    if (res.stdinRid && res.stdinRid > 0) {
      this.stdin = new FsFile(res.stdinRid, SymbolFor("Deno.internal.FsFile"));
    }

    if (res.stdoutRid && res.stdoutRid > 0) {
      this.stdout = new FsFile(
        res.stdoutRid,
        SymbolFor("Deno.internal.FsFile"),
      );
    }

    if (res.stderrRid && res.stderrRid > 0) {
      this.stderr = new FsFile(
        res.stderrRid,
        SymbolFor("Deno.internal.FsFile"),
      );
    }
  }

  status() {
    return runStatus(this.rid);
  }

  async output() {
    if (!this.stdout) {
      throw new TypeError("Cannot collect output: 'stdout' is not piped");
    }
    try {
      return await readAll(this.stdout);
    } finally {
      this.stdout.close();
    }
  }

  async stderrOutput() {
    if (!this.stderr) {
      throw new TypeError("Cannot collect output: 'stderr' is not piped");
    }
    try {
      return await readAll(this.stderr);
    } finally {
      this.stderr.close();
    }
  }

  close() {
    core.close(this.rid);
  }

  kill(signo = "SIGTERM") {
    opKill(this.pid, signo, "Deno.Process.kill()");
  }
}

// Note: This function was soft-removed in Deno 2. Its types have been removed,
// but its implementation has been kept to avoid breaking changes.
function run({
  cmd,
  cwd = undefined,
  env = { __proto__: null },
  stdout = "inherit",
  stderr = "inherit",
  stdin = "inherit",
}) {
  if (cmd[0] != null) {
    cmd = [
      pathFromURL(cmd[0]),
      ...new SafeArrayIterator(ArrayPrototypeSlice(cmd, 1)),
    ];
  }
  const res = opRun({
    cmd: ArrayPrototypeMap(cmd, String),
    cwd,
    env: ObjectEntries(env),
    stdin,
    stdout,
    stderr,
  });
  return new Process(res);
}

export const kExtraStdio = Symbol("extraStdio");
export const kIpc = Symbol("ipc");
export const kNeedsNpmProcessState = Symbol("needsNpmProcessState");

const illegalConstructorKey = Symbol("illegalConstructorKey");

function spawnChildInner(command, apiName, {
  args = [],
  cwd = undefined,
  clearEnv = false,
  env = { __proto__: null },
  uid = undefined,
  gid = undefined,
  signal = undefined,
  stdin = "null",
  stdout = "piped",
  stderr = "piped",
  windowsRawArguments = false,
  detached = false,
  [kExtraStdio]: extraStdio = [],
  [kIpc]: ipc = -1,
  [kNeedsNpmProcessState]: needsNpmProcessState = false,
} = { __proto__: null }) {
  const child = op_spawn_child({
    cmd: pathFromURL(command),
    args: ArrayPrototypeMap(args, String),
    cwd: pathFromURL(cwd),
    clearEnv,
    env: ObjectEntries(env),
    uid,
    gid,
    stdin,
    stdout,
    stderr,
    windowsRawArguments,
    ipc,
    extraStdio,
    detached,
    needsNpmProcessState,
  }, apiName);
  return new ChildProcess(illegalConstructorKey, {
    ...child,
    signal,
  });
}

function spawnChild(command, options = { __proto__: null }) {
  return spawnChildInner(
    command,
    "Deno.Command().spawn()",
    options,
  );
}

function collectOutput(readableStream) {
  if (
    !(ObjectPrototypeIsPrototypeOf(ReadableStreamPrototype, readableStream))
  ) {
    return null;
  }

  return readableStreamCollectIntoUint8Array(readableStream);
}

const _ipcPipeRid = Symbol("[[ipcPipeRid]]");
const _extraPipeRids = Symbol("[[_extraPipeRids]]");

internals.getIpcPipeRid = (process) => process[_ipcPipeRid];
internals.getExtraPipeRids = (process) => process[_extraPipeRids];
internals.kExtraStdio = kExtraStdio;

class ChildProcess {
  #rid;
  #waitPromise;
  #waitComplete = false;

  [_ipcPipeRid];
  [_extraPipeRids];

  #pid;
  get pid() {
    return this.#pid;
  }

  #stdin = null;
  get stdin() {
    if (this.#stdin == null) {
      throw new TypeError("Cannot get 'stdin': 'stdin' is not piped");
    }
    return this.#stdin;
  }

  #stdout = null;
  get stdout() {
    if (this.#stdout == null) {
      throw new TypeError("Cannot get 'stdout': 'stdout' is not piped");
    }
    return this.#stdout;
  }

  #stderr = null;
  get stderr() {
    if (this.#stderr == null) {
      throw new TypeError("Cannot get 'stderr': 'stderr' is not piped");
    }
    return this.#stderr;
  }

  constructor(key = null, {
    signal,
    rid,
    pid,
    stdinRid,
    stdoutRid,
    stderrRid,
    ipcPipeRid, // internal
    extraPipeRids,
  } = null) {
    if (key !== illegalConstructorKey) {
      throw new TypeError("Illegal constructor");
    }

    this.#rid = rid;
    this.#pid = pid;
    this[_ipcPipeRid] = ipcPipeRid;
    this[_extraPipeRids] = extraPipeRids;

    if (stdinRid !== null) {
      this.#stdin = writableStreamForRid(stdinRid);
    }

    if (stdoutRid !== null) {
      this.#stdout = readableStreamForRidUnrefable(
        stdoutRid,
        ReadableStreamWithCollectors,
      );
    }

    if (stderrRid !== null) {
      this.#stderr = readableStreamForRidUnrefable(
        stderrRid,
        ReadableStreamWithCollectors,
      );
    }

    const onAbort = () => {
      try {
        this.kill("SIGTERM");
      } catch {
        // Ignore the error for https://github.com/denoland/deno/issues/27112
      }
    };
    if (signal != null) {
      addSignalAlgorithm(signal, onAbort);
    }
    const waitPromise = op_spawn_wait(this.#rid);
    this.#waitPromise = waitPromise;
    this.#status = PromisePrototypeThen(waitPromise, (res) => {
      if (signal != null) {
        removeSignalAlgorithm(signal, onAbort);
      }
      this.#waitComplete = true;
      return res;
    });
  }

  #status;
  get status() {
    return this.#status;
  }

  async output() {
    if (this.#stdout?.locked) {
      throw new TypeError(
        "Cannot collect output: 'stdout' is locked",
      );
    }
    if (this.#stderr?.locked) {
      throw new TypeError(
        "Cannot collect output: 'stderr' is locked",
      );
    }

    const { 0: status, 1: stdout, 2: stderr } = await SafePromiseAll([
      this.#status,
      collectOutput(this.#stdout),
      collectOutput(this.#stderr),
    ]);

    return {
      success: status.success,
      code: status.code,
      signal: status.signal,
      get stdout() {
        if (stdout == null) {
          throw new TypeError("Cannot get 'stdout': 'stdout' is not piped");
        }
        return stdout;
      },
      get stderr() {
        if (stderr == null) {
          throw new TypeError("Cannot get 'stderr': 'stderr' is not piped");
        }
        return stderr;
      },
    };
  }

  kill(signo = "SIGTERM") {
    if (this.#waitComplete) {
      throw new TypeError("Child process has already terminated");
    }
    op_spawn_kill(this.#rid, signo);
  }

  async [SymbolAsyncDispose]() {
    try {
      op_spawn_kill(this.#rid, "SIGTERM");
    } catch {
      // ignore errors from killing the process (such as ESRCH or BadResource)
    }
    await this.#status;
  }

  ref() {
    core.refOpPromise(this.#waitPromise);
    if (this.#stdout) readableStreamForRidUnrefableRef(this.#stdout);
    if (this.#stderr) readableStreamForRidUnrefableRef(this.#stderr);
  }

  unref() {
    core.unrefOpPromise(this.#waitPromise);
    if (this.#stdout) readableStreamForRidUnrefableUnref(this.#stdout);
    if (this.#stderr) readableStreamForRidUnrefableUnref(this.#stderr);
  }
}

class ReadableStreamWithCollectors extends ReadableStream {
  constructor(underlyingSource = undefined, strategy = undefined) {
    super(underlyingSource, strategy);
  }

  async arrayBuffer() {
    const buffer = await readableStreamCollectIntoUint8Array(this);
    return packageData(buffer, "ArrayBuffer", null);
  }

  async bytes() {
    const buffer = await readableStreamCollectIntoUint8Array(this);
    return packageData(buffer, "bytes", null);
  }

  async json() {
    const buffer = await readableStreamCollectIntoUint8Array(this);
    return packageData(buffer, "JSON", null);
  }

  async text() {
    const buffer = await readableStreamCollectIntoUint8Array(this);
    return packageData(buffer, "text", null);
  }
}

function spawn(command, options) {
  if (options?.stdin === "piped") {
    throw new TypeError(
      "Piped stdin is not supported for this function, use 'Deno.Command().spawn()' instead",
    );
  }
  return spawnChildInner(
    command,
    "Deno.Command().output()",
    options,
  )
    .output();
}

function spawnSync(command, {
  args = [],
  cwd = undefined,
  clearEnv = false,
  env = { __proto__: null },
  uid = undefined,
  gid = undefined,
  stdin = "null",
  stdout = "piped",
  stderr = "piped",
  windowsRawArguments = false,
  [kInputOption]: input,
  [kNeedsNpmProcessState]: needsNpmProcessState = false,
} = { __proto__: null }) {
  if (stdin === "piped") {
    throw new TypeError(
      "Piped stdin is not supported for this function, use 'Deno.Command().spawn()' instead",
    );
  }
  const result = op_spawn_sync({
    cmd: pathFromURL(command),
    args: ArrayPrototypeMap(args, String),
    cwd: pathFromURL(cwd),
    clearEnv,
    env: ObjectEntries(env),
    uid,
    gid,
    stdin,
    stdout,
    stderr,
    windowsRawArguments,
    extraStdio: [],
    detached: false,
    needsNpmProcessState,
    input,
  });
  return {
    success: result.status.success,
    code: result.status.code,
    signal: result.status.signal,
    get stdout() {
      if (result.stdout == null) {
        throw new TypeError("Cannot get 'stdout': 'stdout' is not piped");
      }
      return result.stdout;
    },
    get stderr() {
      if (result.stderr == null) {
        throw new TypeError("Cannot get 'stderr': 'stderr' is not piped");
      }
      return result.stderr;
    },
  };
}

class Command {
  #command;
  #options;

  constructor(command, options) {
    this.#command = command;
    this.#options = options;
  }

  output() {
    if (this.#options?.stdin === "piped") {
      throw new TypeError(
        "Piped stdin is not supported for this function, use 'Deno.Command.spawn()' instead",
      );
    }
    return spawn(this.#command, this.#options);
  }

  outputSync() {
    if (this.#options?.stdin === "piped") {
      throw new TypeError(
        "Piped stdin is not supported for this function, use 'Deno.Command.spawn()' instead",
      );
    }
    return spawnSync(this.#command, this.#options);
  }

  spawn() {
    const options = {
      __proto__: null,
      ...(this.#options ?? {}),
      stdout: this.#options?.stdout ?? "inherit",
      stderr: this.#options?.stderr ?? "inherit",
      stdin: this.#options?.stdin ?? "inherit",
    };
    return spawnChild(this.#command, options);
  }
}

export { ChildProcess, Command, kill, kInputOption, Process, run };<|MERGE_RESOLUTION|>--- conflicted
+++ resolved
@@ -31,15 +31,11 @@
   pathFromURL,
   SymbolAsyncDispose,
 } from "ext:deno_web/00_infra.js";
-<<<<<<< HEAD
+import { packageData } from "ext:deno_fetch/22_body.js";
 import {
   addSignalAlgorithm,
   removeSignalAlgorithm,
 } from "ext:deno_web/03_abort_signal.js";
-=======
-import { packageData } from "ext:deno_fetch/22_body.js";
-import * as abortSignal from "ext:deno_web/03_abort_signal.js";
->>>>>>> c76c3f7c
 import {
   ReadableStream,
   readableStreamCollectIntoUint8Array,
