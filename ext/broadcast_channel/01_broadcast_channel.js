// Copyright 2018-2023 the Deno authors. All rights reserved. MIT license.

/// <reference path="../../core/internal.d.ts" />

import { core, primordials } from "ext:core/mod.js";
const ops = core.ops;
import * as webidl from "ext:deno_webidl/00_webidl.js";
import { createFilteredInspectProxy } from "ext:deno_console/01_console.js";
import {
  defineEventHandler,
  EventTarget,
  setIsTrusted,
  setTarget,
} from "ext:deno_web/02_event.js";
<<<<<<< HEAD
import { DOMException } from "ext:deno_web/01_dom_exception.js";
=======
import { defer } from "ext:deno_web/02_timers.js";
import DOMException from "ext:deno_web/01_dom_exception.js";
>>>>>>> e1bfb298
const {
  ArrayPrototypeIndexOf,
  ArrayPrototypePush,
  ArrayPrototypeSplice,
  ObjectPrototypeIsPrototypeOf,
  Symbol,
  SymbolFor,
  Uint8Array,
} = primordials;

const _name = Symbol("[[name]]");
const _closed = Symbol("[[closed]]");

const channels = [];
let rid = null;

async function recv() {
  while (channels.length > 0) {
    const message = await core.opAsync("op_broadcast_recv", rid);

    if (message === null) {
      break;
    }

    const { 0: name, 1: data } = message;
    dispatch(null, name, new Uint8Array(data));
  }

  core.close(rid);
  rid = null;
}

function dispatch(source, name, data) {
  for (let i = 0; i < channels.length; ++i) {
    const channel = channels[i];

    if (channel === source) continue; // Don't self-send.
    if (channel[_name] !== name) continue;
    if (channel[_closed]) continue;

    const go = () => {
      if (channel[_closed]) return;
      const event = new MessageEvent("message", {
        data: core.deserialize(data), // TODO(bnoordhuis) Cache immutables.
        origin: "http://127.0.0.1",
      });
      setIsTrusted(event, true);
      setTarget(event, channel);
      channel.dispatchEvent(event);
    };

    defer(go);
  }
}
class BroadcastChannel extends EventTarget {
  [_name];
  [_closed] = false;

  get name() {
    return this[_name];
  }

  constructor(name) {
    super();

    const prefix = "Failed to construct 'BroadcastChannel'";
    webidl.requiredArguments(arguments.length, 1, prefix);

    this[_name] = webidl.converters["DOMString"](name, prefix, "Argument 1");

    this[webidl.brand] = webidl.brand;

    ArrayPrototypePush(channels, this);

    if (rid === null) {
      // Create the rid immediately, otherwise there is a time window (and a
      // race condition) where messages can get lost, because recv() is async.
      rid = ops.op_broadcast_subscribe();
      recv();
    }
  }

  postMessage(message) {
    webidl.assertBranded(this, BroadcastChannelPrototype);

    const prefix = "Failed to execute 'postMessage' on 'BroadcastChannel'";
    webidl.requiredArguments(arguments.length, 1, prefix);

    if (this[_closed]) {
      throw new DOMException("Already closed", "InvalidStateError");
    }

    if (typeof message === "function" || typeof message === "symbol") {
      throw new DOMException("Uncloneable value", "DataCloneError");
    }

    const data = core.serialize(message);

    // Send to other listeners in this VM.
    dispatch(this, this[_name], new Uint8Array(data));

    // Send to listeners in other VMs.
    defer(() => {
      if (!this[_closed]) {
        core.opAsync("op_broadcast_send", rid, this[_name], data);
      }
    });
  }

  close() {
    webidl.assertBranded(this, BroadcastChannelPrototype);
    this[_closed] = true;

    const index = ArrayPrototypeIndexOf(channels, this);
    if (index === -1) return;

    ArrayPrototypeSplice(channels, index, 1);
    if (channels.length === 0) {
      ops.op_broadcast_unsubscribe(rid);
    }
  }

  [SymbolFor("Deno.privateCustomInspect")](inspect, inspectOptions) {
    return inspect(
      createFilteredInspectProxy({
        object: this,
        evaluate: ObjectPrototypeIsPrototypeOf(BroadcastChannelPrototype, this),
        keys: [
          "name",
          "onmessage",
          "onmessageerror",
        ],
      }),
      inspectOptions,
    );
  }
}

defineEventHandler(BroadcastChannel.prototype, "message");
defineEventHandler(BroadcastChannel.prototype, "messageerror");
const BroadcastChannelPrototype = BroadcastChannel.prototype;

export { BroadcastChannel };<|MERGE_RESOLUTION|>--- conflicted
+++ resolved
@@ -12,12 +12,8 @@
   setIsTrusted,
   setTarget,
 } from "ext:deno_web/02_event.js";
-<<<<<<< HEAD
+import { defer } from "ext:deno_web/02_timers.js";
 import { DOMException } from "ext:deno_web/01_dom_exception.js";
-=======
-import { defer } from "ext:deno_web/02_timers.js";
-import DOMException from "ext:deno_web/01_dom_exception.js";
->>>>>>> e1bfb298
 const {
   ArrayPrototypeIndexOf,
   ArrayPrototypePush,
