--- conflicted
+++ resolved
@@ -299,7 +299,12 @@
                   );
                 } else {
                   if (value === undefined) {
-                    core.ops.op_flash_respond_chuncked(serverId, i, undefined, done); 
+                    core.ops.op_flash_respond_chuncked(
+                      serverId,
+                      i,
+                      undefined,
+                      done,
+                    );
                   } else {
                     respondChunked(
                       i,
@@ -366,16 +371,14 @@
     const fastOp = prepareFastCalls();
     let nextRequestSync = () => fastOp.nextRequest();
     let hasBodySync = (token) => fastOp.hasBody(token);
-    let respondChunked = (token, chunk, shutdown) => fastOp.respondChunked(token, chunk, shutdown);
+    let respondChunked = (token, chunk, shutdown) =>
+      fastOp.respondChunked(token, chunk, shutdown);
     if (serverId > 0) {
       nextRequestSync = () => core.ops.op_flash_next_server(serverId);
-<<<<<<< HEAD
-      hasBodySync = (token) => core.ops.op_flash_has_body_stream(token, serverId);
-      respondChunked = (token, chunk, shutdown) => core.ops.op_flash_respond_chuncked(serverId, token, chunk, shutdown);
-=======
       hasBodySync = (token) =>
         core.ops.op_flash_has_body_stream(token, serverId);
->>>>>>> 1e5a9e26
+      respondChunked = (token, chunk, shutdown) =>
+        core.ops.op_flash_respond_chuncked(serverId, token, chunk, shutdown);
     }
 
     if (!dateInterval) {
