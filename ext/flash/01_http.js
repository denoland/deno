// Copyright 2018-2023 the Deno authors. All rights reserved. MIT license.
const core = globalThis.Deno.core;
const ops = core.ops;
const primordials = globalThis.__bootstrap.primordials;
import { BlobPrototype } from "internal:deno_web/09_file.js";
import { TcpConn } from "internal:deno_net/01_net.js";
import { toInnerResponse } from "internal:deno_fetch/23_response.js";
import { _flash, fromFlashRequest } from "internal:deno_fetch/23_request.js";
import { Event } from "internal:deno_web/02_event.js";
import {
  _state,
  getReadableStreamResourceBacking,
  ReadableStream,
  readableStreamClose,
  ReadableStreamPrototype,
} from "internal:deno_web/06_streams.js";
import {
  _eventLoop,
  _idleTimeoutDuration,
  _idleTimeoutTimeout,
  _protocol,
  _readyState,
  _rid,
  _serverHandleIdleTimeout,
  WebSocket,
} from "internal:deno_websocket/01_websocket.js";
import { _ws } from "internal:deno_http/01_http.js";
const {
  ObjectPrototypeIsPrototypeOf,
  PromisePrototype,
  PromisePrototypeCatch,
  PromisePrototypeThen,
  SafePromiseAll,
  TypedArrayPrototypeSubarray,
  TypeError,
  Uint8Array,
  Uint8ArrayPrototype,
} = primordials;

const statusCodes = {
  100: "Continue",
  101: "Switching Protocols",
  102: "Processing",
  200: "OK",
  201: "Created",
  202: "Accepted",
  203: "Non Authoritative Information",
  204: "No Content",
  205: "Reset Content",
  206: "Partial Content",
  207: "Multi-Status",
  208: "Already Reported",
  226: "IM Used",
  300: "Multiple Choices",
  301: "Moved Permanently",
  302: "Found",
  303: "See Other",
  304: "Not Modified",
  305: "Use Proxy",
  307: "Temporary Redirect",
  308: "Permanent Redirect",
  400: "Bad Request",
  401: "Unauthorized",
  402: "Payment Required",
  403: "Forbidden",
  404: "Not Found",
  405: "Method Not Allowed",
  406: "Not Acceptable",
  407: "Proxy Authentication Required",
  408: "Request Timeout",
  409: "Conflict",
  410: "Gone",
  411: "Length Required",
  412: "Precondition Failed",
  413: "Payload Too Large",
  414: "URI Too Long",
  415: "Unsupported Media Type",
  416: "Range Not Satisfiable",
  418: "I'm a teapot",
  421: "Misdirected Request",
  422: "Unprocessable Entity",
  423: "Locked",
  424: "Failed Dependency",
  426: "Upgrade Required",
  428: "Precondition Required",
  429: "Too Many Requests",
  431: "Request Header Fields Too Large",
  451: "Unavailable For Legal Reasons",
  500: "Internal Server Error",
  501: "Not Implemented",
  502: "Bad Gateway",
  503: "Service Unavailable",
  504: "Gateway Timeout",
  505: "HTTP Version Not Supported",
  506: "Variant Also Negotiates",
  507: "Insufficient Storage",
  508: "Loop Detected",
  510: "Not Extended",
  511: "Network Authentication Required",
};

const methods = {
  0: "GET",
  1: "HEAD",
  2: "CONNECT",
  3: "PUT",
  4: "DELETE",
  5: "OPTIONS",
  6: "TRACE",
  7: "POST",
  8: "PATCH",
};

let dateInterval;
let date;

// Construct an HTTP response message.
// All HTTP/1.1 messages consist of a start-line followed by a sequence
// of octets.
//
//  HTTP-message = start-line
//    *( header-field CRLF )
//    CRLF
//    [ message-body ]
//
function http1Response(
  method,
  status,
  headerList,
  body,
  bodyLen,
  earlyEnd = false,
) {
  // HTTP uses a "<major>.<minor>" numbering scheme
  //   HTTP-version  = HTTP-name "/" DIGIT "." DIGIT
  //   HTTP-name     = %x48.54.54.50 ; "HTTP", case-sensitive
  //
  // status-line = HTTP-version SP status-code SP reason-phrase CRLF
  // Date header: https://datatracker.ietf.org/doc/html/rfc7231#section-7.1.1.2
  let str = `HTTP/1.1 ${status} ${statusCodes[status]}\r\nDate: ${date}\r\n`;
  for (let i = 0; i < headerList.length; ++i) {
    const { 0: name, 1: value } = headerList[i];
    // header-field   = field-name ":" OWS field-value OWS
    str += `${name}: ${value}\r\n`;
  }

  // https://datatracker.ietf.org/doc/html/rfc7231#section-6.3.6
  if (status === 205 || status === 304) {
    // MUST NOT generate a payload in a 205 response.
    // indicate a zero-length body for the response by
    // including a Content-Length header field with a value of 0.
    str += "Content-Length: 0\r\n\r\n";
    return str;
  }

  // MUST NOT send Content-Length or Transfer-Encoding if status code is 1xx or 204.
  if (status === 204 || status < 200) {
    str += "\r\n";
    return str;
  }

  if (earlyEnd === true) {
    return str;
  }

  // null body status is validated by inititalizeAResponse in ext/fetch
  if (body !== null && body !== undefined) {
    str += `Content-Length: ${bodyLen}\r\n\r\n`;
  } else {
    str += "Transfer-Encoding: chunked\r\n\r\n";
    return str;
  }

  // A HEAD request.
  if (method === 1) return str;

  if (typeof body === "string") {
    str += body ?? "";
  } else {
    const head = core.encode(str);
    const response = new Uint8Array(head.byteLength + body.byteLength);
    response.set(head, 0);
    response.set(body, head.byteLength);
    return response;
  }

  return str;
}

function prepareFastCalls() {
  return ops.op_flash_make_request();
}

function hostnameForDisplay(hostname) {
  // If the hostname is "0.0.0.0", we display "localhost" in console
  // because browsers in Windows don't resolve "0.0.0.0".
  // See the discussion in https://github.com/denoland/deno_std/issues/1165
  return hostname === "0.0.0.0" ? "localhost" : hostname;
}

function writeFixedResponse(
  server,
  requestId,
  response,
  responseLen,
  end,
  respondFast,
) {
  let nwritten = 0;
  // TypedArray
  if (typeof response !== "string") {
    nwritten = respondFast(requestId, response, end);
  } else {
    // string
    nwritten = ops.op_flash_respond(
      server,
      requestId,
      response,
      end,
    );
  }

  if (nwritten < responseLen) {
    core.opAsync(
      "op_flash_respond_async",
      server,
      requestId,
      response.slice(nwritten),
      end,
    );
  }
}

// TODO(@littledivy): Woah woah, cut down the number of arguments.
async function handleResponse(
  req,
  resp,
  body,
  hasBody,
  method,
  serverId,
  i,
  respondFast,
  respondChunked,
  tryRespondChunked,
) {
  // there might've been an HTTP upgrade.
  if (resp === undefined) {
    return;
  }
  const innerResp = toInnerResponse(resp);
  // If response body length is known, it will be sent synchronously in a
  // single op, in other case a "response body" resource will be created and
  // we'll be streaming it.
  /** @type {ReadableStream<Uint8Array> | Uint8Array | null} */
  let respBody = null;
  let isStreamingResponseBody = false;
  if (innerResp.body !== null) {
    if (typeof innerResp.body.streamOrStatic?.body === "string") {
      if (innerResp.body.streamOrStatic.consumed === true) {
        throw new TypeError("Body is unusable.");
      }
      innerResp.body.streamOrStatic.consumed = true;
      respBody = innerResp.body.streamOrStatic.body;
      isStreamingResponseBody = false;
    } else if (
      ObjectPrototypeIsPrototypeOf(
        ReadableStreamPrototype,
        innerResp.body.streamOrStatic,
      )
    ) {
      if (innerResp.body.unusable()) {
        throw new TypeError("Body is unusable.");
      }
      if (
        innerResp.body.length === null ||
        ObjectPrototypeIsPrototypeOf(
          BlobPrototype,
          innerResp.body.source,
        )
      ) {
        respBody = innerResp.body.stream;
      } else {
        const reader = innerResp.body.stream.getReader();
        const r1 = await reader.read();
        if (r1.done) {
          respBody = new Uint8Array(0);
        } else {
          respBody = r1.value;
          const r2 = await reader.read();
          if (!r2.done) throw new TypeError("Unreachable");
        }
      }
      isStreamingResponseBody = !(
        typeof respBody === "string" ||
        ObjectPrototypeIsPrototypeOf(Uint8ArrayPrototype, respBody)
      );
    } else {
      if (innerResp.body.streamOrStatic.consumed === true) {
        throw new TypeError("Body is unusable.");
      }
      innerResp.body.streamOrStatic.consumed = true;
      respBody = innerResp.body.streamOrStatic.body;
    }
  } else {
    respBody = new Uint8Array(0);
  }

  const ws = resp[_ws];
  if (isStreamingResponseBody === false) {
    const length = respBody.byteLength || core.byteLength(respBody);
    const responseStr = http1Response(
      method,
      innerResp.status ?? 200,
      innerResp.headerList,
      respBody,
      length,
    );
    writeFixedResponse(
      serverId,
      i,
      responseStr,
      length,
      !ws, // Don't close socket if there is a deferred websocket upgrade.
      respondFast,
    );
  }

  return (async () => {
    if (!ws) {
      if (hasBody && body[_state] !== "closed") {
        // TODO(@littledivy): Optimize by draining in a single op.
        try {
          await req.arrayBuffer();
        } catch { /* pass */ }
      }
    }

    if (isStreamingResponseBody === true) {
      const resourceBacking = getReadableStreamResourceBacking(respBody);
      if (resourceBacking) {
        if (respBody.locked) {
          throw new TypeError("ReadableStream is locked.");
        }
        const reader = respBody.getReader(); // Aquire JS lock.
        try {
          PromisePrototypeThen(
            core.opAsync(
              "op_flash_write_resource",
              http1Response(
                method,
                innerResp.status ?? 200,
                innerResp.headerList,
                0, // Content-Length will be set by the op.
                null,
                true,
              ),
              serverId,
              i,
              resourceBacking.rid,
              resourceBacking.autoClose,
            ),
            () => {
              // Release JS lock.
              readableStreamClose(respBody);
            },
          );
        } catch (error) {
          await reader.cancel(error);
          throw error;
        }
      } else {
        const reader = respBody.getReader();

        // Best case: sends headers + first chunk in a single go.
        const { value, done } = await reader.read();
        writeFixedResponse(
          serverId,
          i,
          http1Response(
            method,
            innerResp.status ?? 200,
            innerResp.headerList,
            respBody.byteLength,
            null,
          ),
          respBody.byteLength,
          false,
          respondFast,
        );

        await tryRespondChunked(
          i,
          value,
          done,
        );

        if (!done) {
          while (true) {
            const chunk = await reader.read();
            await respondChunked(
              i,
              chunk.value,
              chunk.done,
            );
            if (chunk.done) break;
          }
        }
      }
    }

    if (ws) {
      const wsRid = await core.opAsync(
        "op_flash_upgrade_websocket",
        serverId,
        i,
      );
      ws[_rid] = wsRid;
      ws[_protocol] = resp.headers.get("sec-websocket-protocol");

      ws[_readyState] = WebSocket.OPEN;
      const event = new Event("open");
      ws.dispatchEvent(event);

      ws[_eventLoop]();
      if (ws[_idleTimeoutDuration]) {
        ws.addEventListener(
          "close",
          () => clearTimeout(ws[_idleTimeoutTimeout]),
        );
      }
      ws[_serverHandleIdleTimeout]();
    }
  })();
}

function createServe(opFn) {
  return async function serve(arg1, arg2) {
    let options = undefined;
    let handler = undefined;
    if (typeof arg1 === "function") {
      handler = arg1;
      options = arg2;
    } else if (typeof arg2 === "function") {
      handler = arg2;
      options = arg1;
    } else {
      options = arg1;
    }
    if (handler === undefined) {
      if (options === undefined) {
        throw new TypeError(
          "No handler was provided, so an options bag is mandatory.",
        );
      }
      handler = options.handler;
    }
    if (typeof handler !== "function") {
      throw new TypeError("A handler function must be provided.");
    }
    if (options === undefined) {
      options = {};
    }

    const signal = options.signal;

    const onError = options.onError ?? function (error) {
      console.error(error);
      return new Response("Internal Server Error", { status: 500 });
    };

    const onListen = options.onListen ?? function ({ port }) {
      console.log(
        `Listening on http://${
          hostnameForDisplay(listenOpts.hostname)
        }:${port}/`,
      );
    };

    const listenOpts = {
      hostname: options.hostname ?? "127.0.0.1",
      port: options.port ?? 9000,
      reuseport: options.reusePort ?? false,
    };
    if (options.cert || options.key) {
      if (!options.cert || !options.key) {
        throw new TypeError(
          "Both cert and key must be provided to enable HTTPS.",
        );
      }
      listenOpts.cert = options.cert;
      listenOpts.key = options.key;
    }

    const serverId = opFn(listenOpts);
    const serverPromise = core.opAsync("op_flash_drive_server", serverId);

    PromisePrototypeCatch(
      PromisePrototypeThen(
        core.opAsync("op_flash_wait_for_listening", serverId),
        (port) => {
          onListen({ hostname: listenOpts.hostname, port });
        },
      ),
      () => {},
    );
    const finishedPromise = PromisePrototypeCatch(serverPromise, () => {});

    const server = {
      id: serverId,
      transport: listenOpts.cert && listenOpts.key ? "https" : "http",
      hostname: listenOpts.hostname,
      port: listenOpts.port,
      closed: false,
      finished: finishedPromise,
      async close() {
        if (server.closed) {
          return;
        }
        server.closed = true;
        await core.opAsync("op_flash_close_server", serverId);
        await server.finished;
      },
      async serve() {
        let offset = 0;
        while (true) {
          if (server.closed) {
            break;
          }

          let tokens = nextRequestSync();
          if (tokens === 0) {
            tokens = await core.opAsync("op_flash_next_async", serverId);
            if (server.closed) {
              break;
            }
          }

          for (let i = offset; i < offset + tokens; i++) {
            let body = null;
            // There might be a body, but we don't expose it for GET/HEAD requests.
            // It will be closed automatically once the request has been handled and
            // the response has been sent.
            const method = getMethodSync(i);
            let hasBody = method > 2; // Not GET/HEAD/CONNECT
            if (hasBody) {
              body = createRequestBodyStream(serverId, i);
              if (body === null) {
                hasBody = false;
              }
            }

            const req = fromFlashRequest(
              serverId,
              /* streamRid */
              i,
              body,
              /* methodCb */
              () => methods[method],
              /* urlCb */
              () => {
                const path = ops.op_flash_path(serverId, i);
                return `${server.transport}://${server.hostname}:${server.port}${path}`;
              },
              /* headersCb */
              () => ops.op_flash_headers(serverId, i),
            );

<<<<<<< HEAD
              const req = fromFlashRequest(
                serverId,
                /* streamRid */
                i,
                body,
                /* methodCb */
                () => methods[method],
                /* urlCb */
                () => {
                  const path = core.ops.op_flash_path(serverId, i);
                  return `${server.transport}://${server.hostname}:${server.port}${path}`;
                },
                /* headersCb */
                () => core.ops.op_flash_headers(serverId, i),
              );

              let resp;
              try {
                resp = handler(req, () => {
                  const { 0: hostname, 1: port } = core.ops.op_flash_addr(
                    serverId,
                    i,
                  );
                  return {
                    hostname,
                    port,
                  };
                });
                if (ObjectPrototypeIsPrototypeOf(PromisePrototype, resp)) {
                  PromisePrototypeCatch(
                    PromisePrototypeThen(
                      resp,
                      (resp) =>
                        handleResponse(
                          req,
                          resp,
                          body,
                          hasBody,
                          method,
                          serverId,
                          i,
                          respondFast,
                          respondChunked,
                          tryRespondChunked,
                        ),
                    ),
                    onError,
                  );
                } else if (typeof resp?.then === "function") {
                  resp.then((resp) =>
                    handleResponse(
                      req,
                      resp,
                      body,
                      hasBody,
                      method,
                      serverId,
                      i,
                      respondFast,
                      respondChunked,
                      tryRespondChunked,
                    )
                  ).catch(onError);
                } else {
=======
            let resp;
            try {
              resp = handler(req);
              if (ObjectPrototypeIsPrototypeOf(PromisePrototype, resp)) {
                PromisePrototypeCatch(
                  PromisePrototypeThen(
                    resp,
                    (resp) =>
                      handleResponse(
                        req,
                        resp,
                        body,
                        hasBody,
                        method,
                        serverId,
                        i,
                        respondFast,
                        respondChunked,
                        tryRespondChunked,
                      ),
                  ),
                  onError,
                );
              } else if (typeof resp?.then === "function") {
                resp.then((resp) =>
>>>>>>> 8da235ad
                  handleResponse(
                    req,
                    resp,
                    body,
                    hasBody,
                    method,
                    serverId,
                    i,
                    respondFast,
                    respondChunked,
                    tryRespondChunked,
                  )
                ).catch(onError);
              } else {
                handleResponse(
                  req,
                  resp,
                  body,
                  hasBody,
                  method,
                  serverId,
                  i,
                  respondFast,
                  respondChunked,
                  tryRespondChunked,
                ).catch(onError);
              }
            } catch (e) {
              resp = await onError(e);
            }
          }

          offset += tokens;
        }
        await server.finished;
      },
    };

    signal?.addEventListener("abort", () => {
      clearInterval(dateInterval);
      PromisePrototypeThen(server.close(), () => {}, () => {});
    }, {
      once: true,
    });

    function tryRespondChunked(token, chunk, shutdown) {
      const nwritten = ops.op_try_flash_respond_chunked(
        serverId,
        token,
        chunk ?? new Uint8Array(),
        shutdown,
      );
      if (nwritten > 0) {
        return core.opAsync(
          "op_flash_respond_chunked",
          serverId,
          token,
          chunk,
          shutdown,
          nwritten,
        );
      }
    }

    function respondChunked(token, chunk, shutdown) {
      return core.opAsync(
        "op_flash_respond_chunked",
        serverId,
        token,
        chunk,
        shutdown,
      );
    }

    const fastOp = prepareFastCalls();
    let nextRequestSync = () => fastOp.nextRequest();
    let getMethodSync = (token) => fastOp.getMethod(token);
    let respondFast = (token, response, shutdown) =>
      fastOp.respond(token, response, shutdown);
    if (serverId > 0) {
      nextRequestSync = () => ops.op_flash_next_server(serverId);
      getMethodSync = (token) => ops.op_flash_method(serverId, token);
      respondFast = (token, response, shutdown) =>
        ops.op_flash_respond(serverId, token, response, null, shutdown);
    }

    if (!dateInterval) {
      date = new Date().toUTCString();
      dateInterval = setInterval(() => {
        date = new Date().toUTCString();
      }, 1000);
    }

    await SafePromiseAll([
      PromisePrototypeCatch(server.serve(), console.error),
      serverPromise,
    ]);
  };
}

function createRequestBodyStream(serverId, token) {
  // The first packet is left over bytes after parsing the request
  const firstRead = ops.op_flash_first_packet(
    serverId,
    token,
  );
  if (!firstRead) return null;
  let firstEnqueued = firstRead.byteLength == 0;

  return new ReadableStream({
    type: "bytes",
    async pull(controller) {
      try {
        if (firstEnqueued === false) {
          controller.enqueue(firstRead);
          firstEnqueued = true;
          return;
        }
        // This is the largest possible size for a single packet on a TLS
        // stream.
        const chunk = new Uint8Array(16 * 1024 + 256);
        const read = await core.opAsync(
          "op_flash_read_body",
          serverId,
          token,
          chunk,
        );
        if (read > 0) {
          // We read some data. Enqueue it onto the stream.
          controller.enqueue(TypedArrayPrototypeSubarray(chunk, 0, read));
        } else {
          // We have reached the end of the body, so we close the stream.
          controller.close();
        }
      } catch (err) {
        // There was an error while reading a chunk of the body, so we
        // error.
        controller.error(err);
        controller.close();
      }
    },
  });
}

function upgradeHttpRaw(req) {
  if (!req[_flash]) {
    throw new TypeError(
      "Non-flash requests can not be upgraded with `upgradeHttpRaw`. Use `upgradeHttp` instead.",
    );
  }

  // NOTE(bartlomieju):
  // Access these fields so they are cached on `req` object, otherwise
  // they wouldn't be available after the connection gets upgraded.
  req.url;
  req.method;
  req.headers;

  const { serverId, streamRid } = req[_flash];
  const connRid = ops.op_flash_upgrade_http(streamRid, serverId);
  // TODO(@littledivy): return already read first packet too.
  return [new TcpConn(connRid), new Uint8Array()];
}

export { createServe, upgradeHttpRaw };<|MERGE_RESOLUTION|>--- conflicted
+++ resolved
@@ -566,26 +566,9 @@
               () => ops.op_flash_headers(serverId, i),
             );
 
-<<<<<<< HEAD
-              const req = fromFlashRequest(
-                serverId,
-                /* streamRid */
-                i,
-                body,
-                /* methodCb */
-                () => methods[method],
-                /* urlCb */
-                () => {
-                  const path = core.ops.op_flash_path(serverId, i);
-                  return `${server.transport}://${server.hostname}:${server.port}${path}`;
-                },
-                /* headersCb */
-                () => core.ops.op_flash_headers(serverId, i),
-              );
-
-              let resp;
-              try {
-                resp = handler(req, () => {
+            let resp;
+            try {
+              resp = handler(req, () => {
                   const { 0: hostname, 1: port } = core.ops.op_flash_addr(
                     serverId,
                     i,
@@ -631,33 +614,6 @@
                     )
                   ).catch(onError);
                 } else {
-=======
-            let resp;
-            try {
-              resp = handler(req);
-              if (ObjectPrototypeIsPrototypeOf(PromisePrototype, resp)) {
-                PromisePrototypeCatch(
-                  PromisePrototypeThen(
-                    resp,
-                    (resp) =>
-                      handleResponse(
-                        req,
-                        resp,
-                        body,
-                        hasBody,
-                        method,
-                        serverId,
-                        i,
-                        respondFast,
-                        respondChunked,
-                        tryRespondChunked,
-                      ),
-                  ),
-                  onError,
-                );
-              } else if (typeof resp?.then === "function") {
-                resp.then((resp) =>
->>>>>>> 8da235ad
                   handleResponse(
                     req,
                     resp,
@@ -669,26 +625,12 @@
                     respondFast,
                     respondChunked,
                     tryRespondChunked,
-                  )
-                ).catch(onError);
-              } else {
-                handleResponse(
-                  req,
-                  resp,
-                  body,
-                  hasBody,
-                  method,
-                  serverId,
-                  i,
-                  respondFast,
-                  respondChunked,
-                  tryRespondChunked,
-                ).catch(onError);
+                  ).catch(onError);
+                }
+              } catch (e) {
+                resp = await onError(e);
               }
-            } catch (e) {
-              resp = await onError(e);
             }
-          }
 
           offset += tokens;
         }
