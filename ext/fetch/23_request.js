// Copyright 2018-2022 the Deno authors. All rights reserved. MIT license.

// @ts-check
/// <reference path="../webidl/internal.d.ts" />
/// <reference path="../web/internal.d.ts" />
/// <reference path="../web/lib.deno_web.d.ts" />
/// <reference path="./internal.d.ts" />
/// <reference path="../web/06_streams_types.d.ts" />
/// <reference path="./lib.deno_fetch.d.ts" />
/// <reference lib="esnext" />
"use strict";

((window) => {
  const webidl = window.__bootstrap.webidl;
  const consoleInternal = window.__bootstrap.console;
  const { HTTP_TOKEN_CODE_POINT_RE, byteUpperCase } = window.__bootstrap.infra;
  const { URL } = window.__bootstrap.url;
  const { guardFromHeaders } = window.__bootstrap.headers;
  const { mixinBody, extractBody } = window.__bootstrap.fetchBody;
  const { getLocationHref } = window.__bootstrap.location;
  const { extractMimeType } = window.__bootstrap.mimesniff;
  const { blobFromObjectUrl } = window.__bootstrap.file;
  const {
    headersFromHeaderList,
    headerListFromHeaders,
    fillHeaders,
    getDecodeSplitHeader,
  } = window.__bootstrap.headers;
  const { HttpClientPrototype } = window.__bootstrap.fetch;
  const abortSignal = window.__bootstrap.abortSignal;
  const {
    ArrayPrototypeMap,
    ArrayPrototypeSlice,
    ArrayPrototypeSplice,
    ObjectKeys,
    ObjectPrototypeIsPrototypeOf,
    RegExpPrototypeTest,
    SafeArrayIterator,
    Symbol,
    SymbolFor,
    TypeError,
  } = window.__bootstrap.primordials;

  const _request = Symbol("request");
  const _headers = Symbol("headers");
  const _getHeaders = Symbol("get headers");
  const _headersCache = Symbol("headers cache");
  const _signal = Symbol("signal");
  const _mimeType = Symbol("mime type");
  const _body = Symbol("body");

  /**
   * @typedef InnerRequest
   * @property {string} method
   * @property {() => string} url
   * @property {() => string} currentUrl
   * @property {() => [string, string][]} headerList
   * @property {null | typeof __window.bootstrap.fetchBody.InnerBody} body
   * @property {"follow" | "error" | "manual"} redirectMode
   * @property {number} redirectCount
   * @property {string[]} urlList
   * @property {number | null} clientRid NOTE: non standard extension for `Deno.HttpClient`.
   * @property {Blob | null} blobUrlEntry
   * @property {string} referrer
   * @property {ReferrerPolicy} referrerPolicy
   */

  /**
   * @typedef InnerRequestOptions
   * @property {[string, string][]} headerList
   * @property {null | typeof __window.bootstrap.fetchBody.InnerBody} body
   * @property {boolean} maybeBlob
   * @property {string} referrer
   * @property {ReferrerPolicy} referrerPolicy
   */

  /**
   * @param {string} method
   * @param {string} url
<<<<<<< HEAD
   * @param {InnerRequestOptions} options
   * @returns {InnerRequest}
=======
   * @param {() => [string, string][]} headerList
   * @param {typeof __window.bootstrap.fetchBody.InnerBody} body
   * @param {boolean} maybeBlob
   * @returns
>>>>>>> 2703996d
   */
  function newInnerRequest(
    method,
    url,
    options,
  ) {
    const {
      headerList,
      body,
      maybeBlob,
      referrer,
      referrerPolicy,
    } = options;

    let blobUrlEntry = null;
    if (maybeBlob && url.startsWith("blob:")) {
      blobUrlEntry = blobFromObjectUrl(url);
    }
    return {
      method,
      headerListInner: null,
      get headerList() {
        if (this.headerListInner === null) {
          try {
            this.headerListInner = headerList();
          } catch {
            throw new TypeError("cannot read headers: request closed");
          }
        }
        return this.headerListInner;
      },
      set headerList(value) {
        this.headerListInner = value;
      },
      body,
      redirectMode: "follow",
      redirectCount: 0,
      urlList: [url],
      clientRid: null,
      blobUrlEntry,
      referrer: referrer,
      referrerPolicy: referrerPolicy,
      url() {
        return this.urlList[0];
      },
      currentUrl() {
        return this.urlList[this.urlList.length - 1];
      },
    };
  }

  /**
   * https://fetch.spec.whatwg.org/#concept-request-clone
   * @param {InnerRequest} request
   * @returns {InnerRequest}
   */
  function cloneInnerRequest(request) {
    const headerList = [
      ...new SafeArrayIterator(
        ArrayPrototypeMap(request.headerList, (x) => [x[0], x[1]]),
      ),
    ];
    let body = null;
    if (request.body !== null) {
      body = request.body.clone();
    }

    return {
      method: request.method,
      headerList,
      body,
      redirectMode: request.redirectMode,
      redirectCount: request.redirectCount,
      urlList: request.urlList,
      clientRid: request.clientRid,
      blobUrlEntry: request.blobUrlEntry,
      referrer: request.referrer,
      referrerPolicy: request.referrerPolicy,
      url() {
        return this.urlList[0];
      },
      currentUrl() {
        return this.urlList[this.urlList.length - 1];
      },
    };
  }

  /**
   * @param {string} m
   * @returns {boolean}
   */
  function isKnownMethod(m) {
    return (
      m === "DELETE" ||
      m === "GET" ||
      m === "HEAD" ||
      m === "OPTIONS" ||
      m === "POST" ||
      m === "PUT"
    );
  }
  /**
   * @param {string} m
   * @returns {string}
   */
  function validateAndNormalizeMethod(m) {
    // Fast path for well-known methods
    if (isKnownMethod(m)) {
      return m;
    }

    // Regular path
    if (!RegExpPrototypeTest(HTTP_TOKEN_CODE_POINT_RE, m)) {
      throw new TypeError("Method is not valid.");
    }
    const upperCase = byteUpperCase(m);
    if (
      upperCase === "CONNECT" || upperCase === "TRACE" || upperCase === "TRACK"
    ) {
      throw new TypeError("Method is forbidden.");
    }
    return upperCase;
  }

  class Request {
    /** @type {InnerRequest} */
    [_request];
    /** @type {Headers} */
    [_headersCache];
    [_getHeaders];

    /** @type {Headers} */
    get [_headers]() {
      if (this[_headersCache] === undefined) {
        this[_headersCache] = this[_getHeaders]();
      }
      return this[_headersCache];
    }

    set [_headers](value) {
      this[_headersCache] = value;
    }

    /** @type {AbortSignal} */
    [_signal];
    get [_mimeType]() {
      const values = getDecodeSplitHeader(
        headerListFromHeaders(this[_headers]),
        "Content-Type",
      );
      return extractMimeType(values);
    }
    get [_body]() {
      return this[_request].body;
    }

    /**
     * https://fetch.spec.whatwg.org/#dom-request
     * @param {RequestInfo} input
     * @param {RequestInit} init
     */
    constructor(input, init = {}) {
      const prefix = "Failed to construct 'Request'";
      webidl.requiredArguments(arguments.length, 1, { prefix });
      input = webidl.converters["RequestInfo_DOMString"](input, {
        prefix,
        context: "Argument 1",
      });
      init = webidl.converters["RequestInit"](init, {
        prefix,
        context: "Argument 2",
      });

      this[webidl.brand] = webidl.brand;

      /** @type {InnerRequest} */
      let request;
      const baseURL = getLocationHref();

      // 4.
      let signal = null;

      // 5.
      if (typeof input === "string") {
        const parsedURL = new URL(input, baseURL);
<<<<<<< HEAD
        request = newInnerRequest(
          "GET",
          parsedURL.href,
          {
            headerList: [],
            body: null,
            maybeBlob: true,
            referrer: "client",
            referrerPolicy: "",
          },
        );
=======
        request = newInnerRequest("GET", parsedURL.href, () => [], null, true);
>>>>>>> 2703996d
      } else { // 6.
        if (!ObjectPrototypeIsPrototypeOf(RequestPrototype, input)) {
          throw new TypeError("Unreachable");
        }
        request = input[_request];
        signal = input[_signal];
      }

      // 12.
      // TODO(lucacasonato): create a copy of `request`

      // https://fetch.spec.whatwg.org/#dom-request
      // 14.
      if (init.referrer !== undefined) {
        // 14.1.
        let referrer = init.referrer;
        // 14.2.
        if (referrer === "") {
          referrer = "no-referrer";
          // 14.3
        } else {
          // 14.3.1. 14.3.2
          const parsedReferrer = new URL(referrer);
          // 14.3.3.
          // TODO(sevenwithawp): add check for parsedReferrer’s origin is not same origin with origin
          if (/^about:(\/\/)?client$/.test(parsedReferrer)) {
            referrer = "client";
          } else {
            // 14.3.4.
            referrer = parsedReferrer;
          }
        }
        request.referrer = referrer;
      }

      // https://fetch.spec.whatwg.org/#dom-request
      // 15.
      if (init.referrerPolicy !== undefined) {
        request.referrerPolicy = init.referrerPolicy;
      }

      // 22.
      if (init.redirect !== undefined) {
        request.redirectMode = init.redirect;
      }

      // 25.
      if (init.method !== undefined) {
        let method = init.method;
        method = validateAndNormalizeMethod(method);
        request.method = method;
      }

      // 26.
      if (init.signal !== undefined) {
        signal = init.signal;
      }

      // NOTE: non standard extension. This handles Deno.HttpClient parameter
      if (init.client !== undefined) {
        if (
          init.client !== null &&
          !ObjectPrototypeIsPrototypeOf(HttpClientPrototype, init.client)
        ) {
          throw webidl.makeException(
            TypeError,
            "`client` must be a Deno.HttpClient",
            { prefix, context: "Argument 2" },
          );
        }
        request.clientRid = init.client?.rid ?? null;
      }

      // 27.
      this[_request] = request;

      // 28.
      this[_signal] = abortSignal.newSignal();

      // 29.
      if (signal !== null) {
        abortSignal.follow(this[_signal], signal);
      }

      // 30.
      this[_headers] = headersFromHeaderList(request.headerList, "request");

      // 32.
      if (ObjectKeys(init).length > 0) {
        let headers = ArrayPrototypeSlice(
          headerListFromHeaders(this[_headers]),
          0,
          headerListFromHeaders(this[_headers]).length,
        );
        if (init.headers !== undefined) {
          headers = init.headers;
        }
        ArrayPrototypeSplice(
          headerListFromHeaders(this[_headers]),
          0,
          headerListFromHeaders(this[_headers]).length,
        );
        fillHeaders(this[_headers], headers);
      }

      // 33.
      let inputBody = null;
      if (ObjectPrototypeIsPrototypeOf(RequestPrototype, input)) {
        inputBody = input[_body];
      }

      // 34.
      if (
        (request.method === "GET" || request.method === "HEAD") &&
        ((init.body !== undefined && init.body !== null) ||
          inputBody !== null)
      ) {
        throw new TypeError("Request with GET/HEAD method cannot have body.");
      }

      // 35.
      let initBody = null;

      // 36.
      if (init.body !== undefined && init.body !== null) {
        const res = extractBody(init.body);
        initBody = res.body;
        if (res.contentType !== null && !this[_headers].has("content-type")) {
          this[_headers].append("Content-Type", res.contentType);
        }
      }

      // 37.
      const inputOrInitBody = initBody ?? inputBody;

      // 39.
      let finalBody = inputOrInitBody;

      // 40.
      if (initBody === null && inputBody !== null) {
        if (input[_body] && input[_body].unusable()) {
          throw new TypeError("Input request's body is unusable.");
        }
        finalBody = inputBody.createProxy();
      }

      // 41.
      request.body = finalBody;
    }

    get method() {
      webidl.assertBranded(this, RequestPrototype);
      return this[_request].method;
    }

    get url() {
      webidl.assertBranded(this, RequestPrototype);
      return this[_request].url();
    }

    get headers() {
      webidl.assertBranded(this, RequestPrototype);
      return this[_headers];
    }

    get redirect() {
      webidl.assertBranded(this, RequestPrototype);
      return this[_request].redirectMode;
    }

    get signal() {
      webidl.assertBranded(this, RequestPrototype);
      return this[_signal];
    }

    get referrer() {
      webidl.assertBranded(this, RequestPrototype);

      // https://fetch.spec.whatwg.org/#dom-request-referrer
      switch (this[_request].referrer) {
        case "no-referrer":
          return "";
        case "client":
          return "about:client";
        default:
          return this[_request].referrer.toString();
      }
    }

    get referrerPolicy() {
      webidl.assertBranded(this, RequestPrototype);
      return this[_request].referrerPolicy;
    }

    clone() {
      webidl.assertBranded(this, RequestPrototype);
      if (this[_body] && this[_body].unusable()) {
        throw new TypeError("Body is unusable.");
      }
      const newReq = cloneInnerRequest(this[_request]);
      const newSignal = abortSignal.newSignal();
      abortSignal.follow(newSignal, this[_signal]);
      return fromInnerRequest(
        newReq,
        newSignal,
        guardFromHeaders(this[_headers]),
      );
    }

    [SymbolFor("Deno.customInspect")](inspect) {
      return inspect(consoleInternal.createFilteredInspectProxy({
        object: this,
        evaluate: ObjectPrototypeIsPrototypeOf(RequestPrototype, this),
        keys: [
          "bodyUsed",
          "headers",
          "method",
          "redirect",
          "url",
          "referrer",
          "referrerPolicy",
        ],
      }));
    }
  }

  webidl.configurePrototype(Request);
  const RequestPrototype = Request.prototype;
  mixinBody(RequestPrototype, _body, _mimeType);

  webidl.converters["Request"] = webidl.createInterfaceConverter(
    "Request",
    RequestPrototype,
  );
  webidl.converters["RequestInfo_DOMString"] = (V, opts) => {
    // Union for (Request or USVString)
    if (typeof V == "object") {
      if (ObjectPrototypeIsPrototypeOf(RequestPrototype, V)) {
        return webidl.converters["Request"](V, opts);
      }
    }
    // Passed to new URL(...) which implicitly converts DOMString -> USVString
    return webidl.converters["DOMString"](V, opts);
  };
  webidl.converters["RequestRedirect"] = webidl.createEnumConverter(
    "RequestRedirect",
    [
      "follow",
      "error",
      "manual",
    ],
  );
  webidl.converters["ReferrerPolicy"] = webidl.createEnumConverter(
    "ReferrerPolicy",
    [
      "",
      "no-referrer",
      "no-referrer-when-downgrade",
      "origin",
      "origin-when-cross-origin",
      "same-origin",
      "strict-origin",
      "strict-origin-when-cross-origin",
      "unsafe-url",
    ],
  );
  webidl.converters["RequestInit"] = webidl.createDictionaryConverter(
    "RequestInit",
    [
      { key: "method", converter: webidl.converters["ByteString"] },
      { key: "headers", converter: webidl.converters["HeadersInit"] },
      {
        key: "body",
        converter: webidl.createNullableConverter(
          webidl.converters["BodyInit_DOMString"],
        ),
      },
      { key: "redirect", converter: webidl.converters["RequestRedirect"] },
      {
        key: "signal",
        converter: webidl.createNullableConverter(
          webidl.converters["AbortSignal"],
        ),
      },
      { key: "client", converter: webidl.converters.any },
      { key: "referrer", converter: webidl.converters.ByteString },
      { key: "referrerPolicy", converter: webidl.converters["ReferrerPolicy"] },
    ],
  );

  /**
   * @param {Request} request
   * @returns {InnerRequest}
   */
  function toInnerRequest(request) {
    return request[_request];
  }

  /**
   * @param {InnerRequest} inner
   * @param {"request" | "immutable" | "request-no-cors" | "response" | "none"} guard
   * @returns {Request}
   */
  function fromInnerRequest(inner, signal, guard) {
    const request = webidl.createBranded(Request);
    request[_request] = inner;
    request[_signal] = signal;
    request[_getHeaders] = () => headersFromHeaderList(inner.headerList, guard);
    return request;
  }

  window.__bootstrap.fetch ??= {};
  window.__bootstrap.fetch.Request = Request;
  window.__bootstrap.fetch.toInnerRequest = toInnerRequest;
  window.__bootstrap.fetch.fromInnerRequest = fromInnerRequest;
  window.__bootstrap.fetch.newInnerRequest = newInnerRequest;
})(globalThis);<|MERGE_RESOLUTION|>--- conflicted
+++ resolved
@@ -67,7 +67,7 @@
 
   /**
    * @typedef InnerRequestOptions
-   * @property {[string, string][]} headerList
+   * @property {() => [string, string][]} headerList
    * @property {null | typeof __window.bootstrap.fetchBody.InnerBody} body
    * @property {boolean} maybeBlob
    * @property {string} referrer
@@ -77,15 +77,8 @@
   /**
    * @param {string} method
    * @param {string} url
-<<<<<<< HEAD
    * @param {InnerRequestOptions} options
    * @returns {InnerRequest}
-=======
-   * @param {() => [string, string][]} headerList
-   * @param {typeof __window.bootstrap.fetchBody.InnerBody} body
-   * @param {boolean} maybeBlob
-   * @returns
->>>>>>> 2703996d
    */
   function newInnerRequest(
     method,
@@ -126,8 +119,8 @@
       urlList: [url],
       clientRid: null,
       blobUrlEntry,
-      referrer: referrer,
-      referrerPolicy: referrerPolicy,
+      referrer,
+      referrerPolicy,
       url() {
         return this.urlList[0];
       },
@@ -271,21 +264,17 @@
       // 5.
       if (typeof input === "string") {
         const parsedURL = new URL(input, baseURL);
-<<<<<<< HEAD
         request = newInnerRequest(
           "GET",
           parsedURL.href,
           {
-            headerList: [],
+            headerList: () => [],
             body: null,
             maybeBlob: true,
             referrer: "client",
             referrerPolicy: "",
           },
         );
-=======
-        request = newInnerRequest("GET", parsedURL.href, () => [], null, true);
->>>>>>> 2703996d
       } else { // 6.
         if (!ObjectPrototypeIsPrototypeOf(RequestPrototype, input)) {
           throw new TypeError("Unreachable");
