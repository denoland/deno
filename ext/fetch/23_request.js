--- conflicted
+++ resolved
@@ -158,19 +158,11 @@
    * @param {boolean} flash
    * @returns {InnerRequest}
    */
-<<<<<<< HEAD
-  function cloneInnerRequest(request, flash) {
-    const headerList = ArrayPrototypeMap(request.headerList, (x) => [
-      x[0],
-      x[1],
-    ]);
-=======
-  function cloneInnerRequest(request, skipBody = false) {
+  function cloneInnerRequest(request, skipBody = false, flash = false) {
     const headerList = ArrayPrototypeMap(
       request.headerList,
       (x) => [x[0], x[1]],
     );
->>>>>>> 5707a958
 
     let body = null;
     if (request.body !== null && !skipBody) {
@@ -511,9 +503,9 @@
       }
       let newReq;
       if (this[_flash]) {
-        newReq = cloneInnerRequest(this[_flash], true);
+        newReq = cloneInnerRequest(this[_flash], false, true);
       } else {
-        newReq = cloneInnerRequest(this[_request], false);
+        newReq = cloneInnerRequest(this[_request]);
       }
 
       const newSignal = abortSignal.newSignal();
