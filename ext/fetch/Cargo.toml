# Copyright 2018-2021 the Deno authors. All rights reserved. MIT license.

[package]
name = "deno_fetch"
version = "0.50.0"
authors = ["the Deno authors"]
edition = "2021"
license = "MIT"
readme = "README.md"
repository = "https://github.com/denoland/deno"
description = "Fetch API implementation for Deno"

[lib]
path = "lib.rs"

[dependencies]
bytes = "1.1.0"
data-url = "0.1.0"
<<<<<<< HEAD
deno_core = { version = "0.108.0", path = "../../core" }
deno_tls = { version = "0.13.0", path = "../tls" }
dyn-clone = "1"
=======
deno_core = { version = "0.109.0", path = "../../core" }
deno_tls = { version = "0.14.0", path = "../tls" }
>>>>>>> d335343a
http = "0.2.4"
reqwest = { version = "0.11.4", default-features = false, features = ["rustls-tls", "stream", "gzip", "brotli"] }
serde = { version = "1.0.129", features = ["derive"] }
tokio = { version = "1.10.1", features = ["full"] }
tokio-stream = "0.1.7"
tokio-util = "0.6.7"<|MERGE_RESOLUTION|>--- conflicted
+++ resolved
@@ -16,14 +16,9 @@
 [dependencies]
 bytes = "1.1.0"
 data-url = "0.1.0"
-<<<<<<< HEAD
-deno_core = { version = "0.108.0", path = "../../core" }
-deno_tls = { version = "0.13.0", path = "../tls" }
-dyn-clone = "1"
-=======
 deno_core = { version = "0.109.0", path = "../../core" }
 deno_tls = { version = "0.14.0", path = "../tls" }
->>>>>>> d335343a
+dyn-clone = "1"
 http = "0.2.4"
 reqwest = { version = "0.11.4", default-features = false, features = ["rustls-tls", "stream", "gzip", "brotli"] }
 serde = { version = "1.0.129", features = ["derive"] }
