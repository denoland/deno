// Copyright 2018-2023 the Deno authors. All rights reserved. MIT license.

mod byte_stream;
mod fs_fetch_handler;

use data_url::DataUrl;
use deno_core::error::type_error;
use deno_core::error::AnyError;
use deno_core::futures::stream::Peekable;
use deno_core::futures::Future;
use deno_core::futures::Stream;
use deno_core::futures::StreamExt;
use deno_core::include_js_files_for_snapshot;
use deno_core::op;
use deno_core::BufView;
use deno_core::WriteOutcome;

use deno_core::url::Url;
use deno_core::AsyncRefCell;
use deno_core::AsyncResult;
use deno_core::ByteString;
use deno_core::CancelFuture;
use deno_core::CancelHandle;
use deno_core::CancelTryFuture;
use deno_core::Canceled;
use deno_core::Extension;
use deno_core::OpState;
use deno_core::RcRef;
use deno_core::Resource;
use deno_core::ResourceId;
use deno_core::ZeroCopyBuf;
use deno_tls::rustls::RootCertStore;
use deno_tls::Proxy;
use http::header::CONTENT_LENGTH;
use http::Uri;
use reqwest::header::HeaderMap;
use reqwest::header::HeaderName;
use reqwest::header::HeaderValue;
use reqwest::header::ACCEPT_ENCODING;
use reqwest::header::HOST;
use reqwest::header::RANGE;
use reqwest::header::USER_AGENT;
use reqwest::redirect::Policy;
use reqwest::Body;
use reqwest::Client;
use reqwest::Method;
use reqwest::RequestBuilder;
use reqwest::Response;
use serde::Deserialize;
use serde::Serialize;
use std::borrow::Cow;
use std::cell::RefCell;
use std::cmp::min;
use std::convert::From;
use std::path::Path;
use std::path::PathBuf;
use std::pin::Pin;
use std::rc::Rc;
use tokio::sync::mpsc;

// Re-export reqwest and data_url
pub use data_url;
pub use reqwest;

pub use fs_fetch_handler::FsFetchHandler;

use crate::byte_stream::MpscByteStream;

#[derive(Clone)]
pub struct Options {
  pub user_agent: String,
  pub root_cert_store: Option<RootCertStore>,
  pub proxy: Option<Proxy>,
  pub request_builder_hook: Option<fn(RequestBuilder) -> RequestBuilder>,
  pub unsafely_ignore_certificate_errors: Option<Vec<String>>,
  pub client_cert_chain_and_key: Option<(String, String)>,
  pub file_fetch_handler: Rc<dyn FetchHandler>,
}

impl Default for Options {
  fn default() -> Self {
    Self {
      user_agent: "".to_string(),
      root_cert_store: None,
      proxy: None,
      request_builder_hook: None,
      unsafely_ignore_certificate_errors: None,
      client_cert_chain_and_key: None,
      file_fetch_handler: Rc::new(DefaultFileFetchHandler),
    }
  }
}

pub fn init<FP>(options: Options) -> Extension
where
  FP: FetchPermissions + 'static,
{
  Extension::builder(env!("CARGO_PKG_NAME"))
    .dependencies(vec!["deno_webidl", "deno_web", "deno_url", "deno_console"])
<<<<<<< HEAD
    .js(include_js_files_for_snapshot!(
      prefix "deno:ext/fetch",
=======
    .js(include_js_files!(
      prefix "internal:ext/fetch",
>>>>>>> 84a96110
      "01_fetch_util.js",
      "20_headers.js",
      "21_formdata.js",
      "22_body.js",
      "22_http_client.js",
      "23_request.js",
      "23_response.js",
      "26_fetch.js",
    ))
    .ops(vec![
      op_fetch::decl::<FP>(),
      op_fetch_send::decl(),
      op_fetch_custom_client::decl::<FP>(),
    ])
    .state(move |state| {
      state.put::<Options>(options.clone());
      state.put::<reqwest::Client>({
        create_http_client(
          options.user_agent.clone(),
          options.root_cert_store.clone(),
          vec![],
          options.proxy.clone(),
          options.unsafely_ignore_certificate_errors.clone(),
          options.client_cert_chain_and_key.clone(),
        )
        .unwrap()
      });
      Ok(())
    })
    .build()
}

pub type CancelableResponseFuture =
  Pin<Box<dyn Future<Output = CancelableResponseResult>>>;

pub trait FetchHandler: dyn_clone::DynClone {
  // Return the result of the fetch request consisting of a tuple of the
  // cancelable response result, the optional fetch body resource and the
  // optional cancel handle.
  fn fetch_file(
    &self,
    state: &mut OpState,
    url: Url,
  ) -> (
    CancelableResponseFuture,
    Option<FetchRequestBodyResource>,
    Option<Rc<CancelHandle>>,
  );
}

dyn_clone::clone_trait_object!(FetchHandler);

/// A default implementation which will error for every request.
#[derive(Clone)]
pub struct DefaultFileFetchHandler;

impl FetchHandler for DefaultFileFetchHandler {
  fn fetch_file(
    &self,
    _state: &mut OpState,
    _url: Url,
  ) -> (
    CancelableResponseFuture,
    Option<FetchRequestBodyResource>,
    Option<Rc<CancelHandle>>,
  ) {
    let fut = async move {
      Ok(Err(type_error(
        "NetworkError when attempting to fetch resource.",
      )))
    };
    (Box::pin(fut), None, None)
  }
}

pub trait FetchPermissions {
  fn check_net_url(
    &mut self,
    _url: &Url,
    api_name: &str,
  ) -> Result<(), AnyError>;
  fn check_read(&mut self, _p: &Path, api_name: &str) -> Result<(), AnyError>;
}

pub fn get_declaration() -> PathBuf {
  PathBuf::from(env!("CARGO_MANIFEST_DIR")).join("lib.deno_fetch.d.ts")
}
#[derive(Serialize)]
#[serde(rename_all = "camelCase")]
pub struct FetchReturn {
  request_rid: ResourceId,
  request_body_rid: Option<ResourceId>,
  cancel_handle_rid: Option<ResourceId>,
}

#[op]
pub fn op_fetch<FP>(
  state: &mut OpState,
  method: ByteString,
  url: String,
  headers: Vec<(ByteString, ByteString)>,
  client_rid: Option<u32>,
  has_body: bool,
  body_length: Option<u64>,
  data: Option<ZeroCopyBuf>,
) -> Result<FetchReturn, AnyError>
where
  FP: FetchPermissions + 'static,
{
  let client = if let Some(rid) = client_rid {
    let r = state.resource_table.get::<HttpClientResource>(rid)?;
    r.client.clone()
  } else {
    let client = state.borrow::<reqwest::Client>();
    client.clone()
  };

  let method = Method::from_bytes(&method)?;
  let url = Url::parse(&url)?;

  // Check scheme before asking for net permission
  let scheme = url.scheme();
  let (request_rid, request_body_rid, cancel_handle_rid) = match scheme {
    "file" => {
      let path = url.to_file_path().map_err(|_| {
        type_error("NetworkError when attempting to fetch resource.")
      })?;
      let permissions = state.borrow_mut::<FP>();
      permissions.check_read(&path, "fetch()")?;

      if method != Method::GET {
        return Err(type_error(format!(
          "Fetching files only supports the GET method. Received {method}."
        )));
      }

      let Options {
        file_fetch_handler, ..
      } = state.borrow_mut::<Options>();
      let file_fetch_handler = file_fetch_handler.clone();
      let (request, maybe_request_body, maybe_cancel_handle) =
        file_fetch_handler.fetch_file(state, url);
      let request_rid = state.resource_table.add(FetchRequestResource(request));
      let maybe_request_body_rid =
        maybe_request_body.map(|r| state.resource_table.add(r));
      let maybe_cancel_handle_rid = maybe_cancel_handle
        .map(|ch| state.resource_table.add(FetchCancelHandle(ch)));

      (request_rid, maybe_request_body_rid, maybe_cancel_handle_rid)
    }
    "http" | "https" => {
      let permissions = state.borrow_mut::<FP>();
      permissions.check_net_url(&url, "fetch()")?;

      // Make sure that we have a valid URI early, as reqwest's `RequestBuilder::send`
      // internally uses `expect_uri`, which panics instead of returning a usable `Result`.
      if url.as_str().parse::<Uri>().is_err() {
        return Err(type_error("Invalid URL"));
      }

      let mut request = client.request(method.clone(), url);

      let request_body_rid = if has_body {
        match data {
          None => {
            // If no body is passed, we return a writer for streaming the body.
            let (stream, tx) = MpscByteStream::new();

            // If the size of the body is known, we include a content-length
            // header explicitly.
            if let Some(body_size) = body_length {
              request =
                request.header(CONTENT_LENGTH, HeaderValue::from(body_size))
            }

            request = request.body(Body::wrap_stream(stream));

            let request_body_rid =
              state.resource_table.add(FetchRequestBodyResource {
                body: AsyncRefCell::new(tx),
                cancel: CancelHandle::default(),
              });

            Some(request_body_rid)
          }
          Some(data) => {
            // If a body is passed, we use it, and don't return a body for streaming.
            request = request.body(Vec::from(&*data));
            None
          }
        }
      } else {
        // POST and PUT requests should always have a 0 length content-length,
        // if there is no body. https://fetch.spec.whatwg.org/#http-network-or-cache-fetch
        if matches!(method, Method::POST | Method::PUT) {
          request = request.header(CONTENT_LENGTH, HeaderValue::from(0));
        }
        None
      };

      let mut header_map = HeaderMap::new();
      for (key, value) in headers {
        let name = HeaderName::from_bytes(&key)
          .map_err(|err| type_error(err.to_string()))?;
        let v = HeaderValue::from_bytes(&value)
          .map_err(|err| type_error(err.to_string()))?;

        if !matches!(name, HOST | CONTENT_LENGTH) {
          header_map.append(name, v);
        }
      }

      if header_map.contains_key(RANGE) {
        // https://fetch.spec.whatwg.org/#http-network-or-cache-fetch step 18
        // If httpRequest’s header list contains `Range`, then append (`Accept-Encoding`, `identity`)
        header_map
          .insert(ACCEPT_ENCODING, HeaderValue::from_static("identity"));
      }
      request = request.headers(header_map);

      let options = state.borrow::<Options>();
      if let Some(request_builder_hook) = options.request_builder_hook {
        request = request_builder_hook(request);
      }

      let cancel_handle = CancelHandle::new_rc();
      let cancel_handle_ = cancel_handle.clone();

      let fut = async move {
        request
          .send()
          .or_cancel(cancel_handle_)
          .await
          .map(|res| res.map_err(|err| type_error(err.to_string())))
      };

      let request_rid = state
        .resource_table
        .add(FetchRequestResource(Box::pin(fut)));

      let cancel_handle_rid =
        state.resource_table.add(FetchCancelHandle(cancel_handle));

      (request_rid, request_body_rid, Some(cancel_handle_rid))
    }
    "data" => {
      let data_url = DataUrl::process(url.as_str())
        .map_err(|e| type_error(format!("{e:?}")))?;

      let (body, _) = data_url
        .decode_to_vec()
        .map_err(|e| type_error(format!("{e:?}")))?;

      let response = http::Response::builder()
        .status(http::StatusCode::OK)
        .header(http::header::CONTENT_TYPE, data_url.mime_type().to_string())
        .body(reqwest::Body::from(body))?;

      let fut = async move { Ok(Ok(Response::from(response))) };

      let request_rid = state
        .resource_table
        .add(FetchRequestResource(Box::pin(fut)));

      (request_rid, None, None)
    }
    "blob" => {
      // Blob URL resolution happens in the JS side of fetch. If we got here is
      // because the URL isn't an object URL.
      return Err(type_error("Blob for the given URL not found."));
    }
    _ => return Err(type_error(format!("scheme '{scheme}' not supported"))),
  };

  Ok(FetchReturn {
    request_rid,
    request_body_rid,
    cancel_handle_rid,
  })
}

#[derive(Serialize)]
#[serde(rename_all = "camelCase")]
pub struct FetchResponse {
  status: u16,
  status_text: String,
  headers: Vec<(ByteString, ByteString)>,
  url: String,
  response_rid: ResourceId,
  content_length: Option<u64>,
}

#[op]
pub async fn op_fetch_send(
  state: Rc<RefCell<OpState>>,
  rid: ResourceId,
) -> Result<FetchResponse, AnyError> {
  let request = state
    .borrow_mut()
    .resource_table
    .take::<FetchRequestResource>(rid)?;

  let request = Rc::try_unwrap(request)
    .ok()
    .expect("multiple op_fetch_send ongoing");

  let res = match request.0.await {
    Ok(Ok(res)) => res,
    Ok(Err(err)) => return Err(type_error(err.to_string())),
    Err(_) => return Err(type_error("request was cancelled")),
  };

  //debug!("Fetch response {}", url);
  let status = res.status();
  let url = res.url().to_string();
  let mut res_headers = Vec::new();
  for (key, val) in res.headers().iter() {
    res_headers.push((key.as_str().into(), val.as_bytes().into()));
  }

  let content_length = res.content_length();

  let stream: BytesStream = Box::pin(res.bytes_stream().map(|r| {
    r.map_err(|err| std::io::Error::new(std::io::ErrorKind::Other, err))
  }));
  let rid = state
    .borrow_mut()
    .resource_table
    .add(FetchResponseBodyResource {
      reader: AsyncRefCell::new(stream.peekable()),
      cancel: CancelHandle::default(),
      size: content_length,
    });

  Ok(FetchResponse {
    status: status.as_u16(),
    status_text: status.canonical_reason().unwrap_or("").to_string(),
    headers: res_headers,
    url,
    response_rid: rid,
    content_length,
  })
}

type CancelableResponseResult = Result<Result<Response, AnyError>, Canceled>;

struct FetchRequestResource(
  Pin<Box<dyn Future<Output = CancelableResponseResult>>>,
);

impl Resource for FetchRequestResource {
  fn name(&self) -> Cow<str> {
    "fetchRequest".into()
  }
}

struct FetchCancelHandle(Rc<CancelHandle>);

impl Resource for FetchCancelHandle {
  fn name(&self) -> Cow<str> {
    "fetchCancelHandle".into()
  }

  fn close(self: Rc<Self>) {
    self.0.cancel()
  }
}

pub struct FetchRequestBodyResource {
  body: AsyncRefCell<mpsc::Sender<Option<bytes::Bytes>>>,
  cancel: CancelHandle,
}

impl Resource for FetchRequestBodyResource {
  fn name(&self) -> Cow<str> {
    "fetchRequestBody".into()
  }

  fn write(self: Rc<Self>, buf: BufView) -> AsyncResult<WriteOutcome> {
    Box::pin(async move {
      let bytes: bytes::Bytes = buf.into();
      let nwritten = bytes.len();
      let body = RcRef::map(&self, |r| &r.body).borrow_mut().await;
      let cancel = RcRef::map(self, |r| &r.cancel);
      body
        .send(Some(bytes))
        .or_cancel(cancel)
        .await?
        .map_err(|_| {
          type_error("request body receiver not connected (request closed)")
        })?;
      Ok(WriteOutcome::Full { nwritten })
    })
  }

  fn shutdown(self: Rc<Self>) -> AsyncResult<()> {
    Box::pin(async move {
      let body = RcRef::map(&self, |r| &r.body).borrow_mut().await;
      let cancel = RcRef::map(self, |r| &r.cancel);
      // There is a case where hyper knows the size of the response body up
      // front (through content-length header on the resp), where it will drop
      // the body once that content length has been reached, regardless of if
      // the stream is complete or not. This is expected behaviour, but it means
      // that if you stream a body with an up front known size (eg a Blob),
      // explicit shutdown can never succeed because the body (and by extension
      // the receiver) will have dropped by the time we try to shutdown. As such
      // we ignore if the receiver is closed, because we know that the request
      // is complete in good health in that case.
      body.send(None).or_cancel(cancel).await?.ok();
      Ok(())
    })
  }

  fn close(self: Rc<Self>) {
    self.cancel.cancel()
  }
}

type BytesStream =
  Pin<Box<dyn Stream<Item = Result<bytes::Bytes, std::io::Error>> + Unpin>>;

struct FetchResponseBodyResource {
  reader: AsyncRefCell<Peekable<BytesStream>>,
  cancel: CancelHandle,
  size: Option<u64>,
}

impl Resource for FetchResponseBodyResource {
  fn name(&self) -> Cow<str> {
    "fetchResponseBody".into()
  }

  fn read(self: Rc<Self>, limit: usize) -> AsyncResult<BufView> {
    Box::pin(async move {
      let reader = RcRef::map(&self, |r| &r.reader).borrow_mut().await;

      let fut = async move {
        let mut reader = Pin::new(reader);
        loop {
          match reader.as_mut().peek_mut().await {
            Some(Ok(chunk)) if !chunk.is_empty() => {
              let len = min(limit, chunk.len());
              let chunk = chunk.split_to(len);
              break Ok(chunk.into());
            }
            // This unwrap is safe because `peek_mut()` returned `Some`, and thus
            // currently has a peeked value that can be synchronously returned
            // from `next()`.
            //
            // The future returned from `next()` is always ready, so we can
            // safely call `await` on it without creating a race condition.
            Some(_) => match reader.as_mut().next().await.unwrap() {
              Ok(chunk) => assert!(chunk.is_empty()),
              Err(err) => break Err(type_error(err.to_string())),
            },
            None => break Ok(BufView::empty()),
          }
        }
      };

      let cancel_handle = RcRef::map(self, |r| &r.cancel);
      fut.try_or_cancel(cancel_handle).await
    })
  }

  fn size_hint(&self) -> (u64, Option<u64>) {
    (self.size.unwrap_or(0), self.size)
  }

  fn close(self: Rc<Self>) {
    self.cancel.cancel()
  }
}

struct HttpClientResource {
  client: Client,
}

impl Resource for HttpClientResource {
  fn name(&self) -> Cow<str> {
    "httpClient".into()
  }
}

impl HttpClientResource {
  fn new(client: Client) -> Self {
    Self { client }
  }
}

#[derive(Deserialize, Debug)]
#[serde(rename_all = "camelCase")]
pub struct CreateHttpClientOptions {
  ca_certs: Vec<String>,
  proxy: Option<Proxy>,
  cert_chain: Option<String>,
  private_key: Option<String>,
}

#[op]
pub fn op_fetch_custom_client<FP>(
  state: &mut OpState,
  args: CreateHttpClientOptions,
) -> Result<ResourceId, AnyError>
where
  FP: FetchPermissions + 'static,
{
  if let Some(proxy) = args.proxy.clone() {
    let permissions = state.borrow_mut::<FP>();
    let url = Url::parse(&proxy.url)?;
    permissions.check_net_url(&url, "Deno.createHttpClient()")?;
  }

  let client_cert_chain_and_key = {
    if args.cert_chain.is_some() || args.private_key.is_some() {
      let cert_chain = args
        .cert_chain
        .ok_or_else(|| type_error("No certificate chain provided"))?;
      let private_key = args
        .private_key
        .ok_or_else(|| type_error("No private key provided"))?;

      Some((cert_chain, private_key))
    } else {
      None
    }
  };

  let options = state.borrow::<Options>();
  let ca_certs = args
    .ca_certs
    .into_iter()
    .map(|cert| cert.into_bytes())
    .collect::<Vec<_>>();

  let client = create_http_client(
    options.user_agent.clone(),
    options.root_cert_store.clone(),
    ca_certs,
    args.proxy,
    options.unsafely_ignore_certificate_errors.clone(),
    client_cert_chain_and_key,
  )?;

  let rid = state.resource_table.add(HttpClientResource::new(client));
  Ok(rid)
}

/// Create new instance of async reqwest::Client. This client supports
/// proxies and doesn't follow redirects.
pub fn create_http_client(
  user_agent: String,
  root_cert_store: Option<RootCertStore>,
  ca_certs: Vec<Vec<u8>>,
  proxy: Option<Proxy>,
  unsafely_ignore_certificate_errors: Option<Vec<String>>,
  client_cert_chain_and_key: Option<(String, String)>,
) -> Result<Client, AnyError> {
  let mut tls_config = deno_tls::create_client_config(
    root_cert_store,
    ca_certs,
    unsafely_ignore_certificate_errors,
    client_cert_chain_and_key,
  )?;

  tls_config.alpn_protocols = vec!["h2".into(), "http/1.1".into()];

  let mut headers = HeaderMap::new();
  headers.insert(USER_AGENT, user_agent.parse().unwrap());
  let mut builder = Client::builder()
    .redirect(Policy::none())
    .default_headers(headers)
    .use_preconfigured_tls(tls_config);

  if let Some(proxy) = proxy {
    let mut reqwest_proxy = reqwest::Proxy::all(&proxy.url)?;
    if let Some(basic_auth) = &proxy.basic_auth {
      reqwest_proxy =
        reqwest_proxy.basic_auth(&basic_auth.username, &basic_auth.password);
    }
    builder = builder.proxy(reqwest_proxy);
  }

  // unwrap here because it can only fail when native TLS is used.
  Ok(builder.build().unwrap())
}<|MERGE_RESOLUTION|>--- conflicted
+++ resolved
@@ -97,13 +97,8 @@
 {
   Extension::builder(env!("CARGO_PKG_NAME"))
     .dependencies(vec!["deno_webidl", "deno_web", "deno_url", "deno_console"])
-<<<<<<< HEAD
     .js(include_js_files_for_snapshot!(
-      prefix "deno:ext/fetch",
-=======
-    .js(include_js_files!(
       prefix "internal:ext/fetch",
->>>>>>> 84a96110
       "01_fetch_util.js",
       "20_headers.js",
       "21_formdata.js",
