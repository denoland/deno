--- conflicted
+++ resolved
@@ -179,12 +179,10 @@
   #[class(type)]
   #[error("Fetching files only supports the GET method: received {0}")]
   FsNotGet(Method),
-<<<<<<< HEAD
+  #[class(inherit)]
+  #[error(transparent)]
+  PathToUrl(#[from] PathToUrlError),
   #[class(type)]
-=======
-  #[error(transparent)]
-  PathToUrl(#[from] PathToUrlError),
->>>>>>> c6fa6289
   #[error("Invalid URL {0}")]
   InvalidUrl(Url),
   #[class(type)]
