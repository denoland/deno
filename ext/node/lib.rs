// Copyright 2018-2024 the Deno authors. All rights reserved. MIT license.

#![deny(clippy::print_stderr)]
#![deny(clippy::print_stdout)]

use std::borrow::Cow;
use std::collections::HashSet;
use std::path::Path;
use std::path::PathBuf;

use deno_core::error::JsNativeError;
use deno_core::op2;
use deno_core::url::Url;
#[allow(unused_imports)]
use deno_core::v8;
use deno_core::v8::ExternalReference;
use node_resolver::errors::ClosestPkgJsonError;
use node_resolver::NpmPackageFolderResolverRc;
use once_cell::sync::Lazy;

extern crate libz_sys as zlib;

mod global;
pub mod ops;
mod polyfill;

pub use deno_package_json::PackageJson;
use deno_permissions::PermissionCheckError;
pub use node_resolver::PathClean;
pub use ops::ipc::ChildPipeFd;
pub use ops::ipc::IpcJsonStreamResource;
pub use ops::ipc::IpcRefTracker;
use ops::vm;
pub use ops::vm::create_v8_context;
pub use ops::vm::init_global_template;
pub use ops::vm::ContextInitMode;
pub use ops::vm::VM_CONTEXT_INDEX;
pub use polyfill::is_builtin_node_module;
pub use polyfill::SUPPORTED_BUILTIN_NODE_MODULES;
pub use polyfill::SUPPORTED_BUILTIN_NODE_MODULES_WITH_PREFIX;

use crate::global::global_object_middleware;
use crate::global::global_template_middleware;

pub trait NodePermissions {
  fn check_net_url(
    &mut self,
    url: &Url,
    api_name: &str,
  ) -> Result<(), PermissionCheckError>;
  fn check_net(
    &mut self,
    host: (&str, Option<u16>),
    api_name: &str,
  ) -> Result<(), PermissionCheckError>;
  #[must_use = "the resolved return value to mitigate time-of-check to time-of-use issues"]
  #[inline(always)]
  fn check_read(
    &mut self,
    path: &str,
  ) -> Result<PathBuf, PermissionCheckError> {
    self.check_read_with_api_name(path, None)
  }
  #[must_use = "the resolved return value to mitigate time-of-check to time-of-use issues"]
  fn check_read_with_api_name(
    &mut self,
    path: &str,
    api_name: Option<&str>,
  ) -> Result<PathBuf, PermissionCheckError>;
  #[must_use = "the resolved return value to mitigate time-of-check to time-of-use issues"]
  fn check_read_path<'a>(
    &mut self,
    path: &'a Path,
  ) -> Result<Cow<'a, Path>, PermissionCheckError>;
  fn query_read_all(&mut self) -> bool;
  fn check_sys(
    &mut self,
    kind: &str,
    api_name: &str,
  ) -> Result<(), PermissionCheckError>;
  #[must_use = "the resolved return value to mitigate time-of-check to time-of-use issues"]
  fn check_write_with_api_name(
    &mut self,
    path: &str,
    api_name: Option<&str>,
  ) -> Result<PathBuf, PermissionCheckError>;
}

impl NodePermissions for deno_permissions::PermissionsContainer {
  #[inline(always)]
  fn check_net_url(
    &mut self,
    url: &Url,
    api_name: &str,
  ) -> Result<(), PermissionCheckError> {
    deno_permissions::PermissionsContainer::check_net_url(self, url, api_name)
  }

  fn check_net(
    &mut self,
    host: (&str, Option<u16>),
    api_name: &str,
  ) -> Result<(), PermissionCheckError> {
    deno_permissions::PermissionsContainer::check_net(self, &host, api_name)
  }

  #[inline(always)]
  fn check_read_with_api_name(
    &mut self,
    path: &str,
    api_name: Option<&str>,
  ) -> Result<PathBuf, PermissionCheckError> {
    deno_permissions::PermissionsContainer::check_read_with_api_name(
      self, path, api_name,
    )
  }

  fn check_read_path<'a>(
    &mut self,
    path: &'a Path,
  ) -> Result<Cow<'a, Path>, PermissionCheckError> {
    deno_permissions::PermissionsContainer::check_read_path(self, path, None)
  }

  fn query_read_all(&mut self) -> bool {
    deno_permissions::PermissionsContainer::query_read_all(self)
  }

  #[inline(always)]
  fn check_write_with_api_name(
    &mut self,
    path: &str,
    api_name: Option<&str>,
  ) -> Result<PathBuf, PermissionCheckError> {
    deno_permissions::PermissionsContainer::check_write_with_api_name(
      self, path, api_name,
    )
  }

  fn check_sys(
    &mut self,
    kind: &str,
    api_name: &str,
  ) -> Result<(), PermissionCheckError> {
    deno_permissions::PermissionsContainer::check_sys(self, kind, api_name)
  }
}

#[allow(clippy::disallowed_types)]
pub type NodeRequireLoaderRc = std::rc::Rc<dyn NodeRequireLoader>;

pub trait NodeRequireLoader {
  #[must_use = "the resolved return value to mitigate time-of-check to time-of-use issues"]
  fn ensure_read_permission<'a>(
    &self,
    permissions: &mut dyn NodePermissions,
    path: &'a Path,
  ) -> Result<Cow<'a, Path>, PermissionCheckError>;

<<<<<<< HEAD
  fn load_text_file_lossy(&self, path: &Path) -> Result<String, JsNativeError>;
=======
  fn load_text_file_lossy(
    &self,
    path: &Path,
  ) -> Result<Cow<'static, str>, AnyError>;
>>>>>>> c6fa6289

  /// Get if the module kind is maybe CJS and loading should determine
  /// if its CJS or ESM.
  fn is_maybe_cjs(&self, specifier: &Url) -> Result<bool, ClosestPkgJsonError>;
}

pub static NODE_ENV_VAR_ALLOWLIST: Lazy<HashSet<String>> = Lazy::new(|| {
  // The full list of environment variables supported by Node.js is available
  // at https://nodejs.org/api/cli.html#environment-variables
  let mut set = HashSet::new();
  set.insert("NODE_DEBUG".to_string());
  set.insert("NODE_OPTIONS".to_string());
  set
});

#[op2]
#[string]
fn op_node_build_os() -> String {
  env!("TARGET").split('-').nth(2).unwrap().to_string()
}

#[derive(Clone)]
pub struct NodeExtInitServices {
  pub node_require_loader: NodeRequireLoaderRc,
  pub node_resolver: NodeResolverRc,
  pub npm_resolver: NpmPackageFolderResolverRc,
  pub pkg_json_resolver: PackageJsonResolverRc,
}

deno_core::extension!(deno_node,
  deps = [ deno_io, deno_fs ],
  parameters = [P: NodePermissions],
  ops = [
    ops::blocklist::op_socket_address_parse,
    ops::blocklist::op_socket_address_get_serialization,

    ops::blocklist::op_blocklist_new,
    ops::blocklist::op_blocklist_add_address,
    ops::blocklist::op_blocklist_add_range,
    ops::blocklist::op_blocklist_add_subnet,
    ops::blocklist::op_blocklist_check,

    ops::buffer::op_is_ascii,
    ops::buffer::op_is_utf8,
    ops::buffer::op_transcode,
    ops::crypto::op_node_check_prime_async,
    ops::crypto::op_node_check_prime_bytes_async,
    ops::crypto::op_node_check_prime_bytes,
    ops::crypto::op_node_check_prime,
    ops::crypto::op_node_cipheriv_encrypt,
    ops::crypto::op_node_cipheriv_final,
    ops::crypto::op_node_cipheriv_set_aad,
    ops::crypto::op_node_cipheriv_take,
    ops::crypto::op_node_create_cipheriv,
    ops::crypto::op_node_create_decipheriv,
    ops::crypto::op_node_create_hash,
    ops::crypto::op_node_decipheriv_decrypt,
    ops::crypto::op_node_decipheriv_final,
    ops::crypto::op_node_decipheriv_set_aad,
    ops::crypto::op_node_decipheriv_take,
    ops::crypto::op_node_dh_compute_secret,
    ops::crypto::op_node_diffie_hellman,
    ops::crypto::op_node_ecdh_compute_public_key,
    ops::crypto::op_node_ecdh_compute_secret,
    ops::crypto::op_node_ecdh_encode_pubkey,
    ops::crypto::op_node_ecdh_generate_keys,
    ops::crypto::op_node_fill_random_async,
    ops::crypto::op_node_fill_random,
    ops::crypto::op_node_gen_prime_async,
    ops::crypto::op_node_gen_prime,
    ops::crypto::op_node_get_hashes,
    ops::crypto::op_node_hash_clone,
    ops::crypto::op_node_hash_digest_hex,
    ops::crypto::op_node_hash_digest,
    ops::crypto::op_node_hash_update_str,
    ops::crypto::op_node_hash_update,
    ops::crypto::op_node_hkdf_async,
    ops::crypto::op_node_hkdf,
    ops::crypto::op_node_pbkdf2_async,
    ops::crypto::op_node_pbkdf2,
    ops::crypto::op_node_private_decrypt,
    ops::crypto::op_node_private_encrypt,
    ops::crypto::op_node_public_encrypt,
    ops::crypto::op_node_random_int,
    ops::crypto::op_node_scrypt_async,
    ops::crypto::op_node_scrypt_sync,
    ops::crypto::op_node_sign,
    ops::crypto::op_node_sign_ed25519,
    ops::crypto::op_node_verify,
    ops::crypto::op_node_verify_ed25519,
    ops::crypto::keys::op_node_create_private_key,
    ops::crypto::keys::op_node_create_ed_raw,
    ops::crypto::keys::op_node_create_rsa_jwk,
    ops::crypto::keys::op_node_create_ec_jwk,
    ops::crypto::keys::op_node_create_public_key,
    ops::crypto::keys::op_node_create_secret_key,
    ops::crypto::keys::op_node_derive_public_key_from_private_key,
    ops::crypto::keys::op_node_dh_keys_generate_and_export,
    ops::crypto::keys::op_node_export_private_key_der,
    ops::crypto::keys::op_node_export_private_key_pem,
    ops::crypto::keys::op_node_export_public_key_der,
    ops::crypto::keys::op_node_export_public_key_pem,
    ops::crypto::keys::op_node_export_public_key_jwk,
    ops::crypto::keys::op_node_export_secret_key_b64url,
    ops::crypto::keys::op_node_export_secret_key,
    ops::crypto::keys::op_node_generate_dh_group_key_async,
    ops::crypto::keys::op_node_generate_dh_group_key,
    ops::crypto::keys::op_node_generate_dh_key_async,
    ops::crypto::keys::op_node_generate_dh_key,
    ops::crypto::keys::op_node_generate_dsa_key_async,
    ops::crypto::keys::op_node_generate_dsa_key,
    ops::crypto::keys::op_node_generate_ec_key_async,
    ops::crypto::keys::op_node_generate_ec_key,
    ops::crypto::keys::op_node_generate_ed25519_key_async,
    ops::crypto::keys::op_node_generate_ed25519_key,
    ops::crypto::keys::op_node_generate_rsa_key_async,
    ops::crypto::keys::op_node_generate_rsa_key,
    ops::crypto::keys::op_node_generate_rsa_pss_key,
    ops::crypto::keys::op_node_generate_rsa_pss_key_async,
    ops::crypto::keys::op_node_generate_secret_key_async,
    ops::crypto::keys::op_node_generate_secret_key,
    ops::crypto::keys::op_node_generate_x25519_key_async,
    ops::crypto::keys::op_node_generate_x25519_key,
    ops::crypto::keys::op_node_get_asymmetric_key_details,
    ops::crypto::keys::op_node_get_asymmetric_key_type,
    ops::crypto::keys::op_node_get_private_key_from_pair,
    ops::crypto::keys::op_node_get_public_key_from_pair,
    ops::crypto::keys::op_node_get_symmetric_key_size,
    ops::crypto::keys::op_node_key_type,
    ops::crypto::x509::op_node_x509_parse,
    ops::crypto::x509::op_node_x509_ca,
    ops::crypto::x509::op_node_x509_check_email,
    ops::crypto::x509::op_node_x509_fingerprint,
    ops::crypto::x509::op_node_x509_fingerprint256,
    ops::crypto::x509::op_node_x509_fingerprint512,
    ops::crypto::x509::op_node_x509_get_issuer,
    ops::crypto::x509::op_node_x509_get_subject,
    ops::crypto::x509::op_node_x509_get_valid_from,
    ops::crypto::x509::op_node_x509_get_valid_to,
    ops::crypto::x509::op_node_x509_get_serial_number,
    ops::crypto::x509::op_node_x509_key_usage,
    ops::crypto::x509::op_node_x509_public_key,
    ops::fs::op_node_fs_exists_sync<P>,
    ops::fs::op_node_fs_exists<P>,
    ops::fs::op_node_cp_sync<P>,
    ops::fs::op_node_cp<P>,
    ops::fs::op_node_lchown_sync<P>,
    ops::fs::op_node_lchown<P>,
    ops::fs::op_node_lutimes_sync<P>,
    ops::fs::op_node_lutimes<P>,
    ops::fs::op_node_statfs<P>,
    ops::winerror::op_node_sys_to_uv_error,
    ops::v8::op_v8_cached_data_version_tag,
    ops::v8::op_v8_get_heap_statistics,
    ops::v8::op_v8_get_wire_format_version,
    ops::v8::op_v8_new_deserializer,
    ops::v8::op_v8_new_serializer,
    ops::v8::op_v8_read_double,
    ops::v8::op_v8_read_header,
    ops::v8::op_v8_read_raw_bytes,
    ops::v8::op_v8_read_uint32,
    ops::v8::op_v8_read_uint64,
    ops::v8::op_v8_read_value,
    ops::v8::op_v8_release_buffer,
    ops::v8::op_v8_set_treat_array_buffer_views_as_host_objects,
    ops::v8::op_v8_transfer_array_buffer,
    ops::v8::op_v8_transfer_array_buffer_de,
    ops::v8::op_v8_write_double,
    ops::v8::op_v8_write_header,
    ops::v8::op_v8_write_raw_bytes,
    ops::v8::op_v8_write_uint32,
    ops::v8::op_v8_write_uint64,
    ops::v8::op_v8_write_value,
    ops::vm::op_vm_create_script,
    ops::vm::op_vm_create_context,
    ops::vm::op_vm_script_run_in_context,
    ops::vm::op_vm_is_context,
    ops::vm::op_vm_compile_function,
    ops::vm::op_vm_script_get_source_map_url,
    ops::vm::op_vm_script_create_cached_data,
    ops::idna::op_node_idna_domain_to_ascii,
    ops::idna::op_node_idna_domain_to_unicode,
    ops::idna::op_node_idna_punycode_to_ascii,
    ops::idna::op_node_idna_punycode_to_unicode,
    ops::idna::op_node_idna_punycode_decode,
    ops::idna::op_node_idna_punycode_encode,
    ops::zlib::op_zlib_new,
    ops::zlib::op_zlib_close,
    ops::zlib::op_zlib_close_if_pending,
    ops::zlib::op_zlib_write,
    ops::zlib::op_zlib_init,
    ops::zlib::op_zlib_reset,
    ops::zlib::op_zlib_crc32,
    ops::zlib::brotli::op_brotli_compress,
    ops::zlib::brotli::op_brotli_compress_async,
    ops::zlib::brotli::op_create_brotli_compress,
    ops::zlib::brotli::op_brotli_compress_stream,
    ops::zlib::brotli::op_brotli_compress_stream_end,
    ops::zlib::brotli::op_brotli_decompress,
    ops::zlib::brotli::op_brotli_decompress_async,
    ops::zlib::brotli::op_create_brotli_decompress,
    ops::zlib::brotli::op_brotli_decompress_stream,
    ops::zlib::brotli::op_brotli_decompress_stream_end,
    ops::http::op_node_http_request<P>,
    ops::http::op_node_http_fetch_response_upgrade,
    ops::http::op_node_http_fetch_send,
    ops::http2::op_http2_connect,
    ops::http2::op_http2_poll_client_connection,
    ops::http2::op_http2_client_request,
    ops::http2::op_http2_client_get_response,
    ops::http2::op_http2_client_get_response_body_chunk,
    ops::http2::op_http2_client_send_data,
    ops::http2::op_http2_client_reset_stream,
    ops::http2::op_http2_client_send_trailers,
    ops::http2::op_http2_client_get_response_trailers,
    ops::http2::op_http2_accept,
    ops::http2::op_http2_listen,
    ops::http2::op_http2_send_response,
    ops::os::op_node_os_get_priority<P>,
    ops::os::op_node_os_set_priority<P>,
    ops::os::op_node_os_user_info<P>,
    ops::os::op_geteuid<P>,
    ops::os::op_getegid<P>,
    ops::os::op_cpus<P>,
    ops::os::op_homedir<P>,
    op_node_build_os,
    ops::require::op_require_can_parse_as_esm,
    ops::require::op_require_init_paths,
    ops::require::op_require_node_module_paths<P>,
    ops::require::op_require_proxy_path,
    ops::require::op_require_is_deno_dir_package,
    ops::require::op_require_resolve_deno_dir,
    ops::require::op_require_is_maybe_cjs,
    ops::require::op_require_is_request_relative,
    ops::require::op_require_resolve_lookup_paths,
    ops::require::op_require_try_self_parent_path<P>,
    ops::require::op_require_try_self<P>,
    ops::require::op_require_real_path<P>,
    ops::require::op_require_path_is_absolute,
    ops::require::op_require_path_dirname,
    ops::require::op_require_stat<P>,
    ops::require::op_require_path_resolve,
    ops::require::op_require_path_basename,
    ops::require::op_require_read_file<P>,
    ops::require::op_require_as_file_path,
    ops::require::op_require_resolve_exports<P>,
    ops::require::op_require_read_package_scope<P>,
    ops::require::op_require_package_imports_resolve<P>,
    ops::require::op_require_break_on_next_statement,
    ops::util::op_node_guess_handle_type,
    ops::worker_threads::op_worker_threads_filename<P>,
    ops::ipc::op_node_child_ipc_pipe,
    ops::ipc::op_node_ipc_write,
    ops::ipc::op_node_ipc_read,
    ops::ipc::op_node_ipc_ref,
    ops::ipc::op_node_ipc_unref,
    ops::process::op_node_process_kill,
    ops::process::op_process_abort,
    ops::tls::op_get_root_certificates,
    ops::inspector::op_inspector_open<P>,
    ops::inspector::op_inspector_close,
    ops::inspector::op_inspector_url,
    ops::inspector::op_inspector_wait,
    ops::inspector::op_inspector_connect<P>,
    ops::inspector::op_inspector_dispatch,
    ops::inspector::op_inspector_disconnect,
    ops::inspector::op_inspector_emit_protocol_event,
    ops::inspector::op_inspector_enabled,
  ],
  objects = [
    ops::perf_hooks::EldHistogram
  ],
  esm_entry_point = "ext:deno_node/02_init.js",
  esm = [
    dir "polyfills",
    "00_globals.js",
    "02_init.js",
    "_brotli.js",
    "_events.mjs",
    "_fs/_fs_access.ts",
    "_fs/_fs_appendFile.ts",
    "_fs/_fs_chmod.ts",
    "_fs/_fs_chown.ts",
    "_fs/_fs_close.ts",
    "_fs/_fs_common.ts",
    "_fs/_fs_constants.ts",
    "_fs/_fs_copy.ts",
    "_fs/_fs_cp.js",
    "_fs/_fs_dir.ts",
    "_fs/_fs_dirent.ts",
    "_fs/_fs_exists.ts",
    "_fs/_fs_fdatasync.ts",
    "_fs/_fs_fstat.ts",
    "_fs/_fs_fsync.ts",
    "_fs/_fs_ftruncate.ts",
    "_fs/_fs_futimes.ts",
    "_fs/_fs_lchown.ts",
    "_fs/_fs_link.ts",
    "_fs/_fs_lstat.ts",
    "_fs/_fs_lutimes.ts",
    "_fs/_fs_mkdir.ts",
    "_fs/_fs_mkdtemp.ts",
    "_fs/_fs_open.ts",
    "_fs/_fs_opendir.ts",
    "_fs/_fs_read.ts",
    "_fs/_fs_readdir.ts",
    "_fs/_fs_readFile.ts",
    "_fs/_fs_readlink.ts",
    "_fs/_fs_readv.ts",
    "_fs/_fs_realpath.ts",
    "_fs/_fs_rename.ts",
    "_fs/_fs_rm.ts",
    "_fs/_fs_rmdir.ts",
    "_fs/_fs_stat.ts",
    "_fs/_fs_statfs.js",
    "_fs/_fs_symlink.ts",
    "_fs/_fs_truncate.ts",
    "_fs/_fs_unlink.ts",
    "_fs/_fs_utimes.ts",
    "_fs/_fs_watch.ts",
    "_fs/_fs_write.mjs",
    "_fs/_fs_writeFile.ts",
    "_fs/_fs_writev.mjs",
    "_next_tick.ts",
    "_process/exiting.ts",
    "_process/process.ts",
    "_process/streams.mjs",
    "_readline.mjs",
    "_stream.mjs",
    "_util/_util_callbackify.js",
    "_util/asserts.ts",
    "_util/async.ts",
    "_util/os.ts",
    "_util/std_asserts.ts",
    "_util/std_fmt_colors.ts",
    "_util/std_testing_diff.ts",
    "_utils.ts",
    "_zlib_binding.mjs",
    "_zlib.mjs",
    "assertion_error.ts",
    "internal_binding/_libuv_winerror.ts",
    "internal_binding/_listen.ts",
    "internal_binding/_node.ts",
    "internal_binding/_timingSafeEqual.ts",
    "internal_binding/_utils.ts",
    "internal_binding/ares.ts",
    "internal_binding/async_wrap.ts",
    "internal_binding/buffer.ts",
    "internal_binding/cares_wrap.ts",
    "internal_binding/connection_wrap.ts",
    "internal_binding/constants.ts",
    "internal_binding/crypto.ts",
    "internal_binding/handle_wrap.ts",
    "internal_binding/http_parser.ts",
    "internal_binding/mod.ts",
    "internal_binding/node_file.ts",
    "internal_binding/node_options.ts",
    "internal_binding/pipe_wrap.ts",
    "internal_binding/stream_wrap.ts",
    "internal_binding/string_decoder.ts",
    "internal_binding/symbols.ts",
    "internal_binding/tcp_wrap.ts",
    "internal_binding/types.ts",
    "internal_binding/udp_wrap.ts",
    "internal_binding/util.ts",
    "internal_binding/uv.ts",
    "internal/assert.mjs",
    "internal/async_hooks.ts",
    "internal/blocklist.mjs",
    "internal/buffer.mjs",
    "internal/child_process.ts",
    "internal/cli_table.ts",
    "internal/console/constructor.mjs",
    "internal/constants.ts",
    "internal/crypto/_keys.ts",
    "internal/crypto/_randomBytes.ts",
    "internal/crypto/_randomFill.mjs",
    "internal/crypto/_randomInt.ts",
    "internal/crypto/certificate.ts",
    "internal/crypto/cipher.ts",
    "internal/crypto/constants.ts",
    "internal/crypto/diffiehellman.ts",
    "internal/crypto/hash.ts",
    "internal/crypto/hkdf.ts",
    "internal/crypto/keygen.ts",
    "internal/crypto/keys.ts",
    "internal/crypto/pbkdf2.ts",
    "internal/crypto/random.ts",
    "internal/crypto/scrypt.ts",
    "internal/crypto/sig.ts",
    "internal/crypto/util.ts",
    "internal/crypto/x509.ts",
    "internal/dgram.ts",
    "internal/dns/promises.ts",
    "internal/dns/utils.ts",
    "internal/dtrace.ts",
    "internal/error_codes.ts",
    "internal/errors.ts",
    "internal/event_target.mjs",
    "internal/events/abort_listener.mjs",
    "internal/fixed_queue.ts",
    "internal/fs/streams.mjs",
    "internal/fs/utils.mjs",
    "internal/fs/handle.ts",
    "internal/hide_stack_frames.ts",
    "internal/http.ts",
    "internal/idna.ts",
    "internal/net.ts",
    "internal/normalize_encoding.mjs",
    "internal/options.ts",
    "internal/primordials.mjs",
    "internal/process/per_thread.mjs",
    "internal/process/report.ts",
    "internal/querystring.ts",
    "internal/readline/callbacks.mjs",
    "internal/readline/emitKeypressEvents.mjs",
    "internal/readline/interface.mjs",
    "internal/readline/promises.mjs",
    "internal/readline/symbols.mjs",
    "internal/readline/utils.mjs",
    "internal/stream_base_commons.ts",
    "internal/streams/add-abort-signal.mjs",
    "internal/streams/buffer_list.mjs",
    "internal/streams/destroy.mjs",
    "internal/streams/end-of-stream.mjs",
    "internal/streams/lazy_transform.mjs",
    "internal/streams/state.mjs",
    "internal/streams/utils.mjs",
    "internal/test/binding.ts",
    "internal/timers.mjs",
    "internal/url.ts",
    "internal/util.mjs",
    "internal/util/comparisons.ts",
    "internal/util/debuglog.ts",
    "internal/util/inspect.mjs",
    "internal/util/parse_args/parse_args.js",
    "internal/util/parse_args/utils.js",
    "internal/util/types.ts",
    "internal/validators.mjs",
    "path/_constants.ts",
    "path/_interface.ts",
    "path/_util.ts",
    "path/_posix.ts",
    "path/_win32.ts",
    "path/common.ts",
    "path/mod.ts",
    "path/separator.ts",
    "readline/promises.ts",
    "node:_http_agent" = "_http_agent.mjs",
    "node:_http_common" = "_http_common.ts",
    "node:_http_outgoing" = "_http_outgoing.ts",
    "node:_http_server" = "_http_server.ts",
    "node:_stream_duplex" = "internal/streams/duplex.mjs",
    "node:_stream_passthrough" = "internal/streams/passthrough.mjs",
    "node:_stream_readable" = "internal/streams/readable.mjs",
    "node:_stream_transform" = "internal/streams/transform.mjs",
    "node:_stream_writable" = "internal/streams/writable.mjs",
    "node:_tls_common" = "_tls_common.ts",
    "node:_tls_wrap" = "_tls_wrap.ts",
    "node:assert" = "assert.ts",
    "node:assert/strict" = "assert/strict.ts",
    "node:async_hooks" = "async_hooks.ts",
    "node:buffer" = "buffer.ts",
    "node:child_process" = "child_process.ts",
    "node:cluster" = "cluster.ts",
    "node:console" = "console.ts",
    "node:constants" = "constants.ts",
    "node:crypto" = "crypto.ts",
    "node:dgram" = "dgram.ts",
    "node:diagnostics_channel" = "diagnostics_channel.js",
    "node:dns" = "dns.ts",
    "node:dns/promises" = "dns/promises.ts",
    "node:domain" = "domain.ts",
    "node:events" = "events.ts",
    "node:fs" = "fs.ts",
    "node:fs/promises" = "fs/promises.ts",
    "node:http" = "http.ts",
    "node:http2" = "http2.ts",
    "node:https" = "https.ts",
    "node:inspector" = "inspector.js",
    "node:inspector/promises" = "inspector/promises.js",
    "node:module" = "01_require.js",
    "node:net" = "net.ts",
    "node:os" = "os.ts",
    "node:path" = "path.ts",
    "node:path/posix" = "path/posix.ts",
    "node:path/win32" = "path/win32.ts",
    "node:perf_hooks" = "perf_hooks.ts",
    "node:process" = "process.ts",
    "node:punycode" = "punycode.ts",
    "node:querystring" = "querystring.js",
    "node:readline" = "readline.ts",
    "node:readline/promises" = "readline/promises.ts",
    "node:repl" = "repl.ts",
    "node:stream" = "stream.ts",
    "node:stream/consumers" = "stream/consumers.mjs",
    "node:stream/promises" = "stream/promises.mjs",
    "node:stream/web" = "stream/web.ts",
    "node:string_decoder" = "string_decoder.ts",
    "node:sys" = "sys.ts",
    "node:test" = "testing.ts",
    "node:timers" = "timers.ts",
    "node:timers/promises" = "timers/promises.ts",
    "node:tls" = "tls.ts",
    "node:trace_events" = "trace_events.ts",
    "node:tty" = "tty.js",
    "node:url" = "url.ts",
    "node:util" = "util.ts",
    "node:util/types" = "util/types.ts",
    "node:v8" = "v8.ts",
    "node:vm" = "vm.js",
    "node:wasi" = "wasi.ts",
    "node:worker_threads" = "worker_threads.ts",
    "node:zlib" = "zlib.ts",
  ],
  options = {
    maybe_init: Option<NodeExtInitServices>,
    fs: deno_fs::FileSystemRc,
  },
  state = |state, options| {
    state.put(options.fs.clone());

    if let Some(init) = &options.maybe_init {
      state.put(init.node_require_loader.clone());
      state.put(init.node_resolver.clone());
      state.put(init.npm_resolver.clone());
      state.put(init.pkg_json_resolver.clone());
    }
  },
  global_template_middleware = global_template_middleware,
  global_object_middleware = global_object_middleware,
  customizer = |ext: &mut deno_core::Extension| {
    let external_references = [
      vm::QUERY_MAP_FN.with(|query| {
        ExternalReference {
          named_query: *query,
        }
      }),
      vm::GETTER_MAP_FN.with(|getter| {
        ExternalReference {
          named_getter: *getter,
        }
      }),
      vm::SETTER_MAP_FN.with(|setter| {
        ExternalReference {
          named_setter: *setter,
        }
      }),
      vm::DESCRIPTOR_MAP_FN.with(|descriptor| {
        ExternalReference {
          named_getter: *descriptor,
        }
      }),
      vm::DELETER_MAP_FN.with(|deleter| {
        ExternalReference {
          named_deleter: *deleter,
        }
      }),
      vm::ENUMERATOR_MAP_FN.with(|enumerator| {
        ExternalReference {
          enumerator: *enumerator,
        }
      }),
      vm::DEFINER_MAP_FN.with(|definer| {
        ExternalReference {
          named_definer: *definer,
        }
      }),

      vm::INDEXED_QUERY_MAP_FN.with(|query| {
        ExternalReference {
          indexed_query: *query,
        }
      }),
      vm::INDEXED_GETTER_MAP_FN.with(|getter| {
        ExternalReference {
          indexed_getter: *getter,
        }
      }),
      vm::INDEXED_SETTER_MAP_FN.with(|setter| {
        ExternalReference {
          indexed_setter: *setter,
        }
      }),
      vm::INDEXED_DESCRIPTOR_MAP_FN.with(|descriptor| {
        ExternalReference {
          indexed_getter: *descriptor,
        }
      }),
      vm::INDEXED_DELETER_MAP_FN.with(|deleter| {
        ExternalReference {
          indexed_deleter: *deleter,
        }
      }),
      vm::INDEXED_DEFINER_MAP_FN.with(|definer| {
        ExternalReference {
          indexed_definer: *definer,
        }
      }),
      vm::INDEXED_ENUMERATOR_MAP_FN.with(|enumerator| {
        ExternalReference {
          enumerator: *enumerator,
        }
      }),

      global::GETTER_MAP_FN.with(|getter| {
        ExternalReference {
          named_getter: *getter,
        }
      }),
      global::SETTER_MAP_FN.with(|setter| {
        ExternalReference {
          named_setter: *setter,
        }
      }),
      global::QUERY_MAP_FN.with(|query| {
        ExternalReference {
          named_query: *query,
        }
      }),
      global::DELETER_MAP_FN.with(|deleter| {
        ExternalReference {
          named_deleter: *deleter,
        }
      }),
      global::ENUMERATOR_MAP_FN.with(|enumerator| {
        ExternalReference {
          enumerator: *enumerator,
        }
      }),
      global::DEFINER_MAP_FN.with(|definer| {
        ExternalReference {
          named_definer: *definer,
        }
      }),
      global::DESCRIPTOR_MAP_FN.with(|descriptor| {
        ExternalReference {
          named_getter: *descriptor,
        }
      }),
    ];

    ext.external_references.to_mut().extend(external_references);
  },
);

pub type NodeResolver = node_resolver::NodeResolver<DenoFsNodeResolverEnv>;
#[allow(clippy::disallowed_types)]
pub type NodeResolverRc =
  deno_fs::sync::MaybeArc<node_resolver::NodeResolver<DenoFsNodeResolverEnv>>;
pub type PackageJsonResolver =
  node_resolver::PackageJsonResolver<DenoFsNodeResolverEnv>;
#[allow(clippy::disallowed_types)]
pub type PackageJsonResolverRc = deno_fs::sync::MaybeArc<
  node_resolver::PackageJsonResolver<DenoFsNodeResolverEnv>,
>;

#[derive(Debug)]
pub struct DenoFsNodeResolverEnv {
  fs: deno_fs::FileSystemRc,
}

impl DenoFsNodeResolverEnv {
  pub fn new(fs: deno_fs::FileSystemRc) -> Self {
    Self { fs }
  }
}

impl node_resolver::env::NodeResolverEnv for DenoFsNodeResolverEnv {
  fn is_builtin_node_module(&self, specifier: &str) -> bool {
    is_builtin_node_module(specifier)
  }

  fn realpath_sync(
    &self,
    path: &std::path::Path,
  ) -> std::io::Result<std::path::PathBuf> {
    self
      .fs
      .realpath_sync(path)
      .map_err(|err| err.into_io_error())
  }

  fn stat_sync(
    &self,
    path: &std::path::Path,
  ) -> std::io::Result<node_resolver::env::NodeResolverFsStat> {
    self
      .fs
      .stat_sync(path)
      .map(|stat| node_resolver::env::NodeResolverFsStat {
        is_file: stat.is_file,
        is_dir: stat.is_directory,
        is_symlink: stat.is_symlink,
      })
      .map_err(|err| err.into_io_error())
  }

  fn exists_sync(&self, path: &std::path::Path) -> bool {
    self.fs.exists_sync(path)
  }

  fn pkg_json_fs(&self) -> &dyn deno_package_json::fs::DenoPkgJsonFs {
    self
  }
}

impl deno_package_json::fs::DenoPkgJsonFs for DenoFsNodeResolverEnv {
  fn read_to_string_lossy(
    &self,
    path: &std::path::Path,
  ) -> Result<Cow<'static, str>, std::io::Error> {
    self
      .fs
      .read_text_file_lossy_sync(path, None)
      .map_err(|err| err.into_io_error())
  }
}

pub struct DenoPkgJsonFsAdapter<'a>(pub &'a dyn deno_fs::FileSystem);

impl<'a> deno_package_json::fs::DenoPkgJsonFs for DenoPkgJsonFsAdapter<'a> {
  fn read_to_string_lossy(
    &self,
    path: &Path,
  ) -> Result<Cow<'static, str>, std::io::Error> {
    self
      .0
      .read_text_file_lossy_sync(path, None)
      .map_err(|err| err.into_io_error())
  }
}

pub fn create_host_defined_options<'s>(
  scope: &mut v8::HandleScope<'s>,
) -> v8::Local<'s, v8::Data> {
  let host_defined_options = v8::PrimitiveArray::new(scope, 1);
  let value = v8::Boolean::new(scope, true);
  host_defined_options.set(scope, 0, value.into());
  host_defined_options.into()
}<|MERGE_RESOLUTION|>--- conflicted
+++ resolved
@@ -157,14 +157,10 @@
     path: &'a Path,
   ) -> Result<Cow<'a, Path>, PermissionCheckError>;
 
-<<<<<<< HEAD
-  fn load_text_file_lossy(&self, path: &Path) -> Result<String, JsNativeError>;
-=======
   fn load_text_file_lossy(
     &self,
     path: &Path,
-  ) -> Result<Cow<'static, str>, AnyError>;
->>>>>>> c6fa6289
+  ) -> Result<Cow<'static, str>, JsNativeError>;
 
   /// Get if the module kind is maybe CJS and loading should determine
   /// if its CJS or ESM.
