// Copyright 2018-2025 the Deno authors. MIT license.

#![deny(clippy::print_stderr)]
#![deny(clippy::print_stdout)]
#![allow(clippy::too_many_arguments)]

use std::borrow::Cow;
use std::collections::HashSet;
use std::path::Path;

use deno_core::FastString;
use deno_core::OpState;
use deno_core::op2;
use deno_core::url::Url;
#[allow(unused_imports)]
use deno_core::v8;
use deno_core::v8::ExternalReference;
use deno_error::JsErrorBox;
use deno_permissions::CheckedPath;
use deno_permissions::OpenAccessKind;
use deno_permissions::PermissionsContainer;
use node_resolver::DenoIsBuiltInNodeModuleChecker;
use node_resolver::InNpmPackageChecker;
use node_resolver::IsBuiltInNodeModuleChecker;
use node_resolver::NpmPackageFolderResolver;
use node_resolver::PackageJsonResolverRc;
use node_resolver::errors::ClosestPkgJsonError;
use once_cell::sync::Lazy;

extern crate libz_sys as zlib;

mod global;
pub mod ops;

pub use deno_package_json::PackageJson;
use deno_permissions::PermissionCheckError;
pub use node_resolver::DENO_SUPPORTED_BUILTIN_NODE_MODULES as SUPPORTED_BUILTIN_NODE_MODULES;
pub use node_resolver::PathClean;
use ops::handle_wrap::AsyncId;
pub use ops::ipc::ChildPipeFd;
use ops::vm;
pub use ops::vm::ContextInitMode;
pub use ops::vm::VM_CONTEXT_INDEX;
pub use ops::vm::create_v8_context;
pub use ops::vm::init_global_template;

pub use crate::global::GlobalsStorage;
use crate::global::global_object_middleware;
use crate::global::global_template_middleware;

pub fn is_builtin_node_module(module_name: &str) -> bool {
  DenoIsBuiltInNodeModuleChecker.is_builtin_node_module(module_name)
}

pub trait NodePermissions {
  fn check_net_url(
    &mut self,
    url: &Url,
    api_name: &str,
  ) -> Result<(), PermissionCheckError>;
  fn check_net(
    &mut self,
    host: (&str, Option<u16>),
    api_name: &str,
  ) -> Result<(), PermissionCheckError>;
  #[must_use = "the resolved return value to mitigate time-of-check to time-of-use issues"]
  fn check_open<'a>(
    &mut self,
    path: Cow<'a, Path>,
    open_access: OpenAccessKind,
    api_name: Option<&str>,
  ) -> Result<CheckedPath<'a>, PermissionCheckError>;
  fn query_read_all(&mut self) -> bool;
  fn check_sys(
    &mut self,
    kind: &str,
    api_name: &str,
  ) -> Result<(), PermissionCheckError>;
}

impl NodePermissions for deno_permissions::PermissionsContainer {
  #[inline(always)]
  fn check_net_url(
    &mut self,
    url: &Url,
    api_name: &str,
  ) -> Result<(), PermissionCheckError> {
    deno_permissions::PermissionsContainer::check_net_url(self, url, api_name)
  }

  fn check_net(
    &mut self,
    host: (&str, Option<u16>),
    api_name: &str,
  ) -> Result<(), PermissionCheckError> {
    deno_permissions::PermissionsContainer::check_net(self, &host, api_name)
  }

  fn check_open<'a>(
    &mut self,
    path: Cow<'a, Path>,
    open_access: OpenAccessKind,
    api_name: Option<&str>,
  ) -> Result<CheckedPath<'a>, PermissionCheckError> {
    deno_permissions::PermissionsContainer::check_open(
      self,
      path,
      open_access,
      api_name,
    )
  }

  fn query_read_all(&mut self) -> bool {
    deno_permissions::PermissionsContainer::query_read_all(self)
  }

  fn check_sys(
    &mut self,
    kind: &str,
    api_name: &str,
  ) -> Result<(), PermissionCheckError> {
    deno_permissions::PermissionsContainer::check_sys(self, kind, api_name)
  }
}

#[allow(clippy::disallowed_types)]
pub type NodeRequireLoaderRc = std::rc::Rc<dyn NodeRequireLoader>;

pub trait NodeRequireLoader {
  #[must_use = "the resolved return value to mitigate time-of-check to time-of-use issues"]
  fn ensure_read_permission<'a>(
    &self,
    permissions: &mut dyn NodePermissions,
    path: Cow<'a, Path>,
  ) -> Result<Cow<'a, Path>, JsErrorBox>;

  fn load_text_file_lossy(&self, path: &Path)
  -> Result<FastString, JsErrorBox>;

  /// Get if the module kind is maybe CJS and loading should determine
  /// if its CJS or ESM.
  fn is_maybe_cjs(&self, specifier: &Url) -> Result<bool, ClosestPkgJsonError>;

  fn resolve_require_node_module_paths(&self, from: &Path) -> Vec<String> {
    default_resolve_require_node_module_paths(from)
  }
}

pub fn default_resolve_require_node_module_paths(from: &Path) -> Vec<String> {
  let mut paths = Vec::with_capacity(from.components().count());
  let mut current_path = from;
  let mut maybe_parent = Some(current_path);
  while let Some(parent) = maybe_parent {
    if !parent.ends_with("node_modules") {
      paths.push(parent.join("node_modules").to_string_lossy().into_owned());
    }
    current_path = parent;
    maybe_parent = current_path.parent();
  }

  paths
}

pub static NODE_ENV_VAR_ALLOWLIST: Lazy<HashSet<String>> = Lazy::new(|| {
  // The full list of environment variables supported by Node.js is available
  // at https://nodejs.org/api/cli.html#environment-variables
  let mut set = HashSet::new();
  set.insert("NODE_DEBUG".to_string());
  set.insert("NODE_OPTIONS".to_string());
  set
});

#[op2]
#[string]
fn op_node_build_os() -> String {
  env!("TARGET").split('-').nth(2).unwrap().to_string()
}

#[derive(Debug, thiserror::Error, deno_error::JsError)]
enum DotEnvLoadErr {
  #[class(generic)]
  #[error(transparent)]
  DotEnv(#[from] dotenvy::Error),
  #[class(inherit)]
  #[error(transparent)]
  Permission(
    #[from]
    #[inherit]
    PermissionCheckError,
  ),
}

#[op2(fast)]
#[undefined]
fn op_node_load_env_file(
  state: &mut OpState,
  #[string] path: &str,
) -> Result<(), DotEnvLoadErr> {
  let path = state
    .borrow::<PermissionsContainer>()
    .check_open(
      Cow::Borrowed(Path::new(path)),
      OpenAccessKind::ReadNoFollow,
      Some("process.loadEnvFile"),
    )
    .map_err(DotEnvLoadErr::Permission)?;

  dotenvy::from_filename(path).map_err(DotEnvLoadErr::DotEnv)?;

  Ok(())
}

#[derive(Clone)]
pub struct NodeExtInitServices<
  TInNpmPackageChecker: InNpmPackageChecker,
  TNpmPackageFolderResolver: NpmPackageFolderResolver,
  TSys: ExtNodeSys,
> {
  pub node_require_loader: NodeRequireLoaderRc,
  pub node_resolver:
    NodeResolverRc<TInNpmPackageChecker, TNpmPackageFolderResolver, TSys>,
  pub pkg_json_resolver: PackageJsonResolverRc<TSys>,
  pub sys: TSys,
}

deno_core::extension!(deno_node,
  deps = [ deno_io, deno_fs ],
  parameters = [P: NodePermissions, TInNpmPackageChecker: InNpmPackageChecker, TNpmPackageFolderResolver: NpmPackageFolderResolver, TSys: ExtNodeSys],
  ops = [
    ops::blocklist::op_socket_address_parse,
    ops::blocklist::op_socket_address_get_serialization,

    ops::blocklist::op_blocklist_new,
    ops::blocklist::op_blocklist_add_address,
    ops::blocklist::op_blocklist_add_range,
    ops::blocklist::op_blocklist_add_subnet,
    ops::blocklist::op_blocklist_check,

    ops::buffer::op_is_ascii,
    ops::buffer::op_is_utf8,
    ops::buffer::op_transcode,
    ops::constant::op_node_fs_constants,
    ops::buffer::op_node_decode_utf8,
    ops::crypto::op_node_check_prime_async,
    ops::crypto::op_node_check_prime_bytes_async,
    ops::crypto::op_node_check_prime_bytes,
    ops::crypto::op_node_check_prime,
    ops::crypto::op_node_cipheriv_encrypt,
    ops::crypto::op_node_cipheriv_final,
    ops::crypto::op_node_cipheriv_set_aad,
    ops::crypto::op_node_cipheriv_take,
    ops::crypto::op_node_create_cipheriv,
    ops::crypto::op_node_create_decipheriv,
    ops::crypto::op_node_create_hash,
    ops::crypto::op_node_decipheriv_decrypt,
    ops::crypto::op_node_decipheriv_final,
    ops::crypto::op_node_decipheriv_set_aad,
    ops::crypto::op_node_decipheriv_auth_tag,
    ops::crypto::op_node_dh_compute_secret,
    ops::crypto::op_node_diffie_hellman,
    ops::crypto::op_node_ecdh_compute_public_key,
    ops::crypto::op_node_ecdh_compute_secret,
    ops::crypto::op_node_ecdh_encode_pubkey,
    ops::crypto::op_node_ecdh_generate_keys,
    ops::crypto::op_node_fill_random_async,
    ops::crypto::op_node_fill_random,
    ops::crypto::op_node_gen_prime_async,
    ops::crypto::op_node_gen_prime,
    ops::crypto::op_node_get_hash_size,
    ops::crypto::op_node_get_hashes,
    ops::crypto::op_node_hash_clone,
    ops::crypto::op_node_hash_digest_hex,
    ops::crypto::op_node_hash_digest,
    ops::crypto::op_node_hash_update_str,
    ops::crypto::op_node_hash_update,
    ops::crypto::op_node_hkdf_async,
    ops::crypto::op_node_hkdf,
    ops::crypto::op_node_pbkdf2_async,
    ops::crypto::op_node_pbkdf2,
    ops::crypto::op_node_pbkdf2_validate,
    ops::crypto::op_node_private_decrypt,
    ops::crypto::op_node_private_encrypt,
    ops::crypto::op_node_public_encrypt,
    ops::crypto::op_node_random_int,
    ops::crypto::op_node_scrypt_async,
    ops::crypto::op_node_scrypt_sync,
    ops::crypto::op_node_sign,
    ops::crypto::op_node_sign_ed25519,
    ops::crypto::op_node_verify,
    ops::crypto::op_node_verify_ed25519,
    ops::crypto::op_node_verify_spkac,
    ops::crypto::op_node_cert_export_public_key,
    ops::crypto::op_node_cert_export_challenge,
    ops::crypto::keys::op_node_create_private_key,
    ops::crypto::keys::op_node_create_ed_raw,
    ops::crypto::keys::op_node_create_rsa_jwk,
    ops::crypto::keys::op_node_create_ec_jwk,
    ops::crypto::keys::op_node_create_public_key,
    ops::crypto::keys::op_node_create_secret_key,
    ops::crypto::keys::op_node_derive_public_key_from_private_key,
    ops::crypto::keys::op_node_dh_keys_generate_and_export,
    ops::crypto::keys::op_node_export_private_key_der,
    ops::crypto::keys::op_node_export_private_key_jwk,
    ops::crypto::keys::op_node_export_private_key_pem,
    ops::crypto::keys::op_node_export_public_key_der,
    ops::crypto::keys::op_node_export_public_key_pem,
    ops::crypto::keys::op_node_export_public_key_jwk,
    ops::crypto::keys::op_node_export_secret_key_b64url,
    ops::crypto::keys::op_node_export_secret_key,
    ops::crypto::keys::op_node_generate_dh_group_key_async,
    ops::crypto::keys::op_node_generate_dh_group_key,
    ops::crypto::keys::op_node_generate_dh_key_async,
    ops::crypto::keys::op_node_generate_dh_key,
    ops::crypto::keys::op_node_generate_dsa_key_async,
    ops::crypto::keys::op_node_generate_dsa_key,
    ops::crypto::keys::op_node_generate_ec_key_async,
    ops::crypto::keys::op_node_generate_ec_key,
    ops::crypto::keys::op_node_generate_ed25519_key_async,
    ops::crypto::keys::op_node_generate_ed25519_key,
    ops::crypto::keys::op_node_generate_rsa_key_async,
    ops::crypto::keys::op_node_generate_rsa_key,
    ops::crypto::keys::op_node_generate_rsa_pss_key,
    ops::crypto::keys::op_node_generate_rsa_pss_key_async,
    ops::crypto::keys::op_node_generate_secret_key_async,
    ops::crypto::keys::op_node_generate_secret_key,
    ops::crypto::keys::op_node_generate_x25519_key_async,
    ops::crypto::keys::op_node_generate_x25519_key,
    ops::crypto::keys::op_node_get_asymmetric_key_details,
    ops::crypto::keys::op_node_get_asymmetric_key_type,
    ops::crypto::keys::op_node_get_private_key_from_pair,
    ops::crypto::keys::op_node_get_public_key_from_pair,
    ops::crypto::keys::op_node_get_symmetric_key_size,
    ops::crypto::keys::op_node_key_type,
    ops::crypto::x509::op_node_x509_parse,
    ops::crypto::x509::op_node_x509_ca,
    ops::crypto::x509::op_node_x509_check_email,
    ops::crypto::x509::op_node_x509_check_host,
    ops::crypto::x509::op_node_x509_fingerprint,
    ops::crypto::x509::op_node_x509_fingerprint256,
    ops::crypto::x509::op_node_x509_fingerprint512,
    ops::crypto::x509::op_node_x509_get_issuer,
    ops::crypto::x509::op_node_x509_get_subject,
    ops::crypto::x509::op_node_x509_get_valid_from,
    ops::crypto::x509::op_node_x509_get_valid_to,
    ops::crypto::x509::op_node_x509_get_serial_number,
    ops::crypto::x509::op_node_x509_key_usage,
    ops::crypto::x509::op_node_x509_public_key,
    ops::dns::op_node_getaddrinfo<P>,
    ops::fs::op_node_fs_exists_sync<P>,
    ops::fs::op_node_fs_exists<P>,
    ops::fs::op_node_cp_sync<P>,
    ops::fs::op_node_cp<P>,
    ops::fs::op_node_lchmod_sync<P>,
    ops::fs::op_node_lchmod<P>,
    ops::fs::op_node_lchown_sync<P>,
    ops::fs::op_node_lchown<P>,
    ops::fs::op_node_lutimes_sync<P>,
    ops::fs::op_node_lutimes<P>,
    ops::fs::op_node_open_sync<P>,
    ops::fs::op_node_open<P>,
    ops::fs::op_node_statfs<P>,
    ops::winerror::op_node_sys_to_uv_error,
    ops::v8::op_v8_cached_data_version_tag,
    ops::v8::op_v8_get_heap_statistics,
    ops::v8::op_v8_get_wire_format_version,
    ops::v8::op_v8_new_deserializer,
    ops::v8::op_v8_new_serializer,
    ops::v8::op_v8_read_double,
    ops::v8::op_v8_read_header,
    ops::v8::op_v8_read_raw_bytes,
    ops::v8::op_v8_read_uint32,
    ops::v8::op_v8_read_uint64,
    ops::v8::op_v8_read_value,
    ops::v8::op_v8_release_buffer,
    ops::v8::op_v8_set_treat_array_buffer_views_as_host_objects,
    ops::v8::op_v8_transfer_array_buffer,
    ops::v8::op_v8_transfer_array_buffer_de,
    ops::v8::op_v8_write_double,
    ops::v8::op_v8_write_header,
    ops::v8::op_v8_write_raw_bytes,
    ops::v8::op_v8_write_uint32,
    ops::v8::op_v8_write_uint64,
    ops::v8::op_v8_write_value,
    ops::vm::op_vm_create_script,
    ops::vm::op_vm_create_context,
    ops::vm::op_vm_script_run_in_context,
    ops::vm::op_vm_is_context,
    ops::vm::op_vm_compile_function,
    ops::vm::op_vm_script_get_source_map_url,
    ops::vm::op_vm_script_create_cached_data,
    ops::idna::op_node_idna_domain_to_ascii,
    ops::idna::op_node_idna_domain_to_unicode,
    ops::idna::op_node_idna_punycode_to_ascii,
    ops::idna::op_node_idna_punycode_to_unicode,
    ops::idna::op_node_idna_punycode_decode,
    ops::idna::op_node_idna_punycode_encode,
    ops::zlib::op_zlib_crc32,
    ops::zlib::op_zlib_crc32_string,
    ops::handle_wrap::op_node_new_async_id,
    ops::http::op_node_http_fetch_response_upgrade,
    ops::http::op_node_http_request_with_conn<P>,
    ops::http::op_node_http_await_information,
    ops::http::op_node_http_await_response,
    ops::http2::op_http2_connect,
    ops::http2::op_http2_poll_client_connection,
    ops::http2::op_http2_client_request,
    ops::http2::op_http2_client_get_response,
    ops::http2::op_http2_client_get_response_body_chunk,
    ops::http2::op_http2_client_send_data,
    ops::http2::op_http2_client_reset_stream,
    ops::http2::op_http2_client_send_trailers,
    ops::http2::op_http2_client_get_response_trailers,
    ops::http2::op_http2_accept,
    ops::http2::op_http2_listen,
    ops::http2::op_http2_send_response,
    ops::os::op_node_os_get_priority<P>,
    ops::os::op_node_os_set_priority<P>,
    ops::os::op_node_os_user_info<P>,
    ops::os::op_geteuid<P>,
    ops::os::op_getegid<P>,
    ops::os::op_cpus<P>,
    ops::os::op_homedir<P>,
    op_node_build_os,
    op_node_load_env_file,
    ops::require::op_require_can_parse_as_esm,
    ops::require::op_require_init_paths,
    ops::require::op_require_node_module_paths<P, TSys>,
    ops::require::op_require_proxy_path,
    ops::require::op_require_is_deno_dir_package<TInNpmPackageChecker, TNpmPackageFolderResolver, TSys>,
    ops::require::op_require_resolve_deno_dir<TInNpmPackageChecker, TNpmPackageFolderResolver, TSys>,
    ops::require::op_require_is_maybe_cjs,
    ops::require::op_require_is_request_relative,
    ops::require::op_require_resolve_lookup_paths,
    ops::require::op_require_try_self<P, TInNpmPackageChecker, TNpmPackageFolderResolver, TSys>,
    ops::require::op_require_real_path<P, TSys>,
    ops::require::op_require_path_is_absolute,
    ops::require::op_require_path_dirname,
    ops::require::op_require_stat<P, TSys>,
    ops::require::op_require_path_resolve,
    ops::require::op_require_path_basename,
    ops::require::op_require_read_file<P>,
    ops::require::op_require_as_file_path,
    ops::require::op_require_resolve_exports<P, TInNpmPackageChecker, TNpmPackageFolderResolver, TSys>,
    ops::require::op_require_read_package_scope<P, TSys>,
    ops::require::op_require_package_imports_resolve<P, TInNpmPackageChecker, TNpmPackageFolderResolver, TSys>,
    ops::require::op_require_break_on_next_statement,
    ops::util::op_node_guess_handle_type,
    ops::util::op_node_view_has_buffer,
    ops::util::op_node_call_is_from_dependency<TInNpmPackageChecker, TNpmPackageFolderResolver, TSys>,
    ops::worker_threads::op_worker_threads_filename<P, TSys>,
    ops::ipc::op_node_child_ipc_pipe,
    ops::ipc::op_node_ipc_write,
    ops::ipc::op_node_ipc_read,
    ops::ipc::op_node_ipc_ref,
    ops::ipc::op_node_ipc_unref,
    ops::process::op_node_process_kill,
    ops::process::op_process_abort,
    ops::tls::op_get_root_certificates,
    ops::tls::op_tls_peer_certificate,
    ops::tls::op_tls_canonicalize_ipv4_address,
    ops::inspector::op_inspector_open<P>,
    ops::inspector::op_inspector_close,
    ops::inspector::op_inspector_url,
    ops::inspector::op_inspector_wait,
    ops::inspector::op_inspector_connect<P>,
    ops::inspector::op_inspector_dispatch,
    ops::inspector::op_inspector_disconnect,
    ops::inspector::op_inspector_emit_protocol_event,
    ops::inspector::op_inspector_enabled,
  ],
  objects = [
    ops::perf_hooks::EldHistogram,
    ops::sqlite::DatabaseSync,
    ops::sqlite::Session,
    ops::handle_wrap::AsyncWrap,
    ops::handle_wrap::HandleWrap,
    ops::sqlite::StatementSync,
    ops::crypto::digest::Hasher,
<<<<<<< HEAD
    ops::tls::JSStream,
=======
    ops::zlib::BrotliDecoder,
    ops::zlib::BrotliEncoder,
    ops::zlib::Zlib,
>>>>>>> 48259956
  ],
  esm_entry_point = "ext:deno_node/02_init.js",
  esm = [
    dir "polyfills",
    "00_globals.js",
    "02_init.js",
    "_events.mjs",
    "_fs/_fs_access.ts",
    "_fs/_fs_appendFile.ts",
    "_fs/_fs_chmod.ts",
    "_fs/_fs_chown.ts",
    "_fs/_fs_close.ts",
    "_fs/_fs_common.ts",
    "_fs/_fs_constants.ts",
    "_fs/_fs_copy.ts",
    "_fs/_fs_cp.js",
    "_fs/_fs_dir.ts",
    "_fs/_fs_exists.ts",
    "_fs/_fs_fchmod.ts",
    "_fs/_fs_fchown.ts",
    "_fs/_fs_fdatasync.ts",
    "_fs/_fs_fstat.ts",
    "_fs/_fs_fsync.ts",
    "_fs/_fs_ftruncate.ts",
    "_fs/_fs_futimes.ts",
    "_fs/_fs_glob.ts",
    "_fs/_fs_lchmod.ts",
    "_fs/_fs_lchown.ts",
    "_fs/_fs_link.ts",
    "_fs/_fs_lstat.ts",
    "_fs/_fs_lutimes.ts",
    "_fs/_fs_mkdir.ts",
    "_fs/_fs_mkdtemp.ts",
    "_fs/_fs_open.ts",
    "_fs/_fs_opendir.ts",
    "_fs/_fs_read.ts",
    "_fs/_fs_readdir.ts",
    "_fs/_fs_readFile.ts",
    "_fs/_fs_readlink.ts",
    "_fs/_fs_readv.ts",
    "_fs/_fs_realpath.ts",
    "_fs/_fs_rename.ts",
    "_fs/_fs_rm.ts",
    "_fs/_fs_rmdir.ts",
    "_fs/_fs_stat.ts",
    "_fs/_fs_statfs.js",
    "_fs/_fs_symlink.ts",
    "_fs/_fs_truncate.ts",
    "_fs/_fs_unlink.ts",
    "_fs/_fs_utimes.ts",
    "_fs/_fs_watch.ts",
    "_fs/_fs_write.mjs",
    "_fs/_fs_writeFile.ts",
    "_fs/_fs_writev.ts",
    "_next_tick.ts",
    "_process/exiting.ts",
    "_process/process.ts",
    "_process/streams.mjs",
    "_readline.mjs",
    "_util/_util_callbackify.js",
    "_util/asserts.ts",
    "_util/async.ts",
    "_util/os.ts",
    "_util/std_asserts.ts",
    "_util/std_fmt_colors.ts",
    "_util/std_testing_diff.ts",
    "_utils.ts",
    "_zlib_binding.mjs",
    "assertion_error.ts",
    "internal_binding/_libuv_winerror.ts",
    "internal_binding/_listen.ts",
    "internal_binding/_node.ts",
    "internal_binding/_timingSafeEqual.ts",
    "internal_binding/_utils.ts",
    "internal_binding/ares.ts",
    "internal_binding/async_wrap.ts",
    "internal_binding/buffer.ts",
    "internal_binding/cares_wrap.ts",
    "internal_binding/connection_wrap.ts",
    "internal_binding/constants.ts",
    "internal_binding/crypto.ts",
    "internal_binding/handle_wrap.ts",
    "internal_binding/http_parser.ts",
    "internal_binding/mod.ts",
    "internal_binding/node_file.ts",
    "internal_binding/node_options.ts",
    "internal_binding/pipe_wrap.ts",
    "internal_binding/stream_wrap.ts",
    "internal_binding/string_decoder.ts",
    "internal_binding/symbols.ts",
    "internal_binding/tcp_wrap.ts",
    "internal_binding/tty_wrap.ts",
    "internal_binding/types.ts",
    "internal_binding/udp_wrap.ts",
    "internal_binding/util.ts",
    "internal_binding/uv.ts",
    "internal/assert/calltracker.js",
    "internal/assert.mjs",
    "internal/async_hooks.ts",
    "internal/blocklist.mjs",
    "internal/buffer.mjs",
    "internal/child_process.ts",
    "internal/cli_table.ts",
    "internal/console/constructor.mjs",
    "internal/constants.ts",
    "internal/crypto/_keys.ts",
    "internal/crypto/_randomBytes.ts",
    "internal/crypto/_randomFill.mjs",
    "internal/crypto/_randomInt.ts",
    "internal/crypto/certificate.ts",
    "internal/crypto/cipher.ts",
    "internal/crypto/constants.ts",
    "internal/crypto/diffiehellman.ts",
    "internal/crypto/hash.ts",
    "internal/crypto/hkdf.ts",
    "internal/crypto/keygen.ts",
    "internal/crypto/keys.ts",
    "internal/crypto/pbkdf2.ts",
    "internal/crypto/random.ts",
    "internal/crypto/scrypt.ts",
    "internal/crypto/sig.ts",
    "internal/crypto/util.ts",
    "internal/crypto/x509.ts",
    "internal/dgram.ts",
    "internal/dns/promises.ts",
    "internal/dns/utils.ts",
    "internal/dtrace.ts",
    "internal/error_codes.ts",
    "internal/errors.ts",
    "internal/event_target.mjs",
    "internal/events/abort_listener.mjs",
    "internal/fixed_queue.ts",
    "internal/fs/streams.mjs",
    "internal/fs/utils.mjs",
    "internal/fs/handle.ts",
    "internal/hide_stack_frames.ts",
    "internal/http.ts",
    "internal/http2/util.ts",
    "internal/idna.ts",
    "internal/js_stream_socket.js",
    "internal/net.ts",
    "internal/normalize_encoding.mjs",
    "internal/options.ts",
    "internal/primordials.mjs",
    "internal/process/per_thread.mjs",
    "internal/process/report.ts",
    "internal/process/warning.ts",
    "internal/querystring.ts",
    "internal/readline/callbacks.mjs",
    "internal/readline/emitKeypressEvents.mjs",
    "internal/readline/interface.mjs",
    "internal/readline/promises.mjs",
    "internal/readline/symbols.mjs",
    "internal/readline/utils.mjs",
    "internal/stream_base_commons.ts",
    "internal/streams/add-abort-signal.js",
    "internal/streams/compose.js",
    "internal/streams/destroy.js",
    "internal/streams/duplexify.js",
    "internal/streams/duplexpair.js",
    "internal/streams/end-of-stream.js",
    "internal/streams/from.js",
    "internal/streams/lazy_transform.js",
    "internal/streams/legacy.js",
    "internal/streams/operators.js",
    "internal/streams/pipeline.js",
    "internal/streams/state.js",
    "internal/streams/utils.js",
    "internal/test/binding.ts",
    "internal/timers.mjs",
    "internal/url.ts",
    "internal/util.mjs",
    "internal/util/comparisons.ts",
    "internal/util/debuglog.ts",
    "internal/util/inspect.mjs",
    "internal/util/parse_args/parse_args.js",
    "internal/util/parse_args/utils.js",
    "internal/util/types.ts",
    "internal/validators.mjs",
    "internal/webstreams/adapters.js",
    "path/_constants.ts",
    "path/_interface.ts",
    "path/_util.ts",
    "path/_posix.ts",
    "path/_win32.ts",
    "path/common.ts",
    "path/mod.ts",
    "path/separator.ts",
    "readline/promises.ts",
    "node:_http_agent" = "_http_agent.mjs",
    "node:_http_common" = "_http_common.ts",
    "node:_http_outgoing" = "_http_outgoing.ts",
    "node:_http_server" = "_http_server.ts",
    "node:_stream_duplex" = "internal/streams/duplex.js",
    "node:_stream_passthrough" = "internal/streams/passthrough.js",
    "node:_stream_readable" = "internal/streams/readable.js",
    "node:_stream_transform" = "internal/streams/transform.js",
    "node:_stream_writable" = "internal/streams/writable.js",
    "node:_tls_common" = "_tls_common.ts",
    "node:_tls_wrap" = "_tls_wrap.ts",
    "node:assert" = "assert.ts",
    "node:assert/strict" = "assert/strict.ts",
    "node:async_hooks" = "async_hooks.ts",
    "node:buffer" = "buffer.ts",
    "node:child_process" = "child_process.ts",
    "node:cluster" = "cluster.ts",
    "node:console" = "console.ts",
    "node:constants" = "constants.ts",
    "node:crypto" = "crypto.ts",
    "node:dgram" = "dgram.ts",
    "node:diagnostics_channel" = "diagnostics_channel.js",
    "node:dns" = "dns.ts",
    "node:dns/promises" = "dns/promises.ts",
    "node:domain" = "domain.ts",
    "node:events" = "events.ts",
    "node:fs" = "fs.ts",
    "node:fs/promises" = "fs/promises.ts",
    "node:http" = "http.ts",
    "node:http2" = "http2.ts",
    "node:https" = "https.ts",
    "node:inspector" = "inspector.js",
    "node:inspector/promises" = "inspector/promises.js",
    "node:module" = "01_require.js",
    "node:net" = "net.ts",
    "node:os" = "os.ts",
    "node:path" = "path.ts",
    "node:path/posix" = "path/posix.ts",
    "node:path/win32" = "path/win32.ts",
    "node:perf_hooks" = "perf_hooks.js",
    "node:process" = "process.ts",
    "node:punycode" = "punycode.ts",
    "node:querystring" = "querystring.js",
    "node:readline" = "readline.ts",
    "node:readline/promises" = "readline/promises.ts",
    "node:repl" = "repl.ts",
    "node:sqlite" = "sqlite.ts",
    "node:stream" = "stream.ts",
    "node:stream/consumers" = "stream/consumers.js",
    "node:stream/promises" = "stream/promises.js",
    "node:stream/web" = "stream/web.js",
    "node:string_decoder" = "string_decoder.ts",
    "node:sys" = "sys.ts",
    "node:test" = "testing.ts",
    "node:timers" = "timers.ts",
    "node:timers/promises" = "timers/promises.ts",
    "node:tls" = "tls.ts",
    "node:trace_events" = "trace_events.ts",
    "node:tty" = "tty.js",
    "node:url" = "url.ts",
    "node:util" = "util.ts",
    "node:util/types" = "util/types.ts",
    "node:v8" = "v8.ts",
    "node:vm" = "vm.js",
    "node:wasi" = "wasi.ts",
    "node:worker_threads" = "worker_threads.ts",
    "node:zlib" = "zlib.js",
  ],
  lazy_loaded_esm = [
    dir "polyfills",
    "deps/minimatch.js",
  ],
  options = {
    maybe_init: Option<NodeExtInitServices<TInNpmPackageChecker, TNpmPackageFolderResolver, TSys>>,
    fs: deno_fs::FileSystemRc,
  },
  state = |state, options| {
    state.put(options.fs.clone());

    if let Some(init) = &options.maybe_init {
      state.put(init.sys.clone());
      state.put(init.node_require_loader.clone());
      state.put(init.node_resolver.clone());
      state.put(init.pkg_json_resolver.clone());
    }

    state.put(AsyncId::default());
  },
  global_template_middleware = global_template_middleware,
  global_object_middleware = global_object_middleware,
  customizer = |ext: &mut deno_core::Extension| {
    let external_references = [
      vm::QUERY_MAP_FN.with(|query| {
        ExternalReference {
          named_query: *query,
        }
      }),
      vm::GETTER_MAP_FN.with(|getter| {
        ExternalReference {
          named_getter: *getter,
        }
      }),
      vm::SETTER_MAP_FN.with(|setter| {
        ExternalReference {
          named_setter: *setter,
        }
      }),
      vm::DESCRIPTOR_MAP_FN.with(|descriptor| {
        ExternalReference {
          named_getter: *descriptor,
        }
      }),
      vm::DELETER_MAP_FN.with(|deleter| {
        ExternalReference {
          named_deleter: *deleter,
        }
      }),
      vm::ENUMERATOR_MAP_FN.with(|enumerator| {
        ExternalReference {
          enumerator: *enumerator,
        }
      }),
      vm::DEFINER_MAP_FN.with(|definer| {
        ExternalReference {
          named_definer: *definer,
        }
      }),

      vm::INDEXED_QUERY_MAP_FN.with(|query| {
        ExternalReference {
          indexed_query: *query,
        }
      }),
      vm::INDEXED_GETTER_MAP_FN.with(|getter| {
        ExternalReference {
          indexed_getter: *getter,
        }
      }),
      vm::INDEXED_SETTER_MAP_FN.with(|setter| {
        ExternalReference {
          indexed_setter: *setter,
        }
      }),
      vm::INDEXED_DESCRIPTOR_MAP_FN.with(|descriptor| {
        ExternalReference {
          indexed_getter: *descriptor,
        }
      }),
      vm::INDEXED_DELETER_MAP_FN.with(|deleter| {
        ExternalReference {
          indexed_deleter: *deleter,
        }
      }),
      vm::INDEXED_DEFINER_MAP_FN.with(|definer| {
        ExternalReference {
          indexed_definer: *definer,
        }
      }),
      vm::INDEXED_ENUMERATOR_MAP_FN.with(|enumerator| {
        ExternalReference {
          enumerator: *enumerator,
        }
      }),

      global::GETTER_MAP_FN.with(|getter| {
        ExternalReference {
          named_getter: *getter,
        }
      }),
      global::SETTER_MAP_FN.with(|setter| {
        ExternalReference {
          named_setter: *setter,
        }
      }),
      global::QUERY_MAP_FN.with(|query| {
        ExternalReference {
          named_query: *query,
        }
      }),
      global::DELETER_MAP_FN.with(|deleter| {
        ExternalReference {
          named_deleter: *deleter,
        }
      }),
      global::ENUMERATOR_MAP_FN.with(|enumerator| {
        ExternalReference {
          enumerator: *enumerator,
        }
      }),
      global::DEFINER_MAP_FN.with(|definer| {
        ExternalReference {
          named_definer: *definer,
        }
      }),
      global::DESCRIPTOR_MAP_FN.with(|descriptor| {
        ExternalReference {
          named_getter: *descriptor,
        }
      }),
    ];

    ext.external_references.to_mut().extend(external_references);
  },
);

#[sys_traits::auto_impl]
pub trait ExtNodeSys:
  sys_traits::BaseFsCanonicalize
  + sys_traits::BaseFsMetadata
  + sys_traits::BaseFsRead
  + sys_traits::EnvCurrentDir
  + Clone
{
}

pub type NodeResolver<TInNpmPackageChecker, TNpmPackageFolderResolver, TSys> =
  node_resolver::NodeResolver<
    TInNpmPackageChecker,
    DenoIsBuiltInNodeModuleChecker,
    TNpmPackageFolderResolver,
    TSys,
  >;
#[allow(clippy::disallowed_types)]
pub type NodeResolverRc<TInNpmPackageChecker, TNpmPackageFolderResolver, TSys> =
  deno_fs::sync::MaybeArc<
    NodeResolver<TInNpmPackageChecker, TNpmPackageFolderResolver, TSys>,
  >;

#[allow(clippy::disallowed_types)]
pub fn create_host_defined_options<'s>(
  scope: &mut v8::HandleScope<'s>,
) -> v8::Local<'s, v8::Data> {
  let host_defined_options = v8::PrimitiveArray::new(scope, 1);
  let value = v8::Boolean::new(scope, true);
  host_defined_options.set(scope, 0, value.into());
  host_defined_options.into()
}<|MERGE_RESOLUTION|>--- conflicted
+++ resolved
@@ -476,13 +476,10 @@
     ops::handle_wrap::HandleWrap,
     ops::sqlite::StatementSync,
     ops::crypto::digest::Hasher,
-<<<<<<< HEAD
     ops::tls::JSStream,
-=======
     ops::zlib::BrotliDecoder,
     ops::zlib::BrotliEncoder,
     ops::zlib::Zlib,
->>>>>>> 48259956
   ],
   esm_entry_point = "ext:deno_node/02_init.js",
   esm = [
