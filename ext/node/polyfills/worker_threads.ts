// Copyright 2018-2024 the Deno authors. All rights reserved. MIT license.
// Copyright Joyent and Node contributors. All rights reserved. MIT license.

import { core, internals, primordials } from "ext:core/mod.js";
import {
  op_create_worker,
  op_host_post_message,
  op_host_recv_ctrl,
  op_host_recv_message,
  op_host_terminate_worker,
  op_message_port_recv_message_sync,
  op_worker_threads_filename,
} from "ext:core/ops";
import {
  deserializeJsMessageData,
  MessageChannel,
  MessagePort,
  MessagePortIdSymbol,
  MessagePortPrototype,
  serializeJsMessageData,
} from "ext:deno_web/13_message_port.js";
import * as webidl from "ext:deno_webidl/00_webidl.js";
import { log } from "ext:runtime/06_util.js";
import { notImplemented } from "ext:deno_node/_utils.ts";
import { EventEmitter } from "node:events";
import { BroadcastChannel } from "ext:deno_broadcast_channel/01_broadcast_channel.js";

const { ObjectPrototypeIsPrototypeOf } = primordials;
const {
  Error,
  Symbol,
  SymbolFor,
  SymbolIterator,
  StringPrototypeTrim,
  SafeWeakMap,
  SafeMap,
  TypeError,
} = primordials;

export interface WorkerOptions {
  // only for typings
  argv?: unknown[];
  env?: Record<string, unknown>;
  execArgv?: string[];
  stdin?: boolean;
  stdout?: boolean;
  stderr?: boolean;
  trackUnmanagedFds?: boolean;
  resourceLimits?: {
    maxYoungGenerationSizeMb?: number;
    maxOldGenerationSizeMb?: number;
    codeRangeSizeMb?: number;
    stackSizeMb?: number;
  };
  // deno-lint-ignore prefer-primordials
  eval?: boolean;
  transferList?: Transferable[];
  workerData?: unknown;
  name?: string;
}

<<<<<<< HEAD
let threads = 0;
=======
const WHITESPACE_ENCODINGS: Record<string, string> = {
  "\u0009": "%09",
  "\u000A": "%0A",
  "\u000B": "%0B",
  "\u000C": "%0C",
  "\u000D": "%0D",
  "\u0020": "%20",
};

function encodeWhitespace(string: string): string {
  return StringPrototypeReplaceAll(string, new SafeRegExp(/[\s]/g), (c) => {
    return WHITESPACE_ENCODINGS[c] ?? c;
  });
}

function toFileUrlPosix(path: string): URL {
  if (!isAbsolute(path)) {
    throw new TypeError("Must be an absolute path.");
  }
  const url = new URL("file:///");
  url.pathname = encodeWhitespace(
    StringPrototypeReplace(
      StringPrototypeReplace(path, new SafeRegExp(/%/g), "%25"),
      new SafeRegExp(/\\/g),
      "%5C",
    ),
  );
  return url;
}

function toFileUrlWin32(path: string): URL {
  if (!isAbsolute(path)) {
    throw new TypeError("Must be an absolute path.");
  }
  const { 0: _, 1: hostname, 2: pathname } = StringPrototypeMatch(
    path,
    new SafeRegExp(/^(?:[/\\]{2}([^/\\]+)(?=[/\\](?:[^/\\]|$)))?(.*)/),
  );
  const url = new URL("file:///");
  url.pathname = encodeWhitespace(
    StringPrototypeReplace(pathname, new SafeRegExp(/%/g), "%25"),
  );
  if (hostname != null && hostname != "localhost") {
    url.hostname = hostname;
    if (!url.hostname) {
      throw new TypeError("Invalid hostname.");
    }
  }
  return url;
}

/**
 * Converts a path string to a file URL.
 *
 * ```ts
 *      toFileUrl("/home/foo"); // new URL("file:///home/foo")
 *      toFileUrl("\\home\\foo"); // new URL("file:///home/foo")
 *      toFileUrl("C:\\Users\\foo"); // new URL("file:///C:/Users/foo")
 *      toFileUrl("\\\\127.0.0.1\\home\\foo"); // new URL("file://127.0.0.1/home/foo")
 * ```
 * @param path to convert to file URL
 */
function toFileUrl(path: string): URL {
  return core.build.os == "windows"
    ? toFileUrlWin32(path)
    : toFileUrlPosix(path);
}

>>>>>>> 9c5ddf7c
const privateWorkerRef = Symbol("privateWorkerRef");
class NodeWorker extends EventEmitter {
  #id = 0;
  #name = "";
  #refCount = 1;
  #messagePromise = undefined;
  #controlPromise = undefined;
  // "RUNNING" | "CLOSED" | "TERMINATED"
  // "TERMINATED" means that any controls or messages received will be
  // discarded. "CLOSED" means that we have received a control
  // indicating that the worker is no longer running, but there might
  // still be messages left to receive.
  #status = "RUNNING";

  // https://nodejs.org/api/worker_threads.html#workerthreadid
  threadId = this.#id;
  // https://nodejs.org/api/worker_threads.html#workerresourcelimits
  resourceLimits: Required<
    NonNullable<WorkerOptions["resourceLimits"]>
  > = {
    maxYoungGenerationSizeMb: -1,
    maxOldGenerationSizeMb: -1,
    codeRangeSizeMb: -1,
    stackSizeMb: 4,
  };

  constructor(specifier: URL | string, options?: WorkerOptions) {
    super();

    if (
      specifier === "object" &&
      !(specifier.protocol === "data:" || specifier.protocol === "file:")
    ) {
      throw new TypeError(
        "node:worker_threads support only 'file:' and 'data:' URLs",
      );
    }
    if (options?.eval) {
      specifier = `data:text/javascript,${specifier}`;
    } else if (!(specifier === "object" && specifier.protocol === "data:")) {
      // deno-lint-ignore prefer-primordials
      specifier = specifier.toString();
      specifier = op_worker_threads_filename(specifier);
    }

    // TODO(bartlomieu): this doesn't match the Node.js behavior, it should be
    // `[worker {threadId}] {name}` or empty string.
    let name = StringPrototypeTrim(options?.name ?? "");
    if (options?.eval) {
      name = "[worker eval]";
    }
    this.#name = name;

    const serializedWorkerMetadata = serializeJsMessageData({
      workerData: options?.workerData,
      environmentData: environmentData,
    }, options?.transferList ?? []);
    const id = op_create_worker(
      {
        // deno-lint-ignore prefer-primordials
        specifier: specifier.toString(),
        hasSourceCode: false,
        sourceCode: "",
        permissions: null,
        name: this.#name,
        workerType: "module",
        closeOnIdle: true,
      },
      serializedWorkerMetadata,
    );
    this.#id = id;
    this.threadId = id;
    this.#pollControl();
    this.#pollMessages();
    // https://nodejs.org/api/worker_threads.html#event-online
    this.emit("online");
  }

  [privateWorkerRef](ref) {
    if (ref) {
      this.#refCount++;
    } else {
      this.#refCount--;
    }

    if (!ref && this.#refCount == 0) {
      if (this.#controlPromise) {
        core.unrefOpPromise(this.#controlPromise);
      }
      if (this.#messagePromise) {
        core.unrefOpPromise(this.#messagePromise);
      }
    } else if (ref && this.#refCount == 1) {
      if (this.#controlPromise) {
        core.refOpPromise(this.#controlPromise);
      }
      if (this.#messagePromise) {
        core.refOpPromise(this.#messagePromise);
      }
    }
  }

  #handleError(err) {
    this.emit("error", err);
  }

  #pollControl = async () => {
    while (this.#status === "RUNNING") {
      this.#controlPromise = op_host_recv_ctrl(this.#id);
      if (this.#refCount < 1) {
        core.unrefOpPromise(this.#controlPromise);
      }
      const { 0: type, 1: data } = await this.#controlPromise;

      // If terminate was called then we ignore all messages
      if (this.#status === "TERMINATED") {
        return;
      }

      switch (type) {
        case 1: { // TerminalError
          this.#status = "CLOSED";
        } /* falls through */
        case 2: { // Error
          this.#handleError(data);
          break;
        }
        case 3: { // Close
          log(`Host got "close" message from worker: ${this.#name}`);
          this.#status = "CLOSED";
          return;
        }
        default: {
          throw new Error(`Unknown worker event: "${type}"`);
        }
      }
    }
  };

  #pollMessages = async () => {
    while (this.#status !== "TERMINATED") {
      this.#messagePromise = op_host_recv_message(this.#id);
      if (this.#refCount < 1) {
        core.unrefOpPromise(this.#messagePromise);
      }
      const data = await this.#messagePromise;
      if (this.#status === "TERMINATED" || data === null) {
        return;
      }
      let message, _transferables;
      try {
        const v = deserializeJsMessageData(data);
        message = v[0];
        _transferables = v[1];
      } catch (err) {
        this.emit("messageerror", err);
        return;
      }
      this.emit("message", message);
    }
  };

  postMessage(message, transferOrOptions = {}) {
    const prefix = "Failed to execute 'postMessage' on 'MessagePort'";
    webidl.requiredArguments(arguments.length, 1, prefix);
    message = webidl.converters.any(message);
    let options;
    if (
      webidl.type(transferOrOptions) === "Object" &&
      transferOrOptions !== undefined &&
      transferOrOptions[SymbolIterator] !== undefined
    ) {
      const transfer = webidl.converters["sequence<object>"](
        transferOrOptions,
        prefix,
        "Argument 2",
      );
      options = { transfer };
    } else {
      options = webidl.converters.StructuredSerializeOptions(
        transferOrOptions,
        prefix,
        "Argument 2",
      );
    }
    const { transfer } = options;
    const data = serializeJsMessageData(message, transfer);
    if (this.#status === "RUNNING") {
      op_host_post_message(this.#id, data);
    }
  }

  // https://nodejs.org/api/worker_threads.html#workerterminate
  terminate() {
    if (this.#status !== "TERMINATED") {
      this.#status = "TERMINATED";
      op_host_terminate_worker(this.#id);
    }
    this.emit("exit", 1);
  }

  ref() {
    this[privateWorkerRef](true);
  }

  unref() {
    this[privateWorkerRef](false);
  }

  readonly getHeapSnapshot = () =>
    notImplemented("Worker.prototype.getHeapSnapshot");
  // fake performance
  readonly performance = globalThis.performance;
}

export let isMainThread;
export let resourceLimits;

let threadId = 0;
let workerData: unknown = null;
let environmentData = new SafeMap();

// Like https://github.com/nodejs/node/blob/48655e17e1d84ba5021d7a94b4b88823f7c9c6cf/lib/internal/event_target.js#L611
interface NodeEventTarget extends
  Pick<
    EventEmitter,
    "eventNames" | "listenerCount" | "emit" | "removeAllListeners"
  > {
  setMaxListeners(n: number): void;
  getMaxListeners(): number;
  // deno-lint-ignore no-explicit-any
  off(eventName: string, listener: (...args: any[]) => void): NodeEventTarget;
  // deno-lint-ignore no-explicit-any
  on(eventName: string, listener: (...args: any[]) => void): NodeEventTarget;
  // deno-lint-ignore no-explicit-any
  once(eventName: string, listener: (...args: any[]) => void): NodeEventTarget;
  addListener: NodeEventTarget["on"];
  removeListener: NodeEventTarget["off"];
}

type ParentPort = typeof self & NodeEventTarget;

// deno-lint-ignore no-explicit-any
let parentPort: ParentPort = null as any;

internals.__initWorkerThreads = (
  runningOnMainThread: boolean,
  workerId,
  maybeWorkerMetadata,
) => {
  isMainThread = runningOnMainThread;

  defaultExport.isMainThread = isMainThread;
  // fake resourceLimits
  resourceLimits = isMainThread ? {} : {
    maxYoungGenerationSizeMb: 48,
    maxOldGenerationSizeMb: 2048,
    codeRangeSizeMb: 0,
    stackSizeMb: 4,
  };
  defaultExport.resourceLimits = resourceLimits;

  if (!isMainThread) {
    const listeners = new SafeWeakMap<
      // deno-lint-ignore no-explicit-any
      (...args: any[]) => void,
      // deno-lint-ignore no-explicit-any
      (ev: any) => any
    >();

    parentPort = self as ParentPort;
    threadId = workerId;
    if (maybeWorkerMetadata) {
      const { 0: metadata, 1: _ } = maybeWorkerMetadata;
      workerData = metadata.workerData;
      environmentData = metadata.environmentData;
    }
    defaultExport.workerData = workerData;
    defaultExport.parentPort = parentPort;
    defaultExport.threadId = threadId;

    parentPort.off = parentPort.removeListener = function (
      this: ParentPort,
      name,
      listener,
    ) {
      this.removeEventListener(name, listeners.get(listener)!);
      listeners.delete(listener);
      return this;
    };
    parentPort.on = parentPort.addListener = function (
      this: ParentPort,
      name,
      listener,
    ) {
      // deno-lint-ignore no-explicit-any
      const _listener = (ev: any) => listener(ev.data);
      listeners.set(listener, _listener);
      this.addEventListener(name, _listener);
      return this;
    };

    parentPort.once = function (this: ParentPort, name, listener) {
      // deno-lint-ignore no-explicit-any
      const _listener = (ev: any) => listener(ev.data);
      listeners.set(listener, _listener);
      this.addEventListener(name, _listener);
      return this;
    };

    // mocks
    parentPort.setMaxListeners = () => {};
    parentPort.getMaxListeners = () => Infinity;
    parentPort.eventNames = () => [""];
    parentPort.listenerCount = () => 0;

    parentPort.emit = () => notImplemented("parentPort.emit");
    parentPort.removeAllListeners = () =>
      notImplemented("parentPort.removeAllListeners");

    parentPort.addEventListener("offline", () => {
      parentPort.emit("close");
    });
  }
};

export function getEnvironmentData(key: unknown) {
  return environmentData.get(key);
}

export function setEnvironmentData(key: unknown, value?: unknown) {
  if (value === undefined) {
    environmentData.delete(key);
  } else {
    environmentData.set(key, value);
  }
}

export const SHARE_ENV = SymbolFor("nodejs.worker_threads.SHARE_ENV");
export function markAsUntransferable() {
  notImplemented("markAsUntransferable");
}
export function moveMessagePortToContext() {
  notImplemented("moveMessagePortToContext");
}

/**
 * @param { MessagePort } port
 * @returns {object | undefined}
 */
export function receiveMessageOnPort(port: MessagePort): object | undefined {
  if (!(ObjectPrototypeIsPrototypeOf(MessagePortPrototype, port))) {
    const err = new TypeError(
      'The "port" argument must be a MessagePort instance',
    );
    err["code"] = "ERR_INVALID_ARG_TYPE";
    throw err;
  }
  const data = op_message_port_recv_message_sync(port[MessagePortIdSymbol]);
  if (data === null) return undefined;
  return { message: deserializeJsMessageData(data)[0] };
}

export {
  BroadcastChannel,
  MessageChannel,
  MessagePort,
  NodeWorker as Worker,
  parentPort,
  threadId,
  workerData,
};

const defaultExport = {
  markAsUntransferable,
  moveMessagePortToContext,
  receiveMessageOnPort,
  MessagePort,
  MessageChannel,
  BroadcastChannel,
  Worker: NodeWorker,
  getEnvironmentData,
  setEnvironmentData,
  SHARE_ENV,
  threadId,
  workerData,
  resourceLimits,
  parentPort,
  isMainThread,
};

export default defaultExport;<|MERGE_RESOLUTION|>--- conflicted
+++ resolved
@@ -59,78 +59,6 @@
   name?: string;
 }
 
-<<<<<<< HEAD
-let threads = 0;
-=======
-const WHITESPACE_ENCODINGS: Record<string, string> = {
-  "\u0009": "%09",
-  "\u000A": "%0A",
-  "\u000B": "%0B",
-  "\u000C": "%0C",
-  "\u000D": "%0D",
-  "\u0020": "%20",
-};
-
-function encodeWhitespace(string: string): string {
-  return StringPrototypeReplaceAll(string, new SafeRegExp(/[\s]/g), (c) => {
-    return WHITESPACE_ENCODINGS[c] ?? c;
-  });
-}
-
-function toFileUrlPosix(path: string): URL {
-  if (!isAbsolute(path)) {
-    throw new TypeError("Must be an absolute path.");
-  }
-  const url = new URL("file:///");
-  url.pathname = encodeWhitespace(
-    StringPrototypeReplace(
-      StringPrototypeReplace(path, new SafeRegExp(/%/g), "%25"),
-      new SafeRegExp(/\\/g),
-      "%5C",
-    ),
-  );
-  return url;
-}
-
-function toFileUrlWin32(path: string): URL {
-  if (!isAbsolute(path)) {
-    throw new TypeError("Must be an absolute path.");
-  }
-  const { 0: _, 1: hostname, 2: pathname } = StringPrototypeMatch(
-    path,
-    new SafeRegExp(/^(?:[/\\]{2}([^/\\]+)(?=[/\\](?:[^/\\]|$)))?(.*)/),
-  );
-  const url = new URL("file:///");
-  url.pathname = encodeWhitespace(
-    StringPrototypeReplace(pathname, new SafeRegExp(/%/g), "%25"),
-  );
-  if (hostname != null && hostname != "localhost") {
-    url.hostname = hostname;
-    if (!url.hostname) {
-      throw new TypeError("Invalid hostname.");
-    }
-  }
-  return url;
-}
-
-/**
- * Converts a path string to a file URL.
- *
- * ```ts
- *      toFileUrl("/home/foo"); // new URL("file:///home/foo")
- *      toFileUrl("\\home\\foo"); // new URL("file:///home/foo")
- *      toFileUrl("C:\\Users\\foo"); // new URL("file:///C:/Users/foo")
- *      toFileUrl("\\\\127.0.0.1\\home\\foo"); // new URL("file://127.0.0.1/home/foo")
- * ```
- * @param path to convert to file URL
- */
-function toFileUrl(path: string): URL {
-  return core.build.os == "windows"
-    ? toFileUrlWin32(path)
-    : toFileUrlPosix(path);
-}
-
->>>>>>> 9c5ddf7c
 const privateWorkerRef = Symbol("privateWorkerRef");
 class NodeWorker extends EventEmitter {
   #id = 0;
