--- conflicted
+++ resolved
@@ -2,17 +2,11 @@
 // Copyright Joyent, Inc. and Node.js contributors. All rights reserved. MIT license.
 
 import { primordials } from "ext:core/mod.js";
-<<<<<<< HEAD
-const { queueMicrotask } = primordials;
-import { SymbolDispose } from "ext:deno_web/00_infra.js";
+const { queueMicrotask, SymbolDispose } = primordials;
 import {
   addSignalAlgorithm,
   removeSignalAlgorithm,
 } from "ext:deno_web/03_abort_signal.js";
-=======
-const { queueMicrotask, SymbolDispose } = primordials;
-import * as abortSignal from "ext:deno_web/03_abort_signal.js";
->>>>>>> ce1d4514
 import { validateAbortSignal, validateFunction } from "../validators.mjs";
 import { codes } from "../errors.ts";
 const { ERR_INVALID_ARG_TYPE } = codes;
