// Copyright 2018-2025 the Deno authors. MIT license.

// TODO(petamoriken): enable prefer-primordials for node polyfills
// deno-lint-ignore-file prefer-primordials

import { EventEmitter } from "node:events";
import { Buffer } from "node:buffer";
<<<<<<< HEAD
import { promises, read, write } from "node:fs";
import { core } from "ext:core/mod.js";
=======
import { Mode, promises, read, write } from "node:fs";
export type { BigIntStats, Stats } from "ext:deno_node/_fs/_fs_stat.ts";
>>>>>>> 9dbb99a8
import {
  BinaryOptionsArgument,
  FileOptionsArgument,
  ReadOptions,
  TextOptionsArgument,
} from "ext:deno_node/_fs/_fs_common.ts";
import { ftruncatePromise } from "ext:deno_node/_fs/_fs_ftruncate.ts";
export type { BigIntStats, Stats } from "ext:deno_node/_fs/_fs_stat.ts";
import { writevPromise, WriteVResult } from "ext:deno_node/_fs/_fs_writev.ts";

interface WriteResult {
  bytesWritten: number;
  buffer: Buffer | string;
}

interface ReadResult {
  bytesRead: number;
  buffer: Buffer;
}

type Path = string | Buffer | URL;
export class FileHandle extends EventEmitter {
  #rid: number;
  #path: Path;

  constructor(rid: number, path: Path) {
    super();
    this.#rid = rid;
    this.#path = path;
  }

  get fd() {
    return this.#rid;
  }

  read(
    buffer: Uint8Array,
    offset?: number,
    length?: number,
    position?: number | null,
  ): Promise<ReadResult>;
  read(options?: ReadOptions): Promise<ReadResult>;
  read(
    bufferOrOpt: Uint8Array | ReadOptions,
    offset?: number,
    length?: number,
    position?: number | null,
  ): Promise<ReadResult> {
    if (bufferOrOpt instanceof Uint8Array) {
      return new Promise((resolve, reject) => {
        read(
          this.fd,
          bufferOrOpt,
          offset,
          length,
          position,
          (err, bytesRead, buffer) => {
            if (err) reject(err);
            else resolve({ buffer, bytesRead });
          },
        );
      });
    } else {
      return new Promise((resolve, reject) => {
        read(this.fd, bufferOrOpt, (err, bytesRead, buffer) => {
          if (err) reject(err);
          else resolve({ buffer, bytesRead });
        });
      });
    }
  }

  truncate(len?: number): Promise<void> {
    return fsCall(ftruncatePromise, this, len);
  }

  readFile(
    opt?: TextOptionsArgument | BinaryOptionsArgument | FileOptionsArgument,
  ): Promise<string | Buffer> {
    return promises.readFile(this, opt);
  }

  write(
    buffer: Buffer,
    offset: number,
    length: number,
    position: number,
  ): Promise<WriteResult>;
  write(str: string, position: number, encoding: string): Promise<WriteResult>;
  write(
    bufferOrStr: Uint8Array | string,
    offsetOrPosition: number,
    lengthOrEncoding: number | string,
    position?: number,
  ): Promise<WriteResult> {
    if (bufferOrStr instanceof Uint8Array) {
      const buffer = bufferOrStr;
      const offset = offsetOrPosition;
      const length = lengthOrEncoding;

      return new Promise((resolve, reject) => {
        write(
          this.fd,
          buffer,
          offset,
          length,
          position,
          (err, bytesWritten, buffer) => {
            if (err) reject(err);
            else resolve({ buffer, bytesWritten });
          },
        );
      });
    } else {
      const str = bufferOrStr;
      const position = offsetOrPosition;
      const encoding = lengthOrEncoding;

      return new Promise((resolve, reject) => {
        write(this.fd, str, position, encoding, (err, bytesWritten, buffer) => {
          if (err) reject(err);
          else resolve({ buffer, bytesWritten });
        });
      });
    }
  }

  writeFile(data, options): Promise<void> {
    return fsCall(promises.writeFile, this, data, options);
  }

  writev(buffers: ArrayBufferView[], position?: number): Promise<WriteVResult> {
    return fsCall(writevPromise, this, buffers, position);
  }

  close(): Promise<void> {
    // Note that Deno.close is not async
    return Promise.resolve(core.close(this.fd));
  }

  stat(): Promise<Stats>;
  stat(options: { bigint: false }): Promise<Stats>;
  stat(options: { bigint: true }): Promise<BigIntStats>;
  stat(options?: { bigint: boolean }): Promise<Stats | BigIntStats> {
    return fsCall(promises.fstat, this, options);
  }
  chmod(mode: Mode): Promise<void> {
    assertNotClosed(this, promises.chmod.name);
    return promises.chmod(this.#path, mode);
  }
}

function assertNotClosed(handle: FileHandle, syscall: string) {
  if (handle.fd === -1) {
    const err = new Error("file closed");
    throw Object.assign(err, {
      code: "EBADF",
      syscall,
    });
  }
}

function fsCall(fn, handle, ...args) {
  assertNotClosed(handle, fn.name);
  return fn(handle.fd, ...args);
}

export default {
  FileHandle,
};<|MERGE_RESOLUTION|>--- conflicted
+++ resolved
@@ -5,13 +5,8 @@
 
 import { EventEmitter } from "node:events";
 import { Buffer } from "node:buffer";
-<<<<<<< HEAD
-import { promises, read, write } from "node:fs";
+import { Mode, promises, read, write } from "node:fs";
 import { core } from "ext:core/mod.js";
-=======
-import { Mode, promises, read, write } from "node:fs";
-export type { BigIntStats, Stats } from "ext:deno_node/_fs/_fs_stat.ts";
->>>>>>> 9dbb99a8
 import {
   BinaryOptionsArgument,
   FileOptionsArgument,
