// Copyright 2018-2025 the Deno authors. MIT license.

// This module implements 'child_process' module of Node.JS API.
// ref: https://nodejs.org/api/child_process.html

// TODO(petamoriken): enable prefer-primordials for node polyfills
// deno-lint-ignore-file prefer-primordials

import { core, internals } from "ext:core/mod.js";
import {
  op_node_in_npm_package,
  op_node_ipc_read,
  op_node_ipc_ref,
  op_node_ipc_unref,
  op_node_ipc_write,
} from "ext:core/ops";
import {
  ArrayIsArray,
  ArrayPrototypeFilter,
  ArrayPrototypeJoin,
  ArrayPrototypePush,
  ArrayPrototypeSlice,
  ArrayPrototypeSort,
  ArrayPrototypeUnshift,
  ObjectHasOwn,
  StringPrototypeStartsWith,
  StringPrototypeToUpperCase,
} from "ext:deno_node/internal/primordials.mjs";
import { assert } from "ext:deno_node/_util/asserts.ts";
import { EventEmitter } from "node:events";
import { os } from "ext:deno_node/internal_binding/constants.ts";
import { notImplemented } from "ext:deno_node/_utils.ts";
import { Readable, Stream, Writable } from "node:stream";
import { isWindows } from "ext:deno_node/_util/os.ts";
import { nextTick } from "ext:deno_node/_next_tick.ts";
import {
  AbortError,
  ERR_INVALID_ARG_TYPE,
  ERR_INVALID_ARG_VALUE,
  ERR_IPC_CHANNEL_CLOSED,
  ERR_UNKNOWN_SIGNAL,
} from "ext:deno_node/internal/errors.ts";
import { Buffer } from "node:buffer";
import { errnoException } from "ext:deno_node/internal/errors.ts";
import { ErrnoException } from "ext:deno_node/_global.d.ts";
import { codeMap } from "ext:deno_node/internal_binding/uv.ts";
import {
  isInt32,
  validateBoolean,
  validateObject,
  validateString,
} from "ext:deno_node/internal/validators.mjs";
import { kEmptyObject } from "ext:deno_node/internal/util.mjs";
import { getValidatedPath } from "ext:deno_node/internal/fs/utils.mjs";
import process from "node:process";
import { StringPrototypeSlice } from "ext:deno_node/internal/primordials.mjs";
import { StreamBase } from "ext:deno_node/internal_binding/stream_wrap.ts";
import { Pipe, socketType } from "ext:deno_node/internal_binding/pipe_wrap.ts";
import { Socket } from "node:net";
import {
  kExtraStdio,
  kInputOption,
  kIpc,
  kNeedsNpmProcessState,
} from "ext:deno_process/40_process.js";

export function mapValues<T, O>(
  record: Readonly<Record<string, T>>,
  transformer: (value: T) => O,
): Record<string, O> {
  const ret: Record<string, O> = {};
  const entries = Object.entries(record);

  for (const [key, value] of entries) {
    if (typeof value === "undefined") {
      continue;
    }
    if (value === null) {
      continue;
    }

    const mappedValue = transformer(value);

    ret[key] = mappedValue;
  }

  return ret;
}

type NodeStdio = "pipe" | "overlapped" | "ignore" | "inherit" | "ipc";
type DenoStdio = "inherit" | "piped" | "null";

export function stdioStringToArray(
  stdio: NodeStdio,
  channel: NodeStdio | number,
) {
  const options: (NodeStdio | number)[] = [];

  switch (stdio) {
    case "ignore":
    case "overlapped":
    case "pipe":
      options.push(stdio, stdio, stdio);
      break;
    case "inherit":
      options.push(stdio, stdio, stdio);
      break;
    default:
      throw new ERR_INVALID_ARG_VALUE("stdio", stdio);
  }

  if (channel) options.push(channel);

  return options;
}

const kClosesNeeded = Symbol("_closesNeeded");
const kClosesReceived = Symbol("_closesReceived");
const kCanDisconnect = Symbol("_canDisconnect");

// We only want to emit a close event for the child process when all of
// the writable streams have closed. The value of `child[kClosesNeeded]` should be 1 +
// the number of opened writable streams (note this excludes `stdin`).
function maybeClose(child: ChildProcess) {
  child[kClosesReceived]++;
  if (child[kClosesNeeded] === child[kClosesReceived]) {
    child.emit("close", child.exitCode, child.signalCode);
  }
}

function flushStdio(subprocess: ChildProcess) {
  const stdio = subprocess.stdio;

  if (stdio == null) return;

  for (let i = 0; i < stdio.length; i++) {
    const stream = stdio[i];
    if (!stream || !stream.readable) {
      continue;
    }
    stream.resume();
  }
}

// Wraps a resource in a class that implements
// StreamBase, so it can be used with node streams
class StreamResource implements StreamBase {
  #rid: number;
  constructor(rid: number) {
    this.#rid = rid;
  }
  close(): void {
    core.close(this.#rid);
  }
  async read(p: Uint8Array): Promise<number | null> {
    const readPromise = core.read(this.#rid, p);
    core.unrefOpPromise(readPromise);
    const nread = await readPromise;
    return nread > 0 ? nread : null;
  }
  ref(): void {
    return;
  }
  unref(): void {
    return;
  }
  write(p: Uint8Array): Promise<number> {
    return core.write(this.#rid, p);
  }
}

export class ChildProcess extends EventEmitter {
  /**
   * The exit code of the child process. This property will be `null` until the child process exits.
   */
  exitCode: number | null = null;

  /**
   * This property is set to `true` after `kill()` is called.
   */
  killed = false;

  /**
   * The PID of this child process.
   */
  pid!: number;

  /**
   * The signal received by this child process.
   */
  signalCode: string | null = null;

  /**
   * Command line arguments given to this child process.
   */
  spawnargs: string[];

  /**
   * The executable file name of this child process.
   */
  spawnfile: string;

  /**
   * This property represents the child process's stdin.
   */
  stdin: Writable | null = null;

  /**
   * This property represents the child process's stdout.
   */
  stdout: Readable | null = null;

  /**
   * This property represents the child process's stderr.
   */
  stderr: Readable | null = null;

  /**
   * Pipes to this child process.
   */
  stdio: [Writable | null, Readable | null, Readable | null] = [
    null,
    null,
    null,
  ];

  disconnect?: () => void;

  #process!: Deno.ChildProcess;
  #spawned = Promise.withResolvers<void>();
  [kClosesNeeded] = 1;
  [kClosesReceived] = 0;
  [kCanDisconnect] = false;

  constructor(
    command: string,
    args?: string[],
    options?: ChildProcessOptions,
  ) {
    super();

    const {
      env = {},
      stdio = ["pipe", "pipe", "pipe"],
      cwd,
      shell = false,
      signal,
      windowsVerbatimArguments = false,
      detached,
    } = options || {};
    const normalizedStdio = normalizeStdioOption(stdio);
    const [
      stdin = "pipe",
      stdout = "pipe",
      stderr = "pipe",
      ...extraStdio
    ] = normalizedStdio;
    const [cmd, cmdArgs, includeNpmProcessState] = buildCommand(
      command,
      args || [],
      shell,
      env,
    );
    this.spawnfile = cmd;
    this.spawnargs = [cmd, ...cmdArgs];

    const ipc = normalizedStdio.indexOf("ipc");

    const extraStdioOffset = 3; // stdin, stdout, stderr

    const extraStdioNormalized: DenoStdio[] = [];
    for (let i = 0; i < extraStdio.length; i++) {
      const fd = i + extraStdioOffset;
      if (fd === ipc) extraStdioNormalized.push("null");
      extraStdioNormalized.push(toDenoStdio(extraStdio[i]));
    }

    const stringEnv = mapValues(env, (value) => value.toString());
    try {
      this.#process = new Deno.Command(cmd, {
        args: cmdArgs,
        clearEnv: true,
        cwd,
        env: stringEnv,
        stdin: toDenoStdio(stdin),
        stdout: toDenoStdio(stdout),
        stderr: toDenoStdio(stderr),
        windowsRawArguments: windowsVerbatimArguments,
        detached,
        [kIpc]: ipc, // internal
        [kExtraStdio]: extraStdioNormalized,
        [kNeedsNpmProcessState]:
          // deno-lint-ignore no-explicit-any
          (options ?? {} as any)[kNeedsNpmProcessState] ||
          includeNpmProcessState,
      }).spawn();
      this.pid = this.#process.pid;

      if (stdin === "pipe") {
        assert(this.#process.stdin);
        this.stdin = Writable.fromWeb(this.#process.stdin);
      }

      if (stdin instanceof Stream) {
        this.stdin = stdin;
      }
      if (stdout instanceof Stream) {
        this.stdout = stdout;
      }
      if (stderr instanceof Stream) {
        this.stderr = stderr;
      }

      if (stdout === "pipe") {
        assert(this.#process.stdout);
        this[kClosesNeeded]++;
        this.stdout = Readable.fromWeb(this.#process.stdout);
        this.stdout.on("close", () => {
          maybeClose(this);
        });
      }

      if (stderr === "pipe") {
        assert(this.#process.stderr);
        this[kClosesNeeded]++;
        this.stderr = Readable.fromWeb(this.#process.stderr);
        this.stderr.on("close", () => {
          maybeClose(this);
        });
      }

      this.stdio[0] = this.stdin;
      this.stdio[1] = this.stdout;
      this.stdio[2] = this.stderr;

      if (ipc >= 0) {
        this.stdio[ipc] = null;
      }

      const pipeRids = internals.getExtraPipeRids(this.#process);
      for (let i = 0; i < pipeRids.length; i++) {
        const rid: number | null = pipeRids[i];
        const fd = i + extraStdioOffset;
        if (rid) {
          this[kClosesNeeded]++;
          this.stdio[fd] = new Socket(
            {
              handle: new Pipe(
                socketType.IPC,
                new StreamResource(rid),
              ),
              // deno-lint-ignore no-explicit-any
            } as any,
          );
          this.stdio[fd]?.on("close", () => {
            maybeClose(this);
          });
        }
      }

      nextTick(() => {
        this.emit("spawn");
        this.#spawned.resolve();
      });

      if (signal) {
        const onAbortListener = () => {
          try {
            if (this.kill("SIGKILL")) {
              this.emit("error", new AbortError());
            }
          } catch (err) {
            this.emit("error", err);
          }
        };
        if (signal.aborted) {
          nextTick(onAbortListener);
        } else {
          signal.addEventListener("abort", onAbortListener, { once: true });
          this.addListener(
            "exit",
            () => signal.removeEventListener("abort", onAbortListener),
          );
        }
      }

      const pipeRid = internals.getIpcPipeRid(this.#process);
      if (typeof pipeRid == "number") {
        setupChannel(this, pipeRid);
        this[kClosesNeeded]++;
        this.on("disconnect", () => {
          maybeClose(this);
        });
      }

      (async () => {
        const status = await this.#process.status;
        this.exitCode = status.code;
        this.#spawned.promise.then(async () => {
          const exitCode = this.signalCode == null ? this.exitCode : null;
          const signalCode = this.signalCode == null ? null : this.signalCode;
          // The 'exit' and 'close' events must be emitted after the 'spawn' event.
          this.emit("exit", exitCode, signalCode);
          await this.#_waitForChildStreamsToClose();
          this.#closePipes();
          maybeClose(this);
          nextTick(flushStdio, this);
        });
      })();
    } catch (err) {
      let e = err;
      if (e instanceof Deno.errors.NotFound) {
        e = _createSpawnSyncError("ENOENT", command, args);
      }
      this.#_handleError(e);
    }
  }

  /**
   * @param signal NOTE: this parameter is not yet implemented.
   */
  kill(signal?: number | string): boolean {
    if (this.killed) {
      return this.killed;
    }

    const denoSignal = signal == null ? "SIGTERM" : toDenoSignal(signal);
    this.#closePipes();
    try {
      this.#process.kill(denoSignal);
    } catch (err) {
      const alreadyClosed = err instanceof TypeError ||
        err instanceof Deno.errors.PermissionDenied;
      if (!alreadyClosed) {
        throw err;
      }
    }

    /* Cancel any pending IPC I/O */
    if (this[kCanDisconnect]) {
      this.disconnect?.();
    }

    this.killed = true;
    this.signalCode = denoSignal;
    return this.killed;
  }

  ref() {
    this.#process.ref();
  }

  unref() {
    this.#process.unref();
  }

  async #_waitForChildStreamsToClose() {
    const promises = [] as Array<Promise<void>>;
    // Don't close parent process stdin if that's passed through
    if (this.stdin && !this.stdin.destroyed && this.stdin !== process.stdin) {
      assert(this.stdin);
      this.stdin.destroy();
      promises.push(waitForStreamToClose(this.stdin));
    }
    // Only readable streams need to be closed
    if (
      this.stdout && !this.stdout.destroyed && this.stdout instanceof Readable
    ) {
      promises.push(waitForReadableToClose(this.stdout));
    }
    // Only readable streams need to be closed
    if (
      this.stderr && !this.stderr.destroyed && this.stderr instanceof Readable
    ) {
      promises.push(waitForReadableToClose(this.stderr));
    }
    await Promise.all(promises);
  }

  #_handleError(err: unknown) {
    nextTick(() => {
      this.emit("error", err); // TODO(uki00a) Convert `err` into nodejs's `SystemError` class.
    });
  }

  #closePipes() {
    if (this.stdin) {
      assert(this.stdin);
      this.stdin.destroy();
    }
  }
}

const supportedNodeStdioTypes: NodeStdio[] = [
  "pipe",
  "ignore",
  "inherit",
  "ipc",
];
function toDenoStdio(
  pipe: NodeStdio | number | Stream | null | undefined,
): DenoStdio {
  if (pipe instanceof Stream) {
    return "inherit";
  }
  if (typeof pipe === "number") {
    /* Assume it's a rid returned by fs APIs */
    return pipe;
  }

  if (
    !supportedNodeStdioTypes.includes(pipe as NodeStdio)
  ) {
    notImplemented(`toDenoStdio pipe=${typeof pipe} (${pipe})`);
  }
  switch (pipe) {
    case "pipe":
    case undefined:
    case null:
      return "piped";
    case "ignore":
      return "null";
    case "inherit":
      return "inherit";
    case "ipc":
      return "ipc_for_internal_use";
    default:
      notImplemented(`toDenoStdio pipe=${typeof pipe} (${pipe})`);
  }
}

function toDenoSignal(signal: number | string): Deno.Signal {
  if (typeof signal === "number") {
    for (const name of keys(os.signals)) {
      if (os.signals[name] === signal) {
        return name as Deno.Signal;
      }
    }
    throw new ERR_UNKNOWN_SIGNAL(String(signal));
  }

  const denoSignal = signal as Deno.Signal;
  if (denoSignal in os.signals) {
    return denoSignal;
  }
  throw new ERR_UNKNOWN_SIGNAL(signal);
}

function keys<T extends Record<string, unknown>>(object: T): Array<keyof T> {
  return Object.keys(object);
}

export interface ChildProcessOptions {
  /**
   * Current working directory of the child process.
   */
  cwd?: string | URL;

  /**
   * Environment variables passed to the child process.
   */
  env?: Record<string, string | number | boolean>;

  /**
   * This option defines child process's stdio configuration.
   * @see https://nodejs.org/api/child_process.html#child_process_options_stdio
   */
  stdio?: Array<NodeStdio | number | Stream | null | undefined> | NodeStdio;

  /**
   * Whether to spawn the process in a detached state.
   */
  detached?: boolean;

  /**
   * NOTE: This option is not yet implemented.
   */
  uid?: number;

  /**
   * NOTE: This option is not yet implemented.
   */
  gid?: number;

  /**
   * NOTE: This option is not yet implemented.
   */
  argv0?: string;

  /**
   * * If this option is `true`, run the command in the shell.
   * * If this option is a string, run the command in the specified shell.
   */
  shell?: string | boolean;

  /**
   * Allows aborting the child process using an AbortSignal.
   */
  signal?: AbortSignal;

  /**
   * NOTE: This option is not yet implemented.
   */
  serialization?: "json" | "advanced";

  /** No quoting or escaping of arguments is done on Windows. Ignored on Unix.
   * Default: false. */
  windowsVerbatimArguments?: boolean;

  /**
   * NOTE: This option is not yet implemented.
   */
  windowsHide?: boolean;
}

function copyProcessEnvToEnv(
  env: Record<string, string | number | boolean | undefined>,
  name: string,
  optionEnv?: Record<string, string | number | boolean>,
) {
  if (
    Deno.env.get(name) &&
    (!optionEnv ||
      !ObjectHasOwn(optionEnv, name))
  ) {
    env[name] = Deno.env.get(name);
  }
}

function normalizeStdioOption(
  stdio: Array<NodeStdio | number | null | undefined | Stream> | NodeStdio = [
    "pipe",
    "pipe",
    "pipe",
  ],
): [
  Stream | NodeStdio | number,
  Stream | NodeStdio | number,
  Stream | NodeStdio | number,
  ...Array<Stream | NodeStdio | number>,
] {
  if (Array.isArray(stdio)) {
    // `[0, 1, 2]` is equivalent to `"inherit"`
    if (
      stdio.length === 3 &&
      (stdio[0] === 0 && stdio[1] === 1 && stdio[2] === 2)
    ) {
      return ["inherit", "inherit", "inherit"];
    }

    // `[null, null, null]` is equivalent to `"pipe"
    if (
      stdio.length === 3 &&
        stdio[0] === null || stdio[1] === null || stdio[2] === null
    ) {
      return ["pipe", "pipe", "pipe"];
    }

    // At least 3 stdio must be created to match node
    while (stdio.length < 3) {
      ArrayPrototypePush(stdio, undefined);
    }
    return stdio;
  } else {
    switch (stdio) {
      case "overlapped":
        if (isWindows) {
          notImplemented("normalizeStdioOption overlapped (on windows)");
        }
        // 'overlapped' is same as 'piped' on non Windows system.
        return ["pipe", "pipe", "pipe"];
      case "pipe":
        return ["pipe", "pipe", "pipe"];
      case "inherit":
        return ["inherit", "inherit", "inherit"];
      case "ignore":
        return ["ignore", "ignore", "ignore"];
      default:
        notImplemented(`normalizeStdioOption stdio=${typeof stdio} (${stdio})`);
    }
  }
}

export function normalizeSpawnArguments(
  file: string,
  args: string[],
  options: SpawnOptions & SpawnSyncOptions,
) {
  validateString(file, "file");

  if (file.length === 0) {
    throw new ERR_INVALID_ARG_VALUE("file", file, "cannot be empty");
  }

  if (ArrayIsArray(args)) {
    args = ArrayPrototypeSlice(args);
  } else if (args == null) {
    args = [];
  } else if (typeof args !== "object") {
    throw new ERR_INVALID_ARG_TYPE("args", "object", args);
  } else {
    options = args;
    args = [];
  }

  if (options === undefined) {
    options = kEmptyObject;
  } else {
    validateObject(options, "options");
  }

  let cwd = options.cwd;

  // Validate the cwd, if present.
  if (cwd != null) {
    cwd = getValidatedPath(cwd, "options.cwd") as string;
  }

  // Validate detached, if present.
  if (options.detached != null) {
    validateBoolean(options.detached, "options.detached");
  }

  // Validate the uid, if present.
  if (options.uid != null && !isInt32(options.uid)) {
    throw new ERR_INVALID_ARG_TYPE("options.uid", "int32", options.uid);
  }

  // Validate the gid, if present.
  if (options.gid != null && !isInt32(options.gid)) {
    throw new ERR_INVALID_ARG_TYPE("options.gid", "int32", options.gid);
  }

  // Validate the shell, if present.
  if (
    options.shell != null &&
    typeof options.shell !== "boolean" &&
    typeof options.shell !== "string"
  ) {
    throw new ERR_INVALID_ARG_TYPE(
      "options.shell",
      ["boolean", "string"],
      options.shell,
    );
  }

  // Validate argv0, if present.
  if (options.argv0 != null) {
    validateString(options.argv0, "options.argv0");
  }

  // Validate windowsHide, if present.
  if (options.windowsHide != null) {
    validateBoolean(options.windowsHide, "options.windowsHide");
  }

  // Validate windowsVerbatimArguments, if present.
  let { windowsVerbatimArguments } = options;
  if (windowsVerbatimArguments != null) {
    validateBoolean(
      windowsVerbatimArguments,
      "options.windowsVerbatimArguments",
    );
  }

  if (options.shell) {
    const command = ArrayPrototypeJoin([file, ...args], " ");
    // Set the shell, switches, and commands.
    if (process.platform === "win32") {
      if (typeof options.shell === "string") {
        file = options.shell;
      } else {
        file = Deno.env.get("comspec") || "cmd.exe";
      }
      // '/d /s /c' is used only for cmd.exe.
      if (/^(?:.*\\)?cmd(?:\.exe)?$/i.exec(file) !== null) {
        args = ["/d", "/s", "/c", `"${command}"`];
        windowsVerbatimArguments = true;
      } else {
        args = ["-c", command];
      }
    } else {
      /** TODO: add Android condition */
      if (typeof options.shell === "string") {
        file = options.shell;
      } else {
        file = "/bin/sh";
      }
      args = ["-c", command];
    }
  }

  if (typeof options.argv0 === "string") {
    ArrayPrototypeUnshift(args, options.argv0);
  } else {
    ArrayPrototypeUnshift(args, file);
  }

  const env = options.env || Deno.env.toObject();
  const envPairs: string[][] = [];

  // process.env.NODE_V8_COVERAGE always propagates, making it possible to
  // collect coverage for programs that spawn with white-listed environment.
  copyProcessEnvToEnv(env, "NODE_V8_COVERAGE", options.env);

  /** TODO: add `isZOS` condition */

  let envKeys: string[] = [];
  // Prototype values are intentionally included.
  for (const key in env) {
    if (Object.hasOwn(env, key)) {
      ArrayPrototypePush(envKeys, key);
    }
  }

  if (process.platform === "win32") {
    // On Windows env keys are case insensitive. Filter out duplicates,
    // keeping only the first one (in lexicographic order)
    /** TODO: implement SafeSet and makeSafe */
    const sawKey = new Set();
    envKeys = ArrayPrototypeFilter(
      ArrayPrototypeSort(envKeys),
      (key: string) => {
        const uppercaseKey = StringPrototypeToUpperCase(key);
        if (sawKey.has(uppercaseKey)) {
          return false;
        }
        sawKey.add(uppercaseKey);
        return true;
      },
    );
  }

  for (const key of envKeys) {
    const value = env[key];
    if (value !== undefined) {
      ArrayPrototypePush(envPairs, `${key}=${value}`);
    }
  }

  return {
    // Make a shallow copy so we don't clobber the user's options object.
    ...options,
    args,
    cwd,
    detached: !!options.detached,
    env,
    envPairs,
    file,
    windowsHide: !!options.windowsHide,
    windowsVerbatimArguments: !!windowsVerbatimArguments,
  };
}

function waitForReadableToClose(readable: Readable) {
  readable.resume(); // Ensure buffered data will be consumed.
  return waitForStreamToClose(readable as unknown as Stream);
}

function waitForStreamToClose(stream: Stream) {
  const deferred = Promise.withResolvers<void>();
  const cleanup = () => {
    stream.removeListener("close", onClose);
    stream.removeListener("error", onError);
  };
  const onClose = () => {
    cleanup();
    deferred.resolve();
  };
  const onError = (err: Error) => {
    cleanup();
    deferred.reject(err);
  };
  stream.once("close", onClose);
  stream.once("error", onError);
  return deferred.promise;
}

/**
 * This function is based on https://github.com/nodejs/node/blob/fc6426ccc4b4cb73076356fb6dbf46a28953af01/lib/child_process.js#L504-L528.
 * Copyright Joyent, Inc. and other Node contributors. All rights reserved. MIT license.
 */
function buildCommand(
  file: string,
  args: string[],
  shell: string | boolean,
  env: Record<string, string | number | boolean>,
): [string, string[], boolean] {
  let includeNpmProcessState = false;
  if (file === Deno.execPath()) {
    let nodeOptions: string[];
    // The user is trying to spawn another Deno process as Node.js.
    [args, nodeOptions, includeNpmProcessState] = toDenoArgs(args);

    // Update NODE_OPTIONS if it exists
    if (nodeOptions.length > 0) {
      const options = nodeOptions.join(" ");
      if (env.NODE_OPTIONS) {
        env.NODE_OPTIONS += " " + options;
      } else {
        env.NODE_OPTIONS = options;
      }
    }
  }

  if (shell) {
    const command = [file, ...args].join(" ");

    // Set the shell, switches, and commands.
    if (isWindows) {
      if (typeof shell === "string") {
        file = shell;
      } else {
        file = Deno.env.get("comspec") || "cmd.exe";
      }
      // '/d /s /c' is used only for cmd.exe.
      if (/^(?:.*\\)?cmd(?:\.exe)?$/i.test(file)) {
        args = ["/d", "/s", "/c", `"${command}"`];
      } else {
        args = ["-c", command];
      }
    } else {
      if (typeof shell === "string") {
        file = shell;
      } else {
        file = "/bin/sh";
      }
      args = ["-c", command];
    }
  }

  return [file, args, includeNpmProcessState];
}

function _createSpawnSyncError(
  status: string,
  command: string,
  args: string[] = [],
): ErrnoException {
  const error = errnoException(
    codeMap.get(status),
    "spawnSync " + command,
  );
  error.path = command;
  error.spawnargs = args;
  return error;
}

export interface SpawnOptions extends ChildProcessOptions {
  /**
   * NOTE: This option is not yet implemented.
   */
  timeout?: number;
  /**
   * NOTE: This option is not yet implemented.
   */
  killSignal?: string;
}

export interface SpawnSyncOptions extends
  Pick<
    ChildProcessOptions,
    | "cwd"
    | "env"
    | "argv0"
    | "stdio"
    | "uid"
    | "gid"
    | "shell"
    | "windowsVerbatimArguments"
    | "windowsHide"
  > {
  input?: string | Buffer | DataView;
  timeout?: number;
  maxBuffer?: number;
  encoding?: string;
  /**
   * NOTE: This option is not yet implemented.
   */
  killSignal?: string;
}

export interface SpawnSyncResult {
  pid?: number;
  output?: [string | null, string | Buffer | null, string | Buffer | null];
  stdout?: Buffer | string | null;
  stderr?: Buffer | string | null;
  status?: number | null;
  signal?: string | null;
  error?: Error;
}

function parseSpawnSyncOutputStreams(
  output: Deno.CommandOutput,
  name: "stdout" | "stderr",
): string | Buffer | null {
  // new Deno.Command().outputSync() returns getters for stdout and stderr that throw when set
  // to 'inherit'.
  try {
    return Buffer.from(output[name]) as string | Buffer;
  } catch {
    return null;
  }
}

function normalizeInput(input: unknown) {
  if (input == null) {
    return null;
  }
  if (typeof input === "string") {
    return Buffer.from(input);
  }
  if (input instanceof Uint8Array) {
    return input;
  }
  if (input instanceof DataView) {
    return Buffer.from(input.buffer, input.byteOffset, input.byteLength);
  }
  throw new ERR_INVALID_ARG_TYPE("input", [
    "string",
    "Buffer",
    "TypedArray",
    "DataView",
  ], input);
}

export function spawnSync(
  command: string,
  args: string[],
  options: SpawnSyncOptions,
): SpawnSyncResult {
  const {
    env = Deno.env.toObject(),
    input,
    stdio = ["pipe", "pipe", "pipe"],
    shell = false,
    cwd,
    encoding,
    uid,
    gid,
    maxBuffer,
    windowsVerbatimArguments = false,
  } = options;
  const [
    stdin_ = "pipe",
    stdout_ = "pipe",
    stderr_ = "pipe",
    _channel, // TODO(kt3k): handle this correctly
  ] = normalizeStdioOption(stdio);
  let includeNpmProcessState = false;
  [command, args, includeNpmProcessState] = buildCommand(
    command,
    args ?? [],
    shell,
    env,
  );
  const input_ = normalizeInput(input);

  const result: SpawnSyncResult = {};
  try {
    const output = new Deno.Command(command, {
      args,
      cwd,
      env: mapValues(env, (value) => value.toString()),
      stdout: toDenoStdio(stdout_),
      stderr: toDenoStdio(stderr_),
      stdin: stdin_ == "inherit" ? "inherit" : "null",
      uid,
      gid,
      windowsRawArguments: windowsVerbatimArguments,
      [kInputOption]: input_,
      // deno-lint-ignore no-explicit-any
      [kNeedsNpmProcessState]: (options as any)[kNeedsNpmProcessState] ||
        includeNpmProcessState,
    }).outputSync();

    const status = output.signal ? null : output.code;
    let stdout = parseSpawnSyncOutputStreams(output, "stdout");
    let stderr = parseSpawnSyncOutputStreams(output, "stderr");

    if (
      (stdout && stdout.length > maxBuffer!) ||
      (stderr && stderr.length > maxBuffer!)
    ) {
      result.error = _createSpawnSyncError("ENOBUFS", command, args);
    }

    if (encoding && encoding !== "buffer") {
      stdout = stdout && stdout.toString(encoding);
      stderr = stderr && stderr.toString(encoding);
    }

    result.status = status;
    result.signal = output.signal;
    result.stdout = stdout;
    result.stderr = stderr;
    result.output = [output.signal, stdout, stderr];
  } catch (err) {
    if (err instanceof Deno.errors.NotFound) {
      result.error = _createSpawnSyncError("ENOENT", command, args);
    }
  }
  return result;
}

// These are Node.js CLI flags that expect a value. It's necessary to
// understand these flags in order to properly replace flags passed to the
// child process. For example, -e is a Node flag for eval mode if it is part
// of process.execArgv. However, -e could also be an application flag if it is
// part of process.execv instead. We only want to process execArgv flags.
const kLongArgType = 1;
const kShortArgType = 2;
const kLongArg = { type: kLongArgType };
const kShortArg = { type: kShortArgType };
const kNodeFlagsMap = new Map([
  ["--build-snapshot", kLongArg],
  ["-c", kShortArg],
  ["--check", kLongArg],
  ["-C", kShortArg],
  ["--conditions", kLongArg],
  ["--cpu-prof-dir", kLongArg],
  ["--cpu-prof-interval", kLongArg],
  ["--cpu-prof-name", kLongArg],
  ["--diagnostic-dir", kLongArg],
  ["--disable-proto", kLongArg],
  ["--dns-result-order", kLongArg],
  ["-e", kShortArg],
  ["--eval", kLongArg],
  ["--experimental-loader", kLongArg],
  ["--experimental-policy", kLongArg],
  ["--experimental-specifier-resolution", kLongArg],
  ["--heapsnapshot-near-heap-limit", kLongArg],
  ["--heapsnapshot-signal", kLongArg],
  ["--heap-prof-dir", kLongArg],
  ["--heap-prof-interval", kLongArg],
  ["--heap-prof-name", kLongArg],
  ["--icu-data-dir", kLongArg],
  ["--input-type", kLongArg],
  ["--inspect-publish-uid", kLongArg],
  ["--max-http-header-size", kLongArg],
  ["--openssl-config", kLongArg],
  ["-p", kShortArg],
  ["--print", kLongArg],
  ["--policy-integrity", kLongArg],
  ["--prof-process", kLongArg],
  ["-r", kShortArg],
  ["--require", kLongArg],
  ["--redirect-warnings", kLongArg],
  ["--report-dir", kLongArg],
  ["--report-directory", kLongArg],
  ["--report-filename", kLongArg],
  ["--report-signal", kLongArg],
  ["--secure-heap", kLongArg],
  ["--secure-heap-min", kLongArg],
  ["--snapshot-blob", kLongArg],
  ["--title", kLongArg],
  ["--tls-cipher-list", kLongArg],
  ["--tls-keylog", kLongArg],
  ["--unhandled-rejections", kLongArg],
  ["--use-largepages", kLongArg],
  ["--v8-pool-size", kLongArg],
]);
const kDenoSubcommands = new Set([
  "add",
  "bench",
  "cache",
  "check",
  "compile",
  "completions",
  "coverage",
  "doc",
  "eval",
  "fmt",
  "help",
  "info",
  "init",
  "install",
  "lint",
  "lsp",
  "publish",
  "repl",
  "run",
  "tasks",
  "test",
  "types",
  "uninstall",
  "upgrade",
  "vendor",
]);

/** Wraps the script for (Node.js) --eval / --print argument
 * Note: Builtin modules are available as global variables */
function wrapScriptForEval(sourceCode: string): string {
  // Note: We need vm.runInThisContext call here to get the last evaluated
  // value of the source with multiple statements. `deno eval -p` surrounds
  // the source code like `console.log(${source})`, and it only allows a
  // single expression.
  return `
    process.getBuiltinModule("module").builtinModules
      .filter((m) => !/\\/|crypto|process/.test(m))
      .forEach((m) => { globalThis[m] = process.getBuiltinModule(m); }),
    vm.runInThisContext(${JSON.stringify(sourceCode)})
  `;
}

/** Returns deno args and NODE_OPTIONS for simulating Node.js cli */
function toDenoArgs(args: string[]): [string[], string[], boolean] {
  if (args.length === 0) {
    return [args, args, false];
  }

  // Update this logic as more CLI arguments are mapped from Node to Deno.
  const denoArgs: string[] = [];
  const nodeOptions: string[] = [];
  let useRunArgs = true;
  let needsNpmProcessState = false;

  for (let i = 0; i < args.length; i++) {
    const arg = args[i];

    if (arg.charAt(0) !== "-" || arg === "--") {
      // Not a flag or no more arguments.

      // If the arg is a Deno subcommand, then the child process is being
      // spawned as Deno, not Deno in Node compat mode. In this case, bail out
      // and return the original args.
      if (kDenoSubcommands.has(arg)) {
        return [args, [], false];
      }

      // if the user is launching a script in the node_modules or
      // global cache, include the process state
      needsNpmProcessState = op_node_in_npm_package(arg);

      // Copy of the rest of the arguments to the output.
      for (let j = i; j < args.length; j++) {
        denoArgs.push(args[j]);
      }

      break;
    }

    // Something that looks like a flag was passed.
    let flag = arg;
    let flagInfo = kNodeFlagsMap.get(arg);
    let isLongWithValue = false;
    let flagValue;

    if (flag === "--v8-options") {
      // If --v8-options is passed, it should be replaced with --v8-flags="--help".
      denoArgs.push("--v8-flags=--help");
      continue;
    }

    if (flagInfo === undefined) {
      // If the flag was not found, it's either not a known flag or it's a long
      // flag containing an '='.
      const splitAt = arg.indexOf("=");

      if (splitAt !== -1) {
        flag = arg.slice(0, splitAt);
        flagInfo = kNodeFlagsMap.get(flag);
        flagValue = arg.slice(splitAt + 1);
        isLongWithValue = true;
      }
    }

    if (flagInfo === undefined) {
      if (arg === "--no-warnings") {
        denoArgs.push("--quiet");
<<<<<<< HEAD
      } else if (arg.startsWith("--experimental")) {
        denoArgs.push("");
=======
        nodeOptions.push(arg);
      } else if (arg === "--expose-internals") {
        // internals are always exposed in Deno.
      } else if (arg === "--permission") {
        // ignore --permission flag
      } else if (arg === "--pending-deprecation") {
        nodeOptions.push(arg);
>>>>>>> 2607bc7e
      } else {
        // Not a known flag that expects a value. Just copy it to the output.
        denoArgs.push(arg);
      }
      continue;
    }

    // This is a flag with a value. Get the value if we don't already have it.
    if (flagValue === undefined) {
      i++;

      if (i >= args.length) {
        // There was user error. There should be another arg for the value, but
        // there isn't one. Just copy the arg to the output. It's not going
        // to work anyway.
        denoArgs.push(arg);
        continue;
      }

      flagValue = args[i];
    }

    // Remap Node's eval flags to Deno.
    if (flag === "-e" || flag === "--eval") {
      denoArgs.push("eval", wrapScriptForEval(flagValue));
      useRunArgs = false;
    } else if (flag === "-p" || flag === "--print") {
      denoArgs.push("eval", "-p", wrapScriptForEval(flagValue));
      useRunArgs = false;
    } else if (isLongWithValue) {
      denoArgs.push(arg);
    } else {
      denoArgs.push(flag, flagValue);
    }
  }

  if (useRunArgs) {
    // -A is not ideal, but needed to propagate permissions.
    denoArgs.unshift("run", "-A");
  }

  return [denoArgs, nodeOptions, needsNpmProcessState];
}

const kControlDisconnect = Symbol("kControlDisconnect");
const kPendingMessages = Symbol("kPendingMessages");

// controls refcounting for the IPC channel
class Control extends EventEmitter {
  #channel: number;
  #refs: number = 0;
  #refExplicitlySet = false;
  #connected = true;
  [kPendingMessages] = [];
  constructor(channel: number) {
    super();
    this.#channel = channel;
  }

  #ref() {
    if (this.#connected) {
      op_node_ipc_ref(this.#channel);
    }
  }

  #unref() {
    if (this.#connected) {
      op_node_ipc_unref(this.#channel);
    }
  }

  [kControlDisconnect]() {
    this.#unref();
    this.#connected = false;
  }

  refCounted() {
    if (++this.#refs === 1 && !this.#refExplicitlySet) {
      this.#ref();
    }
  }

  unrefCounted() {
    if (--this.#refs === 0 && !this.#refExplicitlySet) {
      this.#unref();
      this.emit("unref");
    }
  }

  ref() {
    this.#refExplicitlySet = true;
    this.#ref();
  }

  unref() {
    this.#refExplicitlySet = false;
    this.#unref();
  }
}

type InternalMessage = {
  cmd: `NODE_${string}`;
};

// deno-lint-ignore no-explicit-any
function isInternal(msg: any): msg is InternalMessage {
  if (msg && typeof msg === "object") {
    const cmd = msg["cmd"];
    if (typeof cmd === "string") {
      return StringPrototypeStartsWith(cmd, "NODE_");
    }
  }
  return false;
}

function internalCmdName(msg: InternalMessage): string {
  return StringPrototypeSlice(msg.cmd, 5);
}

// deno-lint-ignore no-explicit-any
export function setupChannel(target: any, ipc: number) {
  const control = new Control(ipc);
  target.channel = control;

  async function readLoop() {
    try {
      while (true) {
        if (!target.connected || target.killed) {
          return;
        }
        const prom = op_node_ipc_read(ipc);
        // there will always be a pending read promise,
        // but it shouldn't keep the event loop from exiting
        core.unrefOpPromise(prom);
        const msg = await prom;
        if (isInternal(msg)) {
          const cmd = internalCmdName(msg);
          if (cmd === "CLOSE") {
            // Channel closed.
            target.disconnect();
            return;
          } else {
            // TODO(nathanwhit): once we add support for sending
            // handles, if we want to support deno-node IPC interop,
            // we'll need to handle the NODE_HANDLE_* messages here.
            continue;
          }
        }

        nextTick(handleMessage, msg);
      }
    } catch (err) {
      if (
        err instanceof Deno.errors.Interrupted ||
        err instanceof Deno.errors.BadResource
      ) {
        return;
      }
    }
  }

  function handleMessage(msg) {
    if (!target.channel) {
      return;
    }
    if (target.listenerCount("message") !== 0) {
      target.emit("message", msg);
      return;
    }

    ArrayPrototypePush(target.channel[kPendingMessages], msg);
  }

  target.on("newListener", () => {
    nextTick(() => {
      if (!target.channel || !target.listenerCount("message")) {
        return;
      }
      for (const msg of target.channel[kPendingMessages]) {
        target.emit("message", msg);
      }
      target.channel[kPendingMessages] = [];
    });
  });

  target.send = function (message, handle, options, callback) {
    if (typeof handle === "function") {
      callback = handle;
      handle = undefined;
      options = undefined;
    } else if (typeof options === "function") {
      callback = options;
      options = undefined;
    } else if (options !== undefined) {
      validateObject(options, "options");
    }

    options = { swallowErrors: false, ...options };

    if (message === undefined) {
      throw new TypeError("ERR_MISSING_ARGS", "message");
    }

    if (handle !== undefined) {
      notImplemented("ChildProcess.send with handle");
    }

    if (!target.connected) {
      const err = new ERR_IPC_CHANNEL_CLOSED();
      if (typeof callback === "function") {
        nextTick(callback, err);
      } else {
        nextTick(() => target.emit("error", err));
      }
      return false;
    }

    // signals whether the queue is within the limit.
    // if false, the sender should slow down.
    // this acts as a backpressure mechanism.
    const queueOk = [true];
    control.refCounted();
    op_node_ipc_write(ipc, message, queueOk)
      .then(() => {
        control.unrefCounted();
        if (callback) {
          nextTick(callback, null);
        }
      }, (err: Error) => {
        control.unrefCounted();
        if (err instanceof Deno.errors.Interrupted) {
          // Channel closed on us mid-write.
        } else {
          if (typeof callback === "function") {
            nextTick(callback, err);
          } else {
            nextTick(() => target.emit("error", err));
          }
        }
      });
    return queueOk[0];
  };

  target.connected = true;

  target.disconnect = function () {
    if (!target.connected) {
      target.emit("error", new Error("IPC channel is already disconnected"));
      return;
    }

    target.connected = false;
    target[kCanDisconnect] = false;
    control[kControlDisconnect]();
    nextTick(() => {
      target.channel = null;
      core.close(ipc);
      target.emit("disconnect");
    });
  };
  target[kCanDisconnect] = true;

  // Start reading messages from the channel.
  readLoop();

  return control;
}

export default {
  ChildProcess,
  normalizeSpawnArguments,
  stdioStringToArray,
  spawnSync,
  setupChannel,
};<|MERGE_RESOLUTION|>--- conflicted
+++ resolved
@@ -1268,10 +1268,6 @@
     if (flagInfo === undefined) {
       if (arg === "--no-warnings") {
         denoArgs.push("--quiet");
-<<<<<<< HEAD
-      } else if (arg.startsWith("--experimental")) {
-        denoArgs.push("");
-=======
         nodeOptions.push(arg);
       } else if (arg === "--expose-internals") {
         // internals are always exposed in Deno.
@@ -1279,7 +1275,9 @@
         // ignore --permission flag
       } else if (arg === "--pending-deprecation") {
         nodeOptions.push(arg);
->>>>>>> 2607bc7e
+      } else if (StringPrototypeStartsWith(arg, "--experimental-")) {
+        // `--experimental-*` args are ignored, because most experimental Node features
+        // are implemented in Deno, but it doens't exactly match Deno's `--unstable-*` flags.
       } else {
         // Not a known flag that expects a value. Just copy it to the output.
         denoArgs.push(arg);
