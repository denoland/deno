--- conflicted
+++ resolved
@@ -20,14 +20,10 @@
 // OTHERWISE, ARISING FROM, OUT OF OR IN CONNECTION WITH THE SOFTWARE OR THE
 // USE OR OTHER DEALINGS IN THE SOFTWARE.
 
-<<<<<<< HEAD
-const core = globalThis.__bootstrap.core;
-=======
 // TODO(petamoriken): enable prefer-primordials for node polyfills
 // deno-lint-ignore-file prefer-primordials
 
-import { notImplemented } from "ext:deno_node/_utils.ts";
->>>>>>> 30f2cd3d
+const core = globalThis.__bootstrap.core;
 import { validateIntegerRange } from "ext:deno_node/_utils.ts";
 import process from "ext:deno_node/process.ts";
 import { isWindows, osType } from "ext:deno_node/_util/os.ts";
