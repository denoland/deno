--- conflicted
+++ resolved
@@ -37,18 +37,14 @@
 import { osUptime } from "ext:deno_os/30_os.js";
 import { Buffer } from "ext:deno_node/internal/buffer.mjs";
 import { primordials } from "ext:core/mod.js";
-<<<<<<< HEAD
 import { validateInt32 } from "ext:deno_node/internal/validators.mjs";
 import { denoErrorToNodeSystemError } from "ext:deno_node/internal/errors.ts";
-const { StringPrototypeEndsWith, StringPrototypeSlice } = primordials;
-=======
 
 const {
   ObjectDefineProperties,
   StringPrototypeEndsWith,
   StringPrototypeSlice,
 } = primordials;
->>>>>>> ebfd3c3d
 
 export const constants = os;
 
