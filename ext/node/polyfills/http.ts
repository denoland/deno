--- conflicted
+++ resolved
@@ -70,12 +70,7 @@
 import { STATUS_CODES } from "node:_http_server";
 import { methods as METHODS } from "node:_http_common";
 
-<<<<<<< HEAD
-const { ArrayIsArray } = primordials;
-=======
-const { internalRidSymbol } = core;
 const { ArrayIsArray, StringPrototypeToLowerCase } = primordials;
->>>>>>> 167f674c
 
 type Chunk = string | Buffer | Uint8Array;
 
