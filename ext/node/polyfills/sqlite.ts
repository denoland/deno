--- conflicted
+++ resolved
@@ -1,13 +1,17 @@
 // Copyright 2018-2025 the Deno authors. MIT license.
 
-<<<<<<< HEAD
+import { primordials } from "ext:core/mod.js";
 import {
   DatabaseSync,
   op_node_database_backup,
   StatementSync,
 } from "ext:core/ops";
+import { Buffer } from "node:buffer";
 
-import { Buffer } from "node:buffer";
+const {
+  ObjectDefineProperty,
+  SymbolFor,
+} = primordials;
 
 interface BackupOptions {
   /**
@@ -85,15 +89,6 @@
   );
   return result.totalPages;
 }
-=======
-import { primordials } from "ext:core/mod.js";
-import { DatabaseSync, StatementSync } from "ext:core/ops";
->>>>>>> 710418c0
-
-const {
-  ObjectDefineProperty,
-  SymbolFor,
-} = primordials;
 
 export const constants = {
   SQLITE_CHANGESET_OMIT: 0,
@@ -107,9 +102,6 @@
   SQLITE_CHANGESET_FOREIGN_KEY: 5,
 };
 
-<<<<<<< HEAD
-export { backup, DatabaseSync, StatementSync };
-=======
 const sqliteTypeSymbol = SymbolFor("sqlite-type");
 ObjectDefineProperty(DatabaseSync.prototype, sqliteTypeSymbol, {
   __proto__: null,
@@ -118,8 +110,7 @@
   configurable: true,
 });
 
-export { DatabaseSync, StatementSync };
->>>>>>> 710418c0
+export { backup, DatabaseSync, StatementSync };
 
 export default {
   backup,
