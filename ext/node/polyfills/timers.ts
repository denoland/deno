--- conflicted
+++ resolved
@@ -14,12 +14,9 @@
 import {
   getActiveTimer,
   Immediate,
-<<<<<<< HEAD
   immediateQueue,
+  kDestroy,
   kRefed,
-=======
-  kDestroy,
->>>>>>> ef3192d8
   setUnrefTimeout,
   Timeout,
 } from "ext:deno_node/internal/timers.mjs";
