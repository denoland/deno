// Copyright 2018-2024 the Deno authors. All rights reserved. MIT license.

// TODO(petamoriken): enable prefer-primordials for node polyfills
// deno-lint-ignore-file prefer-primordials

import {
  BinaryOptionsArgument,
  FileOptionsArgument,
  getEncoding,
  TextOptionsArgument,
} from "ext:deno_node/_fs/_fs_common.ts";
import { Buffer } from "node:buffer";
import { readAll } from "ext:deno_io/12_io.js";
import { FileHandle } from "ext:deno_node/internal/fs/handle.ts";
import { pathFromURL } from "ext:deno_web/00_infra.js";
import {
  BinaryEncodings,
  Encodings,
  TextEncodings,
} from "ext:deno_node/_utils.ts";
<<<<<<< HEAD
import { promisify } from "ext:deno_node/internal/util.mjs";
import { FsFile } from "ext:deno_fs/30_fs.js";
=======
>>>>>>> ec97c7dd

function maybeDecode(data: Uint8Array, encoding: TextEncodings): string;
function maybeDecode(
  data: Uint8Array,
  encoding: BinaryEncodings | null,
): Buffer;
function maybeDecode(
  data: Uint8Array,
  encoding: Encodings | null,
): string | Buffer {
  const buffer = Buffer.from(data.buffer, data.byteOffset, data.byteLength);
  if (encoding && encoding !== "binary") return buffer.toString(encoding);
  return buffer;
}

type TextCallback = (err: Error | null, data?: string) => void;
type BinaryCallback = (err: Error | null, data?: Buffer) => void;
type GenericCallback = (err: Error | null, data?: string | Buffer) => void;
type Callback = TextCallback | BinaryCallback | GenericCallback;
type Path = string | URL | FileHandle;

export function readFile(
  path: Path,
  options: TextOptionsArgument,
  callback: TextCallback,
): void;
export function readFile(
  path: Path,
  options: BinaryOptionsArgument,
  callback: BinaryCallback,
): void;
export function readFile(
  path: Path,
  options: null | undefined | FileOptionsArgument,
  callback: BinaryCallback,
): void;
export function readFile(path: string | URL, callback: BinaryCallback): void;
export function readFile(
  path: Path,
  optOrCallback?: FileOptionsArgument | Callback | null | undefined,
  callback?: Callback,
) {
  path = path instanceof URL ? pathFromURL(path) : path;
  let cb: Callback | undefined;
  if (typeof optOrCallback === "function") {
    cb = optOrCallback;
  } else {
    cb = callback;
  }

  const encoding = getEncoding(optOrCallback);

  let p: Promise<Uint8Array>;
  if (path instanceof FileHandle) {
    const fsFile = new FsFile(path.rid);
    p = readAll(fsFile);
  } else {
    p = Deno.readFile(path);
  }

  if (cb) {
    p.then((data: Uint8Array) => {
      if (encoding && encoding !== "binary") {
        const text = maybeDecode(data, encoding);
        return (cb as TextCallback)(null, text);
      }
      const buffer = maybeDecode(data, encoding);
      (cb as BinaryCallback)(null, buffer);
    }, (err) => cb && cb(err));
  }
}

export function readFilePromise(
  path: Path,
  options?: FileOptionsArgument | null | undefined,
  // deno-lint-ignore no-explicit-any
): Promise<any> {
  return new Promise((resolve, reject) => {
    readFile(path, options, (err, data) => {
      if (err) reject(err);
      else resolve(data);
    });
  });
}

export function readFileSync(
  path: string | URL,
  opt: TextOptionsArgument,
): string;
export function readFileSync(
  path: string | URL,
  opt?: BinaryOptionsArgument,
): Buffer;
export function readFileSync(
  path: string | URL,
  opt?: FileOptionsArgument,
): string | Buffer {
  path = path instanceof URL ? pathFromURL(path) : path;
  const data = Deno.readFileSync(path);
  const encoding = getEncoding(opt);
  if (encoding && encoding !== "binary") {
    const text = maybeDecode(data, encoding);
    return text;
  }
  const buffer = maybeDecode(data, encoding);
  return buffer;
}<|MERGE_RESOLUTION|>--- conflicted
+++ resolved
@@ -18,11 +18,8 @@
   Encodings,
   TextEncodings,
 } from "ext:deno_node/_utils.ts";
-<<<<<<< HEAD
 import { promisify } from "ext:deno_node/internal/util.mjs";
 import { FsFile } from "ext:deno_fs/30_fs.js";
-=======
->>>>>>> ec97c7dd
 
 function maybeDecode(data: Uint8Array, encoding: TextEncodings): string;
 function maybeDecode(
