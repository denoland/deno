// Copyright 2018-2024 the Deno authors. All rights reserved. MIT license.
// Copyright Joyent and Node contributors. All rights reserved. MIT license.

// TODO(petamoriken): enable prefer-primordials for node polyfills
// deno-lint-ignore-file no-explicit-any prefer-primordials

import {
  ObjectAssign,
  StringPrototypeReplace,
} from "ext:deno_node/internal/primordials.mjs";
import assert from "ext:deno_node/internal/assert.mjs";
import * as net from "node:net";
import { createSecureContext } from "node:_tls_common";
import { kStreamBaseField } from "ext:deno_node/internal_binding/stream_wrap.ts";
import { connResetException } from "ext:deno_node/internal/errors.ts";
import { emitWarning } from "node:process";
import { debuglog } from "ext:deno_node/internal/util/debuglog.ts";
import {
  constants as TCPConstants,
  TCP,
} from "ext:deno_node/internal_binding/tcp_wrap.ts";
import {
  constants as PipeConstants,
  Pipe,
} from "ext:deno_node/internal_binding/pipe_wrap.ts";
import { EventEmitter } from "node:events";
import { kEmptyObject } from "ext:deno_node/internal/util.mjs";
import { nextTick } from "ext:deno_node/_next_tick.ts";
import { kHandle } from "ext:deno_node/internal/stream_base_commons.ts";
import {
  isAnyArrayBuffer,
  isArrayBufferView,
} from "ext:deno_node/internal/util/types.ts";

const kConnectOptions = Symbol("connect-options");
const kIsVerified = Symbol("verified");
const kPendingSession = Symbol("pendingSession");
const kRes = Symbol("res");

let debug = debuglog("tls", (fn) => {
  debug = fn;
});

function onConnectEnd(this: any) {
  // NOTE: This logic is shared with _http_client.js
  if (!this._hadError) {
    const options = this[kConnectOptions];
    this._hadError = true;
    const error: any = connResetException(
      "Client network socket disconnected " +
        "before secure TLS connection was " +
        "established",
    );
    error.path = options.path;
    error.host = options.host;
    error.port = options.port;
    error.localAddress = options.localAddress;
    this.destroy(error);
  }
}

export class TLSSocket extends net.Socket {
  _tlsOptions: any;
  _secureEstablished: boolean;
  _securePending: boolean;
  _newSessionPending: boolean;
  _controlReleased: boolean;
  secureConnecting: boolean;
  _SNICallback: any;
  servername: string | null;
  alpnProtocol: string | boolean | null;
  alpnProtocols: string[] | null;
  authorized: boolean;
  authorizationError: any;
  [kRes]: any;
  [kIsVerified]: boolean;
  [kPendingSession]: any;
  [kConnectOptions]: any;
  ssl: any;

  _start() {
    this[kHandle].afterConnect();
  }

  constructor(socket: any, opts: any = kEmptyObject) {
    const tlsOptions = { ...opts };

    const hostname = opts.servername ?? opts.host ?? socket._host;
    tlsOptions.hostname = hostname;

    const _cert = tlsOptions?.secureContext?.cert;
    const _key = tlsOptions?.secureContext?.key;

    let caCerts = tlsOptions?.secureContext?.ca;
    if (typeof caCerts === "string") caCerts = [caCerts];
    else if (isArrayBufferView(caCerts) || isAnyArrayBuffer(caCerts)) {
      caCerts = [new TextDecoder().decode(caCerts)];
    }
    tlsOptions.caCerts = caCerts;
    tlsOptions.alpnProtocols = opts.ALPNProtocols;

    super({
      handle: _wrapHandle(tlsOptions, socket),
      ...opts,
      manualStart: true, // This prevents premature reading from TLS handle
    });
    if (socket) {
      this._parent = socket;
    }
    this._tlsOptions = tlsOptions;
    this._secureEstablished = false;
    this._securePending = false;
    this._newSessionPending = false;
    this._controlReleased = false;
    this.secureConnecting = true;
    this._SNICallback = null;
    this.servername = null;
    this.alpnProtocol = null;
    this.alpnProtocols = tlsOptions.ALPNProtocols;
    this.authorized = false;
    this.authorizationError = null;
    this[kRes] = null;
    this[kIsVerified] = false;
    this[kPendingSession] = null;

    this.ssl = new class {
      verifyError() {
        return null; // Never fails, rejectUnauthorized is always true in Deno.
      }
    }();

    // deno-lint-ignore no-this-alias
    const tlssock = this;

    /** Wraps the given socket and adds the tls capability to the underlying
     * handle */
    function _wrapHandle(tlsOptions: any, wrap: net.Socket | undefined) {
      let handle: any;

      if (wrap) {
        handle = wrap._handle;
      }

      const options = tlsOptions;
      if (!handle) {
        handle = options.pipe
          ? new Pipe(PipeConstants.SOCKET)
          : new TCP(TCPConstants.SOCKET);
      }

      const { promise, resolve } = Promise.withResolvers();

      // Patches `afterConnect` hook to replace TCP conn with TLS conn
      const afterConnect = handle.afterConnect;
      handle.afterConnect = async (req: any, status: number) => {
<<<<<<< HEAD
        if (tlssock._isNpmAgent) {
          // skips the TLS handshake for @npmcli/agent as it's handled by
          // onSocket handler of ClientRequest object.
          tlssock.emit("secure");
          tlssock.removeListener("end", onConnectEnd);
          return afterConnect.call(handle, req, status);
        }
=======
        options.hostname ??= undefined; // coerce to undefined if null, startTls expects hostname to be undefined

>>>>>>> f6248601
        try {
          const conn = await Deno.startTls(handle[kStreamBaseField], options);
          try {
            const hs = await conn.handshake();
            if (hs.alpnProtocol) {
              tlssock.alpnProtocol = hs.alpnProtocol;
            } else {
              tlssock.alpnProtocol = false;
            }
          } catch {
            // Don't interrupt "secure" event to let the first read/write
            // operation emit the error.
          }

          // Assign the TLS connection to the handle and resume reading.
          handle[kStreamBaseField] = conn;
          handle.upgrading = false;
          if (!handle.pauseOnCreate) {
            handle.readStart();
          }

          resolve();

          tlssock.emit("secure");
          tlssock.removeListener("end", onConnectEnd);
        } catch {
          // TODO(kt3k): Handle this
        }
        return afterConnect.call(handle, req, status);
      };

      handle.upgrading = promise;
      (handle as any).verifyError = function () {
        return null; // Never fails, rejectUnauthorized is always true in Deno.
      };
      // Pretends `handle` is `tls_wrap.wrap(handle, ...)` to make some npm modules happy
      // An example usage of `_parentWrap` in npm module:
      // https://github.com/szmarczak/http2-wrapper/blob/51eeaf59ff9344fb192b092241bfda8506983620/source/utils/js-stream-socket.js#L6
      handle._parent = handle;
      handle._parentWrap = wrap;

      return handle;
    }
  }

  _tlsError(err: Error) {
    this.emit("_tlsError", err);
    if (this._controlReleased) {
      return err;
    }
    return null;
  }

  _releaseControl() {
    if (this._controlReleased) {
      return false;
    }
    this._controlReleased = true;
    this.removeListener("error", this._tlsError);
    return true;
  }

  getEphemeralKeyInfo() {
    return {};
  }

  isSessionReused() {
    return false;
  }

  setSession(_session: any) {
    // TODO(kt3k): implement this
  }

  setServername(_servername: any) {
    // TODO(kt3k): implement this
  }

  getPeerCertificate(_detailed: boolean) {
    // TODO(kt3k): implement this
    return {
      subject: "localhost",
      subjectaltname: "IP Address:127.0.0.1, IP Address:::1",
    };
  }
}

function normalizeConnectArgs(listArgs: any) {
  const args = net._normalizeArgs(listArgs);
  const options = args[0];
  const cb = args[1];

  // If args[0] was options, then normalize dealt with it.
  // If args[0] is port, or args[0], args[1] is host, port, we need to
  // find the options and merge them in, normalize's options has only
  // the host/port/path args that it knows about, not the tls options.
  // This means that options.host overrides a host arg.
  if (listArgs[1] !== null && typeof listArgs[1] === "object") {
    ObjectAssign(options, listArgs[1]);
  } else if (listArgs[2] !== null && typeof listArgs[2] === "object") {
    ObjectAssign(options, listArgs[2]);
  }

  return cb ? [options, cb] : [options];
}

let ipServernameWarned = false;

export function Server(options: any, listener: any) {
  return new ServerImpl(options, listener);
}

export class ServerImpl extends EventEmitter {
  listener?: Deno.TlsListener;
  #closed = false;
  constructor(public options: any, listener: any) {
    super();
    if (listener) {
      this.on("secureConnection", listener);
    }
  }

  listen(port: any, callback: any): this {
    const key = this.options.key?.toString();
    const cert = this.options.cert?.toString();
    // TODO(kt3k): The default host should be "localhost"
    const hostname = this.options.host ?? "0.0.0.0";

    this.listener = Deno.listenTls({ port, hostname, cert, key });

    callback?.call(this);
    this.#listen(this.listener);
    return this;
  }

  async #listen(listener: Deno.TlsListener) {
    while (!this.#closed) {
      try {
        // Creates TCP handle and socket directly from Deno.TlsConn.
        // This works as TLS socket. We don't use TLSSocket class for doing
        // this because Deno.startTls only supports client side tcp connection.
        // TODO(@satyarohith): set TLSSocket.alpnProtocol when we use TLSSocket class.
        const handle = new TCP(TCPConstants.SOCKET, await listener.accept());
        const socket = new net.Socket({ handle });
        this.emit("secureConnection", socket);
      } catch (e) {
        if (e instanceof Deno.errors.BadResource) {
          this.#closed = true;
        }
        // swallow
      }
    }
  }

  close(cb?: (err?: Error) => void): this {
    if (this.listener) {
      this.listener.close();
    }
    cb?.();
    nextTick(() => {
      this.emit("close");
    });
    return this;
  }

  address() {
    const addr = this.listener!.addr as Deno.NetAddr;
    return {
      port: addr.port,
      address: addr.hostname,
    };
  }
}

Server.prototype = ServerImpl.prototype;

export function createServer(options: any, listener: any) {
  return new ServerImpl(options, listener);
}

function onConnectSecure(this: TLSSocket) {
  this.authorized = true;
  this.secureConnecting = false;
  debug("client emit secureConnect. authorized:", this.authorized);
  this.emit("secureConnect");

  this.removeListener("end", onConnectEnd);
}

export function connect(...args: any[]) {
  args = normalizeConnectArgs(args);
  let options = args[0];
  const cb = args[1];
  const allowUnauthorized = getAllowUnauthorized();

  options = {
    rejectUnauthorized: !allowUnauthorized,
    ciphers: DEFAULT_CIPHERS,
    checkServerIdentity,
    minDHSize: 1024,
    ...options,
  };

  if (!options.keepAlive) {
    options.singleUse = true;
  }

  assert(typeof options.checkServerIdentity === "function");
  assert(
    typeof options.minDHSize === "number",
    "options.minDHSize is not a number: " + options.minDHSize,
  );
  assert(
    options.minDHSize > 0,
    "options.minDHSize is not a positive number: " +
      options.minDHSize,
  );

  const context = options.secureContext || createSecureContext(options);

  const tlssock = new TLSSocket(options.socket, {
    allowHalfOpen: options.allowHalfOpen,
    pipe: !!options.path,
    secureContext: context,
    isServer: false,
    requestCert: true,
    rejectUnauthorized: options.rejectUnauthorized !== false,
    session: options.session,
    ALPNProtocols: options.ALPNProtocols,
    requestOCSP: options.requestOCSP,
    enableTrace: options.enableTrace,
    pskCallback: options.pskCallback,
    highWaterMark: options.highWaterMark,
    onread: options.onread,
    signal: options.signal,
    ...options, // Caveat emptor: Node does not do this.
  });

  // rejectUnauthorized property can be explicitly defined as `undefined`
  // causing the assignment to default value (`true`) fail. Before assigning
  // it to the tlssock connection options, explicitly check if it is false
  // and update rejectUnauthorized property. The property gets used by TLSSocket
  // connection handler to allow or reject connection if unauthorized
  options.rejectUnauthorized = options.rejectUnauthorized !== false;

  tlssock[kConnectOptions] = options;

  if (cb) {
    tlssock.once("secureConnect", cb);
  }

  if (!options.socket) {
    // If user provided the socket, it's their responsibility to manage its
    // connectivity. If we created one internally, we connect it.
    if (options.timeout) {
      tlssock.setTimeout(options.timeout);
    }

    tlssock.connect(options, tlssock._start);
  }

  tlssock._releaseControl();

  if (options.session) {
    tlssock.setSession(options.session);
  }

  if (options.servername) {
    if (!ipServernameWarned && net.isIP(options.servername)) {
      emitWarning(
        "Setting the TLS ServerName to an IP address is not permitted by " +
          "RFC 6066. This will be ignored in a future version.",
        "DeprecationWarning",
        "DEP0123",
      );
      ipServernameWarned = true;
    }
    tlssock.setServername(options.servername);
  }

  if (options.socket) {
    tlssock._start();
  }

  tlssock.on("secure", onConnectSecure);
  tlssock.prependListener("end", onConnectEnd);

  return tlssock;
}

function getAllowUnauthorized() {
  return false;
}

// TODO(kt3k): Implement this when Deno provides APIs for getting peer
// certificates.
export function checkServerIdentity(_hostname: string, _cert: any) {
}

function unfqdn(host: string): string {
  return StringPrototypeReplace(host, /[.]$/, "");
}

// Order matters. Mirrors ALL_CIPHER_SUITES from rustls/src/suites.rs but
// using openssl cipher names instead. Mutable in Node but not (yet) in Deno.
export const DEFAULT_CIPHERS = [
  // TLSv1.3 suites
  "AES256-GCM-SHA384",
  "AES128-GCM-SHA256",
  "TLS_CHACHA20_POLY1305_SHA256",
  // TLSv1.2 suites
  "ECDHE-ECDSA-AES256-GCM-SHA384",
  "ECDHE-ECDSA-AES128-GCM-SHA256",
  "ECDHE-ECDSA-CHACHA20-POLY1305",
  "ECDHE-RSA-AES256-GCM-SHA384",
  "ECDHE-RSA-AES128-GCM-SHA256",
  "ECDHE-RSA-CHACHA20-POLY1305",
].join(":");

export default {
  TLSSocket,
  connect,
  createServer,
  checkServerIdentity,
  DEFAULT_CIPHERS,
  Server,
  unfqdn,
};<|MERGE_RESOLUTION|>--- conflicted
+++ resolved
@@ -153,7 +153,7 @@
       // Patches `afterConnect` hook to replace TCP conn with TLS conn
       const afterConnect = handle.afterConnect;
       handle.afterConnect = async (req: any, status: number) => {
-<<<<<<< HEAD
+        options.hostname ??= undefined; // coerce to undefined if null, startTls expects hostname to be undefined
         if (tlssock._isNpmAgent) {
           // skips the TLS handshake for @npmcli/agent as it's handled by
           // onSocket handler of ClientRequest object.
@@ -161,10 +161,7 @@
           tlssock.removeListener("end", onConnectEnd);
           return afterConnect.call(handle, req, status);
         }
-=======
-        options.hostname ??= undefined; // coerce to undefined if null, startTls expects hostname to be undefined
-
->>>>>>> f6248601
+
         try {
           const conn = await Deno.startTls(handle[kStreamBaseField], options);
           try {
