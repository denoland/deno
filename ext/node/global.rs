// Copyright 2018-2025 the Deno authors. MIT license.

use std::rc::Rc;

use deno_core::v8;
use deno_core::v8::GetPropertyNamesArgs;
use deno_core::v8::MapFnTo;

// NOTE(bartlomieju): somehow calling `.map_fn_to()` multiple times on a function
// returns two different pointers. That shouldn't be the case as `.map_fn_to()`
// creates a thin wrapper that is a pure function. @piscisaureus suggests it
// might be a bug in Rust compiler; so for now we just create and store
// these mapped functions per-thread. We should revisit it in the future and
// ideally remove altogether.
thread_local! {
  pub static GETTER_MAP_FN: v8::NamedPropertyGetterCallback = getter.map_fn_to();
  pub static SETTER_MAP_FN: v8::NamedPropertySetterCallback = setter.map_fn_to();
  pub static QUERY_MAP_FN: v8::NamedPropertyQueryCallback = query.map_fn_to();
  pub static DELETER_MAP_FN: v8::NamedPropertyDeleterCallback = deleter.map_fn_to();
  pub static ENUMERATOR_MAP_FN: v8::NamedPropertyEnumeratorCallback = enumerator.map_fn_to();
  pub static DEFINER_MAP_FN: v8::NamedPropertyDefinerCallback = definer.map_fn_to();
  pub static DESCRIPTOR_MAP_FN: v8::NamedPropertyGetterCallback = descriptor.map_fn_to();
}

/// Convert an ASCII string to a UTF-16 byte encoding of the string.
const fn str_to_utf16<const N: usize>(s: &str) -> [u16; N] {
  let mut out = [0_u16; N];
  let mut i = 0;
  let bytes = s.as_bytes();
  assert!(N == bytes.len());
  while i < bytes.len() {
    assert!(bytes[i] < 128, "only works for ASCII strings");
    out[i] = bytes[i] as u16;
    i += 1;
  }
  out
}

// ext/node changes the global object to be a proxy object that intercepts all
// property accesses for globals that are different between Node and Deno and
// dynamically returns a different value depending on if the accessing code is
// in node_modules/ or not.
//
// To make this performant, a v8 named property handler is used, that only
// intercepts property accesses for properties that are not already present on
// the global object (it is non-masking). This means that in the common case,
// when a user accesses a global that is the same between Node and Deno (like
// Uint8Array or fetch), the proxy overhead is avoided.
//
// The Deno and Node specific globals are stored in a struct in a context slot.
//
// These are the globals that are handled:
// - clearImmediate (node only)
// - clearInterval (both, but different implementation)
// - clearTimeout (both, but different implementation)
// - process (always available in Node, while the availability in Deno depends
//   on project creation time in Deno Deploy)
// - setImmediate (node only)
// - setInterval (both, but different implementation)
// - setTimeout (both, but different implementation)
// - window (deno only)

// UTF-16 encodings of the managed globals. THIS LIST MUST BE SORTED.
#[rustfmt::skip]
const MANAGED_GLOBALS: [&[u16]; 10] = [
<<<<<<< HEAD
  &str_to_utf16::<17>("WorkerGlobalScope"),
=======
  &str_to_utf16::<6>("Buffer"),
>>>>>>> bc74fada
  &str_to_utf16::<14>("clearImmediate"),
  &str_to_utf16::<13>("clearInterval"),
  &str_to_utf16::<12>("clearTimeout"),
  &str_to_utf16::<7>("process"),
  &str_to_utf16::<12>("setImmediate"),
  &str_to_utf16::<11>("setInterval"),
  &str_to_utf16::<10>("setTimeout"),
  &str_to_utf16::<6>("window"),
];

// Calculates the shortest & longest length of global var names
const MANAGED_GLOBALS_INFO: (usize, usize) = {
  let l = MANAGED_GLOBALS[0].len();
  let (mut longest, mut shortest, mut i) = (l, l, 1);
  while i < MANAGED_GLOBALS.len() {
    let l = MANAGED_GLOBALS[i].len();
    if l > longest {
      longest = l
    }
    if l < shortest {
      shortest = l
    }
    i += 1;
  }
  (shortest, longest)
};

const SHORTEST_MANAGED_GLOBAL: usize = MANAGED_GLOBALS_INFO.0;
const LONGEST_MANAGED_GLOBAL: usize = MANAGED_GLOBALS_INFO.1;

#[derive(Debug, Clone, Copy)]
enum Mode {
  Deno,
  Node,
}

pub struct GlobalsStorage {
  deno_globals: v8::Global<v8::Object>,
  node_globals: v8::Global<v8::Object>,
}

impl GlobalsStorage {
  fn inner_for_mode(&self, mode: Mode) -> v8::Global<v8::Object> {
    match mode {
      Mode::Deno => &self.deno_globals,
      Mode::Node => &self.node_globals,
    }
    .clone()
  }
}

pub fn global_template_middleware<'s>(
  _scope: &mut v8::HandleScope<'s, ()>,
  template: v8::Local<'s, v8::ObjectTemplate>,
) -> v8::Local<'s, v8::ObjectTemplate> {
  let mut config = v8::NamedPropertyHandlerConfiguration::new().flags(
    v8::PropertyHandlerFlags::NON_MASKING
      | v8::PropertyHandlerFlags::HAS_NO_SIDE_EFFECT,
  );

  config = GETTER_MAP_FN.with(|getter| config.getter_raw(*getter));
  config = SETTER_MAP_FN.with(|setter| config.setter_raw(*setter));
  config = QUERY_MAP_FN.with(|query| config.query_raw(*query));
  config = DELETER_MAP_FN.with(|deleter| config.deleter_raw(*deleter));
  config =
    ENUMERATOR_MAP_FN.with(|enumerator| config.enumerator_raw(*enumerator));
  config = DEFINER_MAP_FN.with(|definer| config.definer_raw(*definer));
  config =
    DESCRIPTOR_MAP_FN.with(|descriptor| config.descriptor_raw(*descriptor));

  template.set_named_property_handler(config);

  template
}

pub fn global_object_middleware<'s>(
  scope: &mut v8::HandleScope<'s>,
  global: v8::Local<'s, v8::Object>,
) {
  // ensure the global object is not Object.prototype
  let object_key =
    v8::String::new_external_onebyte_static(scope, b"Object").unwrap();
  let object = global
    .get(scope, object_key.into())
    .unwrap()
    .to_object(scope)
    .unwrap();
  let prototype_key =
    v8::String::new_external_onebyte_static(scope, b"prototype").unwrap();
  let object_prototype = object
    .get(scope, prototype_key.into())
    .unwrap()
    .to_object(scope)
    .unwrap();
  assert_ne!(global, object_prototype);

  // globalThis.__bootstrap.ext_node_denoGlobals and
  // globalThis.__bootstrap.ext_node_nodeGlobals are the objects that contain
  // the Deno and Node specific globals respectively. If they do not yet exist
  // on the global object, create them as null prototype objects.
  let bootstrap_key =
    v8::String::new_external_onebyte_static(scope, b"__bootstrap").unwrap();
  let bootstrap = match global.get(scope, bootstrap_key.into()) {
    Some(value) if value.is_object() => value.to_object(scope).unwrap(),
    Some(value) if value.is_undefined() => {
      let null = v8::null(scope);
      let obj =
        v8::Object::with_prototype_and_properties(scope, null.into(), &[], &[]);
      global.set(scope, bootstrap_key.into(), obj.into());
      obj
    }
    _ => panic!("__bootstrap should not be tampered with"),
  };
  let deno_globals_key =
    v8::String::new_external_onebyte_static(scope, b"ext_node_denoGlobals")
      .unwrap();
  let deno_globals = match bootstrap.get(scope, deno_globals_key.into()) {
    Some(value) if value.is_object() => value,
    Some(value) if value.is_undefined() => {
      let null = v8::null(scope);
      let obj =
        v8::Object::with_prototype_and_properties(scope, null.into(), &[], &[])
          .into();
      bootstrap.set(scope, deno_globals_key.into(), obj);
      obj
    }
    _ => panic!("__bootstrap.ext_node_denoGlobals should not be tampered with"),
  };
  let deno_globals_obj: v8::Local<v8::Object> =
    deno_globals.try_into().unwrap();
  let deno_globals = v8::Global::new(scope, deno_globals_obj);
  let node_globals_key =
    v8::String::new_external_onebyte_static(scope, b"ext_node_nodeGlobals")
      .unwrap();
  let node_globals = match bootstrap.get(scope, node_globals_key.into()) {
    Some(value) if value.is_object() => value,
    Some(value) if value.is_undefined() => {
      let null = v8::null(scope);
      let obj =
        v8::Object::with_prototype_and_properties(scope, null.into(), &[], &[])
          .into();
      bootstrap.set(scope, node_globals_key.into(), obj);
      obj
    }
    _ => panic!("__bootstrap.ext_node_nodeGlobals should not be tampered with"),
  };
  let node_globals_obj: v8::Local<v8::Object> =
    node_globals.try_into().unwrap();
  let node_globals = v8::Global::new(scope, node_globals_obj);

  // Create the storage struct and store it in a context slot.
  let storage = GlobalsStorage {
    deno_globals,
    node_globals,
  };
  scope.get_current_context().set_slot(Rc::new(storage));
}

fn is_managed_key(
  scope: &mut v8::HandleScope,
  key: v8::Local<v8::Name>,
) -> bool {
  let Ok(str): Result<v8::Local<v8::String>, _> = key.try_into() else {
    return false;
  };
  let len = str.length();

  #[allow(clippy::manual_range_contains)]
  if len < SHORTEST_MANAGED_GLOBAL || len > LONGEST_MANAGED_GLOBAL {
    return false;
  }
  let buf = &mut [0u16; LONGEST_MANAGED_GLOBAL];
  str.write_v2(scope, 0, buf.as_mut_slice(), v8::WriteFlags::empty());
  MANAGED_GLOBALS.binary_search(&&buf[..len]).is_ok()
}

fn current_mode(scope: &mut v8::HandleScope) -> Mode {
  let Some(host_defined_options) = scope.get_current_host_defined_options()
  else {
    return Mode::Deno;
  };
  // SAFETY: host defined options must always be a PrimitiveArray in current V8.
  let host_defined_options = unsafe {
    v8::Local::<v8::PrimitiveArray>::cast_unchecked(host_defined_options)
  };
  if host_defined_options.length() < 1 {
    return Mode::Deno;
  }
  let is_node = host_defined_options.get(scope, 0).is_true();
  if is_node {
    Mode::Node
  } else {
    Mode::Deno
  }
}

pub fn getter<'s>(
  scope: &mut v8::HandleScope<'s>,
  key: v8::Local<'s, v8::Name>,
  args: v8::PropertyCallbackArguments<'s>,
  mut rv: v8::ReturnValue,
) -> v8::Intercepted {
  if !is_managed_key(scope, key) {
    return v8::Intercepted::No;
  };

  let this = args.this();
  let mode = current_mode(scope);

  let context = scope.get_current_context();
  let inner = {
    let Some(storage) = context.get_slot::<GlobalsStorage>() else {
      return v8::Intercepted::No;
    };
    storage.inner_for_mode(mode)
  };
  let inner = v8::Local::new(scope, inner);

  if !inner.has_own_property(scope, key).unwrap_or(false) {
    return v8::Intercepted::No;
  }

  let Some(value) = inner.get_with_receiver(scope, key.into(), this) else {
    return v8::Intercepted::No;
  };

  rv.set(value);
  v8::Intercepted::Yes
}

pub fn setter<'s>(
  scope: &mut v8::HandleScope<'s>,
  key: v8::Local<'s, v8::Name>,
  value: v8::Local<'s, v8::Value>,
  args: v8::PropertyCallbackArguments<'s>,
  mut rv: v8::ReturnValue<()>,
) -> v8::Intercepted {
  if !is_managed_key(scope, key) {
    return v8::Intercepted::No;
  };

  let this = args.this();
  let mode = current_mode(scope);

  let context = scope.get_current_context();
  let inner = {
    let Some(storage) = context.get_slot::<GlobalsStorage>() else {
      return v8::Intercepted::No;
    };
    storage.inner_for_mode(mode)
  };
  let inner = v8::Local::new(scope, inner);

  let Some(success) = inner.set_with_receiver(scope, key.into(), value, this)
  else {
    return v8::Intercepted::No;
  };

  rv.set_bool(success);
  v8::Intercepted::Yes
}

pub fn query<'s>(
  scope: &mut v8::HandleScope<'s>,
  key: v8::Local<'s, v8::Name>,
  _args: v8::PropertyCallbackArguments<'s>,
  mut rv: v8::ReturnValue<v8::Integer>,
) -> v8::Intercepted {
  if !is_managed_key(scope, key) {
    return v8::Intercepted::No;
  };
  let mode = current_mode(scope);

  let context = scope.get_current_context();
  let inner = {
    let Some(storage) = context.get_slot::<GlobalsStorage>() else {
      return v8::Intercepted::No;
    };
    storage.inner_for_mode(mode)
  };
  let inner = v8::Local::new(scope, inner);

  let Some(true) = inner.has_own_property(scope, key) else {
    return v8::Intercepted::No;
  };

  let Some(attributes) = inner.get_property_attributes(scope, key.into())
  else {
    return v8::Intercepted::No;
  };

  rv.set_uint32(attributes.as_u32());
  v8::Intercepted::Yes
}

pub fn deleter<'s>(
  scope: &mut v8::HandleScope<'s>,
  key: v8::Local<'s, v8::Name>,
  args: v8::PropertyCallbackArguments<'s>,
  mut rv: v8::ReturnValue<v8::Boolean>,
) -> v8::Intercepted {
  if !is_managed_key(scope, key) {
    return v8::Intercepted::No;
  };

  let mode = current_mode(scope);

  let context = scope.get_current_context();
  let inner = {
    let Some(storage) = context.get_slot::<GlobalsStorage>() else {
      return v8::Intercepted::No;
    };
    storage.inner_for_mode(mode)
  };
  let inner = v8::Local::new(scope, inner);

  let Some(success) = inner.delete(scope, key.into()) else {
    return v8::Intercepted::No;
  };

  if args.should_throw_on_error() && !success {
    let message = v8::String::new(scope, "Cannot delete property").unwrap();
    let exception = v8::Exception::type_error(scope, message);
    scope.throw_exception(exception);
    return v8::Intercepted::Yes;
  }

  rv.set_bool(success);
  v8::Intercepted::Yes
}

pub fn enumerator<'s>(
  scope: &mut v8::HandleScope<'s>,
  _args: v8::PropertyCallbackArguments<'s>,
  mut rv: v8::ReturnValue<v8::Array>,
) {
  let mode = current_mode(scope);

  let context = scope.get_current_context();
  let inner = {
    let Some(storage) = context.get_slot::<GlobalsStorage>() else {
      return;
    };
    storage.inner_for_mode(mode)
  };
  let inner = v8::Local::new(scope, inner);

  let Some(array) = inner.get_property_names(
    scope,
    GetPropertyNamesArgs {
      mode: v8::KeyCollectionMode::OwnOnly,
      property_filter: v8::PropertyFilter::ALL_PROPERTIES,
      ..Default::default()
    },
  ) else {
    return;
  };

  rv.set(array);
}

pub fn definer<'s>(
  scope: &mut v8::HandleScope<'s>,
  key: v8::Local<'s, v8::Name>,
  descriptor: &v8::PropertyDescriptor,
  args: v8::PropertyCallbackArguments<'s>,
  _rv: v8::ReturnValue<()>,
) -> v8::Intercepted {
  if !is_managed_key(scope, key) {
    return v8::Intercepted::No;
  };

  let mode = current_mode(scope);

  let context = scope.get_current_context();
  let inner = {
    let Some(storage) = context.get_slot::<GlobalsStorage>() else {
      return v8::Intercepted::No;
    };
    storage.inner_for_mode(mode)
  };
  let inner = v8::Local::new(scope, inner);

  let Some(success) = inner.define_property(scope, key, descriptor) else {
    return v8::Intercepted::No;
  };

  if args.should_throw_on_error() && !success {
    let message = v8::String::new(scope, "Cannot define property").unwrap();
    let exception = v8::Exception::type_error(scope, message);
    scope.throw_exception(exception);
  }

  v8::Intercepted::Yes
}

pub fn descriptor<'s>(
  scope: &mut v8::HandleScope<'s>,
  key: v8::Local<'s, v8::Name>,
  _args: v8::PropertyCallbackArguments<'s>,
  mut rv: v8::ReturnValue,
) -> v8::Intercepted {
  if !is_managed_key(scope, key) {
    return v8::Intercepted::No;
  };

  let mode = current_mode(scope);

  let scope = &mut v8::TryCatch::new(scope);

  let context = scope.get_current_context();
  let inner = {
    let Some(storage) = context.get_slot::<GlobalsStorage>() else {
      return v8::Intercepted::No;
    };
    storage.inner_for_mode(mode)
  };
  let inner = v8::Local::new(scope, inner);

  let Some(descriptor) = inner.get_own_property_descriptor(scope, key) else {
    scope.rethrow().expect("to have caught an exception");
    return v8::Intercepted::Yes;
  };

  if descriptor.is_undefined() {
    return v8::Intercepted::No;
  }

  rv.set(descriptor);
  v8::Intercepted::Yes
}<|MERGE_RESOLUTION|>--- conflicted
+++ resolved
@@ -62,12 +62,7 @@
 
 // UTF-16 encodings of the managed globals. THIS LIST MUST BE SORTED.
 #[rustfmt::skip]
-const MANAGED_GLOBALS: [&[u16]; 10] = [
-<<<<<<< HEAD
-  &str_to_utf16::<17>("WorkerGlobalScope"),
-=======
-  &str_to_utf16::<6>("Buffer"),
->>>>>>> bc74fada
+const MANAGED_GLOBALS: [&[u16]; 8] = [
   &str_to_utf16::<14>("clearImmediate"),
   &str_to_utf16::<13>("clearInterval"),
   &str_to_utf16::<12>("clearTimeout"),
