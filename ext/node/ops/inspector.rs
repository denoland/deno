--- conflicted
+++ resolved
@@ -159,29 +159,6 @@
         wait_for_disconnect: false,
       },
     },
-<<<<<<< HEAD
-    // The inspector connection does not keep the event loop alive but
-    // when the inspector sends a message to the frontend, the JS that
-    // that runs may keep the event loop alive so we have to call back
-    // synchronously, instead of using the usual LocalInspectorSession
-    // UnboundedReceiver<InspectorMsg> API.
-    Box::new(move |message| {
-      // SAFETY: This function is called directly by the inspector, so
-      //   1) The isolate is still valid
-      //   2) We are on the same thread as the Isolate
-      let mut isolate = unsafe { v8::Isolate::from_raw_isolate_ptr(isolate) };
-      v8::make_callback_scope!(unsafe scope, &mut isolate);
-      let context = v8::Local::new(scope, context.clone());
-      let scope = &mut v8::ContextScope::new(scope, context);
-      v8::make_try_catch!(scope, scope);
-      let recv = v8::undefined(scope);
-      if let Some(message) = v8::String::new(scope, &message.content) {
-        let callback = v8::Local::new(scope, callback.clone());
-        callback.call(scope, recv.into(), &[message.into()]);
-      }
-    }),
-=======
->>>>>>> c62ea96a
   );
 
   Ok(JSInspectorSession {
