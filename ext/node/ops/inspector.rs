--- conflicted
+++ resolved
@@ -84,7 +84,6 @@
 
 impl GarbageCollected for JSInspectorSession {}
 
-<<<<<<< HEAD
 #[derive(Debug, thiserror::Error, deno_core::JsError)]
 pub enum InspectorConnectError {
   #[class(inherit)]
@@ -95,10 +94,7 @@
   ConnectToMainThreadUnsupported,
 }
 
-#[op2]
-=======
 #[op2(stack_trace)]
->>>>>>> 12b37724
 #[cppgc]
 pub fn op_inspector_connect<'s, P>(
   isolate: *mut v8::Isolate,
