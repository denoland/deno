--- conflicted
+++ resolved
@@ -582,15 +582,8 @@
   #[cppgc]
   fn new(
     state: &mut OpState,
-<<<<<<< HEAD
-    #[validate(validators::path_str)]
-    #[string]
-    location: String,
+    #[string] location: String,
     #[v8_slow] options: DatabaseSyncOptions,
-=======
-    #[string] location: String,
-    #[from_v8] options: DatabaseSyncOptions,
->>>>>>> d17ae8ca
   ) -> Result<DatabaseSync, SqliteError> {
     let db = if options.open {
       let db = open_db(state, &location, &options)?;
