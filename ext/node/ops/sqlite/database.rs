// Copyright 2018-2025 the Deno authors. MIT license.

use std::borrow::Cow;
use std::cell::Cell;
use std::cell::RefCell;
use std::ffi::CStr;
use std::ffi::CString;
use std::ffi::c_char;
use std::ffi::c_void;
use std::path::Path;
use std::ptr::NonNull;
use std::ptr::null;
use std::rc::Rc;

use deno_core::FromV8;
use deno_core::GarbageCollected;
use deno_core::OpState;
use deno_core::convert::OptionUndefined;
use deno_core::cppgc;
use deno_core::op2;
use deno_core::v8;
use deno_core::v8_static_strings;
use deno_permissions::OpenAccessKind;
use deno_permissions::PermissionsContainer;
use rusqlite::ffi as libsqlite3_sys;
use rusqlite::ffi::SQLITE_DBCONFIG_DQS_DDL;
use rusqlite::ffi::SQLITE_DBCONFIG_DQS_DML;
<<<<<<< HEAD
use rusqlite::ffi::sqlite3_db_filename;
=======
use rusqlite::ffi::sqlite3_create_window_function;
>>>>>>> a15cafeb
use rusqlite::limits::Limit;

use super::Session;
use super::SqliteError;
use super::StatementSync;
use super::session::SessionOptions;
use super::statement::InnerStatementPtr;
use super::statement::check_error_code;
use super::statement::check_error_code2;
use super::validators;

const SQLITE_DBCONFIG_ENABLE_LOAD_EXTENSION: i32 = 1005;
const SQLITE_DBCONFIG_ENABLE_ATTACH_WRITE: i32 = 1021;
const MAX_SAFE_JS_INTEGER: i64 = 9_007_199_254_740_991;

struct DatabaseSyncOptions {
  open: bool,
  enable_foreign_key_constraints: bool,
  read_only: bool,
  allow_extension: bool,
  enable_double_quoted_string_literals: bool,
  timeout: u64,
}

impl<'a> FromV8<'a> for DatabaseSyncOptions {
  type Error = validators::Error;

  fn from_v8(
    scope: &mut v8::PinScope<'a, '_>,
    value: v8::Local<'a, v8::Value>,
  ) -> Result<Self, Self::Error> {
    use validators::Error;

    if value.is_undefined() {
      return Ok(Self::default());
    }

    let Ok(obj) = v8::Local::<v8::Object>::try_from(value) else {
      return Err(Error::InvalidArgType(
        "The \"options\" argument must be an object.",
      ));
    };

    let mut options = Self::default();

    v8_static_strings! {
      OPEN_STRING = "open",
      ENABLE_FOREIGN_KEY_CONSTRAINTS_STRING = "enableForeignKeyConstraints",
      READ_ONLY_STRING = "readOnly",
      ALLOW_EXTENSION_STRING = "allowExtension",
      ENABLE_DOUBLE_QUOTED_STRING_LITERALS_STRING = "enableDoubleQuotedStringLiterals",
      TIMEOUT_STRING = "timeout",
    }

    let open_string = OPEN_STRING.v8_string(scope).unwrap();
    if let Some(open) = obj.get(scope, open_string.into())
      && !open.is_undefined()
    {
      options.open = v8::Local::<v8::Boolean>::try_from(open)
        .map_err(|_| {
          Error::InvalidArgType(
            "The \"options.open\" argument must be a boolean.",
          )
        })?
        .is_true();
    }

    let read_only_string = READ_ONLY_STRING.v8_string(scope).unwrap();
    if let Some(read_only) = obj.get(scope, read_only_string.into())
      && !read_only.is_undefined()
    {
      options.read_only = v8::Local::<v8::Boolean>::try_from(read_only)
        .map_err(|_| {
          Error::InvalidArgType(
            "The \"options.readOnly\" argument must be a boolean.",
          )
        })?
        .is_true();
    }

    let enable_foreign_key_constraints_string =
      ENABLE_FOREIGN_KEY_CONSTRAINTS_STRING
        .v8_string(scope)
        .unwrap();
    if let Some(enable_foreign_key_constraints) =
      obj.get(scope, enable_foreign_key_constraints_string.into())
      && !enable_foreign_key_constraints.is_undefined()
    {
      options.enable_foreign_key_constraints =
          v8::Local::<v8::Boolean>::try_from(enable_foreign_key_constraints)
            .map_err(|_| {
              Error::InvalidArgType(
              "The \"options.enableForeignKeyConstraints\" argument must be a boolean.",
            )
            })?
            .is_true();
    }

    let allow_extension_string =
      ALLOW_EXTENSION_STRING.v8_string(scope).unwrap();
    if let Some(allow_extension) = obj.get(scope, allow_extension_string.into())
      && !allow_extension.is_undefined()
    {
      options.allow_extension =
        v8::Local::<v8::Boolean>::try_from(allow_extension)
          .map_err(|_| {
            Error::InvalidArgType(
              "The \"options.allowExtension\" argument must be a boolean.",
            )
          })?
          .is_true();
    }

    let enable_double_quoted_string_literals_string =
      ENABLE_DOUBLE_QUOTED_STRING_LITERALS_STRING
        .v8_string(scope)
        .unwrap();
    if let Some(enable_double_quoted_string_literals) =
      obj.get(scope, enable_double_quoted_string_literals_string.into())
      && !enable_double_quoted_string_literals.is_undefined()
    {
      options.enable_double_quoted_string_literals =
            v8::Local::<v8::Boolean>::try_from(enable_double_quoted_string_literals)
                .map_err(|_| {
                Error::InvalidArgType(
                    "The \"options.enableDoubleQuotedStringLiterals\" argument must be a boolean.",
                )
                })?
                .is_true();
    }

    let timeout_string = TIMEOUT_STRING.v8_string(scope).unwrap();
    if let Some(timeout) = obj.get(scope, timeout_string.into())
      && !timeout.is_undefined()
    {
      let timeout = v8::Local::<v8::Integer>::try_from(timeout)
        .map_err(|_| {
          Error::InvalidArgType(
            "The \"options.timeout\" argument must be an integer.",
          )
        })?
        .value();

      if timeout > 0 {
        options.timeout = timeout as u64;
      }
    }

    Ok(options)
  }
}

impl Default for DatabaseSyncOptions {
  fn default() -> Self {
    DatabaseSyncOptions {
      open: true,
      enable_foreign_key_constraints: true,
      read_only: false,
      allow_extension: false,
      enable_double_quoted_string_literals: false,
      timeout: 0,
    }
  }
}

struct AggregateFunctionOption<'a> {
  deterministic: bool,
  direct_only: bool,
  use_big_int_arguments: bool,
  varargs: bool,
  start: v8::Local<'a, v8::Value>,
  step: v8::Local<'a, v8::Function>,
  result: Option<v8::Local<'a, v8::Function>>,
  inverse: Option<v8::Local<'a, v8::Function>>,
}

impl<'a> AggregateFunctionOption<'a> {
  fn from_value(
    scope: &mut v8::PinScope<'a, '_>,
    value: v8::Local<'a, v8::Value>,
  ) -> Result<Self, validators::Error> {
    use validators::Error;

    if !value.is_object() {
      return Err(Error::InvalidArgType(
        "The \"options\" argument must be an object.",
      ));
    }

    v8_static_strings! {
      DETERMINISTIC_STRING = "deterministic",
      DIRECT_ONLY_STRING = "directOnly",
      USE_BIG_INT_ARGUMENTS_STRING = "useBigIntArguments",
      VARARGS_STRING = "varargs",
      START_STRING = "start",
      STEP_STRING = "step",
      RESULT_STRING = "result",
      INVERSE_STRING = "inverse",
    }

    let start_key = START_STRING.v8_string(scope).unwrap();
    let start_value = v8::Local::<v8::Object>::try_from(value)
      .unwrap()
      .get(scope, start_key.into())
      .unwrap();
    if start_value.is_undefined() {
      return Err(Error::InvalidArgType(
        "The \"options.start\" argument must be a function or a primitive value.",
      ));
    }

    let step_key = STEP_STRING.v8_string(scope).unwrap();
    let step_value = v8::Local::<v8::Object>::try_from(value)
      .unwrap()
      .get(scope, step_key.into())
      .unwrap();
    let step_function = v8::Local::<v8::Function>::try_from(step_value)
      .map_err(|_| {
        Error::InvalidArgType(
          "The \"options.step\" argument must be a function.",
        )
      })?;

    let result_key = RESULT_STRING.v8_string(scope).unwrap();
    let result_value = v8::Local::<v8::Object>::try_from(value)
      .unwrap()
      .get(scope, result_key.into())
      .unwrap();
    let result_function = if result_value.is_undefined() {
      None
    } else {
      let func =
        v8::Local::<v8::Function>::try_from(result_value).map_err(|_| {
          Error::InvalidArgType(
            "The \"options.result\" argument must be a function.",
          )
        })?;
      Some(func)
    };

    let mut deterministic = false;
    let mut use_big_int_arguments = false;
    let mut varargs = false;
    let mut direct_only = false;

    let deterministic_key = DETERMINISTIC_STRING.v8_string(scope).unwrap();
    let deterministic_value = v8::Local::<v8::Object>::try_from(value)
      .unwrap()
      .get(scope, deterministic_key.into())
      .unwrap();
    if !deterministic_value.is_undefined() {
      if !deterministic_value.is_boolean() {
        return Err(Error::InvalidArgType(
          "The \"options.deterministic\" argument must be a boolean.",
        ));
      }
      deterministic = deterministic_value.boolean_value(scope);
    }

    let use_bigint_key = USE_BIG_INT_ARGUMENTS_STRING.v8_string(scope).unwrap();
    let bigint_value = v8::Local::<v8::Object>::try_from(value)
      .unwrap()
      .get(scope, use_bigint_key.into())
      .unwrap();
    if !bigint_value.is_undefined() {
      if !bigint_value.is_boolean() {
        return Err(Error::InvalidArgType(
          "The \"options.useBigIntArguments\" argument must be a boolean.",
        ));
      }
      use_big_int_arguments = bigint_value.boolean_value(scope);
    }

    let varargs_key = VARARGS_STRING.v8_string(scope).unwrap();
    let varargs_value = v8::Local::<v8::Object>::try_from(value)
      .unwrap()
      .get(scope, varargs_key.into())
      .unwrap();
    if !varargs_value.is_undefined() {
      if !varargs_value.is_boolean() {
        return Err(Error::InvalidArgType(
          "The \"options.varargs\" argument must be a boolean.",
        ));
      }
      varargs = varargs_value.boolean_value(scope);
    }

    let direct_only_key = DIRECT_ONLY_STRING.v8_string(scope).unwrap();
    let direct_only_value = v8::Local::<v8::Object>::try_from(value)
      .unwrap()
      .get(scope, direct_only_key.into())
      .unwrap();
    if !direct_only_value.is_undefined() {
      if !direct_only_value.is_boolean() {
        return Err(Error::InvalidArgType(
          "The \"options.directOnly\" argument must be a boolean.",
        ));
      }
      direct_only = direct_only_value.boolean_value(scope);
    }

    let inverse_key = INVERSE_STRING.v8_string(scope).unwrap();
    let inverse_value = v8::Local::<v8::Object>::try_from(value)
      .unwrap()
      .get(scope, inverse_key.into())
      .unwrap();
    let inverse_function = if inverse_value.is_undefined() {
      None
    } else {
      let func =
        v8::Local::<v8::Function>::try_from(inverse_value).map_err(|_| {
          Error::InvalidArgType(
            "The \"options.inverse\" argument must be a function.",
          )
        })?;
      Some(func)
    };

    Ok(AggregateFunctionOption {
      deterministic,
      direct_only,
      use_big_int_arguments,
      varargs,
      start: start_value,
      step: step_function,
      result: result_function,
      inverse: inverse_function,
    })
  }
}

struct ApplyChangesetOptions<'a> {
  filter: Option<v8::Local<'a, v8::Value>>,
  on_conflict: Option<v8::Local<'a, v8::Value>>,
}

// Note: Can't use `FromV8` here because of lifetime issues with holding
// Local references.
impl<'a> ApplyChangesetOptions<'a> {
  fn from_value(
    scope: &mut v8::PinScope<'a, '_>,
    value: v8::Local<'a, v8::Value>,
  ) -> Result<Option<Self>, validators::Error> {
    use validators::Error;

    if value.is_undefined() {
      return Ok(None);
    }

    let obj = v8::Local::<v8::Object>::try_from(value).map_err(|_| {
      Error::InvalidArgType("The \"options\" argument must be an object.")
    })?;

    let mut options = Self {
      filter: None,
      on_conflict: None,
    };

    v8_static_strings! {
      FILTER_STRING = "filter",
      ON_CONFLICT_STRING = "onConflict",
    }

    let filter_string = FILTER_STRING.v8_string(scope).unwrap();
    if let Some(filter) = obj.get(scope, filter_string.into())
      && !filter.is_undefined()
    {
      if !filter.is_function() {
        return Err(Error::InvalidArgType(
          "The \"options.filter\" argument must be a function.",
        ));
      }

      options.filter = Some(filter);
    }

    let on_conflict_string = ON_CONFLICT_STRING.v8_string(scope).unwrap();
    if let Some(on_conflict) = obj.get(scope, on_conflict_string.into())
      && !on_conflict.is_undefined()
    {
      if !on_conflict.is_function() {
        return Err(Error::InvalidArgType(
          "The \"options.onConflict\" argument must be a function.",
        ));
      }

      options.on_conflict = Some(on_conflict);
    }

    Ok(Some(options))
  }
}

pub struct DatabaseSync {
  pub conn: Rc<RefCell<Option<rusqlite::Connection>>>,
  statements: Rc<RefCell<Vec<InnerStatementPtr>>>,
  options: DatabaseSyncOptions,
  location: String,
  ignore_next_sqlite_error: Rc<Cell<bool>>,
}

// SAFETY: we're sure this can be GCed
unsafe impl GarbageCollected for DatabaseSync {
  fn trace(&self, _visitor: &mut deno_core::v8::cppgc::Visitor) {}

  fn get_name(&self) -> &'static std::ffi::CStr {
    c"DatabaseSync"
  }
}

fn set_db_config(
  conn: &rusqlite::Connection,
  config: i32,
  value: bool,
) -> bool {
  // SAFETY: call to sqlite3_db_config is safe because the connection
  // handle is valid and the parameters are correct.
  unsafe {
    let mut set = 0;
    let r = libsqlite3_sys::sqlite3_db_config(
      conn.handle(),
      config,
      value as i32,
      &mut set,
    );

    if r != libsqlite3_sys::SQLITE_OK {
      panic!("Failed to set db config");
    }

    set == value as i32
  }
}

fn open_db(
  state: &mut OpState,
  location: &str,
  options: &DatabaseSyncOptions,
) -> Result<rusqlite::Connection, SqliteError> {
  let perms = state.borrow::<PermissionsContainer>();
  let disable_attach = perms
    .check_has_all_permissions(Path::new(location))
    .is_err();

  if location == ":memory:" {
    let conn = rusqlite::Connection::open_in_memory()?;
    if disable_attach {
      assert!(set_db_config(
        &conn,
        SQLITE_DBCONFIG_ENABLE_ATTACH_WRITE,
        false
      ));
      conn.set_limit(Limit::SQLITE_LIMIT_ATTACHED, 0)?;
    }

    if options.allow_extension {
      perms.check_ffi_all()?;
    } else {
      assert!(set_db_config(
        &conn,
        SQLITE_DBCONFIG_ENABLE_LOAD_EXTENSION,
        false
      ));
    }

    return Ok(conn);
  }

  let location = perms
    .check_open(
      Cow::Borrowed(Path::new(location)),
      match options.read_only {
        true => OpenAccessKind::ReadNoFollow,
        false => OpenAccessKind::ReadWriteNoFollow,
      },
      Some("node:sqlite"),
    )?
    .into_path();

  if options.read_only {
    let conn = rusqlite::Connection::open_with_flags(
      location,
      rusqlite::OpenFlags::SQLITE_OPEN_READ_ONLY,
    )?;
    if disable_attach {
      assert!(set_db_config(
        &conn,
        SQLITE_DBCONFIG_ENABLE_ATTACH_WRITE,
        false
      ));
      conn.set_limit(Limit::SQLITE_LIMIT_ATTACHED, 0)?;
    }

    if options.allow_extension {
      perms.check_ffi_all()?;
    } else {
      assert!(set_db_config(
        &conn,
        SQLITE_DBCONFIG_ENABLE_LOAD_EXTENSION,
        false
      ));
    }

    return Ok(conn);
  }

  let conn = rusqlite::Connection::open(location)?;
  conn.busy_timeout(std::time::Duration::from_millis(options.timeout))?;

  if options.allow_extension {
    perms.check_ffi_all()?;
  } else {
    assert!(set_db_config(
      &conn,
      SQLITE_DBCONFIG_ENABLE_LOAD_EXTENSION,
      false
    ));
  }

  if disable_attach {
    conn.set_limit(Limit::SQLITE_LIMIT_ATTACHED, 0)?;
  }

  Ok(conn)
}

fn database_constructor(
  _: &mut v8::PinScope<'_, '_>,
  args: &v8::FunctionCallbackArguments,
) -> Result<(), validators::Error> {
  // TODO(littledivy): use `IsConstructCall()`
  if args.new_target().is_undefined() {
    return Err(validators::Error::ConstructCallRequired);
  }

  Ok(())
}

fn is_open(
  scope: &mut v8::PinScope<'_, '_>,
  args: &v8::FunctionCallbackArguments,
) -> Result<(), SqliteError> {
  let this_ = args.this();
  let db = cppgc::try_unwrap_cppgc_object::<DatabaseSync>(scope, this_.into())
    .ok_or(SqliteError::AlreadyClosed)?;

  db.conn
    .borrow()
    .as_ref()
    .ok_or(SqliteError::AlreadyClosed)?;

  Ok(())
}

// Represents a single connection to a SQLite database.
#[op2]
impl DatabaseSync {
  // Constructs a new `DatabaseSync` instance.
  //
  // A SQLite database can be stored in a file or in memory. To
  // use a file-backed database, the `location` should be a path.
  // To use an in-memory database, the `location` should be special
  // name ":memory:".
  #[constructor]
  #[validate(database_constructor)]
  #[cppgc]
  fn new(
    state: &mut OpState,
    #[string] location: String,
    #[from_v8] options: DatabaseSyncOptions,
  ) -> Result<DatabaseSync, SqliteError> {
    let db = if options.open {
      let db = open_db(state, &location, &options)?;

      if options.enable_foreign_key_constraints {
        db.execute("PRAGMA foreign_keys = ON", [])?;
      } else {
        db.execute("PRAGMA foreign_keys = OFF", [])?;
      }

      set_db_config(
        &db,
        SQLITE_DBCONFIG_DQS_DDL,
        options.enable_double_quoted_string_literals,
      );
      set_db_config(
        &db,
        SQLITE_DBCONFIG_DQS_DML,
        options.enable_double_quoted_string_literals,
      );
      Some(db)
    } else {
      None
    };

    Ok(DatabaseSync {
      conn: Rc::new(RefCell::new(db)),
      statements: Rc::new(RefCell::new(Vec::new())),
      location,
      options,
      ignore_next_sqlite_error: Rc::new(Cell::new(false)),
    })
  }

  // Opens the database specified by `location` of this instance.
  //
  // This method should only be used when the database is not opened
  // via the constructor. An exception is thrown if the database is
  // already opened.
  #[fast]
  #[undefined]
  fn open(&self, state: &mut OpState) -> Result<(), SqliteError> {
    if self.conn.borrow().is_some() {
      return Err(SqliteError::AlreadyOpen);
    }

    let db = open_db(state, &self.location, &self.options)?;
    if self.options.enable_foreign_key_constraints {
      db.execute("PRAGMA foreign_keys = ON", [])?;
    } else {
      db.execute("PRAGMA foreign_keys = OFF", [])?;
    }

    set_db_config(
      &db,
      SQLITE_DBCONFIG_DQS_DDL,
      self.options.enable_double_quoted_string_literals,
    );
    set_db_config(
      &db,
      SQLITE_DBCONFIG_DQS_DML,
      self.options.enable_double_quoted_string_literals,
    );

    *self.conn.borrow_mut() = Some(db);

    Ok(())
  }

  // Closes the database connection. An exception is thrown if the
  // database is not open.
  #[fast]
  #[undefined]
  fn close(&self) -> Result<(), SqliteError> {
    if self.conn.borrow().is_none() {
      return Err(SqliteError::AlreadyClosed);
    }

    // Finalize all prepared statements
    for stmt in self.statements.borrow_mut().drain(..) {
      match stmt.get() {
        None => continue,
        Some(ptr) => {
          // SAFETY: `ptr` is a valid statement handle.
          unsafe {
            libsqlite3_sys::sqlite3_finalize(ptr);
          };
          stmt.set(None);
        }
      };
    }

    let _ = self.conn.borrow_mut().take();

    Ok(())
  }

  // This method allows one or more SQL statements to be executed
  // without returning any results.
  //
  // This method is a wrapper around sqlite3_exec().
  #[fast]
  #[validate(is_open)]
  #[undefined]
  fn exec(
    &self,
    #[validate(validators::sql_str)]
    #[string]
    sql: &str,
  ) -> Result<(), SqliteError> {
    let db = self.conn.borrow();
    let db = db.as_ref().ok_or(SqliteError::InUse)?;

    if let Err(err) = db.execute_batch(sql) {
      if self.consume_ignore_next_sqlite_error() {
        return Ok(());
      }
      return Err(err.into());
    }

    Ok(())
  }

  // Compiles an SQL statement into a prepared statement.
  //
  // This method is a wrapper around `sqlite3_prepare_v2()`.
  #[validate(is_open)]
  #[cppgc]
  fn prepare(
    &self,
    #[validate(validators::sql_str)]
    #[string]
    sql: &str,
  ) -> Result<StatementSync, SqliteError> {
    let db = self.conn.borrow();
    let db = db.as_ref().ok_or(SqliteError::InUse)?;

    // SAFETY: lifetime of the connection is guaranteed by reference
    // counting.
    let raw_handle = unsafe { db.handle() };

    let mut raw_stmt = std::ptr::null_mut();

    // SAFETY: `sql` points to a valid memory location and its length
    // is correct.
    let r = unsafe {
      libsqlite3_sys::sqlite3_prepare_v2(
        raw_handle,
        sql.as_ptr() as *const _,
        sql.len() as i32,
        &mut raw_stmt,
        std::ptr::null_mut(),
      )
    };
    check_error_code(r, raw_handle)?;

    let stmt_cell = Rc::new(Cell::new(Some(raw_stmt)));
    self.statements.borrow_mut().push(stmt_cell.clone());

    Ok(StatementSync {
      inner: stmt_cell,
      db: Rc::downgrade(&self.conn),
      statements: Rc::clone(&self.statements),
      ignore_next_sqlite_error: Rc::clone(&self.ignore_next_sqlite_error),
      use_big_ints: Cell::new(false),
      allow_bare_named_params: Cell::new(true),
      allow_unknown_named_params: Cell::new(false),
      is_iter_finished: Cell::new(false),
    })
  }

  #[fast]
  #[validate(is_open)]
  #[undefined]
  fn function<'a>(
    &self,
    scope: &mut v8::PinScope<'a, '_>,
    #[varargs] args: Option<&v8::FunctionCallbackArguments>,
  ) -> Result<(), SqliteError> {
    let Some(args) = args.filter(|args| args.length() > 0) else {
      return Err(
        validators::Error::InvalidArgType(
          "The \"name\" argument must be a string.",
        )
        .into(),
      );
    };

    if !args.get(0).is_string() {
      return Err(
        validators::Error::InvalidArgType(
          "The \"name\" argument must be a string.",
        )
        .into(),
      );
    }
    let name = args.get(0).to_rust_string_lossy(scope);

    let (options_value, function_value) = if args.length() < 3 {
      (None, args.get(1))
    } else {
      (Some(args.get(1)), args.get(2))
    };

    let Ok(function) = v8::Local::<v8::Function>::try_from(function_value)
    else {
      return Err(
        validators::Error::InvalidArgType(
          "The \"function\" argument must be a function.",
        )
        .into(),
      );
    };

    let mut use_big_int_arguments = false;
    let mut varargs = false;
    let mut deterministic = false;
    let mut direct_only = false;

    if let Some(value) = options_value
      && !value.is_undefined()
    {
      if value.is_null() || !value.is_object() {
        return Err(
          validators::Error::InvalidArgType(
            "The \"options\" argument must be an object.",
          )
          .into(),
        );
      }

      let options = v8::Local::<v8::Object>::try_from(value).unwrap();

      v8_static_strings! {
        USE_BIG_INT_ARGUMENTS = "useBigIntArguments",
        VARARGS = "varargs",
        DETERMINISTIC = "deterministic",
        DIRECT_ONLY = "directOnly",
      }

      let use_bigint_key = USE_BIG_INT_ARGUMENTS.v8_string(scope).unwrap();
      let bigint_value = options.get(scope, use_bigint_key.into()).unwrap();
      if !bigint_value.is_undefined() {
        if !bigint_value.is_boolean() {
          return Err(
            validators::Error::InvalidArgType(
              "The \"options.useBigIntArguments\" argument must be a boolean.",
            )
            .into(),
          );
        }
        use_big_int_arguments = bigint_value.boolean_value(scope);
      }

      let varargs_key = VARARGS.v8_string(scope).unwrap();
      let varargs_value = options.get(scope, varargs_key.into()).unwrap();
      if !varargs_value.is_undefined() {
        if !varargs_value.is_boolean() {
          return Err(
            validators::Error::InvalidArgType(
              "The \"options.varargs\" argument must be a boolean.",
            )
            .into(),
          );
        }
        varargs = varargs_value.boolean_value(scope);
      }

      let deterministic_key = DETERMINISTIC.v8_string(scope).unwrap();
      let deterministic_value =
        options.get(scope, deterministic_key.into()).unwrap();
      if !deterministic_value.is_undefined() {
        if !deterministic_value.is_boolean() {
          return Err(
            validators::Error::InvalidArgType(
              "The \"options.deterministic\" argument must be a boolean.",
            )
            .into(),
          );
        }
        deterministic = deterministic_value.boolean_value(scope);
      }

      let direct_only_key = DIRECT_ONLY.v8_string(scope).unwrap();
      let direct_only_value =
        options.get(scope, direct_only_key.into()).unwrap();
      if !direct_only_value.is_undefined() {
        if !direct_only_value.is_boolean() {
          return Err(
            validators::Error::InvalidArgType(
              "The \"options.directOnly\" argument must be a boolean.",
            )
            .into(),
          );
        }
        direct_only = direct_only_value.boolean_value(scope);
      }
    }

    v8_static_strings! {
      LENGTH = "length",
    }

    let argc = if varargs {
      -1
    } else {
      let length_key = LENGTH.v8_string(scope).unwrap();
      let length = function.get(scope, length_key.into()).unwrap();
      length.int32_value(scope).unwrap_or(0)
    };

    let db = self.conn.borrow();
    let db = db.as_ref().ok_or(SqliteError::InUse)?;

    // SAFETY: lifetime of the connection is guaranteed by reference counting.
    let raw_handle = unsafe { db.handle() };
    let name_cstring = CString::new(name)?;

    let callback = v8::Global::new(scope, function).into_raw();
    let context =
      v8::Global::new(scope, scope.get_current_context()).into_raw();

    let data = Box::new(CustomFunctionData {
      callback,
      context,
      use_big_int_arguments,
      ignore_next_sqlite_error: Rc::clone(&self.ignore_next_sqlite_error),
    });
    let data_ptr = Box::into_raw(data);

    let mut text_rep = libsqlite3_sys::SQLITE_UTF8;
    if deterministic {
      text_rep |= libsqlite3_sys::SQLITE_DETERMINISTIC;
    }
    if direct_only {
      text_rep |= libsqlite3_sys::SQLITE_DIRECTONLY;
    }

    // SAFETY: `raw_handle` is a valid database handle.
    // `data_ptr` points to a valid memory location.
    // The v8 handles that are held in `CustomFunctionData` will be
    // dropped when the data is destroyed via `custom_function_destroy`.
    let result = unsafe {
      libsqlite3_sys::sqlite3_create_function_v2(
        raw_handle,
        name_cstring.as_ptr(),
        argc,
        text_rep,
        data_ptr as *mut c_void,
        Some(custom_function_handler),
        None,
        None,
        Some(custom_function_destroy),
      )
    };
    check_error_code(result, raw_handle)?;

    Ok(())
  }

  // Applies a changeset to the database.
  //
  // This method is a wrapper around `sqlite3changeset_apply()`.
  #[fast]
  #[reentrant]
  fn apply_changeset<'a>(
    &self,
    scope: &mut v8::PinScope<'a, '_>,
    #[validate(validators::changeset_buffer)]
    #[buffer]
    changeset: &[u8],
    options: v8::Local<'a, v8::Value>,
  ) -> Result<bool, SqliteError> {
    let options = ApplyChangesetOptions::from_value(scope, options)?;

    struct HandlerCtx<'a, 'b, 'c> {
      scope: &'a mut v8::PinScope<'b, 'c>,
      confict: Option<v8::Local<'b, v8::Function>>,
      filter: Option<v8::Local<'b, v8::Function>>,
    }

    // Conflict handler callback for `sqlite3changeset_apply()`.
    unsafe extern "C" fn conflict_handler(
      p_ctx: *mut c_void,
      e_conflict: i32,
      _: *mut libsqlite3_sys::sqlite3_changeset_iter,
    ) -> i32 {
      #[allow(clippy::undocumented_unsafe_blocks)]
      unsafe {
        let ctx = &mut *(p_ctx as *mut HandlerCtx);

        if let Some(conflict) = &mut ctx.confict {
          let recv = v8::undefined(ctx.scope).into();
          let args = [v8::Integer::new(ctx.scope, e_conflict).into()];

          v8::tc_scope!(tc_scope, ctx.scope);

          let ret = conflict
            .call(tc_scope, recv, &args)
            .unwrap_or_else(|| v8::undefined(tc_scope).into());
          if tc_scope.has_caught() {
            tc_scope.rethrow();
            return libsqlite3_sys::SQLITE_CHANGESET_ABORT;
          }

          const INVALID_VALUE: i32 = -1;
          if !ret.is_int32() {
            return INVALID_VALUE;
          }

          let value = ret
            .int32_value(tc_scope)
            .unwrap_or(libsqlite3_sys::SQLITE_CHANGESET_ABORT);

          return value;
        }

        libsqlite3_sys::SQLITE_CHANGESET_ABORT
      }
    }

    // Filter handler callback for `sqlite3changeset_apply()`.
    unsafe extern "C" fn filter_handler(
      p_ctx: *mut c_void,
      z_tab: *const c_char,
    ) -> i32 {
      #[allow(clippy::undocumented_unsafe_blocks)]
      unsafe {
        let ctx = &mut *(p_ctx as *mut HandlerCtx);

        if let Some(filter) = &mut ctx.filter {
          let tab = CStr::from_ptr(z_tab).to_str().unwrap();

          let recv = v8::undefined(ctx.scope).into();
          let args = [v8::String::new(ctx.scope, tab).unwrap().into()];

          let ret = filter.call(ctx.scope, recv, &args).unwrap();
          return ret.boolean_value(ctx.scope) as i32;
        }

        1
      }
    }

    let db = self.conn.borrow();
    let db = db.as_ref().ok_or(SqliteError::AlreadyClosed)?;

    // It is safe to use scope in the handlers because they are never
    // called after the call to `sqlite3changeset_apply()`.
    let mut ctx = HandlerCtx {
      scope,
      confict: None,
      filter: None,
    };

    if let Some(options) = options {
      if let Some(filter) = options.filter {
        let filter_cb: v8::Local<v8::Function> = filter
          .try_into()
          .map_err(|_| SqliteError::InvalidCallback("filter"))?;
        ctx.filter = Some(filter_cb);
      }

      if let Some(on_conflict) = options.on_conflict {
        let on_conflict_cb: v8::Local<v8::Function> = on_conflict
          .try_into()
          .map_err(|_| SqliteError::InvalidCallback("onConflict"))?;
        ctx.confict = Some(on_conflict_cb);
      }
    }

    // SAFETY: lifetime of the connection is guaranteed by reference
    // counting.
    let raw_handle = unsafe { db.handle() };

    // SAFETY: `changeset` points to a valid memory location and its
    // length is correct. `ctx` is stack allocated and its lifetime is
    // longer than the call to `sqlite3changeset_apply()`.
    unsafe {
      let r = libsqlite3_sys::sqlite3changeset_apply(
        raw_handle,
        changeset.len() as i32,
        changeset.as_ptr() as *mut _,
        Some(filter_handler),
        Some(conflict_handler),
        &mut ctx as *mut _ as *mut c_void,
      );

      if r == libsqlite3_sys::SQLITE_OK {
        return Ok(true);
      } else if r == libsqlite3_sys::SQLITE_ABORT {
        return Ok(false);
      }

      check_error_code2(r)?;

      Ok(false)
    }
  }

  // Loads a SQLite extension.
  //
  // This is a wrapper around `sqlite3_load_extension`. It requires FFI permission
  // to be granted and allowExtension must be set to true when opening the database.
  fn load_extension(
    &self,
    state: &mut OpState,
    #[validate(validators::path_str)]
    #[string]
    path: &str,
    #[string] entry_point: Option<String>,
  ) -> Result<(), SqliteError> {
    let db = self.conn.borrow();
    let db = db.as_ref().ok_or(SqliteError::AlreadyClosed)?;

    if !self.options.allow_extension {
      return Err(SqliteError::LoadExensionFailed(
        "Cannot load SQLite extensions when allowExtension is not enabled"
          .to_string(),
      ));
    }

    state.borrow::<PermissionsContainer>().check_ffi_all()?;

    // SAFETY: lifetime of the connection is guaranteed by reference counting.
    let raw_handle = unsafe { db.handle() };

    let path_cstring = std::ffi::CString::new(path.as_bytes())?;
    let entry_point_cstring =
      entry_point.map(|ep| std::ffi::CString::new(ep).unwrap_or_default());

    let entry_point_ptr = match &entry_point_cstring {
      Some(cstr) => cstr.as_ptr(),
      None => std::ptr::null(),
    };

    let mut err_msg: *mut c_char = std::ptr::null_mut();

    // SAFETY: Using sqlite3_load_extension with proper error handling
    let result = unsafe {
      let res = libsqlite3_sys::sqlite3_load_extension(
        raw_handle,
        path_cstring.as_ptr(),
        entry_point_ptr,
        &mut err_msg,
      );

      if res != libsqlite3_sys::SQLITE_OK {
        let error_message = if !err_msg.is_null() {
          let c_str = std::ffi::CStr::from_ptr(err_msg);
          let message = c_str.to_string_lossy().into_owned();
          libsqlite3_sys::sqlite3_free(err_msg as *mut _);
          message
        } else {
          format!("Failed to load extension with error code: {}", res)
        };

        return Err(SqliteError::LoadExensionFailed(error_message));
      }

      res
    };

    if result == libsqlite3_sys::SQLITE_OK {
      Ok(())
    } else {
      Err(SqliteError::LoadExensionFailed(
        "Unknown error loading SQLite extension".to_string(),
      ))
    }
  }

  // Creates and attaches a session to the database.
  //
  // This method is a wrapper around `sqlite3session_create()` and
  // `sqlite3session_attach()`.
  #[cppgc]
  fn create_session(
    &self,
    #[from_v8] options: OptionUndefined<SessionOptions>,
  ) -> Result<Session, SqliteError> {
    let options = options.0;
    let db = self.conn.borrow();
    let db = db.as_ref().ok_or(SqliteError::AlreadyClosed)?;

    // SAFETY: lifetime of the connection is guaranteed by reference
    // counting.
    let raw_handle = unsafe { db.handle() };

    let mut raw_session = std::ptr::null_mut();
    let mut options = options;

    let z_db = options
      .as_mut()
      .and_then(|options| options.db.take())
      .map(|db| CString::new(db).unwrap())
      .unwrap_or_else(|| CString::new("main").unwrap());
    // SAFETY: `z_db` points to a valid c-string.
    let r = unsafe {
      libsqlite3_sys::sqlite3session_create(
        raw_handle,
        z_db.as_ptr() as *const _,
        &mut raw_session,
      )
    };

    if r != libsqlite3_sys::SQLITE_OK {
      return Err(SqliteError::SessionCreateFailed);
    }

    let table = options
      .as_mut()
      .and_then(|options| options.table.take())
      .map(|table| CString::new(table).unwrap());
    let z_table = table.as_ref().map(|table| table.as_ptr()).unwrap_or(null());
    let r =
      // SAFETY: `z_table` points to a valid c-string and `raw_session`
      // is a valid session handle.
      unsafe { libsqlite3_sys::sqlite3session_attach(raw_session, z_table) };

    if r != libsqlite3_sys::SQLITE_OK {
      return Err(SqliteError::SessionCreateFailed);
    }

    Ok(Session {
      inner: raw_session,
      freed: Cell::new(false),
      db: Rc::downgrade(&self.conn),
    })
  }

<<<<<<< HEAD
  fn location<'a>(
    &self,
    scope: &mut v8::PinScope<'a, '_>,
    name_value: v8::Local<'a, v8::Value>,
  ) -> Result<v8::Local<'a, v8::Value>, SqliteError> {
    let db = self.conn.borrow();
    let db = db.as_ref().ok_or(SqliteError::AlreadyClosed)?;

    let name = if !name_value.is_undefined() {
      if !name_value.is_string() {
        return Err(SqliteError::Validation(
          validators::Error::InvalidArgType(
            "The \"dbName\" argument must be a string.",
          ),
        ));
      }
      name_value.to_rust_string_lossy(scope)
    } else {
      "main".to_string()
    };
=======
  #[fast]
  #[validate(is_open)]
  fn aggregate<'a>(
    &self,
    scope: &mut v8::PinScope<'a, '_>,
    #[validate(validators::name_str)]
    #[string]
    name: &str,
    options: v8::Local<'a, v8::Value>,
  ) -> Result<(), SqliteError> {
    use std::cmp;

    let options = AggregateFunctionOption::from_value(scope, options)?;

    let mut argc = -1;
    if !options.varargs {
      v8_static_strings! {
        LENGTH = "length",
      }
      let length_key = LENGTH.v8_string(scope).unwrap();
      let step_fn_length = options
        .step
        .get(scope, length_key.into())
        .unwrap()
        .int32_value(scope)
        .unwrap();

      // Subtract 1 because the first argument is the aggregate value.
      argc = step_fn_length - 1;

      let inverse_fn_length = if let Some(inverse_fn) = &options.inverse {
        inverse_fn
          .get(scope, length_key.into())
          .unwrap()
          .int32_value(scope)
          .unwrap()
      } else {
        0
      };

      argc = cmp::max(argc, cmp::max(inverse_fn_length - 1, 0));
    }

    let mut text_rep = libsqlite3_sys::SQLITE_UTF8;
    if options.deterministic {
      text_rep |= libsqlite3_sys::SQLITE_DETERMINISTIC;
    }
    if options.direct_only {
      text_rep |= libsqlite3_sys::SQLITE_DIRECTONLY;
    }

    let db = self.conn.borrow();
    let db = db.as_ref().ok_or(SqliteError::InUse)?;

    let context =
      v8::Global::new(scope, scope.get_current_context()).into_raw();

    let start = v8::Global::new(scope, options.start).into_raw();

    let step_fn = v8::Global::new(scope, options.step).into_raw();

    let inverse_fn = options
      .inverse
      .map(|inv| v8::Global::new(scope, inv).into_raw());

    let final_fn = options
      .result
      .map(|res| v8::Global::new(scope, res).into_raw());

    let custom_aggregate = Box::new(CustomAggregate {
      context,
      use_big_int_arguments: options.use_big_int_arguments,
      start,
      step_fn,
      inverse_fn,
      final_fn,
      ignore_next_sqlite_error: Rc::clone(&self.ignore_next_sqlite_error),
    });

    let custom_aggregate_ptr = Box::into_raw(custom_aggregate);
>>>>>>> a15cafeb

    // SAFETY: lifetime of the connection is guaranteed by reference counting.
    let raw_handle = unsafe { db.handle() };
    let name_cstring = CString::new(name)?;

<<<<<<< HEAD
    // SAFETY: `raw_handle` is a valid sqlite3 pointer.
    let db_filename =
      unsafe { sqlite3_db_filename(raw_handle, name_cstring.as_ptr()) };
    if db_filename.is_null() {
      return Ok(v8::null(scope).into());
    }

    // SAFETY: `db_filename` is a valid C string pointer.
    let filename_cstr = unsafe { CStr::from_ptr(db_filename).to_bytes() };
    if filename_cstr.is_empty() {
      return Ok(v8::null(scope).into());
    }

    let filename = v8::String::new_from_utf8(
      scope,
      filename_cstr,
      v8::NewStringType::Normal,
    )
    .unwrap();

    Ok(filename.into())
  }

  #[getter]
  fn is_open(&self) -> bool {
    self.conn.borrow().is_some()
  }

  #[getter]
  fn is_transaction(&self) -> Result<bool, SqliteError> {
    let db = self.conn.borrow();
    let db = db.as_ref().ok_or(SqliteError::AlreadyClosed)?;

    // SAFETY: lifetime of the connection is guaranteed by reference counting.
    let res = unsafe { libsqlite3_sys::sqlite3_get_autocommit(db.handle()) };
    Ok(res == 0)
=======
    let (value_callback, inverse_callback) = if options.inverse.is_some() {
      (
        Some(
          custom_aggregate_xvalue
            as unsafe extern "C" fn(*mut libsqlite3_sys::sqlite3_context),
        ),
        Some(
          custom_aggregate_xinverse
            as unsafe extern "C" fn(
              *mut libsqlite3_sys::sqlite3_context,
              i32,
              *mut *mut libsqlite3_sys::sqlite3_value,
            ),
        ),
      )
    } else {
      (None, None)
    };

    // SAFETY: `raw_handle` is a valid database handle.
    // The v8 handles stored in `CustomAggregate` are released in `custom_aggregate_xdestroy`.
    let r = unsafe {
      sqlite3_create_window_function(
        raw_handle,
        name_cstring.as_ptr(),
        argc,
        text_rep,
        custom_aggregate_ptr as *mut c_void,
        Some(custom_aggregate_xstep),
        Some(custom_aggregate_xfinal),
        value_callback,
        inverse_callback,
        Some(custom_aggregate_xdestroy),
      )
    };
    check_error_code(r, raw_handle)?;

    Ok(())
  }
}

#[repr(C)]
struct AggregateData {
  value: Option<NonNull<v8::Value>>,
  is_window: bool,
  initialized: bool,
}

struct CustomAggregate {
  context: NonNull<v8::Context>,
  use_big_int_arguments: bool,
  start: NonNull<v8::Value>,
  step_fn: NonNull<v8::Function>,
  inverse_fn: Option<NonNull<v8::Function>>,
  final_fn: Option<NonNull<v8::Function>>,
  ignore_next_sqlite_error: Rc<Cell<bool>>,
}

enum AggregateStepKind {
  Step,
  Inverse,
}

unsafe fn get_aggregate_data(
  ctx: *mut libsqlite3_sys::sqlite3_context,
  custom_aggregate: &CustomAggregate,
  scope: &mut v8::PinScope<'_, '_>,
) -> Option<*mut AggregateData> {
  // SAFETY: `ctx` is a valid sqlite3_context pointer.
  unsafe {
    let agg_ptr = libsqlite3_sys::sqlite3_aggregate_context(
      ctx,
      std::mem::size_of::<AggregateData>() as i32,
    ) as *mut AggregateData;

    if agg_ptr.is_null() {
      sqlite_result_error(ctx, "Failed to allocate aggregate context");
      return None;
    }

    let agg = &mut *agg_ptr;
    if !agg.initialized {
      let start_local: v8::Local<v8::Value> =
        std::mem::transmute(custom_aggregate.start.as_ptr());

      let start_value = if start_local.is_function() {
        let start_fn: v8::Local<v8::Function> = start_local.try_into().unwrap();
        let recv = v8::null(scope).into();
        match start_fn.call(scope, recv, &[]) {
          Some(val) => val,
          None => {
            custom_aggregate.ignore_next_sqlite_error.set(true);
            sqlite_result_error(ctx, "");
            return None;
          }
        }
      } else {
        start_local
      };

      let global = v8::Global::new(scope, start_value);
      agg.value = Some(global.into_raw());
      agg.initialized = true;
      agg.is_window = false;
    }

    Some(agg_ptr)
  }
}

unsafe fn custom_aggregate_step_base(
  ctx: *mut libsqlite3_sys::sqlite3_context,
  argc: i32,
  argv: *mut *mut libsqlite3_sys::sqlite3_value,
  kind: AggregateStepKind,
) {
  // SAFETY: `ctx` is a valid sqlite3_context pointer.
  unsafe {
    let data_ptr =
      libsqlite3_sys::sqlite3_user_data(ctx) as *mut CustomAggregate;

    if data_ptr.is_null() {
      sqlite_result_error(
        ctx,
        "Internal error: missing custom aggregate context",
      );
      return;
    }

    let data = &*data_ptr;
    let context_local: v8::Local<v8::Context> =
      std::mem::transmute(data.context.as_ptr());

    v8::callback_scope!(unsafe cb_scope, context_local);
    v8::scope!(scope, cb_scope);
    v8::tc_scope!(tc_scope, scope);

    let Some(agg_ptr) = get_aggregate_data(ctx, data, tc_scope) else {
      if tc_scope.has_caught() {
        data.ignore_next_sqlite_error.set(true);
        sqlite_result_error(ctx, "");
        tc_scope.rethrow();
      }
      return;
    };
    let agg = &mut *agg_ptr;

    let step_fn = match kind {
      AggregateStepKind::Step => {
        let step_fn: v8::Local<v8::Function> =
          std::mem::transmute(data.step_fn.as_ptr());
        step_fn
      }
      AggregateStepKind::Inverse => {
        if let Some(inverse_ptr) = data.inverse_fn {
          let inverse_fn: v8::Local<v8::Function> =
            std::mem::transmute(inverse_ptr.as_ptr());
          inverse_fn
        } else {
          sqlite_result_error(ctx, "Internal error: inverse function not set");
          return;
        }
      }
    };

    let argc_len = usize::try_from(argc).unwrap_or(0);
    let args_slice = if argc_len == 0 {
      &[]
    } else {
      std::slice::from_raw_parts(argv, argc_len)
    };

    let current_value = if let Some(value_ptr) = agg.value {
      let global = v8::Global::from_raw(tc_scope, value_ptr);
      let local = v8::Local::new(tc_scope, &global);
      std::mem::forget(global);
      local
    } else {
      v8::undefined(tc_scope).into()
    };

    let mut js_args = Vec::with_capacity(args_slice.len() + 1);
    js_args.push(current_value);

    for &value_ptr in args_slice {
      if let Some(arg) =
        sqlite_value_to_v8(tc_scope, value_ptr, data.use_big_int_arguments)
      {
        js_args.push(arg);
      } else {
        data.ignore_next_sqlite_error.set(true);
        sqlite_result_error(ctx, "");
        tc_scope.rethrow();
        return;
      }
    }

    let recv = v8::undefined(tc_scope).into();
    let result = step_fn
      .call(tc_scope, recv, &js_args)
      .unwrap_or_else(|| v8::undefined(tc_scope).into());

    if tc_scope.has_caught() {
      data.ignore_next_sqlite_error.set(true);
      sqlite_result_error(ctx, "");
      tc_scope.rethrow();
      return;
    }

    if let Some(old_ptr) = agg.value {
      let _ = v8::Global::from_raw(tc_scope, old_ptr);
    }
    let global = v8::Global::new(tc_scope, result);
    agg.value = Some(global.into_raw());
  }
}

unsafe fn custom_aggregate_value_base(
  ctx: *mut libsqlite3_sys::sqlite3_context,
  is_final: bool,
) {
  // SAFETY: `ctx` is a valid sqlite3_context pointer.
  unsafe {
    let data_ptr =
      libsqlite3_sys::sqlite3_user_data(ctx) as *mut CustomAggregate;
    if data_ptr.is_null() {
      sqlite_result_error(
        ctx,
        "Internal error: missing custom aggregate context",
      );
      return;
    }

    let data = &*data_ptr;
    let context_local: v8::Local<v8::Context> =
      std::mem::transmute(data.context.as_ptr());

    v8::callback_scope!(unsafe cb_scope, context_local);
    v8::scope!(scope, cb_scope);
    v8::tc_scope!(tc_scope, scope);

    let Some(agg_ptr) = get_aggregate_data(ctx, data, tc_scope) else {
      if tc_scope.has_caught() {
        data.ignore_next_sqlite_error.set(true);
        sqlite_result_error(ctx, "");
        tc_scope.rethrow();
      }
      return;
    };
    let agg = &mut *agg_ptr;

    if !is_final {
      agg.is_window = true;
    } else if agg.is_window {
      if let Some(value_ptr) = agg.value.take() {
        let _ = v8::Global::from_raw(tc_scope, value_ptr);
      }
      return;
    }

    let current_value = if let Some(value_ptr) = agg.value {
      let global = v8::Global::from_raw(tc_scope, value_ptr);
      let local = v8::Local::new(tc_scope, &global);
      if is_final {
        agg.value = None;
      } else {
        std::mem::forget(global);
      }
      local
    } else {
      v8::undefined(tc_scope).into()
    };

    let result = if let Some(result_fn_ptr) = data.final_fn {
      let result_fn: v8::Local<v8::Function> =
        std::mem::transmute(result_fn_ptr.as_ptr());
      let ret = result_fn
        .call(tc_scope, v8::null(tc_scope).into(), &[current_value])
        .unwrap_or_else(|| v8::undefined(tc_scope).into());

      if tc_scope.has_caught() {
        data.ignore_next_sqlite_error.set(true);
        sqlite_result_error(ctx, "");
        tc_scope.rethrow();
        return;
      }
      ret
    } else {
      current_value
    };

    js_value_to_sqlite(tc_scope, ctx, result);
    if tc_scope.has_caught() {
      data.ignore_next_sqlite_error.set(true);
      sqlite_result_error(ctx, "");
      tc_scope.rethrow();
    }
  }
}

unsafe extern "C" fn custom_aggregate_xstep(
  ctx: *mut libsqlite3_sys::sqlite3_context,
  argc: i32,
  argv: *mut *mut libsqlite3_sys::sqlite3_value,
) {
  // SAFETY: `ctx` is a valid sqlite3_context pointer.
  unsafe {
    custom_aggregate_step_base(ctx, argc, argv, AggregateStepKind::Step);
  }
}

unsafe extern "C" fn custom_aggregate_xinverse(
  ctx: *mut libsqlite3_sys::sqlite3_context,
  argc: i32,
  argv: *mut *mut libsqlite3_sys::sqlite3_value,
) {
  // SAFETY: `ctx` is a valid sqlite3_context pointer.
  unsafe {
    custom_aggregate_step_base(ctx, argc, argv, AggregateStepKind::Inverse);
  }
}

unsafe extern "C" fn custom_aggregate_xfinal(
  ctx: *mut libsqlite3_sys::sqlite3_context,
) {
  // SAFETY: `ctx` is a valid sqlite3_context pointer.
  unsafe {
    custom_aggregate_value_base(ctx, true);
  }
}

unsafe extern "C" fn custom_aggregate_xvalue(
  ctx: *mut libsqlite3_sys::sqlite3_context,
) {
  // SAFETY: `ctx` is a valid sqlite3_context pointer.
  unsafe {
    custom_aggregate_value_base(ctx, false);
  }
}

unsafe extern "C" fn custom_aggregate_xdestroy(data: *mut c_void) {
  // SAFETY: `data` is a valid pointer to CustomAggregate.
  // The v8 handles are properly dropped here.
  unsafe {
    let data = Box::from_raw(data as *mut CustomAggregate);
    let context_local: v8::Local<v8::Context> =
      std::mem::transmute(data.context.as_ptr());

    v8::callback_scope!(unsafe cb_scope, context_local);
    v8::scope!(scope, cb_scope);

    let _ = v8::Global::from_raw(scope, data.context);
    let _ = v8::Global::from_raw(scope, data.start);
    let _ = v8::Global::from_raw(scope, data.step_fn);
    if let Some(inverse_ptr) = data.inverse_fn {
      let _ = v8::Global::from_raw(scope, inverse_ptr);
    }
    if let Some(final_ptr) = data.final_fn {
      let _ = v8::Global::from_raw(scope, final_ptr);
    }
>>>>>>> a15cafeb
  }
}

impl DatabaseSync {
  fn consume_ignore_next_sqlite_error(&self) -> bool {
    self.ignore_next_sqlite_error.replace(false)
  }
}

struct CustomFunctionData {
  callback: NonNull<v8::Function>,
  context: NonNull<v8::Context>,
  use_big_int_arguments: bool,
  ignore_next_sqlite_error: Rc<Cell<bool>>,
}

unsafe extern "C" fn custom_function_handler(
  ctx: *mut libsqlite3_sys::sqlite3_context,
  argc: i32,
  argv: *mut *mut libsqlite3_sys::sqlite3_value,
) {
  // SAFETY: `ctx` is a valid sqlite3_context pointer.
  unsafe {
    let data_ptr =
      libsqlite3_sys::sqlite3_user_data(ctx) as *mut CustomFunctionData;
    if data_ptr.is_null() {
      sqlite_result_error(
        ctx,
        "Internal error: missing custom function context",
      );
      return;
    }

    let data = &*data_ptr;
    let context_local: v8::Local<v8::Context> =
      std::mem::transmute(data.context.as_ptr());

    v8::callback_scope!(unsafe cb_scope, context_local);
    v8::scope!(scope, cb_scope);
    v8::tc_scope!(tc_scope, scope);

    let function_local: v8::Local<v8::Function> =
      std::mem::transmute(data.callback.as_ptr());

    let argc_len = usize::try_from(argc).unwrap_or(0);
    let args_slice = if argc_len == 0 {
      &[]
    } else {
      std::slice::from_raw_parts(argv, argc_len)
    };

    let mut js_args = Vec::with_capacity(args_slice.len());
    for &value_ptr in args_slice {
      if let Some(arg) =
        sqlite_value_to_v8(tc_scope, value_ptr, data.use_big_int_arguments)
      {
        js_args.push(arg);
      } else {
        data.ignore_next_sqlite_error.set(true);
        sqlite_result_error(ctx, "");
        tc_scope.rethrow();
        return;
      }
    }

    let recv = v8::undefined(tc_scope).into();
    let result = function_local.call(tc_scope, recv, &js_args);
    if tc_scope.has_caught() {
      data.ignore_next_sqlite_error.set(true);
      sqlite_result_error(ctx, "");
      tc_scope.rethrow();
      return;
    }

    if let Some(value) = result {
      js_value_to_sqlite(tc_scope, ctx, value);
      if tc_scope.has_caught() {
        data.ignore_next_sqlite_error.set(true);
        sqlite_result_error(ctx, "");
        tc_scope.rethrow();
      }
    }
  }
}

unsafe extern "C" fn custom_function_destroy(data: *mut c_void) {
  // SAFETY: `data` is a valid pointer to CustomFunctionData.
  // The v8 handles are properly dropped here.
  unsafe {
    let data = Box::from_raw(data as *mut CustomFunctionData);
    let context_local: v8::Local<v8::Context> =
      std::mem::transmute(data.context.as_ptr());

    v8::callback_scope!(unsafe cb_scope, context_local);
    v8::scope!(scope, cb_scope);

    let _ = v8::Global::from_raw(scope, data.callback);
    let _ = v8::Global::from_raw(scope, data.context);
  }
}

fn sqlite_value_to_v8<'a>(
  scope: &mut v8::PinScope<'a, '_>,
  value: *mut libsqlite3_sys::sqlite3_value,
  use_big_int_arguments: bool,
) -> Option<v8::Local<'a, v8::Value>> {
  // SAFETY: `value` is a valid sqlite3_value pointer.
  unsafe {
    match libsqlite3_sys::sqlite3_value_type(value) {
      libsqlite3_sys::SQLITE_INTEGER => {
        let val = libsqlite3_sys::sqlite3_value_int64(value);
        if use_big_int_arguments {
          Some(v8::BigInt::new_from_i64(scope, val).into())
        } else if (-MAX_SAFE_JS_INTEGER..=MAX_SAFE_JS_INTEGER).contains(&val) {
          Some(v8::Number::new(scope, val as f64).into())
        } else {
          let msg = format!(
            "Value is too large to be represented as a JavaScript number: {}",
            val
          );
          throw_range_error(scope, &msg);
          None
        }
      }
      libsqlite3_sys::SQLITE_FLOAT => {
        let val = libsqlite3_sys::sqlite3_value_double(value);
        Some(v8::Number::new(scope, val).into())
      }
      libsqlite3_sys::SQLITE_TEXT => {
        let len = libsqlite3_sys::sqlite3_value_bytes(value) as usize;
        if len == 0 {
          let text =
            v8::String::new_from_utf8(scope, b"", v8::NewStringType::Normal)
              .unwrap();
          Some(text.into())
        } else {
          let ptr = libsqlite3_sys::sqlite3_value_text(value);
          let slice = std::slice::from_raw_parts(ptr, len);
          let text =
            v8::String::new_from_utf8(scope, slice, v8::NewStringType::Normal)
              .unwrap();
          Some(text.into())
        }
      }
      libsqlite3_sys::SQLITE_BLOB => {
        let len = libsqlite3_sys::sqlite3_value_bytes(value);
        if len == 0 {
          let ab = v8::ArrayBuffer::new(scope, 0);
          let view = v8::Uint8Array::new(scope, ab, 0, 0).unwrap();
          Some(view.into())
        } else {
          let ptr = libsqlite3_sys::sqlite3_value_blob(value) as *const u8;
          let slice = std::slice::from_raw_parts(ptr, len as usize);
          let backing =
            v8::ArrayBuffer::new_backing_store_from_vec(slice.to_vec())
              .make_shared();
          let ab = v8::ArrayBuffer::with_backing_store(scope, &backing);
          let view = v8::Uint8Array::new(scope, ab, 0, len as usize).unwrap();
          Some(view.into())
        }
      }
      libsqlite3_sys::SQLITE_NULL => Some(v8::null(scope).into()),
      _ => Some(v8::undefined(scope).into()),
    }
  }
}

fn js_value_to_sqlite(
  scope: &mut v8::PinScope<'_, '_>,
  ctx: *mut libsqlite3_sys::sqlite3_context,
  value: v8::Local<v8::Value>,
) {
  // SAFETY: `ctx` is a valid sqlite3_context pointer.
  unsafe {
    if value.is_null_or_undefined() {
      libsqlite3_sys::sqlite3_result_null(ctx);
      return;
    }

    if value.is_number() {
      let number = value.number_value(scope).unwrap_or(0f64);
      libsqlite3_sys::sqlite3_result_double(ctx, number);
      return;
    }

    if value.is_string() {
      let text = value.to_rust_string_lossy(scope);
      libsqlite3_sys::sqlite3_result_text(
        ctx,
        text.as_ptr() as *const _,
        text.len() as i32,
        libsqlite3_sys::SQLITE_TRANSIENT(),
      );
      return;
    }

    if value.is_array_buffer_view() {
      let view: v8::Local<v8::ArrayBufferView> = value.try_into().unwrap();
      let mut data = view.data();
      let mut size = view.byte_length();
      if data.is_null() {
        static EMPTY: [u8; 0] = [];
        data = EMPTY.as_ptr() as *mut _;
        size = 0;
      }
      libsqlite3_sys::sqlite3_result_blob(
        ctx,
        data,
        size as i32,
        libsqlite3_sys::SQLITE_TRANSIENT(),
      );
      return;
    }

    if value.is_big_int() {
      let bigint: v8::Local<v8::BigInt> = value.try_into().unwrap();
      let (int_value, lossless) = bigint.i64_value();
      if !lossless {
        throw_range_error(scope, "BigInt value is too large for SQLite");
        sqlite_result_error(ctx, "");
        return;
      }
      libsqlite3_sys::sqlite3_result_int64(ctx, int_value);
      return;
    }

    if value.is_promise() {
      sqlite_result_error(
        ctx,
        "Asynchronous user-defined functions are not supported",
      );
      return;
    }

    sqlite_result_error(
      ctx,
      "Returned JavaScript value cannot be converted to a SQLite value",
    );
  }
}

fn sqlite_result_error(
  ctx: *mut libsqlite3_sys::sqlite3_context,
  message: &str,
) {
  let msg = CString::new(message).unwrap();
  // SAFETY: `ctx` is a valid sqlite3_context pointer.
  unsafe {
    libsqlite3_sys::sqlite3_result_error(
      ctx,
      msg.as_ptr(),
      msg.as_bytes().len() as i32,
    );
  }
}

fn throw_range_error(scope: &mut v8::PinScope<'_, '_>, message: &str) {
  let msg = v8::String::new(scope, message).unwrap();
  let error = v8::Exception::range_error(scope, msg);

  v8_static_strings!(CODE = "code", ERR_OUT_OF_RANGE = "ERR_OUT_OF_RANGE");
  let code_key = CODE.v8_string(scope).unwrap();
  let code_value = ERR_OUT_OF_RANGE.v8_string(scope).unwrap();
  let error_obj: v8::Local<v8::Object> = error.try_into().unwrap();
  error_obj
    .set(scope, code_key.into(), code_value.into())
    .unwrap();

  scope.throw_exception(error);
}<|MERGE_RESOLUTION|>--- conflicted
+++ resolved
@@ -25,11 +25,8 @@
 use rusqlite::ffi as libsqlite3_sys;
 use rusqlite::ffi::SQLITE_DBCONFIG_DQS_DDL;
 use rusqlite::ffi::SQLITE_DBCONFIG_DQS_DML;
-<<<<<<< HEAD
+use rusqlite::ffi::sqlite3_create_window_function;
 use rusqlite::ffi::sqlite3_db_filename;
-=======
-use rusqlite::ffi::sqlite3_create_window_function;
->>>>>>> a15cafeb
 use rusqlite::limits::Limit;
 
 use super::Session;
@@ -1231,7 +1228,6 @@
     })
   }
 
-<<<<<<< HEAD
   fn location<'a>(
     &self,
     scope: &mut v8::PinScope<'a, '_>,
@@ -1252,7 +1248,49 @@
     } else {
       "main".to_string()
     };
-=======
+
+    // SAFETY: lifetime of the connection is guaranteed by reference counting.
+    let raw_handle = unsafe { db.handle() };
+    let name_cstring = CString::new(name)?;
+
+    // SAFETY: `raw_handle` is a valid sqlite3 pointer.
+    let db_filename =
+      unsafe { sqlite3_db_filename(raw_handle, name_cstring.as_ptr()) };
+    if db_filename.is_null() {
+      return Ok(v8::null(scope).into());
+    }
+
+    // SAFETY: `db_filename` is a valid C string pointer.
+    let filename_cstr = unsafe { CStr::from_ptr(db_filename).to_bytes() };
+    if filename_cstr.is_empty() {
+      return Ok(v8::null(scope).into());
+    }
+
+    let filename = v8::String::new_from_utf8(
+      scope,
+      filename_cstr,
+      v8::NewStringType::Normal,
+    )
+    .unwrap();
+
+    Ok(filename.into())
+  }
+
+  #[getter]
+  fn is_open(&self) -> bool {
+    self.conn.borrow().is_some()
+  }
+
+  #[getter]
+  fn is_transaction(&self) -> Result<bool, SqliteError> {
+    let db = self.conn.borrow();
+    let db = db.as_ref().ok_or(SqliteError::AlreadyClosed)?;
+
+    // SAFETY: lifetime of the connection is guaranteed by reference counting.
+    let res = unsafe { libsqlite3_sys::sqlite3_get_autocommit(db.handle()) };
+    Ok(res == 0)
+  }
+
   #[fast]
   #[validate(is_open)]
   fn aggregate<'a>(
@@ -1333,50 +1371,11 @@
     });
 
     let custom_aggregate_ptr = Box::into_raw(custom_aggregate);
->>>>>>> a15cafeb
 
     // SAFETY: lifetime of the connection is guaranteed by reference counting.
     let raw_handle = unsafe { db.handle() };
     let name_cstring = CString::new(name)?;
 
-<<<<<<< HEAD
-    // SAFETY: `raw_handle` is a valid sqlite3 pointer.
-    let db_filename =
-      unsafe { sqlite3_db_filename(raw_handle, name_cstring.as_ptr()) };
-    if db_filename.is_null() {
-      return Ok(v8::null(scope).into());
-    }
-
-    // SAFETY: `db_filename` is a valid C string pointer.
-    let filename_cstr = unsafe { CStr::from_ptr(db_filename).to_bytes() };
-    if filename_cstr.is_empty() {
-      return Ok(v8::null(scope).into());
-    }
-
-    let filename = v8::String::new_from_utf8(
-      scope,
-      filename_cstr,
-      v8::NewStringType::Normal,
-    )
-    .unwrap();
-
-    Ok(filename.into())
-  }
-
-  #[getter]
-  fn is_open(&self) -> bool {
-    self.conn.borrow().is_some()
-  }
-
-  #[getter]
-  fn is_transaction(&self) -> Result<bool, SqliteError> {
-    let db = self.conn.borrow();
-    let db = db.as_ref().ok_or(SqliteError::AlreadyClosed)?;
-
-    // SAFETY: lifetime of the connection is guaranteed by reference counting.
-    let res = unsafe { libsqlite3_sys::sqlite3_get_autocommit(db.handle()) };
-    Ok(res == 0)
-=======
     let (value_callback, inverse_callback) = if options.inverse.is_some() {
       (
         Some(
@@ -1737,7 +1736,6 @@
     if let Some(final_ptr) = data.final_fn {
       let _ = v8::Global::from_raw(scope, final_ptr);
     }
->>>>>>> a15cafeb
   }
 }
 
