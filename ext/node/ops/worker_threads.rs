// Copyright 2018-2025 the Deno authors. MIT license.

<<<<<<< HEAD
use crate::NodePermissions;
use crate::NodeRequireLoaderRc;
use deno_core::op2;
use deno_core::url::Url;
use deno_core::OpState;
use deno_error::JsErrorBox;
use deno_fs::FileSystemRc;
=======
>>>>>>> ccd37580
use std::borrow::Cow;
use std::path::Path;
use std::path::PathBuf;

<<<<<<< HEAD
=======
use deno_core::op2;
use deno_core::url::Url;
use deno_core::OpState;
use sys_traits::FsCanonicalize;
use sys_traits::FsMetadata;

use crate::ExtNodeSys;
use crate::NodePermissions;
use crate::NodeRequireLoaderRc;

>>>>>>> ccd37580
#[must_use = "the resolved return value to mitigate time-of-check to time-of-use issues"]
fn ensure_read_permission<'a, P>(
  state: &mut OpState,
  file_path: &'a Path,
) -> Result<Cow<'a, Path>, JsErrorBox>
where
  P: NodePermissions + 'static,
{
  let loader = state.borrow::<NodeRequireLoaderRc>().clone();
  let permissions = state.borrow_mut::<P>();
  loader.ensure_read_permission(permissions, file_path)
}

#[derive(Debug, thiserror::Error, deno_error::JsError)]
pub enum WorkerThreadsFilenameError {
  #[class(inherit)]
  #[error(transparent)]
  Permission(JsErrorBox),
  #[class(inherit)]
  #[error("{0}")]
  UrlParse(
    #[from]
    #[inherit]
    url::ParseError,
  ),
  #[class(generic)]
  #[error("Relative path entries must start with '.' or '..'")]
  InvalidRelativeUrl,
  #[class(generic)]
  #[error("URL from Path-String")]
  UrlFromPathString,
  #[class(generic)]
  #[error("URL to Path-String")]
  UrlToPathString,
  #[class(generic)]
  #[error("URL to Path")]
  UrlToPath,
  #[class(generic)]
  #[error("File not found [{0:?}]")]
  FileNotFound(PathBuf),
  #[class(inherit)]
  #[error(transparent)]
<<<<<<< HEAD
  Fs(
    #[from]
    #[inherit]
    deno_io::fs::FsError,
  ),
=======
  Fs(#[from] std::io::Error),
>>>>>>> ccd37580
}

// todo(dsherret): we should remove this and do all this work inside op_create_worker
#[op2(stack_trace)]
#[string]
pub fn op_worker_threads_filename<
  P: NodePermissions + 'static,
  TSys: ExtNodeSys + 'static,
>(
  state: &mut OpState,
  #[string] specifier: String,
) -> Result<String, WorkerThreadsFilenameError> {
  if specifier.starts_with("data:") {
    return Ok(specifier);
  }
  let url: Url = if specifier.starts_with("file:") {
    Url::parse(&specifier)?
  } else {
    let path = PathBuf::from(&specifier);
    if path.is_relative() && !specifier.starts_with('.') {
      return Err(WorkerThreadsFilenameError::InvalidRelativeUrl);
    }
    let path = ensure_read_permission::<P>(state, &path)
      .map_err(WorkerThreadsFilenameError::Permission)?;
    let sys = state.borrow::<TSys>();
    let canonicalized_path =
      deno_path_util::strip_unc_prefix(sys.fs_canonicalize(&path)?);
    Url::from_file_path(canonicalized_path)
      .map_err(|_| WorkerThreadsFilenameError::UrlFromPathString)?
  };
  let url_path = url
    .to_file_path()
    .map_err(|_| WorkerThreadsFilenameError::UrlToPathString)?;
  let url_path = ensure_read_permission::<P>(state, &url_path)
    .map_err(WorkerThreadsFilenameError::Permission)?;
  let sys = state.borrow::<TSys>();
  if !sys.fs_exists_no_err(&url_path) {
    return Err(WorkerThreadsFilenameError::FileNotFound(
      url_path.to_path_buf(),
    ));
  }
  Ok(url.to_string())
}<|MERGE_RESOLUTION|>--- conflicted
+++ resolved
@@ -1,6 +1,5 @@
 // Copyright 2018-2025 the Deno authors. MIT license.
 
-<<<<<<< HEAD
 use crate::NodePermissions;
 use crate::NodeRequireLoaderRc;
 use deno_core::op2;
@@ -8,25 +7,10 @@
 use deno_core::OpState;
 use deno_error::JsErrorBox;
 use deno_fs::FileSystemRc;
-=======
->>>>>>> ccd37580
 use std::borrow::Cow;
 use std::path::Path;
 use std::path::PathBuf;
 
-<<<<<<< HEAD
-=======
-use deno_core::op2;
-use deno_core::url::Url;
-use deno_core::OpState;
-use sys_traits::FsCanonicalize;
-use sys_traits::FsMetadata;
-
-use crate::ExtNodeSys;
-use crate::NodePermissions;
-use crate::NodeRequireLoaderRc;
-
->>>>>>> ccd37580
 #[must_use = "the resolved return value to mitigate time-of-check to time-of-use issues"]
 fn ensure_read_permission<'a, P>(
   state: &mut OpState,
@@ -69,15 +53,11 @@
   FileNotFound(PathBuf),
   #[class(inherit)]
   #[error(transparent)]
-<<<<<<< HEAD
   Fs(
     #[from]
     #[inherit]
     deno_io::fs::FsError,
   ),
-=======
-  Fs(#[from] std::io::Error),
->>>>>>> ccd37580
 }
 
 // todo(dsherret): we should remove this and do all this work inside op_create_worker
