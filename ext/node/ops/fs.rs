--- conflicted
+++ resolved
@@ -61,13 +61,8 @@
   Ok(fs.exists_sync(&path))
 }
 
-<<<<<<< HEAD
-#[op2(stack_trace)]
-pub async fn op_node_fs_exists<P>(
-=======
-#[op2(async, stack_trace)]
+#[op2(stack_trace)]
 pub async fn op_node_fs_exists(
->>>>>>> d17ae8ca
   state: Rc<RefCell<OpState>>,
   #[string] path: String,
 ) -> Result<bool, FsError> {
@@ -354,13 +349,8 @@
   Ok(())
 }
 
-<<<<<<< HEAD
-#[op2(stack_trace)]
-pub async fn op_node_lutimes<P>(
-=======
-#[op2(async, stack_trace)]
+#[op2(stack_trace)]
 pub async fn op_node_lutimes(
->>>>>>> d17ae8ca
   state: Rc<RefCell<OpState>>,
   #[string] path: String,
   #[number] atime_secs: i64,
@@ -407,13 +397,8 @@
   Ok(())
 }
 
-<<<<<<< HEAD
-#[op2(stack_trace)]
-pub async fn op_node_lchown<P>(
-=======
-#[op2(async, stack_trace)]
+#[op2(stack_trace)]
 pub async fn op_node_lchown(
->>>>>>> d17ae8ca
   state: Rc<RefCell<OpState>>,
   #[string] path: String,
   uid: Option<u32>,
@@ -448,13 +433,8 @@
   Ok(())
 }
 
-<<<<<<< HEAD
-#[op2(stack_trace)]
-pub async fn op_node_lchmod<P>(
-=======
-#[op2(async, stack_trace)]
+#[op2(stack_trace)]
 pub async fn op_node_lchmod(
->>>>>>> d17ae8ca
   state: Rc<RefCell<OpState>>,
   #[string] path: String,
   #[smi] mode: u32,
