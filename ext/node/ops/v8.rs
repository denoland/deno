--- conflicted
+++ resolved
@@ -69,11 +69,7 @@
     let obj = self.obj(scope);
     let key = FastString::from_static("_getSharedArrayBufferId")
       .v8_string(scope)
-<<<<<<< HEAD
-      .ok()?
-=======
       .unwrap()
->>>>>>> 59f26340
       .into();
     if let Some(v) = obj.get(scope, key) {
       if let Ok(fun) = v.try_cast::<v8::Function>() {
@@ -118,12 +114,8 @@
   ) -> Option<bool> {
     let obj = self.obj(scope);
     let key = FastString::from_static("_writeHostObject")
-<<<<<<< HEAD
-      .v8_string(scope).ok()?
-=======
       .v8_string(scope)
       .unwrap()
->>>>>>> 59f26340
       .into();
     if let Some(v) = obj.get(scope, key) {
       if let Ok(v) = v.try_cast::<v8::Function>() {
@@ -252,11 +244,7 @@
     let obj = v8::Local::new(scope, &self.obj);
     let key = FastString::from_static("_readHostObject")
       .v8_string(scope)
-<<<<<<< HEAD
-      .ok()?
-=======
       .unwrap()
->>>>>>> 59f26340
       .into();
     let scope = &mut v8::AllowJavascriptExecutionScope::new(scope);
     if let Some(v) = obj.get(scope, key) {
@@ -268,11 +256,7 @@
             let msg =
               FastString::from_static("readHostObject must return an object")
                 .v8_string(scope)
-<<<<<<< HEAD
-                .ok()?;
-=======
                 .unwrap();
->>>>>>> 59f26340
             let error = v8::Exception::type_error(scope, msg);
             scope.throw_exception(error);
             return None;
