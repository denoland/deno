// Copyright 2018-2025 the Deno authors. MIT license.

pub use impl_::*;

pub struct ChildPipeFd(pub i64);

mod impl_ {
  use std::cell::RefCell;
  use std::future::Future;
  use std::io;
  use std::mem;
  use std::pin::Pin;
  use std::rc::Rc;
  use std::sync::atomic::AtomicBool;
  use std::sync::atomic::AtomicUsize;
  use std::task::ready;
  use std::task::Context;
  use std::task::Poll;

  use deno_core::op2;
  use deno_core::serde;
  use deno_core::serde::Serializer;
  use deno_core::serde_json;
  use deno_core::v8;
  use deno_core::AsyncRefCell;
  use deno_core::CancelFuture;
  use deno_core::CancelHandle;
  use deno_core::ExternalOpsTracker;
  use deno_core::OpState;
  use deno_core::RcRef;
  use deno_core::ResourceId;
  use deno_core::ToV8;
<<<<<<< HEAD
  use deno_error::JsErrorBox;
=======
  use deno_io::BiPipe;
  use deno_io::BiPipeRead;
  use deno_io::BiPipeWrite;
>>>>>>> ccd37580
  use memchr::memchr;
  use pin_project_lite::pin_project;
  use serde::Serialize;
  use tokio::io::AsyncRead;
  use tokio::io::AsyncWriteExt;
  use tokio::io::ReadBuf;

  /// Wrapper around v8 value that implements Serialize.
  struct SerializeWrapper<'a, 'b>(
    RefCell<&'b mut v8::HandleScope<'a>>,
    v8::Local<'a, v8::Value>,
  );

  impl<'a, 'b> Serialize for SerializeWrapper<'a, 'b> {
    fn serialize<S>(&self, serializer: S) -> Result<S::Ok, S::Error>
    where
      S: Serializer,
    {
      serialize_v8_value(*self.0.borrow_mut(), self.1, serializer)
    }
  }

  /// Serialize a v8 value directly into a serde serializer.
  /// This allows us to go from v8 values to JSON without having to
  /// deserialize into a `serde_json::Value` and then reserialize to JSON
  fn serialize_v8_value<'a, S: Serializer>(
    scope: &mut v8::HandleScope<'a>,
    value: v8::Local<'a, v8::Value>,
    ser: S,
  ) -> Result<S::Ok, S::Error> {
    use serde::ser::Error;
    if value.is_null_or_undefined() {
      ser.serialize_unit()
    } else if value.is_number() || value.is_number_object() {
      let num_value = value.number_value(scope).unwrap();
      if (num_value as i64 as f64) == num_value {
        ser.serialize_i64(num_value as i64)
      } else {
        ser.serialize_f64(num_value)
      }
    } else if value.is_string() {
      let str = deno_core::serde_v8::to_utf8(value.try_into().unwrap(), scope);
      ser.serialize_str(&str)
    } else if value.is_string_object() {
      let str = deno_core::serde_v8::to_utf8(
        value.to_string(scope).ok_or_else(|| {
          S::Error::custom(deno_error::JsErrorBox::generic(
            "toString on string object failed",
          ))
        })?,
        scope,
      );
      ser.serialize_str(&str)
    } else if value.is_boolean() {
      ser.serialize_bool(value.is_true())
    } else if value.is_boolean_object() {
      ser.serialize_bool(value.boolean_value(scope))
    } else if value.is_array() {
      use serde::ser::SerializeSeq;
      let array = value.cast::<v8::Array>();
      let length = array.length();
      let mut seq = ser.serialize_seq(Some(length as usize))?;
      for i in 0..length {
        let element = array.get_index(scope, i).unwrap();
        seq
          .serialize_element(&SerializeWrapper(RefCell::new(scope), element))?;
      }
      seq.end()
    } else if value.is_object() {
      use serde::ser::SerializeMap;
      if value.is_array_buffer_view() {
        let buffer = value.cast::<v8::ArrayBufferView>();
        let mut buf = vec![0u8; buffer.byte_length()];
        let copied = buffer.copy_contents(&mut buf);
        debug_assert_eq!(copied, buf.len());
        return ser.serialize_bytes(&buf);
      }
      let object = value.cast::<v8::Object>();
      // node uses `JSON.stringify`, so to match its behavior (and allow serializing custom objects)
      // we need to respect the `toJSON` method if it exists.
      let to_json_key = v8::String::new_from_utf8(
        scope,
        b"toJSON",
        v8::NewStringType::Internalized,
      )
      .unwrap()
      .into();
      if let Some(to_json) = object.get(scope, to_json_key) {
        if let Ok(to_json) = to_json.try_cast::<v8::Function>() {
          let json_value = to_json.call(scope, object.into(), &[]).unwrap();
          return serialize_v8_value(scope, json_value, ser);
        }
      }

      let keys = object
        .get_own_property_names(
          scope,
          v8::GetPropertyNamesArgs {
            ..Default::default()
          },
        )
        .unwrap();
      let num_keys = keys.length();
      let mut map = ser.serialize_map(Some(num_keys as usize))?;
      for i in 0..num_keys {
        let key = keys.get_index(scope, i).unwrap();
        let key_str = key.to_rust_string_lossy(scope);
        let value = object.get(scope, key).unwrap();
        if value.is_undefined() {
          continue;
        }
        map.serialize_entry(
          &key_str,
          &SerializeWrapper(RefCell::new(scope), value),
        )?;
      }
      map.end()
    } else {
      // TODO(nathanwhit): better error message
      Err(S::Error::custom(JsErrorBox::type_error(format!(
        "Unsupported type: {}",
        value.type_repr()
      ))))
    }
  }

  // Open IPC pipe from bootstrap options.
  #[op2]
  #[smi]
  pub fn op_node_child_ipc_pipe(
    state: &mut OpState,
  ) -> Result<Option<ResourceId>, io::Error> {
    let fd = match state.try_borrow_mut::<crate::ChildPipeFd>() {
      Some(child_pipe_fd) => child_pipe_fd.0,
      None => return Ok(None),
    };
    let ref_tracker = IpcRefTracker::new(state.external_ops_tracker.clone());
    Ok(Some(
      state
        .resource_table
        .add(IpcJsonStreamResource::new(fd, ref_tracker)?),
    ))
  }

  #[derive(Debug, thiserror::Error, deno_error::JsError)]
  pub enum IpcError {
    #[class(inherit)]
    #[error(transparent)]
    Resource(#[from] deno_core::error::ResourceError),
    #[class(inherit)]
    #[error(transparent)]
    IpcJsonStream(#[from] IpcJsonStreamError),
    #[class(inherit)]
    #[error(transparent)]
    Canceled(#[from] deno_core::Canceled),
    #[class(inherit)]
    #[error("failed to serialize json value: {0}")]
    SerdeJson(serde_json::Error),
  }

  #[op2(async)]
  pub fn op_node_ipc_write<'a>(
    scope: &mut v8::HandleScope<'a>,
    state: Rc<RefCell<OpState>>,
    #[smi] rid: ResourceId,
    value: v8::Local<'a, v8::Value>,
    // using an array as an "out parameter".
    // index 0 is a boolean indicating whether the queue is under the limit.
    //
    // ideally we would just return `Result<(impl Future, bool), ..>`, but that's not
    // supported by `op2` currently.
    queue_ok: v8::Local<'a, v8::Array>,
  ) -> Result<impl Future<Output = Result<(), io::Error>>, IpcError> {
    let mut serialized = Vec::with_capacity(64);
    let mut ser = serde_json::Serializer::new(&mut serialized);
    serialize_v8_value(scope, value, &mut ser).map_err(IpcError::SerdeJson)?;
    serialized.push(b'\n');

    let stream = state
      .borrow()
      .resource_table
      .get::<IpcJsonStreamResource>(rid)?;
    let old = stream
      .queued_bytes
      .fetch_add(serialized.len(), std::sync::atomic::Ordering::Relaxed);
    if old + serialized.len() > 2 * INITIAL_CAPACITY {
      // sending messages too fast
      let v = false.to_v8(scope).unwrap(); // Infallible
      queue_ok.set_index(scope, 0, v);
    }
    Ok(async move {
      let cancel = stream.cancel.clone();
      let result = stream
        .clone()
        .write_msg_bytes(&serialized)
        .or_cancel(cancel)
        .await;
      // adjust count even on error
      stream
        .queued_bytes
        .fetch_sub(serialized.len(), std::sync::atomic::Ordering::Relaxed);
      result??;
      Ok(())
    })
  }

  /// Value signaling that the other end ipc channel has closed.
  ///
  /// Node reserves objects of this form (`{ "cmd": "NODE_<something>"`)
  /// for internal use, so we use it here as well to avoid breaking anyone.
  fn stop_sentinel() -> serde_json::Value {
    serde_json::json!({
      "cmd": "NODE_CLOSE"
    })
  }

  #[op2(async)]
  #[serde]
  pub async fn op_node_ipc_read(
    state: Rc<RefCell<OpState>>,
    #[smi] rid: ResourceId,
  ) -> Result<serde_json::Value, IpcError> {
    let stream = state
      .borrow()
      .resource_table
      .get::<IpcJsonStreamResource>(rid)?;

    let cancel = stream.cancel.clone();
    let mut stream = RcRef::map(stream, |r| &r.read_half).borrow_mut().await;
    let msgs = stream.read_msg().or_cancel(cancel).await??;
    if let Some(msg) = msgs {
      Ok(msg)
    } else {
      Ok(stop_sentinel())
    }
  }

  #[op2(fast)]
  pub fn op_node_ipc_ref(state: &mut OpState, #[smi] rid: ResourceId) {
    let stream = state
      .resource_table
      .get::<IpcJsonStreamResource>(rid)
      .expect("Invalid resource ID");
    stream.ref_tracker.ref_();
  }

  #[op2(fast)]
  pub fn op_node_ipc_unref(state: &mut OpState, #[smi] rid: ResourceId) {
    let stream = state
      .resource_table
      .get::<IpcJsonStreamResource>(rid)
      .expect("Invalid resource ID");
    stream.ref_tracker.unref();
  }

  /// Tracks whether the IPC resources is currently
  /// refed, and allows refing/unrefing it.
  pub struct IpcRefTracker {
    refed: AtomicBool,
    tracker: OpsTracker,
  }

  /// A little wrapper so we don't have to get an
  /// `ExternalOpsTracker` for tests. When we aren't
  /// cfg(test), this will get optimized out.
  enum OpsTracker {
    External(ExternalOpsTracker),
    #[cfg(test)]
    Test,
  }

  impl OpsTracker {
    fn ref_(&self) {
      match self {
        Self::External(tracker) => tracker.ref_op(),
        #[cfg(test)]
        Self::Test => {}
      }
    }

    fn unref(&self) {
      match self {
        Self::External(tracker) => tracker.unref_op(),
        #[cfg(test)]
        Self::Test => {}
      }
    }
  }

  impl IpcRefTracker {
    pub fn new(tracker: ExternalOpsTracker) -> Self {
      Self {
        refed: AtomicBool::new(false),
        tracker: OpsTracker::External(tracker),
      }
    }

    #[cfg(test)]
    fn new_test() -> Self {
      Self {
        refed: AtomicBool::new(false),
        tracker: OpsTracker::Test,
      }
    }

    fn ref_(&self) {
      if !self.refed.swap(true, std::sync::atomic::Ordering::AcqRel) {
        self.tracker.ref_();
      }
    }

    fn unref(&self) {
      if self.refed.swap(false, std::sync::atomic::Ordering::AcqRel) {
        self.tracker.unref();
      }
    }
  }

  pub struct IpcJsonStreamResource {
    read_half: AsyncRefCell<IpcJsonStream>,
    write_half: AsyncRefCell<BiPipeWrite>,
    cancel: Rc<CancelHandle>,
    queued_bytes: AtomicUsize,
    ref_tracker: IpcRefTracker,
  }

  impl deno_core::Resource for IpcJsonStreamResource {
    fn close(self: Rc<Self>) {
      self.cancel.cancel();
    }
  }

  impl IpcJsonStreamResource {
    pub fn new(
      stream: i64,
      ref_tracker: IpcRefTracker,
    ) -> Result<Self, std::io::Error> {
      let (read_half, write_half) = BiPipe::from_raw(stream as _)?.split();
      Ok(Self {
        read_half: AsyncRefCell::new(IpcJsonStream::new(read_half)),
        write_half: AsyncRefCell::new(write_half),
        cancel: Default::default(),
        queued_bytes: Default::default(),
        ref_tracker,
      })
    }

    #[cfg(all(unix, test))]
    fn from_stream(
      stream: tokio::net::UnixStream,
      ref_tracker: IpcRefTracker,
    ) -> Self {
      let (read_half, write_half) = stream.into_split();
      Self {
        read_half: AsyncRefCell::new(IpcJsonStream::new(read_half.into())),
        write_half: AsyncRefCell::new(write_half.into()),
        cancel: Default::default(),
        queued_bytes: Default::default(),
        ref_tracker,
      }
    }

    #[cfg(all(windows, test))]
    fn from_stream(
      pipe: tokio::net::windows::named_pipe::NamedPipeClient,
      ref_tracker: IpcRefTracker,
    ) -> Self {
      let (read_half, write_half) = tokio::io::split(pipe);
      Self {
        read_half: AsyncRefCell::new(IpcJsonStream::new(read_half.into())),
        write_half: AsyncRefCell::new(write_half.into()),
        cancel: Default::default(),
        queued_bytes: Default::default(),
        ref_tracker,
      }
    }

    /// writes _newline terminated_ JSON message to the IPC pipe.
    async fn write_msg_bytes(
      self: Rc<Self>,
      msg: &[u8],
    ) -> Result<(), io::Error> {
      let mut write_half =
        RcRef::map(self, |r| &r.write_half).borrow_mut().await;
      write_half.write_all(msg).await?;
      Ok(())
    }
  }

  // Initial capacity of the buffered reader and the JSON backing buffer.
  //
  // This is a tradeoff between memory usage and performance on large messages.
  //
  // 64kb has been chosen after benchmarking 64 to 66536 << 6 - 1 bytes per message.
  const INITIAL_CAPACITY: usize = 1024 * 64;

  /// A buffer for reading from the IPC pipe.
  /// Similar to the internal buffer of `tokio::io::BufReader`.
  ///
  /// This exists to provide buffered reading while granting mutable access
  /// to the internal buffer (which isn't exposed through `tokio::io::BufReader`
  /// or the `AsyncBufRead` trait). `simd_json` requires mutable access to an input
  /// buffer for parsing, so this allows us to use the read buffer directly as the
  /// input buffer without a copy (provided the message fits).
  struct ReadBuffer {
    buffer: Box<[u8]>,
    pos: usize,
    cap: usize,
  }

  impl ReadBuffer {
    fn new() -> Self {
      Self {
        buffer: vec![0; INITIAL_CAPACITY].into_boxed_slice(),
        pos: 0,
        cap: 0,
      }
    }

    fn get_mut(&mut self) -> &mut [u8] {
      &mut self.buffer
    }

    fn available_mut(&mut self) -> &mut [u8] {
      &mut self.buffer[self.pos..self.cap]
    }

    fn consume(&mut self, n: usize) {
      self.pos = std::cmp::min(self.pos + n, self.cap);
    }

    fn needs_fill(&self) -> bool {
      self.pos >= self.cap
    }
  }

  #[derive(Debug, thiserror::Error, deno_error::JsError)]
  pub enum IpcJsonStreamError {
    #[class(inherit)]
    #[error("{0}")]
    Io(#[source] std::io::Error),
    #[class(generic)]
    #[error("{0}")]
    SimdJson(#[source] simd_json::Error),
  }

  // JSON serialization stream over IPC pipe.
  //
  // `\n` is used as a delimiter between messages.
  struct IpcJsonStream {
    pipe: BiPipeRead,
    buffer: Vec<u8>,
    read_buffer: ReadBuffer,
  }

  impl IpcJsonStream {
    fn new(pipe: BiPipeRead) -> Self {
      Self {
        pipe,
        buffer: Vec::with_capacity(INITIAL_CAPACITY),
        read_buffer: ReadBuffer::new(),
      }
    }

    async fn read_msg(
      &mut self,
    ) -> Result<Option<serde_json::Value>, IpcJsonStreamError> {
      let mut json = None;
      let nread = read_msg_inner(
        &mut self.pipe,
        &mut self.buffer,
        &mut json,
        &mut self.read_buffer,
      )
      .await
      .map_err(IpcJsonStreamError::Io)?;
      if nread == 0 {
        // EOF.
        return Ok(None);
      }

      let json = match json {
        Some(v) => v,
        None => {
          // Took more than a single read and some buffering.
          simd_json::from_slice(&mut self.buffer[..nread])
            .map_err(IpcJsonStreamError::SimdJson)?
        }
      };

      // Safety: Same as `Vec::clear` but without the `drop_in_place` for
      // each element (nop for u8). Capacity remains the same.
      unsafe {
        self.buffer.set_len(0);
      }

      Ok(Some(json))
    }
  }

  pin_project! {
      #[must_use = "futures do nothing unless you `.await` or poll them"]
      struct ReadMsgInner<'a, R: ?Sized> {
          reader: &'a mut R,
          buf: &'a mut Vec<u8>,
          json: &'a mut Option<serde_json::Value>,
          // The number of bytes appended to buf. This can be less than buf.len() if
          // the buffer was not empty when the operation was started.
          read: usize,
          read_buffer: &'a mut ReadBuffer,
      }
  }

  fn read_msg_inner<'a, R>(
    reader: &'a mut R,
    buf: &'a mut Vec<u8>,
    json: &'a mut Option<serde_json::Value>,
    read_buffer: &'a mut ReadBuffer,
  ) -> ReadMsgInner<'a, R>
  where
    R: AsyncRead + ?Sized + Unpin,
  {
    ReadMsgInner {
      reader,
      buf,
      json,
      read: 0,
      read_buffer,
    }
  }

  fn read_msg_internal<R: AsyncRead + ?Sized>(
    mut reader: Pin<&mut R>,
    cx: &mut Context<'_>,
    buf: &mut Vec<u8>,
    read_buffer: &mut ReadBuffer,
    json: &mut Option<serde_json::Value>,
    read: &mut usize,
  ) -> Poll<io::Result<usize>> {
    loop {
      let (done, used) = {
        // effectively a tiny `poll_fill_buf`, but allows us to get a mutable reference to the buffer.
        if read_buffer.needs_fill() {
          let mut read_buf = ReadBuf::new(read_buffer.get_mut());
          ready!(reader.as_mut().poll_read(cx, &mut read_buf))?;
          read_buffer.cap = read_buf.filled().len();
          read_buffer.pos = 0;
        }
        let available = read_buffer.available_mut();
        if let Some(i) = memchr(b'\n', available) {
          if *read == 0 {
            // Fast path: parse and put into the json slot directly.
            json.replace(
              simd_json::from_slice(&mut available[..i + 1])
                .map_err(|e| io::Error::new(io::ErrorKind::InvalidData, e))?,
            );
          } else {
            // This is not the first read, so we have to copy the data
            // to make it contiguous.
            buf.extend_from_slice(&available[..=i]);
          }
          (true, i + 1)
        } else {
          buf.extend_from_slice(available);
          (false, available.len())
        }
      };

      read_buffer.consume(used);
      *read += used;
      if done || used == 0 {
        return Poll::Ready(Ok(mem::replace(read, 0)));
      }
    }
  }

  impl<R: AsyncRead + ?Sized + Unpin> Future for ReadMsgInner<'_, R> {
    type Output = io::Result<usize>;

    fn poll(self: Pin<&mut Self>, cx: &mut Context<'_>) -> Poll<Self::Output> {
      let me = self.project();
      read_msg_internal(
        Pin::new(*me.reader),
        cx,
        me.buf,
        me.read_buffer,
        me.json,
        me.read,
      )
    }
  }

  #[cfg(test)]
  mod tests {
    use std::rc::Rc;

    use deno_core::serde_json::json;
    use deno_core::v8;
    use deno_core::JsRuntime;
    use deno_core::RcRef;
    use deno_core::RuntimeOptions;

    use super::IpcJsonStreamResource;

    #[allow(clippy::unused_async)]
    #[cfg(unix)]
    pub async fn pair() -> (Rc<IpcJsonStreamResource>, tokio::net::UnixStream) {
      let (a, b) = tokio::net::UnixStream::pair().unwrap();

      /* Similar to how ops would use the resource */
      let a = Rc::new(IpcJsonStreamResource::from_stream(
        a,
        super::IpcRefTracker::new_test(),
      ));
      (a, b)
    }

    #[cfg(windows)]
    pub async fn pair() -> (
      Rc<IpcJsonStreamResource>,
      tokio::net::windows::named_pipe::NamedPipeServer,
    ) {
      use tokio::net::windows::named_pipe::ClientOptions;
      use tokio::net::windows::named_pipe::ServerOptions;

      let name =
        format!(r"\\.\pipe\deno-named-pipe-test-{}", rand::random::<u32>());

      let server = ServerOptions::new().create(name.clone()).unwrap();
      let client = ClientOptions::new().open(name).unwrap();

      server.connect().await.unwrap();
      /* Similar to how ops would use the resource */
      let client = Rc::new(IpcJsonStreamResource::from_stream(
        client,
        super::IpcRefTracker::new_test(),
      ));
      (client, server)
    }

    #[allow(clippy::print_stdout)]
    #[tokio::test]
    async fn bench_ipc() -> Result<(), Box<dyn std::error::Error>> {
      // A simple round trip benchmark for quick dev feedback.
      //
      // Only ran when the env var is set.
      if std::env::var_os("BENCH_IPC_DENO").is_none() {
        return Ok(());
      }

      let (ipc, mut fd2) = pair().await;
      let child = tokio::spawn(async move {
        use tokio::io::AsyncWriteExt;

        let size = 1024 * 1024;

        let stri = "x".repeat(size);
        let data = format!("\"{}\"\n", stri);
        for _ in 0..100 {
          fd2.write_all(data.as_bytes()).await?;
        }
        Ok::<_, std::io::Error>(())
      });

      let start = std::time::Instant::now();
      let mut bytes = 0;

      let mut ipc = RcRef::map(ipc, |r| &r.read_half).borrow_mut().await;
      loop {
        let Some(msgs) = ipc.read_msg().await? else {
          break;
        };
        bytes += msgs.as_str().unwrap().len();
        if start.elapsed().as_secs() > 5 {
          break;
        }
      }
      let elapsed = start.elapsed();
      let mb = bytes as f64 / 1024.0 / 1024.0;
      println!("{} mb/s", mb / elapsed.as_secs_f64());

      child.await??;

      Ok(())
    }

    #[tokio::test]
    async fn unix_ipc_json() -> Result<(), Box<dyn std::error::Error>> {
      let (ipc, mut fd2) = pair().await;
      let child = tokio::spawn(async move {
        use tokio::io::AsyncReadExt;
        use tokio::io::AsyncWriteExt;

        const EXPECTED: &[u8] = b"\"hello\"\n";
        let mut buf = [0u8; EXPECTED.len()];
        let n = fd2.read_exact(&mut buf).await?;
        assert_eq!(&buf[..n], EXPECTED);
        fd2.write_all(b"\"world\"\n").await?;

        Ok::<_, std::io::Error>(())
      });

      ipc
        .clone()
        .write_msg_bytes(&json_to_bytes(json!("hello")))
        .await?;

      let mut ipc = RcRef::map(ipc, |r| &r.read_half).borrow_mut().await;
      let msgs = ipc.read_msg().await?.unwrap();
      assert_eq!(msgs, json!("world"));

      child.await??;

      Ok(())
    }

    fn json_to_bytes(v: deno_core::serde_json::Value) -> Vec<u8> {
      let mut buf = deno_core::serde_json::to_vec(&v).unwrap();
      buf.push(b'\n');
      buf
    }

    #[tokio::test]
    async fn unix_ipc_json_multi() -> Result<(), Box<dyn std::error::Error>> {
      let (ipc, mut fd2) = pair().await;
      let child = tokio::spawn(async move {
        use tokio::io::AsyncReadExt;
        use tokio::io::AsyncWriteExt;

        const EXPECTED: &[u8] = b"\"hello\"\n\"world\"\n";
        let mut buf = [0u8; EXPECTED.len()];
        let n = fd2.read_exact(&mut buf).await?;
        assert_eq!(&buf[..n], EXPECTED);
        fd2.write_all(b"\"foo\"\n\"bar\"\n").await?;
        Ok::<_, std::io::Error>(())
      });

      ipc
        .clone()
        .write_msg_bytes(&json_to_bytes(json!("hello")))
        .await?;
      ipc
        .clone()
        .write_msg_bytes(&json_to_bytes(json!("world")))
        .await?;

      let mut ipc = RcRef::map(ipc, |r| &r.read_half).borrow_mut().await;
      let msgs = ipc.read_msg().await?.unwrap();
      assert_eq!(msgs, json!("foo"));

      child.await??;

      Ok(())
    }

    #[tokio::test]
    async fn unix_ipc_json_invalid() -> Result<(), Box<dyn std::error::Error>> {
      let (ipc, mut fd2) = pair().await;
      let child = tokio::spawn(async move {
        tokio::io::AsyncWriteExt::write_all(&mut fd2, b"\n\n").await?;
        Ok::<_, std::io::Error>(())
      });

      let mut ipc = RcRef::map(ipc, |r| &r.read_half).borrow_mut().await;
      let _err = ipc.read_msg().await.unwrap_err();

      child.await??;

      Ok(())
    }

    #[test]
    fn memchr() {
      let str = b"hello world";
      assert_eq!(super::memchr(b'h', str), Some(0));
      assert_eq!(super::memchr(b'w', str), Some(6));
      assert_eq!(super::memchr(b'd', str), Some(10));
      assert_eq!(super::memchr(b'x', str), None);

      let empty = b"";
      assert_eq!(super::memchr(b'\n', empty), None);
    }

    fn wrap_expr(s: &str) -> String {
      format!("(function () {{ return {s}; }})()")
    }

    fn serialize_js_to_json(runtime: &mut JsRuntime, js: String) -> String {
      let val = runtime.execute_script("", js).unwrap();
      let scope = &mut runtime.handle_scope();
      let val = v8::Local::new(scope, val);
      let mut buf = Vec::new();
      let mut ser = deno_core::serde_json::Serializer::new(&mut buf);
      super::serialize_v8_value(scope, val, &mut ser).unwrap();
      String::from_utf8(buf).unwrap()
    }

    #[test]
    fn ipc_serialization() {
      let mut runtime = JsRuntime::new(RuntimeOptions::default());

      let cases = [
        ("'hello'", "\"hello\""),
        ("1", "1"),
        ("1.5", "1.5"),
        ("Number.NaN", "null"),
        ("Infinity", "null"),
        ("Number.MAX_SAFE_INTEGER", &(2i64.pow(53) - 1).to_string()),
        (
          "Number.MIN_SAFE_INTEGER",
          &(-(2i64.pow(53) - 1)).to_string(),
        ),
        ("[1, 2, 3]", "[1,2,3]"),
        ("new Uint8Array([1,2,3])", "[1,2,3]"),
        (
          "{ a: 1.5, b: { c: new ArrayBuffer(5) }}",
          r#"{"a":1.5,"b":{"c":{}}}"#,
        ),
        ("new Number(1)", "1"),
        ("new Boolean(true)", "true"),
        ("true", "true"),
        (r#"new String("foo")"#, "\"foo\""),
        ("null", "null"),
        (
          r#"{ a: "field", toJSON() { return "custom"; } }"#,
          "\"custom\"",
        ),
        (r#"{ a: undefined, b: 1 }"#, "{\"b\":1}"),
      ];

      for (input, expect) in cases {
        let js = wrap_expr(input);
        let actual = serialize_js_to_json(&mut runtime, js);
        assert_eq!(actual, expect);
      }
    }
  }
}<|MERGE_RESOLUTION|>--- conflicted
+++ resolved
@@ -30,13 +30,7 @@
   use deno_core::RcRef;
   use deno_core::ResourceId;
   use deno_core::ToV8;
-<<<<<<< HEAD
   use deno_error::JsErrorBox;
-=======
-  use deno_io::BiPipe;
-  use deno_io::BiPipeRead;
-  use deno_io::BiPipeWrite;
->>>>>>> ccd37580
   use memchr::memchr;
   use pin_project_lite::pin_project;
   use serde::Serialize;
