--- conflicted
+++ resolved
@@ -4,13 +4,10 @@
 
 use deno_core::op2;
 use deno_core::OpState;
-<<<<<<< HEAD
 use deno_permissions::PermissionCheckError;
-=======
 use sys_traits::EnvHomeDir;
 
 use crate::NodePermissions;
->>>>>>> ccd37580
 
 mod cpus;
 pub mod priority;
