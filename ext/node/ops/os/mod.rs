// Copyright 2018-2025 the Deno authors. MIT license.

use std::mem::MaybeUninit;

use deno_core::OpState;
use deno_core::ToV8;
use deno_core::op2;
use deno_permissions::PermissionCheckError;
use deno_permissions::PermissionsContainer;
use sys_traits::EnvHomeDir;

mod cpus;
pub mod priority;

#[derive(Debug, thiserror::Error, deno_error::JsError)]
pub enum OsError {
  #[class(inherit)]
  #[error(transparent)]
  Priority(#[inherit] priority::PriorityError),
  #[class(inherit)]
  #[error(transparent)]
  Permission(
    #[from]
    #[inherit]
    PermissionCheckError,
  ),
  #[class(inherit)]
  #[error("Failed to get user info")]
  FailedToGetUserInfo(
    #[source]
    #[inherit]
    std::io::Error,
  ),
}

#[op2(fast, stack_trace)]
pub fn op_node_os_get_priority(
  state: &mut OpState,
  pid: u32,
) -> Result<i32, OsError> {
  {
    let permissions = state.borrow_mut::<PermissionsContainer>();
    permissions.check_sys("getPriority", "node:os.getPriority()")?;
  }

  priority::get_priority(pid).map_err(OsError::Priority)
}

#[op2(fast, stack_trace)]
pub fn op_node_os_set_priority(
  state: &mut OpState,
  pid: u32,
  priority: i32,
) -> Result<(), OsError> {
  {
    let permissions = state.borrow_mut::<PermissionsContainer>();
    permissions.check_sys("setPriority", "node:os.setPriority()")?;
  }

  priority::set_priority(pid, priority).map_err(OsError::Priority)
}

#[derive(ToV8)]
pub struct UserInfo {
  username: String,
  homedir: String,
  shell: Option<String>,
}

#[cfg(unix)]
fn get_user_info(uid: u32) -> Result<UserInfo, OsError> {
  use std::ffi::CStr;
  let mut pw: MaybeUninit<libc::passwd> = MaybeUninit::uninit();
  let mut result: *mut libc::passwd = std::ptr::null_mut();
  // SAFETY: libc call, no invariants
  let max_buf_size = unsafe { libc::sysconf(libc::_SC_GETPW_R_SIZE_MAX) };
  let buf_size = if max_buf_size < 0 {
    // from the man page
    16_384
  } else {
    max_buf_size as usize
  };
  let mut buf = {
    let mut b = Vec::<MaybeUninit<libc::c_char>>::with_capacity(buf_size);
    // SAFETY: MaybeUninit has no initialization invariants, and len == cap
    unsafe {
      b.set_len(buf_size);
    }
    b
  };
  // SAFETY: libc call, args are correct
  let s = unsafe {
    libc::getpwuid_r(
      uid,
      pw.as_mut_ptr(),
      buf.as_mut_ptr().cast(),
      buf_size,
      std::ptr::addr_of_mut!(result),
    )
  };
  if result.is_null() {
    if s != 0 {
      return Err(
        OsError::FailedToGetUserInfo(std::io::Error::last_os_error()),
      );
    } else {
      return Err(OsError::FailedToGetUserInfo(std::io::Error::from(
        std::io::ErrorKind::NotFound,
      )));
    }
  }
  // SAFETY: pw was initialized by the call to `getpwuid_r` above
  let pw = unsafe { pw.assume_init() };
  // SAFETY: initialized above, pw alive until end of function, nul terminated
  let username = unsafe { CStr::from_ptr(pw.pw_name) };
  // SAFETY: initialized above, pw alive until end of function, nul terminated
  let homedir = unsafe { CStr::from_ptr(pw.pw_dir) };
  // SAFETY: initialized above, pw alive until end of function, nul terminated
  let shell = unsafe { CStr::from_ptr(pw.pw_shell) };
  Ok(UserInfo {
    username: username.to_string_lossy().into_owned(),
    homedir: homedir.to_string_lossy().into_owned(),
    shell: Some(shell.to_string_lossy().into_owned()),
  })
}

#[cfg(windows)]
fn get_user_info(_uid: u32) -> Result<UserInfo, OsError> {
  use std::ffi::OsString;
  use std::os::windows::ffi::OsStringExt;

  use windows_sys::Win32::Foundation::CloseHandle;
  use windows_sys::Win32::Foundation::ERROR_INSUFFICIENT_BUFFER;
  use windows_sys::Win32::Foundation::GetLastError;
  use windows_sys::Win32::Foundation::HANDLE;
  use windows_sys::Win32::System::Threading::GetCurrentProcess;
  use windows_sys::Win32::System::Threading::OpenProcessToken;
  use windows_sys::Win32::UI::Shell::GetUserProfileDirectoryW;
  struct Handle(HANDLE);
  impl Drop for Handle {
    fn drop(&mut self) {
      // SAFETY: win32 call
      unsafe {
        CloseHandle(self.0);
      }
    }
  }
  let mut token: MaybeUninit<HANDLE> = MaybeUninit::uninit();

  // Get a handle to the current process
  // SAFETY: win32 call
  unsafe {
    if OpenProcessToken(
      GetCurrentProcess(),
      windows_sys::Win32::Security::TOKEN_READ,
      token.as_mut_ptr(),
    ) == 0
    {
      return Err(
        OsError::FailedToGetUserInfo(std::io::Error::last_os_error()),
      );
    }
  }

  // SAFETY: initialized by call above
  let token = Handle(unsafe { token.assume_init() });

  let mut bufsize = 0;
  // get the size for the homedir buf (it'll end up in `bufsize`)
  // SAFETY: win32 call
  unsafe {
    GetUserProfileDirectoryW(token.0, std::ptr::null_mut(), &mut bufsize);
    let err = GetLastError();
    if err != ERROR_INSUFFICIENT_BUFFER {
      return Err(OsError::FailedToGetUserInfo(
        std::io::Error::from_raw_os_error(err as i32),
      ));
    }
  }
  let mut path = vec![0; bufsize as usize];
  // Actually get the homedir
  // SAFETY: path is `bufsize` elements
  unsafe {
    if GetUserProfileDirectoryW(token.0, path.as_mut_ptr(), &mut bufsize) == 0 {
      return Err(
        OsError::FailedToGetUserInfo(std::io::Error::last_os_error()),
      );
    }
  }
  // remove trailing nul
  path.pop();
  let homedir_wide = OsString::from_wide(&path);
  let homedir = homedir_wide.to_string_lossy().into_owned();

  Ok(UserInfo {
    username: deno_whoami::username(),
    homedir,
    shell: None,
  })
}

#[op2(stack_trace)]
<<<<<<< HEAD
pub fn op_node_os_user_info<P>(
=======
#[serde]
pub fn op_node_os_user_info(
>>>>>>> d17ae8ca
  state: &mut OpState,
  #[smi] uid: u32,
) -> Result<UserInfo, OsError> {
  {
    let permissions = state.borrow_mut::<PermissionsContainer>();
    permissions
      .check_sys("userInfo", "node:os.userInfo()")
      .map_err(OsError::Permission)?;
  }

  get_user_info(uid)
}

#[op2(fast, stack_trace)]
pub fn op_geteuid(state: &mut OpState) -> Result<u32, PermissionCheckError> {
  {
    let permissions = state.borrow_mut::<PermissionsContainer>();
    permissions.check_sys("uid", "node:os.geteuid()")?;
  }

  #[cfg(windows)]
  let euid = 0;
  #[cfg(unix)]
  // SAFETY: Call to libc geteuid.
  let euid = unsafe { libc::geteuid() };

  Ok(euid)
}

#[op2(fast, stack_trace)]
pub fn op_getegid(state: &mut OpState) -> Result<u32, PermissionCheckError> {
  {
    let permissions = state.borrow_mut::<PermissionsContainer>();
    permissions.check_sys("getegid", "node:os.getegid()")?;
  }

  #[cfg(windows)]
  let egid = 0;
  #[cfg(unix)]
  // SAFETY: Call to libc getegid.
  let egid = unsafe { libc::getegid() };

  Ok(egid)
}

#[op2(stack_trace)]
#[serde]
pub fn op_cpus(state: &mut OpState) -> Result<Vec<cpus::CpuInfo>, OsError> {
  {
    let permissions = state.borrow_mut::<PermissionsContainer>();
    permissions.check_sys("cpus", "node:os.cpus()")?;
  }

  Ok(cpus::cpu_info().unwrap_or_default())
}

#[op2(stack_trace)]
#[string]
pub fn op_homedir(
  state: &mut OpState,
) -> Result<Option<String>, PermissionCheckError> {
  {
    let permissions = state.borrow_mut::<PermissionsContainer>();
    permissions.check_sys("homedir", "node:os.homedir()")?;
  }

  Ok(
    sys_traits::impls::RealSys
      .env_home_dir()
      .map(|path| path.to_string_lossy().into_owned()),
  )
}<|MERGE_RESOLUTION|>--- conflicted
+++ resolved
@@ -200,12 +200,7 @@
 }
 
 #[op2(stack_trace)]
-<<<<<<< HEAD
-pub fn op_node_os_user_info<P>(
-=======
-#[serde]
 pub fn op_node_os_user_info(
->>>>>>> d17ae8ca
   state: &mut OpState,
   #[smi] uid: u32,
 ) -> Result<UserInfo, OsError> {
