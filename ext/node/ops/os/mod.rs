// Copyright 2018-2024 the Deno authors. All rights reserved. MIT license.

use std::mem::MaybeUninit;

use crate::NodePermissions;
use deno_core::op2;
use deno_core::OpState;

mod cpus;
pub mod priority;

#[derive(Debug, thiserror::Error)]
pub enum OsError {
  #[error(transparent)]
  Priority(priority::PriorityError),
  #[error(transparent)]
  Permission(deno_core::error::AnyError),
  #[error("Failed to get cpu info")]
  FailedToGetCpuInfo,
}

#[op2(fast)]
pub fn op_node_os_get_priority<P>(
  state: &mut OpState,
  pid: u32,
) -> Result<i32, OsError>
where
  P: NodePermissions + 'static,
{
  {
    let permissions = state.borrow_mut::<P>();
    permissions
      .check_sys("getPriority", "node:os.getPriority()")
      .map_err(OsError::Permission)?;
  }

  priority::get_priority(pid).map_err(OsError::Priority)
}

#[op2(fast)]
pub fn op_node_os_set_priority<P>(
  state: &mut OpState,
  pid: u32,
  priority: i32,
) -> Result<(), OsError>
where
  P: NodePermissions + 'static,
{
  {
    let permissions = state.borrow_mut::<P>();
    permissions
      .check_sys("setPriority", "node:os.setPriority()")
      .map_err(OsError::Permission)?;
  }

  priority::set_priority(pid, priority).map_err(OsError::Priority)
}

#[derive(serde::Serialize)]
pub struct UserInfo {
  username: String,
  homedir: String,
  shell: Option<String>,
}

#[cfg(unix)]
fn get_user_info(uid: u32) -> Result<UserInfo, AnyError> {
  use std::ffi::CStr;
  let mut pw: MaybeUninit<libc::passwd> = MaybeUninit::uninit();
  let mut result: *mut libc::passwd = std::ptr::null_mut();
  // SAFETY: libc call, no invariants
  let max_buf_size = unsafe { libc::sysconf(libc::_SC_GETPW_R_SIZE_MAX) };
  let buf_size = if max_buf_size < 0 {
    // from the man page
    16_384
  } else {
    max_buf_size as usize
  };
  let mut buf = {
    let mut b = Vec::<MaybeUninit<libc::c_char>>::with_capacity(buf_size);
    // SAFETY: MaybeUninit has no initialization invariants, and len == cap
    unsafe {
      b.set_len(buf_size);
    }
    b
  };
  // SAFETY: libc call, args are correct
  let s = unsafe {
    libc::getpwuid_r(
      uid,
      pw.as_mut_ptr(),
      buf.as_mut_ptr().cast(),
      buf_size,
      std::ptr::addr_of_mut!(result),
    )
  };
  if result.is_null() {
    if s != 0 {
      return Err(std::io::Error::last_os_error().into());
    } else {
      return Err(std::io::Error::from(std::io::ErrorKind::NotFound).into());
    }
  }
  // SAFETY: pw was initialized by the call to `getpwuid_r` above
  let pw = unsafe { pw.assume_init() };
  // SAFETY: initialized above, pw alive until end of function, nul terminated
  let username = unsafe { CStr::from_ptr(pw.pw_name) };
  // SAFETY: initialized above, pw alive until end of function, nul terminated
  let homedir = unsafe { CStr::from_ptr(pw.pw_dir) };
  // SAFETY: initialized above, pw alive until end of function, nul terminated
  let shell = unsafe { CStr::from_ptr(pw.pw_shell) };
  Ok(UserInfo {
    username: username.to_string_lossy().into_owned(),
    homedir: homedir.to_string_lossy().into_owned(),
    shell: Some(shell.to_string_lossy().into_owned()),
  })
}

#[cfg(windows)]
fn get_user_info(_uid: u32) -> Result<UserInfo, AnyError> {
  use std::ffi::OsString;
  use std::os::windows::ffi::OsStringExt;

  use windows_sys::Win32::Foundation::CloseHandle;
  use windows_sys::Win32::Foundation::GetLastError;
  use windows_sys::Win32::Foundation::ERROR_INSUFFICIENT_BUFFER;
  use windows_sys::Win32::Foundation::HANDLE;
  use windows_sys::Win32::System::Threading::GetCurrentProcess;
  use windows_sys::Win32::System::Threading::OpenProcessToken;
  use windows_sys::Win32::UI::Shell::GetUserProfileDirectoryW;
  struct Handle(HANDLE);
  impl Drop for Handle {
    fn drop(&mut self) {
      // SAFETY: win32 call
      unsafe {
        CloseHandle(self.0);
      }
    }
  }
  let mut token: MaybeUninit<HANDLE> = MaybeUninit::uninit();

  // Get a handle to the current process
  // SAFETY: win32 call
  unsafe {
    if OpenProcessToken(
      GetCurrentProcess(),
      windows_sys::Win32::Security::TOKEN_READ,
      token.as_mut_ptr(),
    ) == 0
    {
      return Err(std::io::Error::last_os_error().into());
    }
  }

  // SAFETY: initialized by call above
  let token = Handle(unsafe { token.assume_init() });

  let mut bufsize = 0;
  // get the size for the homedir buf (it'll end up in `bufsize`)
  // SAFETY: win32 call
  unsafe {
    GetUserProfileDirectoryW(token.0, std::ptr::null_mut(), &mut bufsize);
    let err = GetLastError();
    if err != ERROR_INSUFFICIENT_BUFFER {
      return Err(std::io::Error::from_raw_os_error(err as i32).into());
    }
  }
  let mut path = vec![0; bufsize as usize];
  // Actually get the homedir
  // SAFETY: path is `bufsize` elements
  unsafe {
    if GetUserProfileDirectoryW(token.0, path.as_mut_ptr(), &mut bufsize) == 0 {
      return Err(std::io::Error::last_os_error().into());
    }
  }
  // remove trailing nul
  path.pop();
  let homedir_wide = OsString::from_wide(&path);
  let homedir = homedir_wide.to_string_lossy().into_owned();

  Ok(UserInfo {
    username: deno_whoami::username(),
    homedir,
    shell: None,
  })
}

#[op2]
<<<<<<< HEAD
#[serde]
pub fn op_node_os_user_info<P>(
  state: &mut OpState,
  #[smi] uid: u32,
) -> Result<UserInfo, AnyError>
=======
#[string]
pub fn op_node_os_username<P>(
  state: &mut OpState,
) -> Result<String, deno_core::error::AnyError>
>>>>>>> 51978a76
where
  P: NodePermissions + 'static,
{
  {
    let permissions = state.borrow_mut::<P>();
    permissions.check_sys("userInfo", "node:os.userInfo()")?;
  }

  get_user_info(uid)
}

#[op2(fast)]
pub fn op_geteuid<P>(
  state: &mut OpState,
) -> Result<u32, deno_core::error::AnyError>
where
  P: NodePermissions + 'static,
{
  {
    let permissions = state.borrow_mut::<P>();
    permissions.check_sys("uid", "node:os.geteuid()")?;
  }

  #[cfg(windows)]
  let euid = 0;
  #[cfg(unix)]
  // SAFETY: Call to libc geteuid.
  let euid = unsafe { libc::geteuid() };

  Ok(euid)
}

#[op2(fast)]
pub fn op_getegid<P>(
  state: &mut OpState,
) -> Result<u32, deno_core::error::AnyError>
where
  P: NodePermissions + 'static,
{
  {
    let permissions = state.borrow_mut::<P>();
    permissions.check_sys("getegid", "node:os.getegid()")?;
  }

  #[cfg(windows)]
  let egid = 0;
  #[cfg(unix)]
  // SAFETY: Call to libc getegid.
  let egid = unsafe { libc::getegid() };

  Ok(egid)
}

#[op2]
#[serde]
pub fn op_cpus<P>(state: &mut OpState) -> Result<Vec<cpus::CpuInfo>, OsError>
where
  P: NodePermissions + 'static,
{
  {
    let permissions = state.borrow_mut::<P>();
    permissions
      .check_sys("cpus", "node:os.cpus()")
      .map_err(OsError::Permission)?;
  }

  cpus::cpu_info().ok_or(OsError::FailedToGetCpuInfo)
}

#[op2]
#[string]
pub fn op_homedir<P>(
  state: &mut OpState,
) -> Result<Option<String>, deno_core::error::AnyError>
where
  P: NodePermissions + 'static,
{
  {
    let permissions = state.borrow_mut::<P>();
    permissions.check_sys("homedir", "node:os.homedir()")?;
  }

  Ok(home::home_dir().map(|path| path.to_string_lossy().to_string()))
}<|MERGE_RESOLUTION|>--- conflicted
+++ resolved
@@ -186,18 +186,11 @@
 }
 
 #[op2]
-<<<<<<< HEAD
 #[serde]
 pub fn op_node_os_user_info<P>(
   state: &mut OpState,
   #[smi] uid: u32,
-) -> Result<UserInfo, AnyError>
-=======
-#[string]
-pub fn op_node_os_username<P>(
-  state: &mut OpState,
-) -> Result<String, deno_core::error::AnyError>
->>>>>>> 51978a76
+) -> Result<UserInfo, deno_core::error::AnyError>
 where
   P: NodePermissions + 'static,
 {
