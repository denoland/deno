// Copyright 2018-2025 the Deno authors. MIT license.

use std::borrow::Cow;
use std::cell::RefCell;
use std::path::Path;
use std::path::PathBuf;
use std::rc::Rc;

use crate::NodePermissions;
use crate::NodeRequireLoaderRc;
use crate::NodeResolverRc;
use crate::NpmPackageFolderResolverRc;
use crate::PackageJsonResolverRc;
use boxed_error::Boxed;
use deno_core::op2;
use deno_core::url::Url;
use deno_core::v8;
use deno_core::FastString;
use deno_core::JsRuntimeInspector;
use deno_core::OpState;
<<<<<<< HEAD
use deno_error::JsErrorBox;
use deno_fs::FileSystemRc;
use deno_fs::V8MaybeStaticStr;
=======
>>>>>>> ccd37580
use deno_package_json::PackageJsonRc;
use deno_path_util::normalize_path;
use deno_path_util::url_from_file_path;
use deno_path_util::url_to_file_path;
use node_resolver::errors::ClosestPkgJsonError;
use node_resolver::NodeResolutionKind;
use node_resolver::ResolutionMode;
use node_resolver::REQUIRE_CONDITIONS;
use sys_traits::FsCanonicalize;
use sys_traits::FsMetadata;
use sys_traits::FsMetadataValue;

<<<<<<< HEAD
=======
use crate::ExtNodeSys;
use crate::NodePermissions;
use crate::NodeRequireLoaderRc;
use crate::NodeResolverRc;
use crate::NpmPackageFolderResolverRc;
use crate::PackageJsonResolverRc;

>>>>>>> ccd37580
#[must_use = "the resolved return value to mitigate time-of-check to time-of-use issues"]
fn ensure_read_permission<'a, P>(
  state: &mut OpState,
  file_path: &'a Path,
) -> Result<Cow<'a, Path>, JsErrorBox>
where
  P: NodePermissions + 'static,
{
  let loader = state.borrow::<NodeRequireLoaderRc>().clone();
  let permissions = state.borrow_mut::<P>();
  loader.ensure_read_permission(permissions, file_path)
}

#[derive(Debug, Boxed, deno_error::JsError)]
pub struct RequireError(pub Box<RequireErrorKind>);

#[derive(Debug, thiserror::Error, deno_error::JsError)]
pub enum RequireErrorKind {
  #[class(inherit)]
  #[error(transparent)]
  UrlParse(
    #[from]
    #[inherit]
    url::ParseError,
  ),
  #[class(inherit)]
  #[error(transparent)]
  Permission(#[inherit] JsErrorBox),
  #[class(generic)]
  #[error(transparent)]
  PackageExportsResolve(
    #[from] node_resolver::errors::PackageExportsResolveError,
  ),
  #[class(generic)]
  #[error(transparent)]
  PackageJsonLoad(#[from] node_resolver::errors::PackageJsonLoadError),
  #[class(generic)]
  #[error(transparent)]
  ClosestPkgJson(#[from] ClosestPkgJsonError),
  #[class(generic)]
  #[error(transparent)]
  PackageImportsResolve(
    #[from] node_resolver::errors::PackageImportsResolveError,
  ),
  #[class(generic)]
  #[error(transparent)]
  FilePathConversion(#[from] deno_path_util::UrlToFilePathError),
  #[class(generic)]
  #[error(transparent)]
  UrlConversion(#[from] deno_path_util::PathToUrlError),
  #[class(inherit)]
  #[error(transparent)]
<<<<<<< HEAD
  Fs(
    #[from]
    #[inherit]
    deno_io::fs::FsError,
  ),
  #[class(inherit)]
=======
  Fs(#[from] std::io::Error),
>>>>>>> ccd37580
  #[error(transparent)]
  ReadModule(
    #[from]
    #[inherit]
    JsErrorBox,
  ),
  #[class(inherit)]
  #[error("Unable to get CWD: {0}")]
<<<<<<< HEAD
  UnableToGetCwd(#[inherit] deno_io::fs::FsError),
=======
  UnableToGetCwd(std::io::Error),
>>>>>>> ccd37580
}

#[op2]
#[serde]
pub fn op_require_init_paths() -> Vec<String> {
  // todo(dsherret): this code is node compat mode specific and
  // we probably don't want it for small mammal, so ignore it for now

  // let (home_dir, node_path) = if cfg!(windows) {
  //   (
  //     std::env::var("USERPROFILE").unwrap_or_else(|_| "".into()),
  //     std::env::var("NODE_PATH").unwrap_or_else(|_| "".into()),
  //   )
  // } else {
  //   (
  //     std::env::var("HOME").unwrap_or_else(|_| "".into()),
  //     std::env::var("NODE_PATH").unwrap_or_else(|_| "".into()),
  //   )
  // };

  // let mut prefix_dir = std::env::current_exe().unwrap();
  // if cfg!(windows) {
  //   prefix_dir = prefix_dir.join("..").join("..")
  // } else {
  //   prefix_dir = prefix_dir.join("..")
  // }

  // let mut paths = vec![prefix_dir.join("lib").join("node")];

  // if !home_dir.is_empty() {
  //   paths.insert(0, PathBuf::from(&home_dir).join(".node_libraries"));
  //   paths.insert(0, PathBuf::from(&home_dir).join(".nod_modules"));
  // }

  // let mut paths = paths
  //   .into_iter()
  //   .map(|p| p.to_string_lossy().into_owned())
  //   .collect();

  // if !node_path.is_empty() {
  //   let delimiter = if cfg!(windows) { ";" } else { ":" };
  //   let mut node_paths: Vec<String> = node_path
  //     .split(delimiter)
  //     .filter(|e| !e.is_empty())
  //     .map(|s| s.to_string())
  //     .collect();
  //   node_paths.append(&mut paths);
  //   paths = node_paths;
  // }

  vec![]
}

#[op2(stack_trace)]
#[serde]
pub fn op_require_node_module_paths<
  P: NodePermissions + 'static,
  TSys: ExtNodeSys + 'static,
>(
  state: &mut OpState,
  #[string] from: String,
) -> Result<Vec<String>, RequireError> {
  let sys = state.borrow::<TSys>();
  // Guarantee that "from" is absolute.
  let from = if from.starts_with("file:///") {
    url_to_file_path(&Url::parse(&from)?)?
  } else {
    let current_dir = &sys
      .env_current_dir()
      .map_err(RequireErrorKind::UnableToGetCwd)?;
    normalize_path(current_dir.join(from))
  };

  if cfg!(windows) {
    // return root node_modules when path is 'D:\\'.
    let from_str = from.to_str().unwrap();
    if from_str.len() >= 3 {
      let bytes = from_str.as_bytes();
      if bytes[from_str.len() - 1] == b'\\' && bytes[from_str.len() - 2] == b':'
      {
        let p = format!("{}node_modules", from_str);
        return Ok(vec![p]);
      }
    }
  } else {
    // Return early not only to avoid unnecessary work, but to *avoid* returning
    // an array of two items for a root: [ '//node_modules', '/node_modules' ]
    if from.to_string_lossy() == "/" {
      return Ok(vec!["/node_modules".to_string()]);
    }
  }

  let mut paths = Vec::with_capacity(from.components().count());
  let mut current_path = from.as_path();
  let mut maybe_parent = Some(current_path);
  while let Some(parent) = maybe_parent {
    if !parent.ends_with("node_modules") {
      paths.push(parent.join("node_modules").to_string_lossy().into_owned());
    }
    current_path = parent;
    maybe_parent = current_path.parent();
  }

  Ok(paths)
}

#[op2]
#[string]
pub fn op_require_proxy_path(#[string] filename: String) -> String {
  // Allow a directory to be passed as the filename
  let trailing_slash = if cfg!(windows) {
    // Node also counts a trailing forward slash as a
    // directory for node on Windows, but not backslashes
    // on non-Windows platforms
    filename.ends_with('\\') || filename.ends_with('/')
  } else {
    filename.ends_with('/')
  };

  if trailing_slash {
    let p = PathBuf::from(filename);
    p.join("noop.js").to_string_lossy().into_owned()
  } else {
    filename
  }
}

#[op2(fast)]
pub fn op_require_is_request_relative(#[string] request: String) -> bool {
  if request.starts_with("./") || request.starts_with("../") || request == ".."
  {
    return true;
  }

  if cfg!(windows) {
    if request.starts_with(".\\") {
      return true;
    }

    if request.starts_with("..\\") {
      return true;
    }
  }

  false
}

#[op2]
#[string]
pub fn op_require_resolve_deno_dir(
  state: &mut OpState,
  #[string] request: String,
  #[string] parent_filename: String,
) -> Result<Option<String>, deno_path_util::PathToUrlError> {
  let resolver = state.borrow::<NpmPackageFolderResolverRc>();

  Ok(
    resolver
      .resolve_package_folder_from_package(
        &request,
        &url_from_file_path(&PathBuf::from(parent_filename))?,
      )
      .ok()
      .map(|p| p.to_string_lossy().into_owned()),
  )
}

#[op2(fast)]
pub fn op_require_is_deno_dir_package<TSys: ExtNodeSys + 'static>(
  state: &mut OpState,
  #[string] path: String,
) -> bool {
  let resolver = state.borrow::<NodeResolverRc<TSys>>();
  match deno_path_util::url_from_file_path(&PathBuf::from(path)) {
    Ok(specifier) => resolver.in_npm_package(&specifier),
    Err(_) => false,
  }
}

#[op2]
#[serde]
pub fn op_require_resolve_lookup_paths(
  #[string] request: String,
  #[serde] maybe_parent_paths: Option<Vec<String>>,
  #[string] parent_filename: String,
) -> Option<Vec<String>> {
  if !request.starts_with('.')
    || (request.len() > 1
      && !request.starts_with("..")
      && !request.starts_with("./")
      && (!cfg!(windows) || !request.starts_with(".\\")))
  {
    let module_paths = vec![];
    let mut paths = module_paths;
    if let Some(mut parent_paths) = maybe_parent_paths {
      if !parent_paths.is_empty() {
        paths.append(&mut parent_paths);
      }
    }

    if !paths.is_empty() {
      return Some(paths);
    } else {
      return None;
    }
  }

  // In REPL, parent.filename is null.
  // if (!parent || !parent.id || !parent.filename) {
  //   // Make require('./path/to/foo') work - normally the path is taken
  //   // from realpath(__filename) but in REPL there is no filename
  //   const mainPaths = ['.'];

  //   debug('looking for %j in %j', request, mainPaths);
  //   return mainPaths;
  // }

  let p = PathBuf::from(parent_filename);
  Some(vec![p.parent().unwrap().to_string_lossy().into_owned()])
}

#[op2(fast)]
pub fn op_require_path_is_absolute(#[string] p: String) -> bool {
  PathBuf::from(p).is_absolute()
}

#[op2(fast, stack_trace)]
pub fn op_require_stat<
  P: NodePermissions + 'static,
  TSys: ExtNodeSys + 'static,
>(
  state: &mut OpState,
  #[string] path: String,
<<<<<<< HEAD
) -> Result<i32, JsErrorBox>
where
  P: NodePermissions + 'static,
{
=======
) -> Result<i32, deno_core::error::AnyError> {
>>>>>>> ccd37580
  let path = PathBuf::from(path);
  let path = ensure_read_permission::<P>(state, &path)?;
  let sys = state.borrow::<TSys>();
  if let Ok(metadata) = sys.fs_metadata(&path) {
    if metadata.file_type().is_file() {
      return Ok(0);
    } else {
      return Ok(1);
    }
  }

  Ok(-1)
}

#[op2(stack_trace)]
#[string]
pub fn op_require_real_path<
  P: NodePermissions + 'static,
  TSys: ExtNodeSys + 'static,
>(
  state: &mut OpState,
  #[string] request: String,
) -> Result<String, RequireError> {
  let path = PathBuf::from(request);
  let path = ensure_read_permission::<P>(state, &path)
    .map_err(RequireErrorKind::Permission)?;
  let sys = state.borrow::<TSys>();
  let canonicalized_path =
    deno_path_util::strip_unc_prefix(sys.fs_canonicalize(&path)?);
  Ok(canonicalized_path.to_string_lossy().into_owned())
}

fn path_resolve<'a>(mut parts: impl Iterator<Item = &'a str>) -> PathBuf {
  let mut p = PathBuf::from(parts.next().unwrap());
  for part in parts {
    p = p.join(part);
  }
  normalize_path(p)
}

#[op2]
#[string]
pub fn op_require_path_resolve(#[serde] parts: Vec<String>) -> String {
  path_resolve(parts.iter().map(|s| s.as_str()))
    .to_string_lossy()
    .into_owned()
}

#[op2]
#[string]
pub fn op_require_path_dirname(
  #[string] request: String,
) -> Result<String, JsErrorBox> {
  let p = PathBuf::from(request);
  if let Some(parent) = p.parent() {
    Ok(parent.to_string_lossy().into_owned())
  } else {
    Err(JsErrorBox::generic("Path doesn't have a parent"))
  }
}

#[op2]
#[string]
pub fn op_require_path_basename(
  #[string] request: String,
) -> Result<String, JsErrorBox> {
  let p = PathBuf::from(request);
  if let Some(path) = p.file_name() {
    Ok(path.to_string_lossy().into_owned())
  } else {
    Err(JsErrorBox::generic("Path doesn't have a file name"))
  }
}

#[op2(stack_trace)]
#[string]
pub fn op_require_try_self_parent_path<
  P: NodePermissions + 'static,
  TSys: ExtNodeSys + 'static,
>(
  state: &mut OpState,
  has_parent: bool,
  #[string] maybe_parent_filename: Option<String>,
  #[string] maybe_parent_id: Option<String>,
<<<<<<< HEAD
) -> Result<Option<String>, JsErrorBox>
where
  P: NodePermissions + 'static,
{
=======
) -> Result<Option<String>, deno_core::error::AnyError> {
>>>>>>> ccd37580
  if !has_parent {
    return Ok(None);
  }

  if let Some(parent_filename) = maybe_parent_filename {
    return Ok(Some(parent_filename));
  }

  if let Some(parent_id) = maybe_parent_id {
    if parent_id == "<repl>" || parent_id == "internal/preload" {
      let sys = state.borrow::<TSys>();
      if let Ok(cwd) = sys.env_current_dir() {
        let cwd = ensure_read_permission::<P>(state, &cwd)?;
        return Ok(Some(cwd.to_string_lossy().into_owned()));
      }
    }
  }
  Ok(None)
}

#[op2(stack_trace)]
#[string]
pub fn op_require_try_self<
  P: NodePermissions + 'static,
  TSys: ExtNodeSys + 'static,
>(
  state: &mut OpState,
  #[string] parent_path: Option<String>,
  #[string] request: String,
) -> Result<Option<String>, RequireError> {
  if parent_path.is_none() {
    return Ok(None);
  }

  let pkg_json_resolver = state.borrow::<PackageJsonResolverRc<TSys>>();
  let pkg = pkg_json_resolver
    .get_closest_package_json_from_file_path(&PathBuf::from(
      parent_path.unwrap(),
    ))
    .ok()
    .flatten();
  if pkg.is_none() {
    return Ok(None);
  }

  let pkg = pkg.unwrap();
  if pkg.exports.is_none() {
    return Ok(None);
  }
  if pkg.name.is_none() {
    return Ok(None);
  }

  let pkg_name = pkg.name.as_ref().unwrap().to_string();
  let mut expansion = ".".to_string();

  if request == pkg_name {
    // pass
  } else if request.starts_with(&format!("{pkg_name}/")) {
    expansion += &request[pkg_name.len()..];
  } else {
    return Ok(None);
  }

  let referrer = deno_core::url::Url::from_file_path(&pkg.path).unwrap();
  if let Some(exports) = &pkg.exports {
    let node_resolver = state.borrow::<NodeResolverRc<TSys>>();
    let r = node_resolver.package_exports_resolve(
      &pkg.path,
      &expansion,
      exports,
      Some(&referrer),
      ResolutionMode::Require,
      REQUIRE_CONDITIONS,
      NodeResolutionKind::Execution,
    )?;
    Ok(Some(if r.scheme() == "file" {
      url_to_file_path_string(&r)?
    } else {
      r.to_string()
    }))
  } else {
    Ok(None)
  }
}

#[op2(stack_trace)]
#[to_v8]
pub fn op_require_read_file<P>(
  state: &mut OpState,
  #[string] file_path: String,
) -> Result<FastString, RequireError>
where
  P: NodePermissions + 'static,
{
  let file_path = PathBuf::from(file_path);
  // todo(dsherret): there's multiple borrows to NodeRequireLoaderRc here
  let file_path = ensure_read_permission::<P>(state, &file_path)
    .map_err(RequireErrorKind::Permission)?;
  let loader = state.borrow::<NodeRequireLoaderRc>();
  loader
    .load_text_file_lossy(&file_path)
    .map(|s| match s {
      Cow::Borrowed(s) => FastString::from_static(s),
      Cow::Owned(s) => s.into(),
    })
    .map_err(|e| RequireErrorKind::ReadModule(e).into_box())
}

#[op2]
#[string]
pub fn op_require_as_file_path(#[string] file_or_url: String) -> String {
  if let Ok(url) = Url::parse(&file_or_url) {
    if let Ok(p) = url.to_file_path() {
      return p.to_string_lossy().into_owned();
    }
  }

  file_or_url
}

#[op2(stack_trace)]
#[string]
pub fn op_require_resolve_exports<
  P: NodePermissions + 'static,
  TSys: ExtNodeSys + 'static,
>(
  state: &mut OpState,
  uses_local_node_modules_dir: bool,
  #[string] modules_path_str: String,
  #[string] _request: String,
  #[string] name: String,
  #[string] expansion: String,
  #[string] parent_path: String,
) -> Result<Option<String>, RequireError> {
  let sys = state.borrow::<TSys>();
  let node_resolver = state.borrow::<NodeResolverRc<TSys>>();
  let pkg_json_resolver = state.borrow::<PackageJsonResolverRc<TSys>>();

  let modules_path = PathBuf::from(&modules_path_str);
  let modules_specifier = deno_path_util::url_from_file_path(&modules_path)?;
  let pkg_path = if node_resolver.in_npm_package(&modules_specifier)
    && !uses_local_node_modules_dir
  {
    modules_path
  } else {
    let mod_dir =
      path_resolve([modules_path_str.as_str(), name.as_str()].into_iter());
    if sys.fs_is_dir_no_err(&mod_dir) {
      mod_dir
    } else {
      modules_path
    }
  };
  let Some(pkg) =
    pkg_json_resolver.load_package_json(&pkg_path.join("package.json"))?
  else {
    return Ok(None);
  };
  let Some(exports) = &pkg.exports else {
    return Ok(None);
  };

  let referrer = if parent_path.is_empty() {
    None
  } else {
    Some(Url::from_file_path(parent_path).unwrap())
  };
  let r = node_resolver.package_exports_resolve(
    &pkg.path,
    &format!(".{expansion}"),
    exports,
    referrer.as_ref(),
    ResolutionMode::Require,
    REQUIRE_CONDITIONS,
    NodeResolutionKind::Execution,
  )?;
  Ok(Some(if r.scheme() == "file" {
    url_to_file_path_string(&r)?
  } else {
    r.to_string()
  }))
}

deno_error::js_error_wrapper!(
  ClosestPkgJsonError,
  JsClosestPkgJsonError,
  "Error"
);

#[op2(fast)]
pub fn op_require_is_maybe_cjs(
  state: &mut OpState,
  #[string] filename: String,
) -> Result<bool, JsClosestPkgJsonError> {
  let filename = PathBuf::from(filename);
  let Ok(url) = url_from_file_path(&filename) else {
    return Ok(false);
  };
  let loader = state.borrow::<NodeRequireLoaderRc>();
  loader.is_maybe_cjs(&url).map_err(Into::into)
}

#[op2(stack_trace)]
#[serde]
pub fn op_require_read_package_scope<
  P: NodePermissions + 'static,
  TSys: ExtNodeSys + 'static,
>(
  state: &mut OpState,
  #[string] package_json_path: String,
) -> Option<PackageJsonRc> {
  let pkg_json_resolver = state.borrow::<PackageJsonResolverRc<TSys>>();
  let package_json_path = PathBuf::from(package_json_path);
  if package_json_path.file_name() != Some("package.json".as_ref()) {
    // permissions: do not allow reading a non-package.json file
    return None;
  }
  pkg_json_resolver
    .load_package_json(&package_json_path)
    .ok()
    .flatten()
}

#[op2(stack_trace)]
#[string]
pub fn op_require_package_imports_resolve<
  P: NodePermissions + 'static,
  TSys: ExtNodeSys + 'static,
>(
  state: &mut OpState,
  #[string] referrer_filename: String,
  #[string] request: String,
) -> Result<Option<String>, RequireError> {
  let referrer_path = PathBuf::from(&referrer_filename);
  let referrer_path = ensure_read_permission::<P>(state, &referrer_path)
    .map_err(RequireErrorKind::Permission)?;
  let pkg_json_resolver = state.borrow::<PackageJsonResolverRc<TSys>>();
  let Some(pkg) = pkg_json_resolver
    .get_closest_package_json_from_file_path(&referrer_path)?
  else {
    return Ok(None);
  };

  if pkg.imports.is_some() {
    let node_resolver = state.borrow::<NodeResolverRc<TSys>>();
    let referrer_url = Url::from_file_path(&referrer_filename).unwrap();
    let url = node_resolver.package_imports_resolve(
      &request,
      Some(&referrer_url),
      ResolutionMode::Require,
      Some(&pkg),
      REQUIRE_CONDITIONS,
      NodeResolutionKind::Execution,
    )?;
    Ok(Some(url_to_file_path_string(&url)?))
  } else {
    Ok(None)
  }
}

#[op2(fast, reentrant)]
pub fn op_require_break_on_next_statement(state: Rc<RefCell<OpState>>) {
  let inspector_rc = {
    let state = state.borrow();
    state.borrow::<Rc<RefCell<JsRuntimeInspector>>>().clone()
  };
  let mut inspector = inspector_rc.borrow_mut();
  inspector.wait_for_session_and_break_on_next_statement()
}

fn url_to_file_path_string(url: &Url) -> Result<String, RequireError> {
  let file_path = url_to_file_path(url)?;
  Ok(file_path.to_string_lossy().into_owned())
}

#[op2(fast)]
pub fn op_require_can_parse_as_esm(
  scope: &mut v8::HandleScope,
  #[string] source: &str,
) -> bool {
  let scope = &mut v8::TryCatch::new(scope);
  let Some(source) = v8::String::new(scope, source) else {
    return false;
  };
  let origin = v8::ScriptOrigin::new(
    scope,
    source.into(),
    0,
    0,
    false,
    0,
    None,
    true,
    false,
    true,
    None,
  );
  let mut source = v8::script_compiler::Source::new(source, Some(&origin));
  v8::script_compiler::compile_module(scope, &mut source).is_some()
}<|MERGE_RESOLUTION|>--- conflicted
+++ resolved
@@ -6,11 +6,6 @@
 use std::path::PathBuf;
 use std::rc::Rc;
 
-use crate::NodePermissions;
-use crate::NodeRequireLoaderRc;
-use crate::NodeResolverRc;
-use crate::NpmPackageFolderResolverRc;
-use crate::PackageJsonResolverRc;
 use boxed_error::Boxed;
 use deno_core::op2;
 use deno_core::url::Url;
@@ -18,12 +13,6 @@
 use deno_core::FastString;
 use deno_core::JsRuntimeInspector;
 use deno_core::OpState;
-<<<<<<< HEAD
-use deno_error::JsErrorBox;
-use deno_fs::FileSystemRc;
-use deno_fs::V8MaybeStaticStr;
-=======
->>>>>>> ccd37580
 use deno_package_json::PackageJsonRc;
 use deno_path_util::normalize_path;
 use deno_path_util::url_from_file_path;
@@ -36,8 +25,6 @@
 use sys_traits::FsMetadata;
 use sys_traits::FsMetadataValue;
 
-<<<<<<< HEAD
-=======
 use crate::ExtNodeSys;
 use crate::NodePermissions;
 use crate::NodeRequireLoaderRc;
@@ -45,7 +32,6 @@
 use crate::NpmPackageFolderResolverRc;
 use crate::PackageJsonResolverRc;
 
->>>>>>> ccd37580
 #[must_use = "the resolved return value to mitigate time-of-check to time-of-use issues"]
 fn ensure_read_permission<'a, P>(
   state: &mut OpState,
@@ -98,16 +84,12 @@
   UrlConversion(#[from] deno_path_util::PathToUrlError),
   #[class(inherit)]
   #[error(transparent)]
-<<<<<<< HEAD
   Fs(
     #[from]
     #[inherit]
     deno_io::fs::FsError,
   ),
   #[class(inherit)]
-=======
-  Fs(#[from] std::io::Error),
->>>>>>> ccd37580
   #[error(transparent)]
   ReadModule(
     #[from]
@@ -116,11 +98,7 @@
   ),
   #[class(inherit)]
   #[error("Unable to get CWD: {0}")]
-<<<<<<< HEAD
   UnableToGetCwd(#[inherit] deno_io::fs::FsError),
-=======
-  UnableToGetCwd(std::io::Error),
->>>>>>> ccd37580
 }
 
 #[op2]
@@ -354,14 +332,7 @@
 >(
   state: &mut OpState,
   #[string] path: String,
-<<<<<<< HEAD
-) -> Result<i32, JsErrorBox>
-where
-  P: NodePermissions + 'static,
-{
-=======
-) -> Result<i32, deno_core::error::AnyError> {
->>>>>>> ccd37580
+) -> Result<i32, JsErrorBox> {
   let path = PathBuf::from(path);
   let path = ensure_read_permission::<P>(state, &path)?;
   let sys = state.borrow::<TSys>();
@@ -446,14 +417,7 @@
   has_parent: bool,
   #[string] maybe_parent_filename: Option<String>,
   #[string] maybe_parent_id: Option<String>,
-<<<<<<< HEAD
-) -> Result<Option<String>, JsErrorBox>
-where
-  P: NodePermissions + 'static,
-{
-=======
-) -> Result<Option<String>, deno_core::error::AnyError> {
->>>>>>> ccd37580
+) -> Result<Option<String>, JsErrorBox> {
   if !has_parent {
     return Ok(None);
   }
