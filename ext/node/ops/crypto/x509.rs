// Copyright 2018-2025 the Deno authors. MIT license.

use std::ops::Deref;

use deno_core::ToJsBuffer;
use deno_core::op2;
use digest::Digest;
use x509_parser::der_parser::asn1_rs::Any;
use x509_parser::der_parser::asn1_rs::Tag;
use x509_parser::der_parser::oid::Oid;
pub use x509_parser::error::X509Error;
use x509_parser::extensions;
use x509_parser::pem;
use x509_parser::prelude::*;
use yoke::Yoke;
use yoke::Yokeable;

use super::KeyObjectHandle;

enum CertificateSources {
  Der(Box<[u8]>),
  Pem(pem::Pem),
}

#[derive(serde::Serialize, Default)]
#[serde(rename_all = "UPPERCASE")]
struct SubjectOrIssuer {
  #[serde(skip_serializing_if = "Option::is_none")]
  c: Option<String>,
  #[serde(skip_serializing_if = "Option::is_none")]
  st: Option<String>,
  #[serde(skip_serializing_if = "Option::is_none")]
  l: Option<String>,
  #[serde(skip_serializing_if = "Option::is_none")]
  o: Option<String>,
  #[serde(skip_serializing_if = "Option::is_none")]
  ou: Option<String>,
  #[serde(skip_serializing_if = "Option::is_none")]
  cn: Option<String>,
}

#[derive(serde::Serialize)]
pub struct CertificateObject {
  ca: bool,
  raw: ToJsBuffer,
  subject: SubjectOrIssuer,
  issuer: SubjectOrIssuer,
  valid_from: String,
  valid_to: String,
  #[serde(rename = "serialNumber")]
  serial_number: String,
  fingerprint: String,
  fingerprint256: String,
  fingerprint512: String,
  subjectaltname: String,
  // RSA key fields
  #[serde(skip_serializing_if = "Option::is_none")]
  bits: Option<u32>,
  #[serde(skip_serializing_if = "Option::is_none")]
  exponent: Option<String>,
  #[serde(skip_serializing_if = "Option::is_none")]
  modulus: Option<String>,
  #[serde(skip_serializing_if = "Option::is_none")]
  pubkey: Option<ToJsBuffer>,
  // EC key fields
  #[serde(skip_serializing_if = "Option::is_none")]
  #[serde(rename = "asn1Curve")]
  asn1_curve: Option<String>,
  #[serde(skip_serializing_if = "Option::is_none")]
  #[serde(rename = "nistCurve")]
  nist_curve: Option<String>,
}

#[derive(Yokeable)]
struct CertificateView<'a> {
  cert: X509Certificate<'a>,
}

pub(crate) struct Certificate {
  inner: Yoke<CertificateView<'static>, Box<CertificateSources>>,
}

impl deno_core::GarbageCollected for Certificate {
  fn get_name(&self) -> &'static std::ffi::CStr {
    c"Certificate"
  }
}

impl Certificate {
  pub fn from_der(der: &[u8]) -> Result<Certificate, X509Error> {
    let source = CertificateSources::Der(der.to_vec().into_boxed_slice());

    let inner =
      Yoke::<CertificateView<'static>, Box<CertificateSources>>::try_attach_to_cart(
        Box::new(source),
        |source| {
          let cert = match source {
            CertificateSources::Der(buf) => {
              X509Certificate::from_der(buf).map(|(_, cert)| cert)?
            }
            _ => unreachable!(),
          };
          Ok::<_, X509Error>(CertificateView { cert })
        },
      )?;

    Ok(Certificate { inner })
  }

  fn fingerprint<D: Digest>(&self) -> Option<String> {
    let data = match self.inner.backing_cart().as_ref() {
      CertificateSources::Pem(pem) => &pem.contents,
      CertificateSources::Der(der) => der.as_ref(),
    };

    let mut hasher = D::new();
    hasher.update(data);
    let bytes = hasher.finalize();
    // OpenSSL returns colon separated upper case hex values.
    let mut hex = String::with_capacity(bytes.len() * 2);
    for byte in bytes {
      hex.push_str(&format!("{:02X}:", byte));
    }
    hex.pop();
    Some(hex)
  }

  pub fn to_object(
    &self,
    _detailed: bool,
  ) -> Result<CertificateObject, X509Error> {
    let cert = self.inner.get().deref();

    let raw = match self.inner.backing_cart().as_ref() {
      CertificateSources::Pem(pem) => pem.contents.clone(),
      CertificateSources::Der(der) => der.to_vec(),
    };

    let valid_from = cert.validity().not_before.to_string();
    let valid_to = cert.validity().not_after.to_string();

    let mut serial_number = cert.serial.to_str_radix(16);
    serial_number.make_ascii_uppercase();

    let fingerprint = self.fingerprint::<sha1::Sha1>().unwrap_or_default();
    let fingerprint256 = self.fingerprint::<sha2::Sha256>().unwrap_or_default();
    let fingerprint512 = self.fingerprint::<sha2::Sha512>().unwrap_or_default();

    let mut subjectaltname = String::new();
    if let Some(subject_alt) = cert
      .extensions()
      .iter()
      .find(|e| {
        e.oid == x509_parser::oid_registry::OID_X509_EXT_SUBJECT_ALT_NAME
      })
      .and_then(|e| match e.parsed_extension() {
        extensions::ParsedExtension::SubjectAlternativeName(s) => Some(s),
        _ => None,
      })
    {
      let mut alt_names = Vec::new();
      for name in &subject_alt.general_names {
        match name {
          extensions::GeneralName::DNSName(dns) => {
            alt_names.push(format!("DNS:{}", dns));
          }
          extensions::GeneralName::RFC822Name(email) => {
            alt_names.push(format!("email:{}", email));
          }
          extensions::GeneralName::IPAddress(ip) => {
            alt_names.push(format!(
              "IP Address:{}",
              data_encoding::HEXUPPER.encode(ip)
            ));
          }
          _ => {}
        }
      }
      subjectaltname = alt_names.join(", ");
    }

    let subject = extract_subject_or_issuer(cert.subject());
    let issuer = extract_subject_or_issuer(cert.issuer());

    let KeyInfo {
      bits,
      exponent,
      modulus,
      pubkey,
      asn1_curve,
      nist_curve,
    } = extract_key_info(&cert.tbs_certificate.subject_pki);

    Ok(CertificateObject {
      ca: cert.is_ca(),
      raw: raw.into(),
      subject,
      issuer,
      valid_from,
      valid_to,
      serial_number,
      fingerprint,
      fingerprint256,
      fingerprint512,
      subjectaltname,
      bits,
      exponent,
      modulus,
      pubkey: pubkey.map(|p| p.into()),
      asn1_curve,
      nist_curve,
    })
  }
}

impl<'a> Deref for CertificateView<'a> {
  type Target = X509Certificate<'a>;

  fn deref(&self) -> &Self::Target {
    &self.cert
  }
}

deno_error::js_error_wrapper!(X509Error, JsX509Error, "Error");

#[op2]
#[cppgc]
pub fn op_node_x509_parse(
  #[buffer] buf: &[u8],
) -> Result<Certificate, JsX509Error> {
  let source = match pem::parse_x509_pem(buf) {
    Ok((_, pem)) => CertificateSources::Pem(pem),
    Err(_) => CertificateSources::Der(buf.to_vec().into_boxed_slice()),
  };

  let inner =
    Yoke::<CertificateView<'static>, Box<CertificateSources>>::try_attach_to_cart(
      Box::new(source),
      |source| {
        let cert = match source {
          CertificateSources::Pem(pem) => pem.parse_x509()?,
          CertificateSources::Der(buf) => {
            X509Certificate::from_der(buf).map(|(_, cert)| cert)?
          }
        };
        Ok::<_, X509Error>(CertificateView { cert })
      },
    )?;

  Ok(Certificate { inner })
}

#[op2(fast)]
pub fn op_node_x509_ca(#[cppgc] cert: &Certificate) -> bool {
  let cert = cert.inner.get().deref();
  cert.is_ca()
}

#[op2(fast)]
pub fn op_node_x509_check_email(
  #[cppgc] cert: &Certificate,
  #[string] email: &str,
) -> bool {
  let cert = cert.inner.get().deref();
  let subject = cert.subject();
  if subject
    .iter_email()
    .any(|e| e.as_str().unwrap_or("") == email)
  {
    return true;
  }

  let subject_alt = cert
    .extensions()
    .iter()
    .find(|e| e.oid == x509_parser::oid_registry::OID_X509_EXT_SUBJECT_ALT_NAME)
    .and_then(|e| match e.parsed_extension() {
      extensions::ParsedExtension::SubjectAlternativeName(s) => Some(s),
      _ => None,
    });

  if let Some(subject_alt) = subject_alt {
    for name in &subject_alt.general_names {
      if let extensions::GeneralName::RFC822Name(n) = name {
        if *n == email {
          return true;
        }
      }
    }
  }

  false
}

#[op2(fast)]
pub fn op_node_x509_check_host(
  #[cppgc] cert: &Certificate,
  #[string] host: &str,
) -> bool {
  let cert = cert.inner.get().deref();

  let subject = cert.subject();
  if subject
    .iter_common_name()
    .any(|e| e.as_str().unwrap_or("") == host)
  {
    return true;
  }

  let subject_alt = cert
    .extensions()
    .iter()
    .find(|e| e.oid == x509_parser::oid_registry::OID_X509_EXT_SUBJECT_ALT_NAME)
    .and_then(|e| match e.parsed_extension() {
      extensions::ParsedExtension::SubjectAlternativeName(s) => Some(s),
      _ => None,
    });

  if let Some(subject_alt) = subject_alt {
    for name in &subject_alt.general_names {
      if let extensions::GeneralName::DNSName(n) = name {
        if *n == host {
          return true;
        }
      }
    }
  }

  false
}

#[op2]
#[string]
pub fn op_node_x509_fingerprint(#[cppgc] cert: &Certificate) -> Option<String> {
  cert.fingerprint::<sha1::Sha1>()
}

#[op2]
#[string]
pub fn op_node_x509_fingerprint256(
  #[cppgc] cert: &Certificate,
) -> Option<String> {
  cert.fingerprint::<sha2::Sha256>()
}

#[op2]
#[string]
pub fn op_node_x509_fingerprint512(
  #[cppgc] cert: &Certificate,
) -> Option<String> {
  cert.fingerprint::<sha2::Sha512>()
}

#[op2]
#[string]
pub fn op_node_x509_get_issuer(
  #[cppgc] cert: &Certificate,
) -> Result<String, JsX509Error> {
  let cert = cert.inner.get().deref();
  x509name_to_string(cert.issuer(), oid_registry()).map_err(Into::into)
}

#[op2]
#[string]
pub fn op_node_x509_get_subject(
  #[cppgc] cert: &Certificate,
) -> Result<String, JsX509Error> {
  let cert = cert.inner.get().deref();
  x509name_to_string(cert.subject(), oid_registry()).map_err(Into::into)
}

#[op2]
#[cppgc]
pub fn op_node_x509_public_key(
  #[cppgc] cert: &Certificate,
) -> Result<KeyObjectHandle, super::keys::X509PublicKeyError> {
  let cert = cert.inner.get().deref();
  let public_key = &cert.tbs_certificate.subject_pki;

  KeyObjectHandle::new_x509_public_key(public_key)
}

fn extract_subject_or_issuer(name: &X509Name) -> SubjectOrIssuer {
  let mut result = SubjectOrIssuer::default();

  for rdn in name.iter_rdn() {
    for attr in rdn.iter() {
      if let Ok(value_str) =
        attribute_value_to_string(attr.attr_value(), attr.attr_type())
      {
        match attr.attr_type() {
          oid if oid == &x509_parser::oid_registry::OID_X509_COUNTRY_NAME => {
            result.c = Some(value_str);
          }
          oid if oid == &x509_parser::oid_registry::OID_X509_STATE_OR_PROVINCE_NAME => {
            result.st = Some(value_str);
          }
          oid if oid == &x509_parser::oid_registry::OID_X509_LOCALITY_NAME => {
            result.l = Some(value_str);
          }
          oid if oid == &x509_parser::oid_registry::OID_X509_ORGANIZATION_NAME => {
            result.o = Some(value_str);
          }
          oid if oid == &x509_parser::oid_registry::OID_X509_ORGANIZATIONAL_UNIT => {
            result.ou = Some(value_str);
          }
          oid if oid == &x509_parser::oid_registry::OID_X509_COMMON_NAME => {
            result.cn = Some(value_str);
          }
          _ => {}
        }
      }
    }
  }

  result
}

// Attempt to convert attribute to string. If type is not a string, return value is the hex
// encoding of the attribute value
fn attribute_value_to_string(
  attr: &Any,
  _attr_type: &Oid,
) -> Result<String, X509Error> {
  // TODO: replace this with helper function, when it is added to asn1-rs
  match attr.tag() {
    Tag::NumericString
    | Tag::BmpString
    | Tag::VisibleString
    | Tag::PrintableString
    | Tag::GeneralString
    | Tag::ObjectDescriptor
    | Tag::GraphicString
    | Tag::T61String
    | Tag::VideotexString
    | Tag::Utf8String
    | Tag::Ia5String => {
      let s = core::str::from_utf8(attr.data)
        .map_err(|_| X509Error::InvalidAttributes)?;
      Ok(s.to_owned())
    }
    _ => {
      // type is not a string, get slice and convert it to base64
      Ok(data_encoding::HEXUPPER.encode(attr.as_bytes()))
    }
  }
}

fn x509name_to_string(
  name: &X509Name,
  oid_registry: &oid_registry::OidRegistry,
) -> Result<String, x509_parser::error::X509Error> {
  // Lifted from https://github.com/rusticata/x509-parser/blob/4d618c2ed6b1fc102df16797545895f7c67ee0fe/src/x509.rs#L543-L566
  // since it's a private function (Copyright 2017 Pierre Chifflier)
  name.iter_rdn().try_fold(String::new(), |acc, rdn| {
    rdn
      .iter()
      .try_fold(String::new(), |acc2, attr| {
        let val_str =
          attribute_value_to_string(attr.attr_value(), attr.attr_type())?;
        // look ABBREV, and if not found, use shortname
        let abbrev = match oid2abbrev(attr.attr_type(), oid_registry) {
          Ok(s) => String::from(s),
          _ => format!("{:?}", attr.attr_type()),
        };
        let rdn = format!("{}={}", abbrev, val_str);
        match acc2.len() {
          0 => Ok(rdn),
          _ => Ok(acc2 + " + " + rdn.as_str()),
        }
      })
      .map(|v| match acc.len() {
        0 => v,
        _ => acc + "\n" + v.as_str(),
      })
  })
}

#[op2]
#[string]
pub fn op_node_x509_get_valid_from(#[cppgc] cert: &Certificate) -> String {
  let cert = cert.inner.get().deref();
  cert.validity().not_before.to_string()
}

#[op2]
#[string]
pub fn op_node_x509_get_valid_to(#[cppgc] cert: &Certificate) -> String {
  let cert = cert.inner.get().deref();
  cert.validity().not_after.to_string()
}

#[op2]
#[string]
pub fn op_node_x509_get_serial_number(#[cppgc] cert: &Certificate) -> String {
  let cert = cert.inner.get().deref();
  let mut s = cert.serial.to_str_radix(16);
  s.make_ascii_uppercase();
  s
}

#[op2(fast)]
pub fn op_node_x509_key_usage(#[cppgc] cert: &Certificate) -> u16 {
  let cert = cert.inner.get().deref();
  let key_usage = cert
    .extensions()
    .iter()
    .find(|e| e.oid == x509_parser::oid_registry::OID_X509_EXT_KEY_USAGE)
    .and_then(|e| match e.parsed_extension() {
      extensions::ParsedExtension::KeyUsage(k) => Some(k),
      _ => None,
    });

  key_usage.map(|k| k.flags).unwrap_or(0)
}

#[derive(Default)]
struct KeyInfo {
  bits: Option<u32>,
  exponent: Option<String>,
  modulus: Option<String>,
  pubkey: Option<Vec<u8>>,
  asn1_curve: Option<String>,
  nist_curve: Option<String>,
}

fn extract_key_info(spki: &x509_parser::x509::SubjectPublicKeyInfo) -> KeyInfo {
  use x509_parser::der_parser::asn1_rs::oid;
  use x509_parser::public_key::PublicKey;

  match spki.parsed() {
    Ok(PublicKey::RSA(key)) => {
      let modulus_bytes = key.modulus;
      let exponent_bytes = key.exponent;

      let bits = Some((modulus_bytes.len() * 8) as u32);
      let modulus = Some(data_encoding::HEXUPPER.encode(modulus_bytes));
      let exponent = Some(data_encoding::HEXUPPER.encode(exponent_bytes));
      let pubkey = Some(spki.raw.to_vec());

      KeyInfo {
        bits,
        exponent,
        modulus,
        pubkey,
        asn1_curve: None,
        nist_curve: None,
      }
    }
    Ok(PublicKey::EC(point)) => {
      let pubkey = Some(point.data().to_vec());
      let mut asn1_curve = None;
      let mut nist_curve = None;
      let mut bits = None;

      if let Some(params) = &spki.algorithm.parameters {
        if let Ok(curve_oid) = params.as_oid() {
          const ID_SECP224R1: &[u8] = &oid!(raw 1.3.132.0.33);
          const ID_SECP256R1: &[u8] = &oid!(raw 1.2.840.10045.3.1.7);
          const ID_SECP384R1: &[u8] = &oid!(raw 1.3.132.0.34);

          match curve_oid.as_bytes() {
            ID_SECP224R1 => {
              asn1_curve = Some("1.3.132.0.33".to_string());
              nist_curve = Some("secp224r1".to_string());
              bits = Some(224);
            }
            ID_SECP256R1 => {
              asn1_curve = Some("1.2.840.10045.3.1.7".to_string());
              nist_curve = Some("secp256r1".to_string());
              bits = Some(256);
            }
            ID_SECP384R1 => {
              asn1_curve = Some("1.3.132.0.34".to_string());
              nist_curve = Some("secp384r1".to_string());
              bits = Some(384);
            }
            _ => {
              asn1_curve = Some(curve_oid.to_string());
            }
          }
        }
      }

      KeyInfo {
        bits,
        exponent: None,
        modulus: None,
        pubkey,
        asn1_curve,
        nist_curve,
      }
    }
    _ => KeyInfo::default(),
  }
<<<<<<< HEAD
=======
}

#[cfg(test)]
mod tests {
  use super::*;

  #[test]
  fn test_extract_subject_or_issuer() {
    let cert_pem = b"-----BEGIN CERTIFICATE-----
MIICljCCAX4CCQCKmSl7UdG4tjANBgkqhkiG9w0BAQsFADANMQswCQYDVQQDDAJD
TjAeFw0yNTAxMjIxNzQyNDFaFw0yNjAxMjIxNzQyNDFaMA0xCzAJBgNVBAMMAkNO
MIIBIjANBgkqhkiG9w0BAQEFAAOCAQ8AMIIBCgKCAQEA0K/qV+9PQH3Kg2g6tK6X
VxY7F8/2YKi8cKnX0YT5g9QnKjS1v8R9kKvR+LLx0Y1+pT8zFZr7BjU1cKxz8fmY
7P+vKH1R3O5p2qKvOxY4GlO6U3cQ1HtQ9TjIGiXn7T6v9BkKH6k8zL4m5W6Kp4s4
tR9J9n4rGY3j6TxC9h3W3d/dW9H6nF9r3oF9F5KvG0p8H0R7WXoO6h4J5m8J5k6b
5K3E7j9O9J1V9R8h4I5k8h0x7P2s1J8F1c5Z5T8l8e0K8N9J0x8Z8r9m0O0k6F0r
9B3G4e2j8d6F8r0t8I2W4K2v4g1g8N6f4j8c9w2r6m8O3J5I5h5E5i7n8d9v3QAU
lQIDAQABMA0GCSqGSIb3DQEBCwUAA4IBAQAWOKj9Z7ZuY8fz8N3bYh8G4kFh2J7R
B6QFzT4M6gF3jl6oJ5E3K0k5z7n9L9T5c4p8x5X8f2w8T2r4N8b4y2B8W6z4N5S8
y8M7R4H0t4R8y6S9c8o8r8g8Y8b8J8t6N8p4M3O4K8f8Z7w8P8T8G8N8q8b8H6H8
r6C3V5F4Z9y8o8i9E4j5V8O5Q7Y8Z4W8n7R8B8l8H8L4P4F8r8c8A4v3O4g8L8S6
8r8t3C6h8Y6k8b3F8w8z8H8g8k8m8B3R6K8C6P4R8f8M6g8Z2N8B8x8Z8F3A2N8R
8r8H8x2F8J2h8c8Y8x8H8g8n4l8x4E8r8p8j8S8m6F3k8L8S8z6A8F8k8B9U8L3R
-----END CERTIFICATE-----";

    let pem = pem::parse_x509_pem(cert_pem).unwrap().1;
    let cert = Certificate::from_der(&pem.contents).unwrap();
    let cert_inner = cert.inner.get().deref();

    let result = extract_subject_or_issuer(cert_inner.subject());

    assert_eq!(result.cn, Some("CN".to_string()));
    assert_eq!(result.c, None);
    assert_eq!(result.st, None);
    assert_eq!(result.l, None);
    assert_eq!(result.o, None);
    assert_eq!(result.ou, None);
  }
>>>>>>> 84136f41
}<|MERGE_RESOLUTION|>--- conflicted
+++ resolved
@@ -593,8 +593,6 @@
     }
     _ => KeyInfo::default(),
   }
-<<<<<<< HEAD
-=======
 }
 
 #[cfg(test)]
@@ -633,5 +631,4 @@
     assert_eq!(result.o, None);
     assert_eq!(result.ou, None);
   }
->>>>>>> 84136f41
 }