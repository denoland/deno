// Copyright 2018-2025 the Deno authors. MIT license.

use std::borrow::Cow;
use std::cell::RefCell;
use std::rc::Rc;

use aes::cipher::block_padding::Pkcs7;
use aes::cipher::BlockDecryptMut;
use aes::cipher::BlockEncryptMut;
use aes::cipher::KeyIvInit;
<<<<<<< HEAD
use aes::cipher::StreamCipher;
=======
use aes::cipher::KeySizeUser;
>>>>>>> 92dce12a
use deno_core::Resource;
use digest::generic_array::GenericArray;
use digest::KeyInit;

type Tag = Option<Vec<u8>>;

type Aes128Gcm = aead_gcm_stream::AesGcm<aes::Aes128>;
type Aes256Gcm = aead_gcm_stream::AesGcm<aes::Aes256>;

enum Cipher {
  Aes128Cbc(Box<cbc::Encryptor<aes::Aes128>>),
  Aes128Ecb(Box<ecb::Encryptor<aes::Aes128>>),
  Aes192Ecb(Box<ecb::Encryptor<aes::Aes192>>),
  Aes256Ecb(Box<ecb::Encryptor<aes::Aes256>>),
  Aes128Gcm(Box<Aes128Gcm>),
  Aes256Gcm(Box<Aes256Gcm>),
  Aes256Cbc(Box<cbc::Encryptor<aes::Aes256>>),
  Aes128Ctr(Box<ctr::Ctr128BE<aes::Aes128>>),
  Aes192Ctr(Box<ctr::Ctr128BE<aes::Aes192>>),
  Aes256Ctr(Box<ctr::Ctr128BE<aes::Aes256>>),
  // TODO(kt3k): add more algorithms Aes192Cbc, etc.
}

enum Decipher {
  Aes128Cbc(Box<cbc::Decryptor<aes::Aes128>>),
  Aes128Ecb(Box<ecb::Decryptor<aes::Aes128>>),
  Aes192Ecb(Box<ecb::Decryptor<aes::Aes192>>),
  Aes256Ecb(Box<ecb::Decryptor<aes::Aes256>>),
  Aes128Gcm(Box<Aes128Gcm>),
  Aes256Gcm(Box<Aes256Gcm>),
  Aes256Cbc(Box<cbc::Decryptor<aes::Aes256>>),
  Aes128Ctr(Box<ctr::Ctr128BE<aes::Aes128>>),
  Aes192Ctr(Box<ctr::Ctr128BE<aes::Aes192>>),
  Aes256Ctr(Box<ctr::Ctr128BE<aes::Aes256>>),
  // TODO(kt3k): add more algorithms Aes192Cbc, Aes128GCM, etc.
}

pub struct CipherContext {
  cipher: Rc<RefCell<Cipher>>,
}

pub struct DecipherContext {
  decipher: Rc<RefCell<Decipher>>,
}

#[derive(Debug, thiserror::Error, deno_error::JsError)]
pub enum CipherContextError {
  #[class(type)]
  #[error("Cipher context is already in use")]
  ContextInUse,
  #[class(inherit)]
  #[error("{0}")]
  Resource(#[from] deno_core::error::ResourceError),
  #[class(inherit)]
  #[error(transparent)]
  Cipher(#[from] CipherError),
}

impl CipherContext {
  pub fn new(
    algorithm: &str,
    key: &[u8],
    iv: &[u8],
  ) -> Result<Self, CipherContextError> {
    Ok(Self {
      cipher: Rc::new(RefCell::new(Cipher::new(algorithm, key, iv)?)),
    })
  }

  pub fn set_aad(&self, aad: &[u8]) {
    self.cipher.borrow_mut().set_aad(aad);
  }

  pub fn encrypt(&self, input: &[u8], output: &mut [u8]) {
    self.cipher.borrow_mut().encrypt(input, output);
  }

  pub fn take_tag(self) -> Tag {
    Rc::try_unwrap(self.cipher).ok()?.into_inner().take_tag()
  }

  pub fn r#final(
    self,
    auto_pad: bool,
    input: &[u8],
    output: &mut [u8],
  ) -> Result<Tag, CipherContextError> {
    Rc::try_unwrap(self.cipher)
      .map_err(|_| CipherContextError::ContextInUse)?
      .into_inner()
      .r#final(auto_pad, input, output)
      .map_err(Into::into)
  }
}

#[derive(Debug, thiserror::Error, deno_error::JsError)]
pub enum DecipherContextError {
  #[class(type)]
  #[error("Decipher context is already in use")]
  ContextInUse,
  #[class(inherit)]
  #[error("{0}")]
  Resource(#[from] deno_core::error::ResourceError),
  #[class(inherit)]
  #[error(transparent)]
  Decipher(#[from] DecipherError),
}

impl DecipherContext {
  pub fn new(
    algorithm: &str,
    key: &[u8],
    iv: &[u8],
  ) -> Result<Self, DecipherContextError> {
    Ok(Self {
      decipher: Rc::new(RefCell::new(Decipher::new(algorithm, key, iv)?)),
    })
  }

  pub fn set_aad(&self, aad: &[u8]) {
    self.decipher.borrow_mut().set_aad(aad);
  }

  pub fn decrypt(&self, input: &[u8], output: &mut [u8]) {
    self.decipher.borrow_mut().decrypt(input, output);
  }

  pub fn r#final(
    self,
    auto_pad: bool,
    input: &[u8],
    output: &mut [u8],
    auth_tag: &[u8],
  ) -> Result<(), DecipherContextError> {
    Rc::try_unwrap(self.decipher)
      .map_err(|_| DecipherContextError::ContextInUse)?
      .into_inner()
      .r#final(auto_pad, input, output, auth_tag)
      .map_err(Into::into)
  }
}

impl Resource for CipherContext {
  fn name(&self) -> Cow<str> {
    "cryptoCipher".into()
  }
}

impl Resource for DecipherContext {
  fn name(&self) -> Cow<str> {
    "cryptoDecipher".into()
  }
}

#[derive(Debug, thiserror::Error, deno_error::JsError)]
pub enum CipherError {
  #[class(type)]
  #[error("IV length must be 12 bytes")]
  InvalidIvLength,
  #[class(range)]
  #[error("Invalid key length")]
  InvalidKeyLength,
  #[class(type)]
  #[error("Invalid initialization vector")]
  InvalidInitializationVector,
  #[class(type)]
  #[error("Cannot pad the input data")]
  CannotPadInputData,
  #[class(type)]
  #[error("Unknown cipher {0}")]
  UnknownCipher(String),
}

impl Cipher {
  fn new(
    algorithm_name: &str,
    key: &[u8],
    iv: &[u8],
  ) -> Result<Self, CipherError> {
    use Cipher::*;
    Ok(match algorithm_name {
      "aes128" | "aes-128-cbc" => {
        Aes128Cbc(Box::new(cbc::Encryptor::new(key.into(), iv.into())))
      }
      "aes-128-ecb" => Aes128Ecb(Box::new(ecb::Encryptor::new(key.into()))),
      "aes-192-ecb" => Aes192Ecb(Box::new(ecb::Encryptor::new(key.into()))),
      "aes-256-ecb" => Aes256Ecb(Box::new(ecb::Encryptor::new(key.into()))),
      "aes-128-gcm" => {
        if key.len() != aes::Aes128::key_size() {
          return Err(CipherError::InvalidKeyLength);
        }

        let cipher =
          aead_gcm_stream::AesGcm::<aes::Aes128>::new(key.into(), iv);

        Aes128Gcm(Box::new(cipher))
      }
      "aes-256-gcm" => {
        if key.len() != aes::Aes256::key_size() {
          return Err(CipherError::InvalidKeyLength);
        }

        let cipher =
          aead_gcm_stream::AesGcm::<aes::Aes256>::new(key.into(), iv);

        Aes256Gcm(Box::new(cipher))
      }
      "aes256" | "aes-256-cbc" => {
        if key.len() != 32 {
          return Err(CipherError::InvalidKeyLength);
        }
        if iv.len() != 16 {
          return Err(CipherError::InvalidInitializationVector);
        }

        Aes256Cbc(Box::new(cbc::Encryptor::new(key.into(), iv.into())))
      }
      "aes-256-ctr" => {
        if key.len() != 32 {
          return Err(CipherError::InvalidKeyLength);
        }
        if iv.len() != 16 {
          return Err(CipherError::InvalidInitializationVector);
        }
        Aes256Ctr(Box::new(ctr::Ctr128BE::new(key.into(), iv.into())))
      }
      "aes-192-ctr" => {
        if key.len() != 24 {
          return Err(CipherError::InvalidKeyLength);
        }
        if iv.len() != 16 {
          return Err(CipherError::InvalidInitializationVector);
        }
        Aes192Ctr(Box::new(ctr::Ctr128BE::new(key.into(), iv.into())))
      }
      "aes-128-ctr" => {
        if key.len() != 16 {
          return Err(CipherError::InvalidKeyLength);
        }
        if iv.len() != 16 {
          return Err(CipherError::InvalidInitializationVector);
        }
        Aes128Ctr(Box::new(ctr::Ctr128BE::new(key.into(), iv.into())))
      }
      _ => return Err(CipherError::UnknownCipher(algorithm_name.to_string())),
    })
  }

  fn set_aad(&mut self, aad: &[u8]) {
    use Cipher::*;
    match self {
      Aes128Gcm(cipher) => {
        cipher.set_aad(aad);
      }
      Aes256Gcm(cipher) => {
        cipher.set_aad(aad);
      }
      _ => {}
    }
  }

  /// encrypt encrypts the data in the middle of the input.
  fn encrypt(&mut self, input: &[u8], output: &mut [u8]) {
    use Cipher::*;
    match self {
      Aes128Cbc(encryptor) => {
        assert!(input.len() % 16 == 0);
        for (input, output) in input.chunks(16).zip(output.chunks_mut(16)) {
          encryptor.encrypt_block_b2b_mut(input.into(), output.into());
        }
      }
      Aes128Ecb(encryptor) => {
        assert!(input.len() % 16 == 0);
        for (input, output) in input.chunks(16).zip(output.chunks_mut(16)) {
          encryptor.encrypt_block_b2b_mut(input.into(), output.into());
        }
      }
      Aes192Ecb(encryptor) => {
        assert!(input.len() % 16 == 0);
        for (input, output) in input.chunks(16).zip(output.chunks_mut(16)) {
          encryptor.encrypt_block_b2b_mut(input.into(), output.into());
        }
      }
      Aes256Ecb(encryptor) => {
        assert!(input.len() % 16 == 0);
        for (input, output) in input.chunks(16).zip(output.chunks_mut(16)) {
          encryptor.encrypt_block_b2b_mut(input.into(), output.into());
        }
      }
      Aes128Gcm(cipher) => {
        output[..input.len()].copy_from_slice(input);
        cipher.encrypt(output);
      }
      Aes256Gcm(cipher) => {
        output[..input.len()].copy_from_slice(input);
        cipher.encrypt(output);
      }
      Aes256Cbc(encryptor) => {
        assert!(input.len() % 16 == 0);
        for (input, output) in input.chunks(16).zip(output.chunks_mut(16)) {
          encryptor.encrypt_block_b2b_mut(input.into(), output.into());
        }
      }
      Aes256Ctr(encryptor) => {
        encryptor.apply_keystream_b2b(input, output).unwrap();
      }
      Aes192Ctr(encryptor) => {
        encryptor.apply_keystream_b2b(input, output).unwrap();
      }
      Aes128Ctr(encryptor) => {
        encryptor.apply_keystream_b2b(input, output).unwrap();
      }
    }
  }

  /// r#final encrypts the last block of the input data.
  fn r#final(
    self,
    auto_pad: bool,
    input: &[u8],
    output: &mut [u8],
  ) -> Result<Tag, CipherError> {
    assert!(input.len() < 16);
    use Cipher::*;
    match (self, auto_pad) {
      (Aes128Cbc(encryptor), true) => {
        let _ = (*encryptor)
          .encrypt_padded_b2b_mut::<Pkcs7>(input, output)
          .map_err(|_| CipherError::CannotPadInputData)?;
        Ok(None)
      }
      (Aes128Cbc(mut encryptor), false) => {
        encryptor.encrypt_block_b2b_mut(
          GenericArray::from_slice(input),
          GenericArray::from_mut_slice(output),
        );
        Ok(None)
      }
      (Aes128Ecb(encryptor), true) => {
        let _ = (*encryptor)
          .encrypt_padded_b2b_mut::<Pkcs7>(input, output)
          .map_err(|_| CipherError::CannotPadInputData)?;
        Ok(None)
      }
      (Aes128Ecb(mut encryptor), false) => {
        encryptor.encrypt_block_b2b_mut(
          GenericArray::from_slice(input),
          GenericArray::from_mut_slice(output),
        );
        Ok(None)
      }
      (Aes192Ecb(encryptor), true) => {
        let _ = (*encryptor)
          .encrypt_padded_b2b_mut::<Pkcs7>(input, output)
          .map_err(|_| CipherError::CannotPadInputData)?;
        Ok(None)
      }
      (Aes192Ecb(mut encryptor), false) => {
        encryptor.encrypt_block_b2b_mut(
          GenericArray::from_slice(input),
          GenericArray::from_mut_slice(output),
        );
        Ok(None)
      }
      (Aes256Ecb(encryptor), true) => {
        let _ = (*encryptor)
          .encrypt_padded_b2b_mut::<Pkcs7>(input, output)
          .map_err(|_| CipherError::CannotPadInputData)?;
        Ok(None)
      }
      (Aes256Ecb(mut encryptor), false) => {
        encryptor.encrypt_block_b2b_mut(
          GenericArray::from_slice(input),
          GenericArray::from_mut_slice(output),
        );
        Ok(None)
      }
      (Aes128Gcm(cipher), _) => Ok(Some(cipher.finish().to_vec())),
      (Aes256Gcm(cipher), _) => Ok(Some(cipher.finish().to_vec())),
      (Aes256Cbc(encryptor), true) => {
        let _ = (*encryptor)
          .encrypt_padded_b2b_mut::<Pkcs7>(input, output)
          .map_err(|_| CipherError::CannotPadInputData)?;
        Ok(None)
      }
      (Aes256Cbc(mut encryptor), false) => {
        encryptor.encrypt_block_b2b_mut(
          GenericArray::from_slice(input),
          GenericArray::from_mut_slice(output),
        );
        Ok(None)
      }
      (Aes256Ctr(_) | Aes128Ctr(_) | Aes192Ctr(_), _) => Ok(None),
    }
  }

  fn take_tag(self) -> Tag {
    use Cipher::*;
    match self {
      Aes128Gcm(cipher) => Some(cipher.finish().to_vec()),
      Aes256Gcm(cipher) => Some(cipher.finish().to_vec()),
      _ => None,
    }
  }
}

#[derive(Debug, thiserror::Error, deno_error::JsError)]
pub enum DecipherError {
  #[class(type)]
  #[error("IV length must be 12 bytes")]
  InvalidIvLength,
  #[class(range)]
  #[error("Invalid key length")]
  InvalidKeyLength,
  #[class(type)]
  #[error("Invalid initialization vector")]
  InvalidInitializationVector,
  #[class(type)]
  #[error("Cannot unpad the input data")]
  CannotUnpadInputData,
  #[class(type)]
  #[error("Failed to authenticate data")]
  DataAuthenticationFailed,
  #[class(type)]
  #[error("setAutoPadding(false) not supported for Aes128Gcm yet")]
  SetAutoPaddingFalseAes128GcmUnsupported,
  #[class(type)]
  #[error("setAutoPadding(false) not supported for Aes256Gcm yet")]
  SetAutoPaddingFalseAes256GcmUnsupported,
  #[class(type)]
  #[error("Unknown cipher {0}")]
  UnknownCipher(String),
}

impl Decipher {
  fn new(
    algorithm_name: &str,
    key: &[u8],
    iv: &[u8],
  ) -> Result<Self, DecipherError> {
    use Decipher::*;
    Ok(match algorithm_name {
      "aes-128-cbc" => {
        Aes128Cbc(Box::new(cbc::Decryptor::new(key.into(), iv.into())))
      }
      "aes-128-ecb" => Aes128Ecb(Box::new(ecb::Decryptor::new(key.into()))),
      "aes-192-ecb" => Aes192Ecb(Box::new(ecb::Decryptor::new(key.into()))),
      "aes-256-ecb" => Aes256Ecb(Box::new(ecb::Decryptor::new(key.into()))),
      "aes-256-ctr" => {
        if key.len() != 32 {
          return Err(DecipherError::InvalidKeyLength);
        }
        if iv.len() != 16 {
          return Err(DecipherError::InvalidInitializationVector);
        }
        Aes256Ctr(Box::new(ctr::Ctr128BE::new(key.into(), iv.into())))
      }
      "aes-192-ctr" => {
        if key.len() != 24 {
          return Err(DecipherError::InvalidKeyLength);
        }
        if iv.len() != 16 {
          return Err(DecipherError::InvalidInitializationVector);
        }
        Aes192Ctr(Box::new(ctr::Ctr128BE::new(key.into(), iv.into())))
      }
      "aes-128-ctr" => {
        if key.len() != 16 {
          return Err(DecipherError::InvalidKeyLength);
        }
        if iv.len() != 16 {
          return Err(DecipherError::InvalidInitializationVector);
        }
        Aes128Ctr(Box::new(ctr::Ctr128BE::new(key.into(), iv.into())))
      }
      "aes-128-gcm" => {
        if key.len() != aes::Aes128::key_size() {
          return Err(DecipherError::InvalidKeyLength);
        }

        let decipher =
          aead_gcm_stream::AesGcm::<aes::Aes128>::new(key.into(), iv);

        Aes128Gcm(Box::new(decipher))
      }
      "aes-256-gcm" => {
        if key.len() != aes::Aes256::key_size() {
          return Err(DecipherError::InvalidKeyLength);
        }

        let decipher =
          aead_gcm_stream::AesGcm::<aes::Aes256>::new(key.into(), iv);

        Aes256Gcm(Box::new(decipher))
      }
      "aes256" | "aes-256-cbc" => {
        if key.len() != 32 {
          return Err(DecipherError::InvalidKeyLength);
        }
        if iv.len() != 16 {
          return Err(DecipherError::InvalidInitializationVector);
        }

        Aes256Cbc(Box::new(cbc::Decryptor::new(key.into(), iv.into())))
      }
      _ => {
        return Err(DecipherError::UnknownCipher(algorithm_name.to_string()))
      }
    })
  }

  fn set_aad(&mut self, aad: &[u8]) {
    use Decipher::*;
    match self {
      Aes128Gcm(decipher) => {
        decipher.set_aad(aad);
      }
      Aes256Gcm(decipher) => {
        decipher.set_aad(aad);
      }
      _ => {}
    }
  }

  /// decrypt decrypts the data in the middle of the input.
  fn decrypt(&mut self, input: &[u8], output: &mut [u8]) {
    use Decipher::*;
    match self {
      Aes128Cbc(decryptor) => {
        assert!(input.len() % 16 == 0);
        for (input, output) in input.chunks(16).zip(output.chunks_mut(16)) {
          decryptor.decrypt_block_b2b_mut(input.into(), output.into());
        }
      }
      Aes128Ecb(decryptor) => {
        assert!(input.len() % 16 == 0);
        for (input, output) in input.chunks(16).zip(output.chunks_mut(16)) {
          decryptor.decrypt_block_b2b_mut(input.into(), output.into());
        }
      }
      Aes192Ecb(decryptor) => {
        assert!(input.len() % 16 == 0);
        for (input, output) in input.chunks(16).zip(output.chunks_mut(16)) {
          decryptor.decrypt_block_b2b_mut(input.into(), output.into());
        }
      }
      Aes256Ecb(decryptor) => {
        assert!(input.len() % 16 == 0);
        for (input, output) in input.chunks(16).zip(output.chunks_mut(16)) {
          decryptor.decrypt_block_b2b_mut(input.into(), output.into());
        }
      }
      Aes128Gcm(decipher) => {
        output[..input.len()].copy_from_slice(input);
        decipher.decrypt(output);
      }
      Aes256Gcm(decipher) => {
        output[..input.len()].copy_from_slice(input);
        decipher.decrypt(output);
      }
      Aes256Cbc(decryptor) => {
        assert!(input.len() % 16 == 0);
        for (input, output) in input.chunks(16).zip(output.chunks_mut(16)) {
          decryptor.decrypt_block_b2b_mut(input.into(), output.into());
        }
      }
      Aes256Ctr(decryptor) => {
        decryptor.apply_keystream_b2b(input, output).unwrap();
      }
      Aes192Ctr(decryptor) => {
        decryptor.apply_keystream_b2b(input, output).unwrap();
      }
      Aes128Ctr(decryptor) => {
        decryptor.apply_keystream_b2b(input, output).unwrap();
      }
    }
  }

  /// r#final decrypts the last block of the input data.
  fn r#final(
    self,
    auto_pad: bool,
    input: &[u8],
    output: &mut [u8],
    auth_tag: &[u8],
  ) -> Result<(), DecipherError> {
    use Decipher::*;

    if input.is_empty() && !matches!(self, Aes128Gcm(_) | Aes256Gcm(_)) {
      return Ok(());
    }

    match (self, auto_pad) {
      (Aes128Cbc(decryptor), true) => {
        assert!(input.len() == 16);
        let _ = (*decryptor)
          .decrypt_padded_b2b_mut::<Pkcs7>(input, output)
          .map_err(|_| DecipherError::CannotUnpadInputData)?;
        Ok(())
      }
      (Aes128Cbc(mut decryptor), false) => {
        decryptor.decrypt_block_b2b_mut(
          GenericArray::from_slice(input),
          GenericArray::from_mut_slice(output),
        );
        Ok(())
      }
      (Aes128Ecb(decryptor), true) => {
        assert!(input.len() == 16);
        let _ = (*decryptor)
          .decrypt_padded_b2b_mut::<Pkcs7>(input, output)
          .map_err(|_| DecipherError::CannotUnpadInputData)?;
        Ok(())
      }
      (Aes128Ecb(mut decryptor), false) => {
        decryptor.decrypt_block_b2b_mut(
          GenericArray::from_slice(input),
          GenericArray::from_mut_slice(output),
        );
        Ok(())
      }
      (Aes192Ecb(decryptor), true) => {
        assert!(input.len() == 16);
        let _ = (*decryptor)
          .decrypt_padded_b2b_mut::<Pkcs7>(input, output)
          .map_err(|_| DecipherError::CannotUnpadInputData)?;
        Ok(())
      }
      (Aes192Ecb(mut decryptor), false) => {
        decryptor.decrypt_block_b2b_mut(
          GenericArray::from_slice(input),
          GenericArray::from_mut_slice(output),
        );
        Ok(())
      }
      (Aes256Ecb(decryptor), true) => {
        assert!(input.len() == 16);
        let _ = (*decryptor)
          .decrypt_padded_b2b_mut::<Pkcs7>(input, output)
          .map_err(|_| DecipherError::CannotUnpadInputData)?;
        Ok(())
      }
      (Aes256Ecb(mut decryptor), false) => {
        decryptor.decrypt_block_b2b_mut(
          GenericArray::from_slice(input),
          GenericArray::from_mut_slice(output),
        );
        Ok(())
      }
      (Aes128Gcm(decipher), true) => {
        let tag = decipher.finish();
        if tag.as_slice() == auth_tag {
          Ok(())
        } else {
          Err(DecipherError::DataAuthenticationFailed)
        }
      }
      (Aes128Gcm(_), false) => {
        Err(DecipherError::SetAutoPaddingFalseAes128GcmUnsupported)
      }
      (Aes256Gcm(decipher), true) => {
        let tag = decipher.finish();
        if tag.as_slice() == auth_tag {
          Ok(())
        } else {
          Err(DecipherError::DataAuthenticationFailed)
        }
      }
      (Aes256Gcm(_), false) => {
        Err(DecipherError::SetAutoPaddingFalseAes256GcmUnsupported)
      }
      (Aes256Cbc(decryptor), true) => {
        assert!(input.len() == 16);
        let _ = (*decryptor)
          .decrypt_padded_b2b_mut::<Pkcs7>(input, output)
          .map_err(|_| DecipherError::CannotUnpadInputData)?;
        Ok(())
      }
      (Aes256Cbc(mut decryptor), false) => {
        decryptor.decrypt_block_b2b_mut(
          GenericArray::from_slice(input),
          GenericArray::from_mut_slice(output),
        );
        Ok(())
      }
      (Aes256Ctr(mut decryptor), _) => {
        decryptor.apply_keystream_b2b(input, output).unwrap();
        Ok(())
      }
      (Aes192Ctr(mut decryptor), _) => {
        decryptor.apply_keystream_b2b(input, output).unwrap();
        Ok(())
      }
      (Aes128Ctr(mut decryptor), _) => {
        decryptor.apply_keystream_b2b(input, output).unwrap();
        Ok(())
      }
    }
  }
}<|MERGE_RESOLUTION|>--- conflicted
+++ resolved
@@ -8,11 +8,8 @@
 use aes::cipher::BlockDecryptMut;
 use aes::cipher::BlockEncryptMut;
 use aes::cipher::KeyIvInit;
-<<<<<<< HEAD
+use aes::cipher::KeySizeUser;
 use aes::cipher::StreamCipher;
-=======
-use aes::cipher::KeySizeUser;
->>>>>>> 92dce12a
 use deno_core::Resource;
 use digest::generic_array::GenericArray;
 use digest::KeyInit;
@@ -461,6 +458,36 @@
       "aes-128-ecb" => Aes128Ecb(Box::new(ecb::Decryptor::new(key.into()))),
       "aes-192-ecb" => Aes192Ecb(Box::new(ecb::Decryptor::new(key.into()))),
       "aes-256-ecb" => Aes256Ecb(Box::new(ecb::Decryptor::new(key.into()))),
+      "aes-128-gcm" => {
+        if key.len() != aes::Aes128::key_size() {
+          return Err(DecipherError::InvalidKeyLength);
+        }
+
+        let decipher =
+          aead_gcm_stream::AesGcm::<aes::Aes128>::new(key.into(), iv);
+
+        Aes128Gcm(Box::new(decipher))
+      }
+      "aes-256-gcm" => {
+        if key.len() != aes::Aes256::key_size() {
+          return Err(DecipherError::InvalidKeyLength);
+        }
+
+        let decipher =
+          aead_gcm_stream::AesGcm::<aes::Aes256>::new(key.into(), iv);
+
+        Aes256Gcm(Box::new(decipher))
+      }
+      "aes256" | "aes-256-cbc" => {
+        if key.len() != 32 {
+          return Err(DecipherError::InvalidKeyLength);
+        }
+        if iv.len() != 16 {
+          return Err(DecipherError::InvalidInitializationVector);
+        }
+
+        Aes256Cbc(Box::new(cbc::Decryptor::new(key.into(), iv.into())))
+      }
       "aes-256-ctr" => {
         if key.len() != 32 {
           return Err(DecipherError::InvalidKeyLength);
@@ -487,36 +514,6 @@
           return Err(DecipherError::InvalidInitializationVector);
         }
         Aes128Ctr(Box::new(ctr::Ctr128BE::new(key.into(), iv.into())))
-      }
-      "aes-128-gcm" => {
-        if key.len() != aes::Aes128::key_size() {
-          return Err(DecipherError::InvalidKeyLength);
-        }
-
-        let decipher =
-          aead_gcm_stream::AesGcm::<aes::Aes128>::new(key.into(), iv);
-
-        Aes128Gcm(Box::new(decipher))
-      }
-      "aes-256-gcm" => {
-        if key.len() != aes::Aes256::key_size() {
-          return Err(DecipherError::InvalidKeyLength);
-        }
-
-        let decipher =
-          aead_gcm_stream::AesGcm::<aes::Aes256>::new(key.into(), iv);
-
-        Aes256Gcm(Box::new(decipher))
-      }
-      "aes256" | "aes-256-cbc" => {
-        if key.len() != 32 {
-          return Err(DecipherError::InvalidKeyLength);
-        }
-        if iv.len() != 16 {
-          return Err(DecipherError::InvalidInitializationVector);
-        }
-
-        Aes256Cbc(Box::new(cbc::Decryptor::new(key.into(), iv.into())))
       }
       _ => {
         return Err(DecipherError::UnknownCipher(algorithm_name.to_string()))
