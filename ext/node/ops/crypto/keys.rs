// Copyright 2018-2024 the Deno authors. All rights reserved. MIT license.

use std::borrow::Cow;
use std::cell::RefCell;

use base64::Engine;
use deno_core::error::generic_error;
use deno_core::error::type_error;
use deno_core::error::AnyError;
use deno_core::op2;
use deno_core::serde_v8::BigInt as V8BigInt;
use deno_core::unsync::spawn_blocking;
use deno_core::GarbageCollected;
use deno_core::ToJsBuffer;
use ed25519_dalek::pkcs8::BitStringRef;
use elliptic_curve::JwkEcKey;
use num_bigint::BigInt;
use num_traits::FromPrimitive as _;
use pkcs8::DecodePrivateKey as _;
use pkcs8::Document;
use pkcs8::EncodePrivateKey as _;
use pkcs8::EncryptedPrivateKeyInfo;
use pkcs8::PrivateKeyInfo;
use pkcs8::SecretDocument;
use rand::thread_rng;
use rand::RngCore as _;
use rsa::pkcs1::DecodeRsaPrivateKey as _;
use rsa::pkcs1::DecodeRsaPublicKey;
use rsa::pkcs1::EncodeRsaPrivateKey as _;
use rsa::pkcs1::EncodeRsaPublicKey;
use rsa::traits::PublicKeyParts;
use rsa::RsaPrivateKey;
use rsa::RsaPublicKey;
use sec1::der::Tag;
use sec1::der::Writer as _;
use sec1::pem::PemLabel as _;
use sec1::DecodeEcPrivateKey as _;
use sec1::LineEnding;
use spki::der::asn1;
use spki::der::asn1::OctetStringRef;
use spki::der::AnyRef;
use spki::der::Decode as _;
use spki::der::Encode as _;
use spki::der::PemWriter;
use spki::der::Reader as _;
use spki::DecodePublicKey as _;
use spki::EncodePublicKey as _;
use spki::SubjectPublicKeyInfoRef;
use x509_parser::x509;

use super::dh;
use super::dh::DiffieHellmanGroup;
use super::digest::match_fixed_digest_with_oid;
use super::pkcs3;
use super::pkcs3::DhParameter;
use super::primes::Prime;

#[derive(Clone)]
pub enum KeyObjectHandle {
  AsymmetricPrivate(AsymmetricPrivateKey),
  AsymmetricPublic(AsymmetricPublicKey),
  Secret(Box<[u8]>),
}

impl GarbageCollected for KeyObjectHandle {}

#[derive(Clone)]
pub enum AsymmetricPrivateKey {
  Rsa(RsaPrivateKey),
  RsaPss(RsaPssPrivateKey),
  Dsa(dsa::SigningKey),
  Ec(EcPrivateKey),
  X25519(x25519_dalek::StaticSecret),
  Ed25519(ed25519_dalek::SigningKey),
  Dh(DhPrivateKey),
}

#[derive(Clone)]
pub struct RsaPssPrivateKey {
  pub key: RsaPrivateKey,
  pub details: Option<RsaPssDetails>,
}

#[derive(Clone, Copy)]
pub struct RsaPssDetails {
  pub hash_algorithm: RsaPssHashAlgorithm,
  pub mf1_hash_algorithm: RsaPssHashAlgorithm,
  pub salt_length: u32,
}

#[derive(Clone, Copy, PartialEq, Eq)]
pub enum RsaPssHashAlgorithm {
  Sha1,
  Sha224,
  Sha256,
  Sha384,
  Sha512,
  Sha512_224,
  Sha512_256,
}

impl RsaPssHashAlgorithm {
  pub fn as_str(&self) -> &'static str {
    match self {
      RsaPssHashAlgorithm::Sha1 => "sha1",
      RsaPssHashAlgorithm::Sha224 => "sha224",
      RsaPssHashAlgorithm::Sha256 => "sha256",
      RsaPssHashAlgorithm::Sha384 => "sha384",
      RsaPssHashAlgorithm::Sha512 => "sha512",
      RsaPssHashAlgorithm::Sha512_224 => "sha512-224",
      RsaPssHashAlgorithm::Sha512_256 => "sha512-256",
    }
  }

  pub fn salt_length(&self) -> u32 {
    match self {
      RsaPssHashAlgorithm::Sha1 => 20,
      RsaPssHashAlgorithm::Sha224 | RsaPssHashAlgorithm::Sha512_224 => 28,
      RsaPssHashAlgorithm::Sha256 | RsaPssHashAlgorithm::Sha512_256 => 32,
      RsaPssHashAlgorithm::Sha384 => 48,
      RsaPssHashAlgorithm::Sha512 => 64,
    }
  }
}

#[derive(Clone)]
pub enum EcPrivateKey {
  P224(p224::SecretKey),
  P256(p256::SecretKey),
  P384(p384::SecretKey),
}

#[derive(Clone)]
pub struct DhPrivateKey {
  pub key: dh::PrivateKey,
  pub params: DhParameter,
}

#[derive(Clone)]
pub enum AsymmetricPublicKey {
  Rsa(rsa::RsaPublicKey),
  RsaPss(RsaPssPublicKey),
  Dsa(dsa::VerifyingKey),
  Ec(EcPublicKey),
  X25519(x25519_dalek::PublicKey),
  Ed25519(ed25519_dalek::VerifyingKey),
  Dh(DhPublicKey),
}

#[derive(Clone)]
pub struct RsaPssPublicKey {
  pub key: rsa::RsaPublicKey,
  pub details: Option<RsaPssDetails>,
}

#[derive(Clone)]
pub enum EcPublicKey {
  P224(p224::PublicKey),
  P256(p256::PublicKey),
  P384(p384::PublicKey),
}

#[derive(Clone)]
pub struct DhPublicKey {
  pub key: dh::PublicKey,
  pub params: DhParameter,
}

impl KeyObjectHandle {
  /// Returns the private key if the handle is an asymmetric private key.
  pub fn as_private_key(&self) -> Option<&AsymmetricPrivateKey> {
    match self {
      KeyObjectHandle::AsymmetricPrivate(key) => Some(key),
      _ => None,
    }
  }

  /// Returns the public key if the handle is an asymmetric public key. If it is
  /// a private key, it derives the public key from it and returns that.
  pub fn as_public_key(&self) -> Option<Cow<'_, AsymmetricPublicKey>> {
    match self {
      KeyObjectHandle::AsymmetricPrivate(key) => {
        Some(Cow::Owned(key.to_public_key()))
      }
      KeyObjectHandle::AsymmetricPublic(key) => Some(Cow::Borrowed(key)),
      _ => None,
    }
  }

  /// Returns the secret key if the handle is a secret key.
  pub fn as_secret_key(&self) -> Option<&[u8]> {
    match self {
      KeyObjectHandle::Secret(key) => Some(key),
      _ => None,
    }
  }
}

impl AsymmetricPrivateKey {
  /// Derives the public key from the private key.
  pub fn to_public_key(&self) -> AsymmetricPublicKey {
    match self {
      AsymmetricPrivateKey::Rsa(key) => {
        AsymmetricPublicKey::Rsa(key.to_public_key())
      }
      AsymmetricPrivateKey::RsaPss(key) => {
        AsymmetricPublicKey::RsaPss(key.to_public_key())
      }
      AsymmetricPrivateKey::Dsa(key) => {
        AsymmetricPublicKey::Dsa(key.verifying_key().clone())
      }
      AsymmetricPrivateKey::Ec(key) => {
        AsymmetricPublicKey::Ec(key.to_public_key())
      }
      AsymmetricPrivateKey::X25519(key) => {
        AsymmetricPublicKey::X25519(x25519_dalek::PublicKey::from(key))
      }
      AsymmetricPrivateKey::Ed25519(key) => {
        AsymmetricPublicKey::Ed25519(key.verifying_key())
      }
      AsymmetricPrivateKey::Dh(_) => {
        panic!("cannot derive public key from DH private key")
      }
    }
  }
}

impl RsaPssPrivateKey {
  /// Derives the public key from the private key.
  pub fn to_public_key(&self) -> RsaPssPublicKey {
    RsaPssPublicKey {
      key: self.key.to_public_key(),
      details: self.details,
    }
  }
}

impl EcPrivateKey {
  /// Derives the public key from the private key.
  pub fn to_public_key(&self) -> EcPublicKey {
    match self {
      EcPrivateKey::P224(key) => EcPublicKey::P224(key.public_key()),
      EcPrivateKey::P256(key) => EcPublicKey::P256(key.public_key()),
      EcPrivateKey::P384(key) => EcPublicKey::P384(key.public_key()),
    }
  }
}

// https://oidref.com/
const ID_SHA1_OID: rsa::pkcs8::ObjectIdentifier =
  rsa::pkcs8::ObjectIdentifier::new_unwrap("1.3.14.3.2.26");
const ID_SHA224_OID: rsa::pkcs8::ObjectIdentifier =
  rsa::pkcs8::ObjectIdentifier::new_unwrap("2.16.840.1.101.3.4.2.4");
const ID_SHA256_OID: rsa::pkcs8::ObjectIdentifier =
  rsa::pkcs8::ObjectIdentifier::new_unwrap("2.16.840.1.101.3.4.2.1");
const ID_SHA384_OID: rsa::pkcs8::ObjectIdentifier =
  rsa::pkcs8::ObjectIdentifier::new_unwrap("2.16.840.1.101.3.4.2.2");
const ID_SHA512_OID: rsa::pkcs8::ObjectIdentifier =
  rsa::pkcs8::ObjectIdentifier::new_unwrap("2.16.840.1.101.3.4.2.3");
const ID_SHA512_224_OID: rsa::pkcs8::ObjectIdentifier =
  rsa::pkcs8::ObjectIdentifier::new_unwrap("2.16.840.1.101.3.4.2.5");
const ID_SHA512_256_OID: rsa::pkcs8::ObjectIdentifier =
  rsa::pkcs8::ObjectIdentifier::new_unwrap("2.16.840.1.101.3.4.2.6");

const ID_MFG1: rsa::pkcs8::ObjectIdentifier =
  rsa::pkcs8::ObjectIdentifier::new_unwrap("1.2.840.113549.1.1.8");
pub const ID_SECP224R1_OID: const_oid::ObjectIdentifier =
  const_oid::ObjectIdentifier::new_unwrap("1.3.132.0.33");
pub const ID_SECP256R1_OID: const_oid::ObjectIdentifier =
  const_oid::ObjectIdentifier::new_unwrap("1.2.840.10045.3.1.7");
pub const ID_SECP384R1_OID: const_oid::ObjectIdentifier =
  const_oid::ObjectIdentifier::new_unwrap("1.3.132.0.34");

pub const RSA_ENCRYPTION_OID: const_oid::ObjectIdentifier =
  const_oid::ObjectIdentifier::new_unwrap("1.2.840.113549.1.1.1");
pub const RSASSA_PSS_OID: const_oid::ObjectIdentifier =
  const_oid::ObjectIdentifier::new_unwrap("1.2.840.113549.1.1.10");
pub const DSA_OID: const_oid::ObjectIdentifier =
  const_oid::ObjectIdentifier::new_unwrap("1.2.840.10040.4.1");
pub const EC_OID: const_oid::ObjectIdentifier =
  const_oid::ObjectIdentifier::new_unwrap("1.2.840.10045.2.1");
pub const X25519_OID: const_oid::ObjectIdentifier =
  const_oid::ObjectIdentifier::new_unwrap("1.3.101.110");
pub const ED25519_OID: const_oid::ObjectIdentifier =
  const_oid::ObjectIdentifier::new_unwrap("1.3.101.112");
pub const DH_KEY_AGREEMENT_OID: const_oid::ObjectIdentifier =
  const_oid::ObjectIdentifier::new_unwrap("1.2.840.113549.1.3.1");

// The parameters field associated with OID id-RSASSA-PSS
// Defined in RFC 3447, section A.2.3
//
// RSASSA-PSS-params ::= SEQUENCE {
//   hashAlgorithm      [0] HashAlgorithm    DEFAULT sha1,
//   maskGenAlgorithm   [1] MaskGenAlgorithm DEFAULT mgf1SHA1,
//   saltLength         [2] INTEGER          DEFAULT 20,
//   trailerField       [3] TrailerField     DEFAULT trailerFieldBC
// }
pub struct RsaPssParameters<'a> {
  pub hash_algorithm: Option<rsa::pkcs8::AlgorithmIdentifierRef<'a>>,
  pub mask_gen_algorithm: Option<rsa::pkcs8::AlgorithmIdentifierRef<'a>>,
  pub salt_length: Option<u32>,
}

// Context-specific tag number for hashAlgorithm.
const HASH_ALGORITHM_TAG: rsa::pkcs8::der::TagNumber =
  rsa::pkcs8::der::TagNumber::new(0);

// Context-specific tag number for maskGenAlgorithm.
const MASK_GEN_ALGORITHM_TAG: rsa::pkcs8::der::TagNumber =
  rsa::pkcs8::der::TagNumber::new(1);

// Context-specific tag number for saltLength.
const SALT_LENGTH_TAG: rsa::pkcs8::der::TagNumber =
  rsa::pkcs8::der::TagNumber::new(2);

impl<'a> TryFrom<rsa::pkcs8::der::asn1::AnyRef<'a>> for RsaPssParameters<'a> {
  type Error = rsa::pkcs8::der::Error;

  fn try_from(
    any: rsa::pkcs8::der::asn1::AnyRef<'a>,
  ) -> rsa::pkcs8::der::Result<RsaPssParameters> {
    any.sequence(|decoder| {
      let hash_algorithm = decoder
        .context_specific::<rsa::pkcs8::AlgorithmIdentifierRef>(
          HASH_ALGORITHM_TAG,
          pkcs8::der::TagMode::Explicit,
        )?
        .map(TryInto::try_into)
        .transpose()?;

      let mask_gen_algorithm = decoder
        .context_specific::<rsa::pkcs8::AlgorithmIdentifierRef>(
          MASK_GEN_ALGORITHM_TAG,
          pkcs8::der::TagMode::Explicit,
        )?
        .map(TryInto::try_into)
        .transpose()?;

      let salt_length = decoder
        .context_specific::<u32>(
          SALT_LENGTH_TAG,
          pkcs8::der::TagMode::Explicit,
        )?
        .map(TryInto::try_into)
        .transpose()?;

      Ok(Self {
        hash_algorithm,
        mask_gen_algorithm,
        salt_length,
      })
    })
  }
}

impl KeyObjectHandle {
  pub fn new_asymmetric_private_key_from_js(
    key: &[u8],
    format: &str,
    typ: &str,
    passphrase: Option<&[u8]>,
  ) -> Result<KeyObjectHandle, AnyError> {
    let document = match format {
      "pem" => {
        let pem = std::str::from_utf8(key).map_err(|err| {
          type_error(format!(
            "invalid PEM private key: not valid utf8 starting at byte {}",
            err.valid_up_to()
          ))
        })?;

        if let Some(passphrase) = passphrase {
          SecretDocument::from_pkcs8_encrypted_pem(pem, passphrase)
            .map_err(|_| type_error("invalid encrypted PEM private key"))?
        } else {
          let (label, doc) = SecretDocument::from_pem(pem)
            .map_err(|_| type_error("invalid PEM private key"))?;

          match label {
            EncryptedPrivateKeyInfo::PEM_LABEL => {
              return Err(type_error(
                "encrypted private key requires a passphrase to decrypt",
              ))
            }
            PrivateKeyInfo::PEM_LABEL => doc,
            rsa::pkcs1::RsaPrivateKey::PEM_LABEL => {
              SecretDocument::from_pkcs1_der(doc.as_bytes())
                .map_err(|_| type_error("invalid PKCS#1 private key"))?
            }
            sec1::EcPrivateKey::PEM_LABEL => {
              SecretDocument::from_sec1_der(doc.as_bytes())
                .map_err(|_| type_error("invalid SEC1 private key"))?
            }
            _ => {
              return Err(type_error(format!(
                "unsupported PEM label: {}",
                label
              )))
            }
          }
        }
      }
      "der" => match typ {
        "pkcs8" => {
          if let Some(passphrase) = passphrase {
            SecretDocument::from_pkcs8_encrypted_der(key, passphrase)
              .map_err(|_| type_error("invalid encrypted PKCS#8 private key"))?
          } else {
            SecretDocument::from_pkcs8_der(key)
              .map_err(|_| type_error("invalid PKCS#8 private key"))?
          }
        }
        "pkcs1" => {
          if passphrase.is_some() {
            return Err(type_error(
              "PKCS#1 private key does not support encryption with passphrase",
            ));
          }
          SecretDocument::from_pkcs1_der(key)
            .map_err(|_| type_error("invalid PKCS#1 private key"))?
        }
        "sec1" => {
          if passphrase.is_some() {
            return Err(type_error(
              "SEC1 private key does not support encryption with passphrase",
            ));
          }
          SecretDocument::from_sec1_der(key)
            .map_err(|_| type_error("invalid SEC1 private key"))?
        }
        _ => return Err(type_error(format!("unsupported key type: {}", typ))),
      },
      _ => {
        return Err(type_error(format!("unsupported key format: {}", format)))
      }
    };

    let pk_info = PrivateKeyInfo::try_from(document.as_bytes())
      .map_err(|_| type_error("invalid private key"))?;

    let alg = pk_info.algorithm.oid;
    let private_key = match alg {
      RSA_ENCRYPTION_OID => {
        let private_key =
          rsa::RsaPrivateKey::from_pkcs1_der(pk_info.private_key)
            .map_err(|_| type_error("invalid PKCS#1 private key"))?;
        AsymmetricPrivateKey::Rsa(private_key)
      }
      RSASSA_PSS_OID => {
        let details = parse_rsa_pss_params(pk_info.algorithm.parameters)?;
        let private_key =
          rsa::RsaPrivateKey::from_pkcs1_der(pk_info.private_key)
            .map_err(|_| type_error("invalid PKCS#1 private key"))?;
        AsymmetricPrivateKey::RsaPss(RsaPssPrivateKey {
          key: private_key,
          details,
        })
      }
      DSA_OID => {
        let private_key = dsa::SigningKey::try_from(pk_info)
          .map_err(|_| type_error("invalid DSA private key"))?;
        AsymmetricPrivateKey::Dsa(private_key)
      }
      EC_OID => {
        let named_curve = pk_info.algorithm.parameters_oid().map_err(|_| {
          type_error("malformed or missing named curve in ec parameters")
        })?;
        match named_curve {
          ID_SECP224R1_OID => {
            let secret_key =
              p224::SecretKey::from_sec1_der(pk_info.private_key)
                .map_err(|_| type_error("invalid SEC1 private key"))?;
            AsymmetricPrivateKey::Ec(EcPrivateKey::P224(secret_key))
          }
          ID_SECP256R1_OID => {
            let secret_key =
              p256::SecretKey::from_sec1_der(pk_info.private_key)
                .map_err(|_| type_error("invalid SEC1 private key"))?;
            AsymmetricPrivateKey::Ec(EcPrivateKey::P256(secret_key))
          }
          ID_SECP384R1_OID => {
            let secret_key =
              p384::SecretKey::from_sec1_der(pk_info.private_key)
                .map_err(|_| type_error("invalid SEC1 private key"))?;
            AsymmetricPrivateKey::Ec(EcPrivateKey::P384(secret_key))
          }
          _ => return Err(type_error("unsupported ec named curve")),
        }
      }
      X25519_OID => {
        let string_ref = OctetStringRef::from_der(pk_info.private_key)
          .map_err(|_| type_error("invalid x25519 private key"))?;
        if string_ref.as_bytes().len() != 32 {
          return Err(type_error("x25519 private key is the wrong length"));
        }
        let mut bytes = [0; 32];
        bytes.copy_from_slice(string_ref.as_bytes());
        AsymmetricPrivateKey::X25519(x25519_dalek::StaticSecret::from(bytes))
      }
      ED25519_OID => {
        let signing_key = ed25519_dalek::SigningKey::try_from(pk_info)
          .map_err(|_| type_error("invalid Ed25519 private key"))?;
        AsymmetricPrivateKey::Ed25519(signing_key)
      }
      DH_KEY_AGREEMENT_OID => {
        let params = pk_info
          .algorithm
          .parameters
          .ok_or_else(|| type_error("missing dh parameters"))?;
        let params = pkcs3::DhParameter::from_der(&params.to_der().unwrap())
          .map_err(|_| type_error("malformed dh parameters"))?;
        AsymmetricPrivateKey::Dh(DhPrivateKey {
          key: dh::PrivateKey::from_bytes(pk_info.private_key),
          params,
        })
      }
      _ => return Err(type_error("unsupported private key oid")),
    };

    Ok(KeyObjectHandle::AsymmetricPrivate(private_key))
  }

  pub fn new_x509_public_key(
    spki: &x509::SubjectPublicKeyInfo,
  ) -> Result<KeyObjectHandle, AnyError> {
    use x509_parser::der_parser::asn1_rs::oid;
    use x509_parser::public_key::PublicKey;

    let key = match spki.parsed()? {
      PublicKey::RSA(key) => {
        let public_key = RsaPublicKey::new(
          rsa::BigUint::from_bytes_be(key.modulus),
          rsa::BigUint::from_bytes_be(key.exponent),
        )?;
        AsymmetricPublicKey::Rsa(public_key)
      }
      PublicKey::EC(point) => {
        let data = point.data();
        if let Some(params) = &spki.algorithm.parameters {
          let curve_oid = params.as_oid()?;
          const ID_SECP224R1: &[u8] = &oid!(raw 1.3.132.0.33);
          const ID_SECP256R1: &[u8] = &oid!(raw 1.2.840.10045.3.1.7);
          const ID_SECP384R1: &[u8] = &oid!(raw 1.3.132.0.34);

          match curve_oid.as_bytes() {
            ID_SECP224R1 => {
              let public_key = p224::PublicKey::from_sec1_bytes(data)?;
              AsymmetricPublicKey::Ec(EcPublicKey::P224(public_key))
            }
            ID_SECP256R1 => {
              let public_key = p256::PublicKey::from_sec1_bytes(data)?;
              AsymmetricPublicKey::Ec(EcPublicKey::P256(public_key))
            }
            ID_SECP384R1 => {
              let public_key = p384::PublicKey::from_sec1_bytes(data)?;
              AsymmetricPublicKey::Ec(EcPublicKey::P384(public_key))
            }
            _ => return Err(type_error("unsupported ec named curve")),
          }
        } else {
          return Err(type_error("missing ec parameters"));
        }
      }
      PublicKey::DSA(_) => {
        let verifying_key = dsa::VerifyingKey::from_public_key_der(spki.raw)
          .map_err(|_| type_error("malformed DSS public key"))?;
        AsymmetricPublicKey::Dsa(verifying_key)
      }
      _ => return Err(type_error("unsupported x509 public key type")),
    };

    Ok(KeyObjectHandle::AsymmetricPublic(key))
  }

<<<<<<< HEAD
  pub fn new_rsa_jwk(
    jwk: RsaJwkKey,
    is_public: bool,
  ) -> Result<KeyObjectHandle, AnyError> {
    use base64::prelude::BASE64_URL_SAFE_NO_PAD;

    let n = BASE64_URL_SAFE_NO_PAD.decode(jwk.n.as_bytes())?;
    let e = BASE64_URL_SAFE_NO_PAD.decode(jwk.e.as_bytes())?;

    if is_public {
      let public_key = RsaPublicKey::new(
        rsa::BigUint::from_bytes_be(&n),
        rsa::BigUint::from_bytes_be(&e),
      )?;

      Ok(KeyObjectHandle::AsymmetricPublic(AsymmetricPublicKey::Rsa(
        public_key,
      )))
    } else {
      let d = BASE64_URL_SAFE_NO_PAD.decode(
        jwk
          .d
          .ok_or_else(|| type_error("missing RSA private component"))?
          .as_bytes(),
      )?;
      let p = BASE64_URL_SAFE_NO_PAD.decode(
        jwk
          .p
          .ok_or_else(|| type_error("missing RSA private component"))?
          .as_bytes(),
      )?;
      let q = BASE64_URL_SAFE_NO_PAD.decode(
        jwk
          .q
          .ok_or_else(|| type_error("missing RSA private component"))?
          .as_bytes(),
      )?;

      let mut private_key = RsaPrivateKey::from_components(
        rsa::BigUint::from_bytes_be(&n),
        rsa::BigUint::from_bytes_be(&e),
        rsa::BigUint::from_bytes_be(&d),
        vec![
          rsa::BigUint::from_bytes_be(&p),
          rsa::BigUint::from_bytes_be(&q),
        ],
      )?;
      private_key.precompute()?; // precompute CRT params

      Ok(KeyObjectHandle::AsymmetricPrivate(
        AsymmetricPrivateKey::Rsa(private_key),
      ))
    }
=======
  pub fn new_ec_jwk(
    jwk: &JwkEcKey,
    is_public: bool,
  ) -> Result<KeyObjectHandle, AnyError> {
    //  https://datatracker.ietf.org/doc/html/rfc7518#section-6.2.1.1
    let handle = match jwk.crv() {
      "P-256" if is_public => {
        KeyObjectHandle::AsymmetricPublic(AsymmetricPublicKey::Ec(
          EcPublicKey::P256(p256::PublicKey::from_jwk(jwk)?),
        ))
      }
      "P-256" => KeyObjectHandle::AsymmetricPrivate(AsymmetricPrivateKey::Ec(
        EcPrivateKey::P256(p256::SecretKey::from_jwk(jwk)?),
      )),
      "P-384" if is_public => {
        KeyObjectHandle::AsymmetricPublic(AsymmetricPublicKey::Ec(
          EcPublicKey::P384(p384::PublicKey::from_jwk(jwk)?),
        ))
      }
      "P-384" => KeyObjectHandle::AsymmetricPrivate(AsymmetricPrivateKey::Ec(
        EcPrivateKey::P384(p384::SecretKey::from_jwk(jwk)?),
      )),
      _ => {
        return Err(type_error(format!("unsupported curve: {}", jwk.crv())));
      }
    };

    Ok(handle)
>>>>>>> 044e7c4e
  }

  pub fn new_ed_raw(
    curve: &str,
    data: &[u8],
    is_public: bool,
  ) -> Result<KeyObjectHandle, AnyError> {
    match curve {
      "Ed25519" => {
        let data = data
          .try_into()
          .map_err(|_| type_error("invalid Ed25519 key"))?;
        if !is_public {
          Ok(KeyObjectHandle::AsymmetricPrivate(
            AsymmetricPrivateKey::Ed25519(
              ed25519_dalek::SigningKey::from_bytes(data),
            ),
          ))
        } else {
          Ok(KeyObjectHandle::AsymmetricPublic(
            AsymmetricPublicKey::Ed25519(
              ed25519_dalek::VerifyingKey::from_bytes(data)?,
            ),
          ))
        }
      }
      "X25519" => {
        let data: [u8; 32] = data
          .try_into()
          .map_err(|_| type_error("invalid x25519 key"))?;
        if !is_public {
          Ok(KeyObjectHandle::AsymmetricPrivate(
            AsymmetricPrivateKey::X25519(x25519_dalek::StaticSecret::from(
              data,
            )),
          ))
        } else {
          Ok(KeyObjectHandle::AsymmetricPublic(
            AsymmetricPublicKey::X25519(x25519_dalek::PublicKey::from(data)),
          ))
        }
      }
      _ => Err(type_error("unsupported curve")),
    }
  }

  pub fn new_asymmetric_public_key_from_js(
    key: &[u8],
    format: &str,
    typ: &str,
    passphrase: Option<&[u8]>,
  ) -> Result<KeyObjectHandle, AnyError> {
    let document = match format {
      "pem" => {
        let pem = std::str::from_utf8(key).map_err(|err| {
          type_error(format!(
            "invalid PEM public key: not valid utf8 starting at byte {}",
            err.valid_up_to()
          ))
        })?;

        let (label, document) = Document::from_pem(pem)
          .map_err(|_| type_error("invalid PEM public key"))?;

        match label {
          SubjectPublicKeyInfoRef::PEM_LABEL => document,
          rsa::pkcs1::RsaPublicKey::PEM_LABEL => {
            Document::from_pkcs1_der(document.as_bytes())
              .map_err(|_| type_error("invalid PKCS#1 public key"))?
          }
          EncryptedPrivateKeyInfo::PEM_LABEL
          | PrivateKeyInfo::PEM_LABEL
          | sec1::EcPrivateKey::PEM_LABEL
          | rsa::pkcs1::RsaPrivateKey::PEM_LABEL => {
            let handle = KeyObjectHandle::new_asymmetric_private_key_from_js(
              key, format, typ, passphrase,
            )?;
            match handle {
              KeyObjectHandle::AsymmetricPrivate(private) => {
                return Ok(KeyObjectHandle::AsymmetricPublic(
                  private.to_public_key(),
                ))
              }
              KeyObjectHandle::AsymmetricPublic(_)
              | KeyObjectHandle::Secret(_) => unreachable!(),
            }
          }
          // TODO: handle x509 certificates as public keys
          _ => {
            return Err(type_error(format!("unsupported PEM label: {}", label)))
          }
        }
      }
      "der" => match typ {
        "pkcs1" => Document::from_pkcs1_der(key)
          .map_err(|_| type_error("invalid PKCS#1 public key"))?,
        "spki" => Document::from_public_key_der(key)
          .map_err(|_| type_error("invalid SPKI public key"))?,
        _ => return Err(type_error(format!("unsupported key type: {}", typ))),
      },
      _ => {
        return Err(type_error(format!("unsupported key format: {}", format)))
      }
    };

    let spki = SubjectPublicKeyInfoRef::try_from(document.as_bytes())?;

    let public_key = match spki.algorithm.oid {
      RSA_ENCRYPTION_OID => {
        let public_key = RsaPublicKey::from_pkcs1_der(
          spki.subject_public_key.as_bytes().unwrap(),
        )?;
        AsymmetricPublicKey::Rsa(public_key)
      }
      RSASSA_PSS_OID => {
        let details = parse_rsa_pss_params(spki.algorithm.parameters)?;
        let public_key = RsaPublicKey::from_pkcs1_der(
          spki.subject_public_key.as_bytes().unwrap(),
        )?;
        AsymmetricPublicKey::RsaPss(RsaPssPublicKey {
          key: public_key,
          details,
        })
      }
      DSA_OID => {
        let verifying_key = dsa::VerifyingKey::try_from(spki)
          .map_err(|_| type_error("malformed DSS public key"))?;
        AsymmetricPublicKey::Dsa(verifying_key)
      }
      EC_OID => {
        let named_curve = spki.algorithm.parameters_oid().map_err(|_| {
          type_error("malformed or missing named curve in ec parameters")
        })?;
        let data = spki.subject_public_key.as_bytes().ok_or_else(|| {
          type_error("malformed or missing public key in ec spki")
        })?;

        match named_curve {
          ID_SECP224R1_OID => {
            let public_key = p224::PublicKey::from_sec1_bytes(data)?;
            AsymmetricPublicKey::Ec(EcPublicKey::P224(public_key))
          }
          ID_SECP256R1_OID => {
            let public_key = p256::PublicKey::from_sec1_bytes(data)?;
            AsymmetricPublicKey::Ec(EcPublicKey::P256(public_key))
          }
          ID_SECP384R1_OID => {
            let public_key = p384::PublicKey::from_sec1_bytes(data)?;
            AsymmetricPublicKey::Ec(EcPublicKey::P384(public_key))
          }
          _ => return Err(type_error("unsupported ec named curve")),
        }
      }
      X25519_OID => {
        let mut bytes = [0; 32];
        let data = spki.subject_public_key.as_bytes().ok_or_else(|| {
          type_error("malformed or missing public key in x25519 spki")
        })?;
        if data.len() < 32 {
          return Err(type_error("x25519 public key is too short"));
        }
        bytes.copy_from_slice(&data[0..32]);
        AsymmetricPublicKey::X25519(x25519_dalek::PublicKey::from(bytes))
      }
      ED25519_OID => {
        let verifying_key = ed25519_dalek::VerifyingKey::try_from(spki)
          .map_err(|_| type_error("invalid Ed25519 private key"))?;
        AsymmetricPublicKey::Ed25519(verifying_key)
      }
      DH_KEY_AGREEMENT_OID => {
        let params = spki
          .algorithm
          .parameters
          .ok_or_else(|| type_error("missing dh parameters"))?;
        let params = pkcs3::DhParameter::from_der(&params.to_der().unwrap())
          .map_err(|_| type_error("malformed dh parameters"))?;
        let Some(subject_public_key) = spki.subject_public_key.as_bytes()
        else {
          return Err(type_error("malformed or missing public key in dh spki"));
        };
        AsymmetricPublicKey::Dh(DhPublicKey {
          key: dh::PublicKey::from_bytes(subject_public_key),
          params,
        })
      }
      _ => return Err(type_error("unsupported public key oid")),
    };

    Ok(KeyObjectHandle::AsymmetricPublic(public_key))
  }
}

fn parse_rsa_pss_params(
  parameters: Option<AnyRef<'_>>,
) -> Result<Option<RsaPssDetails>, deno_core::anyhow::Error> {
  let details = if let Some(parameters) = parameters {
    let params = RsaPssParameters::try_from(parameters)
      .map_err(|_| type_error("malformed pss private key parameters"))?;

    let hash_algorithm = match params.hash_algorithm.map(|k| k.oid) {
      Some(ID_SHA1_OID) => RsaPssHashAlgorithm::Sha1,
      Some(ID_SHA224_OID) => RsaPssHashAlgorithm::Sha224,
      Some(ID_SHA256_OID) => RsaPssHashAlgorithm::Sha256,
      Some(ID_SHA384_OID) => RsaPssHashAlgorithm::Sha384,
      Some(ID_SHA512_OID) => RsaPssHashAlgorithm::Sha512,
      Some(ID_SHA512_224_OID) => RsaPssHashAlgorithm::Sha512_224,
      Some(ID_SHA512_256_OID) => RsaPssHashAlgorithm::Sha512_256,
      None => RsaPssHashAlgorithm::Sha1,
      _ => return Err(type_error("unsupported pss hash algorithm")),
    };

    let mf1_hash_algorithm = match params.mask_gen_algorithm {
      Some(alg) => {
        if alg.oid != ID_MFG1 {
          return Err(type_error("unsupported pss mask gen algorithm"));
        }
        let params = alg.parameters_oid().map_err(|_| {
          type_error("malformed or missing pss mask gen algorithm parameters")
        })?;
        match params {
          ID_SHA1_OID => RsaPssHashAlgorithm::Sha1,
          ID_SHA224_OID => RsaPssHashAlgorithm::Sha224,
          ID_SHA256_OID => RsaPssHashAlgorithm::Sha256,
          ID_SHA384_OID => RsaPssHashAlgorithm::Sha384,
          ID_SHA512_OID => RsaPssHashAlgorithm::Sha512,
          ID_SHA512_224_OID => RsaPssHashAlgorithm::Sha512_224,
          ID_SHA512_256_OID => RsaPssHashAlgorithm::Sha512_256,
          _ => return Err(type_error("unsupported pss mask gen algorithm")),
        }
      }
      None => hash_algorithm,
    };

    let salt_length = params
      .salt_length
      .unwrap_or_else(|| hash_algorithm.salt_length());

    Some(RsaPssDetails {
      hash_algorithm,
      mf1_hash_algorithm,
      salt_length,
    })
  } else {
    None
  };
  Ok(details)
}

impl AsymmetricPublicKey {
  fn export_der(&self, typ: &str) -> Result<Box<[u8]>, AnyError> {
    match typ {
      "pkcs1" => match self {
        AsymmetricPublicKey::Rsa(key) => {
          let der = key
            .to_pkcs1_der()
            .map_err(|_| type_error("invalid RSA public key"))?
            .into_vec()
            .into_boxed_slice();
          Ok(der)
        }
        _ => Err(type_error(
          "exporting non-RSA public key as PKCS#1 is not supported",
        )),
      },
      "spki" => {
        let der = match self {
          AsymmetricPublicKey::Rsa(key) => key
            .to_public_key_der()
            .map_err(|_| type_error("invalid RSA public key"))?
            .into_vec()
            .into_boxed_slice(),
          AsymmetricPublicKey::RsaPss(_key) => {
            return Err(generic_error(
              "exporting RSA-PSS public key as SPKI is not supported yet",
            ))
          }
          AsymmetricPublicKey::Dsa(key) => key
            .to_public_key_der()
            .map_err(|_| type_error("invalid DSA public key"))?
            .into_vec()
            .into_boxed_slice(),
          AsymmetricPublicKey::Ec(key) => {
            let (sec1, oid) = match key {
              EcPublicKey::P224(key) => (key.to_sec1_bytes(), ID_SECP224R1_OID),
              EcPublicKey::P256(key) => (key.to_sec1_bytes(), ID_SECP256R1_OID),
              EcPublicKey::P384(key) => (key.to_sec1_bytes(), ID_SECP384R1_OID),
            };

            let spki = SubjectPublicKeyInfoRef {
              algorithm: rsa::pkcs8::AlgorithmIdentifierRef {
                oid: EC_OID,
                parameters: Some(asn1::AnyRef::from(&oid)),
              },
              subject_public_key: BitStringRef::from_bytes(&sec1)
                .map_err(|_| type_error("invalid EC public key"))?,
            };

            spki
              .to_der()
              .map_err(|_| type_error("invalid EC public key"))?
              .into_boxed_slice()
          }
          AsymmetricPublicKey::X25519(key) => {
            let spki = SubjectPublicKeyInfoRef {
              algorithm: rsa::pkcs8::AlgorithmIdentifierRef {
                oid: X25519_OID,
                parameters: None,
              },
              subject_public_key: BitStringRef::from_bytes(key.as_bytes())
                .map_err(|_| type_error("invalid X25519 public key"))?,
            };

            spki
              .to_der()
              .map_err(|_| type_error("invalid X25519 public key"))?
              .into_boxed_slice()
          }
          AsymmetricPublicKey::Ed25519(key) => {
            let spki = SubjectPublicKeyInfoRef {
              algorithm: rsa::pkcs8::AlgorithmIdentifierRef {
                oid: ED25519_OID,
                parameters: None,
              },
              subject_public_key: BitStringRef::from_bytes(key.as_bytes())
                .map_err(|_| type_error("invalid Ed25519 public key"))?,
            };

            spki
              .to_der()
              .map_err(|_| type_error("invalid Ed25519 public key"))?
              .into_boxed_slice()
          }
          AsymmetricPublicKey::Dh(key) => {
            let public_key_bytes = key.key.clone().into_vec();
            let params = key.params.to_der().unwrap();
            let spki = SubjectPublicKeyInfoRef {
              algorithm: rsa::pkcs8::AlgorithmIdentifierRef {
                oid: DH_KEY_AGREEMENT_OID,
                parameters: Some(AnyRef::new(Tag::Sequence, &params).unwrap()),
              },
              subject_public_key: BitStringRef::from_bytes(&public_key_bytes)
                .map_err(|_| {
                type_error("invalid DH public key")
              })?,
            };
            spki
              .to_der()
              .map_err(|_| type_error("invalid DH public key"))?
              .into_boxed_slice()
          }
        };
        Ok(der)
      }
      _ => Err(type_error(format!("unsupported key type: {}", typ))),
    }
  }
}

impl AsymmetricPrivateKey {
  fn export_der(
    &self,
    typ: &str,
    // cipher: Option<&str>,
    // passphrase: Option<&str>,
  ) -> Result<Box<[u8]>, AnyError> {
    match typ {
      "pkcs1" => match self {
        AsymmetricPrivateKey::Rsa(key) => {
          let der = key
            .to_pkcs1_der()
            .map_err(|_| type_error("invalid RSA private key"))?
            .to_bytes()
            .to_vec()
            .into_boxed_slice();
          Ok(der)
        }
        _ => Err(type_error(
          "exporting non-RSA private key as PKCS#1 is not supported",
        )),
      },
      "sec1" => match self {
        AsymmetricPrivateKey::Ec(key) => {
          let sec1 = match key {
            EcPrivateKey::P224(key) => key.to_sec1_der(),
            EcPrivateKey::P256(key) => key.to_sec1_der(),
            EcPrivateKey::P384(key) => key.to_sec1_der(),
          }
          .map_err(|_| type_error("invalid EC private key"))?;
          Ok(sec1.to_vec().into_boxed_slice())
        }
        _ => Err(type_error(
          "exporting non-EC private key as SEC1 is not supported",
        )),
      },
      "pkcs8" => {
        let der = match self {
          AsymmetricPrivateKey::Rsa(key) => {
            let document = key
              .to_pkcs8_der()
              .map_err(|_| type_error("invalid RSA private key"))?;
            document.to_bytes().to_vec().into_boxed_slice()
          }
          AsymmetricPrivateKey::RsaPss(_key) => {
            return Err(generic_error(
              "exporting RSA-PSS private key as PKCS#8 is not supported yet",
            ))
          }
          AsymmetricPrivateKey::Dsa(key) => {
            let document = key
              .to_pkcs8_der()
              .map_err(|_| type_error("invalid DSA private key"))?;
            document.to_bytes().to_vec().into_boxed_slice()
          }
          AsymmetricPrivateKey::Ec(key) => {
            let document = match key {
              EcPrivateKey::P224(key) => key.to_pkcs8_der(),
              EcPrivateKey::P256(key) => key.to_pkcs8_der(),
              EcPrivateKey::P384(key) => key.to_pkcs8_der(),
            }
            .map_err(|_| type_error("invalid EC private key"))?;
            document.to_bytes().to_vec().into_boxed_slice()
          }
          AsymmetricPrivateKey::X25519(key) => {
            let private_key = OctetStringRef::new(key.as_bytes())
              .map_err(|_| type_error("invalid X25519 private key"))?
              .to_der()
              .map_err(|_| type_error("invalid X25519 private key"))?;

            let private_key = PrivateKeyInfo {
              algorithm: rsa::pkcs8::AlgorithmIdentifierRef {
                oid: X25519_OID,
                parameters: None,
              },
              private_key: &private_key,
              public_key: None,
            };

            let der = private_key
              .to_der()
              .map_err(|_| type_error("invalid X25519 private key"))?
              .into_boxed_slice();
            return Ok(der);
          }
          AsymmetricPrivateKey::Ed25519(key) => {
            let private_key = OctetStringRef::new(key.as_bytes())
              .map_err(|_| type_error("invalid Ed25519 private key"))?
              .to_der()
              .map_err(|_| type_error("invalid Ed25519 private key"))?;

            let private_key = PrivateKeyInfo {
              algorithm: rsa::pkcs8::AlgorithmIdentifierRef {
                oid: ED25519_OID,
                parameters: None,
              },
              private_key: &private_key,
              public_key: None,
            };

            private_key
              .to_der()
              .map_err(|_| type_error("invalid ED25519 private key"))?
              .into_boxed_slice()
          }
          AsymmetricPrivateKey::Dh(key) => {
            let private_key = key.key.clone().into_vec();
            let params = key.params.to_der().unwrap();
            let private_key = PrivateKeyInfo {
              algorithm: rsa::pkcs8::AlgorithmIdentifierRef {
                oid: DH_KEY_AGREEMENT_OID,
                parameters: Some(AnyRef::new(Tag::Sequence, &params).unwrap()),
              },
              private_key: &private_key,
              public_key: None,
            };

            private_key
              .to_der()
              .map_err(|_| type_error("invalid DH private key"))?
              .into_boxed_slice()
          }
        };

        Ok(der)
      }
      _ => Err(type_error(format!("unsupported key type: {}", typ))),
    }
  }
}

#[op2]
#[cppgc]
pub fn op_node_create_private_key(
  #[buffer] key: &[u8],
  #[string] format: &str,
  #[string] typ: &str,
  #[buffer] passphrase: Option<&[u8]>,
) -> Result<KeyObjectHandle, AnyError> {
  KeyObjectHandle::new_asymmetric_private_key_from_js(
    key, format, typ, passphrase,
  )
}

#[op2]
#[cppgc]
pub fn op_node_create_ed_raw(
  #[string] curve: &str,
  #[buffer] key: &[u8],
  is_public: bool,
) -> Result<KeyObjectHandle, AnyError> {
  KeyObjectHandle::new_ed_raw(curve, key, is_public)
}

#[derive(serde::Deserialize)]
pub struct RsaJwkKey {
  n: String,
  e: String,
  d: Option<String>,
  p: Option<String>,
  q: Option<String>,
}

#[op2]
#[cppgc]
pub fn op_node_create_rsa_jwk(
  #[serde] jwk: RsaJwkKey,
  is_public: bool,
) -> Result<KeyObjectHandle, AnyError> {
  KeyObjectHandle::new_rsa_jwk(jwk, is_public)
}

#[op2]
#[cppgc]
pub fn op_node_create_ec_jwk(
  #[serde] jwk: elliptic_curve::JwkEcKey,
  is_public: bool,
) -> Result<KeyObjectHandle, AnyError> {
  KeyObjectHandle::new_ec_jwk(&jwk, is_public)
}

#[op2]
#[cppgc]
pub fn op_node_create_public_key(
  #[buffer] key: &[u8],
  #[string] format: &str,
  #[string] typ: &str,
  #[buffer] passphrase: Option<&[u8]>,
) -> Result<KeyObjectHandle, AnyError> {
  KeyObjectHandle::new_asymmetric_public_key_from_js(
    key, format, typ, passphrase,
  )
}

#[op2]
#[cppgc]
pub fn op_node_create_secret_key(
  #[buffer(copy)] key: Box<[u8]>,
) -> KeyObjectHandle {
  KeyObjectHandle::Secret(key)
}

#[op2]
#[string]
pub fn op_node_get_asymmetric_key_type(
  #[cppgc] handle: &KeyObjectHandle,
) -> Result<&'static str, AnyError> {
  match handle {
    KeyObjectHandle::AsymmetricPrivate(AsymmetricPrivateKey::Rsa(_))
    | KeyObjectHandle::AsymmetricPublic(AsymmetricPublicKey::Rsa(_)) => {
      Ok("rsa")
    }
    KeyObjectHandle::AsymmetricPrivate(AsymmetricPrivateKey::RsaPss(_))
    | KeyObjectHandle::AsymmetricPublic(AsymmetricPublicKey::RsaPss(_)) => {
      Ok("rsa-pss")
    }
    KeyObjectHandle::AsymmetricPrivate(AsymmetricPrivateKey::Dsa(_))
    | KeyObjectHandle::AsymmetricPublic(AsymmetricPublicKey::Dsa(_)) => {
      Ok("dsa")
    }
    KeyObjectHandle::AsymmetricPrivate(AsymmetricPrivateKey::Ec(_))
    | KeyObjectHandle::AsymmetricPublic(AsymmetricPublicKey::Ec(_)) => Ok("ec"),
    KeyObjectHandle::AsymmetricPrivate(AsymmetricPrivateKey::X25519(_))
    | KeyObjectHandle::AsymmetricPublic(AsymmetricPublicKey::X25519(_)) => {
      Ok("x25519")
    }
    KeyObjectHandle::AsymmetricPrivate(AsymmetricPrivateKey::Ed25519(_))
    | KeyObjectHandle::AsymmetricPublic(AsymmetricPublicKey::Ed25519(_)) => {
      Ok("ed25519")
    }
    KeyObjectHandle::AsymmetricPrivate(AsymmetricPrivateKey::Dh(_))
    | KeyObjectHandle::AsymmetricPublic(AsymmetricPublicKey::Dh(_)) => Ok("dh"),
    KeyObjectHandle::Secret(_) => {
      Err(type_error("symmetric key is not an asymmetric key"))
    }
  }
}

#[derive(serde::Serialize)]
#[serde(untagged)]
pub enum AsymmetricKeyDetails {
  #[serde(rename_all = "camelCase")]
  Rsa {
    modulus_length: usize,
    public_exponent: V8BigInt,
  },
  #[serde(rename_all = "camelCase")]
  RsaPss {
    modulus_length: usize,
    public_exponent: V8BigInt,
    hash_algorithm: &'static str,
    mgf1_hash_algorithm: &'static str,
    salt_length: u32,
  },
  #[serde(rename = "rsaPss")]
  RsaPssBasic {
    modulus_length: usize,
    public_exponent: V8BigInt,
  },
  #[serde(rename_all = "camelCase")]
  Dsa {
    modulus_length: usize,
    divisor_length: usize,
  },
  #[serde(rename_all = "camelCase")]
  Ec {
    named_curve: &'static str,
  },
  X25519,
  Ed25519,
  Dh,
}

#[op2]
#[serde]
pub fn op_node_get_asymmetric_key_details(
  #[cppgc] handle: &KeyObjectHandle,
) -> Result<AsymmetricKeyDetails, AnyError> {
  match handle {
    KeyObjectHandle::AsymmetricPrivate(private_key) => match private_key {
      AsymmetricPrivateKey::Rsa(key) => {
        let modulus_length = key.n().bits();
        let public_exponent =
          BigInt::from_bytes_be(num_bigint::Sign::Plus, &key.e().to_bytes_be());
        Ok(AsymmetricKeyDetails::Rsa {
          modulus_length,
          public_exponent: V8BigInt::from(public_exponent),
        })
      }
      AsymmetricPrivateKey::RsaPss(key) => {
        let modulus_length = key.key.n().bits();
        let public_exponent = BigInt::from_bytes_be(
          num_bigint::Sign::Plus,
          &key.key.e().to_bytes_be(),
        );
        let public_exponent = V8BigInt::from(public_exponent);
        let details = match key.details {
          Some(details) => AsymmetricKeyDetails::RsaPss {
            modulus_length,
            public_exponent,
            hash_algorithm: details.hash_algorithm.as_str(),
            mgf1_hash_algorithm: details.mf1_hash_algorithm.as_str(),
            salt_length: details.salt_length,
          },
          None => AsymmetricKeyDetails::RsaPssBasic {
            modulus_length,
            public_exponent,
          },
        };
        Ok(details)
      }
      AsymmetricPrivateKey::Dsa(key) => {
        let components = key.verifying_key().components();
        let modulus_length = components.p().bits();
        let divisor_length = components.q().bits();
        Ok(AsymmetricKeyDetails::Dsa {
          modulus_length,
          divisor_length,
        })
      }
      AsymmetricPrivateKey::Ec(key) => {
        let named_curve = match key {
          EcPrivateKey::P224(_) => "p224",
          EcPrivateKey::P256(_) => "p256",
          EcPrivateKey::P384(_) => "p384",
        };
        Ok(AsymmetricKeyDetails::Ec { named_curve })
      }
      AsymmetricPrivateKey::X25519(_) => Ok(AsymmetricKeyDetails::X25519),
      AsymmetricPrivateKey::Ed25519(_) => Ok(AsymmetricKeyDetails::Ed25519),
      AsymmetricPrivateKey::Dh(_) => Ok(AsymmetricKeyDetails::Dh),
    },
    KeyObjectHandle::AsymmetricPublic(public_key) => match public_key {
      AsymmetricPublicKey::Rsa(key) => {
        let modulus_length = key.n().bits();
        let public_exponent =
          BigInt::from_bytes_be(num_bigint::Sign::Plus, &key.e().to_bytes_be());
        Ok(AsymmetricKeyDetails::Rsa {
          modulus_length,
          public_exponent: V8BigInt::from(public_exponent),
        })
      }
      AsymmetricPublicKey::RsaPss(key) => {
        let modulus_length = key.key.n().bits();
        let public_exponent = BigInt::from_bytes_be(
          num_bigint::Sign::Plus,
          &key.key.e().to_bytes_be(),
        );
        let public_exponent = V8BigInt::from(public_exponent);
        let details = match key.details {
          Some(details) => AsymmetricKeyDetails::RsaPss {
            modulus_length,
            public_exponent,
            hash_algorithm: details.hash_algorithm.as_str(),
            mgf1_hash_algorithm: details.mf1_hash_algorithm.as_str(),
            salt_length: details.salt_length,
          },
          None => AsymmetricKeyDetails::RsaPssBasic {
            modulus_length,
            public_exponent,
          },
        };
        Ok(details)
      }
      AsymmetricPublicKey::Dsa(key) => {
        let components = key.components();
        let modulus_length = components.p().bits();
        let divisor_length = components.q().bits();
        Ok(AsymmetricKeyDetails::Dsa {
          modulus_length,
          divisor_length,
        })
      }
      AsymmetricPublicKey::Ec(key) => {
        let named_curve = match key {
          EcPublicKey::P224(_) => "p224",
          EcPublicKey::P256(_) => "p256",
          EcPublicKey::P384(_) => "p384",
        };
        Ok(AsymmetricKeyDetails::Ec { named_curve })
      }
      AsymmetricPublicKey::X25519(_) => Ok(AsymmetricKeyDetails::X25519),
      AsymmetricPublicKey::Ed25519(_) => Ok(AsymmetricKeyDetails::Ed25519),
      AsymmetricPublicKey::Dh(_) => Ok(AsymmetricKeyDetails::Dh),
    },
    KeyObjectHandle::Secret(_) => {
      Err(type_error("symmetric key is not an asymmetric key"))
    }
  }
}

#[op2(fast)]
#[smi]
pub fn op_node_get_symmetric_key_size(
  #[cppgc] handle: &KeyObjectHandle,
) -> Result<usize, AnyError> {
  match handle {
    KeyObjectHandle::AsymmetricPrivate(_) => {
      Err(type_error("asymmetric key is not a symmetric key"))
    }
    KeyObjectHandle::AsymmetricPublic(_) => {
      Err(type_error("asymmetric key is not a symmetric key"))
    }
    KeyObjectHandle::Secret(key) => Ok(key.len() * 8),
  }
}

#[op2]
#[cppgc]
pub fn op_node_generate_secret_key(#[smi] len: usize) -> KeyObjectHandle {
  let mut key = vec![0u8; len];
  thread_rng().fill_bytes(&mut key);
  KeyObjectHandle::Secret(key.into_boxed_slice())
}

#[op2(async)]
#[cppgc]
pub async fn op_node_generate_secret_key_async(
  #[smi] len: usize,
) -> KeyObjectHandle {
  spawn_blocking(move || {
    let mut key = vec![0u8; len];
    thread_rng().fill_bytes(&mut key);
    KeyObjectHandle::Secret(key.into_boxed_slice())
  })
  .await
  .unwrap()
}

struct KeyObjectHandlePair {
  private_key: RefCell<Option<KeyObjectHandle>>,
  public_key: RefCell<Option<KeyObjectHandle>>,
}

impl GarbageCollected for KeyObjectHandlePair {}

impl KeyObjectHandlePair {
  pub fn new(
    private_key: AsymmetricPrivateKey,
    public_key: AsymmetricPublicKey,
  ) -> Self {
    Self {
      private_key: RefCell::new(Some(KeyObjectHandle::AsymmetricPrivate(
        private_key,
      ))),
      public_key: RefCell::new(Some(KeyObjectHandle::AsymmetricPublic(
        public_key,
      ))),
    }
  }
}

#[op2]
#[cppgc]
pub fn op_node_get_public_key_from_pair(
  #[cppgc] pair: &KeyObjectHandlePair,
) -> Option<KeyObjectHandle> {
  pair.public_key.borrow_mut().take()
}

#[op2]
#[cppgc]
pub fn op_node_get_private_key_from_pair(
  #[cppgc] pair: &KeyObjectHandlePair,
) -> Option<KeyObjectHandle> {
  pair.private_key.borrow_mut().take()
}

fn generate_rsa(
  modulus_length: usize,
  public_exponent: usize,
) -> KeyObjectHandlePair {
  let private_key = RsaPrivateKey::new_with_exp(
    &mut thread_rng(),
    modulus_length,
    &rsa::BigUint::from_usize(public_exponent).unwrap(),
  )
  .unwrap();

  let private_key = AsymmetricPrivateKey::Rsa(private_key);
  let public_key = private_key.to_public_key();

  KeyObjectHandlePair::new(private_key, public_key)
}

#[op2]
#[cppgc]
pub fn op_node_generate_rsa_key(
  #[smi] modulus_length: usize,
  #[smi] public_exponent: usize,
) -> KeyObjectHandlePair {
  generate_rsa(modulus_length, public_exponent)
}

#[op2(async)]
#[cppgc]
pub async fn op_node_generate_rsa_key_async(
  #[smi] modulus_length: usize,
  #[smi] public_exponent: usize,
) -> KeyObjectHandlePair {
  spawn_blocking(move || generate_rsa(modulus_length, public_exponent))
    .await
    .unwrap()
}

fn generate_rsa_pss(
  modulus_length: usize,
  public_exponent: usize,
  hash_algorithm: Option<&str>,
  mf1_hash_algorithm: Option<&str>,
  salt_length: Option<u32>,
) -> Result<KeyObjectHandlePair, AnyError> {
  let key = RsaPrivateKey::new_with_exp(
    &mut thread_rng(),
    modulus_length,
    &rsa::BigUint::from_usize(public_exponent).unwrap(),
  )
  .unwrap();

  let details = if hash_algorithm.is_none()
    && mf1_hash_algorithm.is_none()
    && salt_length.is_none()
  {
    None
  } else {
    let hash_algorithm = hash_algorithm.unwrap_or("sha1");
    let mf1_hash_algorithm = mf1_hash_algorithm.unwrap_or(hash_algorithm);
    let hash_algorithm = match_fixed_digest_with_oid!(
      hash_algorithm,
      fn (algorithm: Option<RsaPssHashAlgorithm>) {
        algorithm.ok_or_else(|| type_error("digest not allowed for RSA-PSS keys: {}"))?
      },
      _ => {
        return Err(type_error(format!(
          "digest not allowed for RSA-PSS keys: {}",
          hash_algorithm
        )))
      }
    );
    let mf1_hash_algorithm = match_fixed_digest_with_oid!(
      mf1_hash_algorithm,
      fn (algorithm: Option<RsaPssHashAlgorithm>) {
        algorithm.ok_or_else(|| type_error("digest not allowed for RSA-PSS keys: {}"))?
      },
      _ => {
        return Err(type_error(format!(
          "digest not allowed for RSA-PSS keys: {}",
          mf1_hash_algorithm
        )))
      }
    );
    let salt_length =
      salt_length.unwrap_or_else(|| hash_algorithm.salt_length());

    Some(RsaPssDetails {
      hash_algorithm,
      mf1_hash_algorithm,
      salt_length,
    })
  };

  let private_key =
    AsymmetricPrivateKey::RsaPss(RsaPssPrivateKey { key, details });
  let public_key = private_key.to_public_key();

  Ok(KeyObjectHandlePair::new(private_key, public_key))
}

#[op2]
#[cppgc]
pub fn op_node_generate_rsa_pss_key(
  #[smi] modulus_length: usize,
  #[smi] public_exponent: usize,
  #[string] hash_algorithm: Option<String>, // todo: Option<&str> not supproted in ops yet
  #[string] mf1_hash_algorithm: Option<String>, // todo: Option<&str> not supproted in ops yet
  #[smi] salt_length: Option<u32>,
) -> Result<KeyObjectHandlePair, AnyError> {
  generate_rsa_pss(
    modulus_length,
    public_exponent,
    hash_algorithm.as_deref(),
    mf1_hash_algorithm.as_deref(),
    salt_length,
  )
}

#[op2(async)]
#[cppgc]
pub async fn op_node_generate_rsa_pss_key_async(
  #[smi] modulus_length: usize,
  #[smi] public_exponent: usize,
  #[string] hash_algorithm: Option<String>, // todo: Option<&str> not supproted in ops yet
  #[string] mf1_hash_algorithm: Option<String>, // todo: Option<&str> not supproted in ops yet
  #[smi] salt_length: Option<u32>,
) -> Result<KeyObjectHandlePair, AnyError> {
  spawn_blocking(move || {
    generate_rsa_pss(
      modulus_length,
      public_exponent,
      hash_algorithm.as_deref(),
      mf1_hash_algorithm.as_deref(),
      salt_length,
    )
  })
  .await
  .unwrap()
}

fn dsa_generate(
  modulus_length: usize,
  divisor_length: usize,
) -> Result<KeyObjectHandlePair, AnyError> {
  let mut rng = rand::thread_rng();
  use dsa::Components;
  use dsa::KeySize;
  use dsa::SigningKey;

  let key_size = match (modulus_length, divisor_length) {
    #[allow(deprecated)]
    (1024, 160) => KeySize::DSA_1024_160,
    (2048, 224) => KeySize::DSA_2048_224,
    (2048, 256) => KeySize::DSA_2048_256,
    (3072, 256) => KeySize::DSA_3072_256,
    _ => {
      return Err(type_error(
        "Invalid modulusLength+divisorLength combination",
      ))
    }
  };
  let components = Components::generate(&mut rng, key_size);
  let signing_key = SigningKey::generate(&mut rng, components);
  let private_key = AsymmetricPrivateKey::Dsa(signing_key);
  let public_key = private_key.to_public_key();

  Ok(KeyObjectHandlePair::new(private_key, public_key))
}

#[op2]
#[cppgc]
pub fn op_node_generate_dsa_key(
  #[smi] modulus_length: usize,
  #[smi] divisor_length: usize,
) -> Result<KeyObjectHandlePair, AnyError> {
  dsa_generate(modulus_length, divisor_length)
}

#[op2(async)]
#[cppgc]
pub async fn op_node_generate_dsa_key_async(
  #[smi] modulus_length: usize,
  #[smi] divisor_length: usize,
) -> Result<KeyObjectHandlePair, AnyError> {
  spawn_blocking(move || dsa_generate(modulus_length, divisor_length))
    .await
    .unwrap()
}

fn ec_generate(named_curve: &str) -> Result<KeyObjectHandlePair, AnyError> {
  let mut rng = rand::thread_rng();
  // TODO(@littledivy): Support public key point encoding.
  // Default is uncompressed.
  let private_key = match named_curve {
    "P-224" | "prime224v1" | "secp224r1" => {
      let key = p224::SecretKey::random(&mut rng);
      AsymmetricPrivateKey::Ec(EcPrivateKey::P224(key))
    }
    "P-256" | "prime256v1" | "secp256r1" => {
      let key = p256::SecretKey::random(&mut rng);
      AsymmetricPrivateKey::Ec(EcPrivateKey::P256(key))
    }
    "P-384" | "prime384v1" | "secp384r1" => {
      let key = p384::SecretKey::random(&mut rng);
      AsymmetricPrivateKey::Ec(EcPrivateKey::P384(key))
    }
    _ => {
      return Err(type_error(format!(
        "unsupported named curve: {}",
        named_curve
      )))
    }
  };
  let public_key = private_key.to_public_key();
  Ok(KeyObjectHandlePair::new(private_key, public_key))
}

#[op2]
#[cppgc]
pub fn op_node_generate_ec_key(
  #[string] named_curve: &str,
) -> Result<KeyObjectHandlePair, AnyError> {
  ec_generate(named_curve)
}

#[op2(async)]
#[cppgc]
pub async fn op_node_generate_ec_key_async(
  #[string] named_curve: String,
) -> Result<KeyObjectHandlePair, AnyError> {
  spawn_blocking(move || ec_generate(&named_curve))
    .await
    .unwrap()
}

fn x25519_generate() -> KeyObjectHandlePair {
  let keypair = x25519_dalek::StaticSecret::random_from_rng(thread_rng());
  let private_key = AsymmetricPrivateKey::X25519(keypair);
  let public_key = private_key.to_public_key();
  KeyObjectHandlePair::new(private_key, public_key)
}

#[op2]
#[cppgc]
pub fn op_node_generate_x25519_key() -> KeyObjectHandlePair {
  x25519_generate()
}

#[op2(async)]
#[cppgc]
pub async fn op_node_generate_x25519_key_async() -> KeyObjectHandlePair {
  spawn_blocking(x25519_generate).await.unwrap()
}

fn ed25519_generate() -> KeyObjectHandlePair {
  let keypair = ed25519_dalek::SigningKey::generate(&mut thread_rng());
  let private_key = AsymmetricPrivateKey::Ed25519(keypair);
  let public_key = private_key.to_public_key();
  KeyObjectHandlePair::new(private_key, public_key)
}

#[op2]
#[cppgc]
pub fn op_node_generate_ed25519_key() -> KeyObjectHandlePair {
  ed25519_generate()
}

#[op2(async)]
#[cppgc]
pub async fn op_node_generate_ed25519_key_async() -> KeyObjectHandlePair {
  spawn_blocking(ed25519_generate).await.unwrap()
}

fn u32_slice_to_u8_slice(slice: &[u32]) -> &[u8] {
  // SAFETY: just reinterpreting the slice as u8
  unsafe {
    std::slice::from_raw_parts(
      slice.as_ptr() as *const u8,
      std::mem::size_of_val(slice),
    )
  }
}

fn dh_group_generate(
  group_name: &str,
) -> Result<KeyObjectHandlePair, AnyError> {
  let (dh, prime, generator) = match group_name {
    "modp5" => (
      dh::DiffieHellman::group::<dh::Modp1536>(),
      dh::Modp1536::MODULUS,
      dh::Modp1536::GENERATOR,
    ),
    "modp14" => (
      dh::DiffieHellman::group::<dh::Modp2048>(),
      dh::Modp2048::MODULUS,
      dh::Modp2048::GENERATOR,
    ),
    "modp15" => (
      dh::DiffieHellman::group::<dh::Modp3072>(),
      dh::Modp3072::MODULUS,
      dh::Modp3072::GENERATOR,
    ),
    "modp16" => (
      dh::DiffieHellman::group::<dh::Modp4096>(),
      dh::Modp4096::MODULUS,
      dh::Modp4096::GENERATOR,
    ),
    "modp17" => (
      dh::DiffieHellman::group::<dh::Modp6144>(),
      dh::Modp6144::MODULUS,
      dh::Modp6144::GENERATOR,
    ),
    "modp18" => (
      dh::DiffieHellman::group::<dh::Modp8192>(),
      dh::Modp8192::MODULUS,
      dh::Modp8192::GENERATOR,
    ),
    _ => return Err(type_error("Unsupported group name")),
  };
  let params = DhParameter {
    prime: asn1::Int::new(u32_slice_to_u8_slice(prime)).unwrap(),
    base: asn1::Int::new(generator.to_be_bytes().as_slice()).unwrap(),
    private_value_length: None,
  };
  Ok(KeyObjectHandlePair::new(
    AsymmetricPrivateKey::Dh(DhPrivateKey {
      key: dh.private_key,
      params: params.clone(),
    }),
    AsymmetricPublicKey::Dh(DhPublicKey {
      key: dh.public_key,
      params,
    }),
  ))
}

#[op2]
#[cppgc]
pub fn op_node_generate_dh_group_key(
  #[string] group_name: &str,
) -> Result<KeyObjectHandlePair, AnyError> {
  dh_group_generate(group_name)
}

#[op2(async)]
#[cppgc]
pub async fn op_node_generate_dh_group_key_async(
  #[string] group_name: String,
) -> Result<KeyObjectHandlePair, AnyError> {
  spawn_blocking(move || dh_group_generate(&group_name))
    .await
    .unwrap()
}

fn dh_generate(
  prime: Option<&[u8]>,
  prime_len: usize,
  generator: usize,
) -> Result<KeyObjectHandlePair, AnyError> {
  let prime = prime
    .map(|p| p.into())
    .unwrap_or_else(|| Prime::generate(prime_len));
  let dh = dh::DiffieHellman::new(prime.clone(), generator);
  let params = DhParameter {
    prime: asn1::Int::new(&prime.0.to_bytes_be()).unwrap(),
    base: asn1::Int::new(generator.to_be_bytes().as_slice()).unwrap(),
    private_value_length: None,
  };
  Ok(KeyObjectHandlePair::new(
    AsymmetricPrivateKey::Dh(DhPrivateKey {
      key: dh.private_key,
      params: params.clone(),
    }),
    AsymmetricPublicKey::Dh(DhPublicKey {
      key: dh.public_key,
      params,
    }),
  ))
}

#[op2]
#[cppgc]
pub fn op_node_generate_dh_key(
  #[buffer] prime: Option<&[u8]>,
  #[smi] prime_len: usize,
  #[smi] generator: usize,
) -> Result<KeyObjectHandlePair, AnyError> {
  dh_generate(prime, prime_len, generator)
}

#[op2(async)]
#[cppgc]
pub async fn op_node_generate_dh_key_async(
  #[buffer(copy)] prime: Option<Box<[u8]>>,
  #[smi] prime_len: usize,
  #[smi] generator: usize,
) -> Result<KeyObjectHandlePair, AnyError> {
  spawn_blocking(move || dh_generate(prime.as_deref(), prime_len, generator))
    .await
    .unwrap()
}

#[op2]
#[serde]
pub fn op_node_dh_keys_generate_and_export(
  #[buffer] prime: Option<&[u8]>,
  #[smi] prime_len: usize,
  #[smi] generator: usize,
) -> Result<(ToJsBuffer, ToJsBuffer), AnyError> {
  let prime = prime
    .map(|p| p.into())
    .unwrap_or_else(|| Prime::generate(prime_len));
  let dh = dh::DiffieHellman::new(prime, generator);
  let private_key = dh.private_key.into_vec().into_boxed_slice();
  let public_key = dh.public_key.into_vec().into_boxed_slice();
  Ok((private_key.into(), public_key.into()))
}

#[op2]
#[buffer]
pub fn op_node_export_secret_key(
  #[cppgc] handle: &KeyObjectHandle,
) -> Result<Box<[u8]>, AnyError> {
  let key = handle
    .as_secret_key()
    .ok_or_else(|| type_error("key is not a secret key"))?;
  Ok(key.to_vec().into_boxed_slice())
}

#[op2]
#[string]
pub fn op_node_export_secret_key_b64url(
  #[cppgc] handle: &KeyObjectHandle,
) -> Result<String, AnyError> {
  let key = handle
    .as_secret_key()
    .ok_or_else(|| type_error("key is not a secret key"))?;
  Ok(base64::engine::general_purpose::URL_SAFE_NO_PAD.encode(key))
}

#[op2]
#[string]
pub fn op_node_export_public_key_pem(
  #[cppgc] handle: &KeyObjectHandle,
  #[string] typ: &str,
) -> Result<String, AnyError> {
  let public_key = handle
    .as_public_key()
    .ok_or_else(|| type_error("key is not an asymmetric public key"))?;
  let data = public_key.export_der(typ)?;

  let label = match typ {
    "pkcs1" => "RSA PUBLIC KEY",
    "spki" => "PUBLIC KEY",
    _ => unreachable!("export_der would have errored"),
  };

  let mut out = vec![0; 2048];
  let mut writer = PemWriter::new(label, LineEnding::LF, &mut out)?;
  writer.write(&data)?;
  let len = writer.finish()?;
  out.truncate(len);

  Ok(String::from_utf8(out).expect("invalid pem is not possible"))
}

#[op2]
#[buffer]
pub fn op_node_export_public_key_der(
  #[cppgc] handle: &KeyObjectHandle,
  #[string] typ: &str,
) -> Result<Box<[u8]>, AnyError> {
  let public_key = handle
    .as_public_key()
    .ok_or_else(|| type_error("key is not an asymmetric public key"))?;
  public_key.export_der(typ)
}

#[op2]
#[string]
pub fn op_node_export_private_key_pem(
  #[cppgc] handle: &KeyObjectHandle,
  #[string] typ: &str,
) -> Result<String, AnyError> {
  let private_key = handle
    .as_private_key()
    .ok_or_else(|| type_error("key is not an asymmetric private key"))?;
  let data = private_key.export_der(typ)?;

  let label = match typ {
    "pkcs1" => "RSA PRIVATE KEY",
    "pkcs8" => "PRIVATE KEY",
    "sec1" => "EC PRIVATE KEY",
    _ => unreachable!("export_der would have errored"),
  };

  let mut out = vec![0; 2048];
  let mut writer = PemWriter::new(label, LineEnding::LF, &mut out)?;
  writer.write(&data)?;
  let len = writer.finish()?;
  out.truncate(len);

  Ok(String::from_utf8(out).expect("invalid pem is not possible"))
}

#[op2]
#[buffer]
pub fn op_node_export_private_key_der(
  #[cppgc] handle: &KeyObjectHandle,
  #[string] typ: &str,
) -> Result<Box<[u8]>, AnyError> {
  let private_key = handle
    .as_private_key()
    .ok_or_else(|| type_error("key is not an asymmetric private key"))?;
  private_key.export_der(typ)
}

#[op2]
#[string]
pub fn op_node_key_type(#[cppgc] handle: &KeyObjectHandle) -> &'static str {
  match handle {
    KeyObjectHandle::AsymmetricPrivate(_) => "private",
    KeyObjectHandle::AsymmetricPublic(_) => "public",
    KeyObjectHandle::Secret(_) => "secret",
  }
}

#[op2]
#[cppgc]
pub fn op_node_derive_public_key_from_private_key(
  #[cppgc] handle: &KeyObjectHandle,
) -> Result<KeyObjectHandle, AnyError> {
  let Some(private_key) = handle.as_private_key() else {
    return Err(type_error("expected private key"));
  };

  Ok(KeyObjectHandle::AsymmetricPublic(
    private_key.to_public_key(),
  ))
}<|MERGE_RESOLUTION|>--- conflicted
+++ resolved
@@ -572,7 +572,6 @@
     Ok(KeyObjectHandle::AsymmetricPublic(key))
   }
 
-<<<<<<< HEAD
   pub fn new_rsa_jwk(
     jwk: RsaJwkKey,
     is_public: bool,
@@ -626,7 +625,8 @@
         AsymmetricPrivateKey::Rsa(private_key),
       ))
     }
-=======
+  }
+
   pub fn new_ec_jwk(
     jwk: &JwkEcKey,
     is_public: bool,
@@ -655,7 +655,6 @@
     };
 
     Ok(handle)
->>>>>>> 044e7c4e
   }
 
   pub fn new_ed_raw(
