--- conflicted
+++ resolved
@@ -1,13 +1,7 @@
-<<<<<<< HEAD
-// Copyright 2018-2024 the Deno authors. All rights reserved. MIT license.
-=======
 // Copyright 2018-2025 the Deno authors. MIT license.
 use std::future::Future;
 use std::rc::Rc;
 
-use deno_core::error::generic_error;
-use deno_core::error::type_error;
->>>>>>> ccd37580
 use deno_core::op2;
 use deno_core::unsync::spawn_blocking;
 use deno_core::JsBuffer;
