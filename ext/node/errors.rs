// Copyright 2018-2023 the Deno authors. All rights reserved. MIT license.

use std::path::PathBuf;

use deno_core::error::generic_error;
use deno_core::error::type_error;
use deno_core::error::AnyError;
use deno_core::url::Url;

use crate::NodeResolutionMode;

pub fn err_invalid_module_specifier(
  request: &str,
  reason: &str,
  maybe_base: Option<String>,
) -> AnyError {
  let mut msg = format!(
    "[ERR_INVALID_MODULE_SPECIFIER] Invalid module \"{request}\" {reason}"
  );

  if let Some(base) = maybe_base {
    msg = format!("{msg} imported from {base}");
  }

  type_error(msg)
}

#[allow(unused)]
pub fn err_invalid_package_config(
  path: &str,
  maybe_base: Option<String>,
  maybe_message: Option<String>,
) -> AnyError {
  let mut msg =
    format!("[ERR_INVALID_PACKAGE_CONFIG] Invalid package config {path}");

  if let Some(base) = maybe_base {
    msg = format!("{msg} while importing {base}");
  }

  if let Some(message) = maybe_message {
    msg = format!("{msg}. {message}");
  }

  generic_error(msg)
}

#[allow(unused)]
pub fn err_module_not_found(path: &str, base: &str, typ: &str) -> AnyError {
  generic_error(format!(
    "[ERR_MODULE_NOT_FOUND] Cannot find {typ} \"{path}\" imported from \"{base}\""
  ))
}

pub fn err_invalid_package_target(
  pkg_path: &str,
<<<<<<< HEAD
  key: String,
=======
  key: &str,
>>>>>>> 1619932a
  target: String,
  is_import: bool,
  maybe_referrer: Option<String>,
) -> AnyError {
  let rel_error = !is_import && !target.is_empty() && !target.starts_with("./");
  let mut msg = "[ERR_INVALID_PACKAGE_TARGET]".to_string();
  let pkg_json_path = PathBuf::from(pkg_path).join("package.json");

  if key == "." {
    assert!(!is_import);
    msg = format!(
      "{} Invalid \"exports\" main target {} defined in the package config {}",
      msg,
      target,
      pkg_json_path.display()
    )
  } else {
    let ie = if is_import { "imports" } else { "exports" };
    msg = format!(
      "{} Invalid \"{}\" target {} defined for '{}' in the package config {}",
      msg,
      ie,
      target,
      key,
      pkg_json_path.display()
    )
  };

  if let Some(base) = maybe_referrer {
    msg = format!("{msg} imported from {base}");
  };
  if rel_error {
    msg = format!("{msg}; target must start with \"./\"");
  }

  generic_error(msg)
}

pub fn err_package_path_not_exported(
  mut pkg_path: String,
  subpath: &str,
  maybe_referrer: Option<String>,
  mode: NodeResolutionMode,
) -> AnyError {
  let mut msg = "[ERR_PACKAGE_PATH_NOT_EXPORTED]".to_string();

  #[cfg(windows)]
  {
    if !pkg_path.ends_with('\\') {
      pkg_path.push('\\');
    }
  }
  #[cfg(not(windows))]
  {
    if !pkg_path.ends_with('/') {
      pkg_path.push('/');
    }
  }

  let types_msg = match mode {
    NodeResolutionMode::Execution => String::new(),
    NodeResolutionMode::Types => " for types".to_string(),
  };
  if subpath == "." {
    msg =
      format!("{msg} No \"exports\" main defined{types_msg} in '{pkg_path}package.json'");
  } else {
    msg = format!("{msg} Package subpath '{subpath}' is not defined{types_msg} by \"exports\" in '{pkg_path}package.json'");
  };

  if let Some(referrer) = maybe_referrer {
    msg = format!("{msg} imported from '{referrer}'");
  }

  generic_error(msg)
}

pub fn err_package_import_not_defined(
  specifier: &str,
  package_path: Option<String>,
  base: &str,
) -> AnyError {
  let mut msg = format!(
    "[ERR_PACKAGE_IMPORT_NOT_DEFINED] Package import specifier \"{specifier}\" is not defined in"
  );

  if let Some(package_path) = package_path {
    msg = format!("{msg} in package {package_path}package.json");
  }

  msg = format!("{msg} imported from {base}");

  type_error(msg)
}

pub fn err_unsupported_dir_import(path: &str, base: &str) -> AnyError {
  generic_error(format!("[ERR_UNSUPPORTED_DIR_IMPORT] Directory import '{path}' is not supported resolving ES modules imported from {base}"))
}

pub fn err_unsupported_esm_url_scheme(url: &Url) -> AnyError {
  let mut msg =
    "[ERR_UNSUPPORTED_ESM_URL_SCHEME] Only file and data URLS are supported by the default ESM loader"
      .to_string();

  if cfg!(window) && url.scheme().len() == 2 {
    msg =
      format!("{msg}. On Windows, absolute path must be valid file:// URLs");
  }

  msg = format!("{}. Received protocol '{}'", msg, url.scheme());
  generic_error(msg)
}

#[cfg(test)]
mod test {
  use super::*;

  #[test]
  fn types_resolution_package_path_not_exported() {
    let separator_char = if cfg!(windows) { '\\' } else { '/' };
    assert_eq!(
      err_package_path_not_exported(
        "test_path".to_string(),
        "./jsx-runtime",
        None,
        NodeResolutionMode::Types,
      )
      .to_string(),
      format!("[ERR_PACKAGE_PATH_NOT_EXPORTED] Package subpath './jsx-runtime' is not defined for types by \"exports\" in 'test_path{separator_char}package.json'")
    );
    assert_eq!(
      err_package_path_not_exported(
        "test_path".to_string(),
        ".",
        None,
        NodeResolutionMode::Types,
      )
      .to_string(),
      format!("[ERR_PACKAGE_PATH_NOT_EXPORTED] No \"exports\" main defined for types in 'test_path{separator_char}package.json'")
    );
  }
}<|MERGE_RESOLUTION|>--- conflicted
+++ resolved
@@ -54,11 +54,7 @@
 
 pub fn err_invalid_package_target(
   pkg_path: &str,
-<<<<<<< HEAD
-  key: String,
-=======
   key: &str,
->>>>>>> 1619932a
   target: String,
   is_import: bool,
   maybe_referrer: Option<String>,
