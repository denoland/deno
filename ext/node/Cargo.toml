# Copyright 2018-2025 the Deno authors. MIT license.

[package]
name = "deno_node"
version = "0.134.0"
authors.workspace = true
edition.workspace = true
license.workspace = true
readme = "README.md"
repository.workspace = true
description = "Node compatibility for Deno"

[lib]
path = "lib.rs"

[features]
sync_fs = ["deno_fs/sync_fs", "deno_package_json/sync", "node_resolver/sync"]

[dependencies]
aead-gcm-stream.workspace = true
aes.workspace = true
base64.workspace = true
blake2.workspace = true
boxed_error.workspace = true
brotli.workspace = true
bytes.workspace = true
cbc.workspace = true
const-oid.workspace = true
ctr.workspace = true
data-encoding.workspace = true
deno_core.workspace = true
deno_error.workspace = true
deno_fetch.workspace = true
deno_fs.workspace = true
deno_io.workspace = true
deno_net.workspace = true
deno_package_json.workspace = true
deno_path_util.workspace = true
deno_permissions.workspace = true
deno_process.workspace = true
deno_whoami.workspace = true
der = { workspace = true, features = ["derive"] }
digest = { workspace = true, features = ["core-api", "std"] }
dsa.workspace = true
ecb.workspace = true
ecdsa.workspace = true
ed25519-dalek = { workspace = true, features = ["digest", "pkcs8", "rand_core", "signature"] }
elliptic-curve.workspace = true
faster-hex.workspace = true
h2.workspace = true
hkdf.workspace = true
http.workspace = true
http-body-util.workspace = true
hyper.workspace = true
hyper-util.workspace = true
idna.workspace = true
ipnetwork.workspace = true
k256.workspace = true
libc.workspace = true
libz-sys.workspace = true
md-5 = { workspace = true, features = ["oid"] }
md4.workspace = true
node_resolver.workspace = true
num-bigint.workspace = true
num-bigint-dig.workspace = true
num-integer.workspace = true
num-traits.workspace = true
once_cell.workspace = true
p224.workspace = true
p256.workspace = true
p384.workspace = true
pbkdf2.workspace = true
pkcs8 = { workspace = true, features = ["std", "pkcs5", "encryption"] }
rand.workspace = true
ring.workspace = true
ripemd = { workspace = true, features = ["oid"] }
rsa.workspace = true
rusqlite.workspace = true
scrypt.workspace = true
sec1.workspace = true
serde.workspace = true
sha1.workspace = true
sha2.workspace = true
sha3 = { workspace = true, features = ["oid"] }
signature.workspace = true
sm3.workspace = true
spki.workspace = true
sys_traits = { workspace = true, features = ["real", "winapi", "libc"] }
thiserror.workspace = true
tokio.workspace = true
<<<<<<< HEAD
tokio-eld = "0.2"
tower-service.workspace = true
=======
tokio-eld.workspace = true
>>>>>>> 9a28f0ee
url.workspace = true
webpki-root-certs.workspace = true
winapi.workspace = true
x25519-dalek = { workspace = true, features = ["static_secrets"] }
x509-parser.workspace = true
yoke.workspace = true

[target.'cfg(unix)'.dependencies]
errno = "0.3.10"

[target.'cfg(windows)'.dependencies]
windows-sys.workspace = true
winapi = { workspace = true, features = ["consoleapi"] }<|MERGE_RESOLUTION|>--- conflicted
+++ resolved
@@ -88,12 +88,8 @@
 sys_traits = { workspace = true, features = ["real", "winapi", "libc"] }
 thiserror.workspace = true
 tokio.workspace = true
-<<<<<<< HEAD
-tokio-eld = "0.2"
+tokio-eld.workspace = true
 tower-service.workspace = true
-=======
-tokio-eld.workspace = true
->>>>>>> 9a28f0ee
 url.workspace = true
 webpki-root-certs.workspace = true
 winapi.workspace = true
