// Copyright 2018-2025 the Deno authors. MIT license.

// This module follows most of the WHATWG Living Standard for the DOM logic.
// Many parts of the DOM are not implemented in Deno, but the logic for those
// parts still exists.  This means you will observe a lot of strange structures
// and impossible logic branches based on what Deno currently supports.

import { primordials } from "ext:core/mod.js";
const {
  ArrayPrototypeFlat,
  FunctionPrototypeCall,
  MapPrototypeGet,
  MapPrototypeSet,
  ObjectDefineProperty,
  ObjectDefineProperties,
  ObjectPrototypeIsPrototypeOf,
  ObjectSetPrototypeOf,
  SafeMap,
  Symbol,
  SymbolFor,
} = primordials;
import {
  CloseEvent,
  CustomEvent,
  ErrorEvent,
  Event,
  EventTarget,
  MessageEvent,
  op_event_create_empty_event_target,
  op_event_dispatch,
  op_event_get_target_listener_count,
  op_event_get_target_listeners,
  op_event_report_error,
  op_event_report_exception,
  op_event_set_is_trusted,
  op_event_set_target,
  op_event_wrap_event_target,
  ProgressEvent,
  PromiseRejectionEvent,
} from "ext:core/ops";
import * as webidl from "ext:deno_webidl/00_webidl.js";
import { createFilteredInspectProxy } from "ext:deno_console/01_console.js";

<<<<<<< HEAD
function defineEnumerableProps(prototype, props) {
  for (let i = 0; i < props.length; ++i) {
    const prop = props[i];
    ObjectDefineProperty(prototype, prop, {
      __proto__: null,
      enumerable: true,
    });
=======
import * as webidl from "ext:deno_webidl/00_webidl.js";
import { DOMException } from "./01_dom_exception.js";
import { createFilteredInspectProxy } from "./01_console.js";

// This should be set via setGlobalThis this is required so that if even
// user deletes globalThis it is still usable
let globalThis_;

function saveGlobalThisReference(val) {
  globalThis_ = val;
}

// accessors for non runtime visible data

function getDispatched(event) {
  return Boolean(event[_dispatched]);
}

function getPath(event) {
  return event[_path] ?? [];
}

function getStopImmediatePropagation(event) {
  return Boolean(event[_stopImmediatePropagationFlag]);
}

function setCurrentTarget(
  event,
  value,
) {
  event[_attributes].currentTarget = value;
}

function setIsTrusted(event, value) {
  event[_isTrusted] = value;
}

function setDispatched(event, value) {
  event[_dispatched] = value;
}

function setEventPhase(event, value) {
  event[_attributes].eventPhase = value;
}

function setInPassiveListener(event, value) {
  event[_inPassiveListener] = value;
}

function setPath(event, value) {
  event[_path] = value;
}

function setRelatedTarget(
  event,
  value,
) {
  event[_attributes].relatedTarget = value;
}

function setTarget(event, value) {
  event[_attributes].target = value;
}

function setStopImmediatePropagation(
  event,
  value,
) {
  event[_stopImmediatePropagationFlag] = value;
}

const isTrusted = ObjectGetOwnPropertyDescriptor({
  get isTrusted() {
    return this[_isTrusted];
  },
}, "isTrusted").get;

const _attributes = Symbol("[[attributes]]");
const _canceledFlag = Symbol("[[canceledFlag]]");
const _stopPropagationFlag = Symbol("[[stopPropagationFlag]]");
const _stopImmediatePropagationFlag = Symbol(
  "[[stopImmediatePropagationFlag]]",
);
const _inPassiveListener = Symbol("[[inPassiveListener]]");
const _dispatched = Symbol("[[dispatched]]");
const _isTrusted = Symbol("[[isTrusted]]");
const _path = Symbol("[[path]]");

class Event {
  constructor(type, eventInitDict = { __proto__: null }) {
    // TODO(lucacasonato): remove when this interface is spec aligned
    this[SymbolToStringTag] = "Event";
    this[_canceledFlag] = false;
    this[_stopPropagationFlag] = false;
    this[_stopImmediatePropagationFlag] = false;
    this[_inPassiveListener] = false;
    this[_dispatched] = false;
    this[_isTrusted] = false;
    this[_path] = [];

    webidl.requiredArguments(
      arguments.length,
      1,
      "Failed to construct 'Event'",
    );
    type = webidl.converters.DOMString(
      type,
      "Failed to construct 'Event'",
      "Argument 1",
    );

    this[_attributes] = {
      type,
      bubbles: !!eventInitDict.bubbles,
      cancelable: !!eventInitDict.cancelable,
      composed: !!eventInitDict.composed,
      currentTarget: null,
      eventPhase: Event.NONE,
      target: null,
      timeStamp: 0,
    };
  }

  [SymbolFor("Deno.privateCustomInspect")](inspect, inspectOptions) {
    return inspect(
      createFilteredInspectProxy({
        object: this,
        evaluate: ObjectPrototypeIsPrototypeOf(EventPrototype, this),
        keys: EVENT_PROPS,
      }),
      inspectOptions,
    );
  }

  get type() {
    return this[_attributes].type;
  }

  get target() {
    return this[_attributes].target;
  }

  get srcElement() {
    return null;
  }

  set srcElement(_) {
    // this member is deprecated
  }

  get currentTarget() {
    return this[_attributes].currentTarget;
  }

  composedPath() {
    const path = this[_path];
    if (path.length === 0) {
      return [];
    }

    if (!this.currentTarget) {
      throw new Error("assertion error");
    }
    const composedPath = [
      {
        item: this.currentTarget,
        itemInShadowTree: false,
        relatedTarget: null,
        rootOfClosedTree: false,
        slotInClosedTree: false,
        target: null,
        touchTargetList: [],
      },
    ];

    let currentTargetIndex = 0;
    let currentTargetHiddenSubtreeLevel = 0;

    for (let index = path.length - 1; index >= 0; index--) {
      const { item, rootOfClosedTree, slotInClosedTree } = path[index];

      if (rootOfClosedTree) {
        currentTargetHiddenSubtreeLevel++;
      }

      if (item === this.currentTarget) {
        currentTargetIndex = index;
        break;
      }

      if (slotInClosedTree) {
        currentTargetHiddenSubtreeLevel--;
      }
    }

    let currentHiddenLevel = currentTargetHiddenSubtreeLevel;
    let maxHiddenLevel = currentTargetHiddenSubtreeLevel;

    for (let i = currentTargetIndex - 1; i >= 0; i--) {
      const { item, rootOfClosedTree, slotInClosedTree } = path[i];

      if (rootOfClosedTree) {
        currentHiddenLevel++;
      }

      if (currentHiddenLevel <= maxHiddenLevel) {
        ArrayPrototypeUnshift(composedPath, {
          item,
          itemInShadowTree: false,
          relatedTarget: null,
          rootOfClosedTree: false,
          slotInClosedTree: false,
          target: null,
          touchTargetList: [],
        });
      }

      if (slotInClosedTree) {
        currentHiddenLevel--;

        if (currentHiddenLevel < maxHiddenLevel) {
          maxHiddenLevel = currentHiddenLevel;
        }
      }
    }

    currentHiddenLevel = currentTargetHiddenSubtreeLevel;
    maxHiddenLevel = currentTargetHiddenSubtreeLevel;

    for (let index = currentTargetIndex + 1; index < path.length; index++) {
      const { item, rootOfClosedTree, slotInClosedTree } = path[index];

      if (slotInClosedTree) {
        currentHiddenLevel++;
      }

      if (currentHiddenLevel <= maxHiddenLevel) {
        ArrayPrototypePush(composedPath, {
          item,
          itemInShadowTree: false,
          relatedTarget: null,
          rootOfClosedTree: false,
          slotInClosedTree: false,
          target: null,
          touchTargetList: [],
        });
      }

      if (rootOfClosedTree) {
        currentHiddenLevel--;

        if (currentHiddenLevel < maxHiddenLevel) {
          maxHiddenLevel = currentHiddenLevel;
        }
      }
    }
    return ArrayPrototypeMap(composedPath, (p) => p.item);
  }

  get NONE() {
    return Event.NONE;
  }

  get CAPTURING_PHASE() {
    return Event.CAPTURING_PHASE;
  }

  get AT_TARGET() {
    return Event.AT_TARGET;
  }

  get BUBBLING_PHASE() {
    return Event.BUBBLING_PHASE;
  }

  get eventPhase() {
    return this[_attributes].eventPhase;
  }

  stopPropagation() {
    this[_stopPropagationFlag] = true;
  }

  get cancelBubble() {
    return this[_stopPropagationFlag];
  }

  set cancelBubble(value) {
    this[_stopPropagationFlag] = webidl.converters.boolean(value);
  }

  stopImmediatePropagation() {
    this[_stopPropagationFlag] = true;
    this[_stopImmediatePropagationFlag] = true;
  }

  get bubbles() {
    return this[_attributes].bubbles;
  }

  get cancelable() {
    return this[_attributes].cancelable;
  }

  get returnValue() {
    return !this[_canceledFlag];
  }

  set returnValue(value) {
    if (!webidl.converters.boolean(value)) {
      this[_canceledFlag] = true;
    }
  }

  preventDefault() {
    if (this[_attributes].cancelable && !this[_inPassiveListener]) {
      this[_canceledFlag] = true;
    }
  }

  get defaultPrevented() {
    return this[_canceledFlag];
  }

  get composed() {
    return this[_attributes].composed;
  }

  get initialized() {
    return true;
  }

  get timeStamp() {
    return this[_attributes].timeStamp;
  }
}

ObjectDefineProperty(Event, "NONE", {
  __proto__: null,
  value: 0,
  writable: false,
  enumerable: true,
  configurable: false,
});

ObjectDefineProperty(Event, "CAPTURING_PHASE", {
  __proto__: null,
  value: 1,
  writable: false,
  enumerable: true,
  configurable: false,
});

ObjectDefineProperty(Event, "AT_TARGET", {
  __proto__: null,
  value: 2,
  writable: false,
  enumerable: true,
  configurable: false,
});

ObjectDefineProperty(Event, "BUBBLING_PHASE", {
  __proto__: null,
  value: 3,
  writable: false,
  enumerable: true,
  configurable: false,
});

const EventPrototype = Event.prototype;

// Not spec compliant. The spec defines it as [LegacyUnforgeable]
// but doing so has a big performance hit
ReflectDefineProperty(Event.prototype, "isTrusted", {
  __proto__: null,
  enumerable: true,
  get: isTrusted,
});

function defineEnumerableProps(
  Ctor,
  props,
) {
  for (let i = 0; i < props.length; ++i) {
    const prop = props[i];
    ReflectDefineProperty(Ctor.prototype, prop, {
      __proto__: null,
      enumerable: true,
    });
  }
}

const EVENT_PROPS = [
  "bubbles",
  "cancelable",
  "composed",
  "currentTarget",
  "defaultPrevented",
  "eventPhase",
  "srcElement",
  "target",
  "returnValue",
  "timeStamp",
  "type",
];

defineEnumerableProps(Event, EVENT_PROPS);

// This is currently the only node type we are using, so instead of implementing
// the whole of the Node interface at the moment, this just gives us the one
// value to power the standards based logic
const DOCUMENT_FRAGMENT_NODE = 11;

// DOM Logic Helper functions and type guards

/** Get the parent node, for event targets that have a parent.
 *
 * Ref: https://dom.spec.whatwg.org/#get-the-parent */
function getParent(eventTarget) {
  return isNode(eventTarget) ? eventTarget.parentNode : null;
}

function getRoot(eventTarget) {
  return isNode(eventTarget)
    ? eventTarget.getRootNode({ composed: true })
    : null;
}

function isNode(
  eventTarget,
) {
  return eventTarget?.nodeType !== undefined;
}

// https://dom.spec.whatwg.org/#concept-shadow-including-inclusive-ancestor
function isShadowInclusiveAncestor(
  ancestor,
  node,
) {
  while (isNode(node)) {
    if (node === ancestor) {
      return true;
    }

    if (isShadowRoot(node)) {
      node = node && getHost(node);
    } else {
      node = getParent(node);
    }
  }

  return false;
}

function isShadowRoot(nodeImpl) {
  return Boolean(
    nodeImpl &&
      isNode(nodeImpl) &&
      nodeImpl.nodeType === DOCUMENT_FRAGMENT_NODE &&
      getHost(nodeImpl) != null,
  );
}

function isSlottable(
  /* nodeImpl, */
) {
  // TODO(marcosc90) currently there aren't any slottables nodes
  // https://dom.spec.whatwg.org/#concept-slotable
  // return isNode(nodeImpl) && ReflectHas(nodeImpl, "assignedSlot");
  return false;
}

// DOM Logic functions

/** Append a path item to an event's path.
 *
 * Ref: https://dom.spec.whatwg.org/#concept-event-path-append
 */
function appendToEventPath(
  eventImpl,
  target,
  targetOverride,
  relatedTarget,
  touchTargets,
  slotInClosedTree,
) {
  const itemInShadowTree = isNode(target) && isShadowRoot(getRoot(target));
  const rootOfClosedTree = isShadowRoot(target) &&
    getMode(target) === "closed";

  ArrayPrototypePush(getPath(eventImpl), {
    item: target,
    itemInShadowTree,
    target: targetOverride,
    relatedTarget,
    touchTargetList: touchTargets,
    rootOfClosedTree,
    slotInClosedTree,
  });
}

function dispatch(
  targetImpl,
  eventImpl,
  targetOverride,
) {
  let clearTargets = false;
  let activationTarget = null;

  setDispatched(eventImpl, true);

  targetOverride = targetOverride ?? targetImpl;
  const eventRelatedTarget = eventImpl.relatedTarget;
  let relatedTarget = retarget(eventRelatedTarget, targetImpl);

  if (targetImpl !== relatedTarget || targetImpl === eventRelatedTarget) {
    const touchTargets = [];

    appendToEventPath(
      eventImpl,
      targetImpl,
      targetOverride,
      relatedTarget,
      touchTargets,
      false,
    );

    const isActivationEvent = eventImpl.type === "click";

    if (isActivationEvent && getHasActivationBehavior(targetImpl)) {
      activationTarget = targetImpl;
    }

    let slotInClosedTree = false;
    let slottable = isSlottable(targetImpl) && getAssignedSlot(targetImpl)
      ? targetImpl
      : null;
    let parent = getParent(targetImpl);

    // Populate event path
    // https://dom.spec.whatwg.org/#event-path
    while (parent !== null) {
      if (slottable !== null) {
        slottable = null;

        const parentRoot = getRoot(parent);
        if (
          isShadowRoot(parentRoot) &&
          parentRoot &&
          getMode(parentRoot) === "closed"
        ) {
          slotInClosedTree = true;
        }
      }

      relatedTarget = retarget(eventRelatedTarget, parent);

      if (
        isNode(parent) &&
        isShadowInclusiveAncestor(getRoot(targetImpl), parent)
      ) {
        appendToEventPath(
          eventImpl,
          parent,
          null,
          relatedTarget,
          touchTargets,
          slotInClosedTree,
        );
      } else if (parent === relatedTarget) {
        parent = null;
      } else {
        targetImpl = parent;

        if (
          isActivationEvent &&
          activationTarget === null &&
          getHasActivationBehavior(targetImpl)
        ) {
          activationTarget = targetImpl;
        }

        appendToEventPath(
          eventImpl,
          parent,
          targetImpl,
          relatedTarget,
          touchTargets,
          slotInClosedTree,
        );
      }

      if (parent !== null) {
        parent = getParent(parent);
      }

      slotInClosedTree = false;
    }

    let clearTargetsTupleIndex = -1;
    const path = getPath(eventImpl);
    for (
      let i = path.length - 1;
      i >= 0 && clearTargetsTupleIndex === -1;
      i--
    ) {
      if (path[i].target !== null) {
        clearTargetsTupleIndex = i;
      }
    }
    const clearTargetsTuple = path[clearTargetsTupleIndex];

    clearTargets = (isNode(clearTargetsTuple.target) &&
      isShadowRoot(getRoot(clearTargetsTuple.target))) ||
      (isNode(clearTargetsTuple.relatedTarget) &&
        isShadowRoot(getRoot(clearTargetsTuple.relatedTarget)));

    setEventPhase(eventImpl, Event.CAPTURING_PHASE);

    for (let i = path.length - 1; i >= 0; --i) {
      const tuple = path[i];

      if (tuple.target === null) {
        invokeEventListeners(tuple, eventImpl);
      }
    }

    for (let i = 0; i < path.length; i++) {
      const tuple = path[i];

      if (tuple.target !== null) {
        setEventPhase(eventImpl, Event.AT_TARGET);
      } else {
        setEventPhase(eventImpl, Event.BUBBLING_PHASE);
      }

      if (
        (eventImpl.eventPhase === Event.BUBBLING_PHASE &&
          eventImpl.bubbles) ||
        eventImpl.eventPhase === Event.AT_TARGET
      ) {
        invokeEventListeners(tuple, eventImpl);
      }
    }
  }

  setEventPhase(eventImpl, Event.NONE);
  setCurrentTarget(eventImpl, null);
  setPath(eventImpl, []);
  setDispatched(eventImpl, false);
  eventImpl.cancelBubble = false;
  setStopImmediatePropagation(eventImpl, false);

  if (clearTargets) {
    setTarget(eventImpl, null);
    setRelatedTarget(eventImpl, null);
  }

  // TODO(bartlomieju): invoke activation targets if HTML nodes will be implemented
  // if (activationTarget !== null) {
  //   if (!eventImpl.defaultPrevented) {
  //     activationTarget._activationBehavior();
  //   }
  // }

  return !eventImpl.defaultPrevented;
}

/** Inner invoking of the event listeners where the resolved listeners are
 * called.
 *
 * Ref: https://dom.spec.whatwg.org/#concept-event-listener-inner-invoke */
function innerInvokeEventListeners(
  eventImpl,
  targetListeners,
) {
  let found = false;

  const { type } = eventImpl;

  if (!targetListeners || !targetListeners[type]) {
    return found;
  }

  let handlers = targetListeners[type];
  const handlersLength = handlers.length;

  // Copy event listeners before iterating since the list can be modified during the iteration.
  if (handlersLength > 1) {
    handlers = ArrayPrototypeSlice(targetListeners[type]);
  }

  for (let i = 0; i < handlersLength; i++) {
    const listener = handlers[i];

    if (
      getStopImmediatePropagation(eventImpl) &&
      !listener.options[kResistStopImmediatePropagation]
    ) {
      continue;
    }

    let capture, once, passive;
    if (typeof listener.options === "boolean") {
      capture = listener.options;
      once = false;
      passive = false;
    } else {
      capture = listener.options.capture;
      once = listener.options.once;
      passive = listener.options.passive;
    }

    // Check if the event listener has been removed since the listeners has been cloned.
    if (!ArrayPrototypeIncludes(targetListeners[type], listener)) {
      continue;
    }

    found = true;

    if (
      (eventImpl.eventPhase === Event.CAPTURING_PHASE && !capture) ||
      (eventImpl.eventPhase === Event.BUBBLING_PHASE && capture)
    ) {
      continue;
    }

    if (once) {
      ArrayPrototypeSplice(
        targetListeners[type],
        ArrayPrototypeIndexOf(targetListeners[type], listener),
        1,
      );
    }

    if (passive) {
      setInPassiveListener(eventImpl, true);
    }

    try {
      if (typeof listener.callback === "object") {
        if (typeof listener.callback.handleEvent === "function") {
          listener.callback.handleEvent(eventImpl);
        }
      } else {
        FunctionPrototypeCall(
          listener.callback,
          eventImpl.currentTarget,
          eventImpl,
        );
      }
    } catch (error) {
      reportException(error);
    }

    setInPassiveListener(eventImpl, false);
  }

  return found;
}

/** Invokes the listeners on a given event path with the supplied event.
 *
 * Ref: https://dom.spec.whatwg.org/#concept-event-listener-invoke */
function invokeEventListeners(tuple, eventImpl) {
  const path = getPath(eventImpl);
  if (path.length === 1) {
    const t = path[0];
    if (t.target) {
      setTarget(eventImpl, t.target);
    }
  } else {
    const tupleIndex = ArrayPrototypeIndexOf(path, tuple);
    for (let i = tupleIndex; i >= 0; i--) {
      const t = path[i];
      if (t.target) {
        setTarget(eventImpl, t.target);
        break;
      }
    }
  }

  setRelatedTarget(eventImpl, tuple.relatedTarget);

  if (eventImpl.cancelBubble) {
    return;
  }

  setCurrentTarget(eventImpl, tuple.item);

  try {
    innerInvokeEventListeners(eventImpl, getListeners(tuple.item));
  } catch (error) {
    reportException(error);
  }
}

function normalizeEventHandlerOptions(
  options,
) {
  if (typeof options === "boolean" || typeof options === "undefined") {
    return {
      capture: Boolean(options),
    };
  } else {
    return options;
>>>>>>> ce1d4514
  }
}

// accessors for non runtime visible data

/**
 * @param {Event} event
 * @param {boolean} value
 */
function setIsTrusted(event, value) {
  op_event_set_is_trusted(event, value);
}

/**
 * @param {Event} event
 * @param {object} value
 */
function setTarget(event, value) {
  op_event_set_target(event, value);
}

ObjectDefineProperties(Event, {
  NONE: {
    __proto__: null,
    value: 0,
    writable: false,
    enumerable: true,
    configurable: false,
  },
  CAPTURING_PHASE: {
    __proto__: null,
    value: 1,
    writable: false,
    enumerable: true,
    configurable: false,
  },
  AT_TARGET: {
    __proto__: null,
    value: 2,
    writable: false,
    enumerable: true,
    configurable: false,
  },
  BUBBLING_PHASE: {
    __proto__: null,
    value: 3,
    writable: false,
    enumerable: true,
    configurable: false,
  },
});

webidl.configureInterface(Event);
const EventPrototype = Event.prototype;

ObjectDefineProperties(Event.prototype, {
  NONE: {
    __proto__: null,
    value: 0,
    writable: false,
    enumerable: true,
    configurable: false,
  },
  CAPTURING_PHASE: {
    __proto__: null,
    value: 1,
    writable: false,
    enumerable: true,
    configurable: false,
  },
  AT_TARGET: {
    __proto__: null,
    value: 2,
    writable: false,
    enumerable: true,
    configurable: false,
  },
  BUBBLING_PHASE: {
    __proto__: null,
    value: 3,
    writable: false,
    enumerable: true,
    configurable: false,
  },
  [SymbolFor("Deno.privateCustomInspect")]: {
    __proto__: null,
    value(inspect, inspectOptions) {
      return inspect(
        createFilteredInspectProxy({
          object: this,
          evaluate: ObjectPrototypeIsPrototypeOf(EventPrototype, this),
          keys: EVENT_PROPS,
        }),
        inspectOptions,
      );
    },
  },
});

const EVENT_PROPS = [
  "type",
  "target",
  "currentTarget",
  "eventPhase",
  "bubbles",
  "cancelable",
  "defaultPrevented",
  "composed",
  "timeStamp",
  "srcElement",
  "returnValue",
  "cancelBubble",
  // Not spec compliant. The spec defines it as [LegacyUnforgeable]
  // but doing so has a big performance hit
  "isTrusted",
];

defineEnumerableProps(Event.prototype, EVENT_PROPS);

// Accessors for non-public data

/**
 * NOTE: It is necessary to call setEventTargetData at runtime, not at the snapshot timing.
 * @param {object} prototype
 * @returns {object}
 */
function createEventTargetBranded(prototype) {
  const t = op_event_create_empty_event_target();
  t[webidl.brand] = webidl.brand;
  ObjectSetPrototypeOf(t, prototype);
  return t;
}

/**
 * @param {object} target
 */
function setEventTargetData(target) {
  op_event_wrap_event_target(target);
}

/**
 * @param {EventTarget} target
 * @param {Event} event
 * @param {object=} targetOverride
 */
function dispatch(target, event, targetOverride) {
  op_event_dispatch(target, event, targetOverride);
}

/**
 * @param {EventTarget} target
 * @param {string} type
 * @return {EventListenerOrEventListenerObject[]}
 */
function getListeners(target, type) {
  return op_event_get_target_listeners(target, type);
}

/**
 * @param {EventTarget} target
 * @param {string} type
 * @returns {number}
 */
function getListenerCount(target, type) {
  return op_event_get_target_listener_count(target, type);
}

webidl.configureInterface(EventTarget);
const EventTargetPrototype = EventTarget.prototype;

ObjectDefineProperty(
  EventTarget.prototype,
  SymbolFor("Deno.privateCustomInspect"),
  {
    __proto__: null,
    value(inspect, inspectOptions) {
      return `${this.constructor.name} ${inspect({}, inspectOptions)}`;
    },
  },
);

defineEnumerableProps(EventTarget.prototype, [
  "addEventListener",
  "removeEventListener",
  "dispatchEvent",
]);

webidl.configureInterface(CustomEvent);
const CustomEventPrototype = CustomEvent.prototype;

ObjectDefineProperty(
  CustomEvent.prototype,
  SymbolFor("Deno.privateCustomInspect"),
  {
    __proto__: null,
    value(inspect, inspectOptions) {
      return inspect(
        createFilteredInspectProxy({
          object: this,
          evaluate: ObjectPrototypeIsPrototypeOf(CustomEventPrototype, this),
          keys: ArrayPrototypeFlat([
            EVENT_PROPS,
            "detail",
          ]),
        }),
        inspectOptions,
      );
    },
  },
);

ObjectDefineProperty(CustomEvent.prototype, "detail", {
  __proto__: null,
  enumerable: true,
});

webidl.configureInterface(ErrorEvent);
const ErrorEventPrototype = ErrorEvent.prototype;

ObjectDefineProperty(
  ErrorEvent.prototype,
  SymbolFor("Deno.privateCustomInspect"),
  {
    __proto__: null,
    value(inspect, inspectOptions) {
      return inspect(
        createFilteredInspectProxy({
          object: this,
          evaluate: ObjectPrototypeIsPrototypeOf(ErrorEventPrototype, this),
          keys: ArrayPrototypeFlat([
            EVENT_PROPS,
            ERROR_EVENT_PROPS,
          ]),
        }),
        inspectOptions,
      );
    },
  },
);

const ERROR_EVENT_PROPS = [
  "message",
  "filename",
  "lineno",
  "colno",
  "error",
];

defineEnumerableProps(ErrorEvent.prototype, ERROR_EVENT_PROPS);

webidl.configureInterface(PromiseRejectionEvent);
const PromiseRejectionEventPrototype = PromiseRejectionEvent.prototype;

ObjectDefineProperty(
  PromiseRejectionEvent.prototype,
  SymbolFor("Deno.privateCustomInspect"),
  {
    __proto__: null,
    value(inspect, inspectOptions) {
      return inspect(
        createFilteredInspectProxy({
          object: this,
          evaluate: ObjectPrototypeIsPrototypeOf(
            PromiseRejectionEventPrototype,
            this,
          ),
          keys: ArrayPrototypeFlat([
            EVENT_PROPS,
            PROMISE_REJECTION_EVENT_PROPS,
          ]),
        }),
        inspectOptions,
      );
    },
  },
);

const PROMISE_REJECTION_EVENT_PROPS = [
  "promise",
  "reason",
];

defineEnumerableProps(
  PromiseRejectionEvent.prototype,
  PROMISE_REJECTION_EVENT_PROPS,
);

webidl.configureInterface(CloseEvent);
const CloseEventPrototype = CloseEvent.prototype;

ObjectDefineProperty(
  CloseEvent.prototype,
  SymbolFor("Deno.privateCustomInspect"),
  {
    __proto__: null,
    value(inspect, inspectOptions) {
      return inspect(
        createFilteredInspectProxy({
          object: this,
          evaluate: ObjectPrototypeIsPrototypeOf(CloseEventPrototype, this),
          keys: ArrayPrototypeFlat([
            EVENT_PROPS,
            CLOSE_EVENT_PROPS,
          ]),
        }),
        inspectOptions,
      );
    },
  },
);

const CLOSE_EVENT_PROPS = [
  "wasClean",
  "code",
  "reason",
];

defineEnumerableProps(CloseEvent.prototype, CLOSE_EVENT_PROPS);

webidl.configureInterface(MessageEvent);
const MessageEventPrototype = MessageEvent.prototype;

ObjectDefineProperty(
  MessageEvent.prototype,
  SymbolFor("Deno.privateCustomInspect"),
  {
    __proto__: null,
    value(inspect, inspectOptions) {
      return inspect(
        createFilteredInspectProxy({
          object: this,
          evaluate: ObjectPrototypeIsPrototypeOf(MessageEventPrototype, this),
          keys: ArrayPrototypeFlat([
            EVENT_PROPS,
            MESSAGE_EVENT_PROPS,
          ]),
        }),
        inspectOptions,
      );
    },
  },
);

const MESSAGE_EVENT_PROPS = [
  "data",
  "origin",
  "lastEventId",
  "source",
  "ports",
];

defineEnumerableProps(MessageEvent.prototype, MESSAGE_EVENT_PROPS);

webidl.configureInterface(ProgressEvent);
const ProgressEventPrototype = ProgressEvent.prototype;

ObjectDefineProperty(
  ProgressEvent.prototype,
  SymbolFor("Deno.privateCustomInspect"),
  {
    __proto__: null,
    value(inspect, inspectOptions) {
      return inspect(
        createFilteredInspectProxy({
          object: this,
          evaluate: ObjectPrototypeIsPrototypeOf(ProgressEventPrototype, this),
          keys: ArrayPrototypeFlat([
            EVENT_PROPS,
            PROGRESS_EVENT_PROPS,
          ]),
        }),
        inspectOptions,
      );
    },
  },
);

const PROGRESS_EVENT_PROPS = [
  "lengthComputable",
  "loaded",
  "total",
];

defineEnumerableProps(ProgressEvent.prototype, PROGRESS_EVENT_PROPS);

const _eventHandlers = Symbol("eventHandlers");

function makeWrappedHandler(handler, isSpecialErrorEventHandler) {
  function wrappedHandler(evt) {
    if (typeof wrappedHandler.handler !== "function") {
      return;
    }

    if (
      isSpecialErrorEventHandler &&
      ObjectPrototypeIsPrototypeOf(ErrorEventPrototype, evt) &&
      evt.type === "error"
    ) {
      const ret = FunctionPrototypeCall(
        wrappedHandler.handler,
        this,
        evt.message,
        evt.filename,
        evt.lineno,
        evt.colno,
        evt.error,
      );
      if (ret === true) {
        evt.preventDefault();
      }
      return;
    }

    return FunctionPrototypeCall(wrappedHandler.handler, this, evt);
  }
  wrappedHandler.handler = handler;
  return wrappedHandler;
}

// `init` is an optional function that will be called the first time that the
// event handler property is set. It will be called with the object on which
// the property is set as its argument.
// `isSpecialErrorEventHandler` can be set to true to opt into the special
// behavior of event handlers for the "error" event in a global scope.
function defineEventHandler(
  emitter,
  name,
  init = undefined,
  isSpecialErrorEventHandler = false,
) {
  // HTML specification section 8.1.7.1
  ObjectDefineProperty(emitter, `on${name}`, {
    __proto__: null,
    get() {
      if (!this[_eventHandlers]) {
        return null;
      }

      return MapPrototypeGet(this[_eventHandlers], name)?.handler ?? null;
    },
    set(value) {
      // All three Web IDL event handler types are nullable callback functions
      // with the [LegacyTreatNonObjectAsNull] extended attribute, meaning
      // anything other than an object is treated as null.
      if (typeof value !== "object" && typeof value !== "function") {
        value = null;
      }

      if (!this[_eventHandlers]) {
        this[_eventHandlers] = new SafeMap();
      }
      let handlerWrapper = MapPrototypeGet(this[_eventHandlers], name);
      if (handlerWrapper) {
        handlerWrapper.handler = value;
      } else if (value !== null) {
        handlerWrapper = makeWrappedHandler(value, isSpecialErrorEventHandler);
        this.addEventListener(name, handlerWrapper);
        init?.(this);
      }
      MapPrototypeSet(this[_eventHandlers], name, handlerWrapper);
    },
    configurable: true,
    enumerable: true,
  });
}

// https://html.spec.whatwg.org/#report-the-exception
function reportException(error) {
  op_event_report_exception(error);
}

// https://html.spec.whatwg.org/#dom-reporterror
function reportError(error) {
  FunctionPrototypeCall(op_event_report_error, this, error);
}

export {
  CloseEvent,
  createEventTargetBranded,
  CustomEvent,
  defineEventHandler,
  dispatch,
  ErrorEvent,
  Event,
  EventTarget,
  EventTargetPrototype,
  getListenerCount,
  getListeners,
  MessageEvent,
  ProgressEvent,
  PromiseRejectionEvent,
  reportError,
  reportException,
  setEventTargetData,
  setIsTrusted,
  setTarget,
};<|MERGE_RESOLUTION|>--- conflicted
+++ resolved
@@ -39,9 +39,8 @@
   PromiseRejectionEvent,
 } from "ext:core/ops";
 import * as webidl from "ext:deno_webidl/00_webidl.js";
-import { createFilteredInspectProxy } from "ext:deno_console/01_console.js";
-
-<<<<<<< HEAD
+import { createFilteredInspectProxy } from "./01_console.js";
+
 function defineEnumerableProps(prototype, props) {
   for (let i = 0; i < props.length; ++i) {
     const prop = props[i];
@@ -49,814 +48,6 @@
       __proto__: null,
       enumerable: true,
     });
-=======
-import * as webidl from "ext:deno_webidl/00_webidl.js";
-import { DOMException } from "./01_dom_exception.js";
-import { createFilteredInspectProxy } from "./01_console.js";
-
-// This should be set via setGlobalThis this is required so that if even
-// user deletes globalThis it is still usable
-let globalThis_;
-
-function saveGlobalThisReference(val) {
-  globalThis_ = val;
-}
-
-// accessors for non runtime visible data
-
-function getDispatched(event) {
-  return Boolean(event[_dispatched]);
-}
-
-function getPath(event) {
-  return event[_path] ?? [];
-}
-
-function getStopImmediatePropagation(event) {
-  return Boolean(event[_stopImmediatePropagationFlag]);
-}
-
-function setCurrentTarget(
-  event,
-  value,
-) {
-  event[_attributes].currentTarget = value;
-}
-
-function setIsTrusted(event, value) {
-  event[_isTrusted] = value;
-}
-
-function setDispatched(event, value) {
-  event[_dispatched] = value;
-}
-
-function setEventPhase(event, value) {
-  event[_attributes].eventPhase = value;
-}
-
-function setInPassiveListener(event, value) {
-  event[_inPassiveListener] = value;
-}
-
-function setPath(event, value) {
-  event[_path] = value;
-}
-
-function setRelatedTarget(
-  event,
-  value,
-) {
-  event[_attributes].relatedTarget = value;
-}
-
-function setTarget(event, value) {
-  event[_attributes].target = value;
-}
-
-function setStopImmediatePropagation(
-  event,
-  value,
-) {
-  event[_stopImmediatePropagationFlag] = value;
-}
-
-const isTrusted = ObjectGetOwnPropertyDescriptor({
-  get isTrusted() {
-    return this[_isTrusted];
-  },
-}, "isTrusted").get;
-
-const _attributes = Symbol("[[attributes]]");
-const _canceledFlag = Symbol("[[canceledFlag]]");
-const _stopPropagationFlag = Symbol("[[stopPropagationFlag]]");
-const _stopImmediatePropagationFlag = Symbol(
-  "[[stopImmediatePropagationFlag]]",
-);
-const _inPassiveListener = Symbol("[[inPassiveListener]]");
-const _dispatched = Symbol("[[dispatched]]");
-const _isTrusted = Symbol("[[isTrusted]]");
-const _path = Symbol("[[path]]");
-
-class Event {
-  constructor(type, eventInitDict = { __proto__: null }) {
-    // TODO(lucacasonato): remove when this interface is spec aligned
-    this[SymbolToStringTag] = "Event";
-    this[_canceledFlag] = false;
-    this[_stopPropagationFlag] = false;
-    this[_stopImmediatePropagationFlag] = false;
-    this[_inPassiveListener] = false;
-    this[_dispatched] = false;
-    this[_isTrusted] = false;
-    this[_path] = [];
-
-    webidl.requiredArguments(
-      arguments.length,
-      1,
-      "Failed to construct 'Event'",
-    );
-    type = webidl.converters.DOMString(
-      type,
-      "Failed to construct 'Event'",
-      "Argument 1",
-    );
-
-    this[_attributes] = {
-      type,
-      bubbles: !!eventInitDict.bubbles,
-      cancelable: !!eventInitDict.cancelable,
-      composed: !!eventInitDict.composed,
-      currentTarget: null,
-      eventPhase: Event.NONE,
-      target: null,
-      timeStamp: 0,
-    };
-  }
-
-  [SymbolFor("Deno.privateCustomInspect")](inspect, inspectOptions) {
-    return inspect(
-      createFilteredInspectProxy({
-        object: this,
-        evaluate: ObjectPrototypeIsPrototypeOf(EventPrototype, this),
-        keys: EVENT_PROPS,
-      }),
-      inspectOptions,
-    );
-  }
-
-  get type() {
-    return this[_attributes].type;
-  }
-
-  get target() {
-    return this[_attributes].target;
-  }
-
-  get srcElement() {
-    return null;
-  }
-
-  set srcElement(_) {
-    // this member is deprecated
-  }
-
-  get currentTarget() {
-    return this[_attributes].currentTarget;
-  }
-
-  composedPath() {
-    const path = this[_path];
-    if (path.length === 0) {
-      return [];
-    }
-
-    if (!this.currentTarget) {
-      throw new Error("assertion error");
-    }
-    const composedPath = [
-      {
-        item: this.currentTarget,
-        itemInShadowTree: false,
-        relatedTarget: null,
-        rootOfClosedTree: false,
-        slotInClosedTree: false,
-        target: null,
-        touchTargetList: [],
-      },
-    ];
-
-    let currentTargetIndex = 0;
-    let currentTargetHiddenSubtreeLevel = 0;
-
-    for (let index = path.length - 1; index >= 0; index--) {
-      const { item, rootOfClosedTree, slotInClosedTree } = path[index];
-
-      if (rootOfClosedTree) {
-        currentTargetHiddenSubtreeLevel++;
-      }
-
-      if (item === this.currentTarget) {
-        currentTargetIndex = index;
-        break;
-      }
-
-      if (slotInClosedTree) {
-        currentTargetHiddenSubtreeLevel--;
-      }
-    }
-
-    let currentHiddenLevel = currentTargetHiddenSubtreeLevel;
-    let maxHiddenLevel = currentTargetHiddenSubtreeLevel;
-
-    for (let i = currentTargetIndex - 1; i >= 0; i--) {
-      const { item, rootOfClosedTree, slotInClosedTree } = path[i];
-
-      if (rootOfClosedTree) {
-        currentHiddenLevel++;
-      }
-
-      if (currentHiddenLevel <= maxHiddenLevel) {
-        ArrayPrototypeUnshift(composedPath, {
-          item,
-          itemInShadowTree: false,
-          relatedTarget: null,
-          rootOfClosedTree: false,
-          slotInClosedTree: false,
-          target: null,
-          touchTargetList: [],
-        });
-      }
-
-      if (slotInClosedTree) {
-        currentHiddenLevel--;
-
-        if (currentHiddenLevel < maxHiddenLevel) {
-          maxHiddenLevel = currentHiddenLevel;
-        }
-      }
-    }
-
-    currentHiddenLevel = currentTargetHiddenSubtreeLevel;
-    maxHiddenLevel = currentTargetHiddenSubtreeLevel;
-
-    for (let index = currentTargetIndex + 1; index < path.length; index++) {
-      const { item, rootOfClosedTree, slotInClosedTree } = path[index];
-
-      if (slotInClosedTree) {
-        currentHiddenLevel++;
-      }
-
-      if (currentHiddenLevel <= maxHiddenLevel) {
-        ArrayPrototypePush(composedPath, {
-          item,
-          itemInShadowTree: false,
-          relatedTarget: null,
-          rootOfClosedTree: false,
-          slotInClosedTree: false,
-          target: null,
-          touchTargetList: [],
-        });
-      }
-
-      if (rootOfClosedTree) {
-        currentHiddenLevel--;
-
-        if (currentHiddenLevel < maxHiddenLevel) {
-          maxHiddenLevel = currentHiddenLevel;
-        }
-      }
-    }
-    return ArrayPrototypeMap(composedPath, (p) => p.item);
-  }
-
-  get NONE() {
-    return Event.NONE;
-  }
-
-  get CAPTURING_PHASE() {
-    return Event.CAPTURING_PHASE;
-  }
-
-  get AT_TARGET() {
-    return Event.AT_TARGET;
-  }
-
-  get BUBBLING_PHASE() {
-    return Event.BUBBLING_PHASE;
-  }
-
-  get eventPhase() {
-    return this[_attributes].eventPhase;
-  }
-
-  stopPropagation() {
-    this[_stopPropagationFlag] = true;
-  }
-
-  get cancelBubble() {
-    return this[_stopPropagationFlag];
-  }
-
-  set cancelBubble(value) {
-    this[_stopPropagationFlag] = webidl.converters.boolean(value);
-  }
-
-  stopImmediatePropagation() {
-    this[_stopPropagationFlag] = true;
-    this[_stopImmediatePropagationFlag] = true;
-  }
-
-  get bubbles() {
-    return this[_attributes].bubbles;
-  }
-
-  get cancelable() {
-    return this[_attributes].cancelable;
-  }
-
-  get returnValue() {
-    return !this[_canceledFlag];
-  }
-
-  set returnValue(value) {
-    if (!webidl.converters.boolean(value)) {
-      this[_canceledFlag] = true;
-    }
-  }
-
-  preventDefault() {
-    if (this[_attributes].cancelable && !this[_inPassiveListener]) {
-      this[_canceledFlag] = true;
-    }
-  }
-
-  get defaultPrevented() {
-    return this[_canceledFlag];
-  }
-
-  get composed() {
-    return this[_attributes].composed;
-  }
-
-  get initialized() {
-    return true;
-  }
-
-  get timeStamp() {
-    return this[_attributes].timeStamp;
-  }
-}
-
-ObjectDefineProperty(Event, "NONE", {
-  __proto__: null,
-  value: 0,
-  writable: false,
-  enumerable: true,
-  configurable: false,
-});
-
-ObjectDefineProperty(Event, "CAPTURING_PHASE", {
-  __proto__: null,
-  value: 1,
-  writable: false,
-  enumerable: true,
-  configurable: false,
-});
-
-ObjectDefineProperty(Event, "AT_TARGET", {
-  __proto__: null,
-  value: 2,
-  writable: false,
-  enumerable: true,
-  configurable: false,
-});
-
-ObjectDefineProperty(Event, "BUBBLING_PHASE", {
-  __proto__: null,
-  value: 3,
-  writable: false,
-  enumerable: true,
-  configurable: false,
-});
-
-const EventPrototype = Event.prototype;
-
-// Not spec compliant. The spec defines it as [LegacyUnforgeable]
-// but doing so has a big performance hit
-ReflectDefineProperty(Event.prototype, "isTrusted", {
-  __proto__: null,
-  enumerable: true,
-  get: isTrusted,
-});
-
-function defineEnumerableProps(
-  Ctor,
-  props,
-) {
-  for (let i = 0; i < props.length; ++i) {
-    const prop = props[i];
-    ReflectDefineProperty(Ctor.prototype, prop, {
-      __proto__: null,
-      enumerable: true,
-    });
-  }
-}
-
-const EVENT_PROPS = [
-  "bubbles",
-  "cancelable",
-  "composed",
-  "currentTarget",
-  "defaultPrevented",
-  "eventPhase",
-  "srcElement",
-  "target",
-  "returnValue",
-  "timeStamp",
-  "type",
-];
-
-defineEnumerableProps(Event, EVENT_PROPS);
-
-// This is currently the only node type we are using, so instead of implementing
-// the whole of the Node interface at the moment, this just gives us the one
-// value to power the standards based logic
-const DOCUMENT_FRAGMENT_NODE = 11;
-
-// DOM Logic Helper functions and type guards
-
-/** Get the parent node, for event targets that have a parent.
- *
- * Ref: https://dom.spec.whatwg.org/#get-the-parent */
-function getParent(eventTarget) {
-  return isNode(eventTarget) ? eventTarget.parentNode : null;
-}
-
-function getRoot(eventTarget) {
-  return isNode(eventTarget)
-    ? eventTarget.getRootNode({ composed: true })
-    : null;
-}
-
-function isNode(
-  eventTarget,
-) {
-  return eventTarget?.nodeType !== undefined;
-}
-
-// https://dom.spec.whatwg.org/#concept-shadow-including-inclusive-ancestor
-function isShadowInclusiveAncestor(
-  ancestor,
-  node,
-) {
-  while (isNode(node)) {
-    if (node === ancestor) {
-      return true;
-    }
-
-    if (isShadowRoot(node)) {
-      node = node && getHost(node);
-    } else {
-      node = getParent(node);
-    }
-  }
-
-  return false;
-}
-
-function isShadowRoot(nodeImpl) {
-  return Boolean(
-    nodeImpl &&
-      isNode(nodeImpl) &&
-      nodeImpl.nodeType === DOCUMENT_FRAGMENT_NODE &&
-      getHost(nodeImpl) != null,
-  );
-}
-
-function isSlottable(
-  /* nodeImpl, */
-) {
-  // TODO(marcosc90) currently there aren't any slottables nodes
-  // https://dom.spec.whatwg.org/#concept-slotable
-  // return isNode(nodeImpl) && ReflectHas(nodeImpl, "assignedSlot");
-  return false;
-}
-
-// DOM Logic functions
-
-/** Append a path item to an event's path.
- *
- * Ref: https://dom.spec.whatwg.org/#concept-event-path-append
- */
-function appendToEventPath(
-  eventImpl,
-  target,
-  targetOverride,
-  relatedTarget,
-  touchTargets,
-  slotInClosedTree,
-) {
-  const itemInShadowTree = isNode(target) && isShadowRoot(getRoot(target));
-  const rootOfClosedTree = isShadowRoot(target) &&
-    getMode(target) === "closed";
-
-  ArrayPrototypePush(getPath(eventImpl), {
-    item: target,
-    itemInShadowTree,
-    target: targetOverride,
-    relatedTarget,
-    touchTargetList: touchTargets,
-    rootOfClosedTree,
-    slotInClosedTree,
-  });
-}
-
-function dispatch(
-  targetImpl,
-  eventImpl,
-  targetOverride,
-) {
-  let clearTargets = false;
-  let activationTarget = null;
-
-  setDispatched(eventImpl, true);
-
-  targetOverride = targetOverride ?? targetImpl;
-  const eventRelatedTarget = eventImpl.relatedTarget;
-  let relatedTarget = retarget(eventRelatedTarget, targetImpl);
-
-  if (targetImpl !== relatedTarget || targetImpl === eventRelatedTarget) {
-    const touchTargets = [];
-
-    appendToEventPath(
-      eventImpl,
-      targetImpl,
-      targetOverride,
-      relatedTarget,
-      touchTargets,
-      false,
-    );
-
-    const isActivationEvent = eventImpl.type === "click";
-
-    if (isActivationEvent && getHasActivationBehavior(targetImpl)) {
-      activationTarget = targetImpl;
-    }
-
-    let slotInClosedTree = false;
-    let slottable = isSlottable(targetImpl) && getAssignedSlot(targetImpl)
-      ? targetImpl
-      : null;
-    let parent = getParent(targetImpl);
-
-    // Populate event path
-    // https://dom.spec.whatwg.org/#event-path
-    while (parent !== null) {
-      if (slottable !== null) {
-        slottable = null;
-
-        const parentRoot = getRoot(parent);
-        if (
-          isShadowRoot(parentRoot) &&
-          parentRoot &&
-          getMode(parentRoot) === "closed"
-        ) {
-          slotInClosedTree = true;
-        }
-      }
-
-      relatedTarget = retarget(eventRelatedTarget, parent);
-
-      if (
-        isNode(parent) &&
-        isShadowInclusiveAncestor(getRoot(targetImpl), parent)
-      ) {
-        appendToEventPath(
-          eventImpl,
-          parent,
-          null,
-          relatedTarget,
-          touchTargets,
-          slotInClosedTree,
-        );
-      } else if (parent === relatedTarget) {
-        parent = null;
-      } else {
-        targetImpl = parent;
-
-        if (
-          isActivationEvent &&
-          activationTarget === null &&
-          getHasActivationBehavior(targetImpl)
-        ) {
-          activationTarget = targetImpl;
-        }
-
-        appendToEventPath(
-          eventImpl,
-          parent,
-          targetImpl,
-          relatedTarget,
-          touchTargets,
-          slotInClosedTree,
-        );
-      }
-
-      if (parent !== null) {
-        parent = getParent(parent);
-      }
-
-      slotInClosedTree = false;
-    }
-
-    let clearTargetsTupleIndex = -1;
-    const path = getPath(eventImpl);
-    for (
-      let i = path.length - 1;
-      i >= 0 && clearTargetsTupleIndex === -1;
-      i--
-    ) {
-      if (path[i].target !== null) {
-        clearTargetsTupleIndex = i;
-      }
-    }
-    const clearTargetsTuple = path[clearTargetsTupleIndex];
-
-    clearTargets = (isNode(clearTargetsTuple.target) &&
-      isShadowRoot(getRoot(clearTargetsTuple.target))) ||
-      (isNode(clearTargetsTuple.relatedTarget) &&
-        isShadowRoot(getRoot(clearTargetsTuple.relatedTarget)));
-
-    setEventPhase(eventImpl, Event.CAPTURING_PHASE);
-
-    for (let i = path.length - 1; i >= 0; --i) {
-      const tuple = path[i];
-
-      if (tuple.target === null) {
-        invokeEventListeners(tuple, eventImpl);
-      }
-    }
-
-    for (let i = 0; i < path.length; i++) {
-      const tuple = path[i];
-
-      if (tuple.target !== null) {
-        setEventPhase(eventImpl, Event.AT_TARGET);
-      } else {
-        setEventPhase(eventImpl, Event.BUBBLING_PHASE);
-      }
-
-      if (
-        (eventImpl.eventPhase === Event.BUBBLING_PHASE &&
-          eventImpl.bubbles) ||
-        eventImpl.eventPhase === Event.AT_TARGET
-      ) {
-        invokeEventListeners(tuple, eventImpl);
-      }
-    }
-  }
-
-  setEventPhase(eventImpl, Event.NONE);
-  setCurrentTarget(eventImpl, null);
-  setPath(eventImpl, []);
-  setDispatched(eventImpl, false);
-  eventImpl.cancelBubble = false;
-  setStopImmediatePropagation(eventImpl, false);
-
-  if (clearTargets) {
-    setTarget(eventImpl, null);
-    setRelatedTarget(eventImpl, null);
-  }
-
-  // TODO(bartlomieju): invoke activation targets if HTML nodes will be implemented
-  // if (activationTarget !== null) {
-  //   if (!eventImpl.defaultPrevented) {
-  //     activationTarget._activationBehavior();
-  //   }
-  // }
-
-  return !eventImpl.defaultPrevented;
-}
-
-/** Inner invoking of the event listeners where the resolved listeners are
- * called.
- *
- * Ref: https://dom.spec.whatwg.org/#concept-event-listener-inner-invoke */
-function innerInvokeEventListeners(
-  eventImpl,
-  targetListeners,
-) {
-  let found = false;
-
-  const { type } = eventImpl;
-
-  if (!targetListeners || !targetListeners[type]) {
-    return found;
-  }
-
-  let handlers = targetListeners[type];
-  const handlersLength = handlers.length;
-
-  // Copy event listeners before iterating since the list can be modified during the iteration.
-  if (handlersLength > 1) {
-    handlers = ArrayPrototypeSlice(targetListeners[type]);
-  }
-
-  for (let i = 0; i < handlersLength; i++) {
-    const listener = handlers[i];
-
-    if (
-      getStopImmediatePropagation(eventImpl) &&
-      !listener.options[kResistStopImmediatePropagation]
-    ) {
-      continue;
-    }
-
-    let capture, once, passive;
-    if (typeof listener.options === "boolean") {
-      capture = listener.options;
-      once = false;
-      passive = false;
-    } else {
-      capture = listener.options.capture;
-      once = listener.options.once;
-      passive = listener.options.passive;
-    }
-
-    // Check if the event listener has been removed since the listeners has been cloned.
-    if (!ArrayPrototypeIncludes(targetListeners[type], listener)) {
-      continue;
-    }
-
-    found = true;
-
-    if (
-      (eventImpl.eventPhase === Event.CAPTURING_PHASE && !capture) ||
-      (eventImpl.eventPhase === Event.BUBBLING_PHASE && capture)
-    ) {
-      continue;
-    }
-
-    if (once) {
-      ArrayPrototypeSplice(
-        targetListeners[type],
-        ArrayPrototypeIndexOf(targetListeners[type], listener),
-        1,
-      );
-    }
-
-    if (passive) {
-      setInPassiveListener(eventImpl, true);
-    }
-
-    try {
-      if (typeof listener.callback === "object") {
-        if (typeof listener.callback.handleEvent === "function") {
-          listener.callback.handleEvent(eventImpl);
-        }
-      } else {
-        FunctionPrototypeCall(
-          listener.callback,
-          eventImpl.currentTarget,
-          eventImpl,
-        );
-      }
-    } catch (error) {
-      reportException(error);
-    }
-
-    setInPassiveListener(eventImpl, false);
-  }
-
-  return found;
-}
-
-/** Invokes the listeners on a given event path with the supplied event.
- *
- * Ref: https://dom.spec.whatwg.org/#concept-event-listener-invoke */
-function invokeEventListeners(tuple, eventImpl) {
-  const path = getPath(eventImpl);
-  if (path.length === 1) {
-    const t = path[0];
-    if (t.target) {
-      setTarget(eventImpl, t.target);
-    }
-  } else {
-    const tupleIndex = ArrayPrototypeIndexOf(path, tuple);
-    for (let i = tupleIndex; i >= 0; i--) {
-      const t = path[i];
-      if (t.target) {
-        setTarget(eventImpl, t.target);
-        break;
-      }
-    }
-  }
-
-  setRelatedTarget(eventImpl, tuple.relatedTarget);
-
-  if (eventImpl.cancelBubble) {
-    return;
-  }
-
-  setCurrentTarget(eventImpl, tuple.item);
-
-  try {
-    innerInvokeEventListeners(eventImpl, getListeners(tuple.item));
-  } catch (error) {
-    reportException(error);
-  }
-}
-
-function normalizeEventHandlerOptions(
-  options,
-) {
-  if (typeof options === "boolean" || typeof options === "undefined") {
-    return {
-      capture: Boolean(options),
-    };
-  } else {
-    return options;
->>>>>>> ce1d4514
   }
 }
 
