// Copyright 2018-2025 the Deno authors. MIT license.

use deno_bench_util::bench_js_sync;
use deno_bench_util::bench_or_profile;
use deno_bench_util::bencher::Bencher;
use deno_bench_util::bencher::benchmark_group;
use deno_core::Extension;

#[derive(Clone)]
struct Permissions;

impl deno_web::TimersPermission for Permissions {
  fn allow_hrtime(&mut self) -> bool {
    false
  }
}

fn setup() -> Vec<Extension> {
  deno_core::extension!(
    bench_setup,
    esm_entry_point = "ext:bench_setup/setup",
    esm = ["ext:bench_setup/setup" = {
      source = r#"
        import { URL } from "ext:deno_web/00_url.js";
        globalThis.URL = URL;
      "#
    }]
  );

  vec![
    deno_webidl::deno_webidl::init(),
<<<<<<< HEAD
    deno_web::deno_web::init::<Permissions>(Default::default(), None),
=======
    deno_console::deno_console::init(),
    deno_web::deno_web::init::<Permissions>(Default::default(), None, None),
>>>>>>> 5eccca87
    bench_setup::init(),
  ]
}

fn bench_url_parse(b: &mut Bencher) {
  bench_js_sync(b, r#"new URL(`http://www.google.com/`);"#, setup);
}

benchmark_group!(benches, bench_url_parse,);
bench_or_profile!(benches);<|MERGE_RESOLUTION|>--- conflicted
+++ resolved
@@ -29,12 +29,7 @@
 
   vec![
     deno_webidl::deno_webidl::init(),
-<<<<<<< HEAD
-    deno_web::deno_web::init::<Permissions>(Default::default(), None),
-=======
-    deno_console::deno_console::init(),
     deno_web::deno_web::init::<Permissions>(Default::default(), None, None),
->>>>>>> 5eccca87
     bench_setup::init(),
   ]
 }
