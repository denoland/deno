// Copyright 2018-2025 the Deno authors. MIT license.

use deno_bench_util::bench_js_async;
use deno_bench_util::bench_or_profile;
use deno_bench_util::bencher::Bencher;
use deno_bench_util::bencher::benchmark_group;
use deno_core::Extension;

#[derive(Clone)]
struct Permissions;

fn setup() -> Vec<Extension> {
  deno_core::extension!(
    bench_setup,
    esm_entry_point = "ext:bench_setup/setup",
    esm = ["ext:bench_setup/setup" = {
      source = r#"
        import { setTimeout } from "ext:deno_web/02_timers.js";
        globalThis.setTimeout = setTimeout;
      "#
    }],
    state = |state| {
      state.put(Permissions {});
    },
  );

  vec![
    deno_webidl::deno_webidl::init(),
<<<<<<< HEAD
    deno_web::deno_web::init::<deno_web::InMemoryBroadcastChannel>(
      Default::default(),
      None,
      Default::default(),
      Default::default(),
    ),
=======
    deno_web::deno_web::init(Default::default(), None, Default::default()),
>>>>>>> 9498b361
    bench_setup::init(),
  ]
}

fn bench_set_timeout(b: &mut Bencher) {
  bench_js_async(b, r#"setTimeout(() => {}, 0);"#, setup);
}

benchmark_group!(benches, bench_set_timeout,);
bench_or_profile!(benches);<|MERGE_RESOLUTION|>--- conflicted
+++ resolved
@@ -26,16 +26,12 @@
 
   vec![
     deno_webidl::deno_webidl::init(),
-<<<<<<< HEAD
-    deno_web::deno_web::init::<deno_web::InMemoryBroadcastChannel>(
+    deno_web::deno_web::init(
       Default::default(),
       None,
       Default::default(),
       Default::default(),
     ),
-=======
-    deno_web::deno_web::init(Default::default(), None, Default::default()),
->>>>>>> 9498b361
     bench_setup::init(),
   ]
 }
