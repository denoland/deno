// Copyright 2018-2023 the Deno authors. All rights reserved. MIT license.

// @ts-check
/// <reference path="../webidl/internal.d.ts" />
/// <reference path="./06_streams_types.d.ts" />
/// <reference path="./lib.deno_web.d.ts" />
/// <reference lib="esnext" />

const core = globalThis.Deno.core;
const internals = globalThis.__bootstrap.internals;
const {
  op_arraybuffer_was_detached,
  op_transfer_arraybuffer,
  op_readable_stream_resource_allocate,
  op_readable_stream_resource_get_sink,
  op_readable_stream_resource_write_error,
  op_readable_stream_resource_write_buf,
  op_readable_stream_resource_write_sync,
  op_readable_stream_resource_close,
  op_readable_stream_resource_await_close,
} = core.ensureFastOps();
import * as webidl from "ext:deno_webidl/00_webidl.js";
import { structuredClone } from "ext:deno_web/02_structured_clone.js";
import {
  AbortSignalPrototype,
  add,
  newSignal,
  remove,
  signalAbort,
} from "ext:deno_web/03_abort_signal.js";
const primordials = globalThis.__bootstrap.primordials;
const {
  ArrayBuffer,
  ArrayBufferIsView,
  ArrayBufferPrototype,
  ArrayBufferPrototypeGetByteLength,
  ArrayBufferPrototypeSlice,
  ArrayPrototypeMap,
  ArrayPrototypePush,
  ArrayPrototypeShift,
  AsyncGeneratorPrototype,
  BigInt64Array,
  BigUint64Array,
  DataView,
  DataViewPrototypeGetBuffer,
  DataViewPrototypeGetByteLength,
  DataViewPrototypeGetByteOffset,
  Float32Array,
  Float64Array,
  Int16Array,
  Int32Array,
  Int8Array,
  MathMin,
  NumberIsInteger,
  NumberIsNaN,
  ObjectCreate,
  ObjectDefineProperty,
  ObjectGetPrototypeOf,
  ObjectPrototypeIsPrototypeOf,
  ObjectSetPrototypeOf,
  Promise,
  PromisePrototypeCatch,
  PromisePrototypeThen,
  PromiseReject,
  PromiseResolve,
  RangeError,
  ReflectHas,
  SafeFinalizationRegistry,
  SafePromiseAll,
  SafeWeakMap,
  // TODO(lucacasonato): add SharedArrayBuffer to primordials
  // SharedArrayBufferPrototype,
  String,
  Symbol,
  SymbolAsyncIterator,
  SymbolIterator,
  SymbolFor,
  TypeError,
  TypedArrayPrototypeGetBuffer,
  TypedArrayPrototypeGetByteLength,
  TypedArrayPrototypeGetByteOffset,
  TypedArrayPrototypeGetSymbolToStringTag,
  TypedArrayPrototypeSet,
  TypedArrayPrototypeSlice,
  Uint16Array,
  Uint32Array,
  Uint8Array,
  Uint8ClampedArray,
  WeakMapPrototypeGet,
  WeakMapPrototypeHas,
  WeakMapPrototypeSet,
  queueMicrotask,
} = primordials;
import { createFilteredInspectProxy } from "ext:deno_console/01_console.js";
import { assert, AssertionError } from "ext:deno_web/00_infra.js";

/** @template T */
class Deferred {
  /** @type {Promise<T>} */
  #promise;
  /** @type {(reject?: any) => void} */
  #reject;
  /** @type {(value: T | PromiseLike<T>) => void} */
  #resolve;
  /** @type {"pending" | "fulfilled"} */
  #state = "pending";

  constructor() {
    this.#promise = new Promise((resolve, reject) => {
      this.#resolve = resolve;
      this.#reject = reject;
    });
  }

  /** @returns {Promise<T>} */
  get promise() {
    return this.#promise;
  }

  /** @returns {"pending" | "fulfilled"} */
  get state() {
    return this.#state;
  }

  /** @param {any=} reason */
  reject(reason) {
    // already settled promises are a no-op
    if (this.#state !== "pending") {
      return;
    }
    this.#state = "fulfilled";
    this.#reject(reason);
  }

  /** @param {T | PromiseLike<T>} value */
  resolve(value) {
    // already settled promises are a no-op
    if (this.#state !== "pending") {
      return;
    }
    this.#state = "fulfilled";
    this.#resolve(value);
  }
}

/**
 * @template T
 * @param {T | PromiseLike<T>} value
 * @returns {Promise<T>}
 */
function resolvePromiseWith(value) {
  return new Promise((resolve) => resolve(value));
}

/** @param {any} e */
function rethrowAssertionErrorRejection(e) {
  if (e && ObjectPrototypeIsPrototypeOf(AssertionError.prototype, e)) {
    queueMicrotask(() => {
      console.error(`Internal Error: ${e.stack}`);
    });
  }
}

/** @param {Promise<any>} promise */
function setPromiseIsHandledToTrue(promise) {
  PromisePrototypeThen(promise, undefined, rethrowAssertionErrorRejection);
}

/**
 * @template T
 * @template TResult1
 * @template TResult2
 * @param {Promise<T>} promise
 * @param {(value: T) => TResult1 | PromiseLike<TResult1>} fulfillmentHandler
 * @param {(reason: any) => TResult2 | PromiseLike<TResult2>=} rejectionHandler
 * @returns {Promise<TResult1 | TResult2>}
 */
function transformPromiseWith(promise, fulfillmentHandler, rejectionHandler) {
  return PromisePrototypeThen(promise, fulfillmentHandler, rejectionHandler);
}

/**
 * @template T
 * @template TResult
 * @param {Promise<T>} promise
 * @param {(value: T) => TResult | PromiseLike<TResult>} onFulfilled
 * @returns {void}
 */
function uponFulfillment(promise, onFulfilled) {
  uponPromise(promise, onFulfilled);
}

/**
 * @template T
 * @template TResult
 * @param {Promise<T>} promise
 * @param {(value: T) => TResult | PromiseLike<TResult>} onRejected
 * @returns {void}
 */
function uponRejection(promise, onRejected) {
  uponPromise(promise, undefined, onRejected);
}

/**
 * @template T
 * @template TResult1
 * @template TResult2
 * @param {Promise<T>} promise
 * @param {(value: T) => TResult1 | PromiseLike<TResult1>} onFulfilled
 * @param {(reason: any) => TResult2 | PromiseLike<TResult2>=} onRejected
 * @returns {void}
 */
function uponPromise(promise, onFulfilled, onRejected) {
  PromisePrototypeThen(
    PromisePrototypeThen(promise, onFulfilled, onRejected),
    undefined,
    rethrowAssertionErrorRejection,
  );
}

class Queue {
  #head = null;
  #tail = null;
  #size = 0;

  enqueue(value) {
    const node = { value, next: null };
    if (this.#head === null) {
      this.#head = node;
      this.#tail = node;
    } else {
      this.#tail.next = node;
      this.#tail = node;
    }
    return ++this.#size;
  }

  dequeue() {
    const node = this.#head;
    if (node === null) {
      return null;
    }

    if (this.#head === this.#tail) {
      this.#tail = null;
    }
    this.#head = this.#head.next;
    this.#size--;
    return node.value;
  }

  peek() {
    if (this.#head === null) {
      return null;
    }

    return this.#head.value;
  }

  get size() {
    return this.#size;
  }
}

/**
 * @param {ArrayBufferLike} O
 * @returns {boolean}
 */
function isDetachedBuffer(O) {
  // deno-lint-ignore prefer-primordials
  if (ObjectPrototypeIsPrototypeOf(SharedArrayBuffer.prototype, O)) {
    return false;
  }
  return ArrayBufferPrototypeGetByteLength(O) === 0 &&
    op_arraybuffer_was_detached(O);
}

/**
 * @param {ArrayBufferLike} O
 * @returns {boolean}
 */
function canTransferArrayBuffer(O) {
  assert(typeof O === "object");
  assert(
    ObjectPrototypeIsPrototypeOf(ArrayBufferPrototype, O) ||
      // deno-lint-ignore prefer-primordials
      ObjectPrototypeIsPrototypeOf(SharedArrayBuffer.prototype, O),
  );
  if (isDetachedBuffer(O)) {
    return false;
  }
  // TODO(@crowlKats): 4. If SameValue(O.[[ArrayBufferDetachKey]], undefined) is false, return false.
  return true;
}

/**
 * @param {ArrayBufferLike} O
 * @returns {ArrayBufferLike}
 */
function transferArrayBuffer(O) {
  return op_transfer_arraybuffer(O);
}

/**
 * @param {ArrayBufferLike} O
 * @returns {number}
 */
function getArrayBufferByteLength(O) {
  // deno-lint-ignore prefer-primordials
  if (ObjectPrototypeIsPrototypeOf(SharedArrayBuffer.prototype, O)) {
    // TODO(petamoriken): use primordials
    // deno-lint-ignore prefer-primordials
    return O.byteLength;
  } else {
    return ArrayBufferPrototypeGetByteLength(O);
  }
}

/**
 * @param {ArrayBufferView} O
 * @returns {Uint8Array}
 */
function cloneAsUint8Array(O) {
  assert(typeof O === "object");
  assert(ArrayBufferIsView(O));
  if (TypedArrayPrototypeGetSymbolToStringTag(O) !== undefined) {
    // TypedArray
    return TypedArrayPrototypeSlice(
      new Uint8Array(
        TypedArrayPrototypeGetBuffer(/** @type {Uint8Array} */ (O)),
        TypedArrayPrototypeGetByteOffset(/** @type {Uint8Array} */ (O)),
        TypedArrayPrototypeGetByteLength(/** @type {Uint8Array} */ (O)),
      ),
    );
  } else {
    // DataView
    return TypedArrayPrototypeSlice(
      new Uint8Array(
        DataViewPrototypeGetBuffer(/** @type {DataView} */ (O)),
        DataViewPrototypeGetByteOffset(/** @type {DataView} */ (O)),
        DataViewPrototypeGetByteLength(/** @type {DataView} */ (O)),
      ),
    );
  }
}

const _abortAlgorithm = Symbol("[[abortAlgorithm]]");
const _abortSteps = Symbol("[[AbortSteps]]");
const _autoAllocateChunkSize = Symbol("[[autoAllocateChunkSize]]");
const _backpressure = Symbol("[[backpressure]]");
const _backpressureChangePromise = Symbol("[[backpressureChangePromise]]");
const _byobRequest = Symbol("[[byobRequest]]");
const _cancelAlgorithm = Symbol("[[cancelAlgorithm]]");
const _cancelSteps = Symbol("[[CancelSteps]]");
const _close = Symbol("close sentinel");
const _closeAlgorithm = Symbol("[[closeAlgorithm]]");
const _closedPromise = Symbol("[[closedPromise]]");
const _closeRequest = Symbol("[[closeRequest]]");
const _closeRequested = Symbol("[[closeRequested]]");
const _controller = Symbol("[[controller]]");
const _detached = Symbol("[[Detached]]");
const _disturbed = Symbol("[[disturbed]]");
const _errorSteps = Symbol("[[ErrorSteps]]");
const _finishPromise = Symbol("[[finishPromise]]");
const _flushAlgorithm = Symbol("[[flushAlgorithm]]");
const _globalObject = Symbol("[[globalObject]]");
const _highWaterMark = Symbol("[[highWaterMark]]");
const _inFlightCloseRequest = Symbol("[[inFlightCloseRequest]]");
const _inFlightWriteRequest = Symbol("[[inFlightWriteRequest]]");
const _pendingAbortRequest = Symbol("[pendingAbortRequest]");
const _pendingPullIntos = Symbol("[[pendingPullIntos]]");
const _preventCancel = Symbol("[[preventCancel]]");
const _pullAgain = Symbol("[[pullAgain]]");
const _pullAlgorithm = Symbol("[[pullAlgorithm]]");
const _pulling = Symbol("[[pulling]]");
const _pullSteps = Symbol("[[PullSteps]]");
const _releaseSteps = Symbol("[[ReleaseSteps]]");
const _queue = Symbol("[[queue]]");
const _queueTotalSize = Symbol("[[queueTotalSize]]");
const _readable = Symbol("[[readable]]");
const _reader = Symbol("[[reader]]");
const _readRequests = Symbol("[[readRequests]]");
const _readIntoRequests = Symbol("[[readIntoRequests]]");
const _readyPromise = Symbol("[[readyPromise]]");
const _signal = Symbol("[[signal]]");
const _started = Symbol("[[started]]");
const _state = Symbol("[[state]]");
const _storedError = Symbol("[[storedError]]");
const _strategyHWM = Symbol("[[strategyHWM]]");
const _strategySizeAlgorithm = Symbol("[[strategySizeAlgorithm]]");
const _stream = Symbol("[[stream]]");
const _transformAlgorithm = Symbol("[[transformAlgorithm]]");
const _view = Symbol("[[view]]");
const _writable = Symbol("[[writable]]");
const _writeAlgorithm = Symbol("[[writeAlgorithm]]");
const _writer = Symbol("[[writer]]");
const _writeRequests = Symbol("[[writeRequests]]");
const _brand = webidl.brand;

function noop() {}
async function noopAsync() {}
const _defaultStartAlgorithm = noop;
const _defaultWriteAlgorithm = noopAsync;
const _defaultCloseAlgorithm = noopAsync;
const _defaultAbortAlgorithm = noopAsync;
const _defaultPullAlgorithm = noopAsync;
const _defaultFlushAlgorithm = noopAsync;
const _defaultCancelAlgorithm = noopAsync;

/**
 * @template R
 * @param {ReadableStream<R>} stream
 * @returns {ReadableStreamDefaultReader<R>}
 */
function acquireReadableStreamDefaultReader(stream) {
  const reader = new ReadableStreamDefaultReader(_brand);
  setUpReadableStreamDefaultReader(reader, stream);
  return reader;
}

/**
 * @template R
 * @param {ReadableStream<R>} stream
 * @returns {ReadableStreamBYOBReader<R>}
 */
function acquireReadableStreamBYOBReader(stream) {
  const reader = new ReadableStreamBYOBReader(_brand);
  setUpReadableStreamBYOBReader(reader, stream);
  return reader;
}

/**
 * @template W
 * @param {WritableStream<W>} stream
 * @returns {WritableStreamDefaultWriter<W>}
 */
function acquireWritableStreamDefaultWriter(stream) {
  return new WritableStreamDefaultWriter(stream);
}

/**
 * @template R
 * @param {() => void} startAlgorithm
 * @param {() => Promise<void>} pullAlgorithm
 * @param {(reason: any) => Promise<void>} cancelAlgorithm
 * @param {number=} highWaterMark
 * @param {((chunk: R) => number)=} sizeAlgorithm
 * @returns {ReadableStream<R>}
 */
function createReadableStream(
  startAlgorithm,
  pullAlgorithm,
  cancelAlgorithm,
  highWaterMark = 1,
  sizeAlgorithm = () => 1,
) {
  assert(isNonNegativeNumber(highWaterMark));
  /** @type {ReadableStream} */
  const stream = new ReadableStream(_brand);
  initializeReadableStream(stream);
  const controller = new ReadableStreamDefaultController(_brand);
  setUpReadableStreamDefaultController(
    stream,
    controller,
    startAlgorithm,
    pullAlgorithm,
    cancelAlgorithm,
    highWaterMark,
    sizeAlgorithm,
  );
  return stream;
}

/**
 * @template W
 * @param {(controller: WritableStreamDefaultController<W>) => Promise<void>} startAlgorithm
 * @param {(chunk: W) => Promise<void>} writeAlgorithm
 * @param {() => Promise<void>} closeAlgorithm
 * @param {(reason: any) => Promise<void>} abortAlgorithm
 * @param {number} highWaterMark
 * @param {(chunk: W) => number} sizeAlgorithm
 * @returns {WritableStream<W>}
 */
function createWritableStream(
  startAlgorithm,
  writeAlgorithm,
  closeAlgorithm,
  abortAlgorithm,
  highWaterMark,
  sizeAlgorithm,
) {
  assert(isNonNegativeNumber(highWaterMark));
  const stream = new WritableStream(_brand);
  initializeWritableStream(stream);
  const controller = new WritableStreamDefaultController(_brand);
  setUpWritableStreamDefaultController(
    stream,
    controller,
    startAlgorithm,
    writeAlgorithm,
    closeAlgorithm,
    abortAlgorithm,
    highWaterMark,
    sizeAlgorithm,
  );
  return stream;
}

/**
 * @template T
 * @param {{ [_queue]: Array<ValueWithSize<T>>, [_queueTotalSize]: number }} container
 * @returns {T}
 */
function dequeueValue(container) {
  assert(container[_queue] && typeof container[_queueTotalSize] === "number");
  assert(container[_queue].size);
  const valueWithSize = container[_queue].dequeue();
  container[_queueTotalSize] -= valueWithSize.size;
  if (container[_queueTotalSize] < 0) {
    container[_queueTotalSize] = 0;
  }
  return valueWithSize.value;
}
/**
 * @template T
 * @param {{ [_queue]: Array<ValueWithSize<T | _close>>, [_queueTotalSize]: number }} container
 * @param {T} value
 * @param {number} size
 * @returns {void}
 */
function enqueueValueWithSize(container, value, size) {
  assert(container[_queue] && typeof container[_queueTotalSize] === "number");
  if (isNonNegativeNumber(size) === false) {
    throw RangeError("chunk size isn't a positive number");
  }
  if (size === Infinity) {
    throw RangeError("chunk size is invalid");
  }
  container[_queue].enqueue({ value, size });
  container[_queueTotalSize] += size;
}

/**
 * @param {QueuingStrategy} strategy
 * @param {number} defaultHWM
 */
function extractHighWaterMark(strategy, defaultHWM) {
  if (strategy.highWaterMark === undefined) {
    return defaultHWM;
  }
  const highWaterMark = strategy.highWaterMark;
  if (NumberIsNaN(highWaterMark) || highWaterMark < 0) {
    throw RangeError(
      `Expected highWaterMark to be a positive number or Infinity, got "${highWaterMark}".`,
    );
  }
  return highWaterMark;
}

/**
 * @template T
 * @param {QueuingStrategy<T>} strategy
 * @return {(chunk: T) => number}
 */
function extractSizeAlgorithm(strategy) {
  if (strategy.size === undefined) {
    return () => 1;
  }
  return (chunk) =>
    webidl.invokeCallbackFunction(
      strategy.size,
      [chunk],
      undefined,
      webidl.converters["unrestricted double"],
      "Failed to call `sizeAlgorithm`",
    );
}

/**
 * @param {() => void} startAlgorithm
 * @param {() => Promise<void>} pullAlgorithm
 * @param {(reason: any) => Promise<void>} cancelAlgorithm
 * @returns {ReadableStream}
 */
function createReadableByteStream(
  startAlgorithm,
  pullAlgorithm,
  cancelAlgorithm,
) {
  const stream = new ReadableStream(_brand);
  initializeReadableStream(stream);
  const controller = new ReadableByteStreamController(_brand);
  setUpReadableByteStreamController(
    stream,
    controller,
    startAlgorithm,
    pullAlgorithm,
    cancelAlgorithm,
    0,
    undefined,
  );
  return stream;
}

/**
 * @param {ReadableStream} stream
 * @returns {void}
 */
function initializeReadableStream(stream) {
  stream[_state] = "readable";
  stream[_reader] = stream[_storedError] = undefined;
  stream[_disturbed] = false;
}

/**
 * @template I
 * @template O
 * @param {TransformStream<I, O>} stream
 * @param {Deferred<void>} startPromise
 * @param {number} writableHighWaterMark
 * @param {(chunk: I) => number} writableSizeAlgorithm
 * @param {number} readableHighWaterMark
 * @param {(chunk: O) => number} readableSizeAlgorithm
 */
function initializeTransformStream(
  stream,
  startPromise,
  writableHighWaterMark,
  writableSizeAlgorithm,
  readableHighWaterMark,
  readableSizeAlgorithm,
) {
  function startAlgorithm() {
    return startPromise.promise;
  }

  function writeAlgorithm(chunk) {
    return transformStreamDefaultSinkWriteAlgorithm(stream, chunk);
  }

  function abortAlgorithm(reason) {
    return transformStreamDefaultSinkAbortAlgorithm(stream, reason);
  }

  function closeAlgorithm() {
    return transformStreamDefaultSinkCloseAlgorithm(stream);
  }

  stream[_writable] = createWritableStream(
    startAlgorithm,
    writeAlgorithm,
    closeAlgorithm,
    abortAlgorithm,
    writableHighWaterMark,
    writableSizeAlgorithm,
  );

  function pullAlgorithm() {
    return transformStreamDefaultSourcePullAlgorithm(stream);
  }

  function cancelAlgorithm(reason) {
    return transformStreamDefaultSourceCancelAlgorithm(stream, reason);
  }

  stream[_readable] = createReadableStream(
    startAlgorithm,
    pullAlgorithm,
    cancelAlgorithm,
    readableHighWaterMark,
    readableSizeAlgorithm,
  );

  stream[_backpressure] = stream[_backpressureChangePromise] = undefined;
  transformStreamSetBackpressure(stream, true);
  stream[_controller] = undefined;
}

/** @param {WritableStream} stream */
function initializeWritableStream(stream) {
  stream[_state] = "writable";
  stream[_storedError] =
    stream[_writer] =
    stream[_controller] =
    stream[_inFlightWriteRequest] =
    stream[_closeRequest] =
    stream[_inFlightCloseRequest] =
    stream[_pendingAbortRequest] =
      undefined;
  stream[_writeRequests] = [];
  stream[_backpressure] = false;
}

/**
 * @param {unknown} v
 * @returns {v is number}
 */
function isNonNegativeNumber(v) {
  return typeof v === "number" && v >= 0;
}

/**
 * @param {unknown} value
 * @returns {value is ReadableStream}
 */
function isReadableStream(value) {
  return !(typeof value !== "object" || value === null || !value[_controller]);
}

/**
 * @param {ReadableStream} stream
 * @returns {boolean}
 */
function isReadableStreamLocked(stream) {
  return stream[_reader] !== undefined;
}

/**
 * @param {unknown} value
 * @returns {value is ReadableStreamDefaultReader}
 */
function isReadableStreamDefaultReader(value) {
  return !(typeof value !== "object" || value === null ||
    !value[_readRequests]);
}

/**
 * @param {unknown} value
 * @returns {value is ReadableStreamBYOBReader}
 */
function isReadableStreamBYOBReader(value) {
  return !(typeof value !== "object" || value === null ||
    !ReflectHas(value, _readIntoRequests));
}

/**
 * @param {ReadableStream} stream
 * @returns {boolean}
 */
function isReadableStreamDisturbed(stream) {
  assert(isReadableStream(stream));
  return stream[_disturbed];
}

/**
 * @param {Error | string | undefined} error
 * @returns {string}
 */
function extractStringErrorFromError(error) {
  if (typeof error == "string") {
    return error;
  }
  const message = error?.message;
  const stringMessage = typeof message == "string" ? message : String(message);
  return stringMessage;
}

// We don't want to leak resources associated with our sink, even if something bad happens
const READABLE_STREAM_SOURCE_REGISTRY = new SafeFinalizationRegistry(
  (external) => {
    op_readable_stream_resource_close(external);
  },
);

class ResourceStreamResourceSink {
  external;
  constructor(external) {
    this.external = external;
    READABLE_STREAM_SOURCE_REGISTRY.register(this, external, this);
  }
  close() {
    if (this.external === undefined) {
      return;
    }
    READABLE_STREAM_SOURCE_REGISTRY.unregister(this);
    op_readable_stream_resource_close(this.external);
    this.external = undefined;
  }
}

/**
 * @param {ReadableStreamDefaultReader<Uint8Array>} reader
 * @param {any} sink
 * @param {Uint8Array} chunk
 */
function readableStreamWriteChunkFn(reader, sink, chunk) {
  // Empty chunk. Re-read.
  if (chunk.length == 0) {
    readableStreamReadFn(reader, sink);
    return;
  }

  const res = op_readable_stream_resource_write_sync(sink.external, chunk);
  if (res == 0) {
    // Closed
    reader.cancel("resource closed");
    sink.close();
  } else if (res == 1) {
    // Successfully written (synchronous). Re-read.
    readableStreamReadFn(reader, sink);
  } else if (res == 2) {
    // Full. If the channel is full, we perform an async await until we can write, and then return
    // to a synchronous loop.
    (async () => {
      if (
        await op_readable_stream_resource_write_buf(
          sink.external,
          chunk,
        )
      ) {
        readableStreamReadFn(reader, sink);
      } else {
        reader.cancel("resource closed");
        sink.close();
      }
    })();
  }
}

/**
 * @param {ReadableStreamDefaultReader<Uint8Array>} reader
 * @param {any} sink
 */
function readableStreamReadFn(reader, sink) {
  // The ops here look like op_write_all/op_close, but we're not actually writing to a
  // real resource.
  let reentrant = true;
  let gotChunk = undefined;
  readableStreamDefaultReaderRead(reader, {
    chunkSteps(chunk) {
      // If the chunk has non-zero length, write it
      if (reentrant) {
        gotChunk = chunk;
      } else {
        readableStreamWriteChunkFn(reader, sink, chunk);
      }
    },
    closeSteps() {
      sink.close();
    },
    errorSteps(error) {
      const success = op_readable_stream_resource_write_error(
        sink.external,
        extractStringErrorFromError(error),
      );
      // We don't cancel the reader if there was an error reading. We'll let the downstream
      // consumer close the resource after it receives the error.
      if (!success) {
        reader.cancel("resource closed");
      }
      sink.close();
    },
  });
  reentrant = false;
  if (gotChunk) {
    readableStreamWriteChunkFn(reader, sink, gotChunk);
  }
}

/**
 * Create a new resource that wraps a ReadableStream. The resource will support
 * read operations, and those read operations will be fed by the output of the
 * ReadableStream source.
 * @param {ReadableStream<Uint8Array>} stream
 * @returns {number}
 */
function resourceForReadableStream(stream) {
  const reader = acquireReadableStreamDefaultReader(stream);

  // Allocate the resource
  const rid = op_readable_stream_resource_allocate();

  // Close the Reader we get from the ReadableStream when the resource is closed, ignoring any errors
  PromisePrototypeCatch(
    PromisePrototypeThen(
      op_readable_stream_resource_await_close(rid),
      () => reader.cancel("resource closed"),
    ),
    () => {},
  );

  // This allocation is freed when readableStreamReadFn is completed
  const sink = new ResourceStreamResourceSink(
    op_readable_stream_resource_get_sink(rid),
  );

  // Trigger the first read
  readableStreamReadFn(reader, sink);

  return rid;
}

const DEFAULT_CHUNK_SIZE = 64 * 1024; // 64 KiB

// A finalization registry to clean up underlying resources that are GC'ed.
const RESOURCE_REGISTRY = new SafeFinalizationRegistry((rid) => {
  core.tryClose(rid);
});

const _readAll = Symbol("[[readAll]]");
const _original = Symbol("[[original]]");
/**
 * Create a new ReadableStream object that is backed by a Resource that
 * implements `Resource::read_return`. This object contains enough metadata to
 * allow callers to bypass the JavaScript ReadableStream implementation and
 * read directly from the underlying resource if they so choose (FastStream).
 *
 * @param {number} rid The resource ID to read from.
 * @param {boolean=} autoClose If the resource should be auto-closed when the stream closes. Defaults to true.
 * @returns {ReadableStream<Uint8Array>}
 */
function readableStreamForRid(rid, autoClose = true) {
  const stream = new ReadableStream(_brand);
  stream[_resourceBacking] = { rid, autoClose };

  const tryClose = () => {
    if (!autoClose) return;
    RESOURCE_REGISTRY.unregister(stream);
    core.tryClose(rid);
  };

  if (autoClose) {
    RESOURCE_REGISTRY.register(stream, rid, stream);
  }

  const underlyingSource = {
    type: "bytes",
    async pull(controller) {
      const v = controller.byobRequest.view;
      try {
        if (controller[_readAll] === true) {
          // fast path for tee'd streams consuming body
          const chunk = await core.readAll(rid);
          if (TypedArrayPrototypeGetByteLength(chunk) > 0) {
            controller.enqueue(chunk);
          }
          controller.close();
          tryClose();
          return;
        }

        const bytesRead = await core.read(rid, v);
        if (bytesRead === 0) {
          tryClose();
          controller.close();
          controller.byobRequest.respond(0);
        } else {
          controller.byobRequest.respond(bytesRead);
        }
      } catch (e) {
        controller.error(e);
        tryClose();
      }
    },
    cancel() {
      tryClose();
    },
    autoAllocateChunkSize: DEFAULT_CHUNK_SIZE,
  };
  initializeReadableStream(stream);
  setUpReadableByteStreamControllerFromUnderlyingSource(
    stream,
    underlyingSource,
    underlyingSource,
    0,
  );
  return stream;
}

const promiseSymbol = SymbolFor("__promise");
const _isUnref = Symbol("isUnref");
/**
 * Create a new ReadableStream object that is backed by a Resource that
 * implements `Resource::read_return`. This readable stream supports being
 * refed and unrefed by calling `readableStreamForRidUnrefableRef` and
 * `readableStreamForRidUnrefableUnref` on it. Unrefable streams are not
 * FastStream compatible.
 *
 * @param {number} rid The resource ID to read from.
 * @returns {ReadableStream<Uint8Array>}
 */
function readableStreamForRidUnrefable(rid) {
  const stream = new ReadableStream(_brand);
  stream[promiseSymbol] = undefined;
  stream[_isUnref] = false;
  stream[_resourceBackingUnrefable] = { rid, autoClose: true };
  const underlyingSource = {
    type: "bytes",
    async pull(controller) {
      const v = controller.byobRequest.view;
      try {
        const promise = core.read(rid, v);
        stream[promiseSymbol] = promise;
        if (stream[_isUnref]) core.unrefOpPromise(promise);
        const bytesRead = await promise;
        stream[promiseSymbol] = undefined;
        if (bytesRead === 0) {
          core.tryClose(rid);
          controller.close();
          controller.byobRequest.respond(0);
        } else {
          controller.byobRequest.respond(bytesRead);
        }
      } catch (e) {
        controller.error(e);
        core.tryClose(rid);
      }
    },
    cancel() {
      core.tryClose(rid);
    },
    autoAllocateChunkSize: DEFAULT_CHUNK_SIZE,
  };
  initializeReadableStream(stream);
  setUpReadableByteStreamControllerFromUnderlyingSource(
    stream,
    underlyingSource,
    underlyingSource,
    0,
  );
  return stream;
}

function readableStreamIsUnrefable(stream) {
  return ReflectHas(stream, _isUnref);
}

function readableStreamForRidUnrefableRef(stream) {
  if (!readableStreamIsUnrefable(stream)) {
    throw new TypeError("Not an unrefable stream");
  }
  stream[_isUnref] = false;
  if (stream[promiseSymbol] !== undefined) {
    core.refOpPromise(stream[promiseSymbol]);
  }
}

function readableStreamForRidUnrefableUnref(stream) {
  if (!readableStreamIsUnrefable(stream)) {
    throw new TypeError("Not an unrefable stream");
  }
  stream[_isUnref] = true;
  if (stream[promiseSymbol] !== undefined) {
    core.unrefOpPromise(stream[promiseSymbol]);
  }
}

function getReadableStreamResourceBacking(stream) {
  return stream[_resourceBacking];
}

function getReadableStreamResourceBackingUnrefable(stream) {
  return stream[_resourceBackingUnrefable];
}

async function readableStreamCollectIntoUint8Array(stream) {
  const resourceBacking = getReadableStreamResourceBacking(stream) ||
    getReadableStreamResourceBackingUnrefable(stream);
  const reader = acquireReadableStreamDefaultReader(stream);

  if (resourceBacking) {
    // fast path, read whole body in a single op call
    try {
      readableStreamDisturb(stream);
      const promise = core.opAsync("op_read_all", resourceBacking.rid);
      if (readableStreamIsUnrefable(stream)) {
        stream[promiseSymbol] = promise;
        if (stream[_isUnref]) core.unrefOpPromise(promise);
      }
      const buf = await promise;
      stream[promiseSymbol] = undefined;
      readableStreamThrowIfErrored(stream);
      readableStreamClose(stream);
      return buf;
    } catch (err) {
      readableStreamThrowIfErrored(stream);
      readableStreamError(stream, err);
      throw err;
    } finally {
      if (resourceBacking.autoClose) {
        core.tryClose(resourceBacking.rid);
      }
    }
  }

  // slow path
  /** @type {Uint8Array[]} */
  const chunks = [];
  let totalLength = 0;

  // tee'd stream
  if (stream[_original]) {
    // One of the branches is consuming the stream
    // signal controller.pull that we can consume it in a single op
    stream[_original][_controller][_readAll] = true;
  }

  while (true) {
    const { value: chunk, done } = await reader.read();

    if (done) break;

    if (TypedArrayPrototypeGetSymbolToStringTag(chunk) !== "Uint8Array") {
      throw new TypeError(
        "Can't convert value to Uint8Array while consuming the stream",
      );
    }

    ArrayPrototypePush(chunks, chunk);
    totalLength += TypedArrayPrototypeGetByteLength(chunk);
  }

  const finalBuffer = new Uint8Array(totalLength);
  let offset = 0;
  for (let i = 0; i < chunks.length; ++i) {
    const chunk = chunks[i];
    TypedArrayPrototypeSet(finalBuffer, chunk, offset);
    offset += TypedArrayPrototypeGetByteLength(chunk);
  }
  return finalBuffer;
}

/**
 * Create a new Writable object that is backed by a Resource that implements
 * `Resource::write` / `Resource::write_all`. This object contains enough
 * metadata to allow callers to bypass the JavaScript WritableStream
 * implementation and write directly to the underlying resource if they so
 * choose (FastStream).
 *
 * @param {number} rid The resource ID to write to.
 * @param {boolean=} autoClose If the resource should be auto-closed when the stream closes. Defaults to true.
 * @returns {ReadableStream<Uint8Array>}
 */
function writableStreamForRid(rid, autoClose = true) {
  const stream = new WritableStream(_brand);
  stream[_resourceBacking] = { rid, autoClose };

  const tryClose = () => {
    if (!autoClose) return;
    RESOURCE_REGISTRY.unregister(stream);
    core.tryClose(rid);
  };

  if (autoClose) {
    RESOURCE_REGISTRY.register(stream, rid, stream);
  }

  const underlyingSink = {
    async write(chunk, controller) {
      try {
        await core.writeAll(rid, chunk);
      } catch (e) {
        controller.error(e);
        tryClose();
      }
    },
    close() {
      tryClose();
    },
    abort() {
      tryClose();
    },
  };
  initializeWritableStream(stream);
  setUpWritableStreamDefaultControllerFromUnderlyingSink(
    stream,
    underlyingSink,
    underlyingSink,
    1,
    () => 1,
  );
  return stream;
}

function getWritableStreamResourceBacking(stream) {
  return stream[_resourceBacking];
}

/*
 * @param {ReadableStream} stream
 */
function readableStreamThrowIfErrored(stream) {
  if (stream[_state] === "errored") {
    throw stream[_storedError];
  }
}

/**
 * @param {unknown} value
 * @returns {value is WritableStream}
 */
function isWritableStream(value) {
  return !(typeof value !== "object" || value === null ||
    !ReflectHas(value, _controller));
}

/**
 * @param {WritableStream} stream
 * @returns {boolean}
 */
function isWritableStreamLocked(stream) {
  if (stream[_writer] === undefined) {
    return false;
  }
  return true;
}
/**
 * @template T
 * @param {{ [_queue]: Array<ValueWithSize<T | _close>>, [_queueTotalSize]: number }} container
 * @returns {T | _close}
 */
function peekQueueValue(container) {
  assert(
    container[_queue] &&
      typeof container[_queueTotalSize] === "number",
  );
  assert(container[_queue].size);
  const valueWithSize = container[_queue].peek();
  return valueWithSize.value;
}

/**
 * @param {ReadableByteStreamController} controller
 * @returns {void}
 */
function readableByteStreamControllerCallPullIfNeeded(controller) {
  const shouldPull = readableByteStreamControllerShouldCallPull(controller);
  if (!shouldPull) {
    return;
  }
  if (controller[_pulling]) {
    controller[_pullAgain] = true;
    return;
  }
  assert(controller[_pullAgain] === false);
  controller[_pulling] = true;
  /** @type {Promise<void>} */
  const pullPromise = controller[_pullAlgorithm](controller);
  setPromiseIsHandledToTrue(
    PromisePrototypeThen(
      pullPromise,
      () => {
        controller[_pulling] = false;
        if (controller[_pullAgain]) {
          controller[_pullAgain] = false;
          readableByteStreamControllerCallPullIfNeeded(controller);
        }
      },
      (e) => {
        readableByteStreamControllerError(controller, e);
      },
    ),
  );
}

/**
 * @param {ReadableByteStreamController} controller
 * @returns {void}
 */
function readableByteStreamControllerClearAlgorithms(controller) {
  controller[_pullAlgorithm] = undefined;
  controller[_cancelAlgorithm] = undefined;
}

/**
 * @param {ReadableByteStreamController} controller
 * @param {any} e
 */
function readableByteStreamControllerError(controller, e) {
  /** @type {ReadableStream<ArrayBuffer>} */
  const stream = controller[_stream];
  if (stream[_state] !== "readable") {
    return;
  }
  readableByteStreamControllerClearPendingPullIntos(controller);
  resetQueue(controller);
  readableByteStreamControllerClearAlgorithms(controller);
  readableStreamError(stream, e);
}

/**
 * @param {ReadableByteStreamController} controller
 * @returns {void}
 */
function readableByteStreamControllerClearPendingPullIntos(controller) {
  readableByteStreamControllerInvalidateBYOBRequest(controller);
  controller[_pendingPullIntos] = [];
}

/**
 * @param {ReadableByteStreamController} controller
 * @returns {void}
 */
function readableByteStreamControllerClose(controller) {
  /** @type {ReadableStream<ArrayBuffer>} */
  const stream = controller[_stream];
  if (controller[_closeRequested] || stream[_state] !== "readable") {
    return;
  }
  if (controller[_queueTotalSize] > 0) {
    controller[_closeRequested] = true;
    return;
  }
  if (controller[_pendingPullIntos].length !== 0) {
    const firstPendingPullInto = controller[_pendingPullIntos][0];
    if (
      firstPendingPullInto.bytesFilled % firstPendingPullInto.elementSize !== 0
    ) {
      const e = new TypeError(
        "Insufficient bytes to fill elements in the given buffer",
      );
      readableByteStreamControllerError(controller, e);
      throw e;
    }
  }
  readableByteStreamControllerClearAlgorithms(controller);
  readableStreamClose(stream);
}

/**
 * @param {ReadableByteStreamController} controller
 * @param {ArrayBufferView} chunk
 */
function readableByteStreamControllerEnqueue(controller, chunk) {
  /** @type {ReadableStream<ArrayBuffer>} */
  const stream = controller[_stream];
  if (
    controller[_closeRequested] ||
    controller[_stream][_state] !== "readable"
  ) {
    return;
  }

  let buffer, byteLength, byteOffset;
  if (TypedArrayPrototypeGetSymbolToStringTag(chunk) === undefined) {
    buffer = DataViewPrototypeGetBuffer(/** @type {DataView} */ (chunk));
    byteLength = DataViewPrototypeGetByteLength(
      /** @type {DataView} */ (chunk),
    );
    byteOffset = DataViewPrototypeGetByteOffset(
      /** @type {DataView} */ (chunk),
    );
  } else {
    buffer = TypedArrayPrototypeGetBuffer(/** @type {Uint8Array}} */ (chunk));
    byteLength = TypedArrayPrototypeGetByteLength(
      /** @type {Uint8Array} */ (chunk),
    );
    byteOffset = TypedArrayPrototypeGetByteOffset(
      /** @type {Uint8Array} */ (chunk),
    );
  }

  if (isDetachedBuffer(buffer)) {
    throw new TypeError(
      "chunk's buffer is detached and so cannot be enqueued",
    );
  }
  const transferredBuffer = transferArrayBuffer(buffer);
  if (controller[_pendingPullIntos].length !== 0) {
    const firstPendingPullInto = controller[_pendingPullIntos][0];
    // deno-lint-ignore prefer-primordials
    if (isDetachedBuffer(firstPendingPullInto.buffer)) {
      throw new TypeError(
        "The BYOB request's buffer has been detached and so cannot be filled with an enqueued chunk",
      );
    }
    readableByteStreamControllerInvalidateBYOBRequest(controller);
    firstPendingPullInto.buffer = transferArrayBuffer(
      // deno-lint-ignore prefer-primordials
      firstPendingPullInto.buffer,
    );
    if (firstPendingPullInto.readerType === "none") {
      readableByteStreamControllerEnqueueDetachedPullIntoToQueue(
        controller,
        firstPendingPullInto,
      );
    }
  }
  if (readableStreamHasDefaultReader(stream)) {
    readableByteStreamControllerProcessReadRequestsUsingQueue(controller);
    if (readableStreamGetNumReadRequests(stream) === 0) {
      assert(controller[_pendingPullIntos].length === 0);
      readableByteStreamControllerEnqueueChunkToQueue(
        controller,
        transferredBuffer,
        byteOffset,
        byteLength,
      );
    } else {
      assert(controller[_queue].size === 0);
      if (controller[_pendingPullIntos].length !== 0) {
        assert(controller[_pendingPullIntos][0].readerType === "default");
        readableByteStreamControllerShiftPendingPullInto(controller);
      }
      const transferredView = new Uint8Array(
        transferredBuffer,
        byteOffset,
        byteLength,
      );
      readableStreamFulfillReadRequest(stream, transferredView, false);
    }
  } else if (readableStreamHasBYOBReader(stream)) {
    readableByteStreamControllerEnqueueChunkToQueue(
      controller,
      transferredBuffer,
      byteOffset,
      byteLength,
    );
    readableByteStreamControllerProcessPullIntoDescriptorsUsingQueue(
      controller,
    );
  } else {
    assert(isReadableStreamLocked(stream) === false);
    readableByteStreamControllerEnqueueChunkToQueue(
      controller,
      transferredBuffer,
      byteOffset,
      byteLength,
    );
  }
  readableByteStreamControllerCallPullIfNeeded(controller);
}

/**
 * @param {ReadableByteStreamController} controller
 * @param {ArrayBufferLike} buffer
 * @param {number} byteOffset
 * @param {number} byteLength
 * @returns {void}
 */
function readableByteStreamControllerEnqueueChunkToQueue(
  controller,
  buffer,
  byteOffset,
  byteLength,
) {
  controller[_queue].enqueue({ buffer, byteOffset, byteLength });
  controller[_queueTotalSize] += byteLength;
}

/**
 * @param {ReadableByteStreamController} controller
 * @param {ArrayBufferLike} buffer
 * @param {number} byteOffset
 * @param {number} byteLength
 * @returns {void}
 */
function readableByteStreamControllerEnqueueClonedChunkToQueue(
  controller,
  buffer,
  byteOffset,
  byteLength,
) {
  let cloneResult;
  try {
    if (ObjectPrototypeIsPrototypeOf(ArrayBufferPrototype, buffer)) {
      cloneResult = ArrayBufferPrototypeSlice(
        buffer,
        byteOffset,
        byteOffset + byteLength,
      );
    } else {
      // TODO(lucacasonato): add SharedArrayBuffer to primordials
      // deno-lint-ignore prefer-primordials
      cloneResult = buffer.slice(byteOffset, byteOffset + byteLength);
    }
  } catch (e) {
    readableByteStreamControllerError(controller, e);
  }
  readableByteStreamControllerEnqueueChunkToQueue(
    controller,
    cloneResult,
    0,
    byteLength,
  );
}

/**
 * @param {ReadableByteStreamController} controller
 * @param {PullIntoDescriptor} pullIntoDescriptor
 * @returns {void}
 */
function readableByteStreamControllerEnqueueDetachedPullIntoToQueue(
  controller,
  pullIntoDescriptor,
) {
  assert(pullIntoDescriptor.readerType === "none");
  if (pullIntoDescriptor.bytesFilled > 0) {
    readableByteStreamControllerEnqueueClonedChunkToQueue(
      controller,
      // deno-lint-ignore prefer-primordials
      pullIntoDescriptor.buffer,
      // deno-lint-ignore prefer-primordials
      pullIntoDescriptor.byteOffset,
      pullIntoDescriptor.bytesFilled,
    );
  }
  readableByteStreamControllerShiftPendingPullInto(controller);
}

/**
 * @param {ReadableByteStreamController} controller
 * @returns {ReadableStreamBYOBRequest | null}
 */
function readableByteStreamControllerGetBYOBRequest(controller) {
  if (
    controller[_byobRequest] === null &&
    controller[_pendingPullIntos].length !== 0
  ) {
    const firstDescriptor = controller[_pendingPullIntos][0];
    const view = new Uint8Array(
      // deno-lint-ignore prefer-primordials
      firstDescriptor.buffer,
      // deno-lint-ignore prefer-primordials
      firstDescriptor.byteOffset + firstDescriptor.bytesFilled,
      // deno-lint-ignore prefer-primordials
      firstDescriptor.byteLength - firstDescriptor.bytesFilled,
    );
    const byobRequest = new ReadableStreamBYOBRequest(_brand);
    byobRequest[_controller] = controller;
    byobRequest[_view] = view;
    controller[_byobRequest] = byobRequest;
  }
  return controller[_byobRequest];
}

/**
 * @param {ReadableByteStreamController} controller
 * @returns {number | null}
 */
function readableByteStreamControllerGetDesiredSize(controller) {
  const state = controller[_stream][_state];
  if (state === "errored") {
    return null;
  }
  if (state === "closed") {
    return 0;
  }
  return controller[_strategyHWM] - controller[_queueTotalSize];
}

/**
 * @param {{ [_queue]: any[], [_queueTotalSize]: number }} container
 * @returns {void}
 */
function resetQueue(container) {
  container[_queue] = new Queue();
  container[_queueTotalSize] = 0;
}

/**
 * @param {ReadableByteStreamController} controller
 * @returns {void}
 */
function readableByteStreamControllerHandleQueueDrain(controller) {
  assert(controller[_stream][_state] === "readable");
  if (
    controller[_queueTotalSize] === 0 && controller[_closeRequested]
  ) {
    readableByteStreamControllerClearAlgorithms(controller);
    readableStreamClose(controller[_stream]);
  } else {
    readableByteStreamControllerCallPullIfNeeded(controller);
  }
}

/**
 * @param {ReadableByteStreamController} controller
 * @returns {boolean}
 */
function readableByteStreamControllerShouldCallPull(controller) {
  /** @type {ReadableStream<ArrayBuffer>} */
  const stream = controller[_stream];
  if (
    stream[_state] !== "readable" ||
    controller[_closeRequested] ||
    !controller[_started]
  ) {
    return false;
  }
  if (
    readableStreamHasDefaultReader(stream) &&
    readableStreamGetNumReadRequests(stream) > 0
  ) {
    return true;
  }
  if (
    readableStreamHasBYOBReader(stream) &&
    readableStreamGetNumReadIntoRequests(stream) > 0
  ) {
    return true;
  }
  const desiredSize = readableByteStreamControllerGetDesiredSize(controller);
  assert(desiredSize !== null);
  return desiredSize > 0;
}

/**
 * @template R
 * @param {ReadableStream<R>} stream
 * @param {ReadRequest<R>} readRequest
 * @returns {void}
 */
function readableStreamAddReadRequest(stream, readRequest) {
  assert(isReadableStreamDefaultReader(stream[_reader]));
  assert(stream[_state] === "readable");
  stream[_reader][_readRequests].enqueue(readRequest);
}

/**
 * @param {ReadableStream} stream
 * @param {ReadIntoRequest} readRequest
 * @returns {void}
 */
function readableStreamAddReadIntoRequest(stream, readRequest) {
  assert(isReadableStreamBYOBReader(stream[_reader]));
  assert(stream[_state] === "readable" || stream[_state] === "closed");
  ArrayPrototypePush(stream[_reader][_readIntoRequests], readRequest);
}

/**
 * @template R
 * @param {ReadableStream<R>} stream
 * @param {any=} reason
 * @returns {Promise<void>}
 */
function readableStreamCancel(stream, reason) {
  stream[_disturbed] = true;
  if (stream[_state] === "closed") {
    return PromiseResolve(undefined);
  }
  if (stream[_state] === "errored") {
    return PromiseReject(stream[_storedError]);
  }
  readableStreamClose(stream);
  const reader = stream[_reader];
  if (reader !== undefined && isReadableStreamBYOBReader(reader)) {
    const readIntoRequests = reader[_readIntoRequests];
    reader[_readIntoRequests] = [];
    for (let i = 0; i < readIntoRequests.length; ++i) {
      const readIntoRequest = readIntoRequests[i];
      readIntoRequest.closeSteps(undefined);
    }
  }
  /** @type {Promise<void>} */
  const sourceCancelPromise = stream[_controller][_cancelSteps](reason);
  return PromisePrototypeThen(sourceCancelPromise, noop);
}

/**
 * @template R
 * @param {ReadableStream<R>} stream
 * @returns {void}
 */
function readableStreamClose(stream) {
  assert(stream[_state] === "readable");
  stream[_state] = "closed";
  /** @type {ReadableStreamDefaultReader<R> | undefined} */
  const reader = stream[_reader];
  if (!reader) {
    return;
  }
  if (isReadableStreamDefaultReader(reader)) {
    /** @type {Array<ReadRequest<R>>} */
    const readRequests = reader[_readRequests];
    while (readRequests.size !== 0) {
      const readRequest = readRequests.dequeue();
      readRequest.closeSteps();
    }
  }
  // This promise can be double resolved.
  // See: https://github.com/whatwg/streams/issues/1100
  reader[_closedPromise].resolve(undefined);
}

/**
 * @template R
 * @param {ReadableStream<R>} stream
 * @returns {void}
 */
function readableStreamDisturb(stream) {
  stream[_disturbed] = true;
}

/** @param {ReadableStreamDefaultController<any>} controller */
function readableStreamDefaultControllerCallPullIfNeeded(controller) {
  const shouldPull = readableStreamDefaultcontrollerShouldCallPull(
    controller,
  );
  if (shouldPull === false) {
    return;
  }
  if (controller[_pulling] === true) {
    controller[_pullAgain] = true;
    return;
  }
  assert(controller[_pullAgain] === false);
  controller[_pulling] = true;
  const pullPromise = controller[_pullAlgorithm](controller);
  uponFulfillment(pullPromise, () => {
    controller[_pulling] = false;
    if (controller[_pullAgain] === true) {
      controller[_pullAgain] = false;
      readableStreamDefaultControllerCallPullIfNeeded(controller);
    }
  });
  uponRejection(pullPromise, (e) => {
    readableStreamDefaultControllerError(controller, e);
  });
}

/**
 * @param {ReadableStreamDefaultController<any>} controller
 * @returns {boolean}
 */
function readableStreamDefaultControllerCanCloseOrEnqueue(controller) {
  const state = controller[_stream][_state];
  return controller[_closeRequested] === false && state === "readable";
}

/** @param {ReadableStreamDefaultController<any>} controller */
function readableStreamDefaultControllerClearAlgorithms(controller) {
  controller[_pullAlgorithm] = undefined;
  controller[_cancelAlgorithm] = undefined;
  controller[_strategySizeAlgorithm] = undefined;
}

/** @param {ReadableStreamDefaultController<any>} controller */
function readableStreamDefaultControllerClose(controller) {
  if (
    readableStreamDefaultControllerCanCloseOrEnqueue(controller) === false
  ) {
    return;
  }
  const stream = controller[_stream];
  controller[_closeRequested] = true;
  if (controller[_queue].size === 0) {
    readableStreamDefaultControllerClearAlgorithms(controller);
    readableStreamClose(stream);
  }
}

/**
 * @template R
 * @param {ReadableStreamDefaultController<R>} controller
 * @param {R} chunk
 * @returns {void}
 */
function readableStreamDefaultControllerEnqueue(controller, chunk) {
  if (
    readableStreamDefaultControllerCanCloseOrEnqueue(controller) === false
  ) {
    return;
  }
  const stream = controller[_stream];
  if (
    isReadableStreamLocked(stream) === true &&
    readableStreamGetNumReadRequests(stream) > 0
  ) {
    readableStreamFulfillReadRequest(stream, chunk, false);
  } else {
    let chunkSize;
    try {
      chunkSize = controller[_strategySizeAlgorithm](chunk);
    } catch (e) {
      readableStreamDefaultControllerError(controller, e);
      throw e;
    }

    try {
      enqueueValueWithSize(controller, chunk, chunkSize);
    } catch (e) {
      readableStreamDefaultControllerError(controller, e);
      throw e;
    }
  }
  readableStreamDefaultControllerCallPullIfNeeded(controller);
}

/**
 * @param {ReadableStreamDefaultController<any>} controller
 * @param {any} e
 */
function readableStreamDefaultControllerError(controller, e) {
  const stream = controller[_stream];
  if (stream[_state] !== "readable") {
    return;
  }
  resetQueue(controller);
  readableStreamDefaultControllerClearAlgorithms(controller);
  readableStreamError(stream, e);
}

/**
 * @param {ReadableStreamDefaultController<any>} controller
 * @returns {number | null}
 */
function readableStreamDefaultControllerGetDesiredSize(controller) {
  const state = controller[_stream][_state];
  if (state === "errored") {
    return null;
  }
  if (state === "closed") {
    return 0;
  }
  return controller[_strategyHWM] - controller[_queueTotalSize];
}

/** @param {ReadableStreamDefaultController} controller */
function readableStreamDefaultcontrollerHasBackpressure(controller) {
  if (readableStreamDefaultcontrollerShouldCallPull(controller) === true) {
    return false;
  } else {
    return true;
  }
}

/**
 * @param {ReadableStreamDefaultController<any>} controller
 * @returns {boolean}
 */
function readableStreamDefaultcontrollerShouldCallPull(controller) {
  if (
    readableStreamDefaultControllerCanCloseOrEnqueue(controller) === false
  ) {
    return false;
  }
  if (controller[_started] === false) {
    return false;
  }
  const stream = controller[_stream];
  if (
    isReadableStreamLocked(stream) &&
    readableStreamGetNumReadRequests(stream) > 0
  ) {
    return true;
  }
  const desiredSize = readableStreamDefaultControllerGetDesiredSize(
    controller,
  );

  if (desiredSize > 0) {
    return true;
  }
  assert(desiredSize !== null);
  return false;
}

/**
 * @param {ReadableStreamBYOBReader} reader
 * @param {ArrayBufferView} view
 * @param {number} min
 * @param {ReadIntoRequest} readIntoRequest
 * @returns {void}
 */
function readableStreamBYOBReaderRead(reader, view, min, readIntoRequest) {
  const stream = reader[_stream];
  assert(stream);
  stream[_disturbed] = true;
  if (stream[_state] === "errored") {
    readIntoRequest.errorSteps(stream[_storedError]);
  } else {
    readableByteStreamControllerPullInto(
      stream[_controller],
      view,
      min,
      readIntoRequest,
    );
  }
}

/**
 * @param {ReadableStreamBYOBReader} reader
 */
function readableStreamBYOBReaderRelease(reader) {
  readableStreamReaderGenericRelease(reader);
  const e = new TypeError("The reader was released.");
  readableStreamBYOBReaderErrorReadIntoRequests(reader, e);
}

/**
 * @param {ReadableStreamBYOBReader} reader
 * @param {any} e
 */
function readableStreamDefaultReaderErrorReadRequests(reader, e) {
  const readRequests = reader[_readRequests];
  while (readRequests.size !== 0) {
    const readRequest = readRequests.dequeue();
    readRequest.errorSteps(e);
  }
}

/**
 * @param {ReadableByteStreamController} controller
 */
function readableByteStreamControllerProcessPullIntoDescriptorsUsingQueue(
  controller,
) {
  assert(!controller[_closeRequested]);
  while (controller[_pendingPullIntos].length !== 0) {
    if (controller[_queueTotalSize] === 0) {
      return;
    }
    const pullIntoDescriptor = controller[_pendingPullIntos][0];
    if (
      readableByteStreamControllerFillPullIntoDescriptorFromQueue(
        controller,
        pullIntoDescriptor,
      )
    ) {
      readableByteStreamControllerShiftPendingPullInto(controller);
      readableByteStreamControllerCommitPullIntoDescriptor(
        controller[_stream],
        pullIntoDescriptor,
      );
    }
  }
}
/**
 * @param {ReadableByteStreamController} controller
 */
function readableByteStreamControllerProcessReadRequestsUsingQueue(
  controller,
) {
  const reader = controller[_stream][_reader];
  assert(isReadableStreamDefaultReader(reader));
  while (reader[_readRequests].size !== 0) {
    if (controller[_queueTotalSize] === 0) {
      return;
    }
    const readRequest = reader[_readRequests].dequeue();
    readableByteStreamControllerFillReadRequestFromQueue(
      controller,
      readRequest,
    );
  }
}

/**
 * @param {ReadableByteStreamController} controller
 * @param {ArrayBufferView} view
 * @param {number} min
 * @param {ReadIntoRequest} readIntoRequest
 * @returns {void}
 */
function readableByteStreamControllerPullInto(
  controller,
  view,
  min,
  readIntoRequest,
) {
  const stream = controller[_stream];

  let ctor;
  /** @type {number} */
  let elementSize;
  /** @type {ArrayBufferLike} */
  let buffer;
  /** @type {number} */
  let byteLength;
  /** @type {number} */
  let byteOffset;

  const tag = TypedArrayPrototypeGetSymbolToStringTag(view);
  if (tag === undefined) {
    ctor = DataView;
    elementSize = 1;
    buffer = DataViewPrototypeGetBuffer(/** @type {DataView} */ (view));
    byteLength = DataViewPrototypeGetByteLength(/** @type {DataView} */ (view));
    byteOffset = DataViewPrototypeGetByteOffset(/** @type {DataView} */ (view));
  } else {
    switch (tag) {
      case "Int8Array":
        ctor = Int8Array;
        break;
      case "Uint8Array":
        ctor = Uint8Array;
        break;
      case "Uint8ClampedArray":
        ctor = Uint8ClampedArray;
        break;
      case "Int16Array":
        ctor = Int16Array;
        break;
      case "Uint16Array":
        ctor = Uint16Array;
        break;
      case "Int32Array":
        ctor = Int32Array;
        break;
      case "Uint32Array":
        ctor = Uint32Array;
        break;
      case "Float32Array":
        ctor = Float32Array;
        break;
      case "Float64Array":
        ctor = Float64Array;
        break;
      case "BigInt64Array":
        ctor = BigInt64Array;
        break;
      case "BigUint64Array":
        ctor = BigUint64Array;
        break;
      default:
        throw new TypeError("unreachable");
    }
    elementSize = ctor.BYTES_PER_ELEMENT;
    buffer = TypedArrayPrototypeGetBuffer(/** @type {Uint8Array} */ (view));
    byteLength = TypedArrayPrototypeGetByteLength(
      /** @type {Uint8Array} */ (view),
    );
    byteOffset = TypedArrayPrototypeGetByteOffset(
      /** @type {Uint8Array} */ (view),
    );
  }

  const minimumFill = min * elementSize;
  assert(minimumFill >= 0 && minimumFill <= byteLength);
  assert(minimumFill % elementSize === 0);

  try {
    buffer = transferArrayBuffer(buffer);
  } catch (e) {
    readIntoRequest.errorSteps(e);
    return;
  }

  /** @type {PullIntoDescriptor} */
  const pullIntoDescriptor = {
    buffer,
    bufferByteLength: getArrayBufferByteLength(buffer),
    byteOffset,
    byteLength,
    bytesFilled: 0,
    minimumFill,
    elementSize,
    viewConstructor: ctor,
    readerType: "byob",
  };

  if (controller[_pendingPullIntos].length !== 0) {
    ArrayPrototypePush(controller[_pendingPullIntos], pullIntoDescriptor);
    readableStreamAddReadIntoRequest(stream, readIntoRequest);
    return;
  }
  if (stream[_state] === "closed") {
    const emptyView = new ctor(
      // deno-lint-ignore prefer-primordials
      pullIntoDescriptor.buffer,
      // deno-lint-ignore prefer-primordials
      pullIntoDescriptor.byteOffset,
      0,
    );
    readIntoRequest.closeSteps(emptyView);
    return;
  }
  if (controller[_queueTotalSize] > 0) {
    if (
      readableByteStreamControllerFillPullIntoDescriptorFromQueue(
        controller,
        pullIntoDescriptor,
      )
    ) {
      const filledView = readableByteStreamControllerConvertPullIntoDescriptor(
        pullIntoDescriptor,
      );
      readableByteStreamControllerHandleQueueDrain(controller);
      readIntoRequest.chunkSteps(filledView);
      return;
    }
    if (controller[_closeRequested]) {
      const e = new TypeError(
        "Insufficient bytes to fill elements in the given buffer",
      );
      readableByteStreamControllerError(controller, e);
      readIntoRequest.errorSteps(e);
      return;
    }
  }
  ArrayPrototypePush(controller[_pendingPullIntos], pullIntoDescriptor);
  readableStreamAddReadIntoRequest(stream, readIntoRequest);
  readableByteStreamControllerCallPullIfNeeded(controller);
}

/**
 * @param {ReadableByteStreamController} controller
 * @param {number} bytesWritten
 * @returns {void}
 */
function readableByteStreamControllerRespond(controller, bytesWritten) {
  assert(controller[_pendingPullIntos].length !== 0);
  const firstDescriptor = controller[_pendingPullIntos][0];
  const state = controller[_stream][_state];
  if (state === "closed") {
    if (bytesWritten !== 0) {
      throw new TypeError(
        "bytesWritten must be 0 when calling respond() on a closed stream",
      );
    }
  } else {
    assert(state === "readable");
    if (bytesWritten === 0) {
      throw new TypeError(
        "bytesWritten must be greater than 0 when calling respond() on a readable stream",
      );
    }
    if (
      (firstDescriptor.bytesFilled + bytesWritten) >
        // deno-lint-ignore prefer-primordials
        firstDescriptor.byteLength
    ) {
      throw new RangeError("bytesWritten out of range");
    }
  }
  // deno-lint-ignore prefer-primordials
  firstDescriptor.buffer = transferArrayBuffer(firstDescriptor.buffer);
  readableByteStreamControllerRespondInternal(controller, bytesWritten);
}

/**
 * @param {ReadableByteStreamController} controller
 * @param {number} bytesWritten
 * @param {PullIntoDescriptor} pullIntoDescriptor
 * @returns {void}
 */
function readableByteStreamControllerRespondInReadableState(
  controller,
  bytesWritten,
  pullIntoDescriptor,
) {
  assert(
    (pullIntoDescriptor.bytesFilled + bytesWritten) <=
      // deno-lint-ignore prefer-primordials
      pullIntoDescriptor.byteLength,
  );
  readableByteStreamControllerFillHeadPullIntoDescriptor(
    controller,
    bytesWritten,
    pullIntoDescriptor,
  );
  if (pullIntoDescriptor.readerType === "none") {
    readableByteStreamControllerEnqueueDetachedPullIntoToQueue(
      controller,
      pullIntoDescriptor,
    );
    readableByteStreamControllerProcessPullIntoDescriptorsUsingQueue(
      controller,
    );
    return;
  }
  if (pullIntoDescriptor.bytesFilled < pullIntoDescriptor.minimumFill) {
    return;
  }
  readableByteStreamControllerShiftPendingPullInto(controller);
  const remainderSize = pullIntoDescriptor.bytesFilled %
    pullIntoDescriptor.elementSize;
  if (remainderSize > 0) {
    // deno-lint-ignore prefer-primordials
    const end = pullIntoDescriptor.byteOffset +
      pullIntoDescriptor.bytesFilled;
    readableByteStreamControllerEnqueueClonedChunkToQueue(
      controller,
      // deno-lint-ignore prefer-primordials
      pullIntoDescriptor.buffer,
      end - remainderSize,
      remainderSize,
    );
  }
  pullIntoDescriptor.bytesFilled -= remainderSize;
  readableByteStreamControllerCommitPullIntoDescriptor(
    controller[_stream],
    pullIntoDescriptor,
  );
  readableByteStreamControllerProcessPullIntoDescriptorsUsingQueue(
    controller,
  );
}

/**
 * @param {ReadableByteStreamController} controller
 * @param {number} bytesWritten
 * @returns {void}
 */
function readableByteStreamControllerRespondInternal(
  controller,
  bytesWritten,
) {
  const firstDescriptor = controller[_pendingPullIntos][0];
  // deno-lint-ignore prefer-primordials
  assert(canTransferArrayBuffer(firstDescriptor.buffer));
  readableByteStreamControllerInvalidateBYOBRequest(controller);
  const state = controller[_stream][_state];
  if (state === "closed") {
    assert(bytesWritten === 0);
    readableByteStreamControllerRespondInClosedState(
      controller,
      firstDescriptor,
    );
  } else {
    assert(state === "readable");
    assert(bytesWritten > 0);
    readableByteStreamControllerRespondInReadableState(
      controller,
      bytesWritten,
      firstDescriptor,
    );
  }
  readableByteStreamControllerCallPullIfNeeded(controller);
}

/**
 * @param {ReadableByteStreamController} controller
 */
function readableByteStreamControllerInvalidateBYOBRequest(controller) {
  if (controller[_byobRequest] === null) {
    return;
  }
  controller[_byobRequest][_controller] = undefined;
  controller[_byobRequest][_view] = null;
  controller[_byobRequest] = null;
}

/**
 * @param {ReadableByteStreamController} controller
 * @param {PullIntoDescriptor} firstDescriptor
 */
function readableByteStreamControllerRespondInClosedState(
  controller,
  firstDescriptor,
) {
  assert(firstDescriptor.bytesFilled % firstDescriptor.elementSize === 0);
  if (firstDescriptor.readerType === "none") {
    readableByteStreamControllerShiftPendingPullInto(controller);
  }
  const stream = controller[_stream];
  if (readableStreamHasBYOBReader(stream)) {
    while (readableStreamGetNumReadIntoRequests(stream) > 0) {
      const pullIntoDescriptor =
        readableByteStreamControllerShiftPendingPullInto(controller);
      readableByteStreamControllerCommitPullIntoDescriptor(
        stream,
        pullIntoDescriptor,
      );
    }
  }
}

/**
 * @template R
 * @param {ReadableStream<R>} stream
 * @param {PullIntoDescriptor} pullIntoDescriptor
 */
function readableByteStreamControllerCommitPullIntoDescriptor(
  stream,
  pullIntoDescriptor,
) {
  assert(stream[_state] !== "errored");
  assert(pullIntoDescriptor.readerType !== "none");
  let done = false;
  if (stream[_state] === "closed") {
    assert(
      pullIntoDescriptor.bytesFilled % pullIntoDescriptor.elementSize === 0,
    );
    done = true;
  }
  const filledView = readableByteStreamControllerConvertPullIntoDescriptor(
    pullIntoDescriptor,
  );
  if (pullIntoDescriptor.readerType === "default") {
    readableStreamFulfillReadRequest(stream, filledView, done);
  } else {
    assert(pullIntoDescriptor.readerType === "byob");
    readableStreamFulfillReadIntoRequest(stream, filledView, done);
  }
}

/**
 * @param {ReadableByteStreamController} controller
 * @param {ArrayBufferView} view
 */
function readableByteStreamControllerRespondWithNewView(controller, view) {
  assert(controller[_pendingPullIntos].length !== 0);

  let buffer, byteLength, byteOffset;
  if (TypedArrayPrototypeGetSymbolToStringTag(view) === undefined) {
    buffer = DataViewPrototypeGetBuffer(/** @type {DataView} */ (view));
    byteLength = DataViewPrototypeGetByteLength(/** @type {DataView} */ (view));
    byteOffset = DataViewPrototypeGetByteOffset(/** @type {DataView} */ (view));
  } else {
    buffer = TypedArrayPrototypeGetBuffer(/** @type {Uint8Array}} */ (view));
    byteLength = TypedArrayPrototypeGetByteLength(
      /** @type {Uint8Array} */ (view),
    );
    byteOffset = TypedArrayPrototypeGetByteOffset(
      /** @type {Uint8Array} */ (view),
    );
  }
  assert(!isDetachedBuffer(buffer));
  const firstDescriptor = controller[_pendingPullIntos][0];
  const state = controller[_stream][_state];
  if (state === "closed") {
    if (byteLength !== 0) {
      throw new TypeError(
        "The view's length must be 0 when calling respondWithNewView() on a closed stream",
      );
    }
  } else {
    assert(state === "readable");
    if (byteLength === 0) {
      throw new TypeError(
        "The view's length must be greater than 0 when calling respondWithNewView() on a readable stream",
      );
    }
  }
  // deno-lint-ignore prefer-primordials
  if (firstDescriptor.byteOffset + firstDescriptor.bytesFilled !== byteOffset) {
    throw new RangeError(
      "The region specified by view does not match byobRequest",
    );
  }
  if (firstDescriptor.bufferByteLength !== getArrayBufferByteLength(buffer)) {
    throw new RangeError(
      "The buffer of view has different capacity than byobRequest",
    );
  }
  // deno-lint-ignore prefer-primordials
  if (firstDescriptor.bytesFilled + byteLength > firstDescriptor.byteLength) {
    throw new RangeError(
      "The region specified by view is larger than byobRequest",
    );
  }
  firstDescriptor.buffer = transferArrayBuffer(buffer);
  readableByteStreamControllerRespondInternal(controller, byteLength);
}

/**
 * @param {ReadableByteStreamController} controller
 * @returns {PullIntoDescriptor}
 */
function readableByteStreamControllerShiftPendingPullInto(controller) {
  assert(controller[_byobRequest] === null);
  return ArrayPrototypeShift(controller[_pendingPullIntos]);
}

/**
 * @param {ReadableByteStreamController} controller
 * @param {PullIntoDescriptor} pullIntoDescriptor
 * @returns {boolean}
 */
function readableByteStreamControllerFillPullIntoDescriptorFromQueue(
  controller,
  pullIntoDescriptor,
) {
  const maxBytesToCopy = MathMin(
    controller[_queueTotalSize],
    // deno-lint-ignore prefer-primordials
    pullIntoDescriptor.byteLength - pullIntoDescriptor.bytesFilled,
  );
  const maxBytesFilled = pullIntoDescriptor.bytesFilled + maxBytesToCopy;
  let totalBytesToCopyRemaining = maxBytesToCopy;
  let ready = false;
  assert(pullIntoDescriptor.bytesFilled < pullIntoDescriptor.minimumFill);
  const maxAlignedBytes = maxBytesFilled -
    (maxBytesFilled % pullIntoDescriptor.elementSize);
  if (maxAlignedBytes >= pullIntoDescriptor.minimumFill) {
    totalBytesToCopyRemaining = maxAlignedBytes -
      pullIntoDescriptor.bytesFilled;
    ready = true;
  }
  const queue = controller[_queue];
  while (totalBytesToCopyRemaining > 0) {
    const headOfQueue = queue.peek();
    const bytesToCopy = MathMin(
      totalBytesToCopyRemaining,
      // deno-lint-ignore prefer-primordials
      headOfQueue.byteLength,
    );
    // deno-lint-ignore prefer-primordials
    const destStart = pullIntoDescriptor.byteOffset +
      pullIntoDescriptor.bytesFilled;

    const destBuffer = new Uint8Array(
      // deno-lint-ignore prefer-primordials
      pullIntoDescriptor.buffer,
      destStart,
      bytesToCopy,
    );
    const srcBuffer = new Uint8Array(
      // deno-lint-ignore prefer-primordials
      headOfQueue.buffer,
      // deno-lint-ignore prefer-primordials
      headOfQueue.byteOffset,
      bytesToCopy,
    );
    destBuffer.set(srcBuffer);

    // deno-lint-ignore prefer-primordials
    if (headOfQueue.byteLength === bytesToCopy) {
      queue.dequeue();
    } else {
      headOfQueue.byteOffset += bytesToCopy;
      headOfQueue.byteLength -= bytesToCopy;
    }
    controller[_queueTotalSize] -= bytesToCopy;
    readableByteStreamControllerFillHeadPullIntoDescriptor(
      controller,
      bytesToCopy,
      pullIntoDescriptor,
    );
    totalBytesToCopyRemaining -= bytesToCopy;
  }
  if (!ready) {
    assert(controller[_queueTotalSize] === 0);
    assert(pullIntoDescriptor.bytesFilled > 0);
    assert(pullIntoDescriptor.bytesFilled < pullIntoDescriptor.minimumFill);
  }
  return ready;
}

/**
 * @param {ReadableByteStreamController} controller
 * @param {ReadRequest} readRequest
 * @returns {void}
 */
function readableByteStreamControllerFillReadRequestFromQueue(
  controller,
  readRequest,
) {
  assert(controller[_queueTotalSize] > 0);
  const entry = controller[_queue].dequeue();
  // deno-lint-ignore prefer-primordials
  controller[_queueTotalSize] -= entry.byteLength;
  readableByteStreamControllerHandleQueueDrain(controller);
  const view = new Uint8Array(
    // deno-lint-ignore prefer-primordials
    entry.buffer,
    // deno-lint-ignore prefer-primordials
    entry.byteOffset,
    // deno-lint-ignore prefer-primordials
    entry.byteLength,
  );
  readRequest.chunkSteps(view);
}

/**
 * @param {ReadableByteStreamController} controller
 * @param {number} size
 * @param {PullIntoDescriptor} pullIntoDescriptor
 * @returns {void}
 */
function readableByteStreamControllerFillHeadPullIntoDescriptor(
  controller,
  size,
  pullIntoDescriptor,
) {
  assert(
    controller[_pendingPullIntos].length === 0 ||
      controller[_pendingPullIntos][0] === pullIntoDescriptor,
  );
  assert(controller[_byobRequest] === null);
  pullIntoDescriptor.bytesFilled += size;
}

/**
 * @param {PullIntoDescriptor} pullIntoDescriptor
 * @returns {ArrayBufferView}
 */
function readableByteStreamControllerConvertPullIntoDescriptor(
  pullIntoDescriptor,
) {
  const bytesFilled = pullIntoDescriptor.bytesFilled;
  const elementSize = pullIntoDescriptor.elementSize;
  // deno-lint-ignore prefer-primordials
  assert(bytesFilled <= pullIntoDescriptor.byteLength);
  assert((bytesFilled % elementSize) === 0);
  // deno-lint-ignore prefer-primordials
  const buffer = transferArrayBuffer(pullIntoDescriptor.buffer);
  return new pullIntoDescriptor.viewConstructor(
    buffer,
    // deno-lint-ignore prefer-primordials
    pullIntoDescriptor.byteOffset,
    bytesFilled / elementSize,
  );
}

/**
 * @template R
 * @param {ReadableStreamDefaultReader<R>} reader
 * @param {ReadRequest<R>} readRequest
 * @returns {void}
 */
function readableStreamDefaultReaderRead(reader, readRequest) {
  const stream = reader[_stream];
  assert(stream);
  stream[_disturbed] = true;
  if (stream[_state] === "closed") {
    readRequest.closeSteps();
  } else if (stream[_state] === "errored") {
    readRequest.errorSteps(stream[_storedError]);
  } else {
    assert(stream[_state] === "readable");
    stream[_controller][_pullSteps](readRequest);
  }
}

/**
 * @template R
 * @param {ReadableStreamDefaultReader<R>} reader
 */
function readableStreamDefaultReaderRelease(reader) {
  readableStreamReaderGenericRelease(reader);
  const e = new TypeError("The reader was released.");
  readableStreamDefaultReaderErrorReadRequests(reader, e);
}

/**
 * @template R
 * @param {ReadableStream<R>} stream
 * @param {any} e
 */
function readableStreamError(stream, e) {
  assert(stream[_state] === "readable");
  stream[_state] = "errored";
  stream[_storedError] = e;
  /** @type {ReadableStreamDefaultReader<R> | undefined} */
  const reader = stream[_reader];
  if (reader === undefined) {
    return;
  }
  /** @type {Deferred<void>} */
  const closedPromise = reader[_closedPromise];
  closedPromise.reject(e);
  setPromiseIsHandledToTrue(closedPromise.promise);
  if (isReadableStreamDefaultReader(reader)) {
    readableStreamDefaultReaderErrorReadRequests(reader, e);
  } else {
    assert(isReadableStreamBYOBReader(reader));
    readableStreamBYOBReaderErrorReadIntoRequests(reader, e);
  }
}

/**
 * @template R
 * @param {ReadableStream<R>} stream
 * @param {R} chunk
 * @param {boolean} done
 */
function readableStreamFulfillReadIntoRequest(stream, chunk, done) {
  assert(readableStreamHasBYOBReader(stream));
  /** @type {ReadableStreamDefaultReader<R>} */
  const reader = stream[_reader];
  assert(reader[_readIntoRequests].length !== 0);
  /** @type {ReadIntoRequest} */
  const readIntoRequest = ArrayPrototypeShift(reader[_readIntoRequests]);
  if (done) {
    readIntoRequest.closeSteps(chunk);
  } else {
    readIntoRequest.chunkSteps(chunk);
  }
}

/**
 * @template R
 * @param {ReadableStream<R>} stream
 * @param {R} chunk
 * @param {boolean} done
 */
function readableStreamFulfillReadRequest(stream, chunk, done) {
  assert(readableStreamHasDefaultReader(stream) === true);
  /** @type {ReadableStreamDefaultReader<R>} */
  const reader = stream[_reader];
  assert(reader[_readRequests].size);
  /** @type {ReadRequest<R>} */
  const readRequest = reader[_readRequests].dequeue();
  if (done) {
    readRequest.closeSteps();
  } else {
    readRequest.chunkSteps(chunk);
  }
}

/**
 * @param {ReadableStream} stream
 * @return {number}
 */
function readableStreamGetNumReadIntoRequests(stream) {
  assert(readableStreamHasBYOBReader(stream) === true);
  return stream[_reader][_readIntoRequests].length;
}

/**
 * @param {ReadableStream} stream
 * @return {number}
 */
function readableStreamGetNumReadRequests(stream) {
  assert(readableStreamHasDefaultReader(stream) === true);
  return stream[_reader][_readRequests].size;
}

/**
 * @param {ReadableStream} stream
 * @returns {boolean}
 */
function readableStreamHasBYOBReader(stream) {
  const reader = stream[_reader];
  if (reader === undefined) {
    return false;
  }
  if (isReadableStreamBYOBReader(reader)) {
    return true;
  }
  return false;
}

/**
 * @param {ReadableStream} stream
 * @returns {boolean}
 */
function readableStreamHasDefaultReader(stream) {
  const reader = stream[_reader];
  if (reader === undefined) {
    return false;
  }
  if (isReadableStreamDefaultReader(reader)) {
    return true;
  }
  return false;
}

/**
 * @template T
 * @param {ReadableStream<T>} source
 * @param {WritableStream<T>} dest
 * @param {boolean} preventClose
 * @param {boolean} preventAbort
 * @param {boolean} preventCancel
 * @param {AbortSignal=} signal
 * @returns {Promise<void>}
 */
function readableStreamPipeTo(
  source,
  dest,
  preventClose,
  preventAbort,
  preventCancel,
  signal,
) {
  assert(isReadableStream(source));
  assert(isWritableStream(dest));
  assert(
    typeof preventClose === "boolean" && typeof preventAbort === "boolean" &&
      typeof preventCancel === "boolean",
  );
  assert(
    signal === undefined ||
      ObjectPrototypeIsPrototypeOf(AbortSignalPrototype, signal),
  );
  assert(!isReadableStreamLocked(source));
  assert(!isWritableStreamLocked(dest));
  // We use acquireReadableStreamDefaultReader even in case of ReadableByteStreamController
  // as the spec allows us, and the only reason to use BYOBReader is to do some smart things
  // with it, but the spec does not specify what things, so to simplify we stick to DefaultReader.
  const reader = acquireReadableStreamDefaultReader(source);
  const writer = acquireWritableStreamDefaultWriter(dest);
  source[_disturbed] = true;
  let shuttingDown = false;
  let currentWrite = PromiseResolve(undefined);
  /** @type {Deferred<void>} */
  const promise = new Deferred();
  /** @type {() => void} */
  let abortAlgorithm;
  if (signal) {
    abortAlgorithm = () => {
      const error = signal.reason;
      /** @type {Array<() => Promise<void>>} */
      const actions = [];
      if (preventAbort === false) {
        ArrayPrototypePush(actions, () => {
          if (dest[_state] === "writable") {
            return writableStreamAbort(dest, error);
          } else {
            return PromiseResolve(undefined);
          }
        });
      }
      if (preventCancel === false) {
        ArrayPrototypePush(actions, () => {
          if (source[_state] === "readable") {
            return readableStreamCancel(source, error);
          } else {
            return PromiseResolve(undefined);
          }
        });
      }
      shutdownWithAction(
        () => SafePromiseAll(ArrayPrototypeMap(actions, (action) => action())),
        true,
        error,
      );
    };

    if (signal.aborted) {
      abortAlgorithm();
      return promise.promise;
    }
    signal[add](abortAlgorithm);
  }

  function pipeLoop() {
    return new Promise((resolveLoop, rejectLoop) => {
      /** @param {boolean} done */
      function next(done) {
        if (done) {
          resolveLoop();
        } else {
          uponPromise(pipeStep(), next, rejectLoop);
        }
      }
      next(false);
    });
  }

  /** @returns {Promise<boolean>} */
  function pipeStep() {
    if (shuttingDown === true) {
      return PromiseResolve(true);
    }

    return transformPromiseWith(writer[_readyPromise].promise, () => {
      return new Promise((resolveRead, rejectRead) => {
        readableStreamDefaultReaderRead(
          reader,
          {
            chunkSteps(chunk) {
              currentWrite = transformPromiseWith(
                writableStreamDefaultWriterWrite(writer, chunk),
                undefined,
                () => {},
              );
              resolveRead(false);
            },
            closeSteps() {
              resolveRead(true);
            },
            errorSteps: rejectRead,
          },
        );
      });
    });
  }

  isOrBecomesErrored(
    source,
    reader[_closedPromise].promise,
    (storedError) => {
      if (preventAbort === false) {
        shutdownWithAction(
          () => writableStreamAbort(dest, storedError),
          true,
          storedError,
        );
      } else {
        shutdown(true, storedError);
      }
    },
  );

  isOrBecomesErrored(dest, writer[_closedPromise].promise, (storedError) => {
    if (preventCancel === false) {
      shutdownWithAction(
        () => readableStreamCancel(source, storedError),
        true,
        storedError,
      );
    } else {
      shutdown(true, storedError);
    }
  });

  isOrBecomesClosed(source, reader[_closedPromise].promise, () => {
    if (preventClose === false) {
      shutdownWithAction(() =>
        writableStreamDefaultWriterCloseWithErrorPropagation(writer)
      );
    } else {
      shutdown();
    }
  });

  if (
    writableStreamCloseQueuedOrInFlight(dest) === true ||
    dest[_state] === "closed"
  ) {
    const destClosed = new TypeError(
      "The destination writable stream closed before all the data could be piped to it.",
    );
    if (preventCancel === false) {
      shutdownWithAction(
        () => readableStreamCancel(source, destClosed),
        true,
        destClosed,
      );
    } else {
      shutdown(true, destClosed);
    }
  }

  setPromiseIsHandledToTrue(pipeLoop());

  return promise.promise;

  /** @returns {Promise<void>} */
  function waitForWritesToFinish() {
    const oldCurrentWrite = currentWrite;
    return transformPromiseWith(
      currentWrite,
      () =>
        oldCurrentWrite !== currentWrite ? waitForWritesToFinish() : undefined,
    );
  }

  /**
   * @param {ReadableStream | WritableStream} stream
   * @param {Promise<any>} promise
   * @param {(e: any) => void} action
   */
  function isOrBecomesErrored(stream, promise, action) {
    if (stream[_state] === "errored") {
      action(stream[_storedError]);
    } else {
      uponRejection(promise, action);
    }
  }

  /**
   * @param {ReadableStream} stream
   * @param {Promise<any>} promise
   * @param {() => void} action
   */
  function isOrBecomesClosed(stream, promise, action) {
    if (stream[_state] === "closed") {
      action();
    } else {
      uponFulfillment(promise, action);
    }
  }

  /**
   * @param {() => Promise<void[] | void>} action
   * @param {boolean=} originalIsError
   * @param {any=} originalError
   */
  function shutdownWithAction(action, originalIsError, originalError) {
    function doTheRest() {
      uponPromise(
        action(),
        () => finalize(originalIsError, originalError),
        (newError) => finalize(true, newError),
      );
    }

    if (shuttingDown === true) {
      return;
    }
    shuttingDown = true;

    if (
      dest[_state] === "writable" &&
      writableStreamCloseQueuedOrInFlight(dest) === false
    ) {
      uponFulfillment(waitForWritesToFinish(), doTheRest);
    } else {
      doTheRest();
    }
  }

  /**
   * @param {boolean=} isError
   * @param {any=} error
   */
  function shutdown(isError, error) {
    if (shuttingDown) {
      return;
    }
    shuttingDown = true;
    if (
      dest[_state] === "writable" &&
      writableStreamCloseQueuedOrInFlight(dest) === false
    ) {
      uponFulfillment(
        waitForWritesToFinish(),
        () => finalize(isError, error),
      );
    } else {
      finalize(isError, error);
    }
  }

  /**
   * @param {boolean=} isError
   * @param {any=} error
   */
  function finalize(isError, error) {
    writableStreamDefaultWriterRelease(writer);
    readableStreamDefaultReaderRelease(reader);

    if (signal !== undefined) {
      signal[remove](abortAlgorithm);
    }
    if (isError) {
      promise.reject(error);
    } else {
      promise.resolve(undefined);
    }
  }
}

/**
 * @param {ReadableStreamGenericReader<any> | ReadableStreamBYOBReader} reader
 * @param {any} reason
 * @returns {Promise<void>}
 */
function readableStreamReaderGenericCancel(reader, reason) {
  const stream = reader[_stream];
  assert(stream !== undefined);
  return readableStreamCancel(stream, reason);
}

/**
 * @template R
 * @param {ReadableStreamDefaultReader<R> | ReadableStreamBYOBReader} reader
 * @param {ReadableStream<R>} stream
 */
function readableStreamReaderGenericInitialize(reader, stream) {
  reader[_stream] = stream;
  stream[_reader] = reader;
  if (stream[_state] === "readable") {
    reader[_closedPromise] = new Deferred();
  } else if (stream[_state] === "closed") {
    reader[_closedPromise] = new Deferred();
    reader[_closedPromise].resolve(undefined);
  } else {
    assert(stream[_state] === "errored");
    reader[_closedPromise] = new Deferred();
    reader[_closedPromise].reject(stream[_storedError]);
    setPromiseIsHandledToTrue(reader[_closedPromise].promise);
  }
}

/**
 * @template R
 * @param {ReadableStreamGenericReader<R> | ReadableStreamBYOBReader} reader
 */
function readableStreamReaderGenericRelease(reader) {
  const stream = reader[_stream];
  assert(stream !== undefined);
  assert(stream[_reader] === reader);
  if (stream[_state] === "readable") {
    reader[_closedPromise].reject(
      new TypeError(
        "Reader was released and can no longer be used to monitor the stream's closedness.",
      ),
    );
  } else {
    reader[_closedPromise] = new Deferred();
    reader[_closedPromise].reject(
      new TypeError(
        "Reader was released and can no longer be used to monitor the stream's closedness.",
      ),
    );
  }
  setPromiseIsHandledToTrue(reader[_closedPromise].promise);
  stream[_controller][_releaseSteps]();
  stream[_reader] = undefined;
  reader[_stream] = undefined;
}

/**
 * @param {ReadableStreamBYOBReader} reader
 * @param {any} e
 */
function readableStreamBYOBReaderErrorReadIntoRequests(reader, e) {
  const readIntoRequests = reader[_readIntoRequests];
  reader[_readIntoRequests] = [];
  for (let i = 0; i < readIntoRequests.length; ++i) {
    const readIntoRequest = readIntoRequests[i];
    readIntoRequest.errorSteps(e);
  }
}

/**
 * @template R
 * @param {ReadableStream<R>} stream
 * @param {boolean} cloneForBranch2
 * @returns {[ReadableStream<R>, ReadableStream<R>]}
 */
function readableStreamTee(stream, cloneForBranch2) {
  assert(isReadableStream(stream));
  assert(typeof cloneForBranch2 === "boolean");
  if (
    ObjectPrototypeIsPrototypeOf(
      ReadableByteStreamControllerPrototype,
      stream[_controller],
    )
  ) {
    return readableByteStreamTee(stream);
  } else {
    return readableStreamDefaultTee(stream, cloneForBranch2);
  }
}

/**
 * @template R
 * @param {ReadableStream<R>} stream
 * @param {boolean} cloneForBranch2
 * @returns {[ReadableStream<R>, ReadableStream<R>]}
 */
function readableStreamDefaultTee(stream, cloneForBranch2) {
  assert(isReadableStream(stream));
  assert(typeof cloneForBranch2 === "boolean");
  const reader = acquireReadableStreamDefaultReader(stream);
  let reading = false;
  let readAgain = false;
  let canceled1 = false;
  let canceled2 = false;
  /** @type {any} */
  let reason1;
  /** @type {any} */
  let reason2;
  /** @type {ReadableStream<R>} */
  // deno-lint-ignore prefer-const
  let branch1;
  /** @type {ReadableStream<R>} */
  // deno-lint-ignore prefer-const
  let branch2;

  /** @type {Deferred<void>} */
  const cancelPromise = new Deferred();

  function pullAlgorithm() {
    if (reading === true) {
      readAgain = true;
      return PromiseResolve(undefined);
    }
    reading = true;
    /** @type {ReadRequest<R>} */
    const readRequest = {
      chunkSteps(value) {
        queueMicrotask(() => {
          readAgain = false;
          const value1 = value;
          let value2 = value;

          if (canceled2 === false && cloneForBranch2 === true) {
            try {
              value2 = structuredClone(value2);
            } catch (cloneError) {
              readableStreamDefaultControllerError(
                branch1[_controller],
                cloneError,
              );
              readableStreamDefaultControllerError(
                branch2[_controller],
                cloneError,
              );
              cancelPromise.resolve(readableStreamCancel(stream, cloneError));
              return;
            }
          }

          if (canceled1 === false) {
            readableStreamDefaultControllerEnqueue(
              /** @type {ReadableStreamDefaultController<any>} */ branch1[
                _controller
              ],
              value1,
            );
          }
          if (canceled2 === false) {
            readableStreamDefaultControllerEnqueue(
              /** @type {ReadableStreamDefaultController<any>} */ branch2[
                _controller
              ],
              value2,
            );
          }

          reading = false;
          if (readAgain === true) {
            pullAlgorithm();
          }
        });
      },
      closeSteps() {
        reading = false;
        if (canceled1 === false) {
          readableStreamDefaultControllerClose(
            /** @type {ReadableStreamDefaultController<any>} */ branch1[
              _controller
            ],
          );
        }
        if (canceled2 === false) {
          readableStreamDefaultControllerClose(
            /** @type {ReadableStreamDefaultController<any>} */ branch2[
              _controller
            ],
          );
        }
        if (canceled1 === false || canceled2 === false) {
          cancelPromise.resolve(undefined);
        }
      },
      errorSteps() {
        reading = false;
      },
    };
    readableStreamDefaultReaderRead(reader, readRequest);
    return PromiseResolve(undefined);
  }

  /**
   * @param {any} reason
   * @returns {Promise<void>}
   */
  function cancel1Algorithm(reason) {
    canceled1 = true;
    reason1 = reason;
    if (canceled2 === true) {
      const compositeReason = [reason1, reason2];
      const cancelResult = readableStreamCancel(stream, compositeReason);
      cancelPromise.resolve(cancelResult);
    }
    return cancelPromise.promise;
  }

  /**
   * @param {any} reason
   * @returns {Promise<void>}
   */
  function cancel2Algorithm(reason) {
    canceled2 = true;
    reason2 = reason;
    if (canceled1 === true) {
      const compositeReason = [reason1, reason2];
      const cancelResult = readableStreamCancel(stream, compositeReason);
      cancelPromise.resolve(cancelResult);
    }
    return cancelPromise.promise;
  }

  function startAlgorithm() {}

  branch1 = createReadableStream(
    startAlgorithm,
    pullAlgorithm,
    cancel1Algorithm,
  );
  branch2 = createReadableStream(
    startAlgorithm,
    pullAlgorithm,
    cancel2Algorithm,
  );

  uponRejection(reader[_closedPromise].promise, (r) => {
    readableStreamDefaultControllerError(
      /** @type {ReadableStreamDefaultController<any>} */ branch1[
        _controller
      ],
      r,
    );
    readableStreamDefaultControllerError(
      /** @type {ReadableStreamDefaultController<any>} */ branch2[
        _controller
      ],
      r,
    );
    if (canceled1 === false || canceled2 === false) {
      cancelPromise.resolve(undefined);
    }
  });

  return [branch1, branch2];
}

/**
 * @template R
 * @param {ReadableStream<R>} stream
 * @returns {[ReadableStream<R>, ReadableStream<R>]}
 */
function readableByteStreamTee(stream) {
  assert(isReadableStream(stream));
  assert(
    ObjectPrototypeIsPrototypeOf(
      ReadableByteStreamControllerPrototype,
      stream[_controller],
    ),
  );
  let reader = acquireReadableStreamDefaultReader(stream);
  let reading = false;
  let readAgainForBranch1 = false;
  let readAgainForBranch2 = false;
  let canceled1 = false;
  let canceled2 = false;
  let reason1 = undefined;
  let reason2 = undefined;
  let branch1 = undefined;
  let branch2 = undefined;
  /** @type {Deferred<void>} */
  const cancelPromise = new Deferred();

  /**
   * @param {ReadableStreamBYOBReader} thisReader
   */
  function forwardReaderError(thisReader) {
    PromisePrototypeCatch(thisReader[_closedPromise].promise, (e) => {
      if (thisReader !== reader) {
        return;
      }
      readableByteStreamControllerError(branch1[_controller], e);
      readableByteStreamControllerError(branch2[_controller], e);
      if (!canceled1 || !canceled2) {
        cancelPromise.resolve(undefined);
      }
    });
  }

  function pullWithDefaultReader() {
    if (isReadableStreamBYOBReader(reader)) {
      assert(reader[_readIntoRequests].length === 0);
      readableStreamBYOBReaderRelease(reader);
      reader = acquireReadableStreamDefaultReader(stream);
      forwardReaderError(reader);
    }

    /** @type {ReadRequest} */
    const readRequest = {
      chunkSteps(chunk) {
        queueMicrotask(() => {
          readAgainForBranch1 = false;
          readAgainForBranch2 = false;
          const chunk1 = chunk;
          let chunk2 = chunk;
          if (!canceled1 && !canceled2) {
            try {
              chunk2 = cloneAsUint8Array(chunk);
            } catch (e) {
              readableByteStreamControllerError(branch1[_controller], e);
              readableByteStreamControllerError(branch2[_controller], e);
              cancelPromise.resolve(readableStreamCancel(stream, e));
              return;
            }
          }
          if (!canceled1) {
            readableByteStreamControllerEnqueue(branch1[_controller], chunk1);
          }
          if (!canceled2) {
            readableByteStreamControllerEnqueue(branch2[_controller], chunk2);
          }
          reading = false;
          if (readAgainForBranch1) {
            pull1Algorithm();
          } else if (readAgainForBranch2) {
            pull2Algorithm();
          }
        });
      },
      closeSteps() {
        reading = false;
        if (!canceled1) {
          readableByteStreamControllerClose(branch1[_controller]);
        }
        if (!canceled2) {
          readableByteStreamControllerClose(branch2[_controller]);
        }
        if (branch1[_controller][_pendingPullIntos].length !== 0) {
          readableByteStreamControllerRespond(branch1[_controller], 0);
        }
        if (branch2[_controller][_pendingPullIntos].length !== 0) {
          readableByteStreamControllerRespond(branch2[_controller], 0);
        }
        if (!canceled1 || !canceled2) {
          cancelPromise.resolve(undefined);
        }
      },
      errorSteps() {
        reading = false;
      },
    };
    readableStreamDefaultReaderRead(reader, readRequest);
  }

  function pullWithBYOBReader(view, forBranch2) {
    if (isReadableStreamDefaultReader(reader)) {
      assert(reader[_readRequests].size === 0);
      readableStreamDefaultReaderRelease(reader);
      reader = acquireReadableStreamBYOBReader(stream);
      forwardReaderError(reader);
    }
    const byobBranch = forBranch2 ? branch2 : branch1;
    const otherBranch = forBranch2 ? branch1 : branch2;

    /** @type {ReadIntoRequest} */
    const readIntoRequest = {
      chunkSteps(chunk) {
        queueMicrotask(() => {
          readAgainForBranch1 = false;
          readAgainForBranch2 = false;
          const byobCanceled = forBranch2 ? canceled2 : canceled1;
          const otherCanceled = forBranch2 ? canceled1 : canceled2;
          if (!otherCanceled) {
            let clonedChunk;
            try {
              clonedChunk = cloneAsUint8Array(chunk);
            } catch (e) {
              readableByteStreamControllerError(byobBranch[_controller], e);
              readableByteStreamControllerError(otherBranch[_controller], e);
              cancelPromise.resolve(readableStreamCancel(stream, e));
              return;
            }
            if (!byobCanceled) {
              readableByteStreamControllerRespondWithNewView(
                byobBranch[_controller],
                chunk,
              );
            }
            readableByteStreamControllerEnqueue(
              otherBranch[_controller],
              clonedChunk,
            );
          } else if (!byobCanceled) {
            readableByteStreamControllerRespondWithNewView(
              byobBranch[_controller],
              chunk,
            );
          }
          reading = false;
          if (readAgainForBranch1) {
            pull1Algorithm();
          } else if (readAgainForBranch2) {
            pull2Algorithm();
          }
        });
      },
      closeSteps(chunk) {
        reading = false;
        const byobCanceled = forBranch2 ? canceled2 : canceled1;
        const otherCanceled = forBranch2 ? canceled1 : canceled2;
        if (!byobCanceled) {
          readableByteStreamControllerClose(byobBranch[_controller]);
        }
        if (!otherCanceled) {
          readableByteStreamControllerClose(otherBranch[_controller]);
        }
        if (chunk !== undefined) {
          let byteLength;
          if (TypedArrayPrototypeGetSymbolToStringTag(chunk) === undefined) {
            byteLength = DataViewPrototypeGetByteLength(
              /** @type {DataView} */ (chunk),
            );
          } else {
            byteLength = TypedArrayPrototypeGetByteLength(
              /** @type {Uint8Array} */ (chunk),
            );
          }
          assert(byteLength === 0);
          if (!byobCanceled) {
            readableByteStreamControllerRespondWithNewView(
              byobBranch[_controller],
              chunk,
            );
          }
          if (
            !otherCanceled &&
            otherBranch[_controller][_pendingPullIntos].length !== 0
          ) {
            readableByteStreamControllerRespond(otherBranch[_controller], 0);
          }
        }
        if (!byobCanceled || !otherCanceled) {
          cancelPromise.resolve(undefined);
        }
      },
      errorSteps() {
        reading = false;
      },
    };
    readableStreamBYOBReaderRead(reader, view, 1, readIntoRequest);
  }

  function pull1Algorithm() {
    if (reading) {
      readAgainForBranch1 = true;
      return PromiseResolve(undefined);
    }
    reading = true;
    const byobRequest = readableByteStreamControllerGetBYOBRequest(
      branch1[_controller],
    );
    if (byobRequest === null) {
      pullWithDefaultReader();
    } else {
      pullWithBYOBReader(byobRequest[_view], false);
    }
    return PromiseResolve(undefined);
  }

  function pull2Algorithm() {
    if (reading) {
      readAgainForBranch2 = true;
      return PromiseResolve(undefined);
    }
    reading = true;
    const byobRequest = readableByteStreamControllerGetBYOBRequest(
      branch2[_controller],
    );
    if (byobRequest === null) {
      pullWithDefaultReader();
    } else {
      pullWithBYOBReader(byobRequest[_view], true);
    }
    return PromiseResolve(undefined);
  }

  function cancel1Algorithm(reason) {
    canceled1 = true;
    reason1 = reason;
    if (canceled2) {
      const compositeReason = [reason1, reason2];
      const cancelResult = readableStreamCancel(stream, compositeReason);
      cancelPromise.resolve(cancelResult);
    }
    return cancelPromise.promise;
  }

  function cancel2Algorithm(reason) {
    canceled2 = true;
    reason2 = reason;
    if (canceled1) {
      const compositeReason = [reason1, reason2];
      const cancelResult = readableStreamCancel(stream, compositeReason);
      cancelPromise.resolve(cancelResult);
    }
    return cancelPromise.promise;
  }

  function startAlgorithm() {
    return undefined;
  }

  branch1 = createReadableByteStream(
    startAlgorithm,
    pull1Algorithm,
    cancel1Algorithm,
  );
  branch2 = createReadableByteStream(
    startAlgorithm,
    pull2Algorithm,
    cancel2Algorithm,
  );

  branch1[_original] = stream;
  branch2[_original] = stream;

  forwardReaderError(reader);
  return [branch1, branch2];
}

/**
 * @param {ReadableStream<ArrayBuffer>} stream
 * @param {ReadableByteStreamController} controller
 * @param {() => void} startAlgorithm
 * @param {() => Promise<void>} pullAlgorithm
 * @param {(reason: any) => Promise<void>} cancelAlgorithm
 * @param {number} highWaterMark
 * @param {number | undefined} autoAllocateChunkSize
 */
function setUpReadableByteStreamController(
  stream,
  controller,
  startAlgorithm,
  pullAlgorithm,
  cancelAlgorithm,
  highWaterMark,
  autoAllocateChunkSize,
) {
  assert(stream[_controller] === undefined);
  if (autoAllocateChunkSize !== undefined) {
    assert(NumberIsInteger(autoAllocateChunkSize));
    assert(autoAllocateChunkSize >= 0);
  }
  controller[_stream] = stream;
  controller[_pullAgain] = controller[_pulling] = false;
  controller[_byobRequest] = null;
  resetQueue(controller);
  controller[_closeRequested] = controller[_started] = false;
  controller[_strategyHWM] = highWaterMark;
  controller[_pullAlgorithm] = pullAlgorithm;
  controller[_cancelAlgorithm] = cancelAlgorithm;
  controller[_autoAllocateChunkSize] = autoAllocateChunkSize;
  controller[_pendingPullIntos] = [];
  stream[_controller] = controller;
  const startResult = startAlgorithm();
  const startPromise = PromiseResolve(startResult);
  setPromiseIsHandledToTrue(
    PromisePrototypeThen(
      startPromise,
      () => {
        controller[_started] = true;
        assert(controller[_pulling] === false);
        assert(controller[_pullAgain] === false);
        readableByteStreamControllerCallPullIfNeeded(controller);
      },
      (r) => {
        readableByteStreamControllerError(controller, r);
      },
    ),
  );
}

/**
 * @param {ReadableStream<ArrayBuffer>} stream
 * @param {UnderlyingSource<ArrayBuffer>} underlyingSource
 * @param {UnderlyingSource<ArrayBuffer>} underlyingSourceDict
 * @param {number} highWaterMark
 */
function setUpReadableByteStreamControllerFromUnderlyingSource(
  stream,
  underlyingSource,
  underlyingSourceDict,
  highWaterMark,
) {
  const controller = new ReadableByteStreamController(_brand);
  /** @type {() => void} */
  let startAlgorithm = _defaultStartAlgorithm;
  /** @type {() => Promise<void>} */
  let pullAlgorithm = _defaultPullAlgorithm;
  /** @type {(reason: any) => Promise<void>} */
  let cancelAlgorithm = _defaultCancelAlgorithm;
  if (underlyingSourceDict.start !== undefined) {
    startAlgorithm = () =>
      webidl.invokeCallbackFunction(
        underlyingSourceDict.start,
        [controller],
        underlyingSource,
        webidl.converters.any,
        "Failed to call 'startAlgorithm' on 'ReadableByteStreamController'",
      );
  }
  if (underlyingSourceDict.pull !== undefined) {
    pullAlgorithm = () =>
      webidl.invokeCallbackFunction(
        underlyingSourceDict.pull,
        [controller],
        underlyingSource,
        webidl.converters["Promise<undefined>"],
        "Failed to call 'pullAlgorithm' on 'ReadableByteStreamController'",
        true,
      );
  }
  if (underlyingSourceDict.cancel !== undefined) {
    cancelAlgorithm = (reason) =>
      webidl.invokeCallbackFunction(
        underlyingSourceDict.cancel,
        [reason],
        underlyingSource,
        webidl.converters["Promise<undefined>"],
        "Failed to call 'cancelAlgorithm' on 'ReadableByteStreamController'",
        true,
      );
  }
  const autoAllocateChunkSize = underlyingSourceDict["autoAllocateChunkSize"];
  if (autoAllocateChunkSize === 0) {
    throw new TypeError("autoAllocateChunkSize must be greater than 0");
  }
  setUpReadableByteStreamController(
    stream,
    controller,
    startAlgorithm,
    pullAlgorithm,
    cancelAlgorithm,
    highWaterMark,
    autoAllocateChunkSize,
  );
}

/**
 * @template R
 * @param {ReadableStream<R>} stream
 * @param {ReadableStreamDefaultController<R>} controller
 * @param {(controller: ReadableStreamDefaultController<R>) => void | Promise<void>} startAlgorithm
 * @param {(controller: ReadableStreamDefaultController<R>) => Promise<void>} pullAlgorithm
 * @param {(reason: any) => Promise<void>} cancelAlgorithm
 * @param {number} highWaterMark
 * @param {(chunk: R) => number} sizeAlgorithm
 */
function setUpReadableStreamDefaultController(
  stream,
  controller,
  startAlgorithm,
  pullAlgorithm,
  cancelAlgorithm,
  highWaterMark,
  sizeAlgorithm,
) {
  assert(stream[_controller] === undefined);
  controller[_stream] = stream;
  resetQueue(controller);
  controller[_started] =
    controller[_closeRequested] =
    controller[_pullAgain] =
    controller[_pulling] =
      false;
  controller[_strategySizeAlgorithm] = sizeAlgorithm;
  controller[_strategyHWM] = highWaterMark;
  controller[_pullAlgorithm] = pullAlgorithm;
  controller[_cancelAlgorithm] = cancelAlgorithm;
  stream[_controller] = controller;
  const startResult = startAlgorithm(controller);
  const startPromise = PromiseResolve(startResult);
  uponPromise(startPromise, () => {
    controller[_started] = true;
    assert(controller[_pulling] === false);
    assert(controller[_pullAgain] === false);
    readableStreamDefaultControllerCallPullIfNeeded(controller);
  }, (r) => {
    readableStreamDefaultControllerError(controller, r);
  });
}

/**
 * @template R
 * @param {ReadableStream<R>} stream
 * @param {UnderlyingSource<R>} underlyingSource
 * @param {UnderlyingSource<R>} underlyingSourceDict
 * @param {number} highWaterMark
 * @param {(chunk: R) => number} sizeAlgorithm
 */
function setUpReadableStreamDefaultControllerFromUnderlyingSource(
  stream,
  underlyingSource,
  underlyingSourceDict,
  highWaterMark,
  sizeAlgorithm,
) {
  const controller = new ReadableStreamDefaultController(_brand);
  /** @type {() => Promise<void>} */
  let startAlgorithm = _defaultStartAlgorithm;
  /** @type {() => Promise<void>} */
  let pullAlgorithm = _defaultPullAlgorithm;
  /** @type {(reason?: any) => Promise<void>} */
  let cancelAlgorithm = _defaultCancelAlgorithm;
  if (underlyingSourceDict.start !== undefined) {
    startAlgorithm = () =>
      webidl.invokeCallbackFunction(
        underlyingSourceDict.start,
        [controller],
        underlyingSource,
        webidl.converters.any,
        "Failed to call 'startAlgorithm' on 'ReadableStreamDefaultController'",
      );
  }
  if (underlyingSourceDict.pull !== undefined) {
    pullAlgorithm = () =>
      webidl.invokeCallbackFunction(
        underlyingSourceDict.pull,
        [controller],
        underlyingSource,
        webidl.converters["Promise<undefined>"],
        "Failed to call 'pullAlgorithm' on 'ReadableStreamDefaultController'",
        true,
      );
  }
  if (underlyingSourceDict.cancel !== undefined) {
    cancelAlgorithm = (reason) =>
      webidl.invokeCallbackFunction(
        underlyingSourceDict.cancel,
        [reason],
        underlyingSource,
        webidl.converters["Promise<undefined>"],
        "Failed to call 'cancelAlgorithm' on 'ReadableStreamDefaultController'",
        true,
      );
  }
  setUpReadableStreamDefaultController(
    stream,
    controller,
    startAlgorithm,
    pullAlgorithm,
    cancelAlgorithm,
    highWaterMark,
    sizeAlgorithm,
  );
}

/**
 * @template R
 * @param {ReadableStreamBYOBReader} reader
 * @param {ReadableStream<R>} stream
 */
function setUpReadableStreamBYOBReader(reader, stream) {
  if (isReadableStreamLocked(stream)) {
    throw new TypeError("ReadableStream is locked.");
  }
  if (
    !(ObjectPrototypeIsPrototypeOf(
      ReadableByteStreamControllerPrototype,
      stream[_controller],
    ))
  ) {
    throw new TypeError("Cannot use a BYOB reader with a non-byte stream");
  }
  readableStreamReaderGenericInitialize(reader, stream);
  reader[_readIntoRequests] = [];
}

/**
 * @template R
 * @param {ReadableStreamDefaultReader<R>} reader
 * @param {ReadableStream<R>} stream
 */
function setUpReadableStreamDefaultReader(reader, stream) {
  if (isReadableStreamLocked(stream)) {
    throw new TypeError("ReadableStream is locked.");
  }
  readableStreamReaderGenericInitialize(reader, stream);
  reader[_readRequests] = new Queue();
}

/**
 * @template O
 * @param {TransformStream<any, O>} stream
 * @param {TransformStreamDefaultController<O>} controller
 * @param {(chunk: O, controller: TransformStreamDefaultController<O>) => Promise<void>} transformAlgorithm
 * @param {(controller: TransformStreamDefaultController<O>) => Promise<void>} flushAlgorithm
 * @param {(reason: any) => Promise<void>} cancelAlgorithm
 */
function setUpTransformStreamDefaultController(
  stream,
  controller,
  transformAlgorithm,
  flushAlgorithm,
  cancelAlgorithm,
) {
  assert(ObjectPrototypeIsPrototypeOf(TransformStreamPrototype, stream));
  assert(stream[_controller] === undefined);
  controller[_stream] = stream;
  stream[_controller] = controller;
  controller[_transformAlgorithm] = transformAlgorithm;
  controller[_flushAlgorithm] = flushAlgorithm;
  controller[_cancelAlgorithm] = cancelAlgorithm;
}

/**
 * @template I
 * @template O
 * @param {TransformStream<I, O>} stream
 * @param {Transformer<I, O>} transformer
 * @param {Transformer<I, O>} transformerDict
 */
function setUpTransformStreamDefaultControllerFromTransformer(
  stream,
  transformer,
  transformerDict,
) {
  /** @type {TransformStreamDefaultController<O>} */
  const controller = new TransformStreamDefaultController(_brand);
  /** @type {(chunk: O, controller: TransformStreamDefaultController<O>) => Promise<void>} */
  let transformAlgorithm = (chunk) => {
    try {
      transformStreamDefaultControllerEnqueue(controller, chunk);
    } catch (e) {
      return PromiseReject(e);
    }
    return PromiseResolve(undefined);
  };
  /** @type {(controller: TransformStreamDefaultController<O>) => Promise<void>} */
  let flushAlgorithm = _defaultFlushAlgorithm;
  let cancelAlgorithm = _defaultCancelAlgorithm;
  if (transformerDict.transform !== undefined) {
    transformAlgorithm = (chunk, controller) =>
      webidl.invokeCallbackFunction(
        transformerDict.transform,
        [chunk, controller],
        transformer,
        webidl.converters["Promise<undefined>"],
        "Failed to call 'transformAlgorithm' on 'TransformStreamDefaultController'",
        true,
      );
  }
  if (transformerDict.flush !== undefined) {
    flushAlgorithm = (controller) =>
      webidl.invokeCallbackFunction(
        transformerDict.flush,
        [controller],
        transformer,
        webidl.converters["Promise<undefined>"],
        "Failed to call 'flushAlgorithm' on 'TransformStreamDefaultController'",
        true,
      );
  }
  if (transformerDict.cancel !== undefined) {
    cancelAlgorithm = (reason) =>
      webidl.invokeCallbackFunction(
        transformerDict.cancel,
        [reason],
        transformer,
        webidl.converters["Promise<undefined>"],
        "Failed to call 'cancelAlgorithm' on 'TransformStreamDefaultController'",
        true,
      );
  }
  setUpTransformStreamDefaultController(
    stream,
    controller,
    transformAlgorithm,
    flushAlgorithm,
    cancelAlgorithm,
  );
}

/**
 * @template W
 * @param {WritableStream<W>} stream
 * @param {WritableStreamDefaultController<W>} controller
 * @param {(controller: WritableStreamDefaultController<W>) => Promise<void>} startAlgorithm
 * @param {(chunk: W, controller: WritableStreamDefaultController<W>) => Promise<void>} writeAlgorithm
 * @param {() => Promise<void>} closeAlgorithm
 * @param {(reason?: any) => Promise<void>} abortAlgorithm
 * @param {number} highWaterMark
 * @param {(chunk: W) => number} sizeAlgorithm
 */
function setUpWritableStreamDefaultController(
  stream,
  controller,
  startAlgorithm,
  writeAlgorithm,
  closeAlgorithm,
  abortAlgorithm,
  highWaterMark,
  sizeAlgorithm,
) {
  assert(isWritableStream(stream));
  assert(stream[_controller] === undefined);
  controller[_stream] = stream;
  stream[_controller] = controller;
  resetQueue(controller);
  controller[_signal] = newSignal();
  controller[_started] = false;
  controller[_strategySizeAlgorithm] = sizeAlgorithm;
  controller[_strategyHWM] = highWaterMark;
  controller[_writeAlgorithm] = writeAlgorithm;
  controller[_closeAlgorithm] = closeAlgorithm;
  controller[_abortAlgorithm] = abortAlgorithm;
  const backpressure = writableStreamDefaultControllerGetBackpressure(
    controller,
  );
  writableStreamUpdateBackpressure(stream, backpressure);
  const startResult = startAlgorithm(controller);
  const startPromise = resolvePromiseWith(startResult);
  uponPromise(startPromise, () => {
    assert(stream[_state] === "writable" || stream[_state] === "erroring");
    controller[_started] = true;
    writableStreamDefaultControllerAdvanceQueueIfNeeded(controller);
  }, (r) => {
    assert(stream[_state] === "writable" || stream[_state] === "erroring");
    controller[_started] = true;
    writableStreamDealWithRejection(stream, r);
  });
}

/**
 * @template W
 * @param {WritableStream<W>} stream
 * @param {UnderlyingSink<W>} underlyingSink
 * @param {UnderlyingSink<W>} underlyingSinkDict
 * @param {number} highWaterMark
 * @param {(chunk: W) => number} sizeAlgorithm
 */
function setUpWritableStreamDefaultControllerFromUnderlyingSink(
  stream,
  underlyingSink,
  underlyingSinkDict,
  highWaterMark,
  sizeAlgorithm,
) {
  const controller = new WritableStreamDefaultController(_brand);
  /** @type {(controller: WritableStreamDefaultController<W>) => any} */
  let startAlgorithm = _defaultStartAlgorithm;
  /** @type {(chunk: W, controller: WritableStreamDefaultController<W>) => Promise<void>} */
  let writeAlgorithm = _defaultWriteAlgorithm;
  let closeAlgorithm = _defaultCloseAlgorithm;
  /** @type {(reason?: any) => Promise<void>} */
  let abortAlgorithm = _defaultAbortAlgorithm;

  if (underlyingSinkDict.start !== undefined) {
    startAlgorithm = () =>
      webidl.invokeCallbackFunction(
        underlyingSinkDict.start,
        [controller],
        underlyingSink,
        webidl.converters.any,
        "Failed to call 'startAlgorithm' on 'WritableStreamDefaultController'",
      );
  }
  if (underlyingSinkDict.write !== undefined) {
    writeAlgorithm = (chunk) =>
      webidl.invokeCallbackFunction(
        underlyingSinkDict.write,
        [chunk, controller],
        underlyingSink,
        webidl.converters["Promise<undefined>"],
        "Failed to call 'writeAlgorithm' on 'WritableStreamDefaultController'",
        true,
      );
  }
  if (underlyingSinkDict.close !== undefined) {
    closeAlgorithm = () =>
      webidl.invokeCallbackFunction(
        underlyingSinkDict.close,
        [],
        underlyingSink,
        webidl.converters["Promise<undefined>"],
        "Failed to call 'closeAlgorithm' on 'WritableStreamDefaultController'",
        true,
      );
  }
  if (underlyingSinkDict.abort !== undefined) {
    abortAlgorithm = (reason) =>
      webidl.invokeCallbackFunction(
        underlyingSinkDict.abort,
        [reason],
        underlyingSink,
        webidl.converters["Promise<undefined>"],
        "Failed to call 'abortAlgorithm' on 'WritableStreamDefaultController'",
        true,
      );
  }
  setUpWritableStreamDefaultController(
    stream,
    controller,
    startAlgorithm,
    writeAlgorithm,
    closeAlgorithm,
    abortAlgorithm,
    highWaterMark,
    sizeAlgorithm,
  );
}

/**
 * @template W
 * @param {WritableStreamDefaultWriter<W>} writer
 * @param {WritableStream<W>} stream
 */
function setUpWritableStreamDefaultWriter(writer, stream) {
  if (isWritableStreamLocked(stream) === true) {
    throw new TypeError("The stream is already locked.");
  }
  writer[_stream] = stream;
  stream[_writer] = writer;
  const state = stream[_state];
  if (state === "writable") {
    if (
      writableStreamCloseQueuedOrInFlight(stream) === false &&
      stream[_backpressure] === true
    ) {
      writer[_readyPromise] = new Deferred();
    } else {
      writer[_readyPromise] = new Deferred();
      writer[_readyPromise].resolve(undefined);
    }
    writer[_closedPromise] = new Deferred();
  } else if (state === "erroring") {
    writer[_readyPromise] = new Deferred();
    writer[_readyPromise].reject(stream[_storedError]);
    setPromiseIsHandledToTrue(writer[_readyPromise].promise);
    writer[_closedPromise] = new Deferred();
  } else if (state === "closed") {
    writer[_readyPromise] = new Deferred();
    writer[_readyPromise].resolve(undefined);
    writer[_closedPromise] = new Deferred();
    writer[_closedPromise].resolve(undefined);
  } else {
    assert(state === "errored");
    const storedError = stream[_storedError];
    writer[_readyPromise] = new Deferred();
    writer[_readyPromise].reject(storedError);
    setPromiseIsHandledToTrue(writer[_readyPromise].promise);
    writer[_closedPromise] = new Deferred();
    writer[_closedPromise].reject(storedError);
    setPromiseIsHandledToTrue(writer[_closedPromise].promise);
  }
}

/** @param {TransformStreamDefaultController} controller */
function transformStreamDefaultControllerClearAlgorithms(controller) {
  controller[_transformAlgorithm] = undefined;
  controller[_flushAlgorithm] = undefined;
  controller[_cancelAlgorithm] = undefined;
}

/**
 * @template O
 * @param {TransformStreamDefaultController<O>} controller
 * @param {O} chunk
 */
function transformStreamDefaultControllerEnqueue(controller, chunk) {
  const stream = controller[_stream];
  const readableController = stream[_readable][_controller];
  if (
    readableStreamDefaultControllerCanCloseOrEnqueue(
      /** @type {ReadableStreamDefaultController<O>} */ readableController,
    ) === false
  ) {
    throw new TypeError("Readable stream is unavailable.");
  }
  try {
    readableStreamDefaultControllerEnqueue(
      /** @type {ReadableStreamDefaultController<O>} */ readableController,
      chunk,
    );
  } catch (e) {
    transformStreamErrorWritableAndUnblockWrite(stream, e);
    throw stream[_readable][_storedError];
  }
  const backpressure = readableStreamDefaultcontrollerHasBackpressure(
    /** @type {ReadableStreamDefaultController<O>} */ readableController,
  );
  if (backpressure !== stream[_backpressure]) {
    assert(backpressure === true);
    transformStreamSetBackpressure(stream, true);
  }
}

/**
 * @param {TransformStreamDefaultController} controller
 * @param {any=} e
 */
function transformStreamDefaultControllerError(controller, e) {
  transformStreamError(controller[_stream], e);
}

/**
 * @template O
 * @param {TransformStreamDefaultController<O>} controller
 * @param {any} chunk
 * @returns {Promise<void>}
 */
function transformStreamDefaultControllerPerformTransform(controller, chunk) {
  const transformPromise = controller[_transformAlgorithm](chunk, controller);
  return transformPromiseWith(transformPromise, undefined, (r) => {
    transformStreamError(controller[_stream], r);
    throw r;
  });
}

/** @param {TransformStreamDefaultController} controller */
function transformStreamDefaultControllerTerminate(controller) {
  const stream = controller[_stream];
  const readableController = stream[_readable][_controller];
  readableStreamDefaultControllerClose(
    /** @type {ReadableStreamDefaultController} */ readableController,
  );
  const error = new TypeError("The stream has been terminated.");
  transformStreamErrorWritableAndUnblockWrite(stream, error);
}

/**
 * @template I
 * @template O
 * @param {TransformStream<I, O>} stream
 * @param {any=} reason
 * @returns {Promise<void>}
 */
function transformStreamDefaultSinkAbortAlgorithm(stream, reason) {
  const controller = stream[_controller];
  if (controller[_finishPromise] !== undefined) {
    return controller[_finishPromise].promise;
  }
  const readable = stream[_readable];
  controller[_finishPromise] = new Deferred();
  const cancelPromise = controller[_cancelAlgorithm](reason);
  transformStreamDefaultControllerClearAlgorithms(controller);
  transformPromiseWith(cancelPromise, () => {
    if (readable[_state] === "errored") {
      controller[_finishPromise].reject(readable[_storedError]);
    } else {
      readableStreamDefaultControllerError(readable[_controller], reason);
      controller[_finishPromise].resolve(undefined);
    }
  }, (r) => {
    readableStreamDefaultControllerError(readable[_controller], r);
    controller[_finishPromise].reject(r);
  });
  return controller[_finishPromise].promise;
}

/**
 * @template I
 * @template O
 * @param {TransformStream<I, O>} stream
 * @returns {Promise<void>}
 */
function transformStreamDefaultSinkCloseAlgorithm(stream) {
  const controller = stream[_controller];
  if (controller[_finishPromise] !== undefined) {
    return controller[_finishPromise].promise;
  }
  const readable = stream[_readable];
  controller[_finishPromise] = new Deferred();
  const flushPromise = controller[_flushAlgorithm](controller);
  transformStreamDefaultControllerClearAlgorithms(controller);
  transformPromiseWith(flushPromise, () => {
    if (readable[_state] === "errored") {
      controller[_finishPromise].reject(readable[_storedError]);
    } else {
      readableStreamDefaultControllerClose(readable[_controller]);
      controller[_finishPromise].resolve(undefined);
    }
  }, (r) => {
    readableStreamDefaultControllerError(readable[_controller], r);
    controller[_finishPromise].reject(r);
  });
  return controller[_finishPromise].promise;
}

/**
 * @template I
 * @template O
 * @param {TransformStream<I, O>} stream
 * @param {I} chunk
 * @returns {Promise<void>}
 */
function transformStreamDefaultSinkWriteAlgorithm(stream, chunk) {
  assert(stream[_writable][_state] === "writable");
  const controller = stream[_controller];
  if (stream[_backpressure] === true) {
    const backpressureChangePromise = stream[_backpressureChangePromise];
    assert(backpressureChangePromise !== undefined);
    return transformPromiseWith(backpressureChangePromise.promise, () => {
      const writable = stream[_writable];
      const state = writable[_state];
      if (state === "erroring") {
        throw writable[_storedError];
      }
      assert(state === "writable");
      return transformStreamDefaultControllerPerformTransform(
        controller,
        chunk,
      );
    });
  }
  return transformStreamDefaultControllerPerformTransform(controller, chunk);
}

/**
 * @template I
 * @template O
 * @param {TransformStream<I, O>} stream
 * @param {any=} reason
 * @returns {Promise<void>}
 */
function transformStreamDefaultSourceCancelAlgorithm(stream, reason) {
  const controller = stream[_controller];
  if (controller[_finishPromise] !== undefined) {
    return controller[_finishPromise].promise;
  }
  const writable = stream[_writable];
  controller[_finishPromise] = new Deferred();
  const cancelPromise = controller[_cancelAlgorithm](reason);
  transformStreamDefaultControllerClearAlgorithms(controller);
  transformPromiseWith(cancelPromise, () => {
    if (writable[_state] === "errored") {
      controller[_finishPromise].reject(writable[_storedError]);
    } else {
      writableStreamDefaultControllerErrorIfNeeded(
        writable[_controller],
        reason,
      );
      transformStreamUnblockWrite(stream);
      controller[_finishPromise].resolve(undefined);
    }
  }, (r) => {
    writableStreamDefaultControllerErrorIfNeeded(writable[_controller], r);
    transformStreamUnblockWrite(stream);
    controller[_finishPromise].reject(r);
  });
  return controller[_finishPromise].promise;
}

/**
 * @param {TransformStream} stream
 * @returns {Promise<void>}
 */
function transformStreamDefaultSourcePullAlgorithm(stream) {
  assert(stream[_backpressure] === true);
  assert(stream[_backpressureChangePromise] !== undefined);
  transformStreamSetBackpressure(stream, false);
  return stream[_backpressureChangePromise].promise;
}

/**
 * @param {TransformStream} stream
 * @param {any=} e
 */
function transformStreamError(stream, e) {
  readableStreamDefaultControllerError(
    /** @type {ReadableStreamDefaultController} */ stream[_readable][
      _controller
    ],
    e,
  );
  transformStreamErrorWritableAndUnblockWrite(stream, e);
}

/**
 * @param {TransformStream} stream
 * @param {any=} e
 */
function transformStreamErrorWritableAndUnblockWrite(stream, e) {
  transformStreamDefaultControllerClearAlgorithms(stream[_controller]);
  writableStreamDefaultControllerErrorIfNeeded(
    stream[_writable][_controller],
    e,
  );
  transformStreamUnblockWrite(stream);
}

/**
 * @param {TransformStream} stream
 * @param {boolean} backpressure
 */
function transformStreamSetBackpressure(stream, backpressure) {
  assert(stream[_backpressure] !== backpressure);
  if (stream[_backpressureChangePromise] !== undefined) {
    stream[_backpressureChangePromise].resolve(undefined);
  }
  stream[_backpressureChangePromise] = new Deferred();
  stream[_backpressure] = backpressure;
}

/**
 * @param {TransformStream} stream
 */
function transformStreamUnblockWrite(stream) {
  if (stream[_backpressure] === true) {
    transformStreamSetBackpressure(stream, false);
  }
}

/**
 * @param {WritableStream} stream
 * @param {any=} reason
 * @returns {Promise<void>}
 */
function writableStreamAbort(stream, reason) {
  const state = stream[_state];
  if (state === "closed" || state === "errored") {
    return PromiseResolve(undefined);
  }
  stream[_controller][_signal][signalAbort](reason);
  if (state === "closed" || state === "errored") {
    return PromiseResolve(undefined);
  }
  if (stream[_pendingAbortRequest] !== undefined) {
    return stream[_pendingAbortRequest].deferred.promise;
  }
  assert(state === "writable" || state === "erroring");
  let wasAlreadyErroring = false;
  if (state === "erroring") {
    wasAlreadyErroring = true;
    reason = undefined;
  }
  /** Deferred<void> */
  const deferred = new Deferred();
  stream[_pendingAbortRequest] = {
    deferred,
    reason,
    wasAlreadyErroring,
  };
  if (wasAlreadyErroring === false) {
    writableStreamStartErroring(stream, reason);
  }
  return deferred.promise;
}

/**
 * @param {WritableStream} stream
 * @returns {Promise<void>}
 */
function writableStreamAddWriteRequest(stream) {
  assert(isWritableStreamLocked(stream) === true);
  assert(stream[_state] === "writable");
  /** @type {Deferred<void>} */
  const deferred = new Deferred();
  ArrayPrototypePush(stream[_writeRequests], deferred);
  return deferred.promise;
}

/**
 * @param {WritableStream} stream
 * @returns {Promise<void>}
 */
function writableStreamClose(stream) {
  const state = stream[_state];
  if (state === "closed" || state === "errored") {
    return PromiseReject(
      new TypeError("Writable stream is closed or errored."),
    );
  }
  assert(state === "writable" || state === "erroring");
  assert(writableStreamCloseQueuedOrInFlight(stream) === false);
  /** @type {Deferred<void>} */
  const deferred = new Deferred();
  stream[_closeRequest] = deferred;
  const writer = stream[_writer];
  if (
    writer !== undefined && stream[_backpressure] === true &&
    state === "writable"
  ) {
    writer[_readyPromise].resolve(undefined);
  }
  writableStreamDefaultControllerClose(stream[_controller]);
  return deferred.promise;
}

/**
 * @param {WritableStream} stream
 * @returns {boolean}
 */
function writableStreamCloseQueuedOrInFlight(stream) {
  if (
    stream[_closeRequest] === undefined &&
    stream[_inFlightCloseRequest] === undefined
  ) {
    return false;
  }
  return true;
}

/**
 * @param {WritableStream} stream
 * @param {any=} error
 */
function writableStreamDealWithRejection(stream, error) {
  const state = stream[_state];
  if (state === "writable") {
    writableStreamStartErroring(stream, error);
    return;
  }
  assert(state === "erroring");
  writableStreamFinishErroring(stream);
}

/**
 * @template W
 * @param {WritableStreamDefaultController<W>} controller
 */
function writableStreamDefaultControllerAdvanceQueueIfNeeded(controller) {
  const stream = controller[_stream];
  if (controller[_started] === false) {
    return;
  }
  if (stream[_inFlightWriteRequest] !== undefined) {
    return;
  }
  const state = stream[_state];
  assert(state !== "closed" && state !== "errored");
  if (state === "erroring") {
    writableStreamFinishErroring(stream);
    return;
  }
  if (controller[_queue].size === 0) {
    return;
  }
  const value = peekQueueValue(controller);
  if (value === _close) {
    writableStreamDefaultControllerProcessClose(controller);
  } else {
    writableStreamDefaultControllerProcessWrite(controller, value);
  }
}

function writableStreamDefaultControllerClearAlgorithms(controller) {
  controller[_writeAlgorithm] = undefined;
  controller[_closeAlgorithm] = undefined;
  controller[_abortAlgorithm] = undefined;
  controller[_strategySizeAlgorithm] = undefined;
}

/** @param {WritableStreamDefaultController} controller */
function writableStreamDefaultControllerClose(controller) {
  enqueueValueWithSize(controller, _close, 0);
  writableStreamDefaultControllerAdvanceQueueIfNeeded(controller);
}

/**
 * @param {WritableStreamDefaultController} controller
 * @param {any} error
 */
function writableStreamDefaultControllerError(controller, error) {
  const stream = controller[_stream];
  assert(stream[_state] === "writable");
  writableStreamDefaultControllerClearAlgorithms(controller);
  writableStreamStartErroring(stream, error);
}

/**
 * @param {WritableStreamDefaultController} controller
 * @param {any} error
 */
function writableStreamDefaultControllerErrorIfNeeded(controller, error) {
  if (controller[_stream][_state] === "writable") {
    writableStreamDefaultControllerError(controller, error);
  }
}

/**
 * @param {WritableStreamDefaultController} controller
 * @returns {boolean}
 */
function writableStreamDefaultControllerGetBackpressure(controller) {
  const desiredSize = writableStreamDefaultControllerGetDesiredSize(
    controller,
  );
  return desiredSize <= 0;
}

/**
 * @template W
 * @param {WritableStreamDefaultController<W>} controller
 * @param {W} chunk
 * @returns {number}
 */
function writableStreamDefaultControllerGetChunkSize(controller, chunk) {
  let value;
  try {
    value = controller[_strategySizeAlgorithm](chunk);
  } catch (e) {
    writableStreamDefaultControllerErrorIfNeeded(controller, e);
    return 1;
  }
  return value;
}

/**
 * @param {WritableStreamDefaultController} controller
 * @returns {number}
 */
function writableStreamDefaultControllerGetDesiredSize(controller) {
  return controller[_strategyHWM] - controller[_queueTotalSize];
}

/** @param {WritableStreamDefaultController} controller */
function writableStreamDefaultControllerProcessClose(controller) {
  const stream = controller[_stream];
  writableStreamMarkCloseRequestInFlight(stream);
  dequeueValue(controller);
  assert(controller[_queue].size === 0);
  const sinkClosePromise = controller[_closeAlgorithm]();
  writableStreamDefaultControllerClearAlgorithms(controller);
  uponPromise(sinkClosePromise, () => {
    writableStreamFinishInFlightClose(stream);
  }, (reason) => {
    writableStreamFinishInFlightCloseWithError(stream, reason);
  });
}

/**
 * @template W
 * @param {WritableStreamDefaultController<W>} controller
 * @param {W} chunk
 */
function writableStreamDefaultControllerProcessWrite(controller, chunk) {
  const stream = controller[_stream];
  writableStreamMarkFirstWriteRequestInFlight(stream);
  const sinkWritePromise = controller[_writeAlgorithm](chunk, controller);
  uponPromise(sinkWritePromise, () => {
    writableStreamFinishInFlightWrite(stream);
    const state = stream[_state];
    assert(state === "writable" || state === "erroring");
    dequeueValue(controller);
    if (
      writableStreamCloseQueuedOrInFlight(stream) === false &&
      state === "writable"
    ) {
      const backpressure = writableStreamDefaultControllerGetBackpressure(
        controller,
      );
      writableStreamUpdateBackpressure(stream, backpressure);
    }
    writableStreamDefaultControllerAdvanceQueueIfNeeded(controller);
  }, (reason) => {
    if (stream[_state] === "writable") {
      writableStreamDefaultControllerClearAlgorithms(controller);
    }
    writableStreamFinishInFlightWriteWithError(stream, reason);
  });
}

/**
 * @template W
 * @param {WritableStreamDefaultController<W>} controller
 * @param {W} chunk
 * @param {number} chunkSize
 */
function writableStreamDefaultControllerWrite(controller, chunk, chunkSize) {
  try {
    enqueueValueWithSize(controller, chunk, chunkSize);
  } catch (e) {
    writableStreamDefaultControllerErrorIfNeeded(controller, e);
    return;
  }
  const stream = controller[_stream];
  if (
    writableStreamCloseQueuedOrInFlight(stream) === false &&
    stream[_state] === "writable"
  ) {
    const backpressure = writableStreamDefaultControllerGetBackpressure(
      controller,
    );
    writableStreamUpdateBackpressure(stream, backpressure);
  }
  writableStreamDefaultControllerAdvanceQueueIfNeeded(controller);
}

/**
 * @param {WritableStreamDefaultWriter} writer
 * @param {any=} reason
 * @returns {Promise<void>}
 */
function writableStreamDefaultWriterAbort(writer, reason) {
  const stream = writer[_stream];
  assert(stream !== undefined);
  return writableStreamAbort(stream, reason);
}

/**
 * @param {WritableStreamDefaultWriter} writer
 * @returns {Promise<void>}
 */
function writableStreamDefaultWriterClose(writer) {
  const stream = writer[_stream];
  assert(stream !== undefined);
  return writableStreamClose(stream);
}

/**
 * @param {WritableStreamDefaultWriter} writer
 * @returns {Promise<void>}
 */
function writableStreamDefaultWriterCloseWithErrorPropagation(writer) {
  const stream = writer[_stream];
  assert(stream !== undefined);
  const state = stream[_state];
  if (
    writableStreamCloseQueuedOrInFlight(stream) === true || state === "closed"
  ) {
    return PromiseResolve(undefined);
  }
  if (state === "errored") {
    return PromiseReject(stream[_storedError]);
  }
  assert(state === "writable" || state === "erroring");
  return writableStreamDefaultWriterClose(writer);
}

/**
 * @param {WritableStreamDefaultWriter} writer
 * @param {any=} error
 */
function writableStreamDefaultWriterEnsureClosedPromiseRejected(
  writer,
  error,
) {
  if (writer[_closedPromise].state === "pending") {
    writer[_closedPromise].reject(error);
  } else {
    writer[_closedPromise] = new Deferred();
    writer[_closedPromise].reject(error);
  }
  setPromiseIsHandledToTrue(writer[_closedPromise].promise);
}

/**
 * @param {WritableStreamDefaultWriter} writer
 * @param {any=} error
 */
function writableStreamDefaultWriterEnsureReadyPromiseRejected(
  writer,
  error,
) {
  if (writer[_readyPromise].state === "pending") {
    writer[_readyPromise].reject(error);
  } else {
    writer[_readyPromise] = new Deferred();
    writer[_readyPromise].reject(error);
  }
  setPromiseIsHandledToTrue(writer[_readyPromise].promise);
}

/**
 * @param {WritableStreamDefaultWriter} writer
 * @returns {number | null}
 */
function writableStreamDefaultWriterGetDesiredSize(writer) {
  const stream = writer[_stream];
  const state = stream[_state];
  if (state === "errored" || state === "erroring") {
    return null;
  }
  if (state === "closed") {
    return 0;
  }
  return writableStreamDefaultControllerGetDesiredSize(stream[_controller]);
}

/** @param {WritableStreamDefaultWriter} writer */
function writableStreamDefaultWriterRelease(writer) {
  const stream = writer[_stream];
  assert(stream !== undefined);
  assert(stream[_writer] === writer);
  const releasedError = new TypeError(
    "The writer has already been released.",
  );
  writableStreamDefaultWriterEnsureReadyPromiseRejected(
    writer,
    releasedError,
  );
  writableStreamDefaultWriterEnsureClosedPromiseRejected(
    writer,
    releasedError,
  );
  stream[_writer] = undefined;
  writer[_stream] = undefined;
}

/**
 * @template W
 * @param {WritableStreamDefaultWriter<W>} writer
 * @param {W} chunk
 * @returns {Promise<void>}
 */
function writableStreamDefaultWriterWrite(writer, chunk) {
  const stream = writer[_stream];
  assert(stream !== undefined);
  const controller = stream[_controller];
  const chunkSize = writableStreamDefaultControllerGetChunkSize(
    controller,
    chunk,
  );
  if (stream !== writer[_stream]) {
    return PromiseReject(new TypeError("Writer's stream is unexpected."));
  }
  const state = stream[_state];
  if (state === "errored") {
    return PromiseReject(stream[_storedError]);
  }
  if (
    writableStreamCloseQueuedOrInFlight(stream) === true || state === "closed"
  ) {
    return PromiseReject(
      new TypeError("The stream is closing or is closed."),
    );
  }
  if (state === "erroring") {
    return PromiseReject(stream[_storedError]);
  }
  assert(state === "writable");
  const promise = writableStreamAddWriteRequest(stream);
  writableStreamDefaultControllerWrite(controller, chunk, chunkSize);
  return promise;
}

/** @param {WritableStream} stream */
function writableStreamFinishErroring(stream) {
  assert(stream[_state] === "erroring");
  assert(writableStreamHasOperationMarkedInFlight(stream) === false);
  stream[_state] = "errored";
  stream[_controller][_errorSteps]();
  const storedError = stream[_storedError];
  const writeRequests = stream[_writeRequests];
  for (let i = 0; i < writeRequests.length; ++i) {
    const writeRequest = writeRequests[i];
    writeRequest.reject(storedError);
  }
  stream[_writeRequests] = [];
  if (stream[_pendingAbortRequest] === undefined) {
    writableStreamRejectCloseAndClosedPromiseIfNeeded(stream);
    return;
  }
  const abortRequest = stream[_pendingAbortRequest];
  stream[_pendingAbortRequest] = undefined;
  if (abortRequest.wasAlreadyErroring === true) {
    abortRequest.deferred.reject(storedError);
    writableStreamRejectCloseAndClosedPromiseIfNeeded(stream);
    return;
  }
  const promise = stream[_controller][_abortSteps](abortRequest.reason);
  uponPromise(promise, () => {
    abortRequest.deferred.resolve(undefined);
    writableStreamRejectCloseAndClosedPromiseIfNeeded(stream);
  }, (reason) => {
    abortRequest.deferred.reject(reason);
    writableStreamRejectCloseAndClosedPromiseIfNeeded(stream);
  });
}

/** @param {WritableStream} stream */
function writableStreamFinishInFlightClose(stream) {
  assert(stream[_inFlightCloseRequest] !== undefined);
  stream[_inFlightCloseRequest].resolve(undefined);
  stream[_inFlightCloseRequest] = undefined;
  const state = stream[_state];
  assert(state === "writable" || state === "erroring");
  if (state === "erroring") {
    stream[_storedError] = undefined;
    if (stream[_pendingAbortRequest] !== undefined) {
      stream[_pendingAbortRequest].deferred.resolve(undefined);
      stream[_pendingAbortRequest] = undefined;
    }
  }
  stream[_state] = "closed";
  const writer = stream[_writer];
  if (writer !== undefined) {
    writer[_closedPromise].resolve(undefined);
  }
  assert(stream[_pendingAbortRequest] === undefined);
  assert(stream[_storedError] === undefined);
}

/**
 * @param {WritableStream} stream
 * @param {any=} error
 */
function writableStreamFinishInFlightCloseWithError(stream, error) {
  assert(stream[_inFlightCloseRequest] !== undefined);
  stream[_inFlightCloseRequest].reject(error);
  stream[_inFlightCloseRequest] = undefined;
  assert(stream[_state] === "writable" || stream[_state] === "erroring");
  if (stream[_pendingAbortRequest] !== undefined) {
    stream[_pendingAbortRequest].deferred.reject(error);
    stream[_pendingAbortRequest] = undefined;
  }
  writableStreamDealWithRejection(stream, error);
}

/** @param {WritableStream} stream */
function writableStreamFinishInFlightWrite(stream) {
  assert(stream[_inFlightWriteRequest] !== undefined);
  stream[_inFlightWriteRequest].resolve(undefined);
  stream[_inFlightWriteRequest] = undefined;
}

/**
 * @param {WritableStream} stream
 * @param {any=} error
 */
function writableStreamFinishInFlightWriteWithError(stream, error) {
  assert(stream[_inFlightWriteRequest] !== undefined);
  stream[_inFlightWriteRequest].reject(error);
  stream[_inFlightWriteRequest] = undefined;
  assert(stream[_state] === "writable" || stream[_state] === "erroring");
  writableStreamDealWithRejection(stream, error);
}

/**
 * @param {WritableStream} stream
 * @returns {boolean}
 */
function writableStreamHasOperationMarkedInFlight(stream) {
  if (
    stream[_inFlightWriteRequest] === undefined &&
    stream[_inFlightCloseRequest] === undefined
  ) {
    return false;
  }
  return true;
}

/** @param {WritableStream} stream */
function writableStreamMarkCloseRequestInFlight(stream) {
  assert(stream[_inFlightCloseRequest] === undefined);
  assert(stream[_closeRequest] !== undefined);
  stream[_inFlightCloseRequest] = stream[_closeRequest];
  stream[_closeRequest] = undefined;
}

/**
 * @template W
 * @param {WritableStream<W>} stream
 */
function writableStreamMarkFirstWriteRequestInFlight(stream) {
  assert(stream[_inFlightWriteRequest] === undefined);
  assert(stream[_writeRequests].length);
  const writeRequest = ArrayPrototypeShift(stream[_writeRequests]);
  stream[_inFlightWriteRequest] = writeRequest;
}

/** @param {WritableStream} stream */
function writableStreamRejectCloseAndClosedPromiseIfNeeded(stream) {
  assert(stream[_state] === "errored");
  if (stream[_closeRequest] !== undefined) {
    assert(stream[_inFlightCloseRequest] === undefined);
    stream[_closeRequest].reject(stream[_storedError]);
    stream[_closeRequest] = undefined;
  }
  const writer = stream[_writer];
  if (writer !== undefined) {
    writer[_closedPromise].reject(stream[_storedError]);
    setPromiseIsHandledToTrue(writer[_closedPromise].promise);
  }
}

/**
 * @param {WritableStream} stream
 * @param {any=} reason
 */
function writableStreamStartErroring(stream, reason) {
  assert(stream[_storedError] === undefined);
  assert(stream[_state] === "writable");
  const controller = stream[_controller];
  assert(controller !== undefined);
  stream[_state] = "erroring";
  stream[_storedError] = reason;
  const writer = stream[_writer];
  if (writer !== undefined) {
    writableStreamDefaultWriterEnsureReadyPromiseRejected(writer, reason);
  }
  if (
    writableStreamHasOperationMarkedInFlight(stream) === false &&
    controller[_started] === true
  ) {
    writableStreamFinishErroring(stream);
  }
}

/**
 * @param {WritableStream} stream
 * @param {boolean} backpressure
 */
function writableStreamUpdateBackpressure(stream, backpressure) {
  assert(stream[_state] === "writable");
  assert(writableStreamCloseQueuedOrInFlight(stream) === false);
  const writer = stream[_writer];
  if (writer !== undefined && backpressure !== stream[_backpressure]) {
    if (backpressure === true) {
      writer[_readyPromise] = new Deferred();
    } else {
      assert(backpressure === false);
      writer[_readyPromise].resolve(undefined);
    }
  }
  stream[_backpressure] = backpressure;
}

/** @type {AsyncIterator<unknown, unknown>} */
const asyncIteratorPrototype = ObjectGetPrototypeOf(AsyncGeneratorPrototype);

const _iteratorNext = Symbol("[[iteratorNext]]");
const _iteratorFinished = Symbol("[[iteratorFinished]]");

class ReadableStreamAsyncIteratorReadRequest {
  #reader;
  #promise;

  constructor(reader, promise) {
    this.#reader = reader;
    this.#promise = promise;
  }

  chunkSteps(chunk) {
    this.#reader[_iteratorNext] = null;
    this.#promise.resolve({ value: chunk, done: false });
  }

  closeSteps() {
    this.#reader[_iteratorNext] = null;
    this.#reader[_iteratorFinished] = true;
    readableStreamDefaultReaderRelease(this.#reader);
    this.#promise.resolve({ value: undefined, done: true });
  }

  errorSteps(e) {
    this.#reader[_iteratorNext] = null;
    this.#reader[_iteratorFinished] = true;
    readableStreamDefaultReaderRelease(this.#reader);
    this.#promise.reject(e);
  }
}

/** @type {AsyncIterator<unknown>} */
const readableStreamAsyncIteratorPrototype = ObjectSetPrototypeOf({
  /** @returns {Promise<IteratorResult<unknown>>} */
  next() {
    /** @type {ReadableStreamDefaultReader} */
    const reader = this[_reader];
    function nextSteps() {
      if (reader[_iteratorFinished]) {
        return PromiseResolve({ value: undefined, done: true });
      }

      if (reader[_stream] === undefined) {
        return PromiseReject(
          new TypeError(
            "Cannot get the next iteration result once the reader has been released.",
          ),
        );
      }

      /** @type {Deferred<IteratorResult<any>>} */
      const promise = new Deferred();
      // internal values (_iteratorNext & _iteratorFinished) are modified inside
      // ReadableStreamAsyncIteratorReadRequest methods
      // see: https://webidl.spec.whatwg.org/#es-default-asynchronous-iterator-object
      const readRequest = new ReadableStreamAsyncIteratorReadRequest(
        reader,
        promise,
      );

      readableStreamDefaultReaderRead(reader, readRequest);
      return PromisePrototypeThen(promise.promise);
    }

    return reader[_iteratorNext] = reader[_iteratorNext]
      ? PromisePrototypeThen(reader[_iteratorNext], nextSteps, nextSteps)
      : nextSteps();
  },
  /**
   * @param {unknown} arg
   * @returns {Promise<IteratorResult<unknown>>}
   */
  return(arg) {
    /** @type {ReadableStreamDefaultReader} */
    const reader = this[_reader];
    const returnSteps = () => {
      if (reader[_iteratorFinished]) {
        return PromiseResolve({ value: arg, done: true });
      }
      reader[_iteratorFinished] = true;

      if (reader[_stream] === undefined) {
        return PromiseResolve({ value: undefined, done: true });
      }
      assert(reader[_readRequests].size === 0);
      if (this[_preventCancel] === false) {
        const result = readableStreamReaderGenericCancel(reader, arg);
        readableStreamDefaultReaderRelease(reader);
        return result;
      }
      readableStreamDefaultReaderRelease(reader);
      return PromiseResolve({ value: undefined, done: true });
    };

    const returnPromise = reader[_iteratorNext]
      ? PromisePrototypeThen(reader[_iteratorNext], returnSteps, returnSteps)
      : returnSteps();
    return PromisePrototypeThen(
      returnPromise,
      () => ({ value: arg, done: true }),
    );
  },
}, asyncIteratorPrototype);

class ByteLengthQueuingStrategy {
  /** @param {{ highWaterMark: number }} init */
  constructor(init) {
    const prefix = "Failed to construct 'ByteLengthQueuingStrategy'";
    webidl.requiredArguments(arguments.length, 1, prefix);
    init = webidl.converters.QueuingStrategyInit(init, prefix, "Argument 1");
    this[_brand] = _brand;
    this[_globalObject] = globalThis;
    this[_highWaterMark] = init.highWaterMark;
  }

  /** @returns {number} */
  get highWaterMark() {
    webidl.assertBranded(this, ByteLengthQueuingStrategyPrototype);
    return this[_highWaterMark];
  }

  /** @returns {(chunk: ArrayBufferView) => number} */
  get size() {
    webidl.assertBranded(this, ByteLengthQueuingStrategyPrototype);
    initializeByteLengthSizeFunction(this[_globalObject]);
    return WeakMapPrototypeGet(byteSizeFunctionWeakMap, this[_globalObject]);
  }

  [SymbolFor("Deno.customInspect")](inspect) {
    return inspect(createFilteredInspectProxy({
      object: this,
      evaluate: ObjectPrototypeIsPrototypeOf(
        ByteLengthQueuingStrategyPrototype,
        this,
      ),
      keys: [
        "highWaterMark",
        "size",
      ],
    }));
  }
}

webidl.configureInterface(ByteLengthQueuingStrategy);
const ByteLengthQueuingStrategyPrototype = ByteLengthQueuingStrategy.prototype;

/** @type {WeakMap<typeof globalThis, (chunk: ArrayBufferView) => number>} */
const byteSizeFunctionWeakMap = new SafeWeakMap();

function initializeByteLengthSizeFunction(globalObject) {
  if (WeakMapPrototypeHas(byteSizeFunctionWeakMap, globalObject)) {
    return;
  }
  // deno-lint-ignore prefer-primordials
  const size = (chunk) => chunk.byteLength;
  WeakMapPrototypeSet(byteSizeFunctionWeakMap, globalObject, size);
}

class CountQueuingStrategy {
  /** @param {{ highWaterMark: number }} init */
  constructor(init) {
    const prefix = "Failed to construct 'CountQueuingStrategy'";
    webidl.requiredArguments(arguments.length, 1, prefix);
    init = webidl.converters.QueuingStrategyInit(init, prefix, "Argument 1");
    this[_brand] = _brand;
    this[_globalObject] = globalThis;
    this[_highWaterMark] = init.highWaterMark;
  }

  /** @returns {number} */
  get highWaterMark() {
    webidl.assertBranded(this, CountQueuingStrategyPrototype);
    return this[_highWaterMark];
  }

  /** @returns {(chunk: any) => 1} */
  get size() {
    webidl.assertBranded(this, CountQueuingStrategyPrototype);
    initializeCountSizeFunction(this[_globalObject]);
    return WeakMapPrototypeGet(countSizeFunctionWeakMap, this[_globalObject]);
  }

  [SymbolFor("Deno.customInspect")](inspect) {
    return inspect(createFilteredInspectProxy({
      object: this,
      evaluate: ObjectPrototypeIsPrototypeOf(
        CountQueuingStrategyPrototype,
        this,
      ),
      keys: [
        "highWaterMark",
        "size",
      ],
    }));
  }
}

webidl.configureInterface(CountQueuingStrategy);
const CountQueuingStrategyPrototype = CountQueuingStrategy.prototype;

/** @type {WeakMap<typeof globalThis, () => 1>} */
const countSizeFunctionWeakMap = new SafeWeakMap();

/** @param {typeof globalThis} globalObject */
function initializeCountSizeFunction(globalObject) {
  if (WeakMapPrototypeHas(countSizeFunctionWeakMap, globalObject)) {
    return;
  }
  const size = () => 1;
  WeakMapPrototypeSet(countSizeFunctionWeakMap, globalObject, size);
}

async function* createAsyncFromSyncIterator(syncIterator) {
  // deno-lint-ignore prefer-primordials
  yield* syncIterator;
}

// Ref: https://tc39.es/ecma262/#sec-getiterator
function getIterator(obj, async = false) {
  if (async) {
    if (obj[SymbolAsyncIterator] === undefined) {
      if (obj[SymbolIterator] === undefined) {
        throw new TypeError("No iterator found");
      }
      return createAsyncFromSyncIterator(obj[SymbolIterator]());
    } else {
      return obj[SymbolAsyncIterator]();
    }
  } else {
    if (obj[SymbolIterator] === undefined) {
      throw new TypeError("No iterator found");
    }
    return obj[SymbolIterator]();
  }
}

const _resourceBacking = Symbol("[[resourceBacking]]");
// This distinction exists to prevent unrefable streams being used in
// regular fast streams that are unaware of refability
const _resourceBackingUnrefable = Symbol("[[resourceBackingUnrefable]]");
/** @template R */
class ReadableStream {
  /** @type {ReadableStreamDefaultController | ReadableByteStreamController} */
  [_controller];
  /** @type {boolean} */
  [_detached];
  /** @type {boolean} */
  [_disturbed];
  /** @type {ReadableStreamDefaultReader | ReadableStreamBYOBReader} */
  [_reader];
  /** @type {"readable" | "closed" | "errored"} */
  [_state];
  /** @type {any} */
  [_storedError];
  /** @type {{ rid: number, autoClose: boolean } | null} */
  [_resourceBacking] = null;

  /**
   * @param {UnderlyingSource<R>=} underlyingSource
   * @param {QueuingStrategy<R>=} strategy
   */
  constructor(underlyingSource = undefined, strategy = undefined) {
    if (underlyingSource === _brand) {
      this[_brand] = _brand;
      return;
    }

    const prefix = "Failed to construct 'ReadableStream'";
    underlyingSource = underlyingSource !== undefined
      ? webidl.converters.object(
        underlyingSource,
        prefix,
        "Argument 1",
      )
      : null;
    strategy = strategy !== undefined
      ? webidl.converters.QueuingStrategy(
        strategy,
        prefix,
        "Argument 2",
      )
      : {};

    const underlyingSourceDict = underlyingSource !== undefined
      ? webidl.converters.UnderlyingSource(
        underlyingSource,
        prefix,
        "underlyingSource",
      )
      : {};
    this[_brand] = _brand;

    initializeReadableStream(this);
    if (underlyingSourceDict.type === "bytes") {
      if (strategy.size !== undefined) {
        throw new RangeError(
          `${prefix}: When underlying source is "bytes", strategy.size must be undefined.`,
        );
      }
      const highWaterMark = extractHighWaterMark(strategy, 0);
      setUpReadableByteStreamControllerFromUnderlyingSource(
        // @ts-ignore cannot easily assert this is ReadableStream<ArrayBuffer>
        this,
        underlyingSource,
        underlyingSourceDict,
        highWaterMark,
      );
    } else {
      const sizeAlgorithm = extractSizeAlgorithm(strategy);
      const highWaterMark = extractHighWaterMark(strategy, 1);
      setUpReadableStreamDefaultControllerFromUnderlyingSource(
        this,
        underlyingSource,
        underlyingSourceDict,
        highWaterMark,
        sizeAlgorithm,
      );
    }
  }

  static from(asyncIterable) {
    webidl.requiredArguments(
      arguments.length,
      1,
      "Failed to call 'ReadableStream.from'",
    );
    asyncIterable = webidl.converters.any(asyncIterable);

    const iterator = getIterator(asyncIterable, true);

    const stream = createReadableStream(noop, async () => {
      // deno-lint-ignore prefer-primordials
      const res = await iterator.next();
      if (typeof res !== "object") {
        throw new TypeError("iterator.next value is not an object");
      }
      if (res.done) {
        readableStreamDefaultControllerClose(stream[_controller]);
      } else {
        readableStreamDefaultControllerEnqueue(stream[_controller], res.value);
      }
    }, async (reason) => {
      if (typeof iterator.return === "undefined") {
        return undefined;
      } else {
        // deno-lint-ignore prefer-primordials
        const res = await iterator.return(reason);
        if (typeof res !== "object") {
          throw new TypeError("iterator.return value is not an object");
        } else {
          return undefined;
        }
      }
    }, 0);
    return stream;
  }

  /** @returns {boolean} */
  get locked() {
    webidl.assertBranded(this, ReadableStreamPrototype);
    return isReadableStreamLocked(this);
  }

  /**
   * @param {any=} reason
   * @returns {Promise<void>}
   */
  cancel(reason = undefined) {
    try {
      webidl.assertBranded(this, ReadableStreamPrototype);
      if (reason !== undefined) {
        reason = webidl.converters.any(reason);
      }
    } catch (err) {
      return PromiseReject(err);
    }
    if (isReadableStreamLocked(this)) {
      return PromiseReject(
        new TypeError("Cannot cancel a locked ReadableStream."),
      );
    }
    return readableStreamCancel(this, reason);
  }

  /**
   * @param {ReadableStreamGetReaderOptions=} options
   * @returns {ReadableStreamDefaultReader<R> | ReadableStreamBYOBReader}
   */
  getReader(options = undefined) {
    webidl.assertBranded(this, ReadableStreamPrototype);
    const prefix = "Failed to execute 'getReader' on 'ReadableStream'";
    if (options !== undefined) {
      options = webidl.converters.ReadableStreamGetReaderOptions(
        options,
        prefix,
        "Argument 1",
      );
    } else {
      options = {};
    }
    if (options.mode === undefined) {
      return acquireReadableStreamDefaultReader(this);
    } else {
      assert(options.mode === "byob");
      return acquireReadableStreamBYOBReader(this);
    }
  }

  /**
   * @template T
   * @param {{ readable: ReadableStream<T>, writable: WritableStream<R> }} transform
   * @param {PipeOptions=} options
   * @returns {ReadableStream<T>}
   */
  pipeThrough(transform, options = {}) {
    webidl.assertBranded(this, ReadableStreamPrototype);
    const prefix = "Failed to execute 'pipeThrough' on 'ReadableStream'";
    webidl.requiredArguments(arguments.length, 1, prefix);
    transform = webidl.converters.ReadableWritablePair(
      transform,
      prefix,
      "Argument 1",
    );
    options = webidl.converters.StreamPipeOptions(
      options,
      prefix,
      "Argument 2",
    );
    const { readable, writable } = transform;
    const { preventClose, preventAbort, preventCancel, signal } = options;
    if (isReadableStreamLocked(this)) {
      throw new TypeError("ReadableStream is already locked.");
    }
    if (isWritableStreamLocked(writable)) {
      throw new TypeError("Target WritableStream is already locked.");
    }
    const promise = readableStreamPipeTo(
      this,
      writable,
      preventClose,
      preventAbort,
      preventCancel,
      signal,
    );
    setPromiseIsHandledToTrue(promise);
    return readable;
  }

  /**
   * @param {WritableStream<R>} destination
   * @param {PipeOptions=} options
   * @returns {Promise<void>}
   */
  pipeTo(destination, options = {}) {
    try {
      webidl.assertBranded(this, ReadableStreamPrototype);
      const prefix = "Failed to execute 'pipeTo' on 'ReadableStream'";
      webidl.requiredArguments(arguments.length, 1, prefix);
      destination = webidl.converters.WritableStream(
        destination,
        prefix,
        "Argument 1",
      );
      options = webidl.converters.StreamPipeOptions(
        options,
        prefix,
        "Argument 2",
      );
    } catch (err) {
      return PromiseReject(err);
    }
    const { preventClose, preventAbort, preventCancel, signal } = options;
    if (isReadableStreamLocked(this)) {
      return PromiseReject(
        new TypeError("ReadableStream is already locked."),
      );
    }
    if (isWritableStreamLocked(destination)) {
      return PromiseReject(
        new TypeError("destination WritableStream is already locked."),
      );
    }
    return readableStreamPipeTo(
      this,
      destination,
      preventClose,
      preventAbort,
      preventCancel,
      signal,
    );
  }

  /** @returns {[ReadableStream<R>, ReadableStream<R>]} */
  tee() {
    webidl.assertBranded(this, ReadableStreamPrototype);
    return readableStreamTee(this, false);
  }

  // TODO(lucacasonato): should be moved to webidl crate
  /**
   * @param {ReadableStreamIteratorOptions=} options
   * @returns {AsyncIterableIterator<R>}
   */
  values(options = undefined) {
    webidl.assertBranded(this, ReadableStreamPrototype);
    let preventCancel = false;
    if (options !== undefined) {
      const prefix = "Failed to execute 'values' on 'ReadableStream'";
      options = webidl.converters.ReadableStreamIteratorOptions(
        options,
        prefix,
        "Argument 1",
      );
      preventCancel = options.preventCancel;
    }
    /** @type {AsyncIterableIterator<R>} */
    const iterator = ObjectCreate(readableStreamAsyncIteratorPrototype);
    const reader = acquireReadableStreamDefaultReader(this);
    iterator[_reader] = reader;
    iterator[_preventCancel] = preventCancel;
    return iterator;
  }

  [SymbolFor("Deno.privateCustomInspect")](inspect) {
    return `${this.constructor.name} ${inspect({ locked: this.locked })}`;
  }
}

// TODO(lucacasonato): should be moved to webidl crate
ReadableStream.prototype[SymbolAsyncIterator] = ReadableStream.prototype.values;
ObjectDefineProperty(ReadableStream.prototype, SymbolAsyncIterator, {
  writable: true,
  enumerable: false,
  configurable: true,
});

webidl.configureInterface(ReadableStream);
const ReadableStreamPrototype = ReadableStream.prototype;

function errorReadableStream(stream, e) {
  readableStreamDefaultControllerError(stream[_controller], e);
}

/** @template R */
class ReadableStreamDefaultReader {
  /** @type {Deferred<void>} */
  [_closedPromise];
  /** @type {ReadableStream<R> | undefined} */
  [_stream];
  /** @type {ReadRequest[]} */
  [_readRequests];

  /** @param {ReadableStream<R>} stream */
  constructor(stream) {
    if (stream === _brand) {
      this[_brand] = _brand;
      return;
    }
    const prefix = "Failed to construct 'ReadableStreamDefaultReader'";
    webidl.requiredArguments(arguments.length, 1, prefix);
    stream = webidl.converters.ReadableStream(stream, prefix, "Argument 1");
    this[_brand] = _brand;
    setUpReadableStreamDefaultReader(this, stream);
  }

  /** @returns {Promise<ReadableStreamReadResult<R>>} */
  read() {
    try {
      webidl.assertBranded(this, ReadableStreamDefaultReaderPrototype);
    } catch (err) {
      return PromiseReject(err);
    }
    if (this[_stream] === undefined) {
      return PromiseReject(
        new TypeError("Reader has no associated stream."),
      );
    }
    /** @type {Deferred<ReadableStreamReadResult<R>>} */
    const promise = new Deferred();
    /** @type {ReadRequest<R>} */
    const readRequest = {
      chunkSteps(chunk) {
        promise.resolve({ value: chunk, done: false });
      },
      closeSteps() {
        promise.resolve({ value: undefined, done: true });
      },
      errorSteps(e) {
        promise.reject(e);
      },
    };
    readableStreamDefaultReaderRead(this, readRequest);
    return promise.promise;
  }

  /** @returns {void} */
  releaseLock() {
    webidl.assertBranded(this, ReadableStreamDefaultReaderPrototype);
    if (this[_stream] === undefined) {
      return;
    }
    readableStreamDefaultReaderRelease(this);
  }

  get closed() {
    try {
      webidl.assertBranded(this, ReadableStreamDefaultReaderPrototype);
    } catch (err) {
      return PromiseReject(err);
    }
    return this[_closedPromise].promise;
  }

  /**
   * @param {any} reason
   * @returns {Promise<void>}
   */
  cancel(reason = undefined) {
    try {
      webidl.assertBranded(this, ReadableStreamDefaultReaderPrototype);
      if (reason !== undefined) {
        reason = webidl.converters.any(reason);
      }
    } catch (err) {
      return PromiseReject(err);
    }

    if (this[_stream] === undefined) {
      return PromiseReject(
        new TypeError("Reader has no associated stream."),
      );
    }
    return readableStreamReaderGenericCancel(this, reason);
  }

  [SymbolFor("Deno.privateCustomInspect")](inspect) {
    return `${this.constructor.name} ${inspect({ closed: this.closed })}`;
  }
}

webidl.configureInterface(ReadableStreamDefaultReader);
const ReadableStreamDefaultReaderPrototype =
  ReadableStreamDefaultReader.prototype;

/** @template R */
class ReadableStreamBYOBReader {
  /** @type {Deferred<void>} */
  [_closedPromise];
  /** @type {ReadableStream<R> | undefined} */
  [_stream];
  /** @type {ReadIntoRequest[]} */
  [_readIntoRequests];

  /** @param {ReadableStream<R>} stream */
  constructor(stream) {
    if (stream === _brand) {
      this[_brand] = _brand;
      return;
    }
    const prefix = "Failed to construct 'ReadableStreamBYOBReader'";
    webidl.requiredArguments(arguments.length, 1, prefix);
    stream = webidl.converters.ReadableStream(stream, prefix, "Argument 1");
    this[_brand] = _brand;
    setUpReadableStreamBYOBReader(this, stream);
  }

  /**
   * @param {ArrayBufferView} view
   * @param {ReadableStreamBYOBReaderReadOptions} options
   *  @returns {Promise<ReadableStreamBYOBReadResult>}
   */
  read(view, options = {}) {
    try {
      webidl.assertBranded(this, ReadableStreamBYOBReaderPrototype);
      const prefix = "Failed to execute 'read' on 'ReadableStreamBYOBReader'";
      view = webidl.converters.ArrayBufferView(view, prefix, "Argument 1");
      options = webidl.converters.ReadableStreamBYOBReaderReadOptions(
        options,
        prefix,
        "Argument 2",
      );
    } catch (err) {
      return PromiseReject(err);
    }

    let buffer, byteLength;
    if (TypedArrayPrototypeGetSymbolToStringTag(view) === undefined) {
      buffer = DataViewPrototypeGetBuffer(/** @type {DataView} */ (view));
      byteLength = DataViewPrototypeGetByteLength(
        /** @type {DataView} */ (view),
      );
    } else {
      buffer = TypedArrayPrototypeGetBuffer(/** @type {Uint8Array} */ (view));
      byteLength = TypedArrayPrototypeGetByteLength(
        /** @type {Uint8Array} */ (view),
      );
    }
    if (byteLength === 0) {
      return PromiseReject(
        new TypeError("view must have non-zero byteLength"),
      );
    }

    if (getArrayBufferByteLength(buffer) === 0) {
      if (isDetachedBuffer(buffer)) {
        return PromiseReject(
          new TypeError("view's buffer has been detached"),
        );
      }

      return PromiseReject(
        new TypeError("view's buffer must have non-zero byteLength"),
      );
    }
<<<<<<< HEAD
    if (isDetachedBuffer(buffer)) {
      return PromiseReject(
        new TypeError("view's buffer has been detached"),
      );
    }
    if (options.min === 0) {
      return PromiseReject(new TypeError("options.min must be non-zero"));
    }
    if (TypedArrayPrototypeGetSymbolToStringTag(view) !== undefined) {
      if (options.min > view.length) {
        return PromiseReject(
          new RangeError("options.min must be smaller or equal to view's size"),
        );
      }
    } else {
      if (options.min > view.byteLength) {
        return PromiseReject(
          new RangeError("options.min must be smaller or equal to view's size"),
        );
      }
    }
=======

>>>>>>> 1ef617e8
    if (this[_stream] === undefined) {
      return PromiseReject(
        new TypeError("Reader has no associated stream."),
      );
    }
    /** @type {Deferred<ReadableStreamBYOBReadResult>} */
    const promise = new Deferred();
    /** @type {ReadIntoRequest} */
    const readIntoRequest = {
      chunkSteps(chunk) {
        promise.resolve({ value: chunk, done: false });
      },
      closeSteps(chunk) {
        promise.resolve({ value: chunk, done: true });
      },
      errorSteps(e) {
        promise.reject(e);
      },
    };
    readableStreamBYOBReaderRead(this, view, options.min, readIntoRequest);
    return promise.promise;
  }

  /** @returns {void} */
  releaseLock() {
    webidl.assertBranded(this, ReadableStreamBYOBReaderPrototype);
    if (this[_stream] === undefined) {
      return;
    }
    readableStreamBYOBReaderRelease(this);
  }

  get closed() {
    try {
      webidl.assertBranded(this, ReadableStreamBYOBReaderPrototype);
    } catch (err) {
      return PromiseReject(err);
    }
    return this[_closedPromise].promise;
  }

  /**
   * @param {any} reason
   * @returns {Promise<void>}
   */
  cancel(reason = undefined) {
    try {
      webidl.assertBranded(this, ReadableStreamBYOBReaderPrototype);
      if (reason !== undefined) {
        reason = webidl.converters.any(reason);
      }
    } catch (err) {
      return PromiseReject(err);
    }

    if (this[_stream] === undefined) {
      return PromiseReject(
        new TypeError("Reader has no associated stream."),
      );
    }
    return readableStreamReaderGenericCancel(this, reason);
  }

  [SymbolFor("Deno.privateCustomInspect")](inspect) {
    return `${this.constructor.name} ${inspect({ closed: this.closed })}`;
  }
}

webidl.configureInterface(ReadableStreamBYOBReader);
const ReadableStreamBYOBReaderPrototype = ReadableStreamBYOBReader.prototype;

class ReadableStreamBYOBRequest {
  /** @type {ReadableByteStreamController} */
  [_controller];
  /** @type {ArrayBufferView | null} */
  [_view];

  /** @returns {ArrayBufferView | null} */
  get view() {
    webidl.assertBranded(this, ReadableStreamBYOBRequestPrototype);
    return this[_view];
  }

  constructor(brand = undefined) {
    if (brand !== _brand) {
      webidl.illegalConstructor();
    }
    this[_brand] = _brand;
  }

  respond(bytesWritten) {
    webidl.assertBranded(this, ReadableStreamBYOBRequestPrototype);
    const prefix = "Failed to execute 'respond' on 'ReadableStreamBYOBRequest'";
    webidl.requiredArguments(arguments.length, 1, prefix);
    bytesWritten = webidl.converters["unsigned long long"](
      bytesWritten,
      prefix,
      "Argument 1",
      {
        enforceRange: true,
      },
    );

    if (this[_controller] === undefined) {
      throw new TypeError("This BYOB request has been invalidated");
    }

    let buffer, byteLength;
    if (TypedArrayPrototypeGetSymbolToStringTag(this[_view]) === undefined) {
      buffer = DataViewPrototypeGetBuffer(this[_view]);
      byteLength = DataViewPrototypeGetByteLength(this[_view]);
    } else {
      buffer = TypedArrayPrototypeGetBuffer(this[_view]);
      byteLength = TypedArrayPrototypeGetByteLength(this[_view]);
    }
    if (isDetachedBuffer(buffer)) {
      throw new TypeError(
        "The BYOB request's buffer has been detached and so cannot be used as a response",
      );
    }
    assert(byteLength > 0);
    assert(getArrayBufferByteLength(buffer) > 0);
    readableByteStreamControllerRespond(this[_controller], bytesWritten);
  }

  respondWithNewView(view) {
    webidl.assertBranded(this, ReadableStreamBYOBRequestPrototype);
    const prefix =
      "Failed to execute 'respondWithNewView' on 'ReadableStreamBYOBRequest'";
    webidl.requiredArguments(arguments.length, 1, prefix);
    view = webidl.converters.ArrayBufferView(view, prefix, "Argument 1");

    if (this[_controller] === undefined) {
      throw new TypeError("This BYOB request has been invalidated");
    }

    let buffer;
    if (TypedArrayPrototypeGetSymbolToStringTag(view) === undefined) {
      buffer = DataViewPrototypeGetBuffer(view);
    } else {
      buffer = TypedArrayPrototypeGetBuffer(view);
    }
    if (isDetachedBuffer(buffer)) {
      throw new TypeError(
        "The given view's buffer has been detached and so cannot be used as a response",
      );
    }
    readableByteStreamControllerRespondWithNewView(this[_controller], view);
  }
}

webidl.configureInterface(ReadableStreamBYOBRequest);
const ReadableStreamBYOBRequestPrototype = ReadableStreamBYOBRequest.prototype;

class ReadableByteStreamController {
  /** @type {number | undefined} */
  [_autoAllocateChunkSize];
  /** @type {ReadableStreamBYOBRequest | null} */
  [_byobRequest];
  /** @type {(reason: any) => Promise<void>} */
  [_cancelAlgorithm];
  /** @type {boolean} */
  [_closeRequested];
  /** @type {boolean} */
  [_pullAgain];
  /** @type {(controller: this) => Promise<void>} */
  [_pullAlgorithm];
  /** @type {boolean} */
  [_pulling];
  /** @type {PullIntoDescriptor[]} */
  [_pendingPullIntos];
  /** @type {ReadableByteStreamQueueEntry[]} */
  [_queue];
  /** @type {number} */
  [_queueTotalSize];
  /** @type {boolean} */
  [_started];
  /** @type {number} */
  [_strategyHWM];
  /** @type {ReadableStream<ArrayBuffer>} */
  [_stream];

  constructor(brand = undefined) {
    if (brand !== _brand) {
      webidl.illegalConstructor();
    }
    this[_brand] = _brand;
  }

  /** @returns {ReadableStreamBYOBRequest | null} */
  get byobRequest() {
    webidl.assertBranded(this, ReadableByteStreamControllerPrototype);
    return readableByteStreamControllerGetBYOBRequest(this);
  }

  /** @returns {number | null} */
  get desiredSize() {
    webidl.assertBranded(this, ReadableByteStreamControllerPrototype);
    return readableByteStreamControllerGetDesiredSize(this);
  }

  /** @returns {void} */
  close() {
    webidl.assertBranded(this, ReadableByteStreamControllerPrototype);
    if (this[_closeRequested] === true) {
      throw new TypeError("Closed already requested.");
    }
    if (this[_stream][_state] !== "readable") {
      throw new TypeError(
        "ReadableByteStreamController's stream is not in a readable state.",
      );
    }
    readableByteStreamControllerClose(this);
  }

  /**
   * @param {ArrayBufferView} chunk
   * @returns {void}
   */
  enqueue(chunk) {
    webidl.assertBranded(this, ReadableByteStreamControllerPrototype);
    const prefix =
      "Failed to execute 'enqueue' on 'ReadableByteStreamController'";
    webidl.requiredArguments(arguments.length, 1, prefix);
    const arg1 = "Argument 1";
    chunk = webidl.converters.ArrayBufferView(chunk, prefix, arg1);
    let buffer, byteLength;
    if (TypedArrayPrototypeGetSymbolToStringTag(chunk) === undefined) {
      buffer = DataViewPrototypeGetBuffer(/** @type {DataView} */ (chunk));
      byteLength = DataViewPrototypeGetByteLength(
        /** @type {DataView} */ (chunk),
      );
    } else {
      buffer = TypedArrayPrototypeGetBuffer(/** @type {Uint8Array} */ (chunk));
      byteLength = TypedArrayPrototypeGetByteLength(
        /** @type {Uint8Array} */ (chunk),
      );
    }
    if (byteLength === 0) {
      throw webidl.makeException(
        TypeError,
        "length must be non-zero",
        prefix,
        arg1,
      );
    }
    if (getArrayBufferByteLength(buffer) === 0) {
      throw webidl.makeException(
        TypeError,
        "buffer length must be non-zero",
        prefix,
        arg1,
      );
    }
    if (this[_closeRequested] === true) {
      throw new TypeError(
        "Cannot enqueue chunk after a close has been requested.",
      );
    }
    if (this[_stream][_state] !== "readable") {
      throw new TypeError(
        "Cannot enqueue chunk when underlying stream is not readable.",
      );
    }
    return readableByteStreamControllerEnqueue(this, chunk);
  }

  /**
   * @param {any=} e
   * @returns {void}
   */
  error(e = undefined) {
    webidl.assertBranded(this, ReadableByteStreamControllerPrototype);
    if (e !== undefined) {
      e = webidl.converters.any(e);
    }
    readableByteStreamControllerError(this, e);
  }

  [SymbolFor("Deno.customInspect")](inspect) {
    return inspect(createFilteredInspectProxy({
      object: this,
      evaluate: ObjectPrototypeIsPrototypeOf(
        ReadableByteStreamControllerPrototype,
        this,
      ),
      keys: ["desiredSize"],
    }));
  }

  /**
   * @param {any} reason
   * @returns {Promise<void>}
   */
  [_cancelSteps](reason) {
    readableByteStreamControllerClearPendingPullIntos(this);
    resetQueue(this);
    const result = this[_cancelAlgorithm](reason);
    readableByteStreamControllerClearAlgorithms(this);
    return result;
  }

  /**
   * @param {ReadRequest<ArrayBuffer>} readRequest
   * @returns {void}
   */
  [_pullSteps](readRequest) {
    /** @type {ReadableStream<ArrayBuffer>} */
    const stream = this[_stream];
    assert(readableStreamHasDefaultReader(stream));
    if (this[_queueTotalSize] > 0) {
      assert(readableStreamGetNumReadRequests(stream) === 0);
      readableByteStreamControllerFillReadRequestFromQueue(this, readRequest);
      return;
    }
    const autoAllocateChunkSize = this[_autoAllocateChunkSize];
    if (autoAllocateChunkSize !== undefined) {
      let buffer;
      try {
        buffer = new ArrayBuffer(autoAllocateChunkSize);
      } catch (e) {
        readRequest.errorSteps(e);
        return;
      }
      /** @type {PullIntoDescriptor} */
      const pullIntoDescriptor = {
        buffer,
        bufferByteLength: autoAllocateChunkSize,
        byteOffset: 0,
        byteLength: autoAllocateChunkSize,
        bytesFilled: 0,
        elementSize: 1,
        viewConstructor: Uint8Array,
        readerType: "default",
      };
      ArrayPrototypePush(this[_pendingPullIntos], pullIntoDescriptor);
    }
    readableStreamAddReadRequest(stream, readRequest);
    readableByteStreamControllerCallPullIfNeeded(this);
  }

  [_releaseSteps]() {
    if (this[_pendingPullIntos].length !== 0) {
      /** @type {PullIntoDescriptor} */
      const firstPendingPullInto = this[_pendingPullIntos][0];
      firstPendingPullInto.readerType = "none";
      this[_pendingPullIntos] = [firstPendingPullInto];
    }
  }
}

webidl.configureInterface(ReadableByteStreamController);
const ReadableByteStreamControllerPrototype =
  ReadableByteStreamController.prototype;

/** @template R */
class ReadableStreamDefaultController {
  /** @type {(reason: any) => Promise<void>} */
  [_cancelAlgorithm];
  /** @type {boolean} */
  [_closeRequested];
  /** @type {boolean} */
  [_pullAgain];
  /** @type {(controller: this) => Promise<void>} */
  [_pullAlgorithm];
  /** @type {boolean} */
  [_pulling];
  /** @type {Array<ValueWithSize<R>>} */
  [_queue];
  /** @type {number} */
  [_queueTotalSize];
  /** @type {boolean} */
  [_started];
  /** @type {number} */
  [_strategyHWM];
  /** @type {(chunk: R) => number} */
  [_strategySizeAlgorithm];
  /** @type {ReadableStream<R>} */
  [_stream];

  constructor(brand = undefined) {
    if (brand !== _brand) {
      webidl.illegalConstructor();
    }
    this[_brand] = _brand;
  }

  /** @returns {number | null} */
  get desiredSize() {
    webidl.assertBranded(this, ReadableStreamDefaultControllerPrototype);
    return readableStreamDefaultControllerGetDesiredSize(this);
  }

  /** @returns {void} */
  close() {
    webidl.assertBranded(this, ReadableStreamDefaultControllerPrototype);
    if (readableStreamDefaultControllerCanCloseOrEnqueue(this) === false) {
      throw new TypeError("The stream controller cannot close or enqueue.");
    }
    readableStreamDefaultControllerClose(this);
  }

  /**
   * @param {R} chunk
   * @returns {void}
   */
  enqueue(chunk = undefined) {
    webidl.assertBranded(this, ReadableStreamDefaultControllerPrototype);
    if (chunk !== undefined) {
      chunk = webidl.converters.any(chunk);
    }
    if (readableStreamDefaultControllerCanCloseOrEnqueue(this) === false) {
      throw new TypeError("The stream controller cannot close or enqueue.");
    }
    readableStreamDefaultControllerEnqueue(this, chunk);
  }

  /**
   * @param {any=} e
   * @returns {void}
   */
  error(e = undefined) {
    webidl.assertBranded(this, ReadableStreamDefaultControllerPrototype);
    if (e !== undefined) {
      e = webidl.converters.any(e);
    }
    readableStreamDefaultControllerError(this, e);
  }

  [SymbolFor("Deno.customInspect")](inspect) {
    return inspect(createFilteredInspectProxy({
      object: this,
      evaluate: ObjectPrototypeIsPrototypeOf(
        ReadableStreamDefaultController.prototype,
        this,
      ),
      keys: ["desiredSize"],
    }));
  }

  /**
   * @param {any} reason
   * @returns {Promise<void>}
   */
  [_cancelSteps](reason) {
    resetQueue(this);
    const result = this[_cancelAlgorithm](reason);
    readableStreamDefaultControllerClearAlgorithms(this);
    return result;
  }

  /**
   * @param {ReadRequest<R>} readRequest
   * @returns {void}
   */
  [_pullSteps](readRequest) {
    const stream = this[_stream];
    if (this[_queue].size) {
      const chunk = dequeueValue(this);
      if (this[_closeRequested] && this[_queue].size === 0) {
        readableStreamDefaultControllerClearAlgorithms(this);
        readableStreamClose(stream);
      } else {
        readableStreamDefaultControllerCallPullIfNeeded(this);
      }
      readRequest.chunkSteps(chunk);
    } else {
      readableStreamAddReadRequest(stream, readRequest);
      readableStreamDefaultControllerCallPullIfNeeded(this);
    }
  }

  [_releaseSteps]() {
    return;
  }
}

webidl.configureInterface(ReadableStreamDefaultController);
const ReadableStreamDefaultControllerPrototype =
  ReadableStreamDefaultController.prototype;

/**
 * @template I
 * @template O
 */
class TransformStream {
  /** @type {boolean} */
  [_backpressure];
  /** @type {Deferred<void>} */
  [_backpressureChangePromise];
  /** @type {TransformStreamDefaultController<O>} */
  [_controller];
  /** @type {boolean} */
  [_detached];
  /** @type {ReadableStream<O>} */
  [_readable];
  /** @type {WritableStream<I>} */
  [_writable];

  /**
   * @param {Transformer<I, O>} transformer
   * @param {QueuingStrategy<I>} writableStrategy
   * @param {QueuingStrategy<O>} readableStrategy
   */
  constructor(
    transformer = undefined,
    writableStrategy = {},
    readableStrategy = {},
  ) {
    const prefix = "Failed to construct 'TransformStream'";
    if (transformer !== undefined) {
      transformer = webidl.converters.object(transformer, prefix, "Argument 1");
    }
    writableStrategy = webidl.converters.QueuingStrategy(
      writableStrategy,
      prefix,
      "Argument 2",
    );
    readableStrategy = webidl.converters.QueuingStrategy(
      readableStrategy,
      prefix,
      "Argument 3",
    );
    this[_brand] = _brand;
    if (transformer === undefined) {
      transformer = null;
    }
    const transformerDict = webidl.converters.Transformer(
      transformer,
      prefix,
      "transformer",
    );
    if (transformerDict.readableType !== undefined) {
      throw new RangeError(
        `${prefix}: readableType transformers not supported.`,
      );
    }
    if (transformerDict.writableType !== undefined) {
      throw new RangeError(
        `${prefix}: writableType transformers not supported.`,
      );
    }
    const readableHighWaterMark = extractHighWaterMark(readableStrategy, 0);
    const readableSizeAlgorithm = extractSizeAlgorithm(readableStrategy);
    const writableHighWaterMark = extractHighWaterMark(writableStrategy, 1);
    const writableSizeAlgorithm = extractSizeAlgorithm(writableStrategy);
    /** @type {Deferred<void>} */
    const startPromise = new Deferred();
    initializeTransformStream(
      this,
      startPromise,
      writableHighWaterMark,
      writableSizeAlgorithm,
      readableHighWaterMark,
      readableSizeAlgorithm,
    );
    setUpTransformStreamDefaultControllerFromTransformer(
      this,
      transformer,
      transformerDict,
    );
    if (transformerDict.start) {
      startPromise.resolve(
        webidl.invokeCallbackFunction(
          transformerDict.start,
          [this[_controller]],
          transformer,
          webidl.converters.any,
          "Failed to call 'start' on 'TransformStreamDefaultController'",
        ),
      );
    } else {
      startPromise.resolve(undefined);
    }
  }

  /** @returns {ReadableStream<O>} */
  get readable() {
    webidl.assertBranded(this, TransformStreamPrototype);
    return this[_readable];
  }

  /** @returns {WritableStream<I>} */
  get writable() {
    webidl.assertBranded(this, TransformStreamPrototype);
    return this[_writable];
  }

  [SymbolFor("Deno.privateCustomInspect")](inspect) {
    return `${this.constructor.name} ${
      inspect({ readable: this.readable, writable: this.writable })
    }`;
  }
}

webidl.configureInterface(TransformStream);
const TransformStreamPrototype = TransformStream.prototype;

/** @template O */
class TransformStreamDefaultController {
  /** @type {(reason: any) => Promise<void>} */
  [_cancelAlgorithm];
  /** @type {Promise<void> | undefined} */
  [_finishPromise];
  /** @type {(controller: this) => Promise<void>} */
  [_flushAlgorithm];
  /** @type {TransformStream<O>} */
  [_stream];
  /** @type {(chunk: O, controller: this) => Promise<void>} */
  [_transformAlgorithm];

  constructor(brand = undefined) {
    if (brand !== _brand) {
      webidl.illegalConstructor();
    }
    this[_brand] = _brand;
  }

  /** @returns {number | null} */
  get desiredSize() {
    webidl.assertBranded(this, TransformStreamDefaultController.prototype);
    const readableController = this[_stream][_readable][_controller];
    return readableStreamDefaultControllerGetDesiredSize(
      /** @type {ReadableStreamDefaultController<O>} */ readableController,
    );
  }

  /**
   * @param {O} chunk
   * @returns {void}
   */
  enqueue(chunk = undefined) {
    webidl.assertBranded(this, TransformStreamDefaultController.prototype);
    if (chunk !== undefined) {
      chunk = webidl.converters.any(chunk);
    }
    transformStreamDefaultControllerEnqueue(this, chunk);
  }

  /**
   * @param {any=} reason
   * @returns {void}
   */
  error(reason = undefined) {
    webidl.assertBranded(this, TransformStreamDefaultController.prototype);
    if (reason !== undefined) {
      reason = webidl.converters.any(reason);
    }
    transformStreamDefaultControllerError(this, reason);
  }

  /** @returns {void} */
  terminate() {
    webidl.assertBranded(this, TransformStreamDefaultControllerPrototype);
    transformStreamDefaultControllerTerminate(this);
  }

  [SymbolFor("Deno.customInspect")](inspect) {
    return inspect(createFilteredInspectProxy({
      object: this,
      evaluate: ObjectPrototypeIsPrototypeOf(
        TransformStreamDefaultController.prototype,
        this,
      ),
      keys: ["desiredSize"],
    }));
  }
}

webidl.configureInterface(TransformStreamDefaultController);
const TransformStreamDefaultControllerPrototype =
  TransformStreamDefaultController.prototype;

/** @template W */
class WritableStream {
  /** @type {boolean} */
  [_backpressure];
  /** @type {Deferred<void> | undefined} */
  [_closeRequest];
  /** @type {WritableStreamDefaultController<W>} */
  [_controller];
  /** @type {boolean} */
  [_detached];
  /** @type {Deferred<void> | undefined} */
  [_inFlightWriteRequest];
  /** @type {Deferred<void> | undefined} */
  [_inFlightCloseRequest];
  /** @type {PendingAbortRequest | undefined} */
  [_pendingAbortRequest];
  /** @type {"writable" | "closed" | "erroring" | "errored"} */
  [_state];
  /** @type {any} */
  [_storedError];
  /** @type {WritableStreamDefaultWriter<W>} */
  [_writer];
  /** @type {Deferred<void>[]} */
  [_writeRequests];

  /**
   * @param {UnderlyingSink<W>=} underlyingSink
   * @param {QueuingStrategy<W>=} strategy
   */
  constructor(underlyingSink = undefined, strategy = undefined) {
    if (underlyingSink === _brand) {
      this[_brand] = _brand;
      return;
    }
    const prefix = "Failed to construct 'WritableStream'";
    if (underlyingSink !== undefined) {
      underlyingSink = webidl.converters.object(
        underlyingSink,
        prefix,
        "Argument 1",
      );
    }
    strategy = strategy !== undefined
      ? webidl.converters.QueuingStrategy(
        strategy,
        prefix,
        "Argument 2",
      )
      : {};
    this[_brand] = _brand;
    if (underlyingSink === undefined) {
      underlyingSink = null;
    }
    const underlyingSinkDict = webidl.converters.UnderlyingSink(
      underlyingSink,
      prefix,
      "underlyingSink",
    );
    if (underlyingSinkDict.type != null) {
      throw new RangeError(
        `${prefix}: WritableStream does not support 'type' in the underlying sink.`,
      );
    }
    initializeWritableStream(this);
    const sizeAlgorithm = extractSizeAlgorithm(strategy);
    const highWaterMark = extractHighWaterMark(strategy, 1);
    setUpWritableStreamDefaultControllerFromUnderlyingSink(
      this,
      underlyingSink,
      underlyingSinkDict,
      highWaterMark,
      sizeAlgorithm,
    );
  }

  /** @returns {boolean} */
  get locked() {
    webidl.assertBranded(this, WritableStreamPrototype);
    return isWritableStreamLocked(this);
  }

  /**
   * @param {any=} reason
   * @returns {Promise<void>}
   */
  abort(reason = undefined) {
    try {
      webidl.assertBranded(this, WritableStreamPrototype);
    } catch (err) {
      return PromiseReject(err);
    }
    if (reason !== undefined) {
      reason = webidl.converters.any(reason);
    }
    if (isWritableStreamLocked(this)) {
      return PromiseReject(
        new TypeError(
          "The writable stream is locked, therefore cannot be aborted.",
        ),
      );
    }
    return writableStreamAbort(this, reason);
  }

  /** @returns {Promise<void>} */
  close() {
    try {
      webidl.assertBranded(this, WritableStreamPrototype);
    } catch (err) {
      return PromiseReject(err);
    }
    if (isWritableStreamLocked(this)) {
      return PromiseReject(
        new TypeError(
          "The writable stream is locked, therefore cannot be closed.",
        ),
      );
    }
    if (writableStreamCloseQueuedOrInFlight(this) === true) {
      return PromiseReject(
        new TypeError("The writable stream is already closing."),
      );
    }
    return writableStreamClose(this);
  }

  /** @returns {WritableStreamDefaultWriter<W>} */
  getWriter() {
    webidl.assertBranded(this, WritableStreamPrototype);
    return acquireWritableStreamDefaultWriter(this);
  }

  [SymbolFor("Deno.privateCustomInspect")](inspect) {
    return `${this.constructor.name} ${inspect({ locked: this.locked })}`;
  }
}

webidl.configureInterface(WritableStream);
const WritableStreamPrototype = WritableStream.prototype;

/** @template W */
class WritableStreamDefaultWriter {
  /** @type {Deferred<void>} */
  [_closedPromise];

  /** @type {Deferred<void>} */
  [_readyPromise];

  /** @type {WritableStream<W>} */
  [_stream];

  /**
   * @param {WritableStream<W>} stream
   */
  constructor(stream) {
    const prefix = "Failed to construct 'WritableStreamDefaultWriter'";
    webidl.requiredArguments(arguments.length, 1, prefix);
    stream = webidl.converters.WritableStream(stream, prefix, "Argument 1");
    this[_brand] = _brand;
    setUpWritableStreamDefaultWriter(this, stream);
  }

  /** @returns {Promise<void>} */
  get closed() {
    try {
      webidl.assertBranded(this, WritableStreamDefaultWriterPrototype);
    } catch (err) {
      return PromiseReject(err);
    }
    return this[_closedPromise].promise;
  }

  /** @returns {number} */
  get desiredSize() {
    webidl.assertBranded(this, WritableStreamDefaultWriterPrototype);
    if (this[_stream] === undefined) {
      throw new TypeError(
        "A writable stream is not associated with the writer.",
      );
    }
    return writableStreamDefaultWriterGetDesiredSize(this);
  }

  /** @returns {Promise<void>} */
  get ready() {
    try {
      webidl.assertBranded(this, WritableStreamDefaultWriterPrototype);
    } catch (err) {
      return PromiseReject(err);
    }
    return this[_readyPromise].promise;
  }

  /**
   * @param {any} reason
   * @returns {Promise<void>}
   */
  abort(reason = undefined) {
    try {
      webidl.assertBranded(this, WritableStreamDefaultWriterPrototype);
    } catch (err) {
      return PromiseReject(err);
    }
    if (reason !== undefined) {
      reason = webidl.converters.any(reason);
    }
    if (this[_stream] === undefined) {
      return PromiseReject(
        new TypeError("A writable stream is not associated with the writer."),
      );
    }
    return writableStreamDefaultWriterAbort(this, reason);
  }

  /** @returns {Promise<void>} */
  close() {
    try {
      webidl.assertBranded(this, WritableStreamDefaultWriterPrototype);
    } catch (err) {
      return PromiseReject(err);
    }
    const stream = this[_stream];
    if (stream === undefined) {
      return PromiseReject(
        new TypeError("A writable stream is not associated with the writer."),
      );
    }
    if (writableStreamCloseQueuedOrInFlight(stream) === true) {
      return PromiseReject(
        new TypeError("The associated stream is already closing."),
      );
    }
    return writableStreamDefaultWriterClose(this);
  }

  /** @returns {void} */
  releaseLock() {
    webidl.assertBranded(this, WritableStreamDefaultWriterPrototype);
    const stream = this[_stream];
    if (stream === undefined) {
      return;
    }
    assert(stream[_writer] !== undefined);
    writableStreamDefaultWriterRelease(this);
  }

  /**
   * @param {W} chunk
   * @returns {Promise<void>}
   */
  write(chunk = undefined) {
    try {
      webidl.assertBranded(this, WritableStreamDefaultWriterPrototype);
      if (chunk !== undefined) {
        chunk = webidl.converters.any(chunk);
      }
    } catch (err) {
      return PromiseReject(err);
    }
    if (this[_stream] === undefined) {
      return PromiseReject(
        new TypeError("A writable stream is not associate with the writer."),
      );
    }
    return writableStreamDefaultWriterWrite(this, chunk);
  }

  [SymbolFor("Deno.customInspect")](inspect) {
    return inspect(createFilteredInspectProxy({
      object: this,
      evaluate: ObjectPrototypeIsPrototypeOf(
        WritableStreamDefaultWriter.prototype,
        this,
      ),
      keys: [
        "closed",
        "desiredSize",
        "ready",
      ],
    }));
  }
}

webidl.configureInterface(WritableStreamDefaultWriter);
const WritableStreamDefaultWriterPrototype =
  WritableStreamDefaultWriter.prototype;

/** @template W */
class WritableStreamDefaultController {
  /** @type {(reason?: any) => Promise<void>} */
  [_abortAlgorithm];
  /** @type {() => Promise<void>} */
  [_closeAlgorithm];
  /** @type {ValueWithSize<W | _close>[]} */
  [_queue];
  /** @type {number} */
  [_queueTotalSize];
  /** @type {boolean} */
  [_started];
  /** @type {number} */
  [_strategyHWM];
  /** @type {(chunk: W) => number} */
  [_strategySizeAlgorithm];
  /** @type {WritableStream<W>} */
  [_stream];
  /** @type {(chunk: W, controller: this) => Promise<void>} */
  [_writeAlgorithm];
  /** @type {AbortSignal} */
  [_signal];

  get signal() {
    webidl.assertBranded(this, WritableStreamDefaultControllerPrototype);
    return this[_signal];
  }

  constructor(brand = undefined) {
    if (brand !== _brand) {
      webidl.illegalConstructor();
    }
    this[_brand] = _brand;
  }

  /**
   * @param {any=} e
   * @returns {void}
   */
  error(e = undefined) {
    webidl.assertBranded(this, WritableStreamDefaultControllerPrototype);
    if (e !== undefined) {
      e = webidl.converters.any(e);
    }
    const state = this[_stream][_state];
    if (state !== "writable") {
      return;
    }
    writableStreamDefaultControllerError(this, e);
  }

  [SymbolFor("Deno.customInspect")](inspect) {
    return inspect(createFilteredInspectProxy({
      object: this,
      evaluate: ObjectPrototypeIsPrototypeOf(
        WritableStreamDefaultController.prototype,
        this,
      ),
      keys: [],
    }));
  }

  /**
   * @param {any=} reason
   * @returns {Promise<void>}
   */
  [_abortSteps](reason) {
    const result = this[_abortAlgorithm](reason);
    writableStreamDefaultControllerClearAlgorithms(this);
    return result;
  }

  [_errorSteps]() {
    resetQueue(this);
  }
}

webidl.configureInterface(WritableStreamDefaultController);
const WritableStreamDefaultControllerPrototype =
  WritableStreamDefaultController.prototype;

/**
 * @param {ReadableStream} stream
 */
function createProxy(stream) {
  return stream.pipeThrough(new TransformStream());
}

webidl.converters.ReadableStream = webidl
  .createInterfaceConverter("ReadableStream", ReadableStream.prototype);
webidl.converters.WritableStream = webidl
  .createInterfaceConverter("WritableStream", WritableStream.prototype);

webidl.converters.ReadableStreamType = webidl.createEnumConverter(
  "ReadableStreamType",
  ["bytes"],
);

webidl.converters.UnderlyingSource = webidl
  .createDictionaryConverter("UnderlyingSource", [
    {
      key: "start",
      converter: webidl.converters.Function,
    },
    {
      key: "pull",
      converter: webidl.converters.Function,
    },
    {
      key: "cancel",
      converter: webidl.converters.Function,
    },
    {
      key: "type",
      converter: webidl.converters.ReadableStreamType,
    },
    {
      key: "autoAllocateChunkSize",
      converter: (V, prefix, context, opts) =>
        webidl.converters["unsigned long long"](V, prefix, context, {
          ...opts,
          enforceRange: true,
        }),
    },
  ]);
webidl.converters.UnderlyingSink = webidl
  .createDictionaryConverter("UnderlyingSink", [
    {
      key: "start",
      converter: webidl.converters.Function,
    },
    {
      key: "write",
      converter: webidl.converters.Function,
    },
    {
      key: "close",
      converter: webidl.converters.Function,
    },
    {
      key: "abort",
      converter: webidl.converters.Function,
    },
    {
      key: "type",
      converter: webidl.converters.any,
    },
  ]);
webidl.converters.Transformer = webidl
  .createDictionaryConverter("Transformer", [
    {
      key: "start",
      converter: webidl.converters.Function,
    },
    {
      key: "transform",
      converter: webidl.converters.Function,
    },
    {
      key: "flush",
      converter: webidl.converters.Function,
    },
    {
      key: "cancel",
      converter: webidl.converters.Function,
    },
    {
      key: "readableType",
      converter: webidl.converters.any,
    },
    {
      key: "writableType",
      converter: webidl.converters.any,
    },
  ]);
webidl.converters.QueuingStrategy = webidl
  .createDictionaryConverter("QueuingStrategy", [
    {
      key: "highWaterMark",
      converter: webidl.converters["unrestricted double"],
    },
    {
      key: "size",
      converter: webidl.converters.Function,
    },
  ]);
webidl.converters.QueuingStrategyInit = webidl
  .createDictionaryConverter("QueuingStrategyInit", [
    {
      key: "highWaterMark",
      converter: webidl.converters["unrestricted double"],
      required: true,
    },
  ]);

webidl.converters.ReadableStreamIteratorOptions = webidl
  .createDictionaryConverter("ReadableStreamIteratorOptions", [
    {
      key: "preventCancel",
      defaultValue: false,
      converter: webidl.converters.boolean,
    },
  ]);

webidl.converters.ReadableStreamReaderMode = webidl
  .createEnumConverter("ReadableStreamReaderMode", ["byob"]);
webidl.converters.ReadableStreamGetReaderOptions = webidl
  .createDictionaryConverter("ReadableStreamGetReaderOptions", [{
    key: "mode",
    converter: webidl.converters.ReadableStreamReaderMode,
  }]);

webidl.converters.ReadableStreamBYOBReaderReadOptions = webidl
  .createDictionaryConverter("ReadableStreamBYOBReaderReadOptions", [{
    key: "min",
    converter: (V, prefix, context, opts) =>
      webidl.converters["unsigned long long"](V, prefix, context, {
        ...opts,
        enforceRange: true,
      }),
    defaultValue: 1,
  }]);

webidl.converters.ReadableWritablePair = webidl
  .createDictionaryConverter("ReadableWritablePair", [
    {
      key: "readable",
      converter: webidl.converters.ReadableStream,
      required: true,
    },
    {
      key: "writable",
      converter: webidl.converters.WritableStream,
      required: true,
    },
  ]);
webidl.converters.StreamPipeOptions = webidl
  .createDictionaryConverter("StreamPipeOptions", [
    {
      key: "preventClose",
      defaultValue: false,
      converter: webidl.converters.boolean,
    },
    {
      key: "preventAbort",
      defaultValue: false,
      converter: webidl.converters.boolean,
    },
    {
      key: "preventCancel",
      defaultValue: false,
      converter: webidl.converters.boolean,
    },
    { key: "signal", converter: webidl.converters.AbortSignal },
  ]);

internals.resourceForReadableStream = resourceForReadableStream;

export {
  // Non-Public
  _state,
  // Exposed in global runtime scope
  ByteLengthQueuingStrategy,
  CountQueuingStrategy,
  createProxy,
  Deferred,
  errorReadableStream,
  getReadableStreamResourceBacking,
  getWritableStreamResourceBacking,
  isReadableStreamDisturbed,
  ReadableByteStreamController,
  ReadableStream,
  ReadableStreamBYOBReader,
  ReadableStreamBYOBRequest,
  readableStreamClose,
  readableStreamCollectIntoUint8Array,
  ReadableStreamDefaultController,
  ReadableStreamDefaultReader,
  readableStreamDisturb,
  readableStreamForRid,
  readableStreamForRidUnrefable,
  readableStreamForRidUnrefableRef,
  readableStreamForRidUnrefableUnref,
  ReadableStreamPrototype,
  readableStreamTee,
  readableStreamThrowIfErrored,
  resourceForReadableStream,
  TransformStream,
  TransformStreamDefaultController,
  WritableStream,
  writableStreamClose,
  WritableStreamDefaultController,
  WritableStreamDefaultWriter,
  writableStreamForRid,
};<|MERGE_RESOLUTION|>--- conflicted
+++ resolved
@@ -5575,12 +5575,7 @@
         new TypeError("view's buffer must have non-zero byteLength"),
       );
     }
-<<<<<<< HEAD
-    if (isDetachedBuffer(buffer)) {
-      return PromiseReject(
-        new TypeError("view's buffer has been detached"),
-      );
-    }
+
     if (options.min === 0) {
       return PromiseReject(new TypeError("options.min must be non-zero"));
     }
@@ -5597,9 +5592,7 @@
         );
       }
     }
-=======
-
->>>>>>> 1ef617e8
+
     if (this[_stream] === undefined) {
       return PromiseReject(
         new TypeError("Reader has no associated stream."),
