--- conflicted
+++ resolved
@@ -7,17 +7,12 @@
 
 const core = globalThis.Deno.core;
 const ops = core.ops;
-<<<<<<< HEAD
 const primordials = globalThis.__bootstrap.primordials;
 const {
   TypedArrayPrototypeGetByteLength,
 } = primordials;
-import * as webidl from "internal:deno_webidl/00_webidl.js";
-import { TransformStream } from "internal:deno_web/06_streams.js";
-=======
 import * as webidl from "ext:deno_webidl/00_webidl.js";
 import { TransformStream } from "ext:deno_web/06_streams.js";
->>>>>>> 72fe9bb4
 
 webidl.converters.CompressionFormat = webidl.createEnumConverter(
   "CompressionFormat",
