--- conflicted
+++ resolved
@@ -4,11 +4,8 @@
 
 mod broadcast_channel;
 mod compression;
-<<<<<<< HEAD
 mod event;
-=======
 mod console;
->>>>>>> ce1d4514
 mod message_port;
 mod stream_resource;
 mod timers;
@@ -45,11 +42,8 @@
 use crate::blob::op_blob_remove_part;
 use crate::blob::op_blob_revoke_object_url;
 use crate::blob::op_blob_slice_part;
-<<<<<<< HEAD
 use crate::event::ReportExceptionStackedCalls;
-=======
 pub use crate::broadcast_channel::InMemoryBroadcastChannel;
->>>>>>> ce1d4514
 pub use crate::message_port::JsMessageData;
 pub use crate::message_port::MessagePort;
 pub use crate::message_port::Transferable;
@@ -92,7 +86,6 @@
     compression::op_compression_new,
     compression::op_compression_write,
     compression::op_compression_finish,
-<<<<<<< HEAD
     event::op_event_dispatch,
     event::op_event_get_target_listener_count,
     event::op_event_get_target_listeners,
@@ -109,12 +102,8 @@
     event::op_event_signal_abort,
     event::op_event_get_source_signals,
     event::op_event_get_dependent_signals,
-    op_now<P>,
-    op_time_origin<P>,
-=======
     op_now,
     op_time_origin,
->>>>>>> ce1d4514
     op_defer,
     stream_resource::op_readable_stream_resource_allocate,
     stream_resource::op_readable_stream_resource_allocate_sized,
