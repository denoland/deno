--- conflicted
+++ resolved
@@ -154,12 +154,8 @@
   options = {
     blob_store: Arc<BlobStore>,
     maybe_location: Option<Url>,
-<<<<<<< HEAD
     enable_window_features: bool,
-    bc: BC,
-=======
     bc: InMemoryBroadcastChannel,
->>>>>>> 2b20d4aa
   },
   state = |state, options| {
     state.put(options.blob_store);
