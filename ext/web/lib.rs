--- conflicted
+++ resolved
@@ -105,22 +105,15 @@
     urlpattern::op_urlpattern_parse,
     urlpattern::op_urlpattern_process_match_input,
     console::op_preview_entries,
-<<<<<<< HEAD
-    broadcast_channel::op_broadcast_subscribe<BC>,
-    broadcast_channel::op_broadcast_unsubscribe<BC>,
-    broadcast_channel::op_broadcast_send<BC>,
-    broadcast_channel::op_broadcast_recv<BC>,
     fetch::op_fetch,
     fetch::op_fetch_send,
     fetch::op_utf8_to_byte_string,
     fetch::op_fetch_custom_client,
     fetch::op_fetch_promise_is_settled,
-=======
     broadcast_channel::op_broadcast_subscribe,
     broadcast_channel::op_broadcast_unsubscribe,
     broadcast_channel::op_broadcast_send,
     broadcast_channel::op_broadcast_recv,
->>>>>>> 9498b361
   ],
   esm = [
     "00_infra.js",
@@ -158,12 +151,8 @@
   options = {
     blob_store: Arc<BlobStore>,
     maybe_location: Option<Url>,
-<<<<<<< HEAD
-    bc: BC,
+    bc: InMemoryBroadcastChannel,
     fetch_options: fetch::Options,
-=======
-    bc: InMemoryBroadcastChannel,
->>>>>>> 9498b361
   },
   state = |state, options| {
     state.put(options.blob_store);
