--- conflicted
+++ resolved
@@ -37,11 +37,8 @@
 slab.workspace = true
 thiserror.workspace = true
 tokio.workspace = true
-<<<<<<< HEAD
 tokio-util.workspace = true
-=======
 urlpattern.workspace = true
->>>>>>> b8850415
 uuid = { workspace = true, features = ["serde"] }
 
 [dev-dependencies]
