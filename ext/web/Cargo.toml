--- conflicted
+++ resolved
@@ -16,21 +16,12 @@
 [dependencies]
 async-trait.workspace = true
 base64-simd = "0.7"
-<<<<<<< HEAD
-deno_core = { version = "0.152.0", path = "../../core" }
-encoding_rs = "0.8.31"
-flate2 = { version = "1.0", features = ["zlib-ng"], default-features = false }
-serde = "1.0.136"
-tokio = { version = "1.21", features = ["full"] }
-uuid = { version = "1.0.0", features = ["v4", "serde"] }
-=======
 deno_core.workspace = true
 encoding_rs.workspace = true
-flate2.workspace = true
+flate2 = { version = "1.0.24", features = ["zlib-ng"], default-features = false }
 serde = "1.0.149"
 tokio.workspace = true
 uuid = { workspace = true, features = ["serde"] }
->>>>>>> 1dc3609f
 
 [dev-dependencies]
 deno_bench_util.workspace = true
