--- conflicted
+++ resolved
@@ -14,12 +14,8 @@
 path = "lib.rs"
 
 [dependencies]
-<<<<<<< HEAD
 async-compression = { version = "0.3.8", features = ["all"] }
-async-trait = "0.1.50"
-=======
 async-trait = "0.1.51"
->>>>>>> c40419b5
 base64 = "0.13.0"
 deno_core = { version = "0.112.0", path = "../../core" }
 encoding_rs = "0.8.29"
