--- conflicted
+++ resolved
@@ -76,11 +76,7 @@
 }
 
 #[op2]
-<<<<<<< HEAD
-pub async fn op_broadcast_send<BC>(
-=======
 pub fn op_broadcast_send(
->>>>>>> d17ae8ca
   state: Rc<RefCell<OpState>>,
   #[smi] rid: ResourceId,
   #[string] name: String,
