// Copyright 2018-2025 the Deno authors. MIT license.

// @ts-check
/// <reference path="../../core/internal.d.ts" />

import { core, primordials } from "ext:core/mod.js";
const {
  ArrayPrototypeEvery,
  FunctionPrototypeApply,
  ObjectPrototypeIsPrototypeOf,
  ObjectDefineProperties,
  ObjectDefineProperty,
  Symbol,
  SymbolFor,
} = primordials;
import {
  AbortController,
  AbortSignal,
  op_event_add_abort_algorithm,
  op_event_create_abort_signal,
  op_event_create_dependent_abort_signal,
  op_event_get_dependent_signals,
  op_event_get_source_signals,
  op_event_remove_abort_algorithm,
  op_event_signal_abort,
} from "ext:core/ops";

import * as webidl from "ext:deno_webidl/00_webidl.js";
<<<<<<< HEAD
import { createFilteredInspectProxy } from "ext:deno_console/01_console.js";
import { DOMException } from "./01_dom_exception.js";
=======
import { assert } from "./00_infra.js";
import { createFilteredInspectProxy } from "./01_console.js";
>>>>>>> ce1d4514
import {
  defineEventHandler,
  EventTarget,
  getListenerCount,
} from "./02_event.js";
import { clearTimeout, refTimer, unrefTimer } from "./02_timers.js";

const timerId = Symbol("[[timerId]]");

ObjectDefineProperty(AbortSignal, "timeout", {
  __proto__: null,
  value: function timeout(millis) {
    const prefix = "Failed to execute 'AbortSignal.timeout'";
    webidl.requiredArguments(arguments.length, 1, prefix);
    millis = webidl.converters["unsigned long long"](
      millis,
      prefix,
      "Argument 1",
      {
        enforceRange: true,
      },
    );

    const signal = op_event_create_abort_signal();
    signal[timerId] = core.queueSystemTimer(
      undefined,
      false,
      millis,
      () => {
        clearTimeout(signal[timerId]);
        signal[timerId] = null;
        op_event_signal_abort(
          signal,
          new DOMException("Signal timed out.", "TimeoutError"),
        );
      },
    );
    unrefTimer(signal[timerId]);
    return signal;
  },
  configurable: true,
  enumerable: true,
  writable: true,
});

const addEventListener_ = EventTarget.prototype.addEventListener;
const removeEventListener_ = EventTarget.prototype.removeEventListener;

// `addEventListener` and `removeEventListener` have to be overridden in
// order to have the timer block the event loop while there are listeners.
// `[add]` and `[remove]` don't ref and unref the timer because they can
// only be used by Deno internals, which use it to essentially cancel async
// ops which would block the event loop.
ObjectDefineProperties(AbortSignal.prototype, {
  addEventListener: {
    __proto__: null,
    value: function addEventListener() {
      FunctionPrototypeApply(addEventListener_, this, arguments);
      if (getListenerCount(this, "abort") > 0) {
        if (this[timerId] !== null) {
          refTimer(this[timerId]);
        } else {
          const sourceSignals = op_event_get_source_signals(this);
          for (let i = 0; i < sourceSignals.length; ++i) {
            const sourceSignal = sourceSignals[i];
            if (sourceSignal[timerId] !== null) {
              refTimer(sourceSignal[timerId]);
            }
          }
        }
      }
    },
    configurable: true,
    enumerable: true,
    writable: true,
  },
  removeEventListener: {
    __proto__: null,
    value: function removeEventListener() {
      FunctionPrototypeApply(removeEventListener_, this, arguments);
      if (getListenerCount(this, "abort") === 0) {
        if (this[timerId] !== null) {
          unrefTimer(this[timerId]);
        } else {
          const sourceSignals = op_event_get_source_signals(this);
          for (let i = 0; i < sourceSignals.length; ++i) {
            const sourceSignal = sourceSignals[i];
            if (sourceSignal[timerId] !== null) {
              // Check that all dependent signals of the timer signal do not have listeners
              if (
                ArrayPrototypeEvery(
                  op_event_get_dependent_signals(sourceSignal),
                  (dependentSignal) =>
                    dependentSignal === this ||
                    getListenerCount(dependentSignal, "abort") === 0,
                )
              ) {
                unrefTimer(sourceSignal[timerId]);
              }
            }
          }
        }
      }
    },
    configurable: true,
    enumerable: true,
    writable: true,
  },
  [SymbolFor("Deno.privateCustomInspect")]: {
    __proto__: null,
    value(inspect, inspectOptions) {
      return inspect(
        createFilteredInspectProxy({
          object: this,
          evaluate: ObjectPrototypeIsPrototypeOf(AbortSignalPrototype, this),
          keys: [
            "aborted",
            "reason",
            "onabort",
          ],
        }),
        inspectOptions,
      );
    },
  },
});

defineEventHandler(AbortSignal.prototype, "abort");

webidl.configureInterface(AbortSignal);
const AbortSignalPrototype = AbortSignal.prototype;

ObjectDefineProperty(
  AbortController.prototype,
  SymbolFor("Deno.privateCustomInspect"),
  {
    __proto__: null,
    value(inspect, inspectOptions) {
      return inspect(
        createFilteredInspectProxy({
          object: this,
          evaluate: ObjectPrototypeIsPrototypeOf(
            AbortControllerPrototype,
            this,
          ),
          keys: [
            "signal",
          ],
        }),
        inspectOptions,
      );
    },
  },
);

webidl.configureInterface(AbortController);
const AbortControllerPrototype = AbortController.prototype;

webidl.converters.AbortSignal = webidl.createInterfaceConverter(
  "AbortSignal",
  AbortSignal.prototype,
);
webidl.converters["sequence<AbortSignal>"] = webidl.createSequenceConverter(
  webidl.converters.AbortSignal,
);

/**
 * @returns {AbortSignal}
 */
function newSignal() {
  return op_event_create_abort_signal();
}

/**
 * @param {AbortSignal[]} signals
 * @param {string} prefix
 * @returns {AbortSignal}
 */
function createDependentAbortSignal(signals, prefix) {
  return op_event_create_dependent_abort_signal(signals, prefix);
}

/**
 * @param {AbortSignal} signal
 * @param {() => void} algorithm
 */
function addSignalAlgorithm(signal, algorithm) {
  op_event_add_abort_algorithm(signal, algorithm);
}

/**
 * @param {AbortSignal} signal
 * @param {() => void} algorithm
 */
function removeSignalAlgorithm(signal, algorithm) {
  op_event_remove_abort_algorithm(signal, algorithm);
}

/**
 * @param {AbortSignal} signal
 * @param {any} reason
 */
function signalAbort(signal, reason) {
  op_event_signal_abort(signal, reason);
}

export {
  AbortController,
  AbortSignal,
  AbortSignalPrototype,
  addSignalAlgorithm,
  createDependentAbortSignal,
  newSignal,
  removeSignalAlgorithm,
  signalAbort,
  timerId,
};<|MERGE_RESOLUTION|>--- conflicted
+++ resolved
@@ -26,13 +26,8 @@
 } from "ext:core/ops";
 
 import * as webidl from "ext:deno_webidl/00_webidl.js";
-<<<<<<< HEAD
-import { createFilteredInspectProxy } from "ext:deno_console/01_console.js";
+import { createFilteredInspectProxy } from "./01_console.js";
 import { DOMException } from "./01_dom_exception.js";
-=======
-import { assert } from "./00_infra.js";
-import { createFilteredInspectProxy } from "./01_console.js";
->>>>>>> ce1d4514
 import {
   defineEventHandler,
   EventTarget,
