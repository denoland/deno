// Copyright 2018-2023 the Deno authors. All rights reserved. MIT license.

use deno_core::error::AnyError;
use deno_core::op;
use deno_core::AsyncMutFuture;
use deno_core::AsyncRefCell;
use deno_core::AsyncResult;
use deno_core::BufMutView;
use deno_core::BufView;
use deno_core::CancelHandle;
use deno_core::CancelTryFuture;
use deno_core::OpState;
use deno_core::RcRef;
use deno_core::Resource;
use deno_core::TaskQueue;
use fs::FileResource;
use fs::FsError;
use fs::FsResult;
use fs::FsStat;
use fs3::FileExt;
use once_cell::sync::Lazy;
use std::borrow::Cow;
use std::cell::RefCell;
use std::fs::File as StdFile;
use std::io;
use std::io::ErrorKind;
use std::io::Read;
use std::io::Seek;
use std::io::Write;
use std::rc::Rc;
use tokio::io::AsyncRead;
use tokio::io::AsyncReadExt;
use tokio::io::AsyncWrite;
use tokio::io::AsyncWriteExt;
use tokio::process;

#[cfg(unix)]
use std::os::unix::io::FromRawFd;

#[cfg(windows)]
use std::os::windows::io::FromRawHandle;
#[cfg(windows)]
use winapi::um::processenv::GetStdHandle;
#[cfg(windows)]
use winapi::um::winbase;

pub mod fs;

// Store the stdio fd/handles in global statics in order to keep them
// alive for the duration of the application since the last handle/fd
// being dropped will close the corresponding pipe.
#[cfg(unix)]
pub static STDIN_HANDLE: Lazy<StdFile> = Lazy::new(|| {
  // SAFETY: corresponds to OS stdin
  unsafe { StdFile::from_raw_fd(0) }
});
#[cfg(unix)]
pub static STDOUT_HANDLE: Lazy<StdFile> = Lazy::new(|| {
  // SAFETY: corresponds to OS stdout
  unsafe { StdFile::from_raw_fd(1) }
});
#[cfg(unix)]
pub static STDERR_HANDLE: Lazy<StdFile> = Lazy::new(|| {
  // SAFETY: corresponds to OS stderr
  unsafe { StdFile::from_raw_fd(2) }
});

#[cfg(windows)]
pub static STDIN_HANDLE: Lazy<StdFile> = Lazy::new(|| {
  // SAFETY: corresponds to OS stdin
  unsafe { StdFile::from_raw_handle(GetStdHandle(winbase::STD_INPUT_HANDLE)) }
});
#[cfg(windows)]
pub static STDOUT_HANDLE: Lazy<StdFile> = Lazy::new(|| {
  // SAFETY: corresponds to OS stdout
  unsafe { StdFile::from_raw_handle(GetStdHandle(winbase::STD_OUTPUT_HANDLE)) }
});
#[cfg(windows)]
pub static STDERR_HANDLE: Lazy<StdFile> = Lazy::new(|| {
  // SAFETY: corresponds to OS stderr
  unsafe { StdFile::from_raw_handle(GetStdHandle(winbase::STD_ERROR_HANDLE)) }
});

deno_core::extension!(deno_io,
  deps = [ deno_web ],
  esm = [ "12_io.js" ],
  options = {
    stdio: Option<Stdio>,
  },
  middleware = |op| match op.name {
    "op_print" => op_print::decl(),
    _ => op,
  },
  state = |state, options| {
    if let Some(stdio) = options.stdio {
      let t = &mut state.resource_table;

      let rid = t.add(fs::FileResource::new(
        Rc::new(match stdio.stdin {
          StdioPipe::Inherit => StdFileResourceInner::new(
            StdFileResourceKind::Stdin,
            STDIN_HANDLE.try_clone().unwrap(),
          ),
          StdioPipe::File(pipe) => StdFileResourceInner::file(pipe),
        }),
        "stdin".to_string(),
      ));
      assert_eq!(rid, 0, "stdin must have ResourceId 0");

      let rid = t.add(FileResource::new(
        Rc::new(match stdio.stdout {
          StdioPipe::Inherit => StdFileResourceInner::new(
            StdFileResourceKind::Stdout,
            STDOUT_HANDLE.try_clone().unwrap(),
          ),
          StdioPipe::File(pipe) => StdFileResourceInner::file(pipe),
        }),
        "stdout".to_string(),
      ));
      assert_eq!(rid, 1, "stdout must have ResourceId 1");

      let rid = t.add(FileResource::new(
        Rc::new(match stdio.stderr {
          StdioPipe::Inherit => StdFileResourceInner::new(
            StdFileResourceKind::Stderr,
            STDERR_HANDLE.try_clone().unwrap(),
          ),
          StdioPipe::File(pipe) => StdFileResourceInner::file(pipe),
        }),
        "stderr".to_string(),
      ));
      assert_eq!(rid, 2, "stderr must have ResourceId 2");
    }
  },
);

pub enum StdioPipe {
  Inherit,
  File(StdFile),
}

impl Default for StdioPipe {
  fn default() -> Self {
    Self::Inherit
  }
}

impl Clone for StdioPipe {
  fn clone(&self) -> Self {
    match self {
      StdioPipe::Inherit => StdioPipe::Inherit,
      StdioPipe::File(pipe) => StdioPipe::File(pipe.try_clone().unwrap()),
    }
  }
}

/// Specify how stdin, stdout, and stderr are piped.
/// By default, inherits from the process.
#[derive(Clone, Default)]
pub struct Stdio {
  pub stdin: StdioPipe,
  pub stdout: StdioPipe,
  pub stderr: StdioPipe,
}

#[derive(Debug)]
pub struct WriteOnlyResource<S> {
  stream: AsyncRefCell<S>,
}

impl<S: 'static> From<S> for WriteOnlyResource<S> {
  fn from(stream: S) -> Self {
    Self {
      stream: stream.into(),
    }
  }
}

impl<S> WriteOnlyResource<S>
where
  S: AsyncWrite + Unpin + 'static,
{
  pub fn borrow_mut(self: &Rc<Self>) -> AsyncMutFuture<S> {
    RcRef::map(self, |r| &r.stream).borrow_mut()
  }

  async fn write(self: Rc<Self>, data: &[u8]) -> Result<usize, AnyError> {
    let mut stream = self.borrow_mut().await;
    let nwritten = stream.write(data).await?;
    Ok(nwritten)
  }

  async fn shutdown(self: Rc<Self>) -> Result<(), AnyError> {
    let mut stream = self.borrow_mut().await;
    stream.shutdown().await?;
    Ok(())
  }

  pub fn into_inner(self) -> S {
    self.stream.into_inner()
  }
}

#[derive(Debug)]
pub struct ReadOnlyResource<S> {
  stream: AsyncRefCell<S>,
  cancel_handle: CancelHandle,
}

impl<S: 'static> From<S> for ReadOnlyResource<S> {
  fn from(stream: S) -> Self {
    Self {
      stream: stream.into(),
      cancel_handle: Default::default(),
    }
  }
}

impl<S> ReadOnlyResource<S>
where
  S: AsyncRead + Unpin + 'static,
{
  pub fn borrow_mut(self: &Rc<Self>) -> AsyncMutFuture<S> {
    RcRef::map(self, |r| &r.stream).borrow_mut()
  }

  pub fn cancel_handle(self: &Rc<Self>) -> RcRef<CancelHandle> {
    RcRef::map(self, |r| &r.cancel_handle)
  }

  pub fn cancel_read_ops(&self) {
    self.cancel_handle.cancel()
  }

  async fn read(self: Rc<Self>, data: &mut [u8]) -> Result<usize, AnyError> {
    let mut rd = self.borrow_mut().await;
    let nread = rd.read(data).try_or_cancel(self.cancel_handle()).await?;
    Ok(nread)
  }

  pub fn into_inner(self) -> S {
    self.stream.into_inner()
  }
}

pub type ChildStdinResource = WriteOnlyResource<process::ChildStdin>;

impl Resource for ChildStdinResource {
  fn name(&self) -> Cow<str> {
    "childStdin".into()
  }

  deno_core::impl_writable!();

  fn shutdown(self: Rc<Self>) -> AsyncResult<()> {
    Box::pin(self.shutdown())
  }
}

pub type ChildStdoutResource = ReadOnlyResource<process::ChildStdout>;

impl Resource for ChildStdoutResource {
  deno_core::impl_readable_byob!();

  fn name(&self) -> Cow<str> {
    "childStdout".into()
  }

  fn close(self: Rc<Self>) {
    self.cancel_read_ops();
  }
}

pub type ChildStderrResource = ReadOnlyResource<process::ChildStderr>;

impl Resource for ChildStderrResource {
  deno_core::impl_readable_byob!();

  fn name(&self) -> Cow<str> {
    "childStderr".into()
  }

  fn close(self: Rc<Self>) {
    self.cancel_read_ops();
  }
}

#[derive(Clone, Copy)]
enum StdFileResourceKind {
  File,
  // For stdout and stderr, we sometimes instead use std::io::stdout() directly,
  // because we get some Windows specific functionality for free by using Rust
  // std's wrappers. So we take a bit of a complexity hit in order to not
  // have to duplicate the functionality in Rust's std/src/sys/windows/stdio.rs
  Stdin,
  Stdout,
  Stderr,
}

pub struct StdFileResourceInner {
  kind: StdFileResourceKind,
  // We can't use an AsyncRefCell here because we need to allow
  // access to the resource synchronously at any time and
  // asynchronously one at a time in order
  cell: RefCell<Option<StdFile>>,
  // Used to keep async actions in order and only allow one
  // to occur at a time
  cell_async_task_queue: TaskQueue,
}

impl StdFileResourceInner {
  pub fn file(fs_file: StdFile) -> Self {
    StdFileResourceInner::new(StdFileResourceKind::File, fs_file)
  }

  fn new(kind: StdFileResourceKind, fs_file: StdFile) -> Self {
    StdFileResourceInner {
      kind,
      cell: RefCell::new(Some(fs_file)),
      cell_async_task_queue: Default::default(),
    }
  }

  fn with_sync<F, R>(&self, action: F) -> FsResult<R>
  where
    F: FnOnce(&mut StdFile) -> FsResult<R>,
  {
    match self.cell.try_borrow_mut() {
      Ok(mut cell) if cell.is_some() => action(cell.as_mut().unwrap()),
      _ => Err(fs::FsError::FileBusy),
    }
  }

  async fn with_inner_blocking_task<F, R: 'static + Send>(&self, action: F) -> R
  where
    F: FnOnce(&mut StdFile) -> R + Send + 'static,
  {
    // we want to restrict this to one async action at a time
    let _permit = self.cell_async_task_queue.acquire().await;
    // we take the value out of the cell, use it on a blocking task,
    // then put it back into the cell when we're done
    let mut did_take = false;
    let mut cell_value = {
      let mut cell = self.cell.borrow_mut();
      match cell.as_mut().unwrap().try_clone().ok() {
        Some(value) => value,
        None => {
          did_take = true;
          cell.take().unwrap()
        }
      }
    };
    let (cell_value, result) = tokio::task::spawn_blocking(move || {
      let result = action(&mut cell_value);
      (cell_value, result)
    })
    .await
    .unwrap();

    if did_take {
      // put it back
      self.cell.borrow_mut().replace(cell_value);
    }

    result
  }

  async fn with_blocking_task<F, R: 'static + Send>(&self, action: F) -> R
  where
    F: FnOnce() -> R + Send + 'static,
  {
    // we want to restrict this to one async action at a time
    let _permit = self.cell_async_task_queue.acquire().await;

    tokio::task::spawn_blocking(action).await.unwrap()
  }
}

#[async_trait::async_trait(?Send)]
impl crate::fs::File for StdFileResourceInner {
  fn write_sync(self: Rc<Self>, buf: &[u8]) -> FsResult<usize> {
    // Rust will line buffer and we don't want that behavior
    // (see https://github.com/denoland/deno/issues/948), so flush stdout and stderr.
    // Although an alternative solution could be to bypass Rust's std by
    // using the raw fds/handles, it will cause encoding issues on Windows
    // that we get solved for free by using Rust's stdio wrappers (see
    // std/src/sys/windows/stdio.rs in Rust's source code).
    match self.kind {
      StdFileResourceKind::File => self.with_sync(|file| Ok(file.write(buf)?)),
      StdFileResourceKind::Stdin => {
        Err(Into::<std::io::Error>::into(ErrorKind::Unsupported).into())
      }
      StdFileResourceKind::Stdout => {
        // bypass the file and use std::io::stdout()
        let mut stdout = std::io::stdout().lock();
        let nwritten = stdout.write(buf)?;
        stdout.flush()?;
        Ok(nwritten)
      }
      StdFileResourceKind::Stderr => {
        // bypass the file and use std::io::stderr()
        let mut stderr = std::io::stderr().lock();
        let nwritten = stderr.write(buf)?;
        stderr.flush()?;
        Ok(nwritten)
      }
    }
  }

  fn read_sync(self: Rc<Self>, buf: &mut [u8]) -> FsResult<usize> {
<<<<<<< HEAD
    match self.kind {
      StdFileResourceKind::File | StdFileResourceKind::Stdin => {
        self.with_sync(|file| Ok(file.read(buf)?))
      }
      StdFileResourceKind::Stdout | StdFileResourceKind::Stderr => {
        Err(FsError::NotSupported)
      }
    }
  }

  fn write_all_sync(self: Rc<Self>, buf: &[u8]) -> FsResult<()> {
    match self.kind {
=======
    match self.kind {
      StdFileResourceKind::File | StdFileResourceKind::Stdin => {
        self.with_sync(|file| Ok(file.read(buf)?))
      }
      StdFileResourceKind::Stdout | StdFileResourceKind::Stderr => {
        Err(FsError::NotSupported)
      }
    }
  }

  fn write_all_sync(self: Rc<Self>, buf: &[u8]) -> FsResult<()> {
    match self.kind {
>>>>>>> ab795778
      StdFileResourceKind::File => {
        self.with_sync(|file| Ok(file.write_all(buf)?))
      }
      StdFileResourceKind::Stdin => {
        Err(Into::<std::io::Error>::into(ErrorKind::Unsupported).into())
      }
      StdFileResourceKind::Stdout => {
        // bypass the file and use std::io::stdout()
        let mut stdout = std::io::stdout().lock();
        stdout.write_all(buf)?;
        stdout.flush()?;
        Ok(())
      }
      StdFileResourceKind::Stderr => {
        // bypass the file and use std::io::stderr()
        let mut stderr = std::io::stderr().lock();
        stderr.write_all(buf)?;
        stderr.flush()?;
        Ok(())
      }
    }
  }
<<<<<<< HEAD
  async fn write_all_byob(self: Rc<Self>, buf: BufView) -> FsResult<()> {
=======
  async fn write_all(self: Rc<Self>, buf: BufView) -> FsResult<()> {
>>>>>>> ab795778
    match self.kind {
      StdFileResourceKind::File => {
        self
          .with_inner_blocking_task(move |file| Ok(file.write_all(&buf)?))
          .await
      }
      StdFileResourceKind::Stdin => {
        Err(Into::<std::io::Error>::into(ErrorKind::Unsupported).into())
      }
      StdFileResourceKind::Stdout => {
        self
          .with_blocking_task(move || {
            // bypass the file and use std::io::stdout()
            let mut stdout = std::io::stdout().lock();
            stdout.write_all(&buf)?;
            stdout.flush()?;
            Ok(())
          })
          .await
      }
      StdFileResourceKind::Stderr => {
        self
          .with_blocking_task(move || {
            // bypass the file and use std::io::stderr()
            let mut stderr = std::io::stderr().lock();
            stderr.write_all(&buf)?;
            stderr.flush()?;
            Ok(())
          })
          .await
      }
    }
  }

<<<<<<< HEAD
  async fn write_byob(
=======
  async fn write(
>>>>>>> ab795778
    self: Rc<Self>,
    view: BufView,
  ) -> FsResult<deno_core::WriteOutcome> {
    match self.kind {
      StdFileResourceKind::File => {
        self
          .with_inner_blocking_task(|file| {
            let nwritten = file.write(&view)?;
            Ok(deno_core::WriteOutcome::Partial { nwritten, view })
          })
          .await
      }
      StdFileResourceKind::Stdin => {
        Err(Into::<std::io::Error>::into(ErrorKind::Unsupported).into())
      }
      StdFileResourceKind::Stdout => {
        self
          .with_blocking_task(|| {
            // bypass the file and use std::io::stdout()
            let mut stdout = std::io::stdout().lock();
            let nwritten = stdout.write(&view)?;
            stdout.flush()?;
            Ok(deno_core::WriteOutcome::Partial { nwritten, view })
          })
          .await
      }
      StdFileResourceKind::Stderr => {
        self
          .with_blocking_task(|| {
            // bypass the file and use std::io::stderr()
            let mut stderr = std::io::stderr().lock();
            let nwritten = stderr.write(&view)?;
            stderr.flush()?;
            Ok(deno_core::WriteOutcome::Partial { nwritten, view })
          })
          .await
      }
    }
  }

  fn read_all_sync(self: Rc<Self>) -> FsResult<Vec<u8>> {
    match self.kind {
      StdFileResourceKind::File | StdFileResourceKind::Stdin => {
        let mut buf = Vec::new();
        self.with_sync(|file| Ok(file.read_to_end(&mut buf)?))?;
        Ok(buf)
      }
      StdFileResourceKind::Stdout | StdFileResourceKind::Stderr => {
        Err(FsError::NotSupported)
      }
    }
  }
  async fn read_all_async(self: Rc<Self>) -> FsResult<Vec<u8>> {
    match self.kind {
      StdFileResourceKind::File | StdFileResourceKind::Stdin => {
        self
          .with_inner_blocking_task(|file| {
            let mut buf = Vec::new();
            file.read_to_end(&mut buf)?;
            Ok(buf)
          })
          .await
      }
      StdFileResourceKind::Stdout | StdFileResourceKind::Stderr => {
        Err(FsError::NotSupported)
      }
    }
  }

  fn chmod_sync(self: Rc<Self>, _mode: u32) -> FsResult<()> {
    #[cfg(unix)]
    {
      use std::os::unix::prelude::PermissionsExt;
      self.with_sync(|file| {
        Ok(file.set_permissions(std::fs::Permissions::from_mode(_mode))?)
      })
    }
    #[cfg(not(unix))]
    Err(FsError::NotSupported)
  }
  async fn chmod_async(self: Rc<Self>, _mode: u32) -> FsResult<()> {
    #[cfg(unix)]
    {
      use std::os::unix::prelude::PermissionsExt;
      self
        .with_inner_blocking_task(move |file| {
          Ok(file.set_permissions(std::fs::Permissions::from_mode(_mode))?)
        })
        .await
    }
    #[cfg(not(unix))]
    Err(FsError::NotSupported)
  }

  fn seek_sync(self: Rc<Self>, pos: io::SeekFrom) -> FsResult<u64> {
    self.with_sync(|file| Ok(file.seek(pos)?))
  }
  async fn seek_async(self: Rc<Self>, pos: io::SeekFrom) -> FsResult<u64> {
    self
      .with_inner_blocking_task(move |file| Ok(file.seek(pos)?))
      .await
  }

  fn datasync_sync(self: Rc<Self>) -> FsResult<()> {
    self.with_sync(|file| Ok(file.sync_data()?))
  }
  async fn datasync_async(self: Rc<Self>) -> FsResult<()> {
    self
      .with_inner_blocking_task(|file| Ok(file.sync_data()?))
      .await
  }

  fn sync_sync(self: Rc<Self>) -> FsResult<()> {
    self.with_sync(|file| Ok(file.sync_all()?))
  }
  async fn sync_async(self: Rc<Self>) -> FsResult<()> {
    self
      .with_inner_blocking_task(|file| Ok(file.sync_all()?))
      .await
  }

  fn stat_sync(self: Rc<Self>) -> FsResult<FsStat> {
    self.with_sync(|file| Ok(file.metadata().map(FsStat::from_std)?))
  }
  async fn stat_async(self: Rc<Self>) -> FsResult<FsStat> {
    self
      .with_inner_blocking_task(|file| {
        Ok(file.metadata().map(FsStat::from_std)?)
      })
      .await
  }

  fn lock_sync(self: Rc<Self>, exclusive: bool) -> FsResult<()> {
    self.with_sync(|file| {
      if exclusive {
        file.lock_exclusive()?;
      } else {
        file.lock_shared()?;
      }
      Ok(())
    })
  }
  async fn lock_async(self: Rc<Self>, exclusive: bool) -> FsResult<()> {
    self
      .with_inner_blocking_task(move |file| {
        if exclusive {
          file.lock_exclusive()?;
        } else {
          file.lock_shared()?;
        }
        Ok(())
      })
      .await
  }

  fn unlock_sync(self: Rc<Self>) -> FsResult<()> {
    self.with_sync(|file| Ok(file.unlock()?))
  }
  async fn unlock_async(self: Rc<Self>) -> FsResult<()> {
    self
      .with_inner_blocking_task(|file| Ok(file.unlock()?))
      .await
  }

  fn truncate_sync(self: Rc<Self>, len: u64) -> FsResult<()> {
    self.with_sync(|file| Ok(file.set_len(len)?))
  }
  async fn truncate_async(self: Rc<Self>, len: u64) -> FsResult<()> {
    self
      .with_inner_blocking_task(move |file| Ok(file.set_len(len)?))
      .await
  }

  fn utime_sync(
    self: Rc<Self>,
    atime_secs: i64,
    atime_nanos: u32,
    mtime_secs: i64,
    mtime_nanos: u32,
  ) -> FsResult<()> {
    let atime = filetime::FileTime::from_unix_time(atime_secs, atime_nanos);
    let mtime = filetime::FileTime::from_unix_time(mtime_secs, mtime_nanos);

    self.with_sync(|file| {
      filetime::set_file_handle_times(file, Some(atime), Some(mtime))?;
      Ok(())
    })
  }
  async fn utime_async(
    self: Rc<Self>,
    atime_secs: i64,
    atime_nanos: u32,
    mtime_secs: i64,
    mtime_nanos: u32,
  ) -> FsResult<()> {
    let atime = filetime::FileTime::from_unix_time(atime_secs, atime_nanos);
    let mtime = filetime::FileTime::from_unix_time(mtime_secs, mtime_nanos);

    self
      .with_inner_blocking_task(move |file| {
        filetime::set_file_handle_times(file, Some(atime), Some(mtime))?;
        Ok(())
      })
      .await
  }

  async fn read_byob(
    self: Rc<Self>,
    mut buf: BufMutView,
  ) -> FsResult<(usize, BufMutView)> {
    self
      .with_inner_blocking_task(|file| {
        let nread = file.read(&mut buf)?;
        Ok((nread, buf))
      })
      .await
  }

  fn try_clone_inner(self: Rc<Self>) -> FsResult<Rc<dyn fs::File>> {
    let inner: &Option<_> = &self.cell.borrow();
    match inner {
      Some(inner) => Ok(Rc::new(StdFileResourceInner {
        kind: self.kind,
        cell: RefCell::new(Some(inner.try_clone()?)),
        cell_async_task_queue: Default::default(),
      })),
      None => Err(FsError::FileBusy),
    }
  }

  fn as_stdio(self: Rc<Self>) -> FsResult<std::process::Stdio> {
    match self.kind {
      StdFileResourceKind::File => self.with_sync(|file| {
        let file = file.try_clone()?;
        Ok(file.into())
      }),
      _ => Ok(std::process::Stdio::inherit()),
    }
  }

  #[cfg(unix)]
  fn backing_fd(self: Rc<Self>) -> Option<std::os::unix::prelude::RawFd> {
    use std::os::unix::io::AsRawFd;
    self.with_sync(|file| Ok(file.as_raw_fd())).ok()
  }

  #[cfg(windows)]
  fn backing_fd(self: Rc<Self>) -> Option<std::os::windows::io::RawHandle> {
    use std::os::windows::prelude::AsRawHandle;
    self.with_sync(|file| Ok(file.as_raw_handle())).ok()
  }
}

// override op_print to use the stdout and stderr in the resource table
#[op]
pub fn op_print(
  state: &mut OpState,
  msg: &str,
  is_err: bool,
) -> Result<(), AnyError> {
  let rid = if is_err { 2 } else { 1 };
  FileResource::with_file(state, rid, move |file| {
    Ok(file.write_all_sync(msg.as_bytes())?)
  })
}<|MERGE_RESOLUTION|>--- conflicted
+++ resolved
@@ -408,7 +408,6 @@
   }
 
   fn read_sync(self: Rc<Self>, buf: &mut [u8]) -> FsResult<usize> {
-<<<<<<< HEAD
     match self.kind {
       StdFileResourceKind::File | StdFileResourceKind::Stdin => {
         self.with_sync(|file| Ok(file.read(buf)?))
@@ -421,20 +420,6 @@
 
   fn write_all_sync(self: Rc<Self>, buf: &[u8]) -> FsResult<()> {
     match self.kind {
-=======
-    match self.kind {
-      StdFileResourceKind::File | StdFileResourceKind::Stdin => {
-        self.with_sync(|file| Ok(file.read(buf)?))
-      }
-      StdFileResourceKind::Stdout | StdFileResourceKind::Stderr => {
-        Err(FsError::NotSupported)
-      }
-    }
-  }
-
-  fn write_all_sync(self: Rc<Self>, buf: &[u8]) -> FsResult<()> {
-    match self.kind {
->>>>>>> ab795778
       StdFileResourceKind::File => {
         self.with_sync(|file| Ok(file.write_all(buf)?))
       }
@@ -457,11 +442,7 @@
       }
     }
   }
-<<<<<<< HEAD
-  async fn write_all_byob(self: Rc<Self>, buf: BufView) -> FsResult<()> {
-=======
   async fn write_all(self: Rc<Self>, buf: BufView) -> FsResult<()> {
->>>>>>> ab795778
     match self.kind {
       StdFileResourceKind::File => {
         self
@@ -496,11 +477,7 @@
     }
   }
 
-<<<<<<< HEAD
-  async fn write_byob(
-=======
   async fn write(
->>>>>>> ab795778
     self: Rc<Self>,
     view: BufView,
   ) -> FsResult<deno_core::WriteOutcome> {
