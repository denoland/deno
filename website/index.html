<!-- Copyright 2018-2019 the Deno authors. All rights reserved. MIT license. -->
<!DOCTYPE html>
<html>
  <head>
    <title>Deno</title>
    <link rel="manifest" href="/manifest.json" />
    <link rel="stylesheet" href="https://unpkg.com/c3@0.6.7/c3.min.css" />
    <link rel="stylesheet" href="style.css" />
    <meta
      content="width=device-width, initial-scale=1.0, maximum-scale=1.0, user-scalable=0"
      name="viewport"
    />
  </head>
  <body>
    <main>
      <img id="logo" src="deno_logo_2.gif" width="150" />
      <!-- Logo by hashrock https://denolib.github.io/animated-deno-logo/ -->

<<<<<<< HEAD
      <h1 id="deno">Deno<a href="#deno">#</a></h1>
=======
      <h1>Deno</h1>
>>>>>>> 79b95341

      <p>
        A new way to JavaScript

        <!-- TODO(ry) add the registry badges. -->
      </p>

      <table>
        <tr>
          <th></th>
          <th>Linux &amp; Mac</th>
          <th>Windows</th>
        </tr>
        <tr>
          <th>
            <a href="https://github.com/denoland/deno">deno</a>
          </th>
          <td>
            <a class="badge" href="https://travis-ci.com/denoland/deno">
              <img src="https://travis-ci.com/denoland/deno.svg?branch=master"/>
            </a>
          </td>
          <td>
            <a class="badge" href="https://ci.appveyor.com/project/deno/deno">
              <img src="https://ci.appveyor.com/api/projects/status/yel7wtcqwoy0to8x/branch/master?svg=true"/>
            </a>
          </td>
        </tr>
        <tr>
          <th>
            <a href="https://github.com/denoland/deno_std">deno_std</a>
          </th>
          <td colspan="2">
            <a
              class="badge"
              href="https://dev.azure.com/denoland/deno_std/_build?definitionId=2"
            >
              <img src="https://dev.azure.com/denoland/deno_std/_apis/build/status/denoland.deno_std?branchName=master"/>
            </a>
          </td>
        </tr>
        <tr>
          <th>
            <a href="https://github.com/denoland/deno_install">deno_install</a>
          </th>
          <td>
            <a class="badge" href="https://travis-ci.com/denoland/deno_install">
              <img src="https://travis-ci.com/denoland/deno_install.svg?branch=master"/>
            </a>
          </td>
          <td>
            <a
              class="badge"
              href="https://ci.appveyor.com/project/deno/deno-install"
            >
              <img src="https://ci.appveyor.com/api/projects/status/gtekeaf7r60xa896?branch=master&svg=true"/>
            </a>
          </td>
        </tr>
        <tr>
          <th>
            <a href="https://github.com/denoland/registry">registry</a>
          </th>
        </tr>
      </table>

<<<<<<< HEAD
      <p>
        <a href="https://github.com/denoland/deno/blob/master/Docs.md">
          Documentation
        </a>
      </p>
      <p>
        <a href="typedoc/index.html">
          API Reference
        </a>
      </p>
      <p>
        <a href="https://github.com/denolib/awesome-deno">
          Other Deno resources.
        </a>
      </p>

      <h2 id="install">Install<a href="#install">#</a></h2>

      <p id="install-shell">With Shell<a href="#install-shell">#</a></p>
      <pre>curl -fL https://deno.land/x/install/install.sh | sh</pre>
      <p id="install-powershell">With PowerShell<a href="#install-powershell">#</a></p>
=======
      <h2 id="install"><a href="#install">#</a>Install</h2>

      <p>With Shell</p>
      <pre>curl -fL https://deno.land/x/install/install.sh | sh</pre>
      <p>With PowerShell</p>
>>>>>>> 79b95341
      <pre>iex (iwr https://deno.land/x/install/install.ps1)</pre>

      <h2 id="mini-tutorial">Mini-tutorial<a href="#mini-tutorial">#</a></h2>

<<<<<<< HEAD
      <p id="try">Try a Deno program. This one serves a local directory in HTTP.<a href="#try">#</a></p>
=======
      <p>Try a Deno program. This one serves a local directory in HTTP.</p>
>>>>>>> 79b95341
      <pre>
alias file_server="deno \
  https://deno.land/x/http/file_server.ts --allow-net"
      </pre>

      <p>Run it:</p>
      <pre>
% file_server .
Downloading https://deno.land/x/http/file_server.ts...
[...]
HTTP server listening on http://0.0.0.0:4500/
      </pre>
      <p>And if you ever want to upgrade to the latest published version:</p>
      <pre>file_server --reload</pre>

      <h2 id="dig-in">Dig in...<a href="#dig-in">#</a></h2>

      <a href="https://github.com/denoland/deno/blob/master/Docs.md">
        Documentation
      </a>

      <p>
        <a href="typedoc/index.html">API Reference</a>
      </p>

      <p>
        <a href="https://github.com/denolib/awesome-deno">
          Links to other Deno resources.
        </a>
      </p>

      <h2 id="benchmarks">Continuous Benchmarks<a href="#benchmarks">#</a></h2>

      <p>These plots are updated on every commit to</p>
      <p>
        <a href="https://github.com/denoland/deno">master branch</a>
      </p>

      <h3 id="exec-time">Execution time<a href="#exec-time">#</a></h3>
      <p>This shows how much time total it takes to run a few simple deno programs:</p>
      <a href="https://github.com/denoland/deno/blob/master/tests/002_hello.ts">
        tests/002_hello.ts
      </a>
      <p>and</p>
      <p>
        <a
          href="https://github.com/denoland/deno/blob/master/tests/003_relative_import.ts"
        >
          tests/003_relative_import.ts
        </a>
      </p>
      <p>
        For deno to execute typescript, it must first compile it to JS. A warm
        startup is when deno has a cached JS output already, so it should be fast
        because it bypasses the TS compiler. A cold startup is when deno must
        compile from scratch.
      </p>
      <div id="exec-time-chart"></div>

      <h3 id="throughput">Throughput<a href="#throughput">#</a></h3>

      <p>Time it takes to pipe a certain amount of data through Deno.</p>

      <a href="https://github.com/denoland/deno/blob/master/tests/echo_server.ts">
        echo_server.ts
      </a>
      <p>and</p>
      <a href="https://github.com/denoland/deno/blob/master/tests/cat.ts">
        cat.ts
      </a>
      <p>Smaller is better.</p>

      <div id="throughput-chart"></div>

      <h3 id="req-per-sec">Req/Sec<a href="#req-per-sec">#</a></h3>

      <p>
        Tests HTTP server performance. 10 keep-alive connections do as many
        hello-world requests as possible. Bigger is better.
      </p>

      <ul>
        <!-- TODO rename "deno" to "deno_tcp". -->
        <li>
          <a href="https://github.com/denoland/deno/blob/master/tests/http_bench.ts">
            deno
          </a>
          is a fake http server that doesn't parse HTTP. It is comparable to
          <a href="https://github.com/denoland/deno/blob/master/tools/node_tcp.js">
            node_tcp
          </a>
          .
        </li>

        <li>
          <a href="https://github.com/denoland/deno_std/blob/master/http/http_bench.ts">
            deno_net_http
          </a>
          is a web server written in TypeScript. It is comparable to
          <a href="https://github.com/denoland/deno/blob/master/tools/node_http.js">
            node_http
          </a>
          .
        </li>

        <li>
          <a href="https://github.com/denoland/deno/blob/master/tools/hyper_hello.rs">
            hyper
          </a>
          is a Rust HTTP server and represents an upper bound.
        </li>
      </ul>

      <div id="req-per-sec-chart"></div>

      <h3 id="size">Executable size<a href="#size">#</a></h3>
      <p>deno ships only a single binary. We track its size here.</p>
      <div id="binary-size-chart"></div>

      <h3 id="threads">Thread count<a href="#threads">#</a></h3>
      <p>How many threads various programs use.</p>
      <div id="thread-count-chart"></div>

      <h3 id="syscalls">Syscall count<a href="#syscalls">#</a></h3>
      <p>How many total syscalls are performed when executing a given script.</p>
      <div id="syscall-count-chart"></div>

      <p>
        <a href="./all_benchmark.html">Historical benchmark data</a>
      </p>
    </main>

    <script src="https://unpkg.com/d3@5.7.0/dist/d3.min.js"></script>
    <script src="https://unpkg.com/c3@0.6.7/c3.min.js"></script>

    <script type="module">
      import { drawCharts } from "./app.js";

      drawCharts("recent.json");
    </script>
  </body>
</html><|MERGE_RESOLUTION|>--- conflicted
+++ resolved
@@ -16,11 +16,7 @@
       <img id="logo" src="deno_logo_2.gif" width="150" />
       <!-- Logo by hashrock https://denolib.github.io/animated-deno-logo/ -->
 
-<<<<<<< HEAD
       <h1 id="deno">Deno<a href="#deno">#</a></h1>
-=======
-      <h1>Deno</h1>
->>>>>>> 79b95341
 
       <p>
         A new way to JavaScript
@@ -87,44 +83,15 @@
         </tr>
       </table>
 
-<<<<<<< HEAD
-      <p>
-        <a href="https://github.com/denoland/deno/blob/master/Docs.md">
-          Documentation
-        </a>
-      </p>
-      <p>
-        <a href="typedoc/index.html">
-          API Reference
-        </a>
-      </p>
-      <p>
-        <a href="https://github.com/denolib/awesome-deno">
-          Other Deno resources.
-        </a>
-      </p>
-
-      <h2 id="install">Install<a href="#install">#</a></h2>
-
-      <p id="install-shell">With Shell<a href="#install-shell">#</a></p>
-      <pre>curl -fL https://deno.land/x/install/install.sh | sh</pre>
-      <p id="install-powershell">With PowerShell<a href="#install-powershell">#</a></p>
-=======
       <h2 id="install"><a href="#install">#</a>Install</h2>
-
       <p>With Shell</p>
       <pre>curl -fL https://deno.land/x/install/install.sh | sh</pre>
       <p>With PowerShell</p>
->>>>>>> 79b95341
       <pre>iex (iwr https://deno.land/x/install/install.ps1)</pre>
 
       <h2 id="mini-tutorial">Mini-tutorial<a href="#mini-tutorial">#</a></h2>
-
-<<<<<<< HEAD
-      <p id="try">Try a Deno program. This one serves a local directory in HTTP.<a href="#try">#</a></p>
-=======
+      
       <p>Try a Deno program. This one serves a local directory in HTTP.</p>
->>>>>>> 79b95341
       <pre>
 alias file_server="deno \
   https://deno.land/x/http/file_server.ts --allow-net"
