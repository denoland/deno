--- conflicted
+++ resolved
@@ -27,12 +27,7 @@
 serde_v8 = { version = "0.45.0", path = "../serde_v8" }
 sourcemap = "=6.0.1"
 url = { version = "2.2.2", features = ["serde"] }
-<<<<<<< HEAD
-v8 = { path = "../../rusty_v8" }
-# v8 = "0.42.0"
-=======
 v8 = "0.42.1"
->>>>>>> 1fa75f75
 
 [[example]]
 name = "http_bench_json_ops"
