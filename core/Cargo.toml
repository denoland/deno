# Copyright 2018-2020 the Deno authors. All rights reserved. MIT license.

[package]
name = "deno_core"
version = "0.48.1"
edition = "2018"
description = "A secure JavaScript/TypeScript runtime built with V8, Rust, and Tokio"
authors = ["the Deno authors"]
license = "MIT"
readme = "README.md"
repository = "https://github.com/denoland/deno"

[lib]
path = "lib.rs"

[dependencies]
downcast-rs = "1.1.1"
futures = { version = "0.3.5", features = ["thread-pool", "compat"] }
lazy_static = "1.4.0"
libc = "0.2.71"
log = "0.4.8"
<<<<<<< HEAD
rusty_v8 = "0.5.0"
serde_json = "1.0.53"
smallvec = "1.4.0"
=======
rusty_v8 = "0.5.1"
serde_json = "1.0.55"
>>>>>>> 63db3e93
url = "2.1.1"

[[example]]
name = "deno_core_http_bench"
path = "examples/http_bench.rs"

# These dependendencies are only used for deno_core_http_bench.
[dev-dependencies]
derive_deref = "1.1.0"
tokio = { version = "0.2.21", features = ["rt-core", "tcp"] }<|MERGE_RESOLUTION|>--- conflicted
+++ resolved
@@ -19,14 +19,9 @@
 lazy_static = "1.4.0"
 libc = "0.2.71"
 log = "0.4.8"
-<<<<<<< HEAD
-rusty_v8 = "0.5.0"
-serde_json = "1.0.53"
-smallvec = "1.4.0"
-=======
 rusty_v8 = "0.5.1"
 serde_json = "1.0.55"
->>>>>>> 63db3e93
+smallvec = "1.4.0"
 url = "2.1.1"
 
 [[example]]
