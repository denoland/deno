--- conflicted
+++ resolved
@@ -2,17 +2,10 @@
 
 [package]
 name = "deno_core"
-<<<<<<< HEAD
-version = "0.155.0"
+version = "0.160.0"
 authors.workspace = true
 edition.workspace = true
 license.workspace = true
-=======
-version = "0.160.0"
-authors = ["the Deno authors"]
-edition = "2021"
-license = "MIT"
->>>>>>> a57134de
 readme = "README.md"
 repository.workspace = true
 description = "A modern JavaScript/TypeScript runtime built with V8, Rust, and Tokio"
@@ -25,7 +18,6 @@
 v8_use_custom_libcxx = ["v8/use_custom_libcxx"]
 
 [dependencies]
-<<<<<<< HEAD
 anyhow.workspace = true
 bytes.workspace = true
 deno_ops.workspace = true
@@ -41,30 +33,10 @@
 serde.workspace = true
 serde_json = { workspace = true, features = ["preserve_order"] }
 serde_v8.workspace = true
+smallvec = "1.8"
 sourcemap = "6.1"
 url = { version = "2.3.1", features = ["serde", "expose_internals"] }
 v8.workspace = true
-=======
-anyhow = "1.0.57"
-bytes = "1"
-deno_ops = { path = "../ops", version = "0.38.0" }
-futures = "0.3.21"
-# Stay on 1.6 to avoid a dependency cycle in ahash https://github.com/tkaitchuck/aHash/issues/95
-# Projects not depending on ahash are unafected as cargo will pull any 1.X that is >= 1.6.
-indexmap = "1.6"
-libc = "0.2.126"
-log = "0.4.16"
-once_cell = "1.10.0"
-parking_lot = "0.12.0"
-pin-project = "1.0.11"
-serde = { version = "1.0.136", features = ["derive"] }
-serde_json = { version = "1.0.79", features = ["preserve_order"] }
-serde_v8 = { version = "0.71.0", path = "../serde_v8" }
-smallvec = "1.8"
-sourcemap = "6.1"
-url = { version = "2.3.1", features = ["serde", "expose_internals"] }
-v8 = { version = "0.55.0", default-features = false }
->>>>>>> a57134de
 
 [[example]]
 name = "http_bench_json_ops"
@@ -72,10 +44,5 @@
 
 # These dependencies are only used for the 'http_bench_*_ops' examples.
 [dev-dependencies]
-<<<<<<< HEAD
 deno_ast.workspace = true
-tokio.workspace = true
-=======
-deno_ast = { version = "0.20.0", features = ["transpiling"] }
-tokio = { version = "1.21", features = ["full"] }
->>>>>>> a57134de
+tokio.workspace = true