--- conflicted
+++ resolved
@@ -98,9 +98,6 @@
   scope.escape(context)
 }
 
-<<<<<<< HEAD
-#[inline(always)]
-=======
 fn initialize_ops(
   scope: &mut v8::HandleScope,
   ops_obj: v8::Local<v8::Object>,
@@ -112,7 +109,6 @@
   }
 }
 
->>>>>>> 94068b71
 pub fn set_func(
   scope: &mut v8::HandleScope<'_>,
   obj: v8::Local<v8::Object>,
