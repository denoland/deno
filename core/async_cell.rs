--- conflicted
+++ resolved
@@ -237,16 +237,8 @@
     /// Borrow the cell's contents synchronouslym without creating an
     /// intermediate future. If the cell has already been borrowed and either
     /// the existing or the requested borrow is exclusive, this function returns
-<<<<<<< HEAD
-    /// `None`.   
-    pub(super) fn borrow_sync<
-      M: BorrowModeTrait,
-      R: RcLike<AsyncRefCell<T>>,
-    >(
-=======
     /// `None`.
     pub fn borrow_sync<M: BorrowModeTrait, R: RcLike<AsyncRefCell<T>>>(
->>>>>>> b6dd850f
       cell: R,
     ) -> Option<AsyncBorrowImpl<T, M>> {
       let cell_ref = cell.as_ref();
