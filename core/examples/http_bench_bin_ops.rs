// Copyright 2018-2020 the Deno authors. All rights reserved. MIT license.

#[macro_use]
extern crate log;

use deno_core::BufVec;
use deno_core::JsRuntime;
use deno_core::Op;
use deno_core::OpState;
use deno_core::ZeroCopyBuf;
use futures::future::poll_fn;
use futures::future::FutureExt;
use futures::future::TryFuture;
use futures::future::TryFutureExt;
use std::cell::RefCell;
use std::convert::TryInto;
use std::env;
use std::fmt::Debug;
use std::io::Error;
use std::io::ErrorKind;
use std::mem::size_of;
use std::net::SocketAddr;
use std::pin::Pin;
use std::ptr;
use std::rc::Rc;
use tokio::io::AsyncRead;
use tokio::io::AsyncWrite;
use tokio::net::TcpListener;
use tokio::net::TcpStream;
use tokio::runtime;

struct Logger;

impl log::Log for Logger {
  fn enabled(&self, metadata: &log::Metadata) -> bool {
    metadata.level() <= log::max_level()
  }

  fn log(&self, record: &log::Record) {
    if self.enabled(record.metadata()) {
      println!("{} - {}", record.level(), record.args());
    }
  }

  fn flush(&self) {}
}

#[derive(Copy, Clone, Debug, PartialEq)]
struct Record {
  promise_id: u32,
  rid: u32,
  result: i32,
}

type RecordBuf = [u8; size_of::<Record>()];

impl From<&[u8]> for Record {
  fn from(buf: &[u8]) -> Self {
    assert_eq!(buf.len(), size_of::<RecordBuf>());
    unsafe { *(buf as *const _ as *const RecordBuf) }.into()
  }
}

impl From<RecordBuf> for Record {
  fn from(buf: RecordBuf) -> Self {
    unsafe {
      #[allow(clippy::cast_ptr_alignment)]
      ptr::read_unaligned(&buf as *const _ as *const Self)
    }
  }
}

impl From<Record> for RecordBuf {
  fn from(record: Record) -> Self {
    unsafe { ptr::read(&record as *const _ as *const Self) }
  }
}

fn create_js_runtime() -> JsRuntime {
  let mut js_runtime = JsRuntime::new(Default::default());
  register_op_bin_sync(&mut js_runtime, "listen", op_listen);
  register_op_bin_sync(&mut js_runtime, "close", op_close);
  register_op_bin_async(&mut js_runtime, "accept", op_accept);
  register_op_bin_async(&mut js_runtime, "read", op_read);
  register_op_bin_async(&mut js_runtime, "write", op_write);
  js_runtime
}

fn op_listen(
  state: &mut OpState,
  _rid: u32,
  _bufs: &mut [ZeroCopyBuf],
) -> Result<u32, Error> {
  debug!("listen");
  let addr = "127.0.0.1:4544".parse::<SocketAddr>().unwrap();
  let std_listener = std::net::TcpListener::bind(&addr)?;
  let listener = TcpListener::from_std(std_listener)?;
  let rid = state.resource_table.add("tcpListener", Box::new(listener));
  Ok(rid)
}

fn op_close(
  state: &mut OpState,
  rid: u32,
  _bufs: &mut [ZeroCopyBuf],
) -> Result<u32, Error> {
  debug!("close rid={}", rid);
  state
    .resource_table
    .close(rid)
    .map(|_| 0)
    .ok_or_else(bad_resource_id)
}

async fn op_accept(
  state: Rc<RefCell<OpState>>,
  rid: u32,
  _bufs: BufVec,
) -> Result<u32, Error> {
  debug!("accept rid={}", rid);

  poll_fn(move |cx| {
    let resource_table = &mut state.borrow_mut().resource_table;

    let listener = resource_table
      .get_mut::<TcpListener>(rid)
      .ok_or_else(bad_resource_id)?;
    listener.poll_accept(cx).map_ok(|(stream, _addr)| {
      resource_table.add("tcpStream", Box::new(stream))
    })
  })
  .await
}

fn op_read(
  state: Rc<RefCell<OpState>>,
  rid: u32,
  bufs: BufVec,
) -> impl TryFuture<Ok = usize, Error = Error> {
  assert_eq!(bufs.len(), 1, "Invalid number of arguments");
  let mut buf = bufs[0].clone();

  debug!("read rid={}", rid);

  poll_fn(move |cx| {
    let resource_table = &mut state.borrow_mut().resource_table;

    let stream = resource_table
      .get_mut::<TcpStream>(rid)
      .ok_or_else(bad_resource_id)?;
    Pin::new(stream).poll_read(cx, &mut buf)
  })
}

fn op_write(
  state: Rc<RefCell<OpState>>,
  rid: u32,
  bufs: BufVec,
) -> impl TryFuture<Ok = usize, Error = Error> {
  assert_eq!(bufs.len(), 1, "Invalid number of arguments");
  let buf = bufs[0].clone();
  debug!("write rid={}", rid);

  poll_fn(move |cx| {
    let resource_table = &mut state.borrow_mut().resource_table;

    let stream = resource_table
      .get_mut::<TcpStream>(rid)
      .ok_or_else(bad_resource_id)?;
    Pin::new(stream).poll_write(cx, &buf)
  })
}

fn register_op_bin_sync<F>(
  js_runtime: &mut JsRuntime,
  name: &'static str,
  op_fn: F,
) where
  F: Fn(&mut OpState, u32, &mut [ZeroCopyBuf]) -> Result<u32, Error> + 'static,
{
  let base_op_fn = move |state: Rc<RefCell<OpState>>, mut bufs: BufVec| -> Op {
    let record = Record::from(bufs[0].as_ref());
    let is_sync = record.promise_id == 0;
    assert!(is_sync);

    let zero_copy_bufs = &mut bufs[1..];
    let result: i32 =
      match op_fn(&mut state.borrow_mut(), record.rid, zero_copy_bufs) {
        Ok(r) => r as i32,
        Err(_) => -1,
      };
    let buf = RecordBuf::from(Record { result, ..record })[..].into();
    Op::Sync(buf)
  };

  js_runtime.register_op(name, base_op_fn);
}

fn register_op_bin_async<F, R>(
  js_runtime: &mut JsRuntime,
  name: &'static str,
  op_fn: F,
) where
  F: Fn(Rc<RefCell<OpState>>, u32, BufVec) -> R + Copy + 'static,
  R: TryFuture,
  R::Ok: TryInto<i32>,
  <R::Ok as TryInto<i32>>::Error: Debug,
{
  let base_op_fn = move |state: Rc<RefCell<OpState>>, bufs: BufVec| -> Op {
    let mut bufs_iter = bufs.into_iter();
    let record_buf = bufs_iter.next().unwrap();
    let zero_copy_bufs = bufs_iter.collect::<BufVec>();

    let record = Record::from(record_buf.as_ref());
    let is_sync = record.promise_id == 0;
    assert!(!is_sync);

    let fut = async move {
      let op = op_fn(state, record.rid, zero_copy_bufs);
      let result = op
        .map_ok(|r| r.try_into().expect("op result does not fit in i32"))
        .unwrap_or_else(|_| -1)
        .await;
      RecordBuf::from(Record { result, ..record })[..].into()
    };

    Op::Async(fut.boxed_local())
  };

  js_runtime.register_op(name, base_op_fn);
}

fn bad_resource_id() -> Error {
  Error::new(ErrorKind::NotFound, "bad resource id")
}

fn main() {
  log::set_logger(&Logger).unwrap();
  log::set_max_level(
    env::args()
      .find(|a| a == "-D")
      .map(|_| log::LevelFilter::Debug)
      .unwrap_or(log::LevelFilter::Warn),
  );

  // NOTE: `--help` arg will display V8 help and exit
  deno_core::v8_set_flags(env::args().collect());

  let mut js_runtime = create_js_runtime();
  let mut runtime = runtime::Builder::new()
    .basic_scheduler()
    .enable_all()
    .build()
    .unwrap();

  let future = async move {
    js_runtime
      .execute(
        "http_bench_bin_ops.js",
        include_str!("http_bench_bin_ops.js"),
      )
      .unwrap();
<<<<<<< HEAD
    isolate.run_event_loop().await
=======
    js_runtime.await
>>>>>>> 27e0c135
  };
  runtime.block_on(future).unwrap();
}

#[test]
fn test_record_from() {
  let expected = Record {
    promise_id: 1,
    rid: 3,
    result: 4,
  };
  let buf = RecordBuf::from(expected);
  if cfg!(target_endian = "little") {
    assert_eq!(buf, [1u8, 0, 0, 0, 3, 0, 0, 0, 4, 0, 0, 0]);
  }
  let actual = Record::from(buf);
  assert_eq!(actual, expected);
}<|MERGE_RESOLUTION|>--- conflicted
+++ resolved
@@ -260,11 +260,7 @@
         include_str!("http_bench_bin_ops.js"),
       )
       .unwrap();
-<<<<<<< HEAD
-    isolate.run_event_loop().await
-=======
-    js_runtime.await
->>>>>>> 27e0c135
+    js_runtime.run_event_loop().await
   };
   runtime.block_on(future).unwrap();
 }
