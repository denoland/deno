// Copyright 2018-2021 the Deno authors. All rights reserved. MIT license.

use crate::bindings;
use crate::error::attach_handle_to_error;
use crate::error::generic_error;
use crate::error::ErrWithV8Handle;
use crate::error::JsError;
use crate::inspector::JsRuntimeInspector;
use crate::module_specifier::ModuleSpecifier;
use crate::modules::ModuleId;
use crate::modules::ModuleLoadId;
use crate::modules::ModuleLoader;
use crate::modules::ModuleMap;
use crate::modules::NoopModuleLoader;
use crate::ops::*;
use crate::Extension;
use crate::OpMiddlewareFn;
use crate::OpPayload;
use crate::OpResult;
use crate::OpState;
use crate::PromiseId;
use anyhow::Error;
use futures::channel::oneshot;
use futures::future::poll_fn;
use futures::future::FutureExt;
use futures::stream::FuturesUnordered;
use futures::stream::StreamExt;
use futures::task::AtomicWaker;
use std::any::Any;
use std::cell::RefCell;
use std::collections::HashMap;
use std::ffi::c_void;
use std::mem::forget;
use std::option::Option;
use std::rc::Rc;
use std::sync::Arc;
use std::sync::Mutex;
use std::sync::Once;
use std::task::Context;
use std::task::Poll;

type PendingOpFuture = OpCall<(PromiseId, OpId, OpResult)>;

pub enum Snapshot {
  Static(&'static [u8]),
  JustCreated(v8::StartupData),
  Boxed(Box<[u8]>),
}

pub type JsErrorCreateFn = dyn Fn(JsError) -> Error;

pub type GetErrorClassFn = &'static dyn for<'e> Fn(&'e Error) -> &'static str;

/// Objects that need to live as long as the isolate
#[derive(Default)]
struct IsolateAllocations {
  near_heap_limit_callback_data:
    Option<(Box<RefCell<dyn Any>>, v8::NearHeapLimitCallback)>,
}

/// A single execution context of JavaScript. Corresponds roughly to the "Web
/// Worker" concept in the DOM. A JsRuntime is a Future that can be used with
/// an event loop (Tokio, async_std).
////
/// The JsRuntime future completes when there is an error or when all
/// pending ops have completed.
///
/// Pending ops are created in JavaScript by calling Deno.core.opAsync(), and in Rust
/// by implementing an async function that takes a serde::Deserialize "control argument"
/// and an optional zero copy buffer, each async Op is tied to a Promise in JavaScript.
pub struct JsRuntime {
  // This is an Option<OwnedIsolate> instead of just OwnedIsolate to workaround
  // a safety issue with SnapshotCreator. See JsRuntime::drop.
  v8_isolate: Option<v8::OwnedIsolate>,
  // This is an Option<Box<JsRuntimeInspector> instead of just Box<JsRuntimeInspector>
  // to workaround a safety issue. See JsRuntime::drop.
  inspector: Option<Box<JsRuntimeInspector>>,
  snapshot_creator: Option<v8::SnapshotCreator>,
  has_snapshotted: bool,
  allocations: IsolateAllocations,
  extensions: Vec<Extension>,
}

struct DynImportModEvaluate {
  load_id: ModuleLoadId,
  module_id: ModuleId,
  promise: v8::Global<v8::Promise>,
  module: v8::Global<v8::Module>,
}

struct ModEvaluate {
  promise: v8::Global<v8::Promise>,
  sender: oneshot::Sender<Result<(), Error>>,
}

pub struct CrossIsolateStore<T>(Arc<Mutex<CrossIsolateStoreInner<T>>>);

struct CrossIsolateStoreInner<T> {
  map: HashMap<u32, T>,
  last_id: u32,
}

impl<T> CrossIsolateStore<T> {
  pub(crate) fn insert(&self, value: T) -> u32 {
    let mut store = self.0.lock().unwrap();
    let last_id = store.last_id;
    store.map.insert(last_id, value);
    store.last_id += 1;
    last_id
  }

  pub(crate) fn take(&self, id: u32) -> Option<T> {
    let mut store = self.0.lock().unwrap();
    store.map.remove(&id)
  }
}

impl<T> Default for CrossIsolateStore<T> {
  fn default() -> Self {
    CrossIsolateStore(Arc::new(Mutex::new(CrossIsolateStoreInner {
      map: Default::default(),
      last_id: 0,
    })))
  }
}

impl<T> Clone for CrossIsolateStore<T> {
  fn clone(&self) -> Self {
    Self(self.0.clone())
  }
}

pub type SharedArrayBufferStore =
  CrossIsolateStore<v8::SharedRef<v8::BackingStore>>;

pub type CompiledWasmModuleStore = CrossIsolateStore<v8::CompiledWasmModule>;

struct AsyncOpIterator<'a, 'b, 'c> {
  ops: &'b mut FuturesUnordered<PendingOpFuture>,
  cx: &'a mut Context<'c>,
}

impl Iterator for AsyncOpIterator<'_, '_, '_> {
  type Item = (PromiseId, OpId, OpResult);

  #[inline]
  fn next(&mut self) -> Option<Self::Item> {
    match self.ops.poll_next_unpin(self.cx) {
      Poll::Ready(Some(item)) => Some(item),
      _ => None,
    }
  }
}

/// Internal state for JsRuntime which is stored in one of v8::Isolate's
/// embedder slots.
pub(crate) struct JsRuntimeState {
  pub global_context: Option<v8::Global<v8::Context>>,
  pub(crate) js_recv_cb: Option<v8::Global<v8::Function>>,
  pub(crate) js_sync_cb: Option<v8::Global<v8::Function>>,
  pub(crate) js_macrotask_cbs: Vec<v8::Global<v8::Function>>,
  pub(crate) js_nexttick_cbs: Vec<v8::Global<v8::Function>>,
  pub(crate) has_tick_scheduled: bool,
  pub(crate) js_wasm_streaming_cb: Option<v8::Global<v8::Function>>,
  pub(crate) pending_promise_exceptions:
    HashMap<v8::Global<v8::Promise>, v8::Global<v8::Value>>,
  pending_dyn_mod_evaluate: Vec<DynImportModEvaluate>,
  pending_mod_evaluate: Option<ModEvaluate>,
  /// A counter used to delay our dynamic import deadlock detection by one spin
  /// of the event loop.
  dyn_module_evaluate_idle_counter: u32,
  pub(crate) js_error_create_fn: Rc<JsErrorCreateFn>,
  pub(crate) pending_ops: FuturesUnordered<PendingOpFuture>,
  pub(crate) pending_unref_ops: FuturesUnordered<PendingOpFuture>,
  pub(crate) have_unpolled_ops: bool,
  pub(crate) op_state: Rc<RefCell<OpState>>,
  pub(crate) shared_array_buffer_store: Option<SharedArrayBufferStore>,
  pub(crate) compiled_wasm_module_store: Option<CompiledWasmModuleStore>,
  waker: AtomicWaker,
}

impl Drop for JsRuntime {
  fn drop(&mut self) {
    // The Isolate object must outlive the Inspector object, but this is
    // currently not enforced by the type system.
    self.inspector.take();

    if let Some(creator) = self.snapshot_creator.take() {
      // TODO(ry): in rusty_v8, `SnapShotCreator::get_owned_isolate()` returns
      // a `struct OwnedIsolate` which is not actually owned, hence the need
      // here to leak the `OwnedIsolate` in order to avoid a double free and
      // the segfault that it causes.
      let v8_isolate = self.v8_isolate.take().unwrap();
      forget(v8_isolate);

      // TODO(ry) V8 has a strange assert which prevents a SnapshotCreator from
      // being deallocated if it hasn't created a snapshot yet.
      // https://github.com/v8/v8/blob/73212783fbd534fac76cc4b66aac899c13f71fc8/src/api.cc#L603
      // If that assert is removed, this if guard could be removed.
      // WARNING: There may be false positive LSAN errors here.
      if self.has_snapshotted {
        drop(creator);
      }
    }
  }
}

fn v8_init(v8_platform: Option<v8::SharedRef<v8::Platform>>) {
  // Include 10MB ICU data file.
  #[repr(C, align(16))]
  struct IcuData([u8; 10144432]);
  static ICU_DATA: IcuData = IcuData(*include_bytes!("icudtl.dat"));
  v8::icu::set_common_data_69(&ICU_DATA.0).unwrap();

  let v8_platform = v8_platform
    .unwrap_or_else(|| v8::new_default_platform(0, false).make_shared());
  v8::V8::initialize_platform(v8_platform);
  v8::V8::initialize();

  let flags = concat!(
    " --experimental-wasm-threads",
    " --wasm-test-streaming",
    " --harmony-import-assertions",
    " --no-validate-asm",
  );
  v8::V8::set_flags_from_string(flags);
}

#[derive(Default)]
pub struct RuntimeOptions {
  /// Allows a callback to be set whenever a V8 exception is made. This allows
  /// the caller to wrap the JsError into an error. By default this callback
  /// is set to `JsError::create()`.
  pub js_error_create_fn: Option<Rc<JsErrorCreateFn>>,

  /// Allows to map error type to a string "class" used to represent
  /// error in JavaScript.
  pub get_error_class_fn: Option<GetErrorClassFn>,

  /// Implementation of `ModuleLoader` which will be
  /// called when V8 requests to load ES modules.
  ///
  /// If not provided runtime will error if code being
  /// executed tries to load modules.
  pub module_loader: Option<Rc<dyn ModuleLoader>>,

  /// JsRuntime extensions, not to be confused with ES modules
  /// these are sets of ops and other JS code to be initialized.
  pub extensions: Vec<Extension>,

  /// V8 snapshot that should be loaded on startup.
  ///
  /// Currently can't be used with `will_snapshot`.
  pub startup_snapshot: Option<Snapshot>,

  /// Prepare runtime to take snapshot of loaded code.
  ///
  /// Currently can't be used with `startup_snapshot`.
  pub will_snapshot: bool,

  /// Isolate creation parameters.
  pub create_params: Option<v8::CreateParams>,

  /// V8 platform instance to use. Used when Deno initializes V8
  /// (which it only does once), otherwise it's silenty dropped.
  pub v8_platform: Option<v8::SharedRef<v8::Platform>>,

  /// The store to use for transferring SharedArrayBuffers between isolates.
  /// If multiple isolates should have the possibility of sharing
  /// SharedArrayBuffers, they should use the same [SharedArrayBufferStore]. If
  /// no [SharedArrayBufferStore] is specified, SharedArrayBuffer can not be
  /// serialized.
  pub shared_array_buffer_store: Option<SharedArrayBufferStore>,

  /// The store to use for transferring `WebAssembly.Module` objects between
  /// isolates.
  /// If multiple isolates should have the possibility of sharing
  /// `WebAssembly.Module` objects, they should use the same
  /// [CompiledWasmModuleStore]. If no [CompiledWasmModuleStore] is specified,
  /// `WebAssembly.Module` objects cannot be serialized.
  pub compiled_wasm_module_store: Option<CompiledWasmModuleStore>,
}

impl JsRuntime {
  /// Only constructor, configuration is done through `options`.
  pub fn new(mut options: RuntimeOptions) -> Self {
    let v8_platform = options.v8_platform.take();

    static DENO_INIT: Once = Once::new();
    DENO_INIT.call_once(move || v8_init(v8_platform));

    let has_startup_snapshot = options.startup_snapshot.is_some();

    let global_context;
    let (mut isolate, maybe_snapshot_creator) = if options.will_snapshot {
      // TODO(ry) Support loading snapshots before snapshotting.
      assert!(options.startup_snapshot.is_none());
      let mut creator =
        v8::SnapshotCreator::new(Some(&bindings::EXTERNAL_REFERENCES));
      let isolate = unsafe { creator.get_owned_isolate() };
      let mut isolate = JsRuntime::setup_isolate(isolate);
      {
        let scope = &mut v8::HandleScope::new(&mut isolate);
        let context = bindings::initialize_context(scope);
        global_context = v8::Global::new(scope, context);
        creator.set_default_context(context);
      }
      (isolate, Some(creator))
    } else {
      let mut params = options
        .create_params
        .take()
        .unwrap_or_else(v8::Isolate::create_params)
        .external_references(&**bindings::EXTERNAL_REFERENCES);
      let snapshot_loaded = if let Some(snapshot) = options.startup_snapshot {
        params = match snapshot {
          Snapshot::Static(data) => params.snapshot_blob(data),
          Snapshot::JustCreated(data) => params.snapshot_blob(data),
          Snapshot::Boxed(data) => params.snapshot_blob(data),
        };
        true
      } else {
        false
      };

      let isolate = v8::Isolate::new(params);
      let mut isolate = JsRuntime::setup_isolate(isolate);
      {
        let scope = &mut v8::HandleScope::new(&mut isolate);
        let context = if snapshot_loaded {
          v8::Context::new(scope)
        } else {
          // If no snapshot is provided, we initialize the context with empty
          // main source code and source maps.
          bindings::initialize_context(scope)
        };
        global_context = v8::Global::new(scope, context);
      }
      (isolate, None)
    };

    let inspector =
      JsRuntimeInspector::new(&mut isolate, global_context.clone());

    let loader = options
      .module_loader
      .unwrap_or_else(|| Rc::new(NoopModuleLoader));

    let js_error_create_fn = options
      .js_error_create_fn
      .unwrap_or_else(|| Rc::new(JsError::create));
    let mut op_state = OpState::new();

    if let Some(get_error_class_fn) = options.get_error_class_fn {
      op_state.get_error_class_fn = get_error_class_fn;
    }

    let op_state = Rc::new(RefCell::new(op_state));

    isolate.set_slot(Rc::new(RefCell::new(JsRuntimeState {
      global_context: Some(global_context),
      pending_promise_exceptions: HashMap::new(),
      pending_dyn_mod_evaluate: vec![],
      pending_mod_evaluate: None,
      dyn_module_evaluate_idle_counter: 0,
      js_recv_cb: None,
      js_sync_cb: None,
      js_macrotask_cbs: vec![],
      js_nexttick_cbs: vec![],
      has_tick_scheduled: false,
      js_wasm_streaming_cb: None,
      js_error_create_fn,
      pending_ops: FuturesUnordered::new(),
      pending_unref_ops: FuturesUnordered::new(),
      shared_array_buffer_store: options.shared_array_buffer_store,
      compiled_wasm_module_store: options.compiled_wasm_module_store,
      op_state: op_state.clone(),
      have_unpolled_ops: false,
      waker: AtomicWaker::new(),
    })));

    let module_map = ModuleMap::new(loader, op_state);
    isolate.set_slot(Rc::new(RefCell::new(module_map)));

    // Add builtins extension
    options
      .extensions
      .insert(0, crate::ops_builtin::init_builtins());

    let mut js_runtime = Self {
      v8_isolate: Some(isolate),
      inspector: Some(inspector),
      snapshot_creator: maybe_snapshot_creator,
      has_snapshotted: false,
      allocations: IsolateAllocations::default(),
      extensions: options.extensions,
    };

    // TODO(@AaronO): diff extensions inited in snapshot and those provided
    // for now we assume that snapshot and extensions always match
    if !has_startup_snapshot {
      js_runtime.init_extension_js().unwrap();
    }
    // Init extension ops
    js_runtime.init_extension_ops().unwrap();
    // Init callbacks (opresolve & syncOpsCache)
    js_runtime.init_cbs();
    // Sync ops cache
    js_runtime.sync_ops_cache();

    js_runtime
  }

  pub fn global_context(&mut self) -> v8::Global<v8::Context> {
    let state = Self::state(self.v8_isolate());
    let state = state.borrow();
    state.global_context.clone().unwrap()
  }

  pub fn v8_isolate(&mut self) -> &mut v8::OwnedIsolate {
    self.v8_isolate.as_mut().unwrap()
  }

  pub fn inspector(&mut self) -> &mut Box<JsRuntimeInspector> {
    self.inspector.as_mut().unwrap()
  }

  pub fn handle_scope(&mut self) -> v8::HandleScope {
    let context = self.global_context();
    v8::HandleScope::with_context(self.v8_isolate(), context)
  }

  fn setup_isolate(mut isolate: v8::OwnedIsolate) -> v8::OwnedIsolate {
    isolate.set_capture_stack_trace_for_uncaught_exceptions(true, 10);
    isolate.set_promise_reject_callback(bindings::promise_reject_callback);
    isolate.set_host_initialize_import_meta_object_callback(
      bindings::host_initialize_import_meta_object_callback,
    );
    isolate.set_host_import_module_dynamically_callback(
      bindings::host_import_module_dynamically_callback,
    );
    isolate
  }

  pub(crate) fn state(isolate: &v8::Isolate) -> Rc<RefCell<JsRuntimeState>> {
    let s = isolate.get_slot::<Rc<RefCell<JsRuntimeState>>>().unwrap();
    s.clone()
  }

  pub(crate) fn module_map(isolate: &v8::Isolate) -> Rc<RefCell<ModuleMap>> {
    let module_map = isolate.get_slot::<Rc<RefCell<ModuleMap>>>().unwrap();
    module_map.clone()
  }

  /// Initializes JS of provided Extensions
  fn init_extension_js(&mut self) -> Result<(), Error> {
    // Take extensions to avoid double-borrow
    let mut extensions: Vec<Extension> = std::mem::take(&mut self.extensions);
    for m in extensions.iter_mut() {
      let js_files = m.init_js();
      for (filename, source) in js_files {
        let source = source()?;
        // TODO(@AaronO): use JsRuntime::execute_static() here to move src off heap
        self.execute_script(filename, &source)?;
      }
    }
    // Restore extensions
    self.extensions = extensions;

    Ok(())
  }

  /// Initializes ops of provided Extensions
  fn init_extension_ops(&mut self) -> Result<(), Error> {
    let op_state = self.op_state();
    // Take extensions to avoid double-borrow
    let mut extensions: Vec<Extension> = std::mem::take(&mut self.extensions);

    // Middleware
    let middleware: Vec<Box<OpMiddlewareFn>> = extensions
      .iter_mut()
      .filter_map(|e| e.init_middleware())
      .collect();
    // macroware wraps an opfn in all the middleware
    let macroware =
      move |name, opfn| middleware.iter().fold(opfn, |opfn, m| m(name, opfn));

    // Register ops
    for e in extensions.iter_mut() {
      e.init_state(&mut op_state.borrow_mut())?;
      // Register each op after middlewaring it
      let ops = e.init_ops().unwrap_or_default();
      for (name, opfn) in ops {
        self.register_op(name, macroware(name, opfn));
      }
    }
    // Restore extensions
    self.extensions = extensions;

    Ok(())
  }

  /// Grab a Global handle to a function returned by the given expression
  fn grab_fn(
    scope: &mut v8::HandleScope,
    code: &str,
  ) -> v8::Global<v8::Function> {
    let code = v8::String::new(scope, code).unwrap();
    let script = v8::Script::compile(scope, code, None).unwrap();
    let v8_value = script.run(scope).unwrap();
    let cb = v8::Local::<v8::Function>::try_from(v8_value).unwrap();
    v8::Global::new(scope, cb)
  }

  /// Grabs a reference to core.js' opresolve & syncOpsCache()
  fn init_cbs(&mut self) {
    let mut scope = self.handle_scope();
    let recv_cb = Self::grab_fn(&mut scope, "Deno.core.opresolve");
    let sync_cb = Self::grab_fn(&mut scope, "Deno.core.syncOpsCache");
    // Put global handles in state
    let state_rc = JsRuntime::state(&scope);
    let mut state = state_rc.borrow_mut();
    state.js_recv_cb.replace(recv_cb);
    state.js_sync_cb.replace(sync_cb);
  }

  /// Ensures core.js has the latest op-name to op-id mappings
  pub fn sync_ops_cache(&mut self) {
    let scope = &mut self.handle_scope();
    let state_rc = JsRuntime::state(scope);
    let js_sync_cb_handle = state_rc.borrow().js_sync_cb.clone().unwrap();
    let js_sync_cb = js_sync_cb_handle.open(scope);
    let this = v8::undefined(scope).into();
    js_sync_cb.call(scope, this, &[]);
  }

  /// Returns the runtime's op state, which can be used to maintain ops
  /// and access resources between op calls.
  pub fn op_state(&mut self) -> Rc<RefCell<OpState>> {
    let state_rc = Self::state(self.v8_isolate());
    let state = state_rc.borrow();
    state.op_state.clone()
  }

  /// Executes traditional JavaScript code (traditional = not ES modules).
  ///
  /// The execution takes place on the current global context, so it is possible
  /// to maintain local JS state and invoke this method multiple times.
  ///
  /// `name` can be a filepath or any other string, eg.
  ///
  ///   - "/some/file/path.js"
  ///   - "<anon>"
  ///   - "[native code]"
  ///
  /// The same `name` value can be used for multiple executions.
  ///
  /// `Error` can be downcast to a type that exposes additional information
  /// about the V8 exception. By default this type is `JsError`, however it may
  /// be a different type if `RuntimeOptions::js_error_create_fn` has been set.
  pub fn execute_script(
    &mut self,
    name: &str,
    source_code: &str,
  ) -> Result<v8::Global<v8::Value>, Error> {
    let scope = &mut self.handle_scope();

    let source = v8::String::new(scope, source_code).unwrap();
    let name = v8::String::new(scope, name).unwrap();
    let origin = bindings::script_origin(scope, name);

    let tc_scope = &mut v8::TryCatch::new(scope);

    let script = match v8::Script::compile(tc_scope, source, Some(&origin)) {
      Some(script) => script,
      None => {
        let exception = tc_scope.exception().unwrap();
        return exception_to_err_result(tc_scope, exception, false);
      }
    };

    match script.run(tc_scope) {
      Some(value) => {
        let value_handle = v8::Global::new(tc_scope, value);
        Ok(value_handle)
      }
      None => {
        assert!(tc_scope.has_caught());
        let exception = tc_scope.exception().unwrap();
        exception_to_err_result(tc_scope, exception, false)
      }
    }
  }

  /// Takes a snapshot. The isolate should have been created with will_snapshot
  /// set to true.
  ///
  /// `Error` can be downcast to a type that exposes additional information
  /// about the V8 exception. By default this type is `JsError`, however it may
  /// be a different type if `RuntimeOptions::js_error_create_fn` has been set.
  pub fn snapshot(&mut self) -> v8::StartupData {
    assert!(self.snapshot_creator.is_some());
    let state = Self::state(self.v8_isolate());

    // Note: create_blob() method must not be called from within a HandleScope.
    // TODO(piscisaureus): The rusty_v8 type system should enforce this.
    state.borrow_mut().global_context.take();

    self.inspector.take();

    // Overwrite existing ModuleMap to drop v8::Global handles
    self
      .v8_isolate()
      .set_slot(Rc::new(RefCell::new(ModuleMap::new(
        Rc::new(NoopModuleLoader),
        state.borrow().op_state.clone(),
      ))));
    // Drop other v8::Global handles before snapshotting
    std::mem::take(&mut state.borrow_mut().js_recv_cb);
    std::mem::take(&mut state.borrow_mut().js_sync_cb);

    let snapshot_creator = self.snapshot_creator.as_mut().unwrap();
    let snapshot = snapshot_creator
      .create_blob(v8::FunctionCodeHandling::Keep)
      .unwrap();
    self.has_snapshotted = true;

    snapshot
  }

  /// Registers an op that can be called from JavaScript.
  ///
  /// The _op_ mechanism allows to expose Rust functions to the JS runtime,
  /// which can be called using the provided `name`.
  ///
  /// This function provides byte-level bindings. To pass data via JSON, the
  /// following functions can be passed as an argument for `op_fn`:
  /// * [op_sync()](fn.op_sync.html)
  /// * [op_async()](fn.op_async.html)
  pub fn register_op<F>(&mut self, name: &str, op_fn: F) -> OpId
  where
    F: Fn(Rc<RefCell<OpState>>, OpPayload) -> Op + 'static,
  {
    Self::state(self.v8_isolate())
      .borrow_mut()
      .op_state
      .borrow_mut()
      .op_table
      .register_op(name, op_fn)
  }

  /// Registers a callback on the isolate when the memory limits are approached.
  /// Use this to prevent V8 from crashing the process when reaching the limit.
  ///
  /// Calls the closure with the current heap limit and the initial heap limit.
  /// The return value of the closure is set as the new limit.
  pub fn add_near_heap_limit_callback<C>(&mut self, cb: C)
  where
    C: FnMut(usize, usize) -> usize + 'static,
  {
    let boxed_cb = Box::new(RefCell::new(cb));
    let data = boxed_cb.as_ptr() as *mut c_void;

    let prev = self
      .allocations
      .near_heap_limit_callback_data
      .replace((boxed_cb, near_heap_limit_callback::<C>));
    if let Some((_, prev_cb)) = prev {
      self
        .v8_isolate()
        .remove_near_heap_limit_callback(prev_cb, 0);
    }

    self
      .v8_isolate()
      .add_near_heap_limit_callback(near_heap_limit_callback::<C>, data);
  }

  pub fn remove_near_heap_limit_callback(&mut self, heap_limit: usize) {
    if let Some((_, cb)) = self.allocations.near_heap_limit_callback_data.take()
    {
      self
        .v8_isolate()
        .remove_near_heap_limit_callback(cb, heap_limit);
    }
  }

  fn pump_v8_message_loop(&mut self) {
    let scope = &mut self.handle_scope();
    while v8::Platform::pump_message_loop(
      &v8::V8::get_current_platform(),
      scope,
      false, // don't block if there are no tasks
    ) {
      // do nothing
    }

    scope.perform_microtask_checkpoint();
  }

  /// Waits for the given value to resolve while polling the event loop.
  ///
  /// This future resolves when either the value is resolved or the event loop runs to
  /// completion.
  pub async fn resolve_value(
    &mut self,
    global: v8::Global<v8::Value>,
  ) -> Result<v8::Global<v8::Value>, Error> {
    poll_fn(|cx| {
      let state = self.poll_event_loop(cx, false);

      let mut scope = self.handle_scope();
      let local = v8::Local::<v8::Value>::new(&mut scope, &global);

      if let Ok(promise) = v8::Local::<v8::Promise>::try_from(local) {
        match promise.state() {
          v8::PromiseState::Pending => match state {
            Poll::Ready(Ok(_)) => {
              let msg = "Promise resolution is still pending but the event loop has already resolved.";
              Poll::Ready(Err(generic_error(msg)))
            },
            Poll::Ready(Err(e)) => Poll::Ready(Err(e)),
            Poll::Pending => Poll::Pending,
          },
          v8::PromiseState::Fulfilled => {
            let value = promise.result(&mut scope);
            let value_handle = v8::Global::new(&mut scope, value);
            Poll::Ready(Ok(value_handle))
          }
          v8::PromiseState::Rejected => {
            let exception = promise.result(&mut scope);
            Poll::Ready(exception_to_err_result(&mut scope, exception, false))
          }
        }
      } else {
        let value_handle = v8::Global::new(&mut scope, local);
        Poll::Ready(Ok(value_handle))
      }
    })
    .await
  }

  /// Runs event loop to completion
  ///
  /// This future resolves when:
  ///  - there are no more pending dynamic imports
  ///  - there are no more pending ops
  ///  - there are no more active inspector sessions (only if `wait_for_inspector` is set to true)
  pub async fn run_event_loop(
    &mut self,
    wait_for_inspector: bool,
  ) -> Result<(), Error> {
    poll_fn(|cx| self.poll_event_loop(cx, wait_for_inspector)).await
  }

  /// Runs a single tick of event loop
  ///
  /// If `wait_for_inspector` is set to true event loop
  /// will return `Poll::Pending` if there are active inspector sessions.
  pub fn poll_event_loop(
    &mut self,
    cx: &mut Context,
    wait_for_inspector: bool,
  ) -> Poll<Result<(), Error>> {
    // We always poll the inspector first
    let _ = self.inspector().poll_unpin(cx);

    let state_rc = Self::state(self.v8_isolate());
    let module_map_rc = Self::module_map(self.v8_isolate());
    {
      let state = state_rc.borrow();
      state.waker.register(cx.waker());
    }

    self.pump_v8_message_loop();

    // Ops
    {
      self.resolve_async_ops(cx)?;
      self.drain_nexttick()?;
      self.drain_macrotasks()?;
      self.check_promise_exceptions()?;
    }

    // Dynamic module loading - ie. modules loaded using "import()"
    {
      let poll_imports = self.prepare_dyn_imports(cx)?;
      assert!(poll_imports.is_ready());

      let poll_imports = self.poll_dyn_imports(cx)?;
      assert!(poll_imports.is_ready());

      self.evaluate_dyn_imports();

      self.check_promise_exceptions()?;
    }

    // Top level module
    self.evaluate_pending_module();

    let mut state = state_rc.borrow_mut();
    let module_map = module_map_rc.borrow();

    let has_pending_ops = !state.pending_ops.is_empty();

    let has_pending_dyn_imports = module_map.has_pending_dynamic_imports();
    let has_pending_dyn_module_evaluation =
      !state.pending_dyn_mod_evaluate.is_empty();
    let has_pending_module_evaluation = state.pending_mod_evaluate.is_some();
    let has_pending_background_tasks =
      self.v8_isolate().has_pending_background_tasks();
    let inspector_has_active_sessions = self
      .inspector
      .as_ref()
      .map(|i| i.has_active_sessions())
      .unwrap_or(false);

    if !has_pending_ops
      && !has_pending_dyn_imports
      && !has_pending_dyn_module_evaluation
      && !has_pending_module_evaluation
      && !has_pending_background_tasks
    {
      if wait_for_inspector && inspector_has_active_sessions {
        return Poll::Pending;
      }

      return Poll::Ready(Ok(()));
    }

    // Check if more async ops have been dispatched
    // during this turn of event loop.
    // If there are any pending background tasks, we also wake the runtime to
    // make sure we don't miss them.
    // TODO(andreubotella) The event loop will spin as long as there are pending
    // background tasks. We should look into having V8 notify us when a
    // background task is done.
    if state.have_unpolled_ops || has_pending_background_tasks {
      state.waker.wake();
    }

    if has_pending_module_evaluation {
      if has_pending_ops
        || has_pending_dyn_imports
        || has_pending_dyn_module_evaluation
        || has_pending_background_tasks
      {
        // pass, will be polled again
      } else {
        let msg = "Module evaluation is still pending but there are no pending ops or dynamic imports. This situation is often caused by unresolved promise.";
        return Poll::Ready(Err(generic_error(msg)));
      }
    }

    if has_pending_dyn_module_evaluation {
      if has_pending_ops
        || has_pending_dyn_imports
        || has_pending_background_tasks
      {
        // pass, will be polled again
      } else if state.dyn_module_evaluate_idle_counter >= 1 {
        let mut msg = "Dynamically imported module evaluation is still pending but there are no pending ops. This situation is often caused by unresolved promise.
Pending dynamic modules:\n".to_string();
        for pending_evaluate in &state.pending_dyn_mod_evaluate {
          let module_info = module_map
            .get_info_by_id(&pending_evaluate.module_id)
            .unwrap();
          msg.push_str(&format!("- {}", module_info.name.as_str()));
        }
        return Poll::Ready(Err(generic_error(msg)));
      } else {
        // Delay the above error by one spin of the event loop. A dynamic import
        // evaluation may complete during this, in which case the counter will
        // reset.
        state.dyn_module_evaluate_idle_counter += 1;
        state.waker.wake();
      }
    }

    Poll::Pending
  }
}

extern "C" fn near_heap_limit_callback<F>(
  data: *mut c_void,
  current_heap_limit: usize,
  initial_heap_limit: usize,
) -> usize
where
  F: FnMut(usize, usize) -> usize,
{
  let callback = unsafe { &mut *(data as *mut F) };
  callback(current_heap_limit, initial_heap_limit)
}

impl JsRuntimeState {
  /// Called by `bindings::host_import_module_dynamically_callback`
  /// after initiating new dynamic import load.
  pub fn notify_new_dynamic_import(&mut self) {
    // Notify event loop to poll again soon.
    self.waker.wake();
  }
}

pub(crate) fn exception_to_err_result<'s, T>(
  scope: &mut v8::HandleScope<'s>,
  exception: v8::Local<v8::Value>,
  in_promise: bool,
) -> Result<T, Error> {
  let is_terminating_exception = scope.is_execution_terminating();
  let mut exception = exception;

  if is_terminating_exception {
    // TerminateExecution was called. Cancel exception termination so that the
    // exception can be created..
    scope.cancel_terminate_execution();

    // Maybe make a new exception object.
    if exception.is_null_or_undefined() {
      let message = v8::String::new(scope, "execution terminated").unwrap();
      exception = v8::Exception::error(scope, message);
    }
  }

  let mut js_error = JsError::from_v8_exception(scope, exception);
  if in_promise {
    js_error.message = format!(
      "Uncaught (in promise) {}",
      js_error.message.trim_start_matches("Uncaught ")
    );
  }

  let state_rc = JsRuntime::state(scope);
  let state = state_rc.borrow();
  let js_error = (state.js_error_create_fn)(js_error);

  if is_terminating_exception {
    // Re-enable exception termination.
    scope.terminate_execution();
  }

  Err(js_error)
}

// Related to module loading
impl JsRuntime {
  pub(crate) fn instantiate_module(
    &mut self,
    id: ModuleId,
  ) -> Result<(), Error> {
    let module_map_rc = Self::module_map(self.v8_isolate());
    let scope = &mut self.handle_scope();
    let tc_scope = &mut v8::TryCatch::new(scope);

    let module = module_map_rc
      .borrow()
      .get_handle(id)
      .map(|handle| v8::Local::new(tc_scope, handle))
      .expect("ModuleInfo not found");

    if module.get_status() == v8::ModuleStatus::Errored {
      let exception = module.get_exception();
      let err = exception_to_err_result(tc_scope, exception, false)
        .map_err(|err| attach_handle_to_error(tc_scope, err, exception));
      return err;
    }

    // IMPORTANT: No borrows to `ModuleMap` can be held at this point because
    // `module_resolve_callback` will be calling into `ModuleMap` from within
    // the isolate.
    let instantiate_result =
      module.instantiate_module(tc_scope, bindings::module_resolve_callback);

    if instantiate_result.is_none() {
      let exception = tc_scope.exception().unwrap();
      let err = exception_to_err_result(tc_scope, exception, false)
        .map_err(|err| attach_handle_to_error(tc_scope, err, exception));
      return err;
    }

    Ok(())
  }

  fn dynamic_import_module_evaluate(
    &mut self,
    load_id: ModuleLoadId,
    id: ModuleId,
  ) -> Result<(), Error> {
    let state_rc = Self::state(self.v8_isolate());
    let module_map_rc = Self::module_map(self.v8_isolate());

    let module_handle = module_map_rc
      .borrow()
      .get_handle(id)
      .expect("ModuleInfo not found");

    let status = {
      let scope = &mut self.handle_scope();
      let module = module_handle.open(scope);
      module.get_status()
    };

    match status {
      v8::ModuleStatus::Instantiated | v8::ModuleStatus::Evaluated => {}
      _ => return Ok(()),
    }

    // IMPORTANT: Top-level-await is enabled, which means that return value
    // of module evaluation is a promise.
    //
    // This promise is internal, and not the same one that gets returned to
    // the user. We add an empty `.catch()` handler so that it does not result
    // in an exception if it rejects. That will instead happen for the other
    // promise if not handled by the user.
    //
    // For more details see:
    // https://github.com/denoland/deno/issues/4908
    // https://v8.dev/features/top-level-await#module-execution-order
    let scope = &mut self.handle_scope();
    let module = v8::Local::new(scope, &module_handle);
    let maybe_value = module.evaluate(scope);

    // Update status after evaluating.
    let status = module.get_status();

    if let Some(value) = maybe_value {
      assert!(
        status == v8::ModuleStatus::Evaluated
          || status == v8::ModuleStatus::Errored
      );
      let promise = v8::Local::<v8::Promise>::try_from(value)
        .expect("Expected to get promise as module evaluation result");
      let empty_fn = |_scope: &mut v8::HandleScope,
                      _args: v8::FunctionCallbackArguments,
                      _rv: v8::ReturnValue| {};
      let empty_fn = v8::FunctionTemplate::new(scope, empty_fn);
      let empty_fn = empty_fn.get_function(scope).unwrap();
      promise.catch(scope, empty_fn);
      let mut state = state_rc.borrow_mut();
      let promise_global = v8::Global::new(scope, promise);
      let module_global = v8::Global::new(scope, module);

      let dyn_import_mod_evaluate = DynImportModEvaluate {
        load_id,
        module_id: id,
        promise: promise_global,
        module: module_global,
      };

      state.pending_dyn_mod_evaluate.push(dyn_import_mod_evaluate);
    } else {
      assert!(status == v8::ModuleStatus::Errored);
    }

    Ok(())
  }

  // TODO(bartlomieju): make it return `ModuleEvaluationFuture`?
  /// Evaluates an already instantiated ES module.
  ///
  /// Returns a receiver handle that resolves when module promise resolves.
  /// Implementors must manually call `run_event_loop()` to drive module
  /// evaluation future.
  ///
  /// `Error` can be downcast to a type that exposes additional information
  /// about the V8 exception. By default this type is `JsError`, however it may
  /// be a different type if `RuntimeOptions::js_error_create_fn` has been set.
  ///
  /// This function panics if module has not been instantiated.
  pub fn mod_evaluate(
    &mut self,
    id: ModuleId,
  ) -> oneshot::Receiver<Result<(), Error>> {
    let state_rc = Self::state(self.v8_isolate());
    let module_map_rc = Self::module_map(self.v8_isolate());
    let scope = &mut self.handle_scope();

    let module = module_map_rc
      .borrow()
      .get_handle(id)
      .map(|handle| v8::Local::new(scope, handle))
      .expect("ModuleInfo not found");
    let mut status = module.get_status();
    assert_eq!(status, v8::ModuleStatus::Instantiated);

    let (sender, receiver) = oneshot::channel();

    // IMPORTANT: Top-level-await is enabled, which means that return value
    // of module evaluation is a promise.
    //
    // Because that promise is created internally by V8, when error occurs during
    // module evaluation the promise is rejected, and since the promise has no rejection
    // handler it will result in call to `bindings::promise_reject_callback` adding
    // the promise to pending promise rejection table - meaning JsRuntime will return
    // error on next poll().
    //
    // This situation is not desirable as we want to manually return error at the
    // end of this function to handle it further. It means we need to manually
    // remove this promise from pending promise rejection table.
    //
    // For more details see:
    // https://github.com/denoland/deno/issues/4908
    // https://v8.dev/features/top-level-await#module-execution-order
    let maybe_value = module.evaluate(scope);

    // Update status after evaluating.
    status = module.get_status();

    if let Some(value) = maybe_value {
      assert!(
        status == v8::ModuleStatus::Evaluated
          || status == v8::ModuleStatus::Errored
      );
      let promise = v8::Local::<v8::Promise>::try_from(value)
        .expect("Expected to get promise as module evaluation result");
      let promise_global = v8::Global::new(scope, promise);
      let mut state = state_rc.borrow_mut();
      state.pending_promise_exceptions.remove(&promise_global);
      let promise_global = v8::Global::new(scope, promise);
      assert!(
        state.pending_mod_evaluate.is_none(),
        "There is already pending top level module evaluation"
      );

      state.pending_mod_evaluate = Some(ModEvaluate {
        promise: promise_global,
        sender,
      });
      scope.perform_microtask_checkpoint();
    } else {
      assert!(status == v8::ModuleStatus::Errored);
    }

    receiver
  }

  fn dynamic_import_reject(&mut self, id: ModuleLoadId, err: Error) {
    let module_map_rc = Self::module_map(self.v8_isolate());
    let scope = &mut self.handle_scope();

    let resolver_handle = module_map_rc
      .borrow_mut()
      .dynamic_import_map
      .remove(&id)
      .expect("Invalid dynamic import id");
    let resolver = resolver_handle.open(scope);

    let exception = err
      .downcast_ref::<ErrWithV8Handle>()
      .map(|err| err.get_handle(scope))
      .unwrap_or_else(|| {
        let message = err.to_string();
        let message = v8::String::new(scope, &message).unwrap();
        v8::Exception::type_error(scope, message)
      });

    // IMPORTANT: No borrows to `ModuleMap` can be held at this point because
    // rejecting the promise might initiate another `import()` which will
    // in turn call `bindings::host_import_module_dynamically_callback` which
    // will reach into `ModuleMap` from within the isolate.
    resolver.reject(scope, exception).unwrap();
    scope.perform_microtask_checkpoint();
  }

  fn dynamic_import_resolve(&mut self, id: ModuleLoadId, mod_id: ModuleId) {
    let state_rc = Self::state(self.v8_isolate());
    let module_map_rc = Self::module_map(self.v8_isolate());
    let scope = &mut self.handle_scope();

    let resolver_handle = module_map_rc
      .borrow_mut()
      .dynamic_import_map
      .remove(&id)
      .expect("Invalid dynamic import id");
    let resolver = resolver_handle.open(scope);

    let module = {
      module_map_rc
        .borrow()
        .get_handle(mod_id)
        .map(|handle| v8::Local::new(scope, handle))
        .expect("Dyn import module info not found")
    };
    // Resolution success
    assert_eq!(module.get_status(), v8::ModuleStatus::Evaluated);

    // IMPORTANT: No borrows to `ModuleMap` can be held at this point because
    // resolving the promise might initiate another `import()` which will
    // in turn call `bindings::host_import_module_dynamically_callback` which
    // will reach into `ModuleMap` from within the isolate.
    let module_namespace = module.get_module_namespace();
    resolver.resolve(scope, module_namespace).unwrap();
    state_rc.borrow_mut().dyn_module_evaluate_idle_counter = 0;
    scope.perform_microtask_checkpoint();
  }

  fn prepare_dyn_imports(
    &mut self,
    cx: &mut Context,
  ) -> Poll<Result<(), Error>> {
    let module_map_rc = Self::module_map(self.v8_isolate());

    if module_map_rc.borrow().preparing_dynamic_imports.is_empty() {
      return Poll::Ready(Ok(()));
    }

    loop {
      let poll_result = module_map_rc
        .borrow_mut()
        .preparing_dynamic_imports
        .poll_next_unpin(cx);

      if let Poll::Ready(Some(prepare_poll)) = poll_result {
        let dyn_import_id = prepare_poll.0;
        let prepare_result = prepare_poll.1;

        match prepare_result {
          Ok(load) => {
            module_map_rc
              .borrow_mut()
              .pending_dynamic_imports
              .push(load.into_future());
          }
          Err(err) => {
            self.dynamic_import_reject(dyn_import_id, err);
          }
        }
        // Continue polling for more prepared dynamic imports.
        continue;
      }

      // There are no active dynamic import loads, or none are ready.
      return Poll::Ready(Ok(()));
    }
  }

  fn poll_dyn_imports(&mut self, cx: &mut Context) -> Poll<Result<(), Error>> {
    let module_map_rc = Self::module_map(self.v8_isolate());

    if module_map_rc.borrow().pending_dynamic_imports.is_empty() {
      return Poll::Ready(Ok(()));
    }

    loop {
      let poll_result = module_map_rc
        .borrow_mut()
        .pending_dynamic_imports
        .poll_next_unpin(cx);

      if let Poll::Ready(Some(load_stream_poll)) = poll_result {
        let maybe_result = load_stream_poll.0;
        let mut load = load_stream_poll.1;
        let dyn_import_id = load.id;

        if let Some(load_stream_result) = maybe_result {
          match load_stream_result {
            Ok(info) => {
              // A module (not necessarily the one dynamically imported) has been
              // fetched. Create and register it, and if successful, poll for the
              // next recursive-load event related to this dynamic import.
              let register_result =
                load.register_and_recurse(&mut self.handle_scope(), &info);

              match register_result {
                Ok(()) => {
                  // Keep importing until it's fully drained
                  module_map_rc
                    .borrow_mut()
                    .pending_dynamic_imports
                    .push(load.into_future());
                }
                Err(err) => self.dynamic_import_reject(dyn_import_id, err),
              }
            }
            Err(err) => {
              // A non-javascript error occurred; this could be due to a an invalid
              // module specifier, or a problem with the source map, or a failure
              // to fetch the module source code.
              self.dynamic_import_reject(dyn_import_id, err)
            }
          }
        } else {
          // The top-level module from a dynamic import has been instantiated.
          // Load is done.
          let module_id =
            load.root_module_id.expect("Root module should be loaded");
          let result = self.instantiate_module(module_id);
          if let Err(err) = result {
            self.dynamic_import_reject(dyn_import_id, err);
          }
          self.dynamic_import_module_evaluate(dyn_import_id, module_id)?;
        }

        // Continue polling for more ready dynamic imports.
        continue;
      }

      // There are no active dynamic import loads, or none are ready.
      return Poll::Ready(Ok(()));
    }
  }

  /// "deno_core" runs V8 with Top Level Await enabled. It means that each
  /// module evaluation returns a promise from V8.
  /// Feature docs: https://v8.dev/features/top-level-await
  ///
  /// This promise resolves after all dependent modules have also
  /// resolved. Each dependent module may perform calls to "import()" and APIs
  /// using async ops will add futures to the runtime's event loop.
  /// It means that the promise returned from module evaluation will
  /// resolve only after all futures in the event loop are done.
  ///
  /// Thus during turn of event loop we need to check if V8 has
  /// resolved or rejected the promise. If the promise is still pending
  /// then another turn of event loop must be performed.
  fn evaluate_pending_module(&mut self) {
    let state_rc = Self::state(self.v8_isolate());

    let maybe_module_evaluation =
      state_rc.borrow_mut().pending_mod_evaluate.take();

    if maybe_module_evaluation.is_none() {
      return;
    }

    let module_evaluation = maybe_module_evaluation.unwrap();
    let scope = &mut self.handle_scope();

    let promise = module_evaluation.promise.open(scope);
    let promise_state = promise.state();

    match promise_state {
      v8::PromiseState::Pending => {
        // NOTE: `poll_event_loop` will decide if
        // runtime would be woken soon
        state_rc.borrow_mut().pending_mod_evaluate = Some(module_evaluation);
      }
      v8::PromiseState::Fulfilled => {
        scope.perform_microtask_checkpoint();
        // Receiver end might have been already dropped, ignore the result
        let _ = module_evaluation.sender.send(Ok(()));
      }
      v8::PromiseState::Rejected => {
        let exception = promise.result(scope);
        scope.perform_microtask_checkpoint();
        let err1 = exception_to_err_result::<()>(scope, exception, false)
          .map_err(|err| attach_handle_to_error(scope, err, exception))
          .unwrap_err();
        // Receiver end might have been already dropped, ignore the result
        let _ = module_evaluation.sender.send(Err(err1));
      }
    }
  }

  fn evaluate_dyn_imports(&mut self) {
    let state_rc = Self::state(self.v8_isolate());
    let mut still_pending = vec![];
    let pending =
      std::mem::take(&mut state_rc.borrow_mut().pending_dyn_mod_evaluate);
    for pending_dyn_evaluate in pending {
      let maybe_result = {
        let scope = &mut self.handle_scope();

        let module_id = pending_dyn_evaluate.module_id;
        let promise = pending_dyn_evaluate.promise.open(scope);
        let _module = pending_dyn_evaluate.module.open(scope);
        let promise_state = promise.state();

        match promise_state {
          v8::PromiseState::Pending => {
            still_pending.push(pending_dyn_evaluate);
            None
          }
          v8::PromiseState::Fulfilled => {
            Some(Ok((pending_dyn_evaluate.load_id, module_id)))
          }
          v8::PromiseState::Rejected => {
            let exception = promise.result(scope);
            let err1 = exception_to_err_result::<()>(scope, exception, false)
              .map_err(|err| attach_handle_to_error(scope, err, exception))
              .unwrap_err();
            Some(Err((pending_dyn_evaluate.load_id, err1)))
          }
        }
      };

      if let Some(result) = maybe_result {
        match result {
          Ok((dyn_import_id, module_id)) => {
            self.dynamic_import_resolve(dyn_import_id, module_id);
          }
          Err((dyn_import_id, err1)) => {
            self.dynamic_import_reject(dyn_import_id, err1);
          }
        }
      }
    }
    state_rc.borrow_mut().pending_dyn_mod_evaluate = still_pending;
  }

  /// Asynchronously load specified module and all of its dependencies.
  ///
  /// The module will be marked as "main", and because of that
  /// "import.meta.main" will return true when checked inside that module.
  ///
  /// User must call `JsRuntime::mod_evaluate` with returned `ModuleId`
  /// manually after load is finished.
  pub async fn load_main_module(
    &mut self,
    specifier: &ModuleSpecifier,
    code: Option<String>,
  ) -> Result<ModuleId, Error> {
    let module_map_rc = Self::module_map(self.v8_isolate());
    if let Some(code) = code {
      module_map_rc.borrow_mut().new_module(
        &mut self.handle_scope(),
        // main module
        true,
        specifier.as_str(),
        &code,
      )?;
    }

    let mut load =
      ModuleMap::load_main(module_map_rc.clone(), specifier.as_str()).await?;

    while let Some(info_result) = load.next().await {
      let info = info_result?;
      let scope = &mut self.handle_scope();
      load.register_and_recurse(scope, &info)?;
    }

    let root_id = load.root_module_id.expect("Root module should be loaded");
    self.instantiate_module(root_id)?;
    Ok(root_id)
  }

  /// Asynchronously load specified ES module and all of its dependencies.
  ///
  /// This method is meant to be used when loading some utility code that
  /// might be later imported by the main module (ie. an entry point module).
  ///
  /// User must call `JsRuntime::mod_evaluate` with returned `ModuleId`
  /// manually after load is finished.
  pub async fn load_side_module(
    &mut self,
    specifier: &ModuleSpecifier,
    code: Option<String>,
  ) -> Result<ModuleId, Error> {
    let module_map_rc = Self::module_map(self.v8_isolate());
    if let Some(code) = code {
      module_map_rc.borrow_mut().new_module(
        &mut self.handle_scope(),
        // not main module
        false,
        specifier.as_str(),
        &code,
      )?;
    }

    let mut load =
      ModuleMap::load_side(module_map_rc.clone(), specifier.as_str()).await?;

    while let Some(info_result) = load.next().await {
      let info = info_result?;
      let scope = &mut self.handle_scope();
      load.register_and_recurse(scope, &info)?;
    }

    let root_id = load.root_module_id.expect("Root module should be loaded");
    self.instantiate_module(root_id)?;
    Ok(root_id)
  }

  fn check_promise_exceptions(&mut self) -> Result<(), Error> {
    let state_rc = Self::state(self.v8_isolate());
    let mut state = state_rc.borrow_mut();

    if state.pending_promise_exceptions.is_empty() {
      return Ok(());
    }

    let key = {
      state
        .pending_promise_exceptions
        .keys()
        .next()
        .unwrap()
        .clone()
    };
    let handle = state.pending_promise_exceptions.remove(&key).unwrap();
    drop(state);

    let scope = &mut self.handle_scope();
    let exception = v8::Local::new(scope, handle);
    exception_to_err_result(scope, exception, true)
  }

  // Send finished responses to JS
  fn resolve_async_ops(&mut self, cx: &mut Context) -> Result<(), Error> {
    let state_rc = Self::state(self.v8_isolate());

    let js_recv_cb_handle = state_rc.borrow().js_recv_cb.clone().unwrap();
    let scope = &mut self.handle_scope();

    // We return async responses to JS in unbounded batches (may change),
    // each batch is a flat vector of tuples:
    // `[promise_id1, op_result1, promise_id2, op_result2, ...]`
    // promise_id is a simple integer, op_result is an ops::OpResult
    // which contains a value OR an error, encoded as a tuple.
    // This batch is received in JS via the special `arguments` variable
    // and then each tuple is used to resolve or reject promises
    let mut args: Vec<v8::Local<v8::Value>> = vec![];

    // Now handle actual ops.
    {
      let mut state = state_rc.borrow_mut();
      state.have_unpolled_ops = false;

      let op_state = state.op_state.clone();
      let ops = AsyncOpIterator {
        ops: &mut state.pending_ops,
        cx,
      };
      for (promise_id, op_id, resp) in ops {
        op_state.borrow().tracker.track_async_completed(op_id);
        args.push(v8::Integer::new(scope, promise_id as i32).into());
        args.push(resp.to_v8(scope).unwrap());
      }
      let ops = AsyncOpIterator {
        ops: &mut state.pending_unref_ops,
        cx,
      };
      for (promise_id, op_id, resp) in ops {
        op_state.borrow().tracker.track_unref_completed(op_id);
        args.push(v8::Integer::new(scope, promise_id as i32).into());
        args.push(resp.to_v8(scope).unwrap());
      }
    }

    if args.is_empty() {
      return Ok(());
    }

    let tc_scope = &mut v8::TryCatch::new(scope);
    let js_recv_cb = js_recv_cb_handle.open(tc_scope);
    let this = v8::undefined(tc_scope).into();
    js_recv_cb.call(tc_scope, this, args.as_slice());

    match tc_scope.exception() {
      None => Ok(()),
      Some(exception) => exception_to_err_result(tc_scope, exception, false),
    }
  }

<<<<<<< HEAD
  fn drain_macrotasks(&mut self) -> Result<(), AnyError> {
    let state = Self::state(self.v8_isolate());

    if state.borrow().js_macrotask_cbs.is_empty() {
      return Ok(());
    }
=======
  fn drain_macrotasks(&mut self) -> Result<(), Error> {
    let js_macrotask_cb_handle =
      match &Self::state(self.v8_isolate()).borrow().js_macrotask_cb {
        Some(handle) => handle.clone(),
        None => return Ok(()),
      };
>>>>>>> b2036a4d

    let js_macrotask_cb_handles = state.borrow().js_macrotask_cbs.clone();
    let scope = &mut self.handle_scope();

    for js_macrotask_cb_handle in js_macrotask_cb_handles {
      let js_macrotask_cb = js_macrotask_cb_handle.open(scope);

      // Repeatedly invoke macrotask callback until it returns true (done),
      // such that ready microtasks would be automatically run before
      // next macrotask is processed.
      let tc_scope = &mut v8::TryCatch::new(scope);
      let this = v8::undefined(tc_scope).into();
      loop {
        let is_done = js_macrotask_cb.call(tc_scope, this, &[]);

        if let Some(exception) = tc_scope.exception() {
          return exception_to_err_result(tc_scope, exception, false);
        }

        if tc_scope.has_terminated() || tc_scope.is_execution_terminating() {
          return Ok(());
        }

        let is_done = is_done.unwrap();
        if is_done.is_true() {
          break;
        }
      }
    }

    Ok(())
  }

  fn drain_nexttick(&mut self) -> Result<(), AnyError> {
    let state = Self::state(self.v8_isolate());

    if state.borrow().js_nexttick_cbs.is_empty() {
      return Ok(());
    }

    if !state.borrow().has_tick_scheduled {
      let scope = &mut self.handle_scope();
      scope.perform_microtask_checkpoint();
    }

    // TODO(bartlomieju): Node also checks for absence of "rejection_to_warn"
    if !state.borrow().has_tick_scheduled {
      return Ok(());
    }

    let js_nexttick_cb_handles = state.borrow().js_nexttick_cbs.clone();
    let scope = &mut self.handle_scope();

    for js_nexttick_cb_handle in js_nexttick_cb_handles {
      let js_nexttick_cb = js_nexttick_cb_handle.open(scope);

      let tc_scope = &mut v8::TryCatch::new(scope);
      let this = v8::undefined(tc_scope).into();
      js_nexttick_cb.call(tc_scope, this, &[]);

      if let Some(exception) = tc_scope.exception() {
        return exception_to_err_result(tc_scope, exception, false);
      }
    }

    Ok(())
  }
}

#[cfg(test)]
pub mod tests {
  use super::*;
  use crate::error::custom_error;
  use crate::modules::ModuleSourceFuture;
  use crate::op_async;
  use crate::op_sync;
  use crate::ZeroCopyBuf;
  use futures::future::lazy;
  use std::ops::FnOnce;
  use std::pin::Pin;
  use std::rc::Rc;
  use std::sync::atomic::{AtomicUsize, Ordering};
  use std::sync::Arc;

  pub fn run_in_task<F>(f: F)
  where
    F: FnOnce(&mut Context) + Send + 'static,
  {
    futures::executor::block_on(lazy(move |cx| f(cx)));
  }

  enum Mode {
    Async,
    AsyncZeroCopy(bool),
  }

  struct TestState {
    mode: Mode,
    dispatch_count: Arc<AtomicUsize>,
  }

  fn dispatch(rc_op_state: Rc<RefCell<OpState>>, payload: OpPayload) -> Op {
    let rc_op_state2 = rc_op_state.clone();
    let op_state_ = rc_op_state2.borrow();
    let test_state = op_state_.borrow::<TestState>();
    test_state.dispatch_count.fetch_add(1, Ordering::Relaxed);
    let (control, buf): (u8, Option<ZeroCopyBuf>) =
      payload.deserialize().unwrap();
    match test_state.mode {
      Mode::Async => {
        assert_eq!(control, 42);
        let resp = (0, 1, serialize_op_result(Ok(43), rc_op_state));
        Op::Async(OpCall::ready(resp))
      }
      Mode::AsyncZeroCopy(has_buffer) => {
        assert_eq!(buf.is_some(), has_buffer);
        if let Some(buf) = buf {
          assert_eq!(buf.len(), 1);
        }
        let resp = (0, 1, serialize_op_result(Ok(43), rc_op_state));
        Op::Async(OpCall::ready(resp))
      }
    }
  }

  fn setup(mode: Mode) -> (JsRuntime, Arc<AtomicUsize>) {
    let dispatch_count = Arc::new(AtomicUsize::new(0));
    let mut runtime = JsRuntime::new(Default::default());
    let op_state = runtime.op_state();
    op_state.borrow_mut().put(TestState {
      mode,
      dispatch_count: dispatch_count.clone(),
    });

    runtime.register_op("op_test", dispatch);
    runtime.sync_ops_cache();

    runtime
      .execute_script(
        "setup.js",
        r#"
        function assert(cond) {
          if (!cond) {
            throw Error("assert");
          }
        }
        "#,
      )
      .unwrap();
    assert_eq!(dispatch_count.load(Ordering::Relaxed), 0);
    (runtime, dispatch_count)
  }

  #[test]
  fn test_dispatch() {
    let (mut runtime, dispatch_count) = setup(Mode::Async);
    runtime
      .execute_script(
        "filename.js",
        r#"
        let control = 42;
        Deno.core.opAsync("op_test", control);
        async function main() {
          Deno.core.opAsync("op_test", control);
        }
        main();
        "#,
      )
      .unwrap();
    assert_eq!(dispatch_count.load(Ordering::Relaxed), 2);
  }

  #[test]
  fn test_dispatch_no_zero_copy_buf() {
    let (mut runtime, dispatch_count) = setup(Mode::AsyncZeroCopy(false));
    runtime
      .execute_script(
        "filename.js",
        r#"
        Deno.core.opAsync("op_test");
        "#,
      )
      .unwrap();
    assert_eq!(dispatch_count.load(Ordering::Relaxed), 1);
  }

  #[test]
  fn test_dispatch_stack_zero_copy_bufs() {
    let (mut runtime, dispatch_count) = setup(Mode::AsyncZeroCopy(true));
    runtime
      .execute_script(
        "filename.js",
        r#"
        let zero_copy_a = new Uint8Array([0]);
        Deno.core.opAsync("op_test", null, zero_copy_a);
        "#,
      )
      .unwrap();
    assert_eq!(dispatch_count.load(Ordering::Relaxed), 1);
  }

  #[test]
  fn test_execute_script_return_value() {
    let mut runtime = JsRuntime::new(Default::default());
    let value_global = runtime.execute_script("a.js", "a = 1 + 2").unwrap();
    {
      let scope = &mut runtime.handle_scope();
      let value = value_global.open(scope);
      assert_eq!(value.integer_value(scope).unwrap(), 3);
    }
    let value_global = runtime.execute_script("b.js", "b = 'foobar'").unwrap();
    {
      let scope = &mut runtime.handle_scope();
      let value = value_global.open(scope);
      assert!(value.is_string());
      assert_eq!(
        value.to_string(scope).unwrap().to_rust_string_lossy(scope),
        "foobar"
      );
    }
  }

  #[tokio::test]
  async fn test_resolve_value() {
    let mut runtime = JsRuntime::new(Default::default());
    let value_global = runtime
      .execute_script("a.js", "Promise.resolve(1 + 2)")
      .unwrap();
    let result_global = runtime.resolve_value(value_global).await.unwrap();
    {
      let scope = &mut runtime.handle_scope();
      let value = result_global.open(scope);
      assert_eq!(value.integer_value(scope).unwrap(), 3);
    }

    let value_global = runtime
      .execute_script(
        "a.js",
        "Promise.resolve(new Promise(resolve => resolve(2 + 2)))",
      )
      .unwrap();
    let result_global = runtime.resolve_value(value_global).await.unwrap();
    {
      let scope = &mut runtime.handle_scope();
      let value = result_global.open(scope);
      assert_eq!(value.integer_value(scope).unwrap(), 4);
    }

    let value_global = runtime
      .execute_script("a.js", "Promise.reject(new Error('fail'))")
      .unwrap();
    let err = runtime.resolve_value(value_global).await.unwrap_err();
    assert_eq!(
      "Uncaught Error: fail",
      err.downcast::<JsError>().unwrap().message
    );

    let value_global = runtime
      .execute_script("a.js", "new Promise(resolve => {})")
      .unwrap();
    let error_string = runtime
      .resolve_value(value_global)
      .await
      .unwrap_err()
      .to_string();
    assert_eq!(
      "Promise resolution is still pending but the event loop has already resolved.",
      error_string,
    );
  }

  #[test]
  fn terminate_execution() {
    let (mut isolate, _dispatch_count) = setup(Mode::Async);
    // TODO(piscisaureus): in rusty_v8, the `thread_safe_handle()` method
    // should not require a mutable reference to `struct rusty_v8::Isolate`.
    let v8_isolate_handle = isolate.v8_isolate().thread_safe_handle();

    let terminator_thread = std::thread::spawn(move || {
      // allow deno to boot and run
      std::thread::sleep(std::time::Duration::from_millis(100));

      // terminate execution
      let ok = v8_isolate_handle.terminate_execution();
      assert!(ok);
    });

    // Rn an infinite loop, which should be terminated.
    match isolate.execute_script("infinite_loop.js", "for(;;) {}") {
      Ok(_) => panic!("execution should be terminated"),
      Err(e) => {
        assert_eq!(e.to_string(), "Uncaught Error: execution terminated")
      }
    };

    // Cancel the execution-terminating exception in order to allow script
    // execution again.
    let ok = isolate.v8_isolate().cancel_terminate_execution();
    assert!(ok);

    // Verify that the isolate usable again.
    isolate
      .execute_script("simple.js", "1 + 1")
      .expect("execution should be possible again");

    terminator_thread.join().unwrap();
  }

  #[test]
  fn dangling_shared_isolate() {
    let v8_isolate_handle = {
      // isolate is dropped at the end of this block
      let (mut runtime, _dispatch_count) = setup(Mode::Async);
      // TODO(piscisaureus): in rusty_v8, the `thread_safe_handle()` method
      // should not require a mutable reference to `struct rusty_v8::Isolate`.
      runtime.v8_isolate().thread_safe_handle()
    };

    // this should not SEGFAULT
    v8_isolate_handle.terminate_execution();
  }

  #[test]
  fn test_pre_dispatch() {
    run_in_task(|mut cx| {
      let (mut runtime, _dispatch_count) = setup(Mode::Async);
      runtime
        .execute_script(
          "bad_op_id.js",
          r#"
          let thrown;
          try {
            Deno.core.opcallSync(100, null, null);
          } catch (e) {
            thrown = e;
          }
          assert(String(thrown) === "TypeError: Unknown op id: 100");
         "#,
        )
        .unwrap();
      if let Poll::Ready(Err(_)) = runtime.poll_event_loop(&mut cx, false) {
        unreachable!();
      }
    });
  }

  #[test]
  fn syntax_error() {
    let mut runtime = JsRuntime::new(Default::default());
    let src = "hocuspocus(";
    let r = runtime.execute_script("i.js", src);
    let e = r.unwrap_err();
    let js_error = e.downcast::<JsError>().unwrap();
    assert_eq!(js_error.end_column, Some(11));
  }

  #[test]
  fn test_encode_decode() {
    run_in_task(|mut cx| {
      let (mut runtime, _dispatch_count) = setup(Mode::Async);
      runtime
        .execute_script(
          "encode_decode_test.js",
          include_str!("encode_decode_test.js"),
        )
        .unwrap();
      if let Poll::Ready(Err(_)) = runtime.poll_event_loop(&mut cx, false) {
        unreachable!();
      }
    });
  }

  #[test]
  fn test_serialize_deserialize() {
    run_in_task(|mut cx| {
      let (mut runtime, _dispatch_count) = setup(Mode::Async);
      runtime
        .execute_script(
          "serialize_deserialize_test.js",
          include_str!("serialize_deserialize_test.js"),
        )
        .unwrap();
      if let Poll::Ready(Err(_)) = runtime.poll_event_loop(&mut cx, false) {
        unreachable!();
      }
    });
  }

  #[test]
  fn test_error_builder() {
    fn op_err(_: &mut OpState, _: (), _: ()) -> Result<(), Error> {
      Err(custom_error("DOMExceptionOperationError", "abc"))
    }

    pub fn get_error_class_name(_: &Error) -> &'static str {
      "DOMExceptionOperationError"
    }

    run_in_task(|mut cx| {
      let mut runtime = JsRuntime::new(RuntimeOptions {
        get_error_class_fn: Some(&get_error_class_name),
        ..Default::default()
      });
      runtime.register_op("op_err", op_sync(op_err));
      runtime.sync_ops_cache();
      runtime
        .execute_script(
          "error_builder_test.js",
          include_str!("error_builder_test.js"),
        )
        .unwrap();
      if let Poll::Ready(Err(_)) = runtime.poll_event_loop(&mut cx, false) {
        unreachable!();
      }
    });
  }

  #[test]
  fn will_snapshot() {
    let snapshot = {
      let mut runtime = JsRuntime::new(RuntimeOptions {
        will_snapshot: true,
        ..Default::default()
      });
      runtime.execute_script("a.js", "a = 1 + 2").unwrap();
      runtime.snapshot()
    };

    let snapshot = Snapshot::JustCreated(snapshot);
    let mut runtime2 = JsRuntime::new(RuntimeOptions {
      startup_snapshot: Some(snapshot),
      ..Default::default()
    });
    runtime2
      .execute_script("check.js", "if (a != 3) throw Error('x')")
      .unwrap();
  }

  #[test]
  fn test_from_boxed_snapshot() {
    let snapshot = {
      let mut runtime = JsRuntime::new(RuntimeOptions {
        will_snapshot: true,
        ..Default::default()
      });
      runtime.execute_script("a.js", "a = 1 + 2").unwrap();
      let snap: &[u8] = &*runtime.snapshot();
      Vec::from(snap).into_boxed_slice()
    };

    let snapshot = Snapshot::Boxed(snapshot);
    let mut runtime2 = JsRuntime::new(RuntimeOptions {
      startup_snapshot: Some(snapshot),
      ..Default::default()
    });
    runtime2
      .execute_script("check.js", "if (a != 3) throw Error('x')")
      .unwrap();
  }

  #[test]
  fn test_heap_limits() {
    let create_params =
      v8::Isolate::create_params().heap_limits(0, 3 * 1024 * 1024);
    let mut runtime = JsRuntime::new(RuntimeOptions {
      create_params: Some(create_params),
      ..Default::default()
    });
    let cb_handle = runtime.v8_isolate().thread_safe_handle();

    let callback_invoke_count = Rc::new(AtomicUsize::default());
    let inner_invoke_count = Rc::clone(&callback_invoke_count);

    runtime.add_near_heap_limit_callback(
      move |current_limit, _initial_limit| {
        inner_invoke_count.fetch_add(1, Ordering::SeqCst);
        cb_handle.terminate_execution();
        current_limit * 2
      },
    );
    let err = runtime
      .execute_script(
        "script name",
        r#"let s = ""; while(true) { s += "Hello"; }"#,
      )
      .expect_err("script should fail");
    assert_eq!(
      "Uncaught Error: execution terminated",
      err.downcast::<JsError>().unwrap().message
    );
    assert!(callback_invoke_count.load(Ordering::SeqCst) > 0)
  }

  #[test]
  fn test_heap_limit_cb_remove() {
    let mut runtime = JsRuntime::new(Default::default());

    runtime.add_near_heap_limit_callback(|current_limit, _initial_limit| {
      current_limit * 2
    });
    runtime.remove_near_heap_limit_callback(3 * 1024 * 1024);
    assert!(runtime.allocations.near_heap_limit_callback_data.is_none());
  }

  #[test]
  fn test_heap_limit_cb_multiple() {
    let create_params =
      v8::Isolate::create_params().heap_limits(0, 3 * 1024 * 1024);
    let mut runtime = JsRuntime::new(RuntimeOptions {
      create_params: Some(create_params),
      ..Default::default()
    });
    let cb_handle = runtime.v8_isolate().thread_safe_handle();

    let callback_invoke_count_first = Rc::new(AtomicUsize::default());
    let inner_invoke_count_first = Rc::clone(&callback_invoke_count_first);
    runtime.add_near_heap_limit_callback(
      move |current_limit, _initial_limit| {
        inner_invoke_count_first.fetch_add(1, Ordering::SeqCst);
        current_limit * 2
      },
    );

    let callback_invoke_count_second = Rc::new(AtomicUsize::default());
    let inner_invoke_count_second = Rc::clone(&callback_invoke_count_second);
    runtime.add_near_heap_limit_callback(
      move |current_limit, _initial_limit| {
        inner_invoke_count_second.fetch_add(1, Ordering::SeqCst);
        cb_handle.terminate_execution();
        current_limit * 2
      },
    );

    let err = runtime
      .execute_script(
        "script name",
        r#"let s = ""; while(true) { s += "Hello"; }"#,
      )
      .expect_err("script should fail");
    assert_eq!(
      "Uncaught Error: execution terminated",
      err.downcast::<JsError>().unwrap().message
    );
    assert_eq!(0, callback_invoke_count_first.load(Ordering::SeqCst));
    assert!(callback_invoke_count_second.load(Ordering::SeqCst) > 0);
  }

  #[test]
  fn es_snapshot() {
    #[derive(Default)]
    struct ModsLoader;

    impl ModuleLoader for ModsLoader {
      fn resolve(
        &self,
        specifier: &str,
        referrer: &str,
        _is_main: bool,
      ) -> Result<ModuleSpecifier, Error> {
        assert_eq!(specifier, "file:///main.js");
        assert_eq!(referrer, ".");
        let s = crate::resolve_import(specifier, referrer).unwrap();
        Ok(s)
      }

      fn load(
        &self,
        _module_specifier: &ModuleSpecifier,
        _maybe_referrer: Option<ModuleSpecifier>,
        _is_dyn_import: bool,
      ) -> Pin<Box<ModuleSourceFuture>> {
        unreachable!()
      }
    }

    let loader = std::rc::Rc::new(ModsLoader::default());
    let mut runtime = JsRuntime::new(RuntimeOptions {
      module_loader: Some(loader),
      will_snapshot: true,
      ..Default::default()
    });

    let specifier = crate::resolve_url("file:///main.js").unwrap();
    let source_code = "Deno.core.print('hello\\n')".to_string();

    let module_id = futures::executor::block_on(
      runtime.load_main_module(&specifier, Some(source_code)),
    )
    .unwrap();

    let _ = runtime.mod_evaluate(module_id);
    futures::executor::block_on(runtime.run_event_loop(false)).unwrap();

    let _snapshot = runtime.snapshot();
  }

  #[test]
  fn test_error_without_stack() {
    let mut runtime = JsRuntime::new(RuntimeOptions::default());
    // SyntaxError
    let result = runtime.execute_script(
      "error_without_stack.js",
      r#"
function main() {
  console.log("asdf);
}

main();
"#,
    );
    let expected_error = r#"Uncaught SyntaxError: Invalid or unexpected token
    at error_without_stack.js:3:14"#;
    assert_eq!(result.unwrap_err().to_string(), expected_error);
  }

  #[test]
  fn test_error_stack() {
    let mut runtime = JsRuntime::new(RuntimeOptions::default());
    let result = runtime.execute_script(
      "error_stack.js",
      r#"
function assert(cond) {
  if (!cond) {
    throw Error("assert");
  }
}

function main() {
  assert(false);
}

main();
        "#,
    );
    let expected_error = r#"Error: assert
    at assert (error_stack.js:4:11)
    at main (error_stack.js:9:3)
    at error_stack.js:12:1"#;
    assert_eq!(result.unwrap_err().to_string(), expected_error);
  }

  #[test]
  fn test_error_async_stack() {
    run_in_task(|cx| {
      let mut runtime = JsRuntime::new(RuntimeOptions::default());
      runtime
        .execute_script(
          "error_async_stack.js",
          r#"
(async () => {
  const p = (async () => {
    await Promise.resolve().then(() => {
      throw new Error("async");
    });
  })();

  try {
    await p;
  } catch (error) {
    console.log(error.stack);
    throw error;
  }
})();"#,
        )
        .unwrap();
      let expected_error = r#"Error: async
    at error_async_stack.js:5:13
    at async error_async_stack.js:4:5
    at async error_async_stack.js:10:5"#;

      match runtime.poll_event_loop(cx, false) {
        Poll::Ready(Err(e)) => {
          assert_eq!(e.to_string(), expected_error);
        }
        _ => panic!(),
      };
    })
  }

  #[test]
  fn test_pump_message_loop() {
    run_in_task(|cx| {
      let mut runtime = JsRuntime::new(RuntimeOptions::default());
      runtime
        .execute_script(
          "pump_message_loop.js",
          r#"
function assertEquals(a, b) {
  if (a === b) return;
  throw a + " does not equal " + b;
}
const sab = new SharedArrayBuffer(16);
const i32a = new Int32Array(sab);
globalThis.resolved = false;

(function() {
  const result = Atomics.waitAsync(i32a, 0, 0);
  result.value.then(
    (value) => { assertEquals("ok", value); globalThis.resolved = true; },
    () => { assertUnreachable();
  });
})();

const notify_return_value = Atomics.notify(i32a, 0, 1);
assertEquals(1, notify_return_value);
"#,
        )
        .unwrap();

      match runtime.poll_event_loop(cx, false) {
        Poll::Ready(Ok(())) => {}
        _ => panic!(),
      };

      // noop script, will resolve promise from first script
      runtime
        .execute_script("pump_message_loop2.js", r#"assertEquals(1, 1);"#)
        .unwrap();

      // check that promise from `Atomics.waitAsync` has been resolved
      runtime
        .execute_script(
          "pump_message_loop3.js",
          r#"assertEquals(globalThis.resolved, true);"#,
        )
        .unwrap();
    })
  }

  #[test]
  fn test_core_js_stack_frame() {
    let mut runtime = JsRuntime::new(RuntimeOptions::default());
    // Call non-existent op so we get error from `core.js`
    let error = runtime
      .execute_script(
        "core_js_stack_frame.js",
        "Deno.core.opSync('non_existent');",
      )
      .unwrap_err();
    let error_string = error.to_string();
    // Test that the script specifier is a URL: `deno:<repo-relative path>`.
    assert!(error_string.contains("deno:core/01_core.js"));
  }

  #[test]
  fn test_v8_platform() {
    let options = RuntimeOptions {
      v8_platform: Some(v8::new_default_platform(0, false).make_shared()),
      ..Default::default()
    };
    let mut runtime = JsRuntime::new(options);
    runtime.execute_script("<none>", "").unwrap();
  }

  #[test]
  fn test_is_proxy() {
    let mut runtime = JsRuntime::new(RuntimeOptions::default());
    let all_true: v8::Global<v8::Value> = runtime
      .execute_script(
        "is_proxy.js",
        r#"
      (function () {
        const { isProxy } = Deno.core;
        const o = { a: 1, b: 2};
        const p = new Proxy(o, {});
        return isProxy(p) && !isProxy(o) && !isProxy(42);
      })()
    "#,
      )
      .unwrap();
    let mut scope = runtime.handle_scope();
    let all_true = v8::Local::<v8::Value>::new(&mut scope, &all_true);
    assert!(all_true.is_true());
  }

  #[test]
  fn test_binding_names() {
    let mut runtime = JsRuntime::new(RuntimeOptions::default());
    let all_true: v8::Global<v8::Value> = runtime
      .execute_script(
        "binding_names.js",
        "Deno.core.encode.toString() === 'function encode() { [native code] }'",
      )
      .unwrap();
    let mut scope = runtime.handle_scope();
    let all_true = v8::Local::<v8::Value>::new(&mut scope, &all_true);
    assert!(all_true.is_true());
  }

  #[tokio::test]
  async fn test_async_opstate_borrow() {
    struct InnerState(u64);

    async fn op_async_borrow(
      op_state: Rc<RefCell<OpState>>,
      _: (),
      _: (),
    ) -> Result<(), Error> {
      let n = {
        let op_state = op_state.borrow();
        let inner_state = op_state.borrow::<InnerState>();
        inner_state.0
      };
      // Future must be Poll::Pending on first call
      tokio::time::sleep(std::time::Duration::from_millis(1)).await;
      if n != 42 {
        unreachable!();
      }
      Ok(())
    }

    let extension = Extension::builder()
      .ops(vec![("op_async_borrow", op_async(op_async_borrow))])
      .state(|state| {
        state.put(InnerState(42));
        Ok(())
      })
      .build();

    let mut runtime = JsRuntime::new(RuntimeOptions {
      extensions: vec![extension],
      ..Default::default()
    });

    runtime
      .execute_script(
        "op_async_borrow.js",
        "Deno.core.opAsync('op_async_borrow')",
      )
      .unwrap();
    runtime.run_event_loop(false).await.unwrap();
  }
}<|MERGE_RESOLUTION|>--- conflicted
+++ resolved
@@ -1553,21 +1553,12 @@
     }
   }
 
-<<<<<<< HEAD
-  fn drain_macrotasks(&mut self) -> Result<(), AnyError> {
+  fn drain_macrotasks(&mut self) -> Result<(), Error> {
     let state = Self::state(self.v8_isolate());
 
     if state.borrow().js_macrotask_cbs.is_empty() {
       return Ok(());
     }
-=======
-  fn drain_macrotasks(&mut self) -> Result<(), Error> {
-    let js_macrotask_cb_handle =
-      match &Self::state(self.v8_isolate()).borrow().js_macrotask_cb {
-        Some(handle) => handle.clone(),
-        None => return Ok(()),
-      };
->>>>>>> b2036a4d
 
     let js_macrotask_cb_handles = state.borrow().js_macrotask_cbs.clone();
     let scope = &mut self.handle_scope();
@@ -1601,7 +1592,7 @@
     Ok(())
   }
 
-  fn drain_nexttick(&mut self) -> Result<(), AnyError> {
+  fn drain_nexttick(&mut self) -> Result<(), Error> {
     let state = Self::state(self.v8_isolate());
 
     if state.borrow().js_nexttick_cbs.is_empty() {
