// Copyright 2018-2021 the Deno authors. All rights reserved. MIT license.

use rusty_v8 as v8;

use crate::bindings;
use crate::error::attach_handle_to_error;
use crate::error::generic_error;
use crate::error::AnyError;
use crate::error::ErrWithV8Handle;
use crate::error::JsError;
use crate::futures::FutureExt;
use crate::module_specifier::ModuleSpecifier;
use crate::modules::LoadState;
use crate::modules::ModuleId;
use crate::modules::ModuleLoadId;
use crate::modules::ModuleLoader;
use crate::modules::ModuleMap;
use crate::modules::ModuleSource;
use crate::modules::NoopModuleLoader;
use crate::modules::PrepareLoadFuture;
use crate::modules::RecursiveModuleLoad;
use crate::ops::*;
use crate::OpPayload;
use crate::OpResponse;
use crate::OpState;
use crate::PromiseId;
use crate::ZeroCopyBuf;
use futures::channel::mpsc;
use futures::future::poll_fn;
use futures::stream::FuturesUnordered;
use futures::stream::StreamExt;
use futures::stream::StreamFuture;
use futures::task::AtomicWaker;
use futures::Future;
use log::debug;
use std::any::Any;
use std::cell::RefCell;
use std::collections::HashMap;
use std::convert::TryFrom;
use std::ffi::c_void;
use std::mem::forget;
use std::option::Option;
use std::pin::Pin;
use std::rc::Rc;
use std::sync::Once;
use std::task::Context;
use std::task::Poll;

type PendingOpFuture = Pin<Box<dyn Future<Output = (PromiseId, OpResponse)>>>;

pub enum Snapshot {
  Static(&'static [u8]),
  JustCreated(v8::StartupData),
  Boxed(Box<[u8]>),
}

pub type JsErrorCreateFn = dyn Fn(JsError) -> AnyError;

pub type GetErrorClassFn =
  &'static dyn for<'e> Fn(&'e AnyError) -> &'static str;

/// Objects that need to live as long as the isolate
#[derive(Default)]
struct IsolateAllocations {
  near_heap_limit_callback_data:
    Option<(Box<RefCell<dyn Any>>, v8::NearHeapLimitCallback)>,
}

/// A single execution context of JavaScript. Corresponds roughly to the "Web
/// Worker" concept in the DOM. A JsRuntime is a Future that can be used with
/// an event loop (Tokio, async_std).
////
/// The JsRuntime future completes when there is an error or when all
/// pending ops have completed.
///
/// Pending ops are created in JavaScript by calling Deno.core.opAsync(), and in Rust
/// by implementing an async function that takes a serde::Deserialize "control argument"
/// and an optional zero copy buffer, each async Op is tied to a Promise in JavaScript.
pub struct JsRuntime {
  // This is an Option<OwnedIsolate> instead of just OwnedIsolate to workaround
  // an safety issue with SnapshotCreator. See JsRuntime::drop.
  v8_isolate: Option<v8::OwnedIsolate>,
  snapshot_creator: Option<v8::SnapshotCreator>,
  has_snapshotted: bool,
  allocations: IsolateAllocations,
}

struct DynImportModEvaluate {
  module_id: ModuleId,
  promise: v8::Global<v8::Promise>,
  module: v8::Global<v8::Module>,
}

struct ModEvaluate {
  promise: v8::Global<v8::Promise>,
  sender: mpsc::Sender<Result<(), AnyError>>,
}

/// Internal state for JsRuntime which is stored in one of v8::Isolate's
/// embedder slots.
pub(crate) struct JsRuntimeState {
  pub global_context: Option<v8::Global<v8::Context>>,
  pub(crate) js_recv_cb: Option<v8::Global<v8::Function>>,
  pub(crate) js_macrotask_cb: Option<v8::Global<v8::Function>>,
  pub(crate) pending_promise_exceptions:
    HashMap<v8::Global<v8::Promise>, v8::Global<v8::Value>>,
  pending_dyn_mod_evaluate: HashMap<ModuleLoadId, DynImportModEvaluate>,
  pending_mod_evaluate: Option<ModEvaluate>,
  pub(crate) js_error_create_fn: Rc<JsErrorCreateFn>,
  pub(crate) pending_ops: FuturesUnordered<PendingOpFuture>,
  pub(crate) pending_unref_ops: FuturesUnordered<PendingOpFuture>,
  pub(crate) have_unpolled_ops: bool,
  pub(crate) op_state: Rc<RefCell<OpState>>,
  pub loader: Rc<dyn ModuleLoader>,
  pub module_map: ModuleMap,
  pub(crate) dyn_import_map:
    HashMap<ModuleLoadId, v8::Global<v8::PromiseResolver>>,
  preparing_dyn_imports: FuturesUnordered<Pin<Box<PrepareLoadFuture>>>,
  pending_dyn_imports: FuturesUnordered<StreamFuture<RecursiveModuleLoad>>,
  waker: AtomicWaker,
}

impl Drop for JsRuntime {
  fn drop(&mut self) {
    if let Some(creator) = self.snapshot_creator.take() {
      // TODO(ry): in rusty_v8, `SnapShotCreator::get_owned_isolate()` returns
      // a `struct OwnedIsolate` which is not actually owned, hence the need
      // here to leak the `OwnedIsolate` in order to avoid a double free and
      // the segfault that it causes.
      let v8_isolate = self.v8_isolate.take().unwrap();
      forget(v8_isolate);

      // TODO(ry) V8 has a strange assert which prevents a SnapshotCreator from
      // being deallocated if it hasn't created a snapshot yet.
      // https://github.com/v8/v8/blob/73212783fbd534fac76cc4b66aac899c13f71fc8/src/api.cc#L603
      // If that assert is removed, this if guard could be removed.
      // WARNING: There may be false positive LSAN errors here.
      if self.has_snapshotted {
        drop(creator);
      }
    }
  }
}

fn v8_init(v8_platform: Option<v8::UniquePtr<v8::Platform>>) {
  // Include 10MB ICU data file.
  #[repr(C, align(16))]
  struct IcuData([u8; 10413584]);
  static ICU_DATA: IcuData = IcuData(*include_bytes!("icudtl.dat"));
  v8::icu::set_common_data(&ICU_DATA.0).unwrap();

  let v8_platform = v8_platform
    .unwrap_or_else(v8::new_default_platform)
    .unwrap();
  v8::V8::initialize_platform(v8_platform);
  v8::V8::initialize();

  let flags = concat!(
    // TODO(ry) This makes WASM compile synchronously. Eventually we should
    // remove this to make it work asynchronously too. But that requires getting
    // PumpMessageLoop and RunMicrotasks setup correctly.
    // See https://github.com/denoland/deno/issues/2544
    " --no-wasm-async-compilation",
    " --harmony-top-level-await",
    " --harmony-import-assertions",
    " --no-validate-asm",
  );
  v8::V8::set_flags_from_string(flags);
}

#[derive(Default)]
pub struct RuntimeOptions {
  /// Allows a callback to be set whenever a V8 exception is made. This allows
  /// the caller to wrap the JsError into an error. By default this callback
  /// is set to `JsError::create()`.
  pub js_error_create_fn: Option<Rc<JsErrorCreateFn>>,

  /// Allows to map error type to a string "class" used to represent
  /// error in JavaScript.
  pub get_error_class_fn: Option<GetErrorClassFn>,

  /// Implementation of `ModuleLoader` which will be
  /// called when V8 requests to load ES modules.
  ///
  /// If not provided runtime will error if code being
  /// executed tries to load modules.
  pub module_loader: Option<Rc<dyn ModuleLoader>>,

  /// V8 snapshot that should be loaded on startup.
  ///
  /// Currently can't be used with `will_snapshot`.
  pub startup_snapshot: Option<Snapshot>,

  /// Prepare runtime to take snapshot of loaded code.
  ///
  /// Currently can't be used with `startup_snapshot`.
  pub will_snapshot: bool,

  /// Isolate creation parameters.
  pub create_params: Option<v8::CreateParams>,

  /// V8 platform instance to use. Used when Deno initializes V8
  /// (which it only does once), otherwise it's silenty dropped.
  pub v8_platform: Option<v8::UniquePtr<v8::Platform>>,
}

impl JsRuntime {
  /// Only constructor, configuration is done through `options`.
  pub fn new(mut options: RuntimeOptions) -> Self {
    let v8_platform = options.v8_platform.take();

    static DENO_INIT: Once = Once::new();
    DENO_INIT.call_once(move || v8_init(v8_platform));

    let has_startup_snapshot = options.startup_snapshot.is_some();

    let global_context;
    let (mut isolate, maybe_snapshot_creator) = if options.will_snapshot {
      // TODO(ry) Support loading snapshots before snapshotting.
      assert!(options.startup_snapshot.is_none());
      let mut creator =
        v8::SnapshotCreator::new(Some(&bindings::EXTERNAL_REFERENCES));
      let isolate = unsafe { creator.get_owned_isolate() };
      let mut isolate = JsRuntime::setup_isolate(isolate);
      {
        let scope = &mut v8::HandleScope::new(&mut isolate);
        let context = bindings::initialize_context(scope);
        global_context = v8::Global::new(scope, context);
        creator.set_default_context(context);
      }
      (isolate, Some(creator))
    } else {
      let mut params = options
        .create_params
        .take()
        .unwrap_or_else(v8::Isolate::create_params)
        .external_references(&**bindings::EXTERNAL_REFERENCES);
      let snapshot_loaded = if let Some(snapshot) = options.startup_snapshot {
        params = match snapshot {
          Snapshot::Static(data) => params.snapshot_blob(data),
          Snapshot::JustCreated(data) => params.snapshot_blob(data),
          Snapshot::Boxed(data) => params.snapshot_blob(data),
        };
        true
      } else {
        false
      };

      let isolate = v8::Isolate::new(params);
      let mut isolate = JsRuntime::setup_isolate(isolate);
      {
        let scope = &mut v8::HandleScope::new(&mut isolate);
        let context = if snapshot_loaded {
          v8::Context::new(scope)
        } else {
          // If no snapshot is provided, we initialize the context with empty
          // main source code and source maps.
          bindings::initialize_context(scope)
        };
        global_context = v8::Global::new(scope, context);
      }
      (isolate, None)
    };

    let loader = options
      .module_loader
      .unwrap_or_else(|| Rc::new(NoopModuleLoader));

    let js_error_create_fn = options
      .js_error_create_fn
      .unwrap_or_else(|| Rc::new(JsError::create));
    let mut op_state = OpState::new();

    if let Some(get_error_class_fn) = options.get_error_class_fn {
      op_state.get_error_class_fn = get_error_class_fn;
    }

    isolate.set_slot(Rc::new(RefCell::new(JsRuntimeState {
      global_context: Some(global_context),
      pending_promise_exceptions: HashMap::new(),
      pending_dyn_mod_evaluate: HashMap::new(),
      pending_mod_evaluate: None,
      js_recv_cb: None,
      js_macrotask_cb: None,
      js_error_create_fn,
      pending_ops: FuturesUnordered::new(),
      pending_unref_ops: FuturesUnordered::new(),
      op_state: Rc::new(RefCell::new(op_state)),
      have_unpolled_ops: false,
      module_map: ModuleMap::new(),
      loader,
      dyn_import_map: HashMap::new(),
      preparing_dyn_imports: FuturesUnordered::new(),
      pending_dyn_imports: FuturesUnordered::new(),
      waker: AtomicWaker::new(),
    })));

    let mut js_runtime = Self {
      v8_isolate: Some(isolate),
      snapshot_creator: maybe_snapshot_creator,
      has_snapshotted: false,
      allocations: IsolateAllocations::default(),
    };

    if !has_startup_snapshot {
      js_runtime.js_init();
    }
    if !options.will_snapshot {
      js_runtime.init_recv_cb();
    }

    js_runtime
  }

  pub fn global_context(&mut self) -> v8::Global<v8::Context> {
    let state = Self::state(self.v8_isolate());
    let state = state.borrow();
    state.global_context.clone().unwrap()
  }

  pub fn v8_isolate(&mut self) -> &mut v8::OwnedIsolate {
    self.v8_isolate.as_mut().unwrap()
  }

  fn setup_isolate(mut isolate: v8::OwnedIsolate) -> v8::OwnedIsolate {
    isolate.set_capture_stack_trace_for_uncaught_exceptions(true, 10);
    isolate.set_promise_reject_callback(bindings::promise_reject_callback);
    isolate.set_host_initialize_import_meta_object_callback(
      bindings::host_initialize_import_meta_object_callback,
    );
    isolate.set_host_import_module_dynamically_callback(
      bindings::host_import_module_dynamically_callback,
    );
    isolate
  }

  pub(crate) fn state(isolate: &v8::Isolate) -> Rc<RefCell<JsRuntimeState>> {
    let s = isolate.get_slot::<Rc<RefCell<JsRuntimeState>>>().unwrap();
    s.clone()
  }

  /// Executes a JavaScript code to provide Deno.core and error reporting.
  ///
  /// This function can be called during snapshotting.
  fn js_init(&mut self) {
    self
      .execute("deno:core/core.js", include_str!("core.js"))
      .unwrap();
    self
      .execute("deno:core/error.js", include_str!("error.js"))
      .unwrap();
  }

  /// Grabs a reference to core.js' handleAsyncMsgFromRust
  fn init_recv_cb(&mut self) {
    let context = self.global_context();
    let scope = &mut v8::HandleScope::with_context(self.v8_isolate(), context);

    // Get Deno.core.handleAsyncMsgFromRust
    let code =
      v8::String::new(scope, "Deno.core.handleAsyncMsgFromRust").unwrap();
    let script = v8::Script::compile(scope, code, None).unwrap();
    let v8_value = script.run(scope).unwrap();

    // Put global handle in state.js_recv_cb
    let state_rc = JsRuntime::state(scope);
    let mut state = state_rc.borrow_mut();
    let cb = v8::Local::<v8::Function>::try_from(v8_value).unwrap();
    state.js_recv_cb.replace(v8::Global::new(scope, cb));
  }

  /// Returns the runtime's op state, which can be used to maintain ops
  /// and access resources between op calls.
  pub fn op_state(&mut self) -> Rc<RefCell<OpState>> {
    let state_rc = Self::state(self.v8_isolate());
    let state = state_rc.borrow();
    state.op_state.clone()
  }

  /// Executes traditional JavaScript code (traditional = not ES modules)
  ///
  /// The execution takes place on the current global context, so it is possible
  /// to maintain local JS state and invoke this method multiple times.
  ///
  /// `AnyError` can be downcast to a type that exposes additional information
  /// about the V8 exception. By default this type is `JsError`, however it may
  /// be a different type if `RuntimeOptions::js_error_create_fn` has been set.
  pub fn execute(
    &mut self,
    js_filename: &str,
    js_source: &str,
  ) -> Result<(), AnyError> {
    let context = self.global_context();

    let scope = &mut v8::HandleScope::with_context(self.v8_isolate(), context);

    let source = v8::String::new(scope, js_source).unwrap();
    let name = v8::String::new(scope, js_filename).unwrap();
    let origin = bindings::script_origin(scope, name);

    let tc_scope = &mut v8::TryCatch::new(scope);

    let script = match v8::Script::compile(tc_scope, source, Some(&origin)) {
      Some(script) => script,
      None => {
        let exception = tc_scope.exception().unwrap();
        return exception_to_err_result(tc_scope, exception, false);
      }
    };

    match script.run(tc_scope) {
      Some(_) => Ok(()),
      None => {
        assert!(tc_scope.has_caught());
        let exception = tc_scope.exception().unwrap();
        exception_to_err_result(tc_scope, exception, false)
      }
    }
  }

  /// Takes a snapshot. The isolate should have been created with will_snapshot
  /// set to true.
  ///
  /// `AnyError` can be downcast to a type that exposes additional information
  /// about the V8 exception. By default this type is `JsError`, however it may
  /// be a different type if `RuntimeOptions::js_error_create_fn` has been set.
  pub fn snapshot(&mut self) -> v8::StartupData {
    assert!(self.snapshot_creator.is_some());
    let state = Self::state(self.v8_isolate());

    // Note: create_blob() method must not be called from within a HandleScope.
    // TODO(piscisaureus): The rusty_v8 type system should enforce this.
    state.borrow_mut().global_context.take();

    std::mem::take(&mut state.borrow_mut().module_map);

    let snapshot_creator = self.snapshot_creator.as_mut().unwrap();
    let snapshot = snapshot_creator
      .create_blob(v8::FunctionCodeHandling::Keep)
      .unwrap();
    self.has_snapshotted = true;

    snapshot
  }

  /// Registers an op that can be called from JavaScript.
  ///
  /// The _op_ mechanism allows to expose Rust functions to the JS runtime,
  /// which can be called using the provided `name`.
  ///
  /// This function provides byte-level bindings. To pass data via JSON, the
  /// following functions can be passed as an argument for `op_fn`:
  /// * [op_sync()](fn.op_sync.html)
  /// * [op_async()](fn.op_async.html)
  pub fn register_op<F>(&mut self, name: &str, op_fn: F) -> OpId
  where
    F: Fn(Rc<RefCell<OpState>>, OpPayload, Option<ZeroCopyBuf>) -> Op + 'static,
  {
    Self::state(self.v8_isolate())
      .borrow_mut()
      .op_state
      .borrow_mut()
      .op_table
      .register_op(name, op_fn)
  }

  /// Registers a callback on the isolate when the memory limits are approached.
  /// Use this to prevent V8 from crashing the process when reaching the limit.
  ///
  /// Calls the closure with the current heap limit and the initial heap limit.
  /// The return value of the closure is set as the new limit.
  pub fn add_near_heap_limit_callback<C>(&mut self, cb: C)
  where
    C: FnMut(usize, usize) -> usize + 'static,
  {
    let boxed_cb = Box::new(RefCell::new(cb));
    let data = boxed_cb.as_ptr() as *mut c_void;

    let prev = self
      .allocations
      .near_heap_limit_callback_data
      .replace((boxed_cb, near_heap_limit_callback::<C>));
    if let Some((_, prev_cb)) = prev {
      self
        .v8_isolate()
        .remove_near_heap_limit_callback(prev_cb, 0);
    }

    self
      .v8_isolate()
      .add_near_heap_limit_callback(near_heap_limit_callback::<C>, data);
  }

  pub fn remove_near_heap_limit_callback(&mut self, heap_limit: usize) {
    if let Some((_, cb)) = self.allocations.near_heap_limit_callback_data.take()
    {
      self
        .v8_isolate()
        .remove_near_heap_limit_callback(cb, heap_limit);
    }
  }

  /// Runs event loop to completion
  ///
  /// This future resolves when:
  ///  - there are no more pending dynamic imports
  ///  - there are no more pending ops
  pub async fn run_event_loop(&mut self) -> Result<(), AnyError> {
    poll_fn(|cx| self.poll_event_loop(cx)).await
  }

  /// Runs a single tick of event loop
  pub fn poll_event_loop(
    &mut self,
    cx: &mut Context,
  ) -> Poll<Result<(), AnyError>> {
    let state_rc = Self::state(self.v8_isolate());
    {
      let state = state_rc.borrow();
      state.waker.register(cx.waker());
    }

    // Ops
    {
      let async_responses = self.poll_pending_ops(cx);
      self.async_op_response(async_responses)?;
      self.drain_macrotasks()?;
      self.check_promise_exceptions()?;
    }

    // Dynamic module loading - ie. modules loaded using "import()"
    {
      let poll_imports = self.prepare_dyn_imports(cx)?;
      assert!(poll_imports.is_ready());

      let poll_imports = self.poll_dyn_imports(cx)?;
      assert!(poll_imports.is_ready());

      self.evaluate_dyn_imports();

      self.check_promise_exceptions()?;
    }

    // Top level module
    self.evaluate_pending_module();

    let state = state_rc.borrow();
    let has_pending_ops = !state.pending_ops.is_empty();

    let has_pending_dyn_imports = !{
      state.preparing_dyn_imports.is_empty()
        && state.pending_dyn_imports.is_empty()
    };
    let has_pending_dyn_module_evaluation =
      !state.pending_dyn_mod_evaluate.is_empty();
    let has_pending_module_evaluation = state.pending_mod_evaluate.is_some();

    if !has_pending_ops
      && !has_pending_dyn_imports
      && !has_pending_dyn_module_evaluation
      && !has_pending_module_evaluation
    {
      return Poll::Ready(Ok(()));
    }

    // Check if more async ops have been dispatched
    // during this turn of event loop.
    if state.have_unpolled_ops {
      state.waker.wake();
    }

    if has_pending_module_evaluation {
      if has_pending_ops
        || has_pending_dyn_imports
        || has_pending_dyn_module_evaluation
      {
        // pass, will be polled again
      } else {
        let msg = "Module evaluation is still pending but there are no pending ops or dynamic imports. This situation is often caused by unresolved promise.";
        return Poll::Ready(Err(generic_error(msg)));
      }
    }

    if has_pending_dyn_module_evaluation {
      if has_pending_ops || has_pending_dyn_imports {
        // pass, will be polled again
      } else {
        let msg = "Dynamically imported module evaluation is still pending but there are no pending ops. This situation is often caused by unresolved promise.";
        return Poll::Ready(Err(generic_error(msg)));
      }
    }

    Poll::Pending
  }
}

extern "C" fn near_heap_limit_callback<F>(
  data: *mut c_void,
  current_heap_limit: usize,
  initial_heap_limit: usize,
) -> usize
where
  F: FnMut(usize, usize) -> usize,
{
  let callback = unsafe { &mut *(data as *mut F) };
  callback(current_heap_limit, initial_heap_limit)
}

impl JsRuntimeState {
  // Called by V8 during `Isolate::mod_instantiate`.
  pub fn dyn_import_cb(
    &mut self,
    resolver_handle: v8::Global<v8::PromiseResolver>,
    specifier: &str,
    referrer: &str,
  ) {
    debug!("dyn_import specifier {} referrer {} ", specifier, referrer);

    let load = RecursiveModuleLoad::dynamic_import(
      self.op_state.clone(),
      specifier,
      referrer,
      self.loader.clone(),
    );
    self.dyn_import_map.insert(load.id, resolver_handle);
    self.waker.wake();
    let fut = load.prepare().boxed_local();
    self.preparing_dyn_imports.push(fut);
  }
}

pub(crate) fn exception_to_err_result<'s, T>(
  scope: &mut v8::HandleScope<'s>,
  exception: v8::Local<v8::Value>,
  in_promise: bool,
) -> Result<T, AnyError> {
  let is_terminating_exception = scope.is_execution_terminating();
  let mut exception = exception;

  if is_terminating_exception {
    // TerminateExecution was called. Cancel exception termination so that the
    // exception can be created..
    scope.cancel_terminate_execution();

    // Maybe make a new exception object.
    if exception.is_null_or_undefined() {
      let message = v8::String::new(scope, "execution terminated").unwrap();
      exception = v8::Exception::error(scope, message);
    }
  }

  let mut js_error = JsError::from_v8_exception(scope, exception);
  if in_promise {
    js_error.message = format!(
      "Uncaught (in promise) {}",
      js_error.message.trim_start_matches("Uncaught ")
    );
  }

  let state_rc = JsRuntime::state(scope);
  let state = state_rc.borrow();
  let js_error = (state.js_error_create_fn)(js_error);

  if is_terminating_exception {
    // Re-enable exception termination.
    scope.terminate_execution();
  }

  Err(js_error)
}

// Related to module loading
impl JsRuntime {
  /// Low-level module creation.
  ///
  /// Called during module loading or dynamic import loading.
  fn mod_new(
    &mut self,
    main: bool,
    name: &str,
    source: &str,
  ) -> Result<ModuleId, AnyError> {
    let state_rc = Self::state(self.v8_isolate());
    let context = self.global_context();
    let scope = &mut v8::HandleScope::with_context(self.v8_isolate(), context);

    let name_str = v8::String::new(scope, name).unwrap();
    let source_str = v8::String::new(scope, source).unwrap();

    let origin = bindings::module_origin(scope, name_str);
    let source = v8::script_compiler::Source::new(source_str, Some(&origin));

    let tc_scope = &mut v8::TryCatch::new(scope);

    let maybe_module = v8::script_compiler::compile_module(tc_scope, source);

    if tc_scope.has_caught() {
      assert!(maybe_module.is_none());
      let e = tc_scope.exception().unwrap();
      return exception_to_err_result(tc_scope, e, false);
    }

    let module = maybe_module.unwrap();

    let mut import_specifiers: Vec<ModuleSpecifier> = vec![];
    let module_requests = module.get_module_requests();
    for i in 0..module_requests.length() {
      let module_request = v8::Local::<v8::ModuleRequest>::try_from(
        module_requests.get(tc_scope, i).unwrap(),
      )
      .unwrap();
      let import_specifier = module_request
        .get_specifier()
        .to_rust_string_lossy(tc_scope);
      let state = state_rc.borrow();
      let module_specifier = state.loader.resolve(
        state.op_state.clone(),
        &import_specifier,
        name,
        false,
      )?;
      import_specifiers.push(module_specifier);
    }

    let id = state_rc.borrow_mut().module_map.register(
      name,
      main,
      v8::Global::<v8::Module>::new(tc_scope, module),
      import_specifiers,
    );

    Ok(id)
  }

  /// Instantiates a ES module
  ///
  /// `AnyError` can be downcast to a type that exposes additional information
  /// about the V8 exception. By default this type is `JsError`, however it may
  /// be a different type if `RuntimeOptions::js_error_create_fn` has been set.
  fn mod_instantiate(&mut self, id: ModuleId) -> Result<(), AnyError> {
    let state_rc = Self::state(self.v8_isolate());
    let context = self.global_context();

    let scope = &mut v8::HandleScope::with_context(self.v8_isolate(), context);
    let tc_scope = &mut v8::TryCatch::new(scope);

    let module = state_rc
      .borrow()
      .module_map
      .get_handle(id)
      .map(|handle| v8::Local::new(tc_scope, handle))
      .expect("ModuleInfo not found");

    if module.get_status() == v8::ModuleStatus::Errored {
      let exception = module.get_exception();
      exception_to_err_result(tc_scope, exception, false)
        .map_err(|err| attach_handle_to_error(tc_scope, err, exception))
    } else {
      let instantiate_result =
        module.instantiate_module(tc_scope, bindings::module_resolve_callback);
      match instantiate_result {
        Some(_) => Ok(()),
        None => {
          let exception = tc_scope.exception().unwrap();
          exception_to_err_result(tc_scope, exception, false)
            .map_err(|err| attach_handle_to_error(tc_scope, err, exception))
        }
      }
    }
  }

  /// Evaluates an already instantiated ES module.
  ///
  /// `AnyError` can be downcast to a type that exposes additional information
  /// about the V8 exception. By default this type is `JsError`, however it may
  /// be a different type if `RuntimeOptions::js_error_create_fn` has been set.
  pub fn dyn_mod_evaluate(
    &mut self,
    load_id: ModuleLoadId,
    id: ModuleId,
  ) -> Result<(), AnyError> {
    let state_rc = Self::state(self.v8_isolate());
    let context = self.global_context();
    let context1 = self.global_context();

    let module_handle = state_rc
      .borrow()
      .module_map
      .get_handle(id)
      .expect("ModuleInfo not found");

    let status = {
      let scope =
        &mut v8::HandleScope::with_context(self.v8_isolate(), context);
      let module = module_handle.get(scope);
      module.get_status()
    };

    match status {
      v8::ModuleStatus::Instantiated | v8::ModuleStatus::Evaluated => {}
      _ => return Ok(()),
    }

    // IMPORTANT: Top-level-await is enabled, which means that return value
    // of module evaluation is a promise.
    //
    // This promise is internal, and not the same one that gets returned to
    // the user. We add an empty `.catch()` handler so that it does not result
    // in an exception if it rejects. That will instead happen for the other
    // promise if not handled by the user.
    //
    // For more details see:
    // https://github.com/denoland/deno/issues/4908
    // https://v8.dev/features/top-level-await#module-execution-order
    let scope = &mut v8::HandleScope::with_context(self.v8_isolate(), context1);
    let module = v8::Local::new(scope, &module_handle);
    let maybe_value = module.evaluate(scope);

    // Update status after evaluating.
    let status = module.get_status();

    if let Some(value) = maybe_value {
      assert!(
        status == v8::ModuleStatus::Evaluated
          || status == v8::ModuleStatus::Errored
      );
      let promise = v8::Local::<v8::Promise>::try_from(value)
        .expect("Expected to get promise as module evaluation result");
      let empty_fn = |_scope: &mut v8::HandleScope,
                      _args: v8::FunctionCallbackArguments,
                      _rv: v8::ReturnValue| {};
      let empty_fn = v8::FunctionTemplate::new(scope, empty_fn);
      let empty_fn = empty_fn.get_function(scope).unwrap();
      promise.catch(scope, empty_fn);
      let mut state = state_rc.borrow_mut();
      let promise_global = v8::Global::new(scope, promise);
      let module_global = v8::Global::new(scope, module);

      let dyn_import_mod_evaluate = DynImportModEvaluate {
        module_id: id,
        promise: promise_global,
        module: module_global,
      };

      state
        .pending_dyn_mod_evaluate
        .insert(load_id, dyn_import_mod_evaluate);
    } else {
      assert!(status == v8::ModuleStatus::Errored);
    }

    Ok(())
  }

  // TODO(bartlomieju): make it return `ModuleEvaluationFuture`?
  /// Evaluates an already instantiated ES module.
  ///
  /// Returns a receiver handle that resolves when module promise resolves.
  /// Implementors must manually call `run_event_loop()` to drive module
  /// evaluation future.
  ///
  /// `AnyError` can be downcast to a type that exposes additional information
  /// about the V8 exception. By default this type is `JsError`, however it may
  /// be a different type if `RuntimeOptions::js_error_create_fn` has been set.
  ///
  /// This function panics if module has not been instantiated.
  pub fn mod_evaluate(
    &mut self,
    id: ModuleId,
  ) -> mpsc::Receiver<Result<(), AnyError>> {
    let state_rc = Self::state(self.v8_isolate());
    let context = self.global_context();

    let scope = &mut v8::HandleScope::with_context(self.v8_isolate(), context);

    let module = state_rc
      .borrow()
      .module_map
      .get_handle(id)
      .map(|handle| v8::Local::new(scope, handle))
      .expect("ModuleInfo not found");
    let mut status = module.get_status();
    assert_eq!(status, v8::ModuleStatus::Instantiated);

    let (sender, receiver) = mpsc::channel(1);

    // IMPORTANT: Top-level-await is enabled, which means that return value
    // of module evaluation is a promise.
    //
    // Because that promise is created internally by V8, when error occurs during
    // module evaluation the promise is rejected, and since the promise has no rejection
    // handler it will result in call to `bindings::promise_reject_callback` adding
    // the promise to pending promise rejection table - meaning JsRuntime will return
    // error on next poll().
    //
    // This situation is not desirable as we want to manually return error at the
    // end of this function to handle it further. It means we need to manually
    // remove this promise from pending promise rejection table.
    //
    // For more details see:
    // https://github.com/denoland/deno/issues/4908
    // https://v8.dev/features/top-level-await#module-execution-order
    let maybe_value = module.evaluate(scope);

    // Update status after evaluating.
    status = module.get_status();

    if let Some(value) = maybe_value {
      assert!(
        status == v8::ModuleStatus::Evaluated
          || status == v8::ModuleStatus::Errored
      );
      let promise = v8::Local::<v8::Promise>::try_from(value)
        .expect("Expected to get promise as module evaluation result");
      let promise_global = v8::Global::new(scope, promise);
      let mut state = state_rc.borrow_mut();
      state.pending_promise_exceptions.remove(&promise_global);
      let promise_global = v8::Global::new(scope, promise);
      assert!(
        state.pending_mod_evaluate.is_none(),
        "There is already pending top level module evaluation"
      );

      state.pending_mod_evaluate = Some(ModEvaluate {
        promise: promise_global,
        sender,
      });
      scope.perform_microtask_checkpoint();
    } else {
      assert!(status == v8::ModuleStatus::Errored);
    }

    receiver
  }

  fn dyn_import_error(&mut self, id: ModuleLoadId, err: AnyError) {
    let state_rc = Self::state(self.v8_isolate());
    let context = self.global_context();

    let scope = &mut v8::HandleScope::with_context(self.v8_isolate(), context);

    let resolver_handle = state_rc
      .borrow_mut()
      .dyn_import_map
      .remove(&id)
      .expect("Invalid dyn import id");
    let resolver = resolver_handle.get(scope);

    let exception = err
      .downcast_ref::<ErrWithV8Handle>()
      .map(|err| err.get_handle(scope))
      .unwrap_or_else(|| {
        let message = err.to_string();
        let message = v8::String::new(scope, &message).unwrap();
        v8::Exception::type_error(scope, message)
      });

    resolver.reject(scope, exception).unwrap();
    scope.perform_microtask_checkpoint();
  }

  fn dyn_import_done(&mut self, id: ModuleLoadId, mod_id: ModuleId) {
    let state_rc = Self::state(self.v8_isolate());
    let context = self.global_context();

    debug!("dyn_import_done {} {:?}", id, mod_id);
    let scope = &mut v8::HandleScope::with_context(self.v8_isolate(), context);

    let resolver_handle = state_rc
      .borrow_mut()
      .dyn_import_map
      .remove(&id)
      .expect("Invalid dyn import id");
    let resolver = resolver_handle.get(scope);

    let module = {
      let state = state_rc.borrow();
      state
        .module_map
        .get_handle(mod_id)
        .map(|handle| v8::Local::new(scope, handle))
        .expect("Dyn import module info not found")
    };
    // Resolution success
    assert_eq!(module.get_status(), v8::ModuleStatus::Evaluated);

    let module_namespace = module.get_module_namespace();
    resolver.resolve(scope, module_namespace).unwrap();
    scope.perform_microtask_checkpoint();
  }

  fn prepare_dyn_imports(
    &mut self,
    cx: &mut Context,
  ) -> Poll<Result<(), AnyError>> {
    let state_rc = Self::state(self.v8_isolate());

    if state_rc.borrow().preparing_dyn_imports.is_empty() {
      return Poll::Ready(Ok(()));
    }

    loop {
      let r = {
        let mut state = state_rc.borrow_mut();
        state.preparing_dyn_imports.poll_next_unpin(cx)
      };
      match r {
        Poll::Pending | Poll::Ready(None) => {
          // There are no active dynamic import loaders, or none are ready.
          return Poll::Ready(Ok(()));
        }
        Poll::Ready(Some(prepare_poll)) => {
          let dyn_import_id = prepare_poll.0;
          let prepare_result = prepare_poll.1;

          match prepare_result {
            Ok(load) => {
              let state = state_rc.borrow_mut();
              state.pending_dyn_imports.push(load.into_future());
            }
            Err(err) => {
              self.dyn_import_error(dyn_import_id, err);
            }
          }
        }
      }
    }
  }

  fn poll_dyn_imports(
    &mut self,
    cx: &mut Context,
  ) -> Poll<Result<(), AnyError>> {
    let state_rc = Self::state(self.v8_isolate());

    if state_rc.borrow().pending_dyn_imports.is_empty() {
      return Poll::Ready(Ok(()));
    }

    loop {
      let poll_result = {
        let mut state = state_rc.borrow_mut();
        state.pending_dyn_imports.poll_next_unpin(cx)
      };

      match poll_result {
        Poll::Pending | Poll::Ready(None) => {
          // There are no active dynamic import loaders, or none are ready.
          return Poll::Ready(Ok(()));
        }
        Poll::Ready(Some(load_stream_poll)) => {
          let maybe_result = load_stream_poll.0;
          let mut load = load_stream_poll.1;
          let dyn_import_id = load.id;

          if let Some(load_stream_result) = maybe_result {
            match load_stream_result {
              Ok(info) => {
                // A module (not necessarily the one dynamically imported) has been
                // fetched. Create and register it, and if successful, poll for the
                // next recursive-load event related to this dynamic import.
                match self.register_during_load(info, &mut load) {
                  Ok(()) => {
                    // Keep importing until it's fully drained
                    let state = state_rc.borrow_mut();
                    state.pending_dyn_imports.push(load.into_future());
                  }
                  Err(err) => self.dyn_import_error(dyn_import_id, err),
                }
              }
              Err(err) => {
                // A non-javascript error occurred; this could be due to a an invalid
                // module specifier, or a problem with the source map, or a failure
                // to fetch the module source code.
                self.dyn_import_error(dyn_import_id, err)
              }
            }
          } else {
            // The top-level module from a dynamic import has been instantiated.
            // Load is done.
            let module_id = load.root_module_id.unwrap();
            let result = self.mod_instantiate(module_id);
            if let Err(err) = result {
              self.dyn_import_error(dyn_import_id, err);
            }
            self.dyn_mod_evaluate(dyn_import_id, module_id)?;
          }
        }
      }
    }
  }

  /// "deno_core" runs V8 with "--harmony-top-level-await"
  /// flag on - it means that each module evaluation returns a promise
  /// from V8.
  ///
  /// This promise resolves after all dependent modules have also
  /// resolved. Each dependent module may perform calls to "import()" and APIs
  /// using async ops will add futures to the runtime's event loop.
  /// It means that the promise returned from module evaluation will
  /// resolve only after all futures in the event loop are done.
  ///
  /// Thus during turn of event loop we need to check if V8 has
  /// resolved or rejected the promise. If the promise is still pending
  /// then another turn of event loop must be performed.
  fn evaluate_pending_module(&mut self) {
    let state_rc = Self::state(self.v8_isolate());

    let context = self.global_context();
    {
      let scope =
        &mut v8::HandleScope::with_context(self.v8_isolate(), context);

      let mut state = state_rc.borrow_mut();

      if let Some(module_evaluation) = state.pending_mod_evaluate.as_ref() {
        let promise = module_evaluation.promise.get(scope);
        let mut sender = module_evaluation.sender.clone();
        let promise_state = promise.state();

        match promise_state {
          v8::PromiseState::Pending => {
            // pass, poll_event_loop will decide if
            // runtime would be woken soon
          }
          v8::PromiseState::Fulfilled => {
            state.pending_mod_evaluate.take();
            scope.perform_microtask_checkpoint();
            // Receiver end might have been already dropped, ignore the result
            let _ = sender.try_send(Ok(()));
          }
          v8::PromiseState::Rejected => {
            let exception = promise.result(scope);
            state.pending_mod_evaluate.take();
            drop(state);
            scope.perform_microtask_checkpoint();
            let err1 = exception_to_err_result::<()>(scope, exception, false)
              .map_err(|err| attach_handle_to_error(scope, err, exception))
              .unwrap_err();
            // Receiver end might have been already dropped, ignore the result
            let _ = sender.try_send(Err(err1));
          }
        }
      }
    };
  }

  fn evaluate_dyn_imports(&mut self) {
    let state_rc = Self::state(self.v8_isolate());

    loop {
      let context = self.global_context();
      let maybe_result = {
        let scope =
          &mut v8::HandleScope::with_context(self.v8_isolate(), context);

        let mut state = state_rc.borrow_mut();
        if let Some(&dyn_import_id) =
          state.pending_dyn_mod_evaluate.keys().next()
        {
          let handle = state
            .pending_dyn_mod_evaluate
            .remove(&dyn_import_id)
            .unwrap();
          drop(state);

          let module_id = handle.module_id;
          let promise = handle.promise.get(scope);
          let _module = handle.module.get(scope);

          let promise_state = promise.state();

          match promise_state {
            v8::PromiseState::Pending => {
              state_rc
                .borrow_mut()
                .pending_dyn_mod_evaluate
                .insert(dyn_import_id, handle);
              None
            }
            v8::PromiseState::Fulfilled => Some(Ok((dyn_import_id, module_id))),
            v8::PromiseState::Rejected => {
              let exception = promise.result(scope);
              let err1 = exception_to_err_result::<()>(scope, exception, false)
                .map_err(|err| attach_handle_to_error(scope, err, exception))
                .unwrap_err();
              Some(Err((dyn_import_id, err1)))
            }
          }
        } else {
          None
        }
      };

      if let Some(result) = maybe_result {
        match result {
          Ok((dyn_import_id, module_id)) => {
            self.dyn_import_done(dyn_import_id, module_id);
          }
          Err((dyn_import_id, err1)) => {
            self.dyn_import_error(dyn_import_id, err1);
          }
        }
      } else {
        break;
      }
    }
  }

  fn register_during_load(
    &mut self,
    info: ModuleSource,
    load: &mut RecursiveModuleLoad,
  ) -> Result<(), AnyError> {
    let ModuleSource {
      code,
      module_url_specified,
      module_url_found,
    } = info;

    let is_main =
      load.state == LoadState::LoadingRoot && !load.is_dynamic_import();
    let referrer_specifier = crate::resolve_url(&module_url_found).unwrap();

    let state_rc = Self::state(self.v8_isolate());
    // #A There are 3 cases to handle at this moment:
    // 1. Source code resolved result have the same module name as requested
    //    and is not yet registered
    //     -> register
    // 2. Source code resolved result have a different name as requested:
    //   2a. The module with resolved module name has been registered
    //     -> alias
    //   2b. The module with resolved module name has not yet been registered
    //     -> register & alias

    // If necessary, register an alias.
    if module_url_specified != module_url_found {
      let mut state = state_rc.borrow_mut();
      state
        .module_map
        .alias(&module_url_specified, &module_url_found);
    }

    let maybe_mod_id = {
      let state = state_rc.borrow();
      state.module_map.get_id(&module_url_found)
    };

    let module_id = match maybe_mod_id {
      Some(id) => {
        // Module has already been registered.
        debug!(
          "Already-registered module fetched again: {}",
          module_url_found
        );
        id
      }
      // Module not registered yet, do it now.
      None => self.mod_new(is_main, &module_url_found, &code)?,
    };

    // Now we must iterate over all imports of the module and load them.
    let imports = {
      let state_rc = Self::state(self.v8_isolate());
      let state = state_rc.borrow();
      state.module_map.get_children(module_id).unwrap().clone()
    };

    for module_specifier in imports {
      let is_registered = {
        let state_rc = Self::state(self.v8_isolate());
        let state = state_rc.borrow();
        state.module_map.is_registered(&module_specifier)
      };
      if !is_registered {
        load
          .add_import(module_specifier.to_owned(), referrer_specifier.clone());
      }
    }

    // If we just finished loading the root module, store the root module id.
    if load.state == LoadState::LoadingRoot {
      load.root_module_id = Some(module_id);
      load.state = LoadState::LoadingImports;
    }

    if load.pending.is_empty() {
      load.state = LoadState::Done;
    }

    Ok(())
  }

  /// Asynchronously load specified module and all of its dependencies
  ///
  /// User must call `JsRuntime::mod_evaluate` with returned `ModuleId`
  /// manually after load is finished.
  pub async fn load_module(
    &mut self,
    specifier: &ModuleSpecifier,
    code: Option<String>,
  ) -> Result<ModuleId, AnyError> {
    let loader = {
      let state_rc = Self::state(self.v8_isolate());
      let state = state_rc.borrow();
      state.loader.clone()
    };

    let load = RecursiveModuleLoad::main(
      self.op_state(),
      &specifier.to_string(),
      code,
      loader,
    );
    let (_load_id, prepare_result) = load.prepare().await;

    let mut load = prepare_result?;

    while let Some(info_result) = load.next().await {
      let info = info_result?;
      self.register_during_load(info, &mut load)?;
    }

    let root_id = load.root_module_id.expect("Root module id empty");
    self.mod_instantiate(root_id).map(|_| root_id)
  }

  fn poll_pending_ops(
    &mut self,
    cx: &mut Context,
  ) -> Vec<(PromiseId, OpResponse)> {
    let state_rc = Self::state(self.v8_isolate());
    let mut async_responses: Vec<(PromiseId, OpResponse)> = Vec::new();

    let mut state = state_rc.borrow_mut();

    // Now handle actual ops.
    state.have_unpolled_ops = false;

    loop {
      let pending_r = state.pending_ops.poll_next_unpin(cx);
      match pending_r {
        Poll::Ready(None) => break,
        Poll::Pending => break,
        Poll::Ready(Some((promise_id, resp))) => {
          async_responses.push((promise_id, resp));
        }
      };
    }

    loop {
      let unref_r = state.pending_unref_ops.poll_next_unpin(cx);
      match unref_r {
        Poll::Ready(None) => break,
        Poll::Pending => break,
        Poll::Ready(Some((promise_id, resp))) => {
          async_responses.push((promise_id, resp));
        }
      };
    }

    async_responses
  }

  fn check_promise_exceptions(&mut self) -> Result<(), AnyError> {
    let state_rc = Self::state(self.v8_isolate());
    let mut state = state_rc.borrow_mut();

    if state.pending_promise_exceptions.is_empty() {
      return Ok(());
    }

    let key = {
      state
        .pending_promise_exceptions
        .keys()
        .next()
        .unwrap()
        .clone()
    };
    let handle = state.pending_promise_exceptions.remove(&key).unwrap();
    drop(state);

    let context = self.global_context();
    let scope = &mut v8::HandleScope::with_context(self.v8_isolate(), context);

    let exception = v8::Local::new(scope, handle);
    exception_to_err_result(scope, exception, true)
  }

  // Send finished responses to JS
  fn async_op_response(
    &mut self,
    async_responses: Vec<(PromiseId, OpResponse)>,
  ) -> Result<(), AnyError> {
    let state_rc = Self::state(self.v8_isolate());

    let async_responses_size = async_responses.len();
    if async_responses_size == 0 {
      return Ok(());
    }

    let js_recv_cb_handle = state_rc.borrow().js_recv_cb.clone().unwrap();

    let context = self.global_context();
    let scope = &mut v8::HandleScope::with_context(self.v8_isolate(), context);

    // We return async responses to JS in unbounded batches (may change),
    // each batch is a flat vector of tuples:
    // `[promise_id1, op_result1, promise_id2, op_result2, ...]`
    // promise_id is a simple integer, op_result is an ops::OpResult
    // which contains a value OR an error, encoded as a tuple.
    // This batch is received in JS via the special `arguments` variable
    // and then each tuple is used to resolve or reject promises
    let mut args: Vec<v8::Local<v8::Value>> =
      Vec::with_capacity(2 * async_responses_size);
    for overflown_response in async_responses {
      let (promise_id, resp) = overflown_response;
      args.push(v8::Integer::new(scope, promise_id as i32).into());
      args.push(match resp {
        OpResponse::Value(value) => value.to_v8(scope).unwrap(),
        OpResponse::Buffer(buf) => {
          bindings::boxed_slice_to_uint8array(scope, buf).into()
        }
      });
    }

    let tc_scope = &mut v8::TryCatch::new(scope);
    let js_recv_cb = js_recv_cb_handle.get(tc_scope);
    let this = v8::undefined(tc_scope).into();
    js_recv_cb.call(tc_scope, this, args.as_slice());

    match tc_scope.exception() {
      None => Ok(()),
      Some(exception) => exception_to_err_result(tc_scope, exception, false),
    }
  }

  fn drain_macrotasks(&mut self) -> Result<(), AnyError> {
    let js_macrotask_cb_handle =
      match &Self::state(self.v8_isolate()).borrow().js_macrotask_cb {
        Some(handle) => handle.clone(),
        None => return Ok(()),
      };

    let context = self.global_context();
    let scope = &mut v8::HandleScope::with_context(self.v8_isolate(), context);
    let js_macrotask_cb = js_macrotask_cb_handle.get(scope);

    // Repeatedly invoke macrotask callback until it returns true (done),
    // such that ready microtasks would be automatically run before
    // next macrotask is processed.
    let tc_scope = &mut v8::TryCatch::new(scope);
    let this = v8::undefined(tc_scope).into();
    loop {
      let is_done = js_macrotask_cb.call(tc_scope, this, &[]);

      if let Some(exception) = tc_scope.exception() {
        return exception_to_err_result(tc_scope, exception, false);
      }

      let is_done = is_done.unwrap();
      if is_done.is_true() {
        break;
      }
    }

    Ok(())
  }
}

#[cfg(test)]
pub mod tests {
  use super::*;
  use crate::modules::ModuleSourceFuture;
  use futures::future::lazy;
  use futures::FutureExt;
  use std::io;
  use std::ops::FnOnce;
  use std::rc::Rc;
  use std::sync::atomic::{AtomicUsize, Ordering};
  use std::sync::Arc;

  pub fn run_in_task<F>(f: F)
  where
    F: FnOnce(&mut Context) + Send + 'static,
  {
    futures::executor::block_on(lazy(move |cx| f(cx)));
  }

  enum Mode {
    Async,
    AsyncUnref,
    AsyncZeroCopy(bool),
  }

  struct TestState {
    mode: Mode,
    dispatch_count: Arc<AtomicUsize>,
  }

  fn dispatch(
    rc_op_state: Rc<RefCell<OpState>>,
    payload: OpPayload,
    buf: Option<ZeroCopyBuf>,
  ) -> Op {
    let rc_op_state2 = rc_op_state.clone();
    let op_state_ = rc_op_state2.borrow();
    let test_state = op_state_.borrow::<TestState>();
    test_state.dispatch_count.fetch_add(1, Ordering::Relaxed);
    match test_state.mode {
      Mode::Async => {
        let control: u8 = payload.deserialize().unwrap();
        assert_eq!(control, 42);
        let resp = (0, serialize_op_result(Ok(43), rc_op_state));
        Op::Async(Box::pin(futures::future::ready(resp)))
      }
      Mode::AsyncUnref => {
        let control: u8 = payload.deserialize().unwrap();
        assert_eq!(control, 42);
        let fut = async {
          // This future never finish.
          futures::future::pending::<()>().await;
          (0, serialize_op_result(Ok(43), rc_op_state))
        };
        Op::AsyncUnref(Box::pin(fut))
      }
      Mode::AsyncZeroCopy(has_buffer) => {
        assert_eq!(buf.is_some(), has_buffer);
        if let Some(buf) = buf {
          assert_eq!(buf.len(), 1);
        }

        let resp = serialize_op_result(Ok(43), rc_op_state);
        Op::Async(Box::pin(futures::future::ready((0, resp))))
      }
    }
  }

  fn setup(mode: Mode) -> (JsRuntime, Arc<AtomicUsize>) {
    let dispatch_count = Arc::new(AtomicUsize::new(0));
    let mut runtime = JsRuntime::new(Default::default());
    let op_state = runtime.op_state();
    op_state.borrow_mut().put(TestState {
      mode,
      dispatch_count: dispatch_count.clone(),
    });

    runtime.register_op("test", dispatch);

    runtime
      .execute(
        "setup.js",
        r#"
        function assert(cond) {
          if (!cond) {
            throw Error("assert");
          }
        }
        "#,
      )
      .unwrap();
    assert_eq!(dispatch_count.load(Ordering::Relaxed), 0);
    (runtime, dispatch_count)
  }

  #[test]
  fn test_dispatch() {
    let (mut runtime, dispatch_count) = setup(Mode::Async);
    runtime
      .execute(
        "filename.js",
        r#"
        let control = 42;
        Deno.core.opcall(1, null, control);
        async function main() {
          Deno.core.opcall(1, null, control);
        }
        main();
        "#,
      )
      .unwrap();
    assert_eq!(dispatch_count.load(Ordering::Relaxed), 2);
  }

  #[test]
  fn test_dispatch_no_zero_copy_buf() {
    let (mut runtime, dispatch_count) = setup(Mode::AsyncZeroCopy(false));
    runtime
      .execute(
        "filename.js",
        r#"
        Deno.core.opcall(1);
        "#,
      )
      .unwrap();
    assert_eq!(dispatch_count.load(Ordering::Relaxed), 1);
  }

  #[test]
  fn test_dispatch_stack_zero_copy_bufs() {
    let (mut runtime, dispatch_count) = setup(Mode::AsyncZeroCopy(true));
    runtime
      .execute(
        "filename.js",
        r#"
        let zero_copy_a = new Uint8Array([0]);
        Deno.core.opcall(1, null, null, zero_copy_a);
        "#,
      )
      .unwrap();
    assert_eq!(dispatch_count.load(Ordering::Relaxed), 1);
  }

  #[test]
<<<<<<< HEAD
  #[ignore] // TODO(ry) re-enable? setAsyncHandler has been removed
  fn test_poll_async_delayed_ops() {
    run_in_task(|cx| {
      let (mut runtime, dispatch_count) = setup(Mode::Async);

      runtime
        .execute(
          "setup2.js",
          r#"
         let nrecv = 0;
         Deno.core.setAsyncHandler(1, (buf) => {
           nrecv++;
         });
         "#,
        )
        .unwrap();
      assert_eq!(dispatch_count.load(Ordering::Relaxed), 0);
      runtime
        .execute(
          "check1.js",
          r#"
         assert(nrecv == 0);
         let control = 42;
         Deno.core.opcall(1, null, control);
         assert(nrecv == 0);
         "#,
        )
        .unwrap();
      assert_eq!(dispatch_count.load(Ordering::Relaxed), 1);
      assert!(matches!(runtime.poll_event_loop(cx), Poll::Ready(Ok(_))));
      assert_eq!(dispatch_count.load(Ordering::Relaxed), 1);
      runtime
        .execute(
          "check2.js",
          r#"
         assert(nrecv == 1);
         Deno.core.opcall(1, null, control);
         assert(nrecv == 1);
         "#,
        )
        .unwrap();
      assert_eq!(dispatch_count.load(Ordering::Relaxed), 2);
      assert!(matches!(runtime.poll_event_loop(cx), Poll::Ready(Ok(_))));
      runtime.execute("check3.js", "assert(nrecv == 2)").unwrap();
      assert_eq!(dispatch_count.load(Ordering::Relaxed), 2);
      // We are idle, so the next poll should be the last.
      assert!(matches!(runtime.poll_event_loop(cx), Poll::Ready(Ok(_))));
    });
  }

  #[test]
  #[ignore] // TODO(ry) re-enable? setAsyncHandler has been removed
  fn test_poll_async_optional_ops() {
    run_in_task(|cx| {
      let (mut runtime, dispatch_count) = setup(Mode::AsyncUnref);
      runtime
        .execute(
          "check1.js",
          r#"
          Deno.core.setAsyncHandler(1, (buf) => {
            // This handler will never be called
            assert(false);
          });
          let control = 42;
          Deno.core.opcall(1, null, control);
        "#,
        )
        .unwrap();
      assert_eq!(dispatch_count.load(Ordering::Relaxed), 1);
      // The above op never finish, but runtime can finish
      // because the op is an unreffed async op.
      assert!(matches!(runtime.poll_event_loop(cx), Poll::Ready(Ok(_))));
    })
  }

  #[test]
=======
>>>>>>> 8a416a5b
  fn terminate_execution() {
    let (mut isolate, _dispatch_count) = setup(Mode::Async);
    // TODO(piscisaureus): in rusty_v8, the `thread_safe_handle()` method
    // should not require a mutable reference to `struct rusty_v8::Isolate`.
    let v8_isolate_handle = isolate.v8_isolate().thread_safe_handle();

    let terminator_thread = std::thread::spawn(move || {
      // allow deno to boot and run
      std::thread::sleep(std::time::Duration::from_millis(100));

      // terminate execution
      let ok = v8_isolate_handle.terminate_execution();
      assert!(ok);
    });

    // Rn an infinite loop, which should be terminated.
    match isolate.execute("infinite_loop.js", "for(;;) {}") {
      Ok(_) => panic!("execution should be terminated"),
      Err(e) => {
        assert_eq!(e.to_string(), "Uncaught Error: execution terminated")
      }
    };

    // Cancel the execution-terminating exception in order to allow script
    // execution again.
    let ok = isolate.v8_isolate().cancel_terminate_execution();
    assert!(ok);

    // Verify that the isolate usable again.
    isolate
      .execute("simple.js", "1 + 1")
      .expect("execution should be possible again");

    terminator_thread.join().unwrap();
  }

  #[test]
  fn dangling_shared_isolate() {
    let v8_isolate_handle = {
      // isolate is dropped at the end of this block
      let (mut runtime, _dispatch_count) = setup(Mode::Async);
      // TODO(piscisaureus): in rusty_v8, the `thread_safe_handle()` method
      // should not require a mutable reference to `struct rusty_v8::Isolate`.
      runtime.v8_isolate().thread_safe_handle()
    };

    // this should not SEGFAULT
    v8_isolate_handle.terminate_execution();
  }

  #[test]
  fn test_pre_dispatch() {
    run_in_task(|mut cx| {
      let (mut runtime, _dispatch_count) = setup(Mode::Async);
      runtime
        .execute(
          "bad_op_id.js",
          r#"
          let thrown;
          try {
            Deno.core.opSync(100);
          } catch (e) {
            thrown = e;
          }
          assert(String(thrown) === "TypeError: Unknown op id: 100");
         "#,
        )
        .unwrap();
      if let Poll::Ready(Err(_)) = runtime.poll_event_loop(&mut cx) {
        unreachable!();
      }
    });
  }

  #[test]
  fn syntax_error() {
    let mut runtime = JsRuntime::new(Default::default());
    let src = "hocuspocus(";
    let r = runtime.execute("i.js", src);
    let e = r.unwrap_err();
    let js_error = e.downcast::<JsError>().unwrap();
    assert_eq!(js_error.end_column, Some(11));
  }

  #[test]
  fn test_encode_decode() {
    run_in_task(|mut cx| {
      let (mut runtime, _dispatch_count) = setup(Mode::Async);
      runtime
        .execute(
          "encode_decode_test.js",
          include_str!("encode_decode_test.js"),
        )
        .unwrap();
      if let Poll::Ready(Err(_)) = runtime.poll_event_loop(&mut cx) {
        unreachable!();
      }
    });
  }

  #[test]
  fn test_serialize_deserialize() {
    run_in_task(|mut cx| {
      let (mut runtime, _dispatch_count) = setup(Mode::Async);
      runtime
        .execute(
          "serialize_deserialize_test.js",
          include_str!("serialize_deserialize_test.js"),
        )
        .unwrap();
      if let Poll::Ready(Err(_)) = runtime.poll_event_loop(&mut cx) {
        unreachable!();
      }
    });
  }

  #[test]
  fn will_snapshot() {
    let snapshot = {
      let mut runtime = JsRuntime::new(RuntimeOptions {
        will_snapshot: true,
        ..Default::default()
      });
      runtime.execute("a.js", "a = 1 + 2").unwrap();
      runtime.snapshot()
    };

    let snapshot = Snapshot::JustCreated(snapshot);
    let mut runtime2 = JsRuntime::new(RuntimeOptions {
      startup_snapshot: Some(snapshot),
      ..Default::default()
    });
    runtime2
      .execute("check.js", "if (a != 3) throw Error('x')")
      .unwrap();
  }

  #[test]
  fn test_from_boxed_snapshot() {
    let snapshot = {
      let mut runtime = JsRuntime::new(RuntimeOptions {
        will_snapshot: true,
        ..Default::default()
      });
      runtime.execute("a.js", "a = 1 + 2").unwrap();
      let snap: &[u8] = &*runtime.snapshot();
      Vec::from(snap).into_boxed_slice()
    };

    let snapshot = Snapshot::Boxed(snapshot);
    let mut runtime2 = JsRuntime::new(RuntimeOptions {
      startup_snapshot: Some(snapshot),
      ..Default::default()
    });
    runtime2
      .execute("check.js", "if (a != 3) throw Error('x')")
      .unwrap();
  }

  #[test]
  fn test_heap_limits() {
    let create_params = v8::Isolate::create_params().heap_limits(0, 20 * 1024);
    let mut runtime = JsRuntime::new(RuntimeOptions {
      create_params: Some(create_params),
      ..Default::default()
    });
    let cb_handle = runtime.v8_isolate().thread_safe_handle();

    let callback_invoke_count = Rc::new(AtomicUsize::default());
    let inner_invoke_count = Rc::clone(&callback_invoke_count);

    runtime.add_near_heap_limit_callback(
      move |current_limit, _initial_limit| {
        inner_invoke_count.fetch_add(1, Ordering::SeqCst);
        cb_handle.terminate_execution();
        current_limit * 2
      },
    );
    let err = runtime
      .execute(
        "script name",
        r#"let s = ""; while(true) { s += "Hello"; }"#,
      )
      .expect_err("script should fail");
    assert_eq!(
      "Uncaught Error: execution terminated",
      err.downcast::<JsError>().unwrap().message
    );
    assert!(callback_invoke_count.load(Ordering::SeqCst) > 0)
  }

  #[test]
  fn test_heap_limit_cb_remove() {
    let mut runtime = JsRuntime::new(Default::default());

    runtime.add_near_heap_limit_callback(|current_limit, _initial_limit| {
      current_limit * 2
    });
    runtime.remove_near_heap_limit_callback(20 * 1024);
    assert!(runtime.allocations.near_heap_limit_callback_data.is_none());
  }

  #[test]
  fn test_heap_limit_cb_multiple() {
    let create_params = v8::Isolate::create_params().heap_limits(0, 20 * 1024);
    let mut runtime = JsRuntime::new(RuntimeOptions {
      create_params: Some(create_params),
      ..Default::default()
    });
    let cb_handle = runtime.v8_isolate().thread_safe_handle();

    let callback_invoke_count_first = Rc::new(AtomicUsize::default());
    let inner_invoke_count_first = Rc::clone(&callback_invoke_count_first);
    runtime.add_near_heap_limit_callback(
      move |current_limit, _initial_limit| {
        inner_invoke_count_first.fetch_add(1, Ordering::SeqCst);
        current_limit * 2
      },
    );

    let callback_invoke_count_second = Rc::new(AtomicUsize::default());
    let inner_invoke_count_second = Rc::clone(&callback_invoke_count_second);
    runtime.add_near_heap_limit_callback(
      move |current_limit, _initial_limit| {
        inner_invoke_count_second.fetch_add(1, Ordering::SeqCst);
        cb_handle.terminate_execution();
        current_limit * 2
      },
    );

    let err = runtime
      .execute(
        "script name",
        r#"let s = ""; while(true) { s += "Hello"; }"#,
      )
      .expect_err("script should fail");
    assert_eq!(
      "Uncaught Error: execution terminated",
      err.downcast::<JsError>().unwrap().message
    );
    assert_eq!(0, callback_invoke_count_first.load(Ordering::SeqCst));
    assert!(callback_invoke_count_second.load(Ordering::SeqCst) > 0);
  }

  #[test]
  fn test_mods() {
    #[derive(Default)]
    struct ModsLoader {
      pub count: Arc<AtomicUsize>,
    }

    impl ModuleLoader for ModsLoader {
      fn resolve(
        &self,
        _op_state: Rc<RefCell<OpState>>,
        specifier: &str,
        referrer: &str,
        _is_main: bool,
      ) -> Result<ModuleSpecifier, AnyError> {
        self.count.fetch_add(1, Ordering::Relaxed);
        assert_eq!(specifier, "./b.js");
        assert_eq!(referrer, "file:///a.js");
        let s = crate::resolve_import(specifier, referrer).unwrap();
        Ok(s)
      }

      fn load(
        &self,
        _op_state: Rc<RefCell<OpState>>,
        _module_specifier: &ModuleSpecifier,
        _maybe_referrer: Option<ModuleSpecifier>,
        _is_dyn_import: bool,
      ) -> Pin<Box<ModuleSourceFuture>> {
        unreachable!()
      }
    }

    let loader = Rc::new(ModsLoader::default());

    let resolve_count = loader.count.clone();
    let dispatch_count = Arc::new(AtomicUsize::new(0));
    let dispatch_count_ = dispatch_count.clone();

    let dispatcher = move |state, payload: OpPayload, _buf| -> Op {
      dispatch_count_.fetch_add(1, Ordering::Relaxed);
      let control: u8 = payload.deserialize().unwrap();
      assert_eq!(control, 42);
      let resp = (0, serialize_op_result(Ok(43), state));
      Op::Async(Box::pin(futures::future::ready(resp)))
    };

    let mut runtime = JsRuntime::new(RuntimeOptions {
      module_loader: Some(loader),
      ..Default::default()
    });
    runtime.register_op("test", dispatcher);

    runtime
      .execute(
        "setup.js",
        r#"
        function assert(cond) {
          if (!cond) {
            throw Error("assert");
          }
        }
        "#,
      )
      .unwrap();

    assert_eq!(dispatch_count.load(Ordering::Relaxed), 0);

    let specifier_a = "file:///a.js".to_string();
    let mod_a = runtime
      .mod_new(
        true,
        &specifier_a,
        r#"
        import { b } from './b.js'
        if (b() != 'b') throw Error();
        let control = 42;
        Deno.core.opcall(1, null, control);
      "#,
      )
      .unwrap();
    assert_eq!(dispatch_count.load(Ordering::Relaxed), 0);

    let state_rc = JsRuntime::state(runtime.v8_isolate());
    {
      let state = state_rc.borrow();
      let imports = state.module_map.get_children(mod_a);
      assert_eq!(
        imports,
        Some(&vec![crate::resolve_url("file:///b.js").unwrap()])
      );
    }
    let mod_b = runtime
      .mod_new(false, "file:///b.js", "export function b() { return 'b' }")
      .unwrap();
    {
      let state = state_rc.borrow();
      let imports = state.module_map.get_children(mod_b).unwrap();
      assert_eq!(imports.len(), 0);
    }

    runtime.mod_instantiate(mod_b).unwrap();
    assert_eq!(dispatch_count.load(Ordering::Relaxed), 0);
    assert_eq!(resolve_count.load(Ordering::SeqCst), 1);

    runtime.mod_instantiate(mod_a).unwrap();
    assert_eq!(dispatch_count.load(Ordering::Relaxed), 0);

    runtime.mod_evaluate(mod_a);
    assert_eq!(dispatch_count.load(Ordering::Relaxed), 1);
  }

  #[test]
  fn dyn_import_err() {
    #[derive(Clone, Default)]
    struct DynImportErrLoader {
      pub count: Arc<AtomicUsize>,
    }

    impl ModuleLoader for DynImportErrLoader {
      fn resolve(
        &self,
        _op_state: Rc<RefCell<OpState>>,
        specifier: &str,
        referrer: &str,
        _is_main: bool,
      ) -> Result<ModuleSpecifier, AnyError> {
        self.count.fetch_add(1, Ordering::Relaxed);
        assert_eq!(specifier, "/foo.js");
        assert_eq!(referrer, "file:///dyn_import2.js");
        let s = crate::resolve_import(specifier, referrer).unwrap();
        Ok(s)
      }

      fn load(
        &self,
        _op_state: Rc<RefCell<OpState>>,
        _module_specifier: &ModuleSpecifier,
        _maybe_referrer: Option<ModuleSpecifier>,
        _is_dyn_import: bool,
      ) -> Pin<Box<ModuleSourceFuture>> {
        async { Err(io::Error::from(io::ErrorKind::NotFound).into()) }.boxed()
      }
    }

    // Test an erroneous dynamic import where the specified module isn't found.
    run_in_task(|cx| {
      let loader = Rc::new(DynImportErrLoader::default());
      let count = loader.count.clone();
      let mut runtime = JsRuntime::new(RuntimeOptions {
        module_loader: Some(loader),
        ..Default::default()
      });

      runtime
        .execute(
          "file:///dyn_import2.js",
          r#"
        (async () => {
          await import("/foo.js");
        })();
        "#,
        )
        .unwrap();

      assert_eq!(count.load(Ordering::Relaxed), 0);
      // We should get an error here.
      let result = runtime.poll_event_loop(cx);
      if let Poll::Ready(Ok(_)) = result {
        unreachable!();
      }
      assert_eq!(count.load(Ordering::Relaxed), 2);
    })
  }

  #[derive(Clone, Default)]
  struct DynImportOkLoader {
    pub prepare_load_count: Arc<AtomicUsize>,
    pub resolve_count: Arc<AtomicUsize>,
    pub load_count: Arc<AtomicUsize>,
  }

  impl ModuleLoader for DynImportOkLoader {
    fn resolve(
      &self,
      _op_state: Rc<RefCell<OpState>>,
      specifier: &str,
      referrer: &str,
      _is_main: bool,
    ) -> Result<ModuleSpecifier, AnyError> {
      let c = self.resolve_count.fetch_add(1, Ordering::Relaxed);
      assert!(c < 4);
      assert_eq!(specifier, "./b.js");
      assert_eq!(referrer, "file:///dyn_import3.js");
      let s = crate::resolve_import(specifier, referrer).unwrap();
      Ok(s)
    }

    fn load(
      &self,
      _op_state: Rc<RefCell<OpState>>,
      specifier: &ModuleSpecifier,
      _maybe_referrer: Option<ModuleSpecifier>,
      _is_dyn_import: bool,
    ) -> Pin<Box<ModuleSourceFuture>> {
      self.load_count.fetch_add(1, Ordering::Relaxed);
      let info = ModuleSource {
        module_url_specified: specifier.to_string(),
        module_url_found: specifier.to_string(),
        code: "export function b() { return 'b' }".to_owned(),
      };
      async move { Ok(info) }.boxed()
    }

    fn prepare_load(
      &self,
      _op_state: Rc<RefCell<OpState>>,
      _load_id: ModuleLoadId,
      _module_specifier: &ModuleSpecifier,
      _maybe_referrer: Option<String>,
      _is_dyn_import: bool,
    ) -> Pin<Box<dyn Future<Output = Result<(), AnyError>>>> {
      self.prepare_load_count.fetch_add(1, Ordering::Relaxed);
      async { Ok(()) }.boxed_local()
    }
  }

  #[test]
  fn dyn_import_ok() {
    run_in_task(|cx| {
      let loader = Rc::new(DynImportOkLoader::default());
      let prepare_load_count = loader.prepare_load_count.clone();
      let resolve_count = loader.resolve_count.clone();
      let load_count = loader.load_count.clone();
      let mut runtime = JsRuntime::new(RuntimeOptions {
        module_loader: Some(loader),
        ..Default::default()
      });

      // Dynamically import mod_b
      runtime
        .execute(
          "file:///dyn_import3.js",
          r#"
          (async () => {
            let mod = await import("./b.js");
            if (mod.b() !== 'b') {
              throw Error("bad1");
            }
            // And again!
            mod = await import("./b.js");
            if (mod.b() !== 'b') {
              throw Error("bad2");
            }
          })();
          "#,
        )
        .unwrap();

      // First poll runs `prepare_load` hook.
      assert!(matches!(runtime.poll_event_loop(cx), Poll::Pending));
      assert_eq!(prepare_load_count.load(Ordering::Relaxed), 1);

      // Second poll actually loads modules into the isolate.
      assert!(matches!(runtime.poll_event_loop(cx), Poll::Ready(Ok(_))));
      assert_eq!(resolve_count.load(Ordering::Relaxed), 4);
      assert_eq!(load_count.load(Ordering::Relaxed), 2);
      assert!(matches!(runtime.poll_event_loop(cx), Poll::Ready(Ok(_))));
      assert_eq!(resolve_count.load(Ordering::Relaxed), 4);
      assert_eq!(load_count.load(Ordering::Relaxed), 2);
    })
  }

  #[test]
  fn dyn_import_borrow_mut_error() {
    // https://github.com/denoland/deno/issues/6054
    run_in_task(|cx| {
      let loader = Rc::new(DynImportOkLoader::default());
      let prepare_load_count = loader.prepare_load_count.clone();
      let mut runtime = JsRuntime::new(RuntimeOptions {
        module_loader: Some(loader),
        ..Default::default()
      });
      runtime
        .execute(
          "file:///dyn_import3.js",
          r#"
          (async () => {
            let mod = await import("./b.js");
            if (mod.b() !== 'b') {
              throw Error("bad");
            }
            // Now do any op
            Deno.core.ops();
          })();
          "#,
        )
        .unwrap();
      // First poll runs `prepare_load` hook.
      let _ = runtime.poll_event_loop(cx);
      assert_eq!(prepare_load_count.load(Ordering::Relaxed), 1);
      // Second poll triggers error
      let _ = runtime.poll_event_loop(cx);
    })
  }

  #[test]
  fn es_snapshot() {
    #[derive(Default)]
    struct ModsLoader;

    impl ModuleLoader for ModsLoader {
      fn resolve(
        &self,
        _op_state: Rc<RefCell<OpState>>,
        specifier: &str,
        referrer: &str,
        _is_main: bool,
      ) -> Result<ModuleSpecifier, AnyError> {
        assert_eq!(specifier, "file:///main.js");
        assert_eq!(referrer, ".");
        let s = crate::resolve_import(specifier, referrer).unwrap();
        Ok(s)
      }

      fn load(
        &self,
        _op_state: Rc<RefCell<OpState>>,
        _module_specifier: &ModuleSpecifier,
        _maybe_referrer: Option<ModuleSpecifier>,
        _is_dyn_import: bool,
      ) -> Pin<Box<ModuleSourceFuture>> {
        unreachable!()
      }
    }

    let loader = std::rc::Rc::new(ModsLoader::default());
    let mut runtime = JsRuntime::new(RuntimeOptions {
      module_loader: Some(loader),
      will_snapshot: true,
      ..Default::default()
    });

    let specifier = crate::resolve_url("file:///main.js").unwrap();
    let source_code = "Deno.core.print('hello\\n')".to_string();

    let module_id = futures::executor::block_on(
      runtime.load_module(&specifier, Some(source_code)),
    )
    .unwrap();

    runtime.mod_evaluate(module_id);
    futures::executor::block_on(runtime.run_event_loop()).unwrap();

    let _snapshot = runtime.snapshot();
  }

  #[test]
  fn test_error_without_stack() {
    let mut runtime = JsRuntime::new(RuntimeOptions::default());
    // SyntaxError
    let result = runtime.execute(
      "error_without_stack.js",
      r#"
function main() {
  console.log("asdf);
}

main();
"#,
    );
    let expected_error = r#"Uncaught SyntaxError: Invalid or unexpected token
    at error_without_stack.js:3:14"#;
    assert_eq!(result.unwrap_err().to_string(), expected_error);
  }

  #[test]
  fn test_error_stack() {
    let mut runtime = JsRuntime::new(RuntimeOptions::default());
    let result = runtime.execute(
      "error_stack.js",
      r#"
function assert(cond) {
  if (!cond) {
    throw Error("assert");
  }
}

function main() {
  assert(false);
}

main();
        "#,
    );
    let expected_error = r#"Error: assert
    at assert (error_stack.js:4:11)
    at main (error_stack.js:9:3)
    at error_stack.js:12:1"#;
    assert_eq!(result.unwrap_err().to_string(), expected_error);
  }

  #[test]
  fn test_error_async_stack() {
    run_in_task(|cx| {
      let mut runtime = JsRuntime::new(RuntimeOptions::default());
      runtime
        .execute(
          "error_async_stack.js",
          r#"
(async () => {
  const p = (async () => {
    await Promise.resolve().then(() => {
      throw new Error("async");
    });
  })();

  try {
    await p;
  } catch (error) {
    console.log(error.stack);
    throw error;
  }
})();"#,
        )
        .unwrap();
      let expected_error = r#"Error: async
    at error_async_stack.js:5:13
    at async error_async_stack.js:4:5
    at async error_async_stack.js:10:5"#;

      match runtime.poll_event_loop(cx) {
        Poll::Ready(Err(e)) => {
          assert_eq!(e.to_string(), expected_error);
        }
        _ => panic!(),
      };
    })
  }

  #[test]
  fn test_core_js_stack_frame() {
    let mut runtime = JsRuntime::new(RuntimeOptions::default());
    // Call non-existent op so we get error from `core.js`
    let error = runtime
      .execute(
        "core_js_stack_frame.js",
        "Deno.core.opSync('non_existent');",
      )
      .unwrap_err();
    let error_string = error.to_string();
    // Test that the script specifier is a URL: `deno:<repo-relative path>`.
    assert!(error_string.contains("deno:core/core.js"));
  }

  #[test]
  fn test_v8_platform() {
    let options = RuntimeOptions {
      v8_platform: Some(v8::new_default_platform()),
      ..Default::default()
    };
    let mut runtime = JsRuntime::new(options);
    runtime.execute("<none>", "").unwrap();
  }
}<|MERGE_RESOLUTION|>--- conflicted
+++ resolved
@@ -1613,85 +1613,6 @@
   }
 
   #[test]
-<<<<<<< HEAD
-  #[ignore] // TODO(ry) re-enable? setAsyncHandler has been removed
-  fn test_poll_async_delayed_ops() {
-    run_in_task(|cx| {
-      let (mut runtime, dispatch_count) = setup(Mode::Async);
-
-      runtime
-        .execute(
-          "setup2.js",
-          r#"
-         let nrecv = 0;
-         Deno.core.setAsyncHandler(1, (buf) => {
-           nrecv++;
-         });
-         "#,
-        )
-        .unwrap();
-      assert_eq!(dispatch_count.load(Ordering::Relaxed), 0);
-      runtime
-        .execute(
-          "check1.js",
-          r#"
-         assert(nrecv == 0);
-         let control = 42;
-         Deno.core.opcall(1, null, control);
-         assert(nrecv == 0);
-         "#,
-        )
-        .unwrap();
-      assert_eq!(dispatch_count.load(Ordering::Relaxed), 1);
-      assert!(matches!(runtime.poll_event_loop(cx), Poll::Ready(Ok(_))));
-      assert_eq!(dispatch_count.load(Ordering::Relaxed), 1);
-      runtime
-        .execute(
-          "check2.js",
-          r#"
-         assert(nrecv == 1);
-         Deno.core.opcall(1, null, control);
-         assert(nrecv == 1);
-         "#,
-        )
-        .unwrap();
-      assert_eq!(dispatch_count.load(Ordering::Relaxed), 2);
-      assert!(matches!(runtime.poll_event_loop(cx), Poll::Ready(Ok(_))));
-      runtime.execute("check3.js", "assert(nrecv == 2)").unwrap();
-      assert_eq!(dispatch_count.load(Ordering::Relaxed), 2);
-      // We are idle, so the next poll should be the last.
-      assert!(matches!(runtime.poll_event_loop(cx), Poll::Ready(Ok(_))));
-    });
-  }
-
-  #[test]
-  #[ignore] // TODO(ry) re-enable? setAsyncHandler has been removed
-  fn test_poll_async_optional_ops() {
-    run_in_task(|cx| {
-      let (mut runtime, dispatch_count) = setup(Mode::AsyncUnref);
-      runtime
-        .execute(
-          "check1.js",
-          r#"
-          Deno.core.setAsyncHandler(1, (buf) => {
-            // This handler will never be called
-            assert(false);
-          });
-          let control = 42;
-          Deno.core.opcall(1, null, control);
-        "#,
-        )
-        .unwrap();
-      assert_eq!(dispatch_count.load(Ordering::Relaxed), 1);
-      // The above op never finish, but runtime can finish
-      // because the op is an unreffed async op.
-      assert!(matches!(runtime.poll_event_loop(cx), Poll::Ready(Ok(_))));
-    })
-  }
-
-  #[test]
-=======
->>>>>>> 8a416a5b
   fn terminate_execution() {
     let (mut isolate, _dispatch_count) = setup(Mode::Async);
     // TODO(piscisaureus): in rusty_v8, the `thread_safe_handle()` method
