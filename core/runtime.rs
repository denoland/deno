// Copyright 2018-2021 the Deno authors. All rights reserved. MIT license.

use rusty_v8 as v8;

use crate::bindings;
use crate::error::attach_handle_to_error;
use crate::error::generic_error;
use crate::error::AnyError;
use crate::error::ErrWithV8Handle;
use crate::error::JsError;
use crate::futures::FutureExt;
use crate::module_specifier::ModuleSpecifier;
use crate::modules::LoadState;
use crate::modules::ModuleId;
use crate::modules::ModuleLoadId;
use crate::modules::ModuleLoader;
use crate::modules::ModuleMap;
use crate::modules::ModuleSource;
use crate::modules::NoopModuleLoader;
use crate::modules::PrepareLoadFuture;
use crate::modules::RecursiveModuleLoad;
use crate::ops::*;
use crate::shared_queue::SharedQueue;
use crate::shared_queue::RECOMMENDED_SIZE;
use crate::BufVec;
use crate::OpState;
use futures::channel::mpsc;
use futures::future::poll_fn;
use futures::stream::FuturesUnordered;
use futures::stream::StreamExt;
use futures::stream::StreamFuture;
use futures::task::AtomicWaker;
use futures::Future;
use std::any::Any;
use std::cell::RefCell;
use std::collections::HashMap;
use std::convert::TryFrom;
use std::ffi::c_void;
use std::mem::forget;
use std::option::Option;
use std::pin::Pin;
use std::rc::Rc;
use std::sync::Once;
use std::task::Context;
use std::task::Poll;

type PendingOpFuture = Pin<Box<dyn Future<Output = (OpId, Box<[u8]>)>>>;

pub enum Snapshot {
  Static(&'static [u8]),
  JustCreated(v8::StartupData),
  Boxed(Box<[u8]>),
}

pub type JsErrorCreateFn = dyn Fn(JsError) -> AnyError;

pub type GetErrorClassFn =
  &'static dyn for<'e> Fn(&'e AnyError) -> &'static str;

/// Objects that need to live as long as the isolate
#[derive(Default)]
struct IsolateAllocations {
  near_heap_limit_callback_data:
    Option<(Box<RefCell<dyn Any>>, v8::NearHeapLimitCallback)>,
}

/// A single execution context of JavaScript. Corresponds roughly to the "Web
/// Worker" concept in the DOM. A JsRuntime is a Future that can be used with
/// an event loop (Tokio, async_std).
////
/// The JsRuntime future completes when there is an error or when all
/// pending ops have completed.
///
/// Ops are created in JavaScript by calling Deno.core.dispatch(), and in Rust
/// by implementing dispatcher function that takes control buffer and optional zero copy buffer
/// as arguments. An async Op corresponds exactly to a Promise in JavaScript.
pub struct JsRuntime {
  // This is an Option<OwnedIsolate> instead of just OwnedIsolate to workaround
  // an safety issue with SnapshotCreator. See JsRuntime::drop.
  v8_isolate: Option<v8::OwnedIsolate>,
  snapshot_creator: Option<v8::SnapshotCreator>,
  has_snapshotted: bool,
  allocations: IsolateAllocations,
}

struct DynImportModEvaluate {
  module_id: ModuleId,
  promise: v8::Global<v8::Promise>,
  module: v8::Global<v8::Module>,
}

struct ModEvaluate {
  promise: v8::Global<v8::Promise>,
  sender: mpsc::Sender<Result<(), AnyError>>,
}

/// Internal state for JsRuntime which is stored in one of v8::Isolate's
/// embedder slots.
pub(crate) struct JsRuntimeState {
  pub global_context: Option<v8::Global<v8::Context>>,
  pub(crate) shared_ab: Option<v8::Global<v8::SharedArrayBuffer>>,
  pub(crate) js_recv_cb: Option<v8::Global<v8::Function>>,
  pub(crate) js_macrotask_cb: Option<v8::Global<v8::Function>>,
  pub(crate) pending_promise_exceptions:
    HashMap<v8::Global<v8::Promise>, v8::Global<v8::Value>>,
  pending_dyn_mod_evaluate: HashMap<ModuleLoadId, DynImportModEvaluate>,
  pending_mod_evaluate: Option<ModEvaluate>,
  pub(crate) js_error_create_fn: Rc<JsErrorCreateFn>,
  pub(crate) shared: SharedQueue,
  pub(crate) pending_ops: FuturesUnordered<PendingOpFuture>,
  pub(crate) pending_unref_ops: FuturesUnordered<PendingOpFuture>,
  pub(crate) have_unpolled_ops: bool,
  pub(crate) op_state: Rc<RefCell<OpState>>,
  pub loader: Rc<dyn ModuleLoader>,
  pub module_map: ModuleMap,
  pub(crate) dyn_import_map:
    HashMap<ModuleLoadId, v8::Global<v8::PromiseResolver>>,
  preparing_dyn_imports: FuturesUnordered<Pin<Box<PrepareLoadFuture>>>,
  pending_dyn_imports: FuturesUnordered<StreamFuture<RecursiveModuleLoad>>,
  waker: AtomicWaker,
}

impl Drop for JsRuntime {
  fn drop(&mut self) {
    if let Some(creator) = self.snapshot_creator.take() {
      // TODO(ry): in rusty_v8, `SnapShotCreator::get_owned_isolate()` returns
      // a `struct OwnedIsolate` which is not actually owned, hence the need
      // here to leak the `OwnedIsolate` in order to avoid a double free and
      // the segfault that it causes.
      let v8_isolate = self.v8_isolate.take().unwrap();
      forget(v8_isolate);

      // TODO(ry) V8 has a strange assert which prevents a SnapshotCreator from
      // being deallocated if it hasn't created a snapshot yet.
      // https://github.com/v8/v8/blob/73212783fbd534fac76cc4b66aac899c13f71fc8/src/api.cc#L603
      // If that assert is removed, this if guard could be removed.
      // WARNING: There may be false positive LSAN errors here.
      if self.has_snapshotted {
        drop(creator);
      }
    }
  }
}

#[allow(clippy::missing_safety_doc)]
pub unsafe fn v8_init() {
  let platform = v8::new_default_platform().unwrap();
  v8::V8::initialize_platform(platform);
  v8::V8::initialize();
  let argv = vec![
    "".to_string(),
    "--wasm-test-streaming".to_string(),
    // TODO(ry) This makes WASM compile synchronously. Eventually we should
    // remove this to make it work asynchronously too. But that requires getting
    // PumpMessageLoop and RunMicrotasks setup correctly.
    // See https://github.com/denoland/deno/issues/2544
    "--no-wasm-async-compilation".to_string(),
    "--harmony-top-level-await".to_string(),
    "--harmony-import-assertions".to_string(),
    "--no-validate-asm".to_string(),
  ];
  v8::V8::set_flags_from_command_line(argv);
}

#[derive(Default)]
pub struct RuntimeOptions {
  /// Allows a callback to be set whenever a V8 exception is made. This allows
  /// the caller to wrap the JsError into an error. By default this callback
  /// is set to `JsError::create()`.
  pub js_error_create_fn: Option<Rc<JsErrorCreateFn>>,

  /// Allows to map error type to a string "class" used to represent
  /// error in JavaScript.
  pub get_error_class_fn: Option<GetErrorClassFn>,

  /// Implementation of `ModuleLoader` which will be
  /// called when V8 requests to load ES modules.
  ///
  /// If not provided runtime will error if code being
  /// executed tries to load modules.
  pub module_loader: Option<Rc<dyn ModuleLoader>>,

  /// V8 snapshot that should be loaded on startup.
  ///
  /// Currently can't be used with `will_snapshot`.
  pub startup_snapshot: Option<Snapshot>,

  /// Prepare runtime to take snapshot of loaded code.
  ///
  /// Currently can't be used with `startup_snapshot`.
  pub will_snapshot: bool,

  /// Isolate creation parameters.
  pub create_params: Option<v8::CreateParams>,
}

impl JsRuntime {
  /// Only constructor, configuration is done through `options`.
  pub fn new(mut options: RuntimeOptions) -> Self {
    static DENO_INIT: Once = Once::new();
    DENO_INIT.call_once(|| {
      // Include 10MB ICU data file.
      assert!(v8::icu::set_common_data(align_data::include_aligned!(
        align_data::Align16,
        "icudtl.dat"
      ))
      .is_ok());

      unsafe { v8_init() };
    });

    let has_startup_snapshot = options.startup_snapshot.is_some();

    let global_context;
    let (mut isolate, maybe_snapshot_creator) = if options.will_snapshot {
      // TODO(ry) Support loading snapshots before snapshotting.
      assert!(options.startup_snapshot.is_none());
      let mut creator =
        v8::SnapshotCreator::new(Some(&bindings::EXTERNAL_REFERENCES));
      let isolate = unsafe { creator.get_owned_isolate() };
      let mut isolate = JsRuntime::setup_isolate(isolate);
      {
        let scope = &mut v8::HandleScope::new(&mut isolate);
        let context = bindings::initialize_context(scope);
        global_context = v8::Global::new(scope, context);
        creator.set_default_context(context);
      }
      (isolate, Some(creator))
    } else {
      let mut params = options
        .create_params
        .take()
        .unwrap_or_else(v8::Isolate::create_params)
        .external_references(&**bindings::EXTERNAL_REFERENCES);
      let snapshot_loaded = if let Some(snapshot) = options.startup_snapshot {
        params = match snapshot {
          Snapshot::Static(data) => params.snapshot_blob(data),
          Snapshot::JustCreated(data) => params.snapshot_blob(data),
          Snapshot::Boxed(data) => params.snapshot_blob(data),
        };
        true
      } else {
        false
      };

      let isolate = v8::Isolate::new(params);
      let mut isolate = JsRuntime::setup_isolate(isolate);
      {
        let scope = &mut v8::HandleScope::new(&mut isolate);
        let context = if snapshot_loaded {
          v8::Context::new(scope)
        } else {
          // If no snapshot is provided, we initialize the context with empty
          // main source code and source maps.
          bindings::initialize_context(scope)
        };
        global_context = v8::Global::new(scope, context);
      }
      (isolate, None)
    };

    let loader = options
      .module_loader
      .unwrap_or_else(|| Rc::new(NoopModuleLoader));

    let js_error_create_fn = options
      .js_error_create_fn
      .unwrap_or_else(|| Rc::new(JsError::create));
    let mut op_state = OpState::new();

    if let Some(get_error_class_fn) = options.get_error_class_fn {
      op_state.get_error_class_fn = get_error_class_fn;
    }

    isolate.set_slot(Rc::new(RefCell::new(JsRuntimeState {
      global_context: Some(global_context),
      pending_promise_exceptions: HashMap::new(),
      pending_dyn_mod_evaluate: HashMap::new(),
      pending_mod_evaluate: None,
      shared_ab: None,
      js_recv_cb: None,
      js_macrotask_cb: None,
      js_error_create_fn,
      shared: SharedQueue::new(RECOMMENDED_SIZE),
      pending_ops: FuturesUnordered::new(),
      pending_unref_ops: FuturesUnordered::new(),
      op_state: Rc::new(RefCell::new(op_state)),
<<<<<<< HEAD
      have_unpolled_ops: Cell::new(false),
      module_map: ModuleMap::new(),
=======
      have_unpolled_ops: false,
      modules: Modules::new(),
>>>>>>> dccf5e0c
      loader,
      dyn_import_map: HashMap::new(),
      preparing_dyn_imports: FuturesUnordered::new(),
      pending_dyn_imports: FuturesUnordered::new(),
      waker: AtomicWaker::new(),
    })));

    let mut js_runtime = Self {
      v8_isolate: Some(isolate),
      snapshot_creator: maybe_snapshot_creator,
      has_snapshotted: false,
      allocations: IsolateAllocations::default(),
    };

    if !has_startup_snapshot {
      js_runtime.js_init();
    }

    if !options.will_snapshot {
      js_runtime.shared_queue_init();
    }

    js_runtime
  }

  pub fn global_context(&mut self) -> v8::Global<v8::Context> {
    let state = Self::state(self.v8_isolate());
    let state = state.borrow();
    state.global_context.clone().unwrap()
  }

  pub fn v8_isolate(&mut self) -> &mut v8::OwnedIsolate {
    self.v8_isolate.as_mut().unwrap()
  }

  fn setup_isolate(mut isolate: v8::OwnedIsolate) -> v8::OwnedIsolate {
    isolate.set_capture_stack_trace_for_uncaught_exceptions(true, 10);
    isolate.set_promise_reject_callback(bindings::promise_reject_callback);
    isolate.set_host_initialize_import_meta_object_callback(
      bindings::host_initialize_import_meta_object_callback,
    );
    isolate.set_host_import_module_dynamically_callback(
      bindings::host_import_module_dynamically_callback,
    );
    isolate
  }

  pub(crate) fn state(isolate: &v8::Isolate) -> Rc<RefCell<JsRuntimeState>> {
    let s = isolate.get_slot::<Rc<RefCell<JsRuntimeState>>>().unwrap();
    s.clone()
  }

  /// Executes a JavaScript code to provide Deno.core and error reporting.
  ///
  /// This function can be called during snapshotting.
  fn js_init(&mut self) {
    self
      .execute("deno:core/core.js", include_str!("core.js"))
      .unwrap();
    self
      .execute("deno:core/error.js", include_str!("error.js"))
      .unwrap();
  }

  /// Executes a JavaScript code to initialize shared queue binding
  /// between Rust and JS.
  ///
  /// This function mustn't be called during snapshotting.
  fn shared_queue_init(&mut self) {
    self
      .execute(
        "deno:core/shared_queue_init.js",
        "Deno.core.sharedQueueInit()",
      )
      .unwrap();
  }

  /// Returns the runtime's op state, which can be used to maintain ops
  /// and access resources between op calls.
  pub fn op_state(&mut self) -> Rc<RefCell<OpState>> {
    let state_rc = Self::state(self.v8_isolate());
    let state = state_rc.borrow();
    state.op_state.clone()
  }

  /// Executes traditional JavaScript code (traditional = not ES modules)
  ///
  /// The execution takes place on the current global context, so it is possible
  /// to maintain local JS state and invoke this method multiple times.
  ///
  /// `AnyError` can be downcast to a type that exposes additional information
  /// about the V8 exception. By default this type is `JsError`, however it may
  /// be a different type if `RuntimeOptions::js_error_create_fn` has been set.
  pub fn execute(
    &mut self,
    js_filename: &str,
    js_source: &str,
  ) -> Result<(), AnyError> {
    let context = self.global_context();

    let scope = &mut v8::HandleScope::with_context(self.v8_isolate(), context);

    let source = v8::String::new(scope, js_source).unwrap();
    let name = v8::String::new(scope, js_filename).unwrap();
    let origin = bindings::script_origin(scope, name);

    let tc_scope = &mut v8::TryCatch::new(scope);

    let script = match v8::Script::compile(tc_scope, source, Some(&origin)) {
      Some(script) => script,
      None => {
        let exception = tc_scope.exception().unwrap();
        return exception_to_err_result(tc_scope, exception, false);
      }
    };

    match script.run(tc_scope) {
      Some(_) => Ok(()),
      None => {
        assert!(tc_scope.has_caught());
        let exception = tc_scope.exception().unwrap();
        exception_to_err_result(tc_scope, exception, false)
      }
    }
  }

  /// Takes a snapshot. The isolate should have been created with will_snapshot
  /// set to true.
  ///
  /// `AnyError` can be downcast to a type that exposes additional information
  /// about the V8 exception. By default this type is `JsError`, however it may
  /// be a different type if `RuntimeOptions::js_error_create_fn` has been set.
  pub fn snapshot(&mut self) -> v8::StartupData {
    assert!(self.snapshot_creator.is_some());
    let state = Self::state(self.v8_isolate());

    // Note: create_blob() method must not be called from within a HandleScope.
    // TODO(piscisaureus): The rusty_v8 type system should enforce this.
    state.borrow_mut().global_context.take();

    std::mem::take(&mut state.borrow_mut().module_map);

    let snapshot_creator = self.snapshot_creator.as_mut().unwrap();
    let snapshot = snapshot_creator
      .create_blob(v8::FunctionCodeHandling::Keep)
      .unwrap();
    self.has_snapshotted = true;

    snapshot
  }

  /// Registers an op that can be called from JavaScript.
  ///
  /// The _op_ mechanism allows to expose Rust functions to the JS runtime,
  /// which can be called using the provided `name`.
  ///
  /// This function provides byte-level bindings. To pass data via JSON, the
  /// following functions can be passed as an argument for `op_fn`:
  /// * [json_op_sync()](fn.json_op_sync.html)
  /// * [json_op_async()](fn.json_op_async.html)
  pub fn register_op<F>(&mut self, name: &str, op_fn: F) -> OpId
  where
    F: Fn(Rc<RefCell<OpState>>, BufVec) -> Op + 'static,
  {
    Self::state(self.v8_isolate())
      .borrow_mut()
      .op_state
      .borrow_mut()
      .op_table
      .register_op(name, op_fn)
  }

  /// Registers a callback on the isolate when the memory limits are approached.
  /// Use this to prevent V8 from crashing the process when reaching the limit.
  ///
  /// Calls the closure with the current heap limit and the initial heap limit.
  /// The return value of the closure is set as the new limit.
  pub fn add_near_heap_limit_callback<C>(&mut self, cb: C)
  where
    C: FnMut(usize, usize) -> usize + 'static,
  {
    let boxed_cb = Box::new(RefCell::new(cb));
    let data = boxed_cb.as_ptr() as *mut c_void;

    let prev = self
      .allocations
      .near_heap_limit_callback_data
      .replace((boxed_cb, near_heap_limit_callback::<C>));
    if let Some((_, prev_cb)) = prev {
      self
        .v8_isolate()
        .remove_near_heap_limit_callback(prev_cb, 0);
    }

    self
      .v8_isolate()
      .add_near_heap_limit_callback(near_heap_limit_callback::<C>, data);
  }

  pub fn remove_near_heap_limit_callback(&mut self, heap_limit: usize) {
    if let Some((_, cb)) = self.allocations.near_heap_limit_callback_data.take()
    {
      self
        .v8_isolate()
        .remove_near_heap_limit_callback(cb, heap_limit);
    }
  }

  /// Runs event loop to completion
  ///
  /// This future resolves when:
  ///  - there are no more pending dynamic imports
  ///  - there are no more pending ops
  pub async fn run_event_loop(&mut self) -> Result<(), AnyError> {
    poll_fn(|cx| self.poll_event_loop(cx)).await
  }

  /// Runs a single tick of event loop
  pub fn poll_event_loop(
    &mut self,
    cx: &mut Context,
  ) -> Poll<Result<(), AnyError>> {
    let state_rc = Self::state(self.v8_isolate());
    {
      let state = state_rc.borrow();
      state.waker.register(cx.waker());
    }

    // Ops
    {
      let overflow_response = self.poll_pending_ops(cx);
      self.async_op_response(overflow_response)?;
      self.drain_macrotasks()?;
      self.check_promise_exceptions()?;
    }

    // Dynamic module loading - ie. modules loaded using "import()"
    {
      let poll_imports = self.prepare_dyn_imports(cx)?;
      assert!(poll_imports.is_ready());

      let poll_imports = self.poll_dyn_imports(cx)?;
      assert!(poll_imports.is_ready());

      self.evaluate_dyn_imports();

      self.check_promise_exceptions()?;
    }

    // Top level module
    self.evaluate_pending_module();

    let state = state_rc.borrow();
    let has_pending_ops = !state.pending_ops.is_empty();

    let has_pending_dyn_imports = !{
      state.preparing_dyn_imports.is_empty()
        && state.pending_dyn_imports.is_empty()
    };
    let has_pending_dyn_module_evaluation =
      !state.pending_dyn_mod_evaluate.is_empty();
    let has_pending_module_evaluation = state.pending_mod_evaluate.is_some();

    if !has_pending_ops
      && !has_pending_dyn_imports
      && !has_pending_dyn_module_evaluation
      && !has_pending_module_evaluation
    {
      return Poll::Ready(Ok(()));
    }

    // Check if more async ops have been dispatched
    // during this turn of event loop.
    if state.have_unpolled_ops {
      state.waker.wake();
    }

    if has_pending_module_evaluation {
      if has_pending_ops
        || has_pending_dyn_imports
        || has_pending_dyn_module_evaluation
      {
        // pass, will be polled again
      } else {
        let msg = "Module evaluation is still pending but there are no pending ops or dynamic imports. This situation is often caused by unresolved promise.";
        return Poll::Ready(Err(generic_error(msg)));
      }
    }

    if has_pending_dyn_module_evaluation {
      if has_pending_ops || has_pending_dyn_imports {
        // pass, will be polled again
      } else {
        let msg = "Dynamically imported module evaluation is still pending but there are no pending ops. This situation is often caused by unresolved promise.";
        return Poll::Ready(Err(generic_error(msg)));
      }
    }

    Poll::Pending
  }
}

extern "C" fn near_heap_limit_callback<F>(
  data: *mut c_void,
  current_heap_limit: usize,
  initial_heap_limit: usize,
) -> usize
where
  F: FnMut(usize, usize) -> usize,
{
  let callback = unsafe { &mut *(data as *mut F) };
  callback(current_heap_limit, initial_heap_limit)
}

impl JsRuntimeState {
  // Called by V8 during `Isolate::mod_instantiate`.
  pub fn dyn_import_cb(
    &mut self,
    resolver_handle: v8::Global<v8::PromiseResolver>,
    specifier: &str,
    referrer: &str,
  ) {
    debug!("dyn_import specifier {} referrer {} ", specifier, referrer);

    let load = RecursiveModuleLoad::dynamic_import(
      self.op_state.clone(),
      specifier,
      referrer,
      self.loader.clone(),
    );
    self.dyn_import_map.insert(load.id, resolver_handle);
    self.waker.wake();
    let fut = load.prepare().boxed_local();
    self.preparing_dyn_imports.push(fut);
  }
}

pub(crate) fn exception_to_err_result<'s, T>(
  scope: &mut v8::HandleScope<'s>,
  exception: v8::Local<v8::Value>,
  in_promise: bool,
) -> Result<T, AnyError> {
  let is_terminating_exception = scope.is_execution_terminating();
  let mut exception = exception;

  if is_terminating_exception {
    // TerminateExecution was called. Cancel exception termination so that the
    // exception can be created..
    scope.cancel_terminate_execution();

    // Maybe make a new exception object.
    if exception.is_null_or_undefined() {
      let message = v8::String::new(scope, "execution terminated").unwrap();
      exception = v8::Exception::error(scope, message);
    }
  }

  let mut js_error = JsError::from_v8_exception(scope, exception);
  if in_promise {
    js_error.message = format!(
      "Uncaught (in promise) {}",
      js_error.message.trim_start_matches("Uncaught ")
    );
  }

  let state_rc = JsRuntime::state(scope);
  let state = state_rc.borrow();
  let js_error = (state.js_error_create_fn)(js_error);

  if is_terminating_exception {
    // Re-enable exception termination.
    scope.terminate_execution();
  }

  Err(js_error)
}

// Related to module loading
impl JsRuntime {
  /// Low-level module creation.
  ///
  /// Called during module loading or dynamic import loading.
  fn mod_new(
    &mut self,
    main: bool,
    name: &str,
    source: &str,
  ) -> Result<ModuleId, AnyError> {
    let state_rc = Self::state(self.v8_isolate());
    let context = self.global_context();
    let scope = &mut v8::HandleScope::with_context(self.v8_isolate(), context);

    let name_str = v8::String::new(scope, name).unwrap();
    let source_str = v8::String::new(scope, source).unwrap();

    let origin = bindings::module_origin(scope, name_str);
    let source = v8::script_compiler::Source::new(source_str, &origin);

    let tc_scope = &mut v8::TryCatch::new(scope);

    let maybe_module = v8::script_compiler::compile_module(tc_scope, source);

    if tc_scope.has_caught() {
      assert!(maybe_module.is_none());
      let e = tc_scope.exception().unwrap();
      return exception_to_err_result(tc_scope, e, false);
    }

    let module = maybe_module.unwrap();

    let mut import_specifiers: Vec<ModuleSpecifier> = vec![];
    let module_requests = module.get_module_requests();
    for i in 0..module_requests.length() {
      let module_request = v8::Local::<v8::ModuleRequest>::try_from(
        module_requests.get(tc_scope, i).unwrap(),
      )
      .unwrap();
      let import_specifier = module_request
        .get_specifier()
        .to_rust_string_lossy(tc_scope);
      let state = state_rc.borrow();
      let module_specifier = state.loader.resolve(
        state.op_state.clone(),
        &import_specifier,
        name,
        false,
      )?;
      import_specifiers.push(module_specifier);
    }

    let id = state_rc.borrow_mut().module_map.register(
      name,
      main,
      v8::Global::<v8::Module>::new(tc_scope, module),
      import_specifiers,
    );

    Ok(id)
  }

  /// Instantiates a ES module
  ///
  /// `AnyError` can be downcast to a type that exposes additional information
  /// about the V8 exception. By default this type is `JsError`, however it may
  /// be a different type if `RuntimeOptions::js_error_create_fn` has been set.
  fn mod_instantiate(&mut self, id: ModuleId) -> Result<(), AnyError> {
    let state_rc = Self::state(self.v8_isolate());
    let context = self.global_context();

    let scope = &mut v8::HandleScope::with_context(self.v8_isolate(), context);
    let tc_scope = &mut v8::TryCatch::new(scope);

    let module = state_rc
      .borrow()
      .module_map
      .get_handle(id)
      .map(|handle| v8::Local::new(tc_scope, handle))
      .expect("ModuleInfo not found");

    if module.get_status() == v8::ModuleStatus::Errored {
      let exception = module.get_exception();
      exception_to_err_result(tc_scope, exception, false)
        .map_err(|err| attach_handle_to_error(tc_scope, err, exception))
    } else {
      let instantiate_result =
        module.instantiate_module(tc_scope, bindings::module_resolve_callback);
      match instantiate_result {
        Some(_) => Ok(()),
        None => {
          let exception = tc_scope.exception().unwrap();
          exception_to_err_result(tc_scope, exception, false)
            .map_err(|err| attach_handle_to_error(tc_scope, err, exception))
        }
      }
    }
  }

  /// Evaluates an already instantiated ES module.
  ///
  /// `AnyError` can be downcast to a type that exposes additional information
  /// about the V8 exception. By default this type is `JsError`, however it may
  /// be a different type if `RuntimeOptions::js_error_create_fn` has been set.
  pub fn dyn_mod_evaluate(
    &mut self,
    load_id: ModuleLoadId,
    id: ModuleId,
  ) -> Result<(), AnyError> {
    let state_rc = Self::state(self.v8_isolate());
    let context = self.global_context();
    let context1 = self.global_context();

    let module_handle = state_rc
      .borrow()
      .module_map
      .get_handle(id)
      .expect("ModuleInfo not found");

    let status = {
      let scope =
        &mut v8::HandleScope::with_context(self.v8_isolate(), context);
      let module = module_handle.get(scope);
      module.get_status()
    };

    // Since the same module might be dynamically imported more than once,
    // we short-circuit is it is already evaluated.
    if status == v8::ModuleStatus::Evaluated {
      self.dyn_import_done(load_id, id);
      return Ok(());
    }

    if status != v8::ModuleStatus::Instantiated {
      return Ok(());
    }

    // IMPORTANT: Top-level-await is enabled, which means that return value
    // of module evaluation is a promise.
    //
    // This promise is internal, and not the same one that gets returned to
    // the user. We add an empty `.catch()` handler so that it does not result
    // in an exception if it rejects. That will instead happen for the other
    // promise if not handled by the user.
    //
    // For more details see:
    // https://github.com/denoland/deno/issues/4908
    // https://v8.dev/features/top-level-await#module-execution-order
    let scope = &mut v8::HandleScope::with_context(self.v8_isolate(), context1);
    let module = v8::Local::new(scope, &module_handle);
    let maybe_value = module.evaluate(scope);

    // Update status after evaluating.
    let status = module.get_status();

    if let Some(value) = maybe_value {
      assert!(
        status == v8::ModuleStatus::Evaluated
          || status == v8::ModuleStatus::Errored
      );
      let promise = v8::Local::<v8::Promise>::try_from(value)
        .expect("Expected to get promise as module evaluation result");
      let empty_fn = |_scope: &mut v8::HandleScope,
                      _args: v8::FunctionCallbackArguments,
                      _rv: v8::ReturnValue| {};
      let empty_fn = v8::FunctionTemplate::new(scope, empty_fn);
      let empty_fn = empty_fn.get_function(scope).unwrap();
      promise.catch(scope, empty_fn);
      let mut state = state_rc.borrow_mut();
      let promise_global = v8::Global::new(scope, promise);
      let module_global = v8::Global::new(scope, module);

      let dyn_import_mod_evaluate = DynImportModEvaluate {
        module_id: id,
        promise: promise_global,
        module: module_global,
      };

      state
        .pending_dyn_mod_evaluate
        .insert(load_id, dyn_import_mod_evaluate);
    } else {
      assert!(status == v8::ModuleStatus::Errored);
    }

    Ok(())
  }

  /// Evaluates an already instantiated ES module.
  ///
  /// `AnyError` can be downcast to a type that exposes additional information
  /// about the V8 exception. By default this type is `JsError`, however it may
  /// be a different type if `RuntimeOptions::js_error_create_fn` has been set.
  ///
  /// This function panics if module has not been instantiated.
  fn mod_evaluate_inner(
    &mut self,
    id: ModuleId,
  ) -> mpsc::Receiver<Result<(), AnyError>> {
    let state_rc = Self::state(self.v8_isolate());
    let context = self.global_context();

    let scope = &mut v8::HandleScope::with_context(self.v8_isolate(), context);

    let module = state_rc
      .borrow()
      .module_map
      .get_handle(id)
      .map(|handle| v8::Local::new(scope, handle))
      .expect("ModuleInfo not found");
    let mut status = module.get_status();
    assert_eq!(status, v8::ModuleStatus::Instantiated);

    let (sender, receiver) = mpsc::channel(1);

    // IMPORTANT: Top-level-await is enabled, which means that return value
    // of module evaluation is a promise.
    //
    // Because that promise is created internally by V8, when error occurs during
    // module evaluation the promise is rejected, and since the promise has no rejection
    // handler it will result in call to `bindings::promise_reject_callback` adding
    // the promise to pending promise rejection table - meaning JsRuntime will return
    // error on next poll().
    //
    // This situation is not desirable as we want to manually return error at the
    // end of this function to handle it further. It means we need to manually
    // remove this promise from pending promise rejection table.
    //
    // For more details see:
    // https://github.com/denoland/deno/issues/4908
    // https://v8.dev/features/top-level-await#module-execution-order
    let maybe_value = module.evaluate(scope);

    // Update status after evaluating.
    status = module.get_status();

    if let Some(value) = maybe_value {
      assert!(
        status == v8::ModuleStatus::Evaluated
          || status == v8::ModuleStatus::Errored
      );
      let promise = v8::Local::<v8::Promise>::try_from(value)
        .expect("Expected to get promise as module evaluation result");
      let promise_global = v8::Global::new(scope, promise);
      let mut state = state_rc.borrow_mut();
      state.pending_promise_exceptions.remove(&promise_global);
      let promise_global = v8::Global::new(scope, promise);
      assert!(
        state.pending_mod_evaluate.is_none(),
        "There is already pending top level module evaluation"
      );

      state.pending_mod_evaluate = Some(ModEvaluate {
        promise: promise_global,
        sender,
      });
      scope.perform_microtask_checkpoint();
    } else {
      assert!(status == v8::ModuleStatus::Errored);
    }

    receiver
  }

  pub async fn mod_evaluate(&mut self, id: ModuleId) -> Result<(), AnyError> {
    let mut receiver = self.mod_evaluate_inner(id);

    poll_fn(|cx| {
      if let Poll::Ready(maybe_result) = receiver.poll_next_unpin(cx) {
        debug!("received module evaluate {:#?}", maybe_result);
        // If `None` is returned it means that runtime was destroyed before
        // evaluation was complete. This can happen in Web Worker when `self.close()`
        // is called at top level.
        let result = maybe_result.unwrap_or(Ok(()));
        return Poll::Ready(result);
      }
      let _r = self.poll_event_loop(cx)?;
      Poll::Pending
    })
    .await
  }

  fn dyn_import_error(&mut self, id: ModuleLoadId, err: AnyError) {
    let state_rc = Self::state(self.v8_isolate());
    let context = self.global_context();

    let scope = &mut v8::HandleScope::with_context(self.v8_isolate(), context);

    let resolver_handle = state_rc
      .borrow_mut()
      .dyn_import_map
      .remove(&id)
      .expect("Invalid dyn import id");
    let resolver = resolver_handle.get(scope);

    let exception = err
      .downcast_ref::<ErrWithV8Handle>()
      .map(|err| err.get_handle(scope))
      .unwrap_or_else(|| {
        let message = err.to_string();
        let message = v8::String::new(scope, &message).unwrap();
        v8::Exception::type_error(scope, message)
      });

    resolver.reject(scope, exception).unwrap();
    scope.perform_microtask_checkpoint();
  }

  fn dyn_import_done(&mut self, id: ModuleLoadId, mod_id: ModuleId) {
    let state_rc = Self::state(self.v8_isolate());
    let context = self.global_context();

    debug!("dyn_import_done {} {:?}", id, mod_id);
    let scope = &mut v8::HandleScope::with_context(self.v8_isolate(), context);

    let resolver_handle = state_rc
      .borrow_mut()
      .dyn_import_map
      .remove(&id)
      .expect("Invalid dyn import id");
    let resolver = resolver_handle.get(scope);

    let module = {
      let state = state_rc.borrow();
      state
        .module_map
        .get_handle(mod_id)
        .map(|handle| v8::Local::new(scope, handle))
        .expect("Dyn import module info not found")
    };
    // Resolution success
    assert_eq!(module.get_status(), v8::ModuleStatus::Evaluated);

    let module_namespace = module.get_module_namespace();
    resolver.resolve(scope, module_namespace).unwrap();
    scope.perform_microtask_checkpoint();
  }

  fn prepare_dyn_imports(
    &mut self,
    cx: &mut Context,
  ) -> Poll<Result<(), AnyError>> {
    let state_rc = Self::state(self.v8_isolate());

    if state_rc.borrow().preparing_dyn_imports.is_empty() {
      return Poll::Ready(Ok(()));
    }

    loop {
      let r = {
        let mut state = state_rc.borrow_mut();
        state.preparing_dyn_imports.poll_next_unpin(cx)
      };
      match r {
        Poll::Pending | Poll::Ready(None) => {
          // There are no active dynamic import loaders, or none are ready.
          return Poll::Ready(Ok(()));
        }
        Poll::Ready(Some(prepare_poll)) => {
          let dyn_import_id = prepare_poll.0;
          let prepare_result = prepare_poll.1;

          match prepare_result {
            Ok(load) => {
              let state = state_rc.borrow_mut();
              state.pending_dyn_imports.push(load.into_future());
            }
            Err(err) => {
              self.dyn_import_error(dyn_import_id, err);
            }
          }
        }
      }
    }
  }

  fn poll_dyn_imports(
    &mut self,
    cx: &mut Context,
  ) -> Poll<Result<(), AnyError>> {
    let state_rc = Self::state(self.v8_isolate());

    if state_rc.borrow().pending_dyn_imports.is_empty() {
      return Poll::Ready(Ok(()));
    }

    loop {
      let poll_result = {
        let mut state = state_rc.borrow_mut();
        state.pending_dyn_imports.poll_next_unpin(cx)
      };

      match poll_result {
        Poll::Pending | Poll::Ready(None) => {
          // There are no active dynamic import loaders, or none are ready.
          return Poll::Ready(Ok(()));
        }
        Poll::Ready(Some(load_stream_poll)) => {
          let maybe_result = load_stream_poll.0;
          let mut load = load_stream_poll.1;
          let dyn_import_id = load.id;

          if let Some(load_stream_result) = maybe_result {
            match load_stream_result {
              Ok(info) => {
                // A module (not necessarily the one dynamically imported) has been
                // fetched. Create and register it, and if successful, poll for the
                // next recursive-load event related to this dynamic import.
                match self.register_during_load(info, &mut load) {
                  Ok(()) => {
                    // Keep importing until it's fully drained
                    let state = state_rc.borrow_mut();
                    state.pending_dyn_imports.push(load.into_future());
                  }
                  Err(err) => self.dyn_import_error(dyn_import_id, err),
                }
              }
              Err(err) => {
                // A non-javascript error occurred; this could be due to a an invalid
                // module specifier, or a problem with the source map, or a failure
                // to fetch the module source code.
                self.dyn_import_error(dyn_import_id, err)
              }
            }
          } else {
            // The top-level module from a dynamic import has been instantiated.
            // Load is done.
            let module_id = load.root_module_id.unwrap();
            let result = self.mod_instantiate(module_id);
            if let Err(err) = result {
              self.dyn_import_error(dyn_import_id, err);
            }
            self.dyn_mod_evaluate(dyn_import_id, module_id)?;
          }
        }
      }
    }
  }

  /// "deno_core" runs V8 with "--harmony-top-level-await"
  /// flag on - it means that each module evaluation returns a promise
  /// from V8.
  ///
  /// This promise resolves after all dependent modules have also
  /// resolved. Each dependent module may perform calls to "import()" and APIs
  /// using async ops will add futures to the runtime's event loop.
  /// It means that the promise returned from module evaluation will
  /// resolve only after all futures in the event loop are done.
  ///
  /// Thus during turn of event loop we need to check if V8 has
  /// resolved or rejected the promise. If the promise is still pending
  /// then another turn of event loop must be performed.
  fn evaluate_pending_module(&mut self) {
    let state_rc = Self::state(self.v8_isolate());

    let context = self.global_context();
    {
      let scope =
        &mut v8::HandleScope::with_context(self.v8_isolate(), context);

      let mut state = state_rc.borrow_mut();

      if let Some(module_evaluation) = state.pending_mod_evaluate.as_ref() {
        let promise = module_evaluation.promise.get(scope);
        let mut sender = module_evaluation.sender.clone();
        let promise_state = promise.state();

        match promise_state {
          v8::PromiseState::Pending => {
            // pass, poll_event_loop will decide if
            // runtime would be woken soon
          }
          v8::PromiseState::Fulfilled => {
            state.pending_mod_evaluate.take();
            scope.perform_microtask_checkpoint();
            sender.try_send(Ok(())).unwrap();
          }
          v8::PromiseState::Rejected => {
            let exception = promise.result(scope);
            state.pending_mod_evaluate.take();
            drop(state);
            scope.perform_microtask_checkpoint();
            let err1 = exception_to_err_result::<()>(scope, exception, false)
              .map_err(|err| attach_handle_to_error(scope, err, exception))
              .unwrap_err();
            sender.try_send(Err(err1)).unwrap();
          }
        }
      }
    };
  }

  fn evaluate_dyn_imports(&mut self) {
    let state_rc = Self::state(self.v8_isolate());

    loop {
      let context = self.global_context();
      let maybe_result = {
        let scope =
          &mut v8::HandleScope::with_context(self.v8_isolate(), context);

        let mut state = state_rc.borrow_mut();
        if let Some(&dyn_import_id) =
          state.pending_dyn_mod_evaluate.keys().next()
        {
          let handle = state
            .pending_dyn_mod_evaluate
            .remove(&dyn_import_id)
            .unwrap();
          drop(state);

          let module_id = handle.module_id;
          let promise = handle.promise.get(scope);
          let _module = handle.module.get(scope);

          let promise_state = promise.state();

          match promise_state {
            v8::PromiseState::Pending => {
              state_rc
                .borrow_mut()
                .pending_dyn_mod_evaluate
                .insert(dyn_import_id, handle);
              None
            }
            v8::PromiseState::Fulfilled => Some(Ok((dyn_import_id, module_id))),
            v8::PromiseState::Rejected => {
              let exception = promise.result(scope);
              let err1 = exception_to_err_result::<()>(scope, exception, false)
                .map_err(|err| attach_handle_to_error(scope, err, exception))
                .unwrap_err();
              Some(Err((dyn_import_id, err1)))
            }
          }
        } else {
          None
        }
      };

      if let Some(result) = maybe_result {
        match result {
          Ok((dyn_import_id, module_id)) => {
            self.dyn_import_done(dyn_import_id, module_id);
          }
          Err((dyn_import_id, err1)) => {
            self.dyn_import_error(dyn_import_id, err1);
          }
        }
      } else {
        break;
      }
    }
  }

  fn register_during_load(
    &mut self,
    info: ModuleSource,
    load: &mut RecursiveModuleLoad,
  ) -> Result<(), AnyError> {
    let ModuleSource {
      code,
      module_url_specified,
      module_url_found,
    } = info;

    let is_main =
      load.state == LoadState::LoadingRoot && !load.is_dynamic_import();
    let referrer_specifier = crate::resolve_url(&module_url_found).unwrap();

    let state_rc = Self::state(self.v8_isolate());
    // #A There are 3 cases to handle at this moment:
    // 1. Source code resolved result have the same module name as requested
    //    and is not yet registered
    //     -> register
    // 2. Source code resolved result have a different name as requested:
    //   2a. The module with resolved module name has been registered
    //     -> alias
    //   2b. The module with resolved module name has not yet been registered
    //     -> register & alias

    // If necessary, register an alias.
    if module_url_specified != module_url_found {
      let mut state = state_rc.borrow_mut();
      state
        .module_map
        .alias(&module_url_specified, &module_url_found);
    }

    let maybe_mod_id = {
      let state = state_rc.borrow();
      state.module_map.get_id(&module_url_found)
    };

    let module_id = match maybe_mod_id {
      Some(id) => {
        // Module has already been registered.
        debug!(
          "Already-registered module fetched again: {}",
          module_url_found
        );
        id
      }
      // Module not registered yet, do it now.
      None => self.mod_new(is_main, &module_url_found, &code)?,
    };

    // Now we must iterate over all imports of the module and load them.
    let imports = {
      let state_rc = Self::state(self.v8_isolate());
      let state = state_rc.borrow();
      state.module_map.get_children(module_id).unwrap().clone()
    };

    for module_specifier in imports {
      let is_registered = {
        let state_rc = Self::state(self.v8_isolate());
        let state = state_rc.borrow();
        state.module_map.is_registered(&module_specifier)
      };
      if !is_registered {
        load
          .add_import(module_specifier.to_owned(), referrer_specifier.clone());
      }
    }

    // If we just finished loading the root module, store the root module id.
    if load.state == LoadState::LoadingRoot {
      load.root_module_id = Some(module_id);
      load.state = LoadState::LoadingImports;
    }

    if load.pending.is_empty() {
      load.state = LoadState::Done;
    }

    Ok(())
  }

  /// Asynchronously load specified module and all of its dependencies
  ///
  /// User must call `JsRuntime::mod_evaluate` with returned `ModuleId`
  /// manually after load is finished.
  pub async fn load_module(
    &mut self,
    specifier: &ModuleSpecifier,
    code: Option<String>,
  ) -> Result<ModuleId, AnyError> {
    let loader = {
      let state_rc = Self::state(self.v8_isolate());
      let state = state_rc.borrow();
      state.loader.clone()
    };

    let load = RecursiveModuleLoad::main(
      self.op_state(),
      &specifier.to_string(),
      code,
      loader,
    );
    let (_load_id, prepare_result) = load.prepare().await;

    let mut load = prepare_result?;

    while let Some(info_result) = load.next().await {
      let info = info_result?;
      self.register_during_load(info, &mut load)?;
    }

    let root_id = load.root_module_id.expect("Root module id empty");
    self.mod_instantiate(root_id).map(|_| root_id)
  }

  fn poll_pending_ops(&mut self, cx: &mut Context) -> Vec<(OpId, Box<[u8]>)> {
    let state_rc = Self::state(self.v8_isolate());
    let mut overflow_response: Vec<(OpId, Box<[u8]>)> = Vec::new();

    let mut state = state_rc.borrow_mut();

    // Now handle actual ops.
    state.have_unpolled_ops = false;

    loop {
      let pending_r = state.pending_ops.poll_next_unpin(cx);
      match pending_r {
        Poll::Ready(None) => break,
        Poll::Pending => break,
        Poll::Ready(Some((op_id, buf))) => {
          let successful_push = state.shared.push(op_id, &buf);
          if !successful_push {
            overflow_response.push((op_id, buf));
          }
        }
      };
    }

    loop {
      let unref_r = state.pending_unref_ops.poll_next_unpin(cx);
      match unref_r {
        Poll::Ready(None) => break,
        Poll::Pending => break,
        Poll::Ready(Some((op_id, buf))) => {
          let successful_push = state.shared.push(op_id, &buf);
          if !successful_push {
            overflow_response.push((op_id, buf));
          }
        }
      };
    }

    overflow_response
  }

  fn check_promise_exceptions(&mut self) -> Result<(), AnyError> {
    let state_rc = Self::state(self.v8_isolate());
    let mut state = state_rc.borrow_mut();

    if state.pending_promise_exceptions.is_empty() {
      return Ok(());
    }

    let key = {
      state
        .pending_promise_exceptions
        .keys()
        .next()
        .unwrap()
        .clone()
    };
    let handle = state.pending_promise_exceptions.remove(&key).unwrap();
    drop(state);

    let context = self.global_context();
    let scope = &mut v8::HandleScope::with_context(self.v8_isolate(), context);

    let exception = v8::Local::new(scope, handle);
    exception_to_err_result(scope, exception, true)
  }

  // Respond using shared queue and optionally overflown response
  fn async_op_response(
    &mut self,
    overflown_responses: Vec<(OpId, Box<[u8]>)>,
  ) -> Result<(), AnyError> {
    let state_rc = Self::state(self.v8_isolate());

    let shared_queue_size = state_rc.borrow().shared.size();
    let overflown_responses_size = overflown_responses.len();

    if shared_queue_size == 0 && overflown_responses_size == 0 {
      return Ok(());
    }

    // FIXME(bartlomieju): without check above this call would panic
    // because of lazy initialization in core.js. It seems this lazy initialization
    // hides unnecessary complexity.
    let js_recv_cb_handle = state_rc
      .borrow()
      .js_recv_cb
      .clone()
      .expect("Deno.core.recv has not been called.");

    let context = self.global_context();
    let scope = &mut v8::HandleScope::with_context(self.v8_isolate(), context);
    let context = scope.get_current_context();
    let global: v8::Local<v8::Value> = context.global(scope).into();
    let js_recv_cb = js_recv_cb_handle.get(scope);

    let tc_scope = &mut v8::TryCatch::new(scope);

    let mut args: Vec<v8::Local<v8::Value>> =
      Vec::with_capacity(2 * overflown_responses_size);
    for overflown_response in overflown_responses {
      let (op_id, buf) = overflown_response;
      args.push(v8::Integer::new(tc_scope, op_id as i32).into());
      args.push(bindings::boxed_slice_to_uint8array(tc_scope, buf).into());
    }

    if shared_queue_size > 0 || overflown_responses_size > 0 {
      js_recv_cb.call(tc_scope, global, args.as_slice());
      // The other side should have shifted off all the messages.
      let shared_queue_size = state_rc.borrow().shared.size();
      assert_eq!(shared_queue_size, 0);
    }

    match tc_scope.exception() {
      None => Ok(()),
      Some(exception) => exception_to_err_result(tc_scope, exception, false),
    }
  }

  fn drain_macrotasks(&mut self) -> Result<(), AnyError> {
    let js_macrotask_cb_handle =
      match &Self::state(self.v8_isolate()).borrow().js_macrotask_cb {
        Some(handle) => handle.clone(),
        None => return Ok(()),
      };

    let context = self.global_context();
    let scope = &mut v8::HandleScope::with_context(self.v8_isolate(), context);
    let context = scope.get_current_context();
    let global: v8::Local<v8::Value> = context.global(scope).into();
    let js_macrotask_cb = js_macrotask_cb_handle.get(scope);

    // Repeatedly invoke macrotask callback until it returns true (done),
    // such that ready microtasks would be automatically run before
    // next macrotask is processed.
    let tc_scope = &mut v8::TryCatch::new(scope);

    loop {
      let is_done = js_macrotask_cb.call(tc_scope, global, &[]);

      if let Some(exception) = tc_scope.exception() {
        return exception_to_err_result(tc_scope, exception, false);
      }

      let is_done = is_done.unwrap();
      if is_done.is_true() {
        break;
      }
    }

    Ok(())
  }
}

#[cfg(test)]
pub mod tests {
  use super::*;
  use crate::modules::ModuleSourceFuture;
  use crate::BufVec;
  use futures::future::lazy;
  use futures::FutureExt;
  use std::io;
  use std::ops::FnOnce;
  use std::rc::Rc;
  use std::sync::atomic::{AtomicUsize, Ordering};
  use std::sync::Arc;

  pub fn run_in_task<F>(f: F)
  where
    F: FnOnce(&mut Context) + Send + 'static,
  {
    futures::executor::block_on(lazy(move |cx| f(cx)));
  }

  fn poll_until_ready(
    runtime: &mut JsRuntime,
    max_poll_count: usize,
  ) -> Result<(), AnyError> {
    let mut cx = Context::from_waker(futures::task::noop_waker_ref());
    for _ in 0..max_poll_count {
      match runtime.poll_event_loop(&mut cx) {
        Poll::Pending => continue,
        Poll::Ready(val) => return val,
      }
    }
    panic!(
      "JsRuntime still not ready after polling {} times.",
      max_poll_count
    )
  }

  enum Mode {
    Async,
    AsyncUnref,
    AsyncZeroCopy(u8),
    OverflowReqSync,
    OverflowResSync,
    OverflowReqAsync,
    OverflowResAsync,
  }

  struct TestState {
    mode: Mode,
    dispatch_count: Arc<AtomicUsize>,
  }

  fn dispatch(op_state: Rc<RefCell<OpState>>, bufs: BufVec) -> Op {
    let op_state_ = op_state.borrow();
    let test_state = op_state_.borrow::<TestState>();
    test_state.dispatch_count.fetch_add(1, Ordering::Relaxed);
    match test_state.mode {
      Mode::Async => {
        assert_eq!(bufs.len(), 1);
        assert_eq!(bufs[0].len(), 1);
        assert_eq!(bufs[0][0], 42);
        let buf = vec![43u8].into_boxed_slice();
        Op::Async(futures::future::ready(buf).boxed())
      }
      Mode::AsyncUnref => {
        assert_eq!(bufs.len(), 1);
        assert_eq!(bufs[0].len(), 1);
        assert_eq!(bufs[0][0], 42);
        let fut = async {
          // This future never finish.
          futures::future::pending::<()>().await;
          vec![43u8].into_boxed_slice()
        };
        Op::AsyncUnref(fut.boxed())
      }
      Mode::AsyncZeroCopy(count) => {
        assert_eq!(bufs.len(), count as usize);
        bufs.iter().enumerate().for_each(|(idx, buf)| {
          assert_eq!(buf.len(), 1);
          assert_eq!(idx, buf[0] as usize);
        });

        let buf = vec![43u8].into_boxed_slice();
        Op::Async(futures::future::ready(buf).boxed())
      }
      Mode::OverflowReqSync => {
        assert_eq!(bufs.len(), 1);
        assert_eq!(bufs[0].len(), 100 * 1024 * 1024);
        let buf = vec![43u8].into_boxed_slice();
        Op::Sync(buf)
      }
      Mode::OverflowResSync => {
        assert_eq!(bufs.len(), 1);
        assert_eq!(bufs[0].len(), 1);
        assert_eq!(bufs[0][0], 42);
        let mut vec = vec![0u8; 100 * 1024 * 1024];
        vec[0] = 99;
        let buf = vec.into_boxed_slice();
        Op::Sync(buf)
      }
      Mode::OverflowReqAsync => {
        assert_eq!(bufs.len(), 1);
        assert_eq!(bufs[0].len(), 100 * 1024 * 1024);
        let buf = vec![43u8].into_boxed_slice();
        Op::Async(futures::future::ready(buf).boxed())
      }
      Mode::OverflowResAsync => {
        assert_eq!(bufs.len(), 1);
        assert_eq!(bufs[0].len(), 1);
        assert_eq!(bufs[0][0], 42);
        let mut vec = vec![0u8; 100 * 1024 * 1024];
        vec[0] = 4;
        let buf = vec.into_boxed_slice();
        Op::Async(futures::future::ready(buf).boxed())
      }
    }
  }

  fn setup(mode: Mode) -> (JsRuntime, Arc<AtomicUsize>) {
    let dispatch_count = Arc::new(AtomicUsize::new(0));
    let mut runtime = JsRuntime::new(Default::default());
    let op_state = runtime.op_state();
    op_state.borrow_mut().put(TestState {
      mode,
      dispatch_count: dispatch_count.clone(),
    });

    runtime.register_op("test", dispatch);

    runtime
      .execute(
        "setup.js",
        r#"
        function assert(cond) {
          if (!cond) {
            throw Error("assert");
          }
        }
        "#,
      )
      .unwrap();
    assert_eq!(dispatch_count.load(Ordering::Relaxed), 0);
    (runtime, dispatch_count)
  }

  #[test]
  fn test_dispatch() {
    let (mut runtime, dispatch_count) = setup(Mode::Async);
    runtime
      .execute(
        "filename.js",
        r#"
        let control = new Uint8Array([42]);
        Deno.core.send(1, control);
        async function main() {
          Deno.core.send(1, control);
        }
        main();
        "#,
      )
      .unwrap();
    assert_eq!(dispatch_count.load(Ordering::Relaxed), 2);
  }

  #[test]
  fn test_dispatch_no_zero_copy_buf() {
    let (mut runtime, dispatch_count) = setup(Mode::AsyncZeroCopy(0));
    runtime
      .execute(
        "filename.js",
        r#"
        Deno.core.send(1);
        "#,
      )
      .unwrap();
    assert_eq!(dispatch_count.load(Ordering::Relaxed), 1);
  }

  #[test]
  fn test_dispatch_stack_zero_copy_bufs() {
    let (mut runtime, dispatch_count) = setup(Mode::AsyncZeroCopy(2));
    runtime
      .execute(
        "filename.js",
        r#"
        let zero_copy_a = new Uint8Array([0]);
        let zero_copy_b = new Uint8Array([1]);
        Deno.core.send(1, zero_copy_a, zero_copy_b);
        "#,
      )
      .unwrap();
    assert_eq!(dispatch_count.load(Ordering::Relaxed), 1);
  }

  #[test]
  fn test_dispatch_heap_zero_copy_bufs() {
    let (mut runtime, dispatch_count) = setup(Mode::AsyncZeroCopy(5));
    runtime.execute(
      "filename.js",
      r#"
        let zero_copy_a = new Uint8Array([0]);
        let zero_copy_b = new Uint8Array([1]);
        let zero_copy_c = new Uint8Array([2]);
        let zero_copy_d = new Uint8Array([3]);
        let zero_copy_e = new Uint8Array([4]);
        Deno.core.send(1, zero_copy_a, zero_copy_b, zero_copy_c, zero_copy_d, zero_copy_e);
        "#,
    ).unwrap();
    assert_eq!(dispatch_count.load(Ordering::Relaxed), 1);
  }

  #[test]
  fn test_poll_async_delayed_ops() {
    run_in_task(|cx| {
      let (mut runtime, dispatch_count) = setup(Mode::Async);

      runtime
        .execute(
          "setup2.js",
          r#"
         let nrecv = 0;
         Deno.core.setAsyncHandler(1, (buf) => {
           nrecv++;
         });
         "#,
        )
        .unwrap();
      assert_eq!(dispatch_count.load(Ordering::Relaxed), 0);
      runtime
        .execute(
          "check1.js",
          r#"
         assert(nrecv == 0);
         let control = new Uint8Array([42]);
         Deno.core.send(1, control);
         assert(nrecv == 0);
         "#,
        )
        .unwrap();
      assert_eq!(dispatch_count.load(Ordering::Relaxed), 1);
      assert!(matches!(runtime.poll_event_loop(cx), Poll::Ready(Ok(_))));
      assert_eq!(dispatch_count.load(Ordering::Relaxed), 1);
      runtime
        .execute(
          "check2.js",
          r#"
         assert(nrecv == 1);
         Deno.core.send(1, control);
         assert(nrecv == 1);
         "#,
        )
        .unwrap();
      assert_eq!(dispatch_count.load(Ordering::Relaxed), 2);
      assert!(matches!(runtime.poll_event_loop(cx), Poll::Ready(Ok(_))));
      runtime.execute("check3.js", "assert(nrecv == 2)").unwrap();
      assert_eq!(dispatch_count.load(Ordering::Relaxed), 2);
      // We are idle, so the next poll should be the last.
      assert!(matches!(runtime.poll_event_loop(cx), Poll::Ready(Ok(_))));
    });
  }

  #[test]
  fn test_poll_async_optional_ops() {
    run_in_task(|cx| {
      let (mut runtime, dispatch_count) = setup(Mode::AsyncUnref);
      runtime
        .execute(
          "check1.js",
          r#"
          Deno.core.setAsyncHandler(1, (buf) => {
            // This handler will never be called
            assert(false);
          });
          let control = new Uint8Array([42]);
          Deno.core.send(1, control);
        "#,
        )
        .unwrap();
      assert_eq!(dispatch_count.load(Ordering::Relaxed), 1);
      // The above op never finish, but runtime can finish
      // because the op is an unreffed async op.
      assert!(matches!(runtime.poll_event_loop(cx), Poll::Ready(Ok(_))));
    })
  }

  #[test]
  fn terminate_execution() {
    let (mut isolate, _dispatch_count) = setup(Mode::Async);
    // TODO(piscisaureus): in rusty_v8, the `thread_safe_handle()` method
    // should not require a mutable reference to `struct rusty_v8::Isolate`.
    let v8_isolate_handle = isolate.v8_isolate().thread_safe_handle();

    let terminator_thread = std::thread::spawn(move || {
      // allow deno to boot and run
      std::thread::sleep(std::time::Duration::from_millis(100));

      // terminate execution
      let ok = v8_isolate_handle.terminate_execution();
      assert!(ok);
    });

    // Rn an infinite loop, which should be terminated.
    match isolate.execute("infinite_loop.js", "for(;;) {}") {
      Ok(_) => panic!("execution should be terminated"),
      Err(e) => {
        assert_eq!(e.to_string(), "Uncaught Error: execution terminated")
      }
    };

    // Cancel the execution-terminating exception in order to allow script
    // execution again.
    let ok = isolate.v8_isolate().cancel_terminate_execution();
    assert!(ok);

    // Verify that the isolate usable again.
    isolate
      .execute("simple.js", "1 + 1")
      .expect("execution should be possible again");

    terminator_thread.join().unwrap();
  }

  #[test]
  fn dangling_shared_isolate() {
    let v8_isolate_handle = {
      // isolate is dropped at the end of this block
      let (mut runtime, _dispatch_count) = setup(Mode::Async);
      // TODO(piscisaureus): in rusty_v8, the `thread_safe_handle()` method
      // should not require a mutable reference to `struct rusty_v8::Isolate`.
      runtime.v8_isolate().thread_safe_handle()
    };

    // this should not SEGFAULT
    v8_isolate_handle.terminate_execution();
  }

  #[test]
  fn overflow_req_sync() {
    let (mut runtime, dispatch_count) = setup(Mode::OverflowReqSync);
    runtime
      .execute(
        "overflow_req_sync.js",
        r#"
        let asyncRecv = 0;
        Deno.core.setAsyncHandler(1, (buf) => { asyncRecv++ });
        // Large message that will overflow the shared space.
        let control = new Uint8Array(100 * 1024 * 1024);
        let response = Deno.core.dispatch(1, control);
        assert(response instanceof Uint8Array);
        assert(response.length == 1);
        assert(response[0] == 43);
        assert(asyncRecv == 0);
        "#,
      )
      .unwrap();
    assert_eq!(dispatch_count.load(Ordering::Relaxed), 1);
  }

  #[test]
  fn overflow_res_sync() {
    // TODO(ry) This test is quite slow due to memcpy-ing 100MB into JS. We
    // should optimize this.
    let (mut runtime, dispatch_count) = setup(Mode::OverflowResSync);
    runtime
      .execute(
        "overflow_res_sync.js",
        r#"
        let asyncRecv = 0;
        Deno.core.setAsyncHandler(1, (buf) => { asyncRecv++ });
        // Large message that will overflow the shared space.
        let control = new Uint8Array([42]);
        let response = Deno.core.dispatch(1, control);
        assert(response instanceof Uint8Array);
        assert(response.length == 100 * 1024 * 1024);
        assert(response[0] == 99);
        assert(asyncRecv == 0);
        "#,
      )
      .unwrap();
    assert_eq!(dispatch_count.load(Ordering::Relaxed), 1);
  }

  #[test]
  fn overflow_req_async() {
    run_in_task(|cx| {
      let (mut runtime, dispatch_count) = setup(Mode::OverflowReqAsync);
      runtime
        .execute(
          "overflow_req_async.js",
          r#"
         let asyncRecv = 0;
         Deno.core.setAsyncHandler(1, (buf) => {
           assert(buf.byteLength === 1);
           assert(buf[0] === 43);
           asyncRecv++;
         });
         // Large message that will overflow the shared space.
         let control = new Uint8Array(100 * 1024 * 1024);
         let response = Deno.core.dispatch(1, control);
         // Async messages always have null response.
         assert(response == null);
         assert(asyncRecv == 0);
         "#,
        )
        .unwrap();
      assert_eq!(dispatch_count.load(Ordering::Relaxed), 1);
      assert!(matches!(runtime.poll_event_loop(cx), Poll::Ready(Ok(_))));
      runtime
        .execute("check.js", "assert(asyncRecv == 1);")
        .unwrap();
    });
  }

  #[test]
  fn overflow_res_async_combined_with_unref() {
    run_in_task(|cx| {
      let mut runtime = JsRuntime::new(Default::default());

      runtime.register_op(
        "test1",
        |_op_state: Rc<RefCell<OpState>>, _bufs: BufVec| -> Op {
          let mut vec = vec![0u8; 100 * 1024 * 1024];
          vec[0] = 4;
          let buf = vec.into_boxed_slice();
          Op::Async(futures::future::ready(buf).boxed())
        },
      );

      runtime.register_op(
        "test2",
        |_op_state: Rc<RefCell<OpState>>, _bufs: BufVec| -> Op {
          let mut vec = vec![0u8; 100 * 1024 * 1024];
          vec[0] = 4;
          let buf = vec.into_boxed_slice();
          Op::AsyncUnref(futures::future::ready(buf).boxed())
        },
      );

      runtime
        .execute(
          "overflow_res_async_combined_with_unref.js",
          r#"
        function assert(cond) {
          if (!cond) {
            throw Error("assert");
          }
        }
        
        let asyncRecv = 0;
        Deno.core.setAsyncHandler(1, (buf) => {
          assert(buf.byteLength === 100 * 1024 * 1024);
          assert(buf[0] === 4);
          asyncRecv++;
        });
        Deno.core.setAsyncHandler(2, (buf) => {
          assert(buf.byteLength === 100 * 1024 * 1024);
          assert(buf[0] === 4);
          asyncRecv++;
        });
        let control = new Uint8Array(1);
        let response1 = Deno.core.dispatch(1, control);
        // Async messages always have null response.
        assert(response1 == null);
        assert(asyncRecv == 0);
        let response2 = Deno.core.dispatch(2, control);
        // Async messages always have null response.
        assert(response2 == null);
        assert(asyncRecv == 0);
        "#,
        )
        .unwrap();
      assert!(matches!(runtime.poll_event_loop(cx), Poll::Ready(Ok(_))));
      runtime
        .execute("check.js", "assert(asyncRecv == 2);")
        .unwrap();
    });
  }

  #[test]
  fn overflow_res_async() {
    run_in_task(|_cx| {
      // TODO(ry) This test is quite slow due to memcpy-ing 100MB into JS. We
      // should optimize this.
      let (mut runtime, dispatch_count) = setup(Mode::OverflowResAsync);
      runtime
        .execute(
          "overflow_res_async.js",
          r#"
         let asyncRecv = 0;
         Deno.core.setAsyncHandler(1, (buf) => {
           assert(buf.byteLength === 100 * 1024 * 1024);
           assert(buf[0] === 4);
           asyncRecv++;
         });
         // Large message that will overflow the shared space.
         let control = new Uint8Array([42]);
         let response = Deno.core.dispatch(1, control);
         assert(response == null);
         assert(asyncRecv == 0);
         "#,
        )
        .unwrap();
      assert_eq!(dispatch_count.load(Ordering::Relaxed), 1);
      poll_until_ready(&mut runtime, 3).unwrap();
      runtime
        .execute("check.js", "assert(asyncRecv == 1);")
        .unwrap();
    });
  }

  #[test]
  fn overflow_res_multiple_dispatch_async() {
    // TODO(ry) This test is quite slow due to memcpy-ing 100MB into JS. We
    // should optimize this.
    run_in_task(|_cx| {
      let (mut runtime, dispatch_count) = setup(Mode::OverflowResAsync);
      runtime
        .execute(
          "overflow_res_multiple_dispatch_async.js",
          r#"
         let asyncRecv = 0;
         Deno.core.setAsyncHandler(1, (buf) => {
           assert(buf.byteLength === 100 * 1024 * 1024);
           assert(buf[0] === 4);
           asyncRecv++;
         });
         // Large message that will overflow the shared space.
         let control = new Uint8Array([42]);
         let response = Deno.core.dispatch(1, control);
         assert(response == null);
         assert(asyncRecv == 0);
         // Dispatch another message to verify that pending ops
         // are done even if shared space overflows
         Deno.core.dispatch(1, control);
         "#,
        )
        .unwrap();
      assert_eq!(dispatch_count.load(Ordering::Relaxed), 2);
      poll_until_ready(&mut runtime, 3).unwrap();
      runtime
        .execute("check.js", "assert(asyncRecv == 2);")
        .unwrap();
    });
  }

  #[test]
  fn test_pre_dispatch() {
    run_in_task(|mut cx| {
      let (mut runtime, _dispatch_count) = setup(Mode::OverflowResAsync);
      runtime
        .execute(
          "bad_op_id.js",
          r#"
          let thrown;
          try {
            Deno.core.dispatch(100);
          } catch (e) {
            thrown = e;
          }
          assert(String(thrown) === "TypeError: Unknown op id: 100");
         "#,
        )
        .unwrap();
      if let Poll::Ready(Err(_)) = runtime.poll_event_loop(&mut cx) {
        unreachable!();
      }
    });
  }

  #[test]
  fn core_test_js() {
    run_in_task(|mut cx| {
      let (mut runtime, _dispatch_count) = setup(Mode::Async);
      runtime
        .execute("core_test.js", include_str!("core_test.js"))
        .unwrap();
      if let Poll::Ready(Err(_)) = runtime.poll_event_loop(&mut cx) {
        unreachable!();
      }
    });
  }

  #[test]
  fn syntax_error() {
    let mut runtime = JsRuntime::new(Default::default());
    let src = "hocuspocus(";
    let r = runtime.execute("i.js", src);
    let e = r.unwrap_err();
    let js_error = e.downcast::<JsError>().unwrap();
    assert_eq!(js_error.end_column, Some(11));
  }

  #[test]
  fn test_encode_decode() {
    run_in_task(|mut cx| {
      let (mut runtime, _dispatch_count) = setup(Mode::Async);
      runtime
        .execute(
          "encode_decode_test.js",
          include_str!("encode_decode_test.js"),
        )
        .unwrap();
      if let Poll::Ready(Err(_)) = runtime.poll_event_loop(&mut cx) {
        unreachable!();
      }
    });
  }

  #[test]
  fn test_serialize_deserialize() {
    run_in_task(|mut cx| {
      let (mut runtime, _dispatch_count) = setup(Mode::Async);
      runtime
        .execute(
          "serialize_deserialize_test.js",
          include_str!("serialize_deserialize_test.js"),
        )
        .unwrap();
      if let Poll::Ready(Err(_)) = runtime.poll_event_loop(&mut cx) {
        unreachable!();
      }
    });
  }

  #[test]
  fn will_snapshot() {
    let snapshot = {
      let mut runtime = JsRuntime::new(RuntimeOptions {
        will_snapshot: true,
        ..Default::default()
      });
      runtime.execute("a.js", "a = 1 + 2").unwrap();
      runtime.snapshot()
    };

    let snapshot = Snapshot::JustCreated(snapshot);
    let mut runtime2 = JsRuntime::new(RuntimeOptions {
      startup_snapshot: Some(snapshot),
      ..Default::default()
    });
    runtime2
      .execute("check.js", "if (a != 3) throw Error('x')")
      .unwrap();
  }

  #[test]
  fn test_from_boxed_snapshot() {
    let snapshot = {
      let mut runtime = JsRuntime::new(RuntimeOptions {
        will_snapshot: true,
        ..Default::default()
      });
      runtime.execute("a.js", "a = 1 + 2").unwrap();
      let snap: &[u8] = &*runtime.snapshot();
      Vec::from(snap).into_boxed_slice()
    };

    let snapshot = Snapshot::Boxed(snapshot);
    let mut runtime2 = JsRuntime::new(RuntimeOptions {
      startup_snapshot: Some(snapshot),
      ..Default::default()
    });
    runtime2
      .execute("check.js", "if (a != 3) throw Error('x')")
      .unwrap();
  }

  #[test]
  fn test_heap_limits() {
    let create_params = v8::Isolate::create_params().heap_limits(0, 20 * 1024);
    let mut runtime = JsRuntime::new(RuntimeOptions {
      create_params: Some(create_params),
      ..Default::default()
    });
    let cb_handle = runtime.v8_isolate().thread_safe_handle();

    let callback_invoke_count = Rc::new(AtomicUsize::default());
    let inner_invoke_count = Rc::clone(&callback_invoke_count);

    runtime.add_near_heap_limit_callback(
      move |current_limit, _initial_limit| {
        inner_invoke_count.fetch_add(1, Ordering::SeqCst);
        cb_handle.terminate_execution();
        current_limit * 2
      },
    );
    let err = runtime
      .execute(
        "script name",
        r#"let s = ""; while(true) { s += "Hello"; }"#,
      )
      .expect_err("script should fail");
    assert_eq!(
      "Uncaught Error: execution terminated",
      err.downcast::<JsError>().unwrap().message
    );
    assert!(callback_invoke_count.load(Ordering::SeqCst) > 0)
  }

  #[test]
  fn test_heap_limit_cb_remove() {
    let mut runtime = JsRuntime::new(Default::default());

    runtime.add_near_heap_limit_callback(|current_limit, _initial_limit| {
      current_limit * 2
    });
    runtime.remove_near_heap_limit_callback(20 * 1024);
    assert!(runtime.allocations.near_heap_limit_callback_data.is_none());
  }

  #[test]
  fn test_heap_limit_cb_multiple() {
    let create_params = v8::Isolate::create_params().heap_limits(0, 20 * 1024);
    let mut runtime = JsRuntime::new(RuntimeOptions {
      create_params: Some(create_params),
      ..Default::default()
    });
    let cb_handle = runtime.v8_isolate().thread_safe_handle();

    let callback_invoke_count_first = Rc::new(AtomicUsize::default());
    let inner_invoke_count_first = Rc::clone(&callback_invoke_count_first);
    runtime.add_near_heap_limit_callback(
      move |current_limit, _initial_limit| {
        inner_invoke_count_first.fetch_add(1, Ordering::SeqCst);
        current_limit * 2
      },
    );

    let callback_invoke_count_second = Rc::new(AtomicUsize::default());
    let inner_invoke_count_second = Rc::clone(&callback_invoke_count_second);
    runtime.add_near_heap_limit_callback(
      move |current_limit, _initial_limit| {
        inner_invoke_count_second.fetch_add(1, Ordering::SeqCst);
        cb_handle.terminate_execution();
        current_limit * 2
      },
    );

    let err = runtime
      .execute(
        "script name",
        r#"let s = ""; while(true) { s += "Hello"; }"#,
      )
      .expect_err("script should fail");
    assert_eq!(
      "Uncaught Error: execution terminated",
      err.downcast::<JsError>().unwrap().message
    );
    assert_eq!(0, callback_invoke_count_first.load(Ordering::SeqCst));
    assert!(callback_invoke_count_second.load(Ordering::SeqCst) > 0);
  }

  #[test]
  fn test_mods() {
    #[derive(Default)]
    struct ModsLoader {
      pub count: Arc<AtomicUsize>,
    }

    impl ModuleLoader for ModsLoader {
      fn resolve(
        &self,
        _op_state: Rc<RefCell<OpState>>,
        specifier: &str,
        referrer: &str,
        _is_main: bool,
      ) -> Result<ModuleSpecifier, AnyError> {
        self.count.fetch_add(1, Ordering::Relaxed);
        assert_eq!(specifier, "./b.js");
        assert_eq!(referrer, "file:///a.js");
        let s = crate::resolve_import(specifier, referrer).unwrap();
        Ok(s)
      }

      fn load(
        &self,
        _op_state: Rc<RefCell<OpState>>,
        _module_specifier: &ModuleSpecifier,
        _maybe_referrer: Option<ModuleSpecifier>,
        _is_dyn_import: bool,
      ) -> Pin<Box<ModuleSourceFuture>> {
        unreachable!()
      }
    }

    let loader = Rc::new(ModsLoader::default());

    let resolve_count = loader.count.clone();
    let dispatch_count = Arc::new(AtomicUsize::new(0));
    let dispatch_count_ = dispatch_count.clone();

    let dispatcher = move |_state: Rc<RefCell<OpState>>, bufs: BufVec| -> Op {
      dispatch_count_.fetch_add(1, Ordering::Relaxed);
      assert_eq!(bufs.len(), 1);
      assert_eq!(bufs[0].len(), 1);
      assert_eq!(bufs[0][0], 42);
      let buf = [43u8, 0, 0, 0][..].into();
      Op::Async(futures::future::ready(buf).boxed())
    };

    let mut runtime = JsRuntime::new(RuntimeOptions {
      module_loader: Some(loader),
      ..Default::default()
    });
    runtime.register_op("test", dispatcher);

    runtime
      .execute(
        "setup.js",
        r#"
        function assert(cond) {
          if (!cond) {
            throw Error("assert");
          }
        }
        "#,
      )
      .unwrap();

    assert_eq!(dispatch_count.load(Ordering::Relaxed), 0);

    let specifier_a = "file:///a.js".to_string();
    let mod_a = runtime
      .mod_new(
        true,
        &specifier_a,
        r#"
        import { b } from './b.js'
        if (b() != 'b') throw Error();
        let control = new Uint8Array([42]);
        Deno.core.send(1, control);
      "#,
      )
      .unwrap();
    assert_eq!(dispatch_count.load(Ordering::Relaxed), 0);

    let state_rc = JsRuntime::state(runtime.v8_isolate());
    {
      let state = state_rc.borrow();
      let imports = state.module_map.get_children(mod_a);
      assert_eq!(
        imports,
        Some(&vec![crate::resolve_url("file:///b.js").unwrap()])
      );
    }
    let mod_b = runtime
      .mod_new(false, "file:///b.js", "export function b() { return 'b' }")
      .unwrap();
    {
      let state = state_rc.borrow();
      let imports = state.module_map.get_children(mod_b).unwrap();
      assert_eq!(imports.len(), 0);
    }

    runtime.mod_instantiate(mod_b).unwrap();
    assert_eq!(dispatch_count.load(Ordering::Relaxed), 0);
    assert_eq!(resolve_count.load(Ordering::SeqCst), 1);

    runtime.mod_instantiate(mod_a).unwrap();
    assert_eq!(dispatch_count.load(Ordering::Relaxed), 0);

    runtime.mod_evaluate_inner(mod_a);
    assert_eq!(dispatch_count.load(Ordering::Relaxed), 1);
  }

  #[test]
  fn dyn_import_err() {
    #[derive(Clone, Default)]
    struct DynImportErrLoader {
      pub count: Arc<AtomicUsize>,
    }

    impl ModuleLoader for DynImportErrLoader {
      fn resolve(
        &self,
        _op_state: Rc<RefCell<OpState>>,
        specifier: &str,
        referrer: &str,
        _is_main: bool,
      ) -> Result<ModuleSpecifier, AnyError> {
        self.count.fetch_add(1, Ordering::Relaxed);
        assert_eq!(specifier, "/foo.js");
        assert_eq!(referrer, "file:///dyn_import2.js");
        let s = crate::resolve_import(specifier, referrer).unwrap();
        Ok(s)
      }

      fn load(
        &self,
        _op_state: Rc<RefCell<OpState>>,
        _module_specifier: &ModuleSpecifier,
        _maybe_referrer: Option<ModuleSpecifier>,
        _is_dyn_import: bool,
      ) -> Pin<Box<ModuleSourceFuture>> {
        async { Err(io::Error::from(io::ErrorKind::NotFound).into()) }.boxed()
      }
    }

    // Test an erroneous dynamic import where the specified module isn't found.
    run_in_task(|cx| {
      let loader = Rc::new(DynImportErrLoader::default());
      let count = loader.count.clone();
      let mut runtime = JsRuntime::new(RuntimeOptions {
        module_loader: Some(loader),
        ..Default::default()
      });

      runtime
        .execute(
          "file:///dyn_import2.js",
          r#"
        (async () => {
          await import("/foo.js");
        })();
        "#,
        )
        .unwrap();

      assert_eq!(count.load(Ordering::Relaxed), 0);
      // We should get an error here.
      let result = runtime.poll_event_loop(cx);
      if let Poll::Ready(Ok(_)) = result {
        unreachable!();
      }
      assert_eq!(count.load(Ordering::Relaxed), 2);
    })
  }

  #[derive(Clone, Default)]
  struct DynImportOkLoader {
    pub prepare_load_count: Arc<AtomicUsize>,
    pub resolve_count: Arc<AtomicUsize>,
    pub load_count: Arc<AtomicUsize>,
  }

  impl ModuleLoader for DynImportOkLoader {
    fn resolve(
      &self,
      _op_state: Rc<RefCell<OpState>>,
      specifier: &str,
      referrer: &str,
      _is_main: bool,
    ) -> Result<ModuleSpecifier, AnyError> {
      let c = self.resolve_count.fetch_add(1, Ordering::Relaxed);
      assert!(c < 4);
      assert_eq!(specifier, "./b.js");
      assert_eq!(referrer, "file:///dyn_import3.js");
      let s = crate::resolve_import(specifier, referrer).unwrap();
      Ok(s)
    }

    fn load(
      &self,
      _op_state: Rc<RefCell<OpState>>,
      specifier: &ModuleSpecifier,
      _maybe_referrer: Option<ModuleSpecifier>,
      _is_dyn_import: bool,
    ) -> Pin<Box<ModuleSourceFuture>> {
      self.load_count.fetch_add(1, Ordering::Relaxed);
      let info = ModuleSource {
        module_url_specified: specifier.to_string(),
        module_url_found: specifier.to_string(),
        code: "export function b() { return 'b' }".to_owned(),
      };
      async move { Ok(info) }.boxed()
    }

    fn prepare_load(
      &self,
      _op_state: Rc<RefCell<OpState>>,
      _load_id: ModuleLoadId,
      _module_specifier: &ModuleSpecifier,
      _maybe_referrer: Option<String>,
      _is_dyn_import: bool,
    ) -> Pin<Box<dyn Future<Output = Result<(), AnyError>>>> {
      self.prepare_load_count.fetch_add(1, Ordering::Relaxed);
      async { Ok(()) }.boxed_local()
    }
  }

  #[test]
  fn dyn_import_ok() {
    run_in_task(|cx| {
      let loader = Rc::new(DynImportOkLoader::default());
      let prepare_load_count = loader.prepare_load_count.clone();
      let resolve_count = loader.resolve_count.clone();
      let load_count = loader.load_count.clone();
      let mut runtime = JsRuntime::new(RuntimeOptions {
        module_loader: Some(loader),
        ..Default::default()
      });

      // Dynamically import mod_b
      runtime
        .execute(
          "file:///dyn_import3.js",
          r#"
          (async () => {
            let mod = await import("./b.js");
            if (mod.b() !== 'b') {
              throw Error("bad1");
            }
            // And again!
            mod = await import("./b.js");
            if (mod.b() !== 'b') {
              throw Error("bad2");
            }
          })();
          "#,
        )
        .unwrap();

      // First poll runs `prepare_load` hook.
      assert!(matches!(runtime.poll_event_loop(cx), Poll::Pending));
      assert_eq!(prepare_load_count.load(Ordering::Relaxed), 1);

      // Second poll actually loads modules into the isolate.
      assert!(matches!(runtime.poll_event_loop(cx), Poll::Ready(Ok(_))));
      assert_eq!(resolve_count.load(Ordering::Relaxed), 4);
      assert_eq!(load_count.load(Ordering::Relaxed), 2);
      assert!(matches!(runtime.poll_event_loop(cx), Poll::Ready(Ok(_))));
      assert_eq!(resolve_count.load(Ordering::Relaxed), 4);
      assert_eq!(load_count.load(Ordering::Relaxed), 2);
    })
  }

  #[test]
  fn dyn_import_borrow_mut_error() {
    // https://github.com/denoland/deno/issues/6054
    run_in_task(|cx| {
      let loader = Rc::new(DynImportOkLoader::default());
      let prepare_load_count = loader.prepare_load_count.clone();
      let mut runtime = JsRuntime::new(RuntimeOptions {
        module_loader: Some(loader),
        ..Default::default()
      });
      runtime
        .execute(
          "file:///dyn_import3.js",
          r#"
          (async () => {
            let mod = await import("./b.js");
            if (mod.b() !== 'b') {
              throw Error("bad");
            }
            // Now do any op
            Deno.core.ops();
          })();
          "#,
        )
        .unwrap();
      // First poll runs `prepare_load` hook.
      let _ = runtime.poll_event_loop(cx);
      assert_eq!(prepare_load_count.load(Ordering::Relaxed), 1);
      // Second poll triggers error
      let _ = runtime.poll_event_loop(cx);
    })
  }

  #[test]
  fn es_snapshot() {
    #[derive(Default)]
    struct ModsLoader;

    impl ModuleLoader for ModsLoader {
      fn resolve(
        &self,
        _op_state: Rc<RefCell<OpState>>,
        specifier: &str,
        referrer: &str,
        _is_main: bool,
      ) -> Result<ModuleSpecifier, AnyError> {
        assert_eq!(specifier, "file:///main.js");
        assert_eq!(referrer, ".");
        let s = crate::resolve_import(specifier, referrer).unwrap();
        Ok(s)
      }

      fn load(
        &self,
        _op_state: Rc<RefCell<OpState>>,
        _module_specifier: &ModuleSpecifier,
        _maybe_referrer: Option<ModuleSpecifier>,
        _is_dyn_import: bool,
      ) -> Pin<Box<ModuleSourceFuture>> {
        unreachable!()
      }
    }

    let loader = std::rc::Rc::new(ModsLoader::default());
    let mut runtime = JsRuntime::new(RuntimeOptions {
      module_loader: Some(loader),
      will_snapshot: true,
      ..Default::default()
    });

    let specifier = crate::resolve_url("file:///main.js").unwrap();
    let source_code = "Deno.core.print('hello\\n')".to_string();

    let module_id = futures::executor::block_on(
      runtime.load_module(&specifier, Some(source_code)),
    )
    .unwrap();

    futures::executor::block_on(runtime.mod_evaluate(module_id)).unwrap();

    let _snapshot = runtime.snapshot();
  }

  #[test]
  fn test_error_without_stack() {
    let mut runtime = JsRuntime::new(RuntimeOptions::default());
    // SyntaxError
    let result = runtime.execute(
      "error_without_stack.js",
      r#"
function main() {
  console.log("asdf);
}

main();
"#,
    );
    let expected_error = r#"Uncaught SyntaxError: Invalid or unexpected token
    at error_without_stack.js:3:14"#;
    assert_eq!(result.unwrap_err().to_string(), expected_error);
  }

  #[test]
  fn test_error_stack() {
    let mut runtime = JsRuntime::new(RuntimeOptions::default());
    let result = runtime.execute(
      "error_stack.js",
      r#"
function assert(cond) {
  if (!cond) {
    throw Error("assert");
  }
}

function main() {
  assert(false);
}

main();
        "#,
    );
    let expected_error = r#"Error: assert
    at assert (error_stack.js:4:11)
    at main (error_stack.js:9:3)
    at error_stack.js:12:1"#;
    assert_eq!(result.unwrap_err().to_string(), expected_error);
  }

  #[test]
  fn test_error_async_stack() {
    run_in_task(|cx| {
      let mut runtime = JsRuntime::new(RuntimeOptions::default());
      runtime
        .execute(
          "error_async_stack.js",
          r#"
(async () => {
  const p = (async () => {
    await Promise.resolve().then(() => {
      throw new Error("async");
    });
  })();

  try {
    await p;
  } catch (error) {
    console.log(error.stack);
    throw error;
  }
})();"#,
        )
        .unwrap();
      let expected_error = r#"Error: async
    at error_async_stack.js:5:13
    at async error_async_stack.js:4:5
    at async error_async_stack.js:10:5"#;

      match runtime.poll_event_loop(cx) {
        Poll::Ready(Err(e)) => {
          assert_eq!(e.to_string(), expected_error);
        }
        _ => panic!(),
      };
    })
  }

  #[test]
  fn test_core_js_stack_frame() {
    let mut runtime = JsRuntime::new(RuntimeOptions::default());
    // Call non-existent op so we get error from `core.js`
    let error = runtime
      .execute(
        "core_js_stack_frame.js",
        "Deno.core.dispatchByName('non_existent');",
      )
      .unwrap_err();
    let error_string = error.to_string();
    // Test that the script specifier is a URL: `deno:<repo-relative path>`.
    assert!(error_string.contains("deno:core/core.js"));
  }
}<|MERGE_RESOLUTION|>--- conflicted
+++ resolved
@@ -285,13 +285,8 @@
       pending_ops: FuturesUnordered::new(),
       pending_unref_ops: FuturesUnordered::new(),
       op_state: Rc::new(RefCell::new(op_state)),
-<<<<<<< HEAD
-      have_unpolled_ops: Cell::new(false),
+      have_unpolled_ops: false,
       module_map: ModuleMap::new(),
-=======
-      have_unpolled_ops: false,
-      modules: Modules::new(),
->>>>>>> dccf5e0c
       loader,
       dyn_import_map: HashMap::new(),
       preparing_dyn_imports: FuturesUnordered::new(),
