--- conflicted
+++ resolved
@@ -36,12 +36,6 @@
 use std::ptr::null;
 use std::sync::{Arc, Mutex, Once};
 
-<<<<<<< HEAD
-/// Args: op_id, control_buf, zero_copy_buf
-type CoreDispatchFn = dyn Fn(OpId, &mut [u8], Option<PinnedBuf>) -> CoreOp;
-
-=======
->>>>>>> aa34c1df
 /// Stores a script used to initalize a Isolate
 pub struct Script<'a> {
   pub source: &'a str,
@@ -238,25 +232,7 @@
   /// Called whenever Deno.core.dispatch() is called in JavaScript. zero_copy_buf
   /// corresponds to the second argument of Deno.core.dispatch().
   ///
-<<<<<<< HEAD
-  /// If this method is used then ops registered using `op_register` function are
-  /// ignored and all dispatching must be handled manually in provided callback.
-  // TODO: we want to deprecate and remove this API and move to `register_op` API
-  pub fn set_dispatch<F>(&mut self, f: F)
-  where
-    F: Fn(OpId, &mut [u8], Option<PinnedBuf>) -> CoreOp + Send + Sync + 'static,
-  {
-    self.dispatch = Some(Arc::new(f));
-  }
-
-  /// New dispatch mechanism. Requires runtime to explicitly ask for op ids
-  /// before using any of the ops.
-  ///
-  /// Ops added using this method are only usable if `dispatch` is not set
-  /// (using `set_dispatch` method).
-=======
   /// Requires runtime to explicitly ask for op ids before using any of the ops.
->>>>>>> aa34c1df
   pub fn register_op<F>(&mut self, name: &str, op: F) -> OpId
   where
     F: Fn(&mut [u8], Option<PinnedBuf>) -> CoreOp + Send + Sync + 'static,
@@ -335,31 +311,11 @@
   ) {
     let isolate = unsafe { Isolate::from_raw_ptr(user_data) };
 
-<<<<<<< HEAD
-    let op = if let Some(ref f) = isolate.dispatch {
-      assert!(
-        op_id != 0,
-        "op_id 0 is a special value that shouldn't be used with dispatch"
-      );
-      f(
-        op_id,
-        control_buf.deref_mut(),
-        PinnedBuf::new(zero_copy_buf),
-      )
-    } else {
-      isolate.op_registry.call(
-        op_id,
-        control_buf.deref_mut(),
-        PinnedBuf::new(zero_copy_buf),
-      )
-    };
-=======
     let op = isolate.op_registry.call(
       op_id,
       control_buf.as_ref(),
       PinnedBuf::new(zero_copy_buf),
     );
->>>>>>> aa34c1df
 
     debug_assert_eq!(isolate.shared.size(), 0);
     match op {
