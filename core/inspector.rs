// Copyright 2018-2021 the Deno authors. All rights reserved. MIT license.

//! The documentation for the inspector API is sparse, but these are helpful:
//! <https://chromedevtools.github.io/devtools-protocol/>
//! <https://hyperandroid.com/2020/02/12/v8-inspector-from-an-embedder-standpoint/>

use crate::error::generic_error;
use crate::futures::channel::mpsc;
use crate::futures::channel::mpsc::UnboundedReceiver;
use crate::futures::channel::mpsc::UnboundedSender;
use crate::futures::channel::oneshot;
use crate::futures::future::select;
use crate::futures::future::Either;
use crate::futures::future::Future;
use crate::futures::prelude::*;
use crate::futures::stream::SelectAll;
use crate::futures::stream::StreamExt;
use crate::futures::task;
use crate::futures::task::Context;
use crate::futures::task::Poll;
use crate::serde_json;
use crate::serde_json::json;
use crate::serde_json::Value;
use anyhow::Error;
use parking_lot::Mutex;
use std::cell::BorrowMutError;
use std::cell::RefCell;
use std::collections::HashMap;
use std::ffi::c_void;
use std::mem::take;
use std::mem::MaybeUninit;
use std::pin::Pin;
use std::ptr;
use std::ptr::NonNull;
use std::rc::Rc;
use std::sync::Arc;
use std::thread;

pub enum InspectorMsgKind {
  Notification,
  Message(i32),
}
pub struct InspectorMsg {
  pub kind: InspectorMsgKind,
  pub content: String,
}
pub type SessionProxySender = UnboundedSender<InspectorMsg>;
pub type SessionProxyReceiver = UnboundedReceiver<String>;

/// Encapsulates an UnboundedSender/UnboundedReceiver pair that together form
/// a duplex channel for sending/receiving messages in V8 session.
pub struct InspectorSessionProxy {
  pub tx: SessionProxySender,
  pub rx: SessionProxyReceiver,
}

#[derive(Clone, Copy)]
enum PollState {
  Idle,
  Woken,
  Polling,
  Parked,
  Dropped,
}

/// This structure is used responsible for providing inspector interface
/// to the `JsRuntime`.
///
/// It stores an instance of `v8::inspector::V8Inspector` and additionally
/// implements `v8::inspector::V8InspectorClientImpl`.
///
/// After creating this structure it's possible to connect multiple sessions
/// to the inspector, in case of Deno it's either: a "websocket session" that
/// provides integration with Chrome Devtools, or an "in-memory session" that
/// is used for REPL or converage collection.
pub struct JsRuntimeInspector {
  v8_inspector_client: v8::inspector::V8InspectorClientBase,
  v8_inspector: Rc<RefCell<v8::UniquePtr<v8::inspector::V8Inspector>>>,
  new_session_tx: UnboundedSender<InspectorSessionProxy>,
  sessions: RefCell<SessionContainer>,
  flags: RefCell<InspectorFlags>,
  waker: Arc<InspectorWaker>,
  deregister_tx: Option<oneshot::Sender<()>>,
}

impl Drop for JsRuntimeInspector {
  fn drop(&mut self) {
    // Since the waker is cloneable, it might outlive the inspector itself.
    // Set the poll state to 'dropped' so it doesn't attempt to request an
    // interrupt from the isolate.
    self.waker.update(|w| w.poll_state = PollState::Dropped);

    // V8 automatically deletes all sessions when an `V8Inspector` instance is
    // deleted, however InspectorSession also has a drop handler that cleans
    // up after itself. To avoid a double free, make sure the inspector is
    // dropped last.
    self.sessions.borrow_mut().drop_sessions();

    // Notify counterparty that this instance is being destroyed. Ignoring
    // result because counterparty waiting for the signal might have already
    // dropped the other end of channel.
    if let Some(deregister_tx) = self.deregister_tx.take() {
      let _ = deregister_tx.send(());
    }
  }
}

impl v8::inspector::V8InspectorClientImpl for JsRuntimeInspector {
  fn base(&self) -> &v8::inspector::V8InspectorClientBase {
    &self.v8_inspector_client
  }

  fn base_mut(&mut self) -> &mut v8::inspector::V8InspectorClientBase {
    &mut self.v8_inspector_client
  }

  /// This method id called when a breakpoint is triggered, eg. using `debugger` statement. In that case
  /// inspector sends `Debugger.paused` notification. Nested message loop should be run and process all
  /// sent protocol commands until `quit_message_loop_on_pause` is called. After that execution will
  /// return to inspector and then JavaScript execution will resume.
  fn run_message_loop_on_pause(&mut self, context_group_id: i32) {
    eprintln!("run message loop on pause");
    assert_eq!(context_group_id, JsRuntimeInspector::CONTEXT_GROUP_ID);
    self.flags.borrow_mut().on_pause = true;
    let r = self.poll_sessions(None);
    eprintln!("finished run message loop on pause {:#?}", r);
    assert!(
      !self.flags.borrow().on_pause,
      "V8InspectorClientImpl::run_message_loop_on_pause returned before quit_message_loop_on_pause was called"
    );
  }

  fn quit_message_loop_on_pause(&mut self) {
    eprintln!("quit message loop on pause");
    self.flags.borrow_mut().on_pause = false;
  }

  fn run_if_waiting_for_debugger(&mut self, context_group_id: i32) {
    assert_eq!(context_group_id, JsRuntimeInspector::CONTEXT_GROUP_ID);
    self.flags.borrow_mut().waiting_for_session = false;
  }
}

/// Polling `JsRuntimeInspector` allows inspector to accept new incoming
/// connections and "pump" messages in different sessions.
///
/// It should be polled on tick of event loop, ie. in `JsRuntime::poll_event_loop`
/// function.
impl Future for JsRuntimeInspector {
  type Output = ();
  fn poll(self: Pin<&mut Self>, cx: &mut Context) -> Poll<()> {
    eprintln!("poll inspector from the runtime");
    let r = self.poll_sessions(Some(cx)).unwrap();
    eprintln!("finished polling inspector from the runtime {:#?}", r);
    r
  }
}

impl JsRuntimeInspector {
  /// Currently Deno supports only a single context in `JsRuntime`
  /// and thus it's id is provided as an associated contant.
  const CONTEXT_GROUP_ID: i32 = 1;

  pub fn new(
    isolate: &mut v8::OwnedIsolate,
    context: v8::Global<v8::Context>,
  ) -> Box<Self> {
    let scope = &mut v8::HandleScope::new(isolate);

    let (new_session_tx, new_session_rx) =
      mpsc::unbounded::<InspectorSessionProxy>();

    let v8_inspector_client =
      v8::inspector::V8InspectorClientBase::new::<Self>();

    let waker = InspectorWaker::new(scope.thread_safe_handle());

    // Create JsRuntimeInspector instance.
    let mut self_ = Box::new(Self {
      v8_inspector_client,
      v8_inspector: Default::default(),
      sessions: RefCell::new(SessionContainer::temporary_placeholder()),
      new_session_tx,
      flags: Default::default(),
      waker,
      deregister_tx: None,
    });
    self_.v8_inspector = Rc::new(RefCell::new(
      v8::inspector::V8Inspector::create(scope, &mut *self_).into(),
    ));
    self_.sessions = RefCell::new(SessionContainer::new(
      self_.v8_inspector.clone(),
      new_session_rx,
    ));

    // Tell the inspector about the global context.
    let context = v8::Local::new(scope, context);
    let context_name = v8::inspector::StringView::from(&b"global context"[..]);
    self_
      .v8_inspector
      .borrow_mut()
      .as_mut()
      .unwrap()
      .context_created(context, Self::CONTEXT_GROUP_ID, context_name);

    // Poll the session handler so we will get notified whenever there is
    // new incoming debugger activity.
    eprintln!("poll sessions on creation");
    let _ = self_.poll_sessions(None).unwrap();
    eprintln!("finished polling sessions on creation");
    self_
  }

  pub fn has_active_sessions(&self) -> bool {
    self.sessions.borrow().has_active_sessions()
  }

  fn poll_sessions(
    &self,
    mut invoker_cx: Option<&mut Context>,
  ) -> Result<Poll<()>, BorrowMutError> {
    // The futures this function uses do not have re-entrant poll() functions.
    // However it is can happpen that poll_sessions() gets re-entered, e.g.
    // when an interrupt request is honored while the inspector future is polled
    // by the task executor. We let the caller know by returning some error.
    let mut sessions = self.sessions.try_borrow_mut()?;

    self.waker.update(|w| {
      match w.poll_state {
        PollState::Idle | PollState::Woken => w.poll_state = PollState::Polling,
        _ => unreachable!(),
      };
    });

    // Create a new Context object that will make downstream futures
    // use the InspectorWaker when they are ready to be polled again.
    let waker_ref = task::waker_ref(&self.waker);
    let cx = &mut Context::from_waker(&waker_ref);

    loop {
      loop {
        // Do one "handshake" with a newly connected session at a time.
        if let Some(mut session) = sessions.handshake.take() {
          let poll_result = session.poll_next_unpin(cx);
          match poll_result {
            Poll::Pending => {
              sessions.established.push(session);
              continue;
            }
            Poll::Ready(Some(session_stream_item)) => {
<<<<<<< HEAD
              let (v8_session_rc, msg) = session_stream_item;
              let mut v8_session = v8_session_rc.borrow_mut();
              let v8_session_ptr = v8_session.as_mut();
=======
              let (v8_session_ptr, msg) = session_stream_item;
>>>>>>> 9872fbf1
              InspectorSession::dispatch_message(v8_session_ptr, msg);
              sessions.established.push(session);
              continue;
            }
            Poll::Ready(None) => {}
          }
        }

        // Accept new connections.
        let poll_result = sessions.session_rx.poll_next_unpin(cx);
        if let Poll::Ready(Some(session_proxy)) = poll_result {
          let session =
            InspectorSession::new(sessions.v8_inspector.clone(), session_proxy);
          let prev = sessions.handshake.replace(session);
          assert!(prev.is_none());
        }

        // Poll established sessions.
        match sessions.established.poll_next_unpin(cx) {
          Poll::Ready(Some(session_stream_item)) => {
<<<<<<< HEAD
            let (v8_session_rc, msg) = session_stream_item;
            let mut v8_session = v8_session_rc.borrow_mut();
            let v8_session_ptr = v8_session.as_mut();
=======
            let (v8_session_ptr, msg) = session_stream_item;
>>>>>>> 9872fbf1
            InspectorSession::dispatch_message(v8_session_ptr, msg);
            continue;
          }
          Poll::Ready(None) => break,
          Poll::Pending => break,
        };
      }

      let should_block =
        self.flags.borrow().on_pause || self.flags.borrow().waiting_for_session;

      let new_state = self.waker.update(|w| {
        match w.poll_state {
          PollState::Woken => {
            // The inspector was woken while the session handler was being
            // polled, so we poll it another time.
            w.poll_state = PollState::Polling;
          }
          PollState::Polling if !should_block => {
            // The session handler doesn't need to be polled any longer, and
            // there's no reason to block (execution is not paused), so this
            // function is about to return.
            w.poll_state = PollState::Idle;
            // Register the task waker that can be used to wake the parent
            // task that will poll the inspector future.
            if let Some(cx) = invoker_cx.take() {
              w.task_waker.replace(cx.waker().clone());
            }
            // Register the address of the inspector, which allows the waker
            // to request an interrupt from the isolate.
            w.inspector_ptr = NonNull::new(self as *const _ as *mut Self);
          }
          PollState::Polling if should_block => {
            // Isolate execution has been paused but there are no more
            // events to process, so this thread will be parked. Therefore,
            // store the current thread handle in the waker so it knows
            // which thread to unpark when new events arrive.
            eprintln!("parking thread {:#?}", thread::current().id());
            w.poll_state = PollState::Parked;
            w.parked_thread.replace(thread::current());
          }
          _ => unreachable!(),
        };
        w.poll_state
      });
      match new_state {
        PollState::Idle => {
          eprintln!("entered idle state, breaking outer loop");
          break Ok(Poll::Pending);
        } // Yield to task.
        PollState::Polling => {} // Poll the session handler again.
        PollState::Parked => thread::park(), // Park the thread.
        _ => unreachable!(),
      };
    }
  }

  /// This function blocks the thread until at least one inspector client has
  /// established a websocket connection.
  ///
  /// After that, it instructs V8 to pause at the next statement.
  /// Frontend must send "Runtime.runIfWaitingForDebugger" message to resume
  /// execution.
  pub fn wait_for_session_and_break_on_next_statement(&mut self) {
    loop {
      match self.sessions.get_mut().established.iter_mut().next() {
        Some(session) => break session.break_on_next_statement(),
        None => {
          self.flags.get_mut().waiting_for_session = true;
          eprintln!("poll sessions waiting for session");
          let _ = self.poll_sessions(None).unwrap();
          eprintln!("finished polling sessions waiting for session");
        }
      };
    }
  }

  /// Obtain a sender for proxy channels.
  pub fn get_session_sender(&self) -> UnboundedSender<InspectorSessionProxy> {
    self.new_session_tx.clone()
  }

  /// Create a channel that notifies the frontend when inspector is dropped.
  ///
  /// NOTE: Only a single handler is currently available.
  pub fn add_deregister_handler(&mut self) -> oneshot::Receiver<()> {
    let (tx, rx) = oneshot::channel::<()>();
    let prev = self.deregister_tx.replace(tx);
    assert!(
      prev.is_none(),
      "Only a single deregister handler is allowed"
    );
    rx
  }

  /// Create a local inspector session that can be used on
  /// the same thread as the isolate.
  pub fn create_local_session(&self) -> LocalInspectorSession {
    // The 'outbound' channel carries messages sent to the session.
    let (outbound_tx, outbound_rx) = mpsc::unbounded();

    // The 'inbound' channel carries messages received from the session.
    let (inbound_tx, inbound_rx) = mpsc::unbounded();

    let proxy = InspectorSessionProxy {
      tx: outbound_tx,
      rx: inbound_rx,
    };

    // InspectorSessions for a local session is added directly to the "established"
    // sessions, so it doesn't need to go through the session sender.
    let inspector_session =
      InspectorSession::new(self.v8_inspector.clone(), proxy);
    self
      .sessions
      .borrow_mut()
      .established
      .push(inspector_session);
    take(&mut self.flags.borrow_mut().waiting_for_session);

    LocalInspectorSession::new(inbound_tx, outbound_rx)
  }
}

#[derive(Default)]
struct InspectorFlags {
  waiting_for_session: bool,
  on_pause: bool,
}

/// A helper structure that helps coordinate sessions during different
/// parts of their lifecycle.
struct SessionContainer {
  v8_inspector: Rc<RefCell<v8::UniquePtr<v8::inspector::V8Inspector>>>,
  session_rx: UnboundedReceiver<InspectorSessionProxy>,
  handshake: Option<Box<InspectorSession>>,
  established: SelectAll<Box<InspectorSession>>,
}

impl SessionContainer {
  fn new(
    v8_inspector: Rc<RefCell<v8::UniquePtr<v8::inspector::V8Inspector>>>,
    new_session_rx: UnboundedReceiver<InspectorSessionProxy>,
  ) -> Self {
    Self {
      v8_inspector,
      session_rx: new_session_rx,
      handshake: None,
      established: SelectAll::new(),
    }
  }

  /// V8 automatically deletes all sessions when an `V8Inspector` instance is
  /// deleted, however InspectorSession also has a drop handler that cleans
  /// up after itself. To avoid a double free, we need to manually drop
  /// all sessions before dropping the inspector instance.
  fn drop_sessions(&mut self) {
    self.v8_inspector = Default::default();
    self.handshake.take();
    self.established.clear();
  }

  fn has_active_sessions(&self) -> bool {
    !self.established.is_empty() || self.handshake.is_some()
  }

  /// A temporary placeholder that should be used before actual
  /// instance of V8Inspector is created. It's used in favor
  /// of `Default` implementation to signal that it's not meant
  /// for actual use.
  fn temporary_placeholder() -> Self {
    let (_tx, rx) = mpsc::unbounded::<InspectorSessionProxy>();
    Self {
      v8_inspector: Default::default(),
      session_rx: rx,
      handshake: None,
      established: SelectAll::new(),
    }
  }
}

struct InspectorWakerInner {
  poll_state: PollState,
  task_waker: Option<task::Waker>,
  parked_thread: Option<thread::Thread>,
  inspector_ptr: Option<NonNull<JsRuntimeInspector>>,
  isolate_handle: v8::IsolateHandle,
}

unsafe impl Send for InspectorWakerInner {}

struct InspectorWaker(Mutex<InspectorWakerInner>);

impl InspectorWaker {
  fn new(isolate_handle: v8::IsolateHandle) -> Arc<Self> {
    let inner = InspectorWakerInner {
      poll_state: PollState::Idle,
      task_waker: None,
      parked_thread: None,
      inspector_ptr: None,
      isolate_handle,
    };
    Arc::new(Self(Mutex::new(inner)))
  }

  fn update<F, R>(&self, update_fn: F) -> R
  where
    F: FnOnce(&mut InspectorWakerInner) -> R,
  {
    let mut g = self.0.lock();
    update_fn(&mut g)
  }
}

impl task::ArcWake for InspectorWaker {
  fn wake_by_ref(arc_self: &Arc<Self>) {
    arc_self.update(|w| {
      match w.poll_state {
        PollState::Idle => {
          eprintln!("PollState::Idle");
          // Wake the task, if any, that has polled the Inspector future last.
          if let Some(waker) = w.task_waker.take() {
            waker.wake()
          }
          // Request an interrupt from the isolate if it's running and there's
          // not unhandled interrupt request in flight.
          if let Some(arg) = w
            .inspector_ptr
            .take()
            .map(|ptr| ptr.as_ptr() as *mut c_void)
          {
            w.isolate_handle.request_interrupt(handle_interrupt, arg);
          }
          extern "C" fn handle_interrupt(
            _isolate: &mut v8::Isolate,
            arg: *mut c_void,
          ) {
            let inspector = unsafe { &*(arg as *mut JsRuntimeInspector) };
            eprintln!("poll sessions from handle_interrupt");
            let r = inspector.poll_sessions(None);
            eprintln!("finished poll sessions from handle_interrupt {:#?}", r);
          }
        }
        PollState::Parked => {
          // Unpark the isolate thread.
          let parked_thread = w.parked_thread.take().unwrap();
          eprintln!("PollState::Parked {:#?} {:#?}", parked_thread.id(), thread::current().id());
          assert_ne!(parked_thread.id(), thread::current().id());
          parked_thread.unpark();
        }
        _ => {}
      };
      w.poll_state = PollState::Woken;
    });
  }
}

/// An inspector session that proxies messages to concrete "transport layer",
/// eg. Websocket or another set of channels.
struct InspectorSession {
  v8_channel: v8::inspector::ChannelBase,
  v8_session: v8::UniqueRef<v8::inspector::V8InspectorSession>,
  proxy: InspectorSessionProxy,
}

impl InspectorSession {
  const CONTEXT_GROUP_ID: i32 = 1;

  pub fn new(
    v8_inspector_rc: Rc<RefCell<v8::UniquePtr<v8::inspector::V8Inspector>>>,
    session_proxy: InspectorSessionProxy,
  ) -> Box<Self> {
    new_box_with(move |self_ptr| {
      let v8_channel = v8::inspector::ChannelBase::new::<Self>();
      let mut v8_inspector = v8_inspector_rc.borrow_mut();
      let v8_inspector_ptr = v8_inspector.as_mut().unwrap();
      let v8_session = v8_inspector_ptr.connect(
        Self::CONTEXT_GROUP_ID,
        // Todo(piscisaureus): V8Inspector::connect() should require that
        // the 'v8_channel' argument cannot move.
        unsafe { &mut *self_ptr },
        v8::inspector::StringView::empty(),
      );

      Self {
        v8_channel,
        v8_session,
        proxy: session_proxy,
      }
    })
  }

  // Dispatch message to V8 session
  fn dispatch_message(
<<<<<<< HEAD
    v8_session_ptr: &mut v8::inspector::V8InspectorSession,
    msg: String,
  ) {
    let msg = v8::inspector::StringView::from(msg.as_bytes());
    v8_session_ptr.dispatch_protocol_message(msg);
=======
    v8_session_ptr: *mut v8::inspector::V8InspectorSession,
    msg: String,
  ) {
    let msg = v8::inspector::StringView::from(msg.as_bytes());
    unsafe {
      (*v8_session_ptr).dispatch_protocol_message(msg);
    };
>>>>>>> 9872fbf1
  }

  fn send_message(
    &self,
    msg_kind: InspectorMsgKind,
    msg: v8::UniquePtr<v8::inspector::StringBuffer>,
  ) {
    let msg = msg.unwrap().string().to_string();
    let _ = self.proxy.tx.unbounded_send(InspectorMsg {
      kind: msg_kind,
      content: msg,
    });
  }

  pub fn break_on_next_statement(&mut self) {
    let reason = v8::inspector::StringView::from(&b"debugCommand"[..]);
    let detail = v8::inspector::StringView::empty();
    // TODO(bartlomieju): use raw `*mut V8InspectorSession` pointer, as this
    // reference may become aliased.
    (*self.v8_session).schedule_pause_on_next_statement(reason, detail);
  }
}

impl v8::inspector::ChannelImpl for InspectorSession {
  fn base(&self) -> &v8::inspector::ChannelBase {
    &self.v8_channel
  }

  fn base_mut(&mut self) -> &mut v8::inspector::ChannelBase {
    &mut self.v8_channel
  }

  fn send_response(
    &mut self,
    call_id: i32,
    message: v8::UniquePtr<v8::inspector::StringBuffer>,
  ) {
    self.send_message(InspectorMsgKind::Message(call_id), message);
  }

  fn send_notification(
    &mut self,
    message: v8::UniquePtr<v8::inspector::StringBuffer>,
  ) {
    self.send_message(InspectorMsgKind::Notification, message);
  }

  fn flush_protocol_notifications(&mut self) {}
}

impl Stream for InspectorSession {
<<<<<<< HEAD
  type Item = (
    Rc<RefCell<v8::UniqueRef<v8::inspector::V8InspectorSession>>>,
    String,
  );
=======
  type Item = (*mut v8::inspector::V8InspectorSession, String);
>>>>>>> 9872fbf1

  fn poll_next(
    self: Pin<&mut Self>,
    cx: &mut Context,
  ) -> Poll<Option<Self::Item>> {
    let inner = self.get_mut();
    if let Poll::Ready(maybe_msg) = inner.proxy.rx.poll_next_unpin(cx) {
      if let Some(msg) = maybe_msg {
<<<<<<< HEAD
        return Poll::Ready(Some((inner.v8_session.clone(), msg)));
=======
        return Poll::Ready(Some((&mut *inner.v8_session, msg)));
>>>>>>> 9872fbf1
      } else {
        return Poll::Ready(None);
      }
    }

    Poll::Pending
  }
}

/// A local inspector session that can be used to send and receive protocol messages directly on
/// the same thread as an isolate.
pub struct LocalInspectorSession {
  v8_session_tx: UnboundedSender<String>,
  v8_session_rx: UnboundedReceiver<InspectorMsg>,
  response_tx_map: HashMap<i32, oneshot::Sender<serde_json::Value>>,
  next_message_id: i32,
  notification_queue: Vec<Value>,
}

impl LocalInspectorSession {
  pub fn new(
    v8_session_tx: UnboundedSender<String>,
    v8_session_rx: UnboundedReceiver<InspectorMsg>,
  ) -> Self {
    let response_tx_map = HashMap::new();
    let next_message_id = 0;

    let notification_queue = Vec::new();

    Self {
      v8_session_tx,
      v8_session_rx,
      response_tx_map,
      next_message_id,
      notification_queue,
    }
  }

  pub fn notifications(&mut self) -> Vec<Value> {
    self.notification_queue.split_off(0)
  }

  pub async fn post_message(
    &mut self,
    method: &str,
    params: Option<serde_json::Value>,
  ) -> Result<serde_json::Value, Error> {
    let id = self.next_message_id;
    self.next_message_id += 1;

    let (response_tx, mut response_rx) =
      oneshot::channel::<serde_json::Value>();
    self.response_tx_map.insert(id, response_tx);

    let message = json!({
        "id": id,
        "method": method,
        "params": params,
    });

    let stringified_msg = serde_json::to_string(&message).unwrap();
    self.v8_session_tx.unbounded_send(stringified_msg).unwrap();

    loop {
      let receive_fut = self.receive_from_v8_session().boxed_local();
      match select(receive_fut, &mut response_rx).await {
        Either::Left(_) => continue,
        Either::Right((result, _)) => {
          let response = result?;
          if let Some(error) = response.get("error") {
            return Err(generic_error(error.to_string()));
          }

          let result = response.get("result").unwrap().clone();
          return Ok(result);
        }
      }
    }
  }

  async fn receive_from_v8_session(&mut self) {
    let inspector_msg = self.v8_session_rx.next().await.unwrap();
    if let InspectorMsgKind::Message(msg_id) = inspector_msg.kind {
      let message: serde_json::Value =
        match serde_json::from_str(&inspector_msg.content) {
          Ok(v) => v,
          Err(error) => match error.classify() {
            serde_json::error::Category::Syntax => json!({
              "id": msg_id,
              "result": {
                "result": {
                  "type": "error",
                  "description": "Unterminated string literal",
                  "value": "Unterminated string literal",
                },
                "exceptionDetails": {
                  "exceptionId": 0,
                  "text": "Unterminated string literal",
                  "lineNumber": 0,
                  "columnNumber": 0
                },
              },
            }),
            _ => panic!("Could not parse inspector message"),
          },
        };

      self
        .response_tx_map
        .remove(&msg_id)
        .unwrap()
        .send(message)
        .unwrap();
    } else {
      let message = serde_json::from_str(&inspector_msg.content).unwrap();
      self.notification_queue.push(message);
    }
  }
}

fn new_box_with<T>(new_fn: impl FnOnce(*mut T) -> T) -> Box<T> {
  let b = Box::new(MaybeUninit::<T>::uninit());
  let p = Box::into_raw(b) as *mut T;
  unsafe { ptr::write(p, new_fn(p)) };
  unsafe { Box::from_raw(p) }
}<|MERGE_RESOLUTION|>--- conflicted
+++ resolved
@@ -248,13 +248,7 @@
               continue;
             }
             Poll::Ready(Some(session_stream_item)) => {
-<<<<<<< HEAD
-              let (v8_session_rc, msg) = session_stream_item;
-              let mut v8_session = v8_session_rc.borrow_mut();
-              let v8_session_ptr = v8_session.as_mut();
-=======
               let (v8_session_ptr, msg) = session_stream_item;
->>>>>>> 9872fbf1
               InspectorSession::dispatch_message(v8_session_ptr, msg);
               sessions.established.push(session);
               continue;
@@ -275,13 +269,7 @@
         // Poll established sessions.
         match sessions.established.poll_next_unpin(cx) {
           Poll::Ready(Some(session_stream_item)) => {
-<<<<<<< HEAD
-            let (v8_session_rc, msg) = session_stream_item;
-            let mut v8_session = v8_session_rc.borrow_mut();
-            let v8_session_ptr = v8_session.as_mut();
-=======
             let (v8_session_ptr, msg) = session_stream_item;
->>>>>>> 9872fbf1
             InspectorSession::dispatch_message(v8_session_ptr, msg);
             continue;
           }
@@ -528,7 +516,11 @@
         PollState::Parked => {
           // Unpark the isolate thread.
           let parked_thread = w.parked_thread.take().unwrap();
-          eprintln!("PollState::Parked {:#?} {:#?}", parked_thread.id(), thread::current().id());
+          eprintln!(
+            "PollState::Parked {:#?} {:#?}",
+            parked_thread.id(),
+            thread::current().id()
+          );
           assert_ne!(parked_thread.id(), thread::current().id());
           parked_thread.unpark();
         }
@@ -576,13 +568,6 @@
 
   // Dispatch message to V8 session
   fn dispatch_message(
-<<<<<<< HEAD
-    v8_session_ptr: &mut v8::inspector::V8InspectorSession,
-    msg: String,
-  ) {
-    let msg = v8::inspector::StringView::from(msg.as_bytes());
-    v8_session_ptr.dispatch_protocol_message(msg);
-=======
     v8_session_ptr: *mut v8::inspector::V8InspectorSession,
     msg: String,
   ) {
@@ -590,7 +575,6 @@
     unsafe {
       (*v8_session_ptr).dispatch_protocol_message(msg);
     };
->>>>>>> 9872fbf1
   }
 
   fn send_message(
@@ -642,14 +626,7 @@
 }
 
 impl Stream for InspectorSession {
-<<<<<<< HEAD
-  type Item = (
-    Rc<RefCell<v8::UniqueRef<v8::inspector::V8InspectorSession>>>,
-    String,
-  );
-=======
   type Item = (*mut v8::inspector::V8InspectorSession, String);
->>>>>>> 9872fbf1
 
   fn poll_next(
     self: Pin<&mut Self>,
@@ -658,11 +635,7 @@
     let inner = self.get_mut();
     if let Poll::Ready(maybe_msg) = inner.proxy.rx.poll_next_unpin(cx) {
       if let Some(msg) = maybe_msg {
-<<<<<<< HEAD
-        return Poll::Ready(Some((inner.v8_session.clone(), msg)));
-=======
         return Poll::Ready(Some((&mut *inner.v8_session, msg)));
->>>>>>> 9872fbf1
       } else {
         return Poll::Ready(None);
       }
