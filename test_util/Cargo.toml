--- conflicted
+++ resolved
@@ -22,7 +22,6 @@
 futures.workspace = true
 hyper = { workspace = true, features = ["server", "http1", "http2", "runtime"] }
 lazy_static = "1.4.0"
-<<<<<<< HEAD
 once_cell.workspace = true
 os_pipe.workspace = true
 parking_lot.workspace = true
@@ -38,24 +37,7 @@
 tokio.workspace = true
 tokio-rustls.workspace = true
 tokio-tungstenite.workspace = true
-=======
-once_cell = "1.10.0"
-os_pipe = "1.0.1"
-parking_lot = "0.12.0"
-pretty_assertions = "1.3"
-regex = "1.6.0"
-reqwest = { version = "0.11.11", default-features = false, features = ["rustls-tls", "stream", "gzip", "brotli", "socks"] }
-ring = "0.16.20"
-rustls-pemfile = "1.0.0"
-semver = "1.0"
-serde = { version = "1.0.136", features = ["derive"] }
-serde_json = "1.0.79"
-tar = "0.4.38"
-tokio = { version = "1.21", features = ["full"] }
-tokio-rustls = "0.23"
-tokio-tungstenite = "0.16"
 url = { version = "2.3.1", features = ["serde", "expose_internals"] }
->>>>>>> a57134de
 
 [target.'cfg(unix)'.dependencies]
 pty = "0.2.2"
