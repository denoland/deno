--- conflicted
+++ resolved
@@ -18,11 +18,7 @@
 serde = { version = "1.0.136", features = ["derive"] }
 serde_bytes = "0.11"
 smallvec = { version = "1.8", features = ["union"] }
-<<<<<<< HEAD
 v8 = { version = "0.48.0", default-features = false, path = "../../rusty_v8" }
-=======
-v8 = { version = "0.47.1", default-features = false }
->>>>>>> 8eed24cd
 
 [dev-dependencies]
 bencher = "0.1"
