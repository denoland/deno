--- conflicted
+++ resolved
@@ -16,13 +16,9 @@
 bytes = "=1.2.1"
 derive_more = "0.99.17"
 serde = { version = "1.0.136", features = ["derive"] }
-<<<<<<< HEAD
-v8 = { path = "../../rusty_v8" }
-=======
 serde_bytes = "0.11"
 smallvec = { version = "1.8", features = ["union"] }
-v8 = { version = "0.51.0", default-features = false }
->>>>>>> 8d20784f
+v8 = { path = "../../rusty_v8", default-features = false }
 
 [dev-dependencies]
 bencher = "0.1"
