--- conflicted
+++ resolved
@@ -2,11 +2,8 @@
 pub mod buffer;
 pub mod bytestring;
 pub mod detached_buffer;
-<<<<<<< HEAD
 pub mod resource;
-=======
 pub(super) mod rawbytes;
->>>>>>> 1fa75f75
 pub mod string_or_buffer;
 pub mod transl8;
 pub mod u16string;
