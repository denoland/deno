// Copyright 2018-2019 the Deno authors. All rights reserved. MIT license.
#ifndef INTERNAL_H_
#define INTERNAL_H_

#include <map>
#include <string>
#include <utility>
#include <vector>
#include "deno.h"
#include "third_party/v8/include/v8.h"
#include "third_party/v8/src/base/logging.h"

namespace deno {

struct ModuleInfo {
  std::string name;
  v8::Persistent<v8::Module> handle;
  std::vector<std::string> import_specifiers;

  ModuleInfo(v8::Isolate* isolate, v8::Local<v8::Module> module,
             const char* name_, std::vector<std::string> import_specifiers_)
      : name(name_), import_specifiers(import_specifiers_) {
    handle.Reset(isolate, module);
  }
};

// deno_s = Wrapped Isolate.
class DenoIsolate {
 public:
  explicit DenoIsolate(deno_config config)
      : isolate_(nullptr),
        shared_(config.shared),
        current_args_(nullptr),
        snapshot_creator_(nullptr),
        global_import_buf_ptr_(nullptr),
        recv_cb_(config.recv_cb),
        next_req_id_(0),
        user_data_(nullptr),
        resolve_cb_(nullptr) {
    array_buffer_allocator_ = v8::ArrayBuffer::Allocator::NewDefaultAllocator();
    if (config.load_snapshot.data_ptr) {
      snapshot_.data =
          reinterpret_cast<const char*>(config.load_snapshot.data_ptr);
      snapshot_.raw_size = static_cast<int>(config.load_snapshot.data_len);
    }
  }

  ~DenoIsolate() {
    shared_ab_.Reset();
    if (snapshot_creator_) {
      delete snapshot_creator_;
    } else {
      isolate_->Dispose();
    }
    delete array_buffer_allocator_;
  }

  static inline DenoIsolate* FromIsolate(v8::Isolate* isolate) {
    return static_cast<DenoIsolate*>(isolate->GetData(0));
  }

  void AddIsolate(v8::Isolate* isolate);

  deno_mod RegisterModule(const char* name, const char* source);
  v8::Local<v8::Object> GetBuiltinModules();
  void ClearModules();

  ModuleInfo* GetModuleInfo(deno_mod id) {
    if (id == 0) {
      return nullptr;
    }
    auto it = mods_.find(id);
    if (it != mods_.end()) {
      return &it->second;
    } else {
      return nullptr;
    }
  }

  v8::Isolate* isolate_;
  v8::ArrayBuffer::Allocator* array_buffer_allocator_;
  deno_buf shared_;
  const v8::FunctionCallbackInfo<v8::Value>* current_args_;
  v8::SnapshotCreator* snapshot_creator_;
  void* global_import_buf_ptr_;
  deno_recv_cb recv_cb_;
  int32_t next_req_id_;
  void* user_data_;

  v8::Persistent<v8::Object> builtin_modules_;
  std::map<deno_mod, ModuleInfo> mods_;
  std::map<std::string, deno_mod> mods_by_name_;
  deno_resolve_cb resolve_cb_;

  v8::Persistent<v8::Context> context_;
  std::map<int32_t, v8::Persistent<v8::Value>> async_data_map_;
  std::map<int, v8::Persistent<v8::Value>> pending_promise_map_;
  std::string last_exception_;
  v8::Persistent<v8::Function> recv_;
  v8::StartupData snapshot_;
  v8::Persistent<v8::ArrayBuffer> global_import_buf_;
<<<<<<< HEAD
  v8::Persistent<v8::ArrayBuffer> shared_ab_;

  v8::Persistent<v8::Object> console_;
  std::string repl_last_exception_;
=======
  v8::Persistent<v8::SharedArrayBuffer> shared_ab_;
>>>>>>> b2fb8261
};

class UserDataScope {
  DenoIsolate* deno_;
  void* prev_data_;
  void* data_;  // Not necessary; only for sanity checking.

 public:
  UserDataScope(DenoIsolate* deno, void* data) : deno_(deno), data_(data) {
    CHECK(deno->user_data_ == nullptr || deno->user_data_ == data_);
    prev_data_ = deno->user_data_;
    deno->user_data_ = data;
  }

  ~UserDataScope() {
    CHECK(deno_->user_data_ == data_);
    deno_->user_data_ = prev_data_;
  }
};

struct InternalFieldData {
  uint32_t data;
};

static inline v8::Local<v8::String> v8_str(const char* x) {
  return v8::String::NewFromUtf8(v8::Isolate::GetCurrent(), x,
                                 v8::NewStringType::kNormal)
      .ToLocalChecked();
}

void Print(const v8::FunctionCallbackInfo<v8::Value>& args);
void Recv(const v8::FunctionCallbackInfo<v8::Value>& args);
void Send(const v8::FunctionCallbackInfo<v8::Value>& args);
void EvalContext(const v8::FunctionCallbackInfo<v8::Value>& args);
void Shared(v8::Local<v8::Name> property,
            const v8::PropertyCallbackInfo<v8::Value>& info);
void BuiltinModules(v8::Local<v8::Name> property,
                    const v8::PropertyCallbackInfo<v8::Value>& info);
void MessageCallback(v8::Local<v8::Message> message, v8::Local<v8::Value> data);
static intptr_t external_references[] = {
    reinterpret_cast<intptr_t>(Print),
    reinterpret_cast<intptr_t>(Recv),
    reinterpret_cast<intptr_t>(Send),
    reinterpret_cast<intptr_t>(EvalContext),
    reinterpret_cast<intptr_t>(Shared),
    reinterpret_cast<intptr_t>(BuiltinModules),
    reinterpret_cast<intptr_t>(MessageCallback),
    0};

static const deno_buf empty_buf = {nullptr, 0, nullptr, 0};

Deno* NewFromSnapshot(void* user_data, deno_recv_cb cb);

void InitializeContext(v8::Isolate* isolate, v8::Local<v8::Context> context);

void DeserializeInternalFields(v8::Local<v8::Object> holder, int index,
                               v8::StartupData payload, void* data);

v8::StartupData SerializeInternalFields(v8::Local<v8::Object> holder, int index,
                                        void* data);

v8::Local<v8::Uint8Array> ImportBuf(DenoIsolate* d, deno_buf buf);

void DeleteDataRef(DenoIsolate* d, int32_t req_id);

bool Execute(v8::Local<v8::Context> context, const char* js_filename,
             const char* js_source);
bool ExecuteMod(v8::Local<v8::Context> context, const char* js_filename,
                const char* js_source, bool resolve_only);

}  // namespace deno

extern "C" {
// This is just to workaround the linker.
struct deno_s {
  deno::DenoIsolate isolate;
};
}

#endif  // INTERNAL_H_<|MERGE_RESOLUTION|>--- conflicted
+++ resolved
@@ -99,14 +99,7 @@
   v8::Persistent<v8::Function> recv_;
   v8::StartupData snapshot_;
   v8::Persistent<v8::ArrayBuffer> global_import_buf_;
-<<<<<<< HEAD
-  v8::Persistent<v8::ArrayBuffer> shared_ab_;
-
-  v8::Persistent<v8::Object> console_;
-  std::string repl_last_exception_;
-=======
   v8::Persistent<v8::SharedArrayBuffer> shared_ab_;
->>>>>>> b2fb8261
 };
 
 class UserDataScope {
