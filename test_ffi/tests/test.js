// Copyright 2018-2022 the Deno authors. All rights reserved. MIT license.
// deno-lint-ignore-file

import { assertThrows } from "../../test_util/std/testing/asserts.ts";

const targetDir = Deno.execPath().replace(/[^\/\\]+$/, "");
const [libPrefix, libSuffix] = {
  darwin: ["lib", "dylib"],
  linux: ["lib", "so"],
  windows: ["", "dll"],
}[Deno.build.os];
const libPath = `${targetDir}/${libPrefix}test_ffi.${libSuffix}`;

const resourcesPre = Deno.resources();

// dlopen shouldn't panic
assertThrows(() => {
  Deno.dlopen("cli/src/main.rs", {});
});

assertThrows(
  () => {
    Deno.dlopen(libPath, {
      non_existent_symbol: {
        parameters: [],
        result: "void",
      },
    });
  },
  Error,
  "Failed to register symbol non_existent_symbol",
);

const dylib = Deno.dlopen(libPath, {
  "printSomething": {
    name: "print_something",
    parameters: [],
    result: "void",
  },
  "print_buffer": { parameters: ["pointer", "usize"], result: "void" },
  "print_buffer2": {
    parameters: ["pointer", "usize", "pointer", "usize"],
    result: "void",
  },
  "return_buffer": { parameters: [], result: "pointer" },
  "is_null_ptr": { parameters: ["pointer"], result: "u8" },
  "add_u32": { parameters: ["u32", "u32"], result: "u32" },
  "add_i32": { parameters: ["i32", "i32"], result: "i32" },
  "add_u64": { parameters: ["u64", "u64"], result: "u64" },
  "add_i64": { parameters: ["i64", "i64"], result: "i64" },
  "add_usize": { parameters: ["usize", "usize"], result: "usize" },
  "add_isize": { parameters: ["isize", "isize"], result: "isize" },
  "add_f32": { parameters: ["f32", "f32"], result: "f32" },
  "add_f64": { parameters: ["f64", "f64"], result: "f64" },
  "fill_buffer": { parameters: ["u8", "pointer", "usize"], result: "void" },
  "sleep_nonblocking": {
    name: "sleep_blocking",
    parameters: ["u64"],
    result: "void",
    nonblocking: true,
  },
  "sleep_blocking": { parameters: ["u64"], result: "void" },
  "nonblocking_buffer": {
    parameters: ["pointer", "usize"],
    result: "void",
    nonblocking: true,
  },
<<<<<<< HEAD
  "add_callback": {
    parameters: [{
      function: {
        parameters: ["i32", "i32", "pointer"],
        result: "i32",
      },
    }],
    result: "void",
=======
  "get_add_u32_ptr": {
    parameters: [],
    result: "pointer",
  },
  "get_sleep_blocking_ptr": {
    parameters: [],
    result: "pointer",
>>>>>>> 26f5c223
  },
});

dylib.symbols.printSomething();
const buffer = new Uint8Array([1, 2, 3, 4, 5, 6, 7, 8]);
const buffer2 = new Uint8Array([9, 10]);
dylib.symbols.print_buffer(buffer, buffer.length);
dylib.symbols.print_buffer2(buffer, buffer.length, buffer2, buffer2.length);
const ptr = dylib.symbols.return_buffer();
dylib.symbols.print_buffer(ptr, 8);
const ptrView = new Deno.UnsafePointerView(ptr);
const into = new Uint8Array(6);
const into2 = new Uint8Array(3);
const into2ptr = Deno.UnsafePointer.of(into2);
const into2ptrView = new Deno.UnsafePointerView(into2ptr);
const into3 = new Uint8Array(3);
ptrView.copyInto(into);
console.log([...into]);
ptrView.copyInto(into2, 3);
console.log([...into2]);
into2ptrView.copyInto(into3);
console.log([...into3]);
const string = new Uint8Array([
  ...new TextEncoder().encode("Hello from pointer!"),
  0,
]);
const stringPtr = Deno.UnsafePointer.of(string);
const stringPtrview = new Deno.UnsafePointerView(stringPtr);
console.log(stringPtrview.getCString());
console.log(stringPtrview.getCString(11));
console.log(Boolean(dylib.symbols.is_null_ptr(ptr)));
console.log(Boolean(dylib.symbols.is_null_ptr(null)));
console.log(Boolean(dylib.symbols.is_null_ptr(Deno.UnsafePointer.of(into))));

const addU32Ptr = dylib.symbols.get_add_u32_ptr();
const addU32 = new Deno.UnsafeFnPointer(addU32Ptr, {
  parameters: ["u32", "u32"],
  result: "u32",
});
console.log(addU32.call(123, 456));

const sleepBlockingPtr = dylib.symbols.get_sleep_blocking_ptr();
const sleepNonBlocking = new Deno.UnsafeFnPointer(sleepBlockingPtr, {
  nonblocking: true,
  parameters: ["u64"],
  result: "void",
});
const before = performance.now();
await sleepNonBlocking.call(100);
console.log(performance.now() - before >= 100);

console.log(dylib.symbols.add_u32(123, 456));
assertThrows(
  () => {
    dylib.symbols.add_u32(-1, 100);
  },
  TypeError,
  "Expected FFI argument to be an unsigned integer, but got Number(-1)",
);
assertThrows(
  () => {
    dylib.symbols.add_u32(null, 100);
  },
  TypeError,
  "Expected FFI argument to be an unsigned integer, but got Null",
);
console.log(dylib.symbols.add_i32(123, 456));
console.log(dylib.symbols.add_u64(123, 456));
console.log(dylib.symbols.add_i64(123, 456));
console.log(dylib.symbols.add_usize(123, 456));
console.log(dylib.symbols.add_isize(123, 456));
console.log(dylib.symbols.add_f32(123.123, 456.789));
console.log(dylib.symbols.add_f64(123.123, 456.789));

// test callbacks
dylib.symbols.add_callback((a, b, ptr) => {
  const view = new Deno.UnsafePointerView(ptr);
  const str = view.getCString();
  console.log(str);
  console.log("[js] callback called");
  return a + b;
});

// test mutating sync calls

function test_fill_buffer(fillValue, arr) {
  let buf = new Uint8Array(arr);
  dylib.symbols.fill_buffer(fillValue, buf, buf.length);
  for (let i = 0; i < buf.length; i++) {
    if (buf[i] !== fillValue) {
      throw new Error(`Found '${buf[i]}' in buffer, expected '${fillValue}'.`);
    }
  }
}

test_fill_buffer(0, [2, 3, 4]);
test_fill_buffer(5, [2, 7, 3, 2, 1]);

// Test non blocking calls

function deferred() {
  let methods;
  const promise = new Promise((resolve, reject) => {
    methods = {
      async resolve(value) {
        await value;
        resolve(value);
      },
      reject(reason) {
        reject(reason);
      },
    };
  });
  return Object.assign(promise, methods);
}

const promise = deferred();
const buffer3 = new Uint8Array([1, 2, 3, 4, 5, 6, 7, 8]);
dylib.symbols.nonblocking_buffer(buffer3, buffer3.length).then(() => {
  promise.resolve();
});
await promise;

let start = performance.now();
dylib.symbols.sleep_blocking(100);
console.log("After sleep_blocking");
console.log(performance.now() - start >= 100);

start = performance.now();
dylib.symbols.sleep_nonblocking(100).then(() => {
  console.log("After");
  console.log(performance.now() - start >= 100);
  // Close after task is complete.
  cleanup();
});
console.log("Before");
console.log(performance.now() - start < 100);

function cleanup() {
  dylib.close();

  const resourcesPost = Deno.resources();

  const preStr = JSON.stringify(resourcesPre, null, 2);
  const postStr = JSON.stringify(resourcesPost, null, 2);
  if (preStr !== postStr) {
    throw new Error(
      `Difference in open resources before dlopen and after closing:
Before: ${preStr}
After: ${postStr}`,
    );
  }

  console.log("Correct number of resources");
}<|MERGE_RESOLUTION|>--- conflicted
+++ resolved
@@ -65,7 +65,6 @@
     result: "void",
     nonblocking: true,
   },
-<<<<<<< HEAD
   "add_callback": {
     parameters: [{
       function: {
@@ -74,7 +73,7 @@
       },
     }],
     result: "void",
-=======
+  },
   "get_add_u32_ptr": {
     parameters: [],
     result: "pointer",
@@ -82,7 +81,6 @@
   "get_sleep_blocking_ptr": {
     parameters: [],
     result: "pointer",
->>>>>>> 26f5c223
   },
 });
 
