{
  "incremental": true,
  "typescript": {
    "deno": true
  },
  "markdown": {
    "deno": true
  },
  "json": {
    "deno": true
  },
  "exec": {
    "associations": "**/*.rs",
    "rustfmt": "rustfmt --config imports_granularity=item"
  },
  "includes": ["**/*.{ts,tsx,js,jsx,json,md,toml,rs}"],
  "excludes": [
    ".cargo_home",
    ".git",
    "cli/bench/testdata/express-router.js",
    "cli/bench/testdata/npm/*",
    "cli/tsc/dts/lib.d.ts",
    "cli/tsc/dts/lib.scripthost.d.ts",
<<<<<<< HEAD
=======
    "cli/tsc/dts/lib.decorators*.d.ts",
>>>>>>> 7e61e8f0
    "cli/tsc/dts/lib.webworker*.d.ts",
    "cli/tsc/dts/lib.dom*.d.ts",
    "cli/tsc/dts/lib.es*.d.ts",
    "cli/tsc/dts/typescript.d.ts",
    "cli/tests/node_compat/test",
    "cli/tests/testdata/fmt/badly_formatted.json",
    "cli/tests/testdata/fmt/badly_formatted.md",
    "cli/tests/testdata/byte_order_mark.ts",
    "cli/tests/testdata/encoding",
    "cli/tests/testdata/fmt/*",
    "cli/tests/testdata/import_assertions/json_with_shebang.json",
    "cli/tests/testdata/run/inline_js_source_map*",
    "cli/tests/testdata/malformed_config/*",
    "cli/tests/testdata/npm/registry/",
    "cli/tests/testdata/test/markdown_windows.md",
    "cli/tsc/*typescript.js",
    "gh-pages",
    "target",
    "test_ffi/tests/test.js",
    "test_util/std",
    "test_util/wpt",
    "third_party",
    "tools/node_compat/TODO.md",
    "tools/node_compat/versions",
    "tools/wpt/expectation.json",
    "tools/wpt/manifest.json"
  ],
  "plugins": [
    "https://plugins.dprint.dev/typescript-0.84.0.wasm",
    "https://plugins.dprint.dev/json-0.17.0.wasm",
    "https://plugins.dprint.dev/markdown-0.15.2.wasm",
    "https://plugins.dprint.dev/toml-0.5.4.wasm",
    "https://plugins.dprint.dev/exec-0.3.5.json@d687dda57be0fe9a0088ccdaefa5147649ff24127d8b3ea227536c68ee7abeab"
  ]
}<|MERGE_RESOLUTION|>--- conflicted
+++ resolved
@@ -21,10 +21,7 @@
     "cli/bench/testdata/npm/*",
     "cli/tsc/dts/lib.d.ts",
     "cli/tsc/dts/lib.scripthost.d.ts",
-<<<<<<< HEAD
-=======
     "cli/tsc/dts/lib.decorators*.d.ts",
->>>>>>> 7e61e8f0
     "cli/tsc/dts/lib.webworker*.d.ts",
     "cli/tsc/dts/lib.dom*.d.ts",
     "cli/tsc/dts/lib.es*.d.ts",
