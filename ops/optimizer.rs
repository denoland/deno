/// Optimizer for #[op]
use crate::Op;
use pmutil::{q, Quote};
use proc_macro2::TokenStream;
use std::collections::BTreeMap;
use std::fmt::Debug;
use std::fmt::Formatter;
use syn::{
  parse_quote, punctuated::Punctuated, token::Colon2,
  AngleBracketedGenericArguments, FnArg, GenericArgument, PatType, Path,
  PathArguments, PathSegment, ReturnType, Signature, Type, TypePath, TypePtr,
  TypeReference, TypeSlice, TypeTuple,
};

#[derive(Debug)]
pub(crate) enum BailoutReason {
  // Recoverable errors
  MustBeSingleSegment,
  FastUnsupportedParamType,
}

#[derive(Debug, PartialEq)]
enum TransformKind {
  // serde_v8::Value
  V8Value,
  SliceU32(bool),
  SliceU8(bool),
<<<<<<< HEAD
  SeqOneByteString(bool),
=======
  PtrU8,
  WasmMemory,
>>>>>>> 3f71c0dc
}

impl Transform {
  fn serde_v8_value(index: usize) -> Self {
    Transform {
      kind: TransformKind::V8Value,
      index,
    }
  }

  fn slice_u32(index: usize, is_mut: bool) -> Self {
    Transform {
      kind: TransformKind::SliceU32(is_mut),
      index,
    }
  }

  fn slice_u8(index: usize, is_mut: bool) -> Self {
    Transform {
      kind: TransformKind::SliceU8(is_mut),
      index,
    }
  }

<<<<<<< HEAD
  fn seq_one_byte_string(index: usize, is_ref: bool) -> Self {
    Transform {
      kind: TransformKind::SeqOneByteString(is_ref),
=======
  fn wasm_memory(index: usize) -> Self {
    Transform {
      kind: TransformKind::WasmMemory,
      index,
    }
  }

  fn u8_ptr(index: usize) -> Self {
    Transform {
      kind: TransformKind::PtrU8,
>>>>>>> 3f71c0dc
      index,
    }
  }
}

#[derive(Debug, PartialEq)]
pub(crate) struct Transform {
  kind: TransformKind,
  index: usize,
}

impl Transform {
  pub(crate) fn apply_for_fast_call(
    &self,
    core: &TokenStream,
    input: &mut FnArg,
  ) -> Quote {
    let (ty, ident) = match input {
      FnArg::Typed(PatType {
        ref mut ty,
        ref pat,
        ..
      }) => {
        let ident = match &**pat {
          syn::Pat::Ident(ident) => &ident.ident,
          _ => unreachable!("error not recovered"),
        };
        (ty, ident)
      }
      _ => unreachable!("error not recovered"),
    };

    match &self.kind {
      // serde_v8::Value
      TransformKind::V8Value => {
        *ty = parse_quote! { #core::v8::Local<v8::Value> };

        q!(Vars { var: &ident }, {
          let var = serde_v8::Value { v8_value: var };
        })
      }
      // &[u32]
      TransformKind::SliceU32(_) => {
        *ty =
          parse_quote! { *const #core::v8::fast_api::FastApiTypedArray<u32> };

        q!(Vars { var: &ident }, {
          let var = match unsafe { &*var }.get_storage_if_aligned() {
            Some(v) => v,
            None => {
              unsafe { &mut *fast_api_callback_options }.fallback = true;
              return Default::default();
            }
          };
        })
      }
      // &[u8]
      TransformKind::SliceU8(_) => {
        *ty =
          parse_quote! { *const #core::v8::fast_api::FastApiTypedArray<u8> };

        q!(Vars { var: &ident }, {
          let var = match unsafe { &*var }.get_storage_if_aligned() {
            Some(v) => v,
            None => {
              unsafe { &mut *fast_api_callback_options }.fallback = true;
              return Default::default();
            }
          };
        })
      }
<<<<<<< HEAD
      // &str
      TransformKind::SeqOneByteString(is_ref) => {
        *ty = parse_quote! { *const #core::v8::fast_api::FastApiOneByteString };
        if *is_ref {
          q!(Vars { var: &ident }, {
            let var = unsafe { &*var }.as_str();
          })
        } else {
          q!(Vars { var: &ident }, {
            let var = unsafe { &*var }.as_str().to_owned();
          })
        }
=======
      TransformKind::WasmMemory => {
        // Note: `ty` is correctly set to __opts by the fast call tier.
        q!(Vars { var: &ident, core }, {
          let var = unsafe {
            &*(__opts.wasm_memory
              as *const core::v8::fast_api::FastApiTypedArray<u8>)
          }
          .get_storage_if_aligned();
        })
      }
      // *const u8
      TransformKind::PtrU8 => {
        *ty =
          parse_quote! { *const #core::v8::fast_api::FastApiTypedArray<u8> };

        q!(Vars { var: &ident }, {
          let var = match unsafe { &*var }.get_storage_if_aligned() {
            Some(v) => v.as_ptr(),
            None => {
              unsafe { &mut *fast_api_callback_options }.fallback = true;
              return Default::default();
            }
          };
        })
>>>>>>> 3f71c0dc
      }
    }
  }
}

fn get_fast_scalar(s: &str) -> Option<FastValue> {
  match s {
    "u32" => Some(FastValue::U32),
    "i32" => Some(FastValue::I32),
    "u64" => Some(FastValue::U64),
    "i64" => Some(FastValue::I64),
    "f32" => Some(FastValue::F32),
    "f64" => Some(FastValue::F64),
    "bool" => Some(FastValue::Bool),
    "ResourceId" => Some(FastValue::U32),
    _ => None,
  }
}

fn can_return_fast(v: &FastValue) -> bool {
  !matches!(
    v,
    FastValue::U64
      | FastValue::I64
      | FastValue::Uint8Array
      | FastValue::Uint32Array
  )
}

#[derive(Debug, PartialEq, Clone)]
pub(crate) enum FastValue {
  Void,
  U32,
  I32,
  U64,
  I64,
  F32,
  F64,
  Bool,
  V8Value,
  Uint8Array,
  Uint32Array,
  SeqOneByteString,
}

impl Default for FastValue {
  fn default() -> Self {
    Self::Void
  }
}

#[derive(Default, PartialEq)]
pub(crate) struct Optimizer {
  pub(crate) returns_result: bool,

  pub(crate) has_ref_opstate: bool,

  pub(crate) has_rc_opstate: bool,

  // Do we need an explict FastApiCallbackOptions argument?
  pub(crate) has_fast_callback_option: bool,
  // Do we depend on FastApiCallbackOptions?
  pub(crate) needs_fast_callback_option: bool,

  pub(crate) has_wasm_memory: bool,

  pub(crate) fast_result: Option<FastValue>,
  pub(crate) fast_parameters: Vec<FastValue>,

  pub(crate) transforms: BTreeMap<usize, Transform>,
  pub(crate) fast_compatible: bool,

  pub(crate) is_async: bool,
}

impl Debug for Optimizer {
  fn fmt(&self, f: &mut Formatter<'_>) -> std::fmt::Result {
    writeln!(f, "=== Optimizer Dump ===")?;
    writeln!(f, "returns_result: {}", self.returns_result)?;
    writeln!(f, "has_ref_opstate: {}", self.has_ref_opstate)?;
    writeln!(f, "has_rc_opstate: {}", self.has_rc_opstate)?;
    writeln!(
      f,
      "has_fast_callback_option: {}",
      self.has_fast_callback_option
    )?;
    writeln!(
      f,
      "needs_fast_callback_option: {}",
      self.needs_fast_callback_option
    )?;
    writeln!(f, "fast_result: {:?}", self.fast_result)?;
    writeln!(f, "fast_parameters: {:?}", self.fast_parameters)?;
    writeln!(f, "transforms: {:?}", self.transforms)?;
    writeln!(f, "is_async: {}", self.is_async)?;
    writeln!(f, "fast_compatible: {}", self.fast_compatible)?;
    Ok(())
  }
}

impl Optimizer {
  pub(crate) fn new() -> Self {
    Default::default()
  }

  pub(crate) const fn has_opstate_in_parameters(&self) -> bool {
    self.has_ref_opstate || self.has_rc_opstate
  }

  pub(crate) const fn needs_opstate(&self) -> bool {
    self.has_ref_opstate || self.has_rc_opstate || self.returns_result
  }

  pub(crate) fn analyze(&mut self, op: &mut Op) -> Result<(), BailoutReason> {
    // Fast async ops are opt-in as they have a lazy polling behavior.
    if op.is_async && !op.attrs.must_be_fast {
      self.fast_compatible = false;
      return Ok(());
    }

    if op.attrs.is_v8 {
      self.fast_compatible = false;
      return Ok(());
    }

    self.is_async = op.is_async;
    self.fast_compatible = true;
    // Just assume for now. We will validate later.
    self.has_wasm_memory = op.attrs.is_wasm;

    let sig = &op.item.sig;

    // Analyze return type
    match &sig {
      Signature {
        output: ReturnType::Default,
        ..
      } => self.fast_result = Some(FastValue::default()),
      Signature {
        output: ReturnType::Type(_, ty),
        ..
      } if !self.is_async => self.analyze_return_type(ty)?,

      // No need to error on the return type for async ops, its OK if
      // it's not a fast value.
      Signature {
        output: ReturnType::Type(_, ty),
        ..
      } => {
        let _ = self.analyze_return_type(ty);
        // Recover.
        self.fast_result = None;
        self.fast_compatible = true;
      }
    };

    // The reciever, which we don't actually care about.
    self.fast_parameters.push(FastValue::V8Value);

    if self.is_async {
      // The promise ID.
      self.fast_parameters.push(FastValue::I32);
    }

    // Analyze parameters
    for (index, param) in sig.inputs.iter().enumerate() {
      self.analyze_param_type(index, param)?;
    }

    Ok(())
  }

  fn analyze_return_type(&mut self, ty: &Type) -> Result<(), BailoutReason> {
    match ty {
      Type::Tuple(TypeTuple { elems, .. }) if elems.is_empty() => {
        self.fast_result = Some(FastValue::Void);
      }
      Type::Path(TypePath {
        path: Path { segments, .. },
        ..
      }) => {
        let segment = single_segment(segments)?;

        match segment {
          // Result<T, E>
          PathSegment {
            ident, arguments, ..
          } if ident == "Result" => {
            self.returns_result = true;

            if let PathArguments::AngleBracketed(
              AngleBracketedGenericArguments { args, .. },
            ) = arguments
            {
              match args.first() {
                Some(GenericArgument::Type(Type::Path(TypePath {
                  path: Path { segments, .. },
                  ..
                }))) => {
                  let PathSegment { ident, .. } = single_segment(segments)?;
                  // Is `T` a scalar FastValue?
                  if let Some(val) = get_fast_scalar(ident.to_string().as_str())
                  {
                    if can_return_fast(&val) {
                      self.fast_result = Some(val);
                      return Ok(());
                    }
                  }

                  self.fast_compatible = false;
                  return Err(BailoutReason::FastUnsupportedParamType);
                }
                Some(GenericArgument::Type(Type::Tuple(TypeTuple {
                  elems,
                  ..
                })))
                  if elems.is_empty() =>
                {
                  self.fast_result = Some(FastValue::Void);
                }
                _ => return Err(BailoutReason::FastUnsupportedParamType),
              }
            }
          }
          // Is `T` a scalar FastValue?
          PathSegment { ident, .. } => {
            if let Some(val) = get_fast_scalar(ident.to_string().as_str()) {
              self.fast_result = Some(val);
              return Ok(());
            }

            self.fast_compatible = false;
            return Err(BailoutReason::FastUnsupportedParamType);
          }
        };
      }
      _ => return Err(BailoutReason::FastUnsupportedParamType),
    };

    Ok(())
  }

  fn analyze_param_type(
    &mut self,
    index: usize,
    arg: &FnArg,
  ) -> Result<(), BailoutReason> {
    match arg {
      FnArg::Typed(typed) => match &*typed.ty {
        Type::Path(TypePath {
          path: Path { segments, .. },
          ..
        }) if segments.len() == 2 => {
          match double_segment(segments)? {
            // -> serde_v8::Value
            [PathSegment { ident: first, .. }, PathSegment { ident: last, .. }]
              if first == "serde_v8" && last == "Value" =>
            {
              self.fast_parameters.push(FastValue::V8Value);
              assert!(self
                .transforms
                .insert(index, Transform::serde_v8_value(index))
                .is_none());
            }
            _ => return Err(BailoutReason::FastUnsupportedParamType),
          }
        }
        Type::Path(TypePath {
          path: Path { segments, .. },
          ..
        }) => {
          let segment = single_segment(segments)?;

          match segment {
            // -> Option<T>
            PathSegment {
              ident, arguments, ..
            } if ident == "Option" => {
              if let PathArguments::AngleBracketed(
                AngleBracketedGenericArguments { args, .. },
              ) = arguments
              {
                // -> Option<&mut T>
                if let Some(GenericArgument::Type(Type::Reference(
                  TypeReference { elem, .. },
                ))) = args.last()
                {
                  if self.has_wasm_memory {
                    // -> Option<&mut [u8]>
                    if let Type::Slice(TypeSlice { elem, .. }) = &**elem {
                      if let Type::Path(TypePath {
                        path: Path { segments, .. },
                        ..
                      }) = &**elem
                      {
                        let segment = single_segment(segments)?;

                        match segment {
                          // Is `T` a u8?
                          PathSegment { ident, .. } if ident == "u8" => {
                            self.needs_fast_callback_option = true;
                            assert!(self
                              .transforms
                              .insert(index, Transform::wasm_memory(index))
                              .is_none());
                          }
                          _ => {
                            return Err(BailoutReason::FastUnsupportedParamType)
                          }
                        }
                      }
                    }
                  } else if let Type::Path(TypePath {
                    path: Path { segments, .. },
                    ..
                  }) = &**elem
                  {
                    let segment = single_segment(segments)?;
                    match segment {
                      // Is `T` a FastApiCallbackOptions?
                      PathSegment { ident, .. }
                        if ident == "FastApiCallbackOptions" =>
                      {
                        self.has_fast_callback_option = true;
                      }
                      _ => return Err(BailoutReason::FastUnsupportedParamType),
                    }
                  } else {
                    return Err(BailoutReason::FastUnsupportedParamType);
                  }
                } else {
                  return Err(BailoutReason::FastUnsupportedParamType);
                }
              }
            }
            // -> Rc<T>
            PathSegment {
              ident, arguments, ..
            } if ident == "Rc" => {
              if let PathArguments::AngleBracketed(
                AngleBracketedGenericArguments { args, .. },
              ) = arguments
              {
                match args.last() {
                  Some(GenericArgument::Type(Type::Path(TypePath {
                    path: Path { segments, .. },
                    ..
                  }))) => {
                    let segment = single_segment(segments)?;
                    match segment {
                      // -> Rc<RefCell<T>>
                      PathSegment {
                        ident, arguments, ..
                      } if ident == "RefCell" => {
                        if let PathArguments::AngleBracketed(
                          AngleBracketedGenericArguments { args, .. },
                        ) = arguments
                        {
                          match args.last() {
                            // -> Rc<RefCell<OpState>>
                            Some(GenericArgument::Type(Type::Path(
                              TypePath {
                                path: Path { segments, .. },
                                ..
                              },
                            ))) => {
                              let segment = single_segment(segments)?;
                              match segment {
                                PathSegment { ident, .. }
                                  if ident == "OpState" =>
                                {
                                  self.has_rc_opstate = true;
                                }
                                _ => {
                                  return Err(
                                    BailoutReason::FastUnsupportedParamType,
                                  )
                                }
                              }
                            }
                            _ => {
                              return Err(
                                BailoutReason::FastUnsupportedParamType,
                              )
                            }
                          }
                        }
                      }
                      _ => return Err(BailoutReason::FastUnsupportedParamType),
                    }
                  }
                  _ => return Err(BailoutReason::FastUnsupportedParamType),
                }
              }
            }
            // Is `T` a fast scalar?
            PathSegment { ident, .. } => {
              if let Some(val) = get_fast_scalar(ident.to_string().as_str()) {
                self.fast_parameters.push(val);
              } else if ident == "String" {
                // Is `T` an owned String?
                self.fast_parameters.push(FastValue::SeqOneByteString);
                assert!(self
                  .transforms
                  .insert(index, Transform::seq_one_byte_string(index, false))
                  .is_none());
              } else {
                return Err(BailoutReason::FastUnsupportedParamType);
              }
            }
          };
        }
        // &mut T
        Type::Reference(TypeReference {
          elem, mutability, ..
        }) => match &**elem {
          Type::Path(TypePath {
            path: Path { segments, .. },
            ..
          }) => {
            let segment = single_segment(segments)?;
            match segment {
              // Is `T` a OpState?
              PathSegment { ident, .. } if ident == "OpState" => {
                self.has_ref_opstate = true;
              }
              // Is `T` a str?
              PathSegment { ident, .. } if ident == "str" => {
                self.fast_parameters.push(FastValue::SeqOneByteString);
                assert!(self
                  .transforms
                  .insert(index, Transform::seq_one_byte_string(index, true))
                  .is_none());
              }
              _ => return Err(BailoutReason::FastUnsupportedParamType),
            }
          }
          // &mut [T]
          Type::Slice(TypeSlice { elem, .. }) => match &**elem {
            Type::Path(TypePath {
              path: Path { segments, .. },
              ..
            }) => {
              let segment = single_segment(segments)?;
              let is_mut_ref = mutability.is_some();
              match segment {
                // Is `T` a u8?
                PathSegment { ident, .. } if ident == "u8" => {
                  self.needs_fast_callback_option = true;
                  self.fast_parameters.push(FastValue::Uint8Array);
                  assert!(self
                    .transforms
                    .insert(index, Transform::slice_u8(index, is_mut_ref))
                    .is_none());
                }
                // Is `T` a u32?
                PathSegment { ident, .. } if ident == "u32" => {
                  self.needs_fast_callback_option = true;
                  self.fast_parameters.push(FastValue::Uint32Array);
                  assert!(self
                    .transforms
                    .insert(index, Transform::slice_u32(index, is_mut_ref))
                    .is_none());
                }
                _ => return Err(BailoutReason::FastUnsupportedParamType),
              }
            }
            _ => return Err(BailoutReason::FastUnsupportedParamType),
          },
          _ => return Err(BailoutReason::FastUnsupportedParamType),
        },
        // *const T
        Type::Ptr(TypePtr {
          elem,
          const_token: Some(_),
          ..
        }) => match &**elem {
          Type::Path(TypePath {
            path: Path { segments, .. },
            ..
          }) => {
            let segment = single_segment(segments)?;
            match segment {
              // Is `T` a u8?
              PathSegment { ident, .. } if ident == "u8" => {
                self.needs_fast_callback_option = true;
                self.fast_parameters.push(FastValue::Uint8Array);
                assert!(self
                  .transforms
                  .insert(index, Transform::u8_ptr(index))
                  .is_none());
              }
              _ => return Err(BailoutReason::FastUnsupportedParamType),
            }
          }
          _ => return Err(BailoutReason::FastUnsupportedParamType),
        },
        _ => return Err(BailoutReason::FastUnsupportedParamType),
      },
      _ => return Err(BailoutReason::FastUnsupportedParamType),
    };
    Ok(())
  }
}

fn single_segment(
  segments: &Punctuated<PathSegment, Colon2>,
) -> Result<&PathSegment, BailoutReason> {
  if segments.len() != 1 {
    return Err(BailoutReason::MustBeSingleSegment);
  }

  match segments.last() {
    Some(segment) => Ok(segment),
    None => Err(BailoutReason::MustBeSingleSegment),
  }
}

fn double_segment(
  segments: &Punctuated<PathSegment, Colon2>,
) -> Result<[&PathSegment; 2], BailoutReason> {
  match (segments.first(), segments.last()) {
    (Some(first), Some(last)) => Ok([first, last]),
    // Caller ensures that there are only two segments.
    _ => unreachable!(),
  }
}

#[cfg(test)]
mod tests {
  use super::*;
  use crate::{Attributes, Op};
  use std::path::PathBuf;
  use syn::parse_quote;

  #[test]
  fn test_single_segment() {
    let segments = parse_quote!(foo);
    assert!(single_segment(&segments).is_ok());

    let segments = parse_quote!(foo::bar);
    assert!(single_segment(&segments).is_err());
  }

  #[test]
  fn test_double_segment() {
    let segments = parse_quote!(foo::bar);
    assert!(double_segment(&segments).is_ok());
    assert_eq!(double_segment(&segments).unwrap()[0].ident, "foo");
    assert_eq!(double_segment(&segments).unwrap()[1].ident, "bar");
  }

  #[testing_macros::fixture("optimizer_tests/**/*.rs")]
  fn test_analyzer(input: PathBuf) {
    let update_expected = std::env::var("UPDATE_EXPECTED").is_ok();

    let source =
      std::fs::read_to_string(&input).expect("Failed to read test file");
    let expected = std::fs::read_to_string(input.with_extension("expected"))
      .expect("Failed to read expected file");

    let mut attrs = Attributes::default();
    if source.contains("// @test-attr:wasm") {
      attrs.must_be_fast = true;
      attrs.is_wasm = true;
    }
    if source.contains("// @test-attr:fast") {
      attrs.must_be_fast = true;
    }

    let item = syn::parse_str(&source).expect("Failed to parse test file");
    let mut op = Op::new(item, attrs);
    let mut optimizer = Optimizer::new();
    if let Err(e) = optimizer.analyze(&mut op) {
      let e_str = format!("{:?}", e);
      if update_expected {
        std::fs::write(input.with_extension("expected"), e_str)
          .expect("Failed to write expected file");
      } else {
        assert_eq!(e_str, expected);
      }
      return;
    }

    if update_expected {
      std::fs::write(
        input.with_extension("expected"),
        format!("{:#?}", optimizer),
      )
      .expect("Failed to write expected file");
    } else {
      assert_eq!(format!("{:#?}", optimizer), expected);
    }
  }
}<|MERGE_RESOLUTION|>--- conflicted
+++ resolved
@@ -25,12 +25,9 @@
   V8Value,
   SliceU32(bool),
   SliceU8(bool),
-<<<<<<< HEAD
   SeqOneByteString(bool),
-=======
   PtrU8,
   WasmMemory,
->>>>>>> 3f71c0dc
 }
 
 impl Transform {
@@ -55,11 +52,13 @@
     }
   }
 
-<<<<<<< HEAD
   fn seq_one_byte_string(index: usize, is_ref: bool) -> Self {
     Transform {
       kind: TransformKind::SeqOneByteString(is_ref),
-=======
+      index,
+    }
+  }
+
   fn wasm_memory(index: usize) -> Self {
     Transform {
       kind: TransformKind::WasmMemory,
@@ -70,7 +69,6 @@
   fn u8_ptr(index: usize) -> Self {
     Transform {
       kind: TransformKind::PtrU8,
->>>>>>> 3f71c0dc
       index,
     }
   }
@@ -142,7 +140,6 @@
           };
         })
       }
-<<<<<<< HEAD
       // &str
       TransformKind::SeqOneByteString(is_ref) => {
         *ty = parse_quote! { *const #core::v8::fast_api::FastApiOneByteString };
@@ -155,7 +152,7 @@
             let var = unsafe { &*var }.as_str().to_owned();
           })
         }
-=======
+      }
       TransformKind::WasmMemory => {
         // Note: `ty` is correctly set to __opts by the fast call tier.
         q!(Vars { var: &ident, core }, {
@@ -180,7 +177,6 @@
             }
           };
         })
->>>>>>> 3f71c0dc
       }
     }
   }
