--- conflicted
+++ resolved
@@ -16,11 +16,8 @@
 pub mod env;
 pub mod error;
 pub mod finalizer;
-<<<<<<< HEAD
 pub mod instance_data;
-=======
 pub mod make_callback;
->>>>>>> 429da4ee
 pub mod mem;
 pub mod numbers;
 pub mod object_wrap;
@@ -166,12 +163,9 @@
   tsfn::init(env, exports);
   mem::init(env, exports);
   bigint::init(env, exports);
-<<<<<<< HEAD
   instance_data::init(env, exports);
-=======
   symbol::init(env, exports);
   make_callback::init(env, exports);
->>>>>>> 429da4ee
 
   init_cleanup_hook(env, exports);
 
